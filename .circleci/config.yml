--- conflicted
+++ resolved
@@ -10,47 +10,27 @@
       - linters
       - utility_tests:
           requires:
-              - install_android_dependencies
+            - install_android_dependencies
       - domain_tests:
           requires:
-              - install_android_dependencies
+            - install_android_dependencies
       - non_flaky_tests:
           requires:
-              - install_android_dependencies
+            - install_android_dependencies
 
 var_for_docker_image: &docker_image circleci/android:api-28
 
 anchor_for_job_defaults: &job_defaults
   working_directory: /home/circleci/oppia-android
   environment:
-      # Customize the JVM maximum heap limit
-      JVM_OPTS: -Xmx3200m
-      TERM: dumb
+    # Customize the JVM maximum heap limit
+    JVM_OPTS: -Xmx3200m
+    TERM: dumb
   docker:
     - image: *docker_image
 
 anchor_for_restore_cache: &restore_cache
-  key: jars-{{ checksum "build.gradle" }}      
-
-anchor_for_install_buf: &install_buf
-  name: Download latest buf
-  command: >
-      get_latest_release() {
-           curl --silent "https://api.github.com/repos/$1/releases" |
-           grep '"tag_name":' |
-           sed -E 's/.*"([^"]+)".*/\1/'
-      }
-
-      BUFBUILD=$(get_latest_release bufbuild/buf)
-
-      BUFVERSION=${BUFBUILD%%[[:space:]]*}
-
-      echo Using Bufbuild version $BUFVERSION
-
-      curl -sSL
-      https://github.com/bufbuild/buf/releases/download/$BUFVERSION/buf-$(uname -s)-$(uname -m) > /home/circleci/repo/buf
-
-      chmod +x /home/circleci/repo/buf
+  key: jars-{{ checksum "build.gradle" }}
 
 version: 2
 
@@ -59,20 +39,14 @@
     <<: *job_defaults
     steps:
       - checkout
-      - run: 
+      - run:
           name: Update installer
           command: sudo apt-get update && sudo apt-get install software-properties-common
       - restore_cache:
           <<: *restore_cache
       - run:
-<<<<<<< HEAD
-          <<: *install_ktlint
-      - run:
-          <<: *install_buf
-=======
           name: Install Android dependencies
           command: ./.circleci/gradle/gradlew androidDependencies
->>>>>>> 176f62b6
       - save_cache:
           paths:
             - ~/.gradle
@@ -85,17 +59,28 @@
       - run:
           name: Download Ktlint
           command: >
-                KTLINT="0.37.0"
+            KTLINT="0.37.0"
 
-                echo Using Ktlint $KTLINT
+            echo Using Ktlint $KTLINT
 
-                curl -sSLO
-                https://github.com/pinterest/ktlint/releases/download/$KTLINT/ktlint
+            curl -sSLO
+            https://github.com/pinterest/ktlint/releases/download/$KTLINT/ktlint
 
-                chmod a+x ktlint
+            chmod a+x ktlint
+      - run:
+          name: Download buf
+          command: >
+            BUFVERSION="v0.15.0"
+
+            echo Using Bufbuild version $BUFVERSION
+
+            curl -sSL
+            https://github.com/bufbuild/buf/releases/download/$BUFVERSION/buf-$(uname -s)-$(uname -m) > /home/circleci/repo/buf
+
+            chmod +x /home/circleci/repo/buf
       - run:
           name: Kotlin tests - Data, Utility
-          command: ./ktlint utility/**/*.kt data/**/*.kt && echo "Ktlint completed successfully"
+          command: ./ktlint utility/**/*.kt data/**/*.kt && echo "Lint completed successfully"
       - run:
           name: Protobuf lint check
           command: ./buf check lint --input=model/src/main/proto --input-config buf.yaml && echo "Protobuf lint check completed successfully"
@@ -109,7 +94,7 @@
       - checkout
       - restore_cache:
           <<: *restore_cache
-      - run: 
+      - run:
           name: Utility Robolectric Tests
           command: ./.circleci/gradle/gradlew -i :utility:testDebugUnitTest
       - run:
@@ -128,7 +113,7 @@
       - checkout
       - restore_cache:
           <<: *restore_cache
-      - run: 
+      - run:
           name: Domain Robolectric Tests
           command: ./.circleci/gradle/gradlew -i :domain:testDebugUnitTest
       - run:
