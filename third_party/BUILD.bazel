# TODO(#1532): Rename file to 'BUILD' post-Gradle.
"""
This package contains all third-party dependencies that the project depends on. Each maven artifact
should correspond to a single wrapper android_library, and versions should go in versions.bzl.

Note to developers: most new dependencies should go in versions.bzl, not here. In some circumstances
(such as when non-Maven dependencies need to be used) it's appropriate to add additional
dependencies here.

Further, note that not all dependencies can be encapsulated here. For example, Dagger introduces its
own Bazel macros to automatically set up code generation (which includes pulling in external Dagger
dependencies).
"""

load("@io_bazel_rules_kotlin//kotlin:kotlin.bzl", "kt_jvm_import")
load("@rules_java//java:defs.bzl", "java_binary", "java_library")
load("@rules_jvm_external//:defs.bzl", "artifact")
load(":versions.bzl", "MAVEN_PRODUCTION_DEPENDENCY_VERSIONS", "MAVEN_TEST_DEPENDENCY_VERSIONS")

# Create an android library wrapper for all production dependencies. Note that artifact is used so
# that the correct Maven repository (default) is selected. This allows future customization
# potential in managing multiple Maven repositories.
[android_library(
    name = name.replace(":", "_").replace(".", "_"),
    visibility = ["//visibility:public"],
    exports = [artifact(name)],
) for name, details in MAVEN_PRODUCTION_DEPENDENCY_VERSIONS.items()]

# Create an android library wrapper for each test dependency.
[android_library(
    name = name.replace(":", "_").replace(".", "_"),
    visibility = ["//visibility:public"],
    exports = [artifact(name)],
) for name, details in MAVEN_TEST_DEPENDENCY_VERSIONS.items()]

android_library(
    name = "circularimageview_circular_image_view",
    visibility = ["//visibility:public"],
    exports = [
        "@circularimageview//circularimageview:circular_image_view",
    ],
)

# A wrapper dependency for the custom Git import of Android SVG (so that dependencies on this
# library still routes through //third_party).
android_library(
    name = "com_caverock_androidsvg",
    visibility = ["//visibility:public"],
    exports = [
        "@androidsvg//androidsvg",
    ],
)

android_library(
    name = "com_github_takusemba_spotlight",
    visibility = ["//visibility:public"],
    exports = [
        "@android-spotlight//spotlight",
    ],
)

android_library(
    name = "robolectric_android-all",
    testonly = True,
    visibility = ["//visibility:public"],
    exports = [
        "@robolectric//bazel:android-all",
    ],
)

android_library(
    name = "com_google_archivepatcher",
    visibility = ["//visibility:public"],
    exports = [
        "@archive_patcher//tools",
    ],
)

java_library(
    name = "moshi",
    exported_plugins = ["//tools:moshi_annotation_processor_plugin"],
    visibility = ["//visibility:public"],
    exports = [
        "//third_party:com_squareup_moshi_moshi-kotlin",
<<<<<<< HEAD
=======
    ],
)

android_library(
    name = "io_github_karino2_kotlitex",
    visibility = ["//visibility:public"],
    exports = [
        "@kotlitex//kotlitex",
    ],
)

# Creates an alias for Guava Android to support maven_install's override of Guava. This ensures that
# Guava-Android is always used in builds, even if dependencies request a newer version of Guava-JRE.
android_library(
    name = "com_google_guava_guava",
    visibility = ["//visibility:public"],
    exports = [
        "//third_party:com_google_errorprone_error_prone_annotations",
        "//third_party:com_google_guava_failureaccess",
        "//third_party:com_google_j2objc_j2objc-annotations",
        "//third_party:org_checkerframework_checker-compat-qual",
        "//third_party:org_checkerframework_checker-qual",
        "@guava_android//jar",
>>>>>>> 6f9bbd61
    ],
)

# Creates an alias for Guava Android to support maven_install's override of Guava. This ensures that
# Guava-Android is always used in builds, even if dependencies request a newer version of Guava-JRE.
android_library(
    name = "guava_android",
    visibility = ["@maven//:__subpackages__"],
    exports = [
        "//third_party:com_google_errorprone_error_prone_annotations",
        "//third_party:com_google_guava_failureaccess",
        "//third_party:com_google_j2objc_j2objc-annotations",
        "//third_party:org_checkerframework_checker-compat-qual",
        "//third_party:org_checkerframework_checker-qual",
        "@guava_android//jar",
    ],
)

kt_jvm_import(
    name = "kotlinx-coroutines-core-jvm",
    jars = ["@kotlinx-coroutines-core-jvm//jar:file"],
    visibility = ["@maven//:__subpackages__"],
    deps = [
        ":_stopgap_lib_for_kotlinx_coroutines_desugar_do_not_depend",
        "//third_party:org_jetbrains_kotlin_kotlin-stdlib-common",
        "//third_party:org_jetbrains_kotlin_kotlin-stdlib-jdk8",
    ],
)

java_library(
    name = "guava_jre",
    exports = [
        "//third_party:com_google_errorprone_error_prone_annotations",
        "//third_party:com_google_guava_failureaccess",
        "//third_party:com_google_j2objc_j2objc-annotations",
        "//third_party:org_checkerframework_checker-compat-qual",
        "//third_party:org_checkerframework_checker-qual",
        "@guava_jre//jar",
    ],
)

# This solution is based on https://github.com/Bencodes/bazel_issue_13553 for Bazel issue:
# https://github.com/bazelbuild/bazel/issues/13553.
genrule(
    name = "_generate_stopgap_files_for_kotlinx_coroutines_desugar",
    outs = [
        "sun/misc/Signal.java",
        "sun/misc/SignalHandler.java",
    ],
    cmd = """
    echo "package sun.misc; public final class Signal {}" > $(location sun/misc/Signal.java)
    echo "package sun.misc; public interface SignalHandler {}" > $(location sun/misc/SignalHandler.java)
    """,
)

java_library(
    name = "_stopgap_lib_for_kotlinx_coroutines_desugar_do_not_depend",
    srcs = [
        "sun/misc/Signal.java",
        "sun/misc/SignalHandler.java",
    ],
    neverlink = True,
)

alias(
    name = "com_google_guava_guava",
    actual = ":guava_android",
    visibility = ["//visibility:public"],
)

alias(
    name = "com_google_guava_guava_jre",
    actual = ":guava_jre",
    visibility = ["//scripts:__subpackages__"],
)

# Define a separate target for the Glide annotation processor compiler. Unfortunately, this library
# can't encapsulate all of Glide (i.e. by exporting the main Glide dependency) since that includes
# Android assets which java_library targets do not export.
java_library(
    name = "glide_compiler",
    exported_plugins = ["//tools:glide_compiler_plugin"],
    visibility = ["//visibility:public"],
)

android_library(
    name = "android_bundletool",
    visibility = ["//visibility:public"],
    exports = ["@android_bundletool//jar"],
)

java_binary(
    name = "android_bundletool_binary",
    main_class = "com.android.tools.build.bundletool.BundleToolMain",
    visibility = ["//visibility:public"],
    runtime_deps = [":android_bundletool"],
)<|MERGE_RESOLUTION|>--- conflicted
+++ resolved
@@ -82,8 +82,6 @@
     visibility = ["//visibility:public"],
     exports = [
         "//third_party:com_squareup_moshi_moshi-kotlin",
-<<<<<<< HEAD
-=======
     ],
 )
 
@@ -107,7 +105,6 @@
         "//third_party:org_checkerframework_checker-compat-qual",
         "//third_party:org_checkerframework_checker-qual",
         "@guava_android//jar",
->>>>>>> 6f9bbd61
     ],
 )
 
