# TODO(#1532): Rename file to 'BUILD' post-Gradle.
"""
This package contains all third-party dependencies that the project depends on. Each maven artifact
should correspond to a single wrapper android_library, and versions should go in versions.bzl.

Note to developers: most new dependencies should go in versions.bzl, not here. In some circumstances
(such as when non-Maven dependencies need to be used) it's appropriate to add additional
dependencies here.

Further, note that not all dependencies can be encapsulated here. For example, Dagger introduces its
own Bazel macros to automatically set up code generation (which includes pulling in external Dagger
dependencies).
"""

load("@io_bazel_rules_kotlin//kotlin:jvm.bzl", "kt_jvm_import")
load("@rules_java//java:defs.bzl", "java_binary", "java_library")
load("@rules_jvm_external//:defs.bzl", "artifact")
load(":versions.bzl", "MAVEN_PRODUCTION_DEPENDENCY_VERSIONS", "MAVEN_TEST_DEPENDENCY_VERSIONS")

# Create an android library wrapper for all production dependencies. Note that artifact is used so
# that the correct Maven repository (default) is selected. This allows future customization
# potential in managing multiple Maven repositories.
[android_library(
    name = name.replace(":", "_").replace(".", "_"),
    visibility = ["//visibility:public"],
    exports = [
        artifact("%s:%s" % (name, version)),
    ],
) for name, version in MAVEN_PRODUCTION_DEPENDENCY_VERSIONS.items()]

# Create an android library wrapper for all test dependencies.
[android_library(
    name = name.replace(":", "_").replace(".", "_"),
    testonly = True,
    visibility = ["//visibility:public"],
    exports = [
        artifact("%s:%s" % (name, version)),
    ],
) for name, version in MAVEN_TEST_DEPENDENCY_VERSIONS.items()]

android_library(
    name = "circularimageview_circular_image_view",
    visibility = ["//visibility:public"],
    exports = [
        "@circularimageview//circularimageview:circular_image_view",
    ],
)

# A wrapper dependency for the custom Git import of Android SVG (so that dependencies on this
# library still routes through //third_party).
android_library(
    name = "com_caverock_androidsvg",
    visibility = ["//visibility:public"],
    exports = [
        "@androidsvg//androidsvg",
    ],
)

android_library(
    name = "com_github_takusemba_spotlight",
    visibility = ["//visibility:public"],
    exports = [
        "@android-spotlight//spotlight",
    ],
)

android_library(
    name = "robolectric_android-all",
    testonly = True,
    visibility = ["//visibility:public"],
    exports = [
        "@robolectric//bazel:android-all",
    ],
)

android_library(
    name = "com_google_archivepatcher",
    visibility = ["//visibility:public"],
    exports = [
        "@archive_patcher//tools",
    ],
)

java_library(
    name = "moshi",
    exported_plugins = ["//tools:moshi_annotation_processor_plugin"],
    visibility = ["//visibility:public"],
    exports = [
        "//third_party:com_squareup_moshi_moshi-kotlin",
    ],
)

android_library(
    name = "io_github_karino2_kotlitex",
    visibility = ["//visibility:public"],
    exports = [
        "@kotlitex//kotlitex",
    ],
)

# Creates an alias for Guava Android to support maven_install's override of Guava. This ensures that
# Guava-Android is always used in builds, even if dependencies request a newer version of Guava-JRE.
android_library(
    name = "com_google_guava_guava",
    visibility = ["//visibility:public"],
    exports = [
        "//third_party:com_google_errorprone_error_prone_annotations",
        "//third_party:com_google_guava_failureaccess",
        "//third_party:com_google_j2objc_j2objc-annotations",
        "//third_party:org_checkerframework_checker-compat-qual",
        "//third_party:org_checkerframework_checker-qual",
        "@guava_android//jar",
    ],
)

<<<<<<< HEAD
=======
kt_jvm_import(
    name = "kotlinx-coroutines-core-jvm",
    jars = ["@kotlinx-coroutines-core-jvm//jar:file"],
    visibility = ["@maven//:__subpackages__"],
    deps = [
        ":_stopgap_lib_for_kotlinx_coroutines_desugar_do_not_depend",
        "//third_party:org_jetbrains_kotlin_kotlin-stdlib-common",
        "//third_party:org_jetbrains_kotlin_kotlin-stdlib-jdk8",
    ],
)

java_library(
    name = "com_google_guava_guava_jre",
    visibility = ["//scripts:__subpackages__"],
    exports = [
        "//third_party:com_google_errorprone_error_prone_annotations",
        "//third_party:com_google_guava_failureaccess",
        "//third_party:com_google_j2objc_j2objc-annotations",
        "//third_party:org_checkerframework_checker-compat-qual",
        "//third_party:org_checkerframework_checker-qual",
        "@guava_jre//jar",
    ],
)

# This solution is based on https://github.com/Bencodes/bazel_issue_13553 for Bazel issue:
# https://github.com/bazelbuild/bazel/issues/13553.
genrule(
    name = "_generate_stopgap_files_for_kotlinx_coroutines_desugar",
    outs = [
        "sun/misc/Signal.java",
        "sun/misc/SignalHandler.java",
    ],
    cmd = """
    echo "package sun.misc; public final class Signal {}" > $(location sun/misc/Signal.java)
    echo "package sun.misc; public interface SignalHandler {}" > $(location sun/misc/SignalHandler.java)
    """,
)

java_library(
    name = "_stopgap_lib_for_kotlinx_coroutines_desugar_do_not_depend",
    srcs = [
        "sun/misc/Signal.java",
        "sun/misc/SignalHandler.java",
    ],
    neverlink = True,
)

>>>>>>> f118fa27
# Define a separate target for the Glide annotation processor compiler. Unfortunately, this library
# can't encapsulate all of Glide (i.e. by exporting the main Glide dependency) since that includes
# Android assets which java_library targets do not export.
java_library(
    name = "glide_compiler",
    exported_plugins = ["//tools:glide_compiler_plugin"],
    visibility = ["//visibility:public"],
)

android_library(
    name = "android_bundletool",
    visibility = ["//visibility:public"],
    exports = ["@android_bundletool//jar"],
)

java_binary(
    name = "android_bundletool_binary",
    main_class = "com.android.tools.build.bundletool.BundleToolMain",
    visibility = ["//visibility:public"],
    runtime_deps = [":android_bundletool"],
)<|MERGE_RESOLUTION|>--- conflicted
+++ resolved
@@ -113,8 +113,6 @@
     ],
 )
 
-<<<<<<< HEAD
-=======
 kt_jvm_import(
     name = "kotlinx-coroutines-core-jvm",
     jars = ["@kotlinx-coroutines-core-jvm//jar:file"],
@@ -162,7 +160,6 @@
     neverlink = True,
 )
 
->>>>>>> f118fa27
 # Define a separate target for the Glide annotation processor compiler. Unfortunately, this library
 # can't encapsulate all of Glide (i.e. by exporting the main Glide dependency) since that includes
 # Android assets which java_library targets do not export.
