--- conflicted
+++ resolved
@@ -81,21 +81,11 @@
     visibility = ["//scripts:oppia_script_library_visibility"],
 )
 
-<<<<<<< HEAD
-java_library(
-    name = "oppia_proto_api_java_protos",
-    testonly = True,
-    visibility = ["//scripts:oppia_script_library_visibility"],
-    exports = [
-        "@oppia_proto_api//:android_java_protos",
-    ],
-=======
 alias(
     name = "oppia_proto_api_java_protos",
     testonly = True,
     actual = "@oppia_proto_api//:android_java_protos",
     visibility = ["//scripts:oppia_script_library_visibility"],
->>>>>>> 0d03b753
 )
 
 # Creates an alias for Guava Android to support maven_install's override of Guava. This ensures that
