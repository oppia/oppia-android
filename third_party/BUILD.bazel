# TODO(#1532): Rename file to 'BUILD' post-Gradle.
"""
This package contains all third-party dependencies that the project depends on. Each maven artifact
should correspond to a single wrapper android_library, and versions should go in versions.bzl.

Note to developers: most new dependencies should go in versions.bzl, not here. In some circumstances
(such as when non-Maven dependencies need to be used) it's appropriate to add additional
dependencies here.

Further, note that not all dependencies can be encapsulated here. For example, Dagger introduces its
own Bazel macros to automatically set up code generation (which includes pulling in external Dagger
dependencies).
"""

load("@io_bazel_rules_kotlin//kotlin:jvm.bzl", "kt_jvm_import", "kt_jvm_library")
load("@rules_java//java:defs.bzl", "java_binary", "java_library")
load("@rules_jvm_external//:defs.bzl", "artifact")
load(":versions.bzl", "MAVEN_PRODUCTION_DEPENDENCY_VERSIONS", "MAVEN_TEST_DEPENDENCY_VERSIONS")

# Create an android library wrapper for all production dependencies. Note that artifact is used so
# that the correct Maven repository (default) is selected. This allows future customization
# potential in managing multiple Maven repositories.
[android_library(
    name = name.replace(":", "_").replace(".", "_"),
    visibility = ["//visibility:public"],
    exports = [
        artifact("%s:%s" % (name, version)),
    ],
) for name, version in MAVEN_PRODUCTION_DEPENDENCY_VERSIONS.items()]

# Create an android library wrapper for all test dependencies.
[android_library(
    name = name.replace(":", "_").replace(".", "_"),
    testonly = True,
    visibility = ["//visibility:public"],
    exports = [
        artifact("%s:%s" % (name, version)),
    ],
) for name, version in MAVEN_TEST_DEPENDENCY_VERSIONS.items()]

android_library(
    name = "circularimageview_circular_image_view",
    visibility = ["//visibility:public"],
    exports = [
        "@circularimageview//circularimageview:circular_image_view",
    ],
)

# A wrapper dependency for the custom Git import of Android SVG (so that dependencies on this
# library still routes through //third_party).
android_library(
    name = "com_caverock_androidsvg",
    visibility = ["//visibility:public"],
    exports = [
        "@androidsvg//androidsvg",
    ],
)

android_library(
    name = "com_github_takusemba_spotlight",
    visibility = ["//visibility:public"],
    exports = [
        "@android-spotlight//spotlight",
    ],
)

android_library(
    name = "robolectric_android-all",
    testonly = True,
    visibility = ["//visibility:public"],
    exports = [
        "@robolectric//bazel:android-all",
    ],
)

android_library(
    name = "com_google_archivepatcher",
    visibility = ["//visibility:public"],
    exports = [
        "@archive_patcher//tools",
    ],
)

java_library(
    name = "moshi",
    exported_plugins = ["//tools:moshi_annotation_processor_plugin"],
    visibility = ["//visibility:public"],
    exports = [
        "//third_party:com_squareup_moshi_moshi-kotlin",
    ],
)

android_library(
    name = "io_github_karino2_kotlitex",
    visibility = ["//visibility:public"],
    exports = [
        "@kotlitex//kotlitex",
    ],
)

# Creates an alias for Guava Android to support maven_install's override of Guava. This ensures that
# Guava-Android is always used in builds, even if dependencies request a newer version of Guava-JRE.
android_library(
    name = "com_google_guava_guava",
    visibility = ["//visibility:public"],
    exports = [
        "//third_party:com_google_errorprone_error_prone_annotations",
        "//third_party:com_google_guava_failureaccess",
        "//third_party:com_google_j2objc_j2objc-annotations",
        "//third_party:org_checkerframework_checker-compat-qual",
        "//third_party:org_checkerframework_checker-qual",
        "@guava_android//jar",
    ],
)

# Note that the output from kt_jvm_import needs to be wrapped in a kt_jvm_library in order to work
# with the Bazel IntelliJ plugin correctly (since kt_jvm_library provides the expected IDE output
# for syncing).
kt_jvm_import(
    name = "_kotlinx-coroutines-core-jvm_import_do_not_depend",
    jars = ["@kotlinx-coroutines-core-jvm//jar:file"],
    tags = ["no-ide"],
    deps = [
        ":_stopgap_lib_for_kotlinx_coroutines_desugar_do_not_depend",
        "//third_party:org_jetbrains_kotlin_kotlin-stdlib-jdk8_jar",
    ],
)

<<<<<<< HEAD
java_library(
    name = "com_google_guava_guava_jre",
    visibility = ["//scripts:__subpackages__"],
    exports = [
        "//third_party:com_google_errorprone_error_prone_annotations",
        "//third_party:com_google_guava_failureaccess",
        "//third_party:com_google_j2objc_j2objc-annotations",
        "//third_party:org_checkerframework_checker-compat-qual",
        "//third_party:org_checkerframework_checker-qual",
        "@guava_jre//jar",
    ],
=======
kt_jvm_library(
    name = "kotlinx-coroutines-core-jvm",
    visibility = [
        "//:oppia_api_visibility",
        "@maven//:__subpackages__",
    ],
    exports = [":_kotlinx-coroutines-core-jvm_import_do_not_depend"],
>>>>>>> e44b59d8
)

# This solution is based on https://github.com/Bencodes/bazel_issue_13553 for Bazel issue:
# https://github.com/bazelbuild/bazel/issues/13553.
genrule(
    name = "_generate_stopgap_files_for_kotlinx_coroutines_desugar",
    outs = [
        "sun/misc/Signal.java",
        "sun/misc/SignalHandler.java",
    ],
    cmd = """
    echo "package sun.misc; public final class Signal {}" > $(location sun/misc/Signal.java)
    echo "package sun.misc; public interface SignalHandler {}" > $(location sun/misc/SignalHandler.java)
    """,
)

java_library(
    name = "_stopgap_lib_for_kotlinx_coroutines_desugar_do_not_depend",
    srcs = [
        "sun/misc/Signal.java",
        "sun/misc/SignalHandler.java",
    ],
    neverlink = True,
)

# Define a separate target for the Glide annotation processor compiler. Unfortunately, this library
# can't encapsulate all of Glide (i.e. by exporting the main Glide dependency) since that includes
# Android assets which java_library targets do not export.
java_library(
    name = "glide_compiler",
    exported_plugins = ["//tools:glide_compiler_plugin"],
    visibility = ["//visibility:public"],
)

android_library(
    name = "android_bundletool",
    visibility = ["//visibility:public"],
    exports = ["@android_bundletool//jar"],
)

java_binary(
    name = "android_bundletool_binary",
    main_class = "com.android.tools.build.bundletool.BundleToolMain",
    visibility = ["//visibility:public"],
    runtime_deps = [":android_bundletool"],
)<|MERGE_RESOLUTION|>--- conflicted
+++ resolved
@@ -126,7 +126,15 @@
     ],
 )
 
-<<<<<<< HEAD
+kt_jvm_library(
+    name = "kotlinx-coroutines-core-jvm",
+    visibility = [
+        "//:oppia_api_visibility",
+        "@maven//:__subpackages__",
+    ],
+    exports = [":_kotlinx-coroutines-core-jvm_import_do_not_depend"],
+)
+
 java_library(
     name = "com_google_guava_guava_jre",
     visibility = ["//scripts:__subpackages__"],
@@ -138,15 +146,6 @@
         "//third_party:org_checkerframework_checker-qual",
         "@guava_jre//jar",
     ],
-=======
-kt_jvm_library(
-    name = "kotlinx-coroutines-core-jvm",
-    visibility = [
-        "//:oppia_api_visibility",
-        "@maven//:__subpackages__",
-    ],
-    exports = [":_kotlinx-coroutines-core-jvm_import_do_not_depend"],
->>>>>>> e44b59d8
 )
 
 # This solution is based on https://github.com/Bencodes/bazel_issue_13553 for Bazel issue:
