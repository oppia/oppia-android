--- conflicted
+++ resolved
@@ -141,16 +141,9 @@
         "sha": "d5be94d65e87bd219fb3193ad1517baa55a3b88fc91d21cf735826ab5af087b9",
         "version": "31.0.1",
     },
-<<<<<<< HEAD
-=======
-    "kotlinx-coroutines-core-jvm": {
-        "sha": "acc8c74b1fb88121c51221bfa7b6f5e920201bc20183ebf74165dcf5d45a8003",
-        "version": "1.6.0",
-    },
     "oppia_proto_api": {
         "version": "9cf993ea0b798a67b3faa21c690c30b9027fb371",
     },
->>>>>>> bacbc2aa
     "protobuf_tools": {
         "sha": "efcb0b9004200fce79de23be796072a055105273905a5a441dbb5a979d724d20",
         "version": "3.11.0",
