--- conflicted
+++ resolved
@@ -144,14 +144,11 @@
         "sha": "9425a423a4cb9d9db0356300722d9bd8e634cf539f29d97bb84f457cccd16eb8",
         "version": "31.0.1",
     },
-<<<<<<< HEAD
     "oppia_proto_api": {
         "version": "9cf993ea0b798a67b3faa21c690c30b9027fb371",
-=======
     "guava_jre": {
         "sha": "d5be94d65e87bd219fb3193ad1517baa55a3b88fc91d21cf735826ab5af087b9",
         "version": "31.0.1",
->>>>>>> 62acdf89
     },
     "protobuf_tools": {
         "sha": "efcb0b9004200fce79de23be796072a055105273905a5a441dbb5a979d724d20",
@@ -170,13 +167,8 @@
         "version": "5.1",
     },
     "rules_kotlin": {
-<<<<<<< HEAD
-        "sha": "58edd86f0f3c5b959c54e656b8e7eb0b0becabd412465c37a2078693c2571f7f",
-        "version": "v1.5.0-beta-3",
-=======
         "sha": "fd92a98bd8a8f0e1cdcb490b93f5acef1f1727ed992571232d33de42395ca9b3",
         "version": "v1.7.1",
->>>>>>> 62acdf89
     },
     "rules_proto": {
         "sha": "e0cab008a9cdc2400a1d6572167bf9c5afc72e19ee2b862d18581051efab42c9",
