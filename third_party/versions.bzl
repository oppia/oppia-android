--- conflicted
+++ resolved
@@ -46,13 +46,8 @@
     "com.crashlytics.sdk.android:crashlytics": "2.9.8",
     "com.github.bumptech.glide:compiler": "4.11.0",
     "com.github.bumptech.glide:glide": "4.11.0",
-<<<<<<< HEAD
+    "com.google.android.flexbox:flexbox": "3.0.0",
     "com.google.android.material:material": "1.4.0-alpha02",
-    "com.google.android:flexbox": "2.0.1",
-=======
-    "com.google.android.flexbox:flexbox": "3.0.0",
-    "com.google.android.material:material": "1.2.0-alpha02",
->>>>>>> 04bc03ff
     "com.google.firebase:firebase-analytics": "17.5.0",
     "com.google.firebase:firebase-crashlytics": "17.1.1",
     "com.google.gms:google-services": "4.3.3",
