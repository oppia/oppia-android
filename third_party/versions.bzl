"""
Contains all versions of third-party dependencies for the Oppia Android app. Note: dependencies
added to the version dictionary below will automatically become available as a new third-party
dependency elsewhere in the app.

Note that dependencies can only be represented once in the list--that's by design to protect against
one-version violations. See https://docs.bazel.build/versions/master/best-practices.html#versioning
for more information on multi-version violations.

Note that each of the dependencies will have all ':'s & '.'s replaced with underscores. For example,
the dependency "android.arch.core:core-testing": "1.1.1" will be referencable with the following:
//third_party:android_arch_core_core-testing (no version is included so that versions can be easily
updated here).

Note that for making any change in 'MAVEN_PRODUCTION_DEPENDENCY_VERSIONS' or
'MAVEN_TEST_DEPENDENCY_VERSIONS' dicts please refer to:
https://github.com/oppia/oppia-android/wiki/Updating-Maven-Dependencies
"""

# Note to developers: Please keep this dict sorted by key to make it easier to find dependencies.
# This list should contain only production (non-test) dependencies.
MAVEN_PRODUCTION_DEPENDENCY_VERSIONS = {
    "androidx.annotation:annotation": "1.1.0",
    "androidx.appcompat:appcompat": "1.2.0",
    "androidx.constraintlayout:constraintlayout": "1.1.3",
    "androidx.core:core": "1.0.1",
    "androidx.core:core-ktx": "1.0.1",
    "androidx.databinding:databinding-adapters": "3.4.2",
    "androidx.databinding:databinding-common": "3.4.2",
    "androidx.databinding:databinding-compiler": "3.4.2",
    "androidx.databinding:databinding-runtime": "3.4.2",
    "androidx.drawerlayout:drawerlayout": "1.1.0",
    "androidx.lifecycle:lifecycle-extensions": "2.2.0",
    "androidx.lifecycle:lifecycle-livedata-core": "2.2.0",
    "androidx.lifecycle:lifecycle-livedata-ktx": "2.2.0",
    "androidx.lifecycle:lifecycle-viewmodel-ktx": "2.2.0",
    "androidx.multidex:multidex": "2.0.1",
    "androidx.multidex:multidex-instrumentation": "2.0.0",
    "androidx.navigation:navigation-fragment": "2.0.0",
    "androidx.navigation:navigation-fragment-ktx": "2.0.0",
    "androidx.navigation:navigation-ui": "2.0.0",
    "androidx.navigation:navigation-ui-ktx": "2.0.0",
    "androidx.recyclerview:recyclerview": "1.0.0",
    "androidx.room:room-runtime": "2.2.5",
    "androidx.test.uiautomator:uiautomator": "2.2.0",
    "androidx.viewpager2:viewpager2": "1.0.0",
    "androidx.viewpager:viewpager": "1.0.0",
    "androidx.work:work-runtime": "2.4.0",
    "androidx.work:work-runtime-ktx": "2.4.0",
    "com.android.tools.build:aapt2-proto": "7.3.1-8691043",
    "com.github.bumptech.glide:compiler": "4.11.0",
    "com.github.bumptech.glide:glide": "4.11.0",
    "com.google.android.flexbox:flexbox": "3.0.0",
    "com.google.android.material:material": "1.3.0",
    "com.google.errorprone:error_prone_annotations": "2.11.0",
    "com.google.firebase:firebase-analytics": "17.5.0",
    "com.google.firebase:firebase-common": "19.3.0",
    "com.google.firebase:firebase-crashlytics": "17.1.1",
    "com.google.gms:google-services": "4.3.3",
    "com.google.guava:failureaccess": "1.0.1",
    "com.google.j2objc:j2objc-annotations": "1.3",
    "com.google.protobuf:protobuf-javalite": "3.17.3",
    "com.squareup.moshi:moshi-kotlin": "1.13.0",
    "com.squareup.moshi:moshi-kotlin-codegen": "1.13.0",
    "com.squareup.okhttp3:okhttp": "4.7.2",
    "com.squareup.retrofit2:converter-moshi": "2.5.0",
    "com.squareup.retrofit2:retrofit": "2.9.0",
    "de.hdodenhof:circleimageview": "3.0.1",
    "io.fabric.sdk.android:fabric": "1.4.7",
    "javax.annotation:javax.annotation-api:jar": "1.3.2",
    "javax.inject:javax.inject": "1",
    "nl.dionsegijn:konfetti": "1.2.5",
    "org.checkerframework:checker-compat-qual": "2.5.5",
    "org.checkerframework:checker-qual": "3.21.3",
    "org.jetbrains.kotlin:kotlin-stdlib-jdk8:jar": "1.3.72",
    "org.jetbrains.kotlinx:kotlinx-coroutines-android": "1.6.4",
    "org.jetbrains.kotlinx:kotlinx-coroutines-core": "1.6.4",
    "org.jetbrains.kotlinx:kotlinx-coroutines-guava": "1.6.4",
    "org.jetbrains:annotations:jar": "13.0",
}

# Note to developers: Please keep this dict sorted by key to make it easier to find dependencies.
# This list should only contain test-only dependencies. These are dependencies that are guaranteed
# cannot be included in production builds of the app.
MAVEN_TEST_DEPENDENCY_VERSIONS = {
    "androidx.arch.core:core-testing": "2.1.0",
    "androidx.test.espresso:espresso-accessibility": "3.1.0",
    "androidx.test.espresso:espresso-contrib": "3.1.0",
    "androidx.test.espresso:espresso-core": "3.2.0",
    "androidx.test.espresso:espresso-intents": "3.1.0",
    "androidx.test.ext:junit": "1.1.1",
    "androidx.test.ext:truth": "1.4.0",
    "androidx.test:core": "1.0.0",
    "androidx.test:runner": "1.2.0",
    "androidx.work:work-testing": "2.4.0",
    "com.android.tools.apkparser:apkanalyzer": "30.0.4",
    "com.github.bumptech.glide:mocks": "4.11.0",
    "com.google.protobuf:protobuf-java": "3.17.3",
    "com.google.truth.extensions:truth-liteproto-extension": "1.1.3",
    "com.google.truth:truth": "0.43",
    "com.squareup.okhttp3:mockwebserver": "4.7.2",
    "com.squareup.retrofit2:retrofit-mock": "2.5.0",
    "junit:junit": "4.12",
    "org.jetbrains.kotlin:kotlin-compiler-embeddable": "1.5.0",
    "org.jetbrains.kotlin:kotlin-reflect": "1.3.41",
    "org.jetbrains.kotlin:kotlin-test-junit": "1.3.72",
    "org.jetbrains.kotlinx:kotlinx-coroutines-test": "1.2.2",
    "org.mockito.kotlin:mockito-kotlin": "3.2.0",
    "org.mockito:mockito-core": "2.19.0",
    "org.robolectric:annotations": "4.5",
    "org.robolectric:robolectric": "4.5",
}

# Note to developers: Please keep this dict sorted by key to make it easier to find dependencies.
HTTP_DEPENDENCY_VERSIONS = {
    "android_bundletool": {
        "sha": "1e8430002c76f36ce2ddbac8aadfaf2a252a5ffbd534dab64bb255cda63db7ba",
        "version": "1.8.0",
    },
    "dagger": {
        "sha": "5c2b22e88e52110178afebda100755f31f5dd505c317be0bfb4f7ad88a88db86",
        "version": "2.41",
    },
    "guava_android": {
        "sha": "9425a423a4cb9d9db0356300722d9bd8e634cf539f29d97bb84f457cccd16eb8",
        "version": "31.0.1",
    },
<<<<<<< HEAD
    "guava_jre": {
        "sha": "d5be94d65e87bd219fb3193ad1517baa55a3b88fc91d21cf735826ab5af087b9",
        "version": "31.0.1",
    },
=======
>>>>>>> d8792a80
    "kotlinx-coroutines-core-jvm": {
        "sha": "acc8c74b1fb88121c51221bfa7b6f5e920201bc20183ebf74165dcf5d45a8003",
        "version": "1.6.0",
    },
    "protobuf_tools": {
        "sha": "efcb0b9004200fce79de23be796072a055105273905a5a441dbb5a979d724d20",
        "version": "3.11.0",
    },
    "robolectric": {
        "sha": "af0177d32ecd2cd68ee6e9f5d38288e1c4de0dd2a756bb7133c243f2d5fe06f7",
        "version": "4.5",
    },
    "rules_java": {
        "sha": "34b41ec683e67253043ab1a3d1e8b7c61e4e8edefbcad485381328c934d072fe",
        "version": "4.0.0",
    },
    "rules_jvm": {
        "sha": "c4cd0fd413b43785494b986fdfeec5bb47eddca196af5a2a98061faab83ed7b2",
        "version": "5.1",
    },
    "rules_kotlin": {
        "sha": "12d22a3d9cbcf00f2e2d8f0683ba87d3823cb8c7f6837568dd7e48846e023307",
        "version": "v1.5.0",
    },
    "rules_proto": {
        "sha": "e0cab008a9cdc2400a1d6572167bf9c5afc72e19ee2b862d18581051efab42c9",
        "version": "c0b62f2f46c85c16cb3b5e9e921f0d00e3101934",
    },
}

MAVEN_REPOSITORIES = [
    "https://maven.fabric.io/public",
    "https://maven.google.com",
    "https://repo1.maven.org/maven2",
]

def get_maven_dependencies():
    """
    Returns a list of maven dependencies to install to fulfill third-party dependencies.
    """
    return (["%s:%s" % (name, version) for name, version in MAVEN_PRODUCTION_DEPENDENCY_VERSIONS.items()] +
            ["%s:%s" % (name, version) for name, version in MAVEN_TEST_DEPENDENCY_VERSIONS.items()])<|MERGE_RESOLUTION|>--- conflicted
+++ resolved
@@ -125,13 +125,10 @@
         "sha": "9425a423a4cb9d9db0356300722d9bd8e634cf539f29d97bb84f457cccd16eb8",
         "version": "31.0.1",
     },
-<<<<<<< HEAD
     "guava_jre": {
         "sha": "d5be94d65e87bd219fb3193ad1517baa55a3b88fc91d21cf735826ab5af087b9",
         "version": "31.0.1",
     },
-=======
->>>>>>> d8792a80
     "kotlinx-coroutines-core-jvm": {
         "sha": "acc8c74b1fb88121c51221bfa7b6f5e920201bc20183ebf74165dcf5d45a8003",
         "version": "1.6.0",
