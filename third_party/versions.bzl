--- conflicted
+++ resolved
@@ -70,11 +70,6 @@
     "javax.annotation:javax.annotation-api:jar": "1.3.2",
     "javax.inject:javax.inject": "1",
     "nl.dionsegijn:konfetti": "1.2.5",
-<<<<<<< HEAD
-    "org.jetbrains.kotlin:kotlin-stdlib-jdk7:jar": "1.3.72",
-    "org.jetbrains.kotlinx:kotlinx-coroutines-android": "1.4.1",
-    "org.jetbrains.kotlinx:kotlinx-coroutines-core": "1.4.1",
-=======
     "org.checkerframework:checker": "3.21.3",
     "org.checkerframework:checker-compat-qual": "2.5.5",
     "org.checkerframework:checker-qual": "3.21.3",
@@ -82,7 +77,6 @@
     "org.jetbrains.kotlin:kotlin-stdlib-jdk8": "1.6.10",
     "org.jetbrains.kotlinx:kotlinx-coroutines-android": "1.6.0",
     "org.jetbrains.kotlinx:kotlinx-coroutines-core": "1.6.0",
->>>>>>> 53de3837
     "org.jetbrains:annotations:jar": "13.0",
 }
 
