"""
Contains all versions of third-party dependencies for the Oppia Android app. Note: dependencies
added to the version dictionary below will automatically become available as a new third-party
dependency elsewhere in the app.

Note that dependencies can only be represented once in the list--that's by design to protect against
one-version violations. See https://docs.bazel.build/versions/master/best-practices.html#versioning
for more information on multi-version violations.

Note that each of the dependencies will have all ':'s & '.'s replaced with underscores. For example,
the dependency "android.arch.core:core-testing": "1.1.1" will be referencable with the following:
//third_party:android_arch_core_core-testing (no version is included so that versions can be easily
updated here).

Note that for making any change in 'MAVEN_PRODUCTION_DEPENDENCY_VERSIONS' or
'MAVEN_TEST_DEPENDENCY_VERSIONS' dicts please refer to:
https://github.com/oppia/oppia-android/wiki/Updating-Maven-Dependencies
"""

# Note to developers: Please keep this dict sorted by key to make it easier to find dependencies.
# This list should contain only production (non-test) dependencies.
MAVEN_PRODUCTION_DEPENDENCY_VERSIONS = {
    "androidx.annotation:annotation": "1.1.0",
    "androidx.appcompat:appcompat": "1.2.0",
    "androidx.constraintlayout:constraintlayout": "1.1.3",
    "androidx.core:core": "1.0.1",
    "androidx.core:core-ktx": "1.0.1",
    "androidx.databinding:databinding-adapters": "3.4.2",
    "androidx.databinding:databinding-common": "3.4.2",
    "androidx.databinding:databinding-compiler": "3.4.2",
    "androidx.databinding:databinding-runtime": "3.4.2",
    "androidx.drawerlayout:drawerlayout": "1.1.0",
    "androidx.lifecycle:lifecycle-extensions": "2.2.0",
    "androidx.lifecycle:lifecycle-livedata-core": "2.2.0",
    "androidx.lifecycle:lifecycle-livedata-ktx": "2.2.0",
    "androidx.lifecycle:lifecycle-viewmodel-ktx": "2.2.0",
    "androidx.multidex:multidex": "2.0.1",
    "androidx.multidex:multidex-instrumentation": "2.0.0",
    "androidx.navigation:navigation-fragment": "2.0.0",
    "androidx.navigation:navigation-fragment-ktx": "2.0.0",
    "androidx.navigation:navigation-ui": "2.0.0",
    "androidx.navigation:navigation-ui-ktx": "2.0.0",
    "androidx.recyclerview:recyclerview": "1.0.0",
    "androidx.room:room-runtime": "2.2.5",
    "androidx.test.uiautomator:uiautomator": "2.2.0",
    "androidx.viewpager2:viewpager2": "1.0.0",
    "androidx.viewpager:viewpager": "1.0.0",
    "androidx.work:work-runtime": "2.4.0",
    "androidx.work:work-runtime-ktx": "2.4.0",
    "com.android.support:support-annotations": "28.0.0",
    "com.android.tools.build:aapt2-proto": "7.3.1-8691043",
    "com.crashlytics.sdk.android:crashlytics": "2.9.8",
    "com.github.bumptech.glide:compiler": "4.11.0",
    "com.github.bumptech.glide:glide": "4.11.0",
    "com.google.android.flexbox:flexbox": "3.0.0",
    "com.google.android.material:material": "1.3.0",
<<<<<<< HEAD
    "com.google.auto.value:auto-value-annotations": "1.7.5",
=======
    "com.google.auto.value:auto-value-annotations": "1.8.1",
>>>>>>> dddbd98d
    "com.google.firebase:firebase-analytics": "17.5.0",
    "com.google.firebase:firebase-appcheck": "16.0.0",
    "com.google.firebase:firebase-appcheck-playintegrity": "16.0.0",
    "com.google.firebase:firebase-auth-ktx": "19.3.1",
    "com.google.firebase:firebase-common": "19.3.0",
    "com.google.firebase:firebase-crashlytics": "17.1.1",
    "com.google.firebase:firebase-firestore-ktx": "24.2.1",
    "com.google.gms:google-services": "4.3.3",
    "com.google.guava:guava": "28.1-android",
    "com.google.protobuf:protobuf-javalite": "3.17.3",
    "com.squareup.moshi:moshi-kotlin": "1.11.0",
    "com.squareup.moshi:moshi-kotlin-codegen": "1.11.0",
    "com.squareup.okhttp3:okhttp": "4.7.2",
    "com.squareup.retrofit2:converter-moshi": "2.5.0",
    "com.squareup.retrofit2:retrofit": "2.9.0",
    "de.hdodenhof:circleimageview": "3.0.1",
    "io.fabric.sdk.android:fabric": "1.4.7",
    "javax.annotation:javax.annotation-api:jar": "1.3.2",
    "javax.inject:javax.inject": "1",
    "nl.dionsegijn:konfetti": "1.2.5",
<<<<<<< HEAD
    "org.checkerframework:checker-qual": "3.11.0",
=======
    "org.checkerframework:checker-qual": "3.13.0",
>>>>>>> dddbd98d
    "org.jetbrains.kotlin:kotlin-stdlib-jdk8:jar": "1.3.72",
    "org.jetbrains.kotlinx:kotlinx-coroutines-android": "1.4.1",
    "org.jetbrains.kotlinx:kotlinx-coroutines-core": "1.4.1",
    "org.jetbrains:annotations:jar": "13.0",
}

# Note to developers: Please keep this dict sorted by key to make it easier to find dependencies.
# This list should only contain test-only dependencies. These are dependencies that are guaranteed
# cannot be included in production builds of the app.
MAVEN_TEST_DEPENDENCY_VERSIONS = {
    "android.arch.core:core-testing": "1.1.1",
    "androidx.arch.core:core-testing": "2.1.0",
    "androidx.test.espresso:espresso-accessibility": "3.1.0",
    "androidx.test.espresso:espresso-contrib": "3.1.0",
    "androidx.test.espresso:espresso-core": "3.2.0",
    "androidx.test.espresso:espresso-intents": "3.1.0",
    "androidx.test.ext:junit": "1.1.1",
    "androidx.test.ext:truth": "1.4.0",
    "androidx.test:core": "1.0.0",
    "androidx.test:runner": "1.2.0",
    "androidx.work:work-testing": "2.4.0",
    "com.github.bumptech.glide:mocks": "4.11.0",
    "com.google.protobuf:protobuf-java": "3.17.3",
    "com.google.protobuf:protobuf-java-util": "3.17.3",
    "com.google.truth.extensions:truth-liteproto-extension": "1.1.3",
    "com.google.truth:truth": "0.43",
    "com.squareup.okhttp3:mockwebserver": "4.7.2",
    "com.squareup.retrofit2:retrofit-mock": "2.5.0",
    "io.xlate:yaml-json": "0.1.0",
    "jakarta.json:jakarta.json-api": "2.1.2",
    "junit:junit": "4.12",
    "org.eclipse.parsson:parsson": "1.1.2",
    "org.jetbrains.kotlin:kotlin-compiler-embeddable": "1.5.0",
    "org.jetbrains.kotlin:kotlin-reflect": "1.3.41",
    "org.jetbrains.kotlin:kotlin-test-junit": "1.3.72",
    "org.jetbrains.kotlinx:kotlinx-coroutines-test": "1.2.2",
    "org.mockito.kotlin:mockito-kotlin": "3.2.0",
    "org.mockito:mockito-core": "2.19.0",
    "org.robolectric:annotations": "4.5",
    "org.robolectric:robolectric": "4.5",
    "org.snakeyaml:snakeyaml-engine": "2.6",
}

# Note to developers: Please keep this dict sorted by key to make it easier to find dependencies.
HTTP_DEPENDENCY_VERSIONS = {
    "android_bundletool": {
        "sha": "1e8430002c76f36ce2ddbac8aadfaf2a252a5ffbd534dab64bb255cda63db7ba",
        "version": "1.8.0",
    },
    "dagger": {
        "sha": "9e69ab2f9a47e0f74e71fe49098bea908c528aa02fa0c5995334447b310d0cdd",
        "version": "2.28.1",
    },
    "protobuf_tools": {
        "version": "3.11.0",
    },
    "rules_java": {
        "sha": "34b41ec683e67253043ab1a3d1e8b7c61e4e8edefbcad485381328c934d072fe",
        "version": "4.0.0",
    },
    "rules_jvm": {
        "sha": "f36441aa876c4f6427bfb2d1f2d723b48e9d930b62662bf723ddfb8fc80f0140",
        "version": "4.1",
    },
    "rules_kotlin": {
        "sha": "6194a864280e1989b6d8118a4aee03bb50edeeae4076e5bc30eef8a98dcd4f07",
        "version": "v1.5.0-alpha-2",
    },
    "rules_proto": {
        "sha": "e0cab008a9cdc2400a1d6572167bf9c5afc72e19ee2b862d18581051efab42c9",
        "version": "c0b62f2f46c85c16cb3b5e9e921f0d00e3101934",
    },
}

def get_maven_dependencies():
    """
    Returns a list of maven dependencies to install to fulfill third-party dependencies.
    """
    return (["%s:%s" % (name, version) for name, version in MAVEN_PRODUCTION_DEPENDENCY_VERSIONS.items()] +
            ["%s:%s" % (name, version) for name, version in MAVEN_TEST_DEPENDENCY_VERSIONS.items()])<|MERGE_RESOLUTION|>--- conflicted
+++ resolved
@@ -54,11 +54,7 @@
     "com.github.bumptech.glide:glide": "4.11.0",
     "com.google.android.flexbox:flexbox": "3.0.0",
     "com.google.android.material:material": "1.3.0",
-<<<<<<< HEAD
-    "com.google.auto.value:auto-value-annotations": "1.7.5",
-=======
     "com.google.auto.value:auto-value-annotations": "1.8.1",
->>>>>>> dddbd98d
     "com.google.firebase:firebase-analytics": "17.5.0",
     "com.google.firebase:firebase-appcheck": "16.0.0",
     "com.google.firebase:firebase-appcheck-playintegrity": "16.0.0",
@@ -79,11 +75,7 @@
     "javax.annotation:javax.annotation-api:jar": "1.3.2",
     "javax.inject:javax.inject": "1",
     "nl.dionsegijn:konfetti": "1.2.5",
-<<<<<<< HEAD
-    "org.checkerframework:checker-qual": "3.11.0",
-=======
     "org.checkerframework:checker-qual": "3.13.0",
->>>>>>> dddbd98d
     "org.jetbrains.kotlin:kotlin-stdlib-jdk8:jar": "1.3.72",
     "org.jetbrains.kotlinx:kotlinx-coroutines-android": "1.4.1",
     "org.jetbrains.kotlinx:kotlinx-coroutines-core": "1.4.1",
