--- conflicted
+++ resolved
@@ -84,7 +84,7 @@
     "androidx.arch.core:core-testing": "2.1.0",
     "androidx.test.espresso:espresso-accessibility": "3.5.0",
     "androidx.test.espresso:espresso-contrib": "3.5.0",
-    "androidx.test.espresso:espresso-core": "3.5.0",
+    "androidx.test.espresso:espresso-core": "3.5.0-alpha03",
     "androidx.test.espresso:espresso-intents": "3.5.0",
     "androidx.test.ext:junit": "1.1.1",
     "androidx.test.ext:truth": "1.4.0",
@@ -108,14 +108,9 @@
     "org.jetbrains.kotlinx:kotlinx-coroutines-test": "1.2.2",
     "org.mockito.kotlin:mockito-kotlin": "3.2.0",
     "org.mockito:mockito-core": "2.19.0",
-<<<<<<< HEAD
     "org.robolectric:annotations": "4.7",
     "org.robolectric:robolectric": "4.7",
-=======
-    "org.robolectric:annotations": "4.5",
-    "org.robolectric:robolectric": "4.5",
     "org.snakeyaml:snakeyaml-engine": "2.6",
->>>>>>> c2251101
 }
 
 # Note to developers: Please keep this dict sorted by key to make it easier to find dependencies.
