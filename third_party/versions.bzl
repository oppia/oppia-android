--- conflicted
+++ resolved
@@ -79,14 +79,9 @@
     "org.checkerframework:checker-compat-qual": "2.5.5",
     "org.checkerframework:checker-qual": "3.21.3",
     "org.jetbrains.kotlin:kotlin-stdlib-jdk8:jar": "1.3.72",
-<<<<<<< HEAD
     "org.jetbrains.kotlinx:kotlinx-coroutines-android": "1.6.4",
     "org.jetbrains.kotlinx:kotlinx-coroutines-core": "1.6.4",
     "org.jetbrains.kotlinx:kotlinx-coroutines-guava": "1.6.4",
-=======
-    "org.jetbrains.kotlinx:kotlinx-coroutines-android": "1.4.1",
-    "org.jetbrains.kotlinx:kotlinx-coroutines-core": "1.4.3",
->>>>>>> 5c812a15
     "org.jetbrains:annotations:jar": "13.0",
 }
 
