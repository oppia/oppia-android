--- conflicted
+++ resolved
@@ -53,15 +53,11 @@
     "com.google.firebase:firebase-crashlytics": "17.1.1",
     "com.google.gms:google-services": "4.3.3",
     "com.google.guava:guava": "28.1-android",
-<<<<<<< HEAD
+    "com.google.protobuf:protobuf-lite": "3.0.0",
     "com.squareup.moshi:moshi-kotlin": "1.11.0",
     "com.squareup.moshi:moshi-kotlin-codegen": "1.11.0",
     "com.squareup.okhttp3:okhttp": "4.1.0",
     "com.squareup.retrofit2:converter-moshi": "2.5.0",
-=======
-    "com.google.protobuf:protobuf-lite": "3.0.0",
-    "com.squareup.retrofit2:converter-gson": "2.5.0",
->>>>>>> 1be8ccde
     "com.squareup.retrofit2:retrofit": "2.9.0",
     "de.hdodenhof:circleimageview": "3.0.1",
     "io.fabric.sdk.android:fabric": "1.4.7",
