--- conflicted
+++ resolved
@@ -93,12 +93,8 @@
         remote_patch_path_start_removal_count: int. An optional integer specifying the number of
             leading path fragments to remove from remote patches before applying them. This defaults
             to 0, but oftentimes '1' is required as it removes the normal "a/" and "b/" prefixes.
-<<<<<<< HEAD
-        workspace_file: label. TODO: Finish.
-=======
         workspace_file: label. An optional label corresponding to the WORKSPACE file to use when
             building the imported archive. This defaults to None.
->>>>>>> b465c295
         export_details: dict. An optional dict created using one of create_export_library_details or
             create_export_binary_details. When provided, the system will ensure this archive is made
             accessible under a "third_party:<alias>" reference (where the alias is defined as part
