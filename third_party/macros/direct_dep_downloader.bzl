"""
Provides Starlark macros for importing direct dependencies needed to build Oppia Android.
"""

load("@bazel_tools//tools/build_defs/repo:git.bzl", "git_repository")
load("@bazel_tools//tools/build_defs/repo:http.bzl", "http_archive", "http_jar")
load(":direct_dep_defs.bzl", "IMPORT_TYPE", "PATCH_ORIGIN")

def download_direct_workspace_dependencies(dependencies, maven_repositories):
    """Loads the direct Bazel workspace dependencies needed to be able to build the project.

    Note that this must be called after loading in this deps file, for example:

        load("//third_party/macros:direct_dep_downloader.bzl", "download_direct_workspace_dependencies")
        download_direct_workspace_dependencies()

    Note also that toolchains may need to be set up after loading this dependencies (see
    //third_party/tools:toolchains.bzl).

    Args:
        dependencies: list of dict. The list of dependencies where is dependency is created using
            one of the create_*_reference() macros from direct_dep_defs.bzl. This may not contain
            all build-time dependencies as many of those are provided by Maven via
            direct_dep_loader.bzl.
        maven_repositories: list of str. The list of Maven repository URLs that should be used when
            downloading direct dependencies which are pulled from Maven.
    """

    # Set up all dependencies (the order doesn't matter here since it's just downloading
    # corresponding HTTP archives/jars or cloning git repositories without building them).
    for import_details in dependencies:
        _set_up_remote_dependency(import_details, maven_repositories)

def _set_up_http_archive_dependency(import_details, maven_repositories):
    _set_up_http_import(
        import_details,
        maven_repositories,
        import_dep_without_patches = http_archive,
        import_dep_with_patches = http_archive,
    )

def _set_up_http_jar_dependency(import_details, maven_repositories):
    _set_up_http_import(import_details, maven_repositories, import_dep_without_patches = http_jar)

def _set_up_http_import(
        import_details,
        maven_repositories,
        import_dep_without_patches,
        import_dep_with_patches = None):
    dependency_details = import_details["dependency_details"]
    version = dependency_details["version"]
    strip_prefix_template = dependency_details.get("strip_prefix_template")
    url_templates = dependency_details["url_templates"]
    expanded_urls = [
        url_template.format(version, maven_repository)
        for url_template in url_templates
        for maven_repository in maven_repositories
    ]
    unique_urls = []
    for expanded_url in expanded_urls:
        if expanded_url not in unique_urls:
            unique_urls.append(expanded_url)
    local_patches = _extract_local_patches(import_details["patches_details"])
    remote_patches = _extract_remote_patches(import_details["patches_details"])
    if len(local_patches) != 0 or len(remote_patches) != 0:
        if import_dep_with_patches == None:
            fail("This method of importing an HTTP dependency does not support patching.")
        import_dep_with_patches_conditional_kwargs = {}
        if strip_prefix_template != None:
            import_dep_with_patches_conditional_kwargs["strip_prefix"] = strip_prefix_template.format(version)
        import_dep_with_patches(
            name = import_details.get("import_bind_name") or import_details["name"],
            urls = unique_urls,
            sha256 = dependency_details["sha"],
            patches = local_patches,
            remote_patches = remote_patches,
<<<<<<< HEAD
            remote_patch_strip = import_details.get("remote_patch_path_start_removal_count"),
            workspace_file = import_details.get("workspace_file"),
=======
            remote_patch_strip = import_details.get("patch_path_start_removal_count"),
            **import_dep_with_patches_conditional_kwargs
>>>>>>> d7fa24ff
        )
    else:
        import_dep_with_patches_conditional_kwargs = {}
        if strip_prefix_template != None:
            import_dep_with_patches_conditional_kwargs["strip_prefix"] = strip_prefix_template.format(version)
        import_dep_without_patches(
            name = import_details.get("import_bind_name") or import_details["name"],
            urls = unique_urls,
            sha256 = dependency_details["sha"],
            **import_dep_with_patches_conditional_kwargs
        )

def _set_up_git_repository_dependency(import_details):
    dependency_details = import_details["dependency_details"]
    local_patches = _extract_local_patches(import_details["patches_details"])
    remote_patches = _extract_remote_patches(import_details["patches_details"])
    if len(remote_patches) != 0:
        fail("Git repository imports do not currently support remote patches.")
    git_repository(
        name = import_details.get("import_bind_name") or import_details["name"],
        commit = dependency_details["commit"],
        remote = dependency_details["remote"],
        repo_mapping = dependency_details.get("repo_mapping") or {},
        build_file = dependency_details["build_file"],
        patches = local_patches,
    )

def _set_up_remote_dependency(import_details, maven_repositories):
    if import_details["import_type"] == IMPORT_TYPE.HTTP_ARCHIVE:
        _set_up_http_archive_dependency(import_details, maven_repositories)
    elif import_details["import_type"] == IMPORT_TYPE.HTTP_JAR:
        _set_up_http_jar_dependency(import_details, maven_repositories)
    elif import_details["import_type"] == IMPORT_TYPE.GIT_REPOSITORY:
        _set_up_git_repository_dependency(import_details)
    else:
        fail("Unsupported import type: %s." % import_details["import_type"])

def _extract_local_patches(patches_details):
    return [
        patch_details["file"]
        for patch_details in patches_details
        if patch_details["origin"] == PATCH_ORIGIN.LOCAL
    ]

def _extract_remote_patches(patches_details):
    return {
        patch_details["url"]: patch_details["sri"]
        for patch_details in patches_details
        if patch_details["origin"] == PATCH_ORIGIN.REMOTE
    }<|MERGE_RESOLUTION|>--- conflicted
+++ resolved
@@ -74,13 +74,9 @@
             sha256 = dependency_details["sha"],
             patches = local_patches,
             remote_patches = remote_patches,
-<<<<<<< HEAD
             remote_patch_strip = import_details.get("remote_patch_path_start_removal_count"),
             workspace_file = import_details.get("workspace_file"),
-=======
-            remote_patch_strip = import_details.get("patch_path_start_removal_count"),
             **import_dep_with_patches_conditional_kwargs
->>>>>>> d7fa24ff
         )
     else:
         import_dep_with_patches_conditional_kwargs = {}
