--- conflicted
+++ resolved
@@ -43,55 +43,32 @@
 # Note to developers: keys of this dict should follow the order of AVAILABLE_FLAVORS.
 # TODO(#4419): Remove the Kenya-specific alpha flavor.
 _FLAVOR_METADATA = {
-<<<<<<< HEAD
     "alpha": {
         "application_class": ".app.application.alpha.AlphaOppiaApplication",
-=======
-    "dev": {
-        "manifest": "//app:src/main/AndroidManifest.xml",
-        "min_sdk_version": 21,
-        "target_sdk_version": 33,
-        "multidex": "native",
-        "proguard_specs": [],  # Developer builds are not optimized.
-        "production_release": False,
->>>>>>> 4a7fc843
         "deps": [
             "//app/src/main/java/org/oppia/android/app/application/alpha:alpha_application",
             "//config/src/java/org/oppia/android/config:all_languages_config",
         ],
         "manifest": "//app:src/main/AndroidManifest.xml",
-<<<<<<< HEAD
         "min_sdk_version": 21,
         "multidex": "native",
         "production_release": True,
         "proguard_specs": _PRODUCTION_PROGUARD_SPECS,
-        "target_sdk_version": 31,
+        "target_sdk_version": 33,
         "version_code": OPPIA_ALPHA_VERSION_CODE,
     },
     "alpha_kenya": {
         "application_class": ".app.application.alphakenya.AlphaKenyaOppiaApplication",
-=======
-        "min_sdk_version": 19,
-        "target_sdk_version": 33,
-        "multidex": "manual_main_dex",
-        "main_dex_list": _MAIN_DEX_LIST_TARGET_KITKAT,
-        "proguard_specs": [],  # Developer builds are not optimized.
-        "production_release": False,
->>>>>>> 4a7fc843
         "deps": [
             "//app/src/main/java/org/oppia/android/app/application/alphakenya:alpha_kenya_application",
             "//config/src/java/org/oppia/android/config:all_languages_config",
         ],
         "manifest": "//app:src/main/AndroidManifest.xml",
         "min_sdk_version": 21,
-<<<<<<< HEAD
-=======
-        "target_sdk_version": 33,
->>>>>>> 4a7fc843
         "multidex": "native",
         "production_release": True,
         "proguard_specs": _PRODUCTION_PROGUARD_SPECS,
-        "target_sdk_version": 31,
+        "target_sdk_version": 33,
         "version_code": OPPIA_ALPHA_KENYA_VERSION_CODE,
     },
     "alpha_kitkat": {
@@ -103,17 +80,10 @@
         "main_dex_list": _MAIN_DEX_LIST_TARGET_KITKAT,
         "manifest": "//app:src/main/AndroidManifest.xml",
         "min_sdk_version": 19,
-<<<<<<< HEAD
         "multidex": "manual_main_dex",
-=======
-        "target_sdk_version": 33,
-        "multidex": "manual_main_dex",
-        "main_dex_list": _MAIN_DEX_LIST_TARGET_KITKAT,
-        "proguard_specs": [],
->>>>>>> 4a7fc843
         "production_release": True,
         "proguard_specs": [],  # TODO(#3886): Re-add Proguard support to alpha_kitkat.
-        "target_sdk_version": 31,
+        "target_sdk_version": 33,
         "version_code": OPPIA_ALPHA_KITKAT_VERSION_CODE,
     },
     "beta": {
@@ -124,14 +94,10 @@
         ],
         "manifest": "//app:src/main/AndroidManifest.xml",
         "min_sdk_version": 21,
-<<<<<<< HEAD
-=======
-        "target_sdk_version": 33,
->>>>>>> 4a7fc843
         "multidex": "native",
         "production_release": True,
         "proguard_specs": _PRODUCTION_PROGUARD_SPECS,
-        "target_sdk_version": 31,
+        "target_sdk_version": 33,
         "version_code": OPPIA_BETA_VERSION_CODE,
     },
     "dev": {
@@ -142,14 +108,10 @@
         ],
         "manifest": "//app:src/main/AndroidManifest.xml",
         "min_sdk_version": 21,
-<<<<<<< HEAD
-=======
-        "target_sdk_version": 33,
->>>>>>> 4a7fc843
         "multidex": "native",
         "production_release": False,
         "proguard_specs": [],  # Developer builds are not optimized.
-        "target_sdk_version": 31,
+        "target_sdk_version": 33,
         "version_code": OPPIA_DEV_VERSION_CODE,
     },
     "dev_kitkat": {
@@ -160,23 +122,15 @@
         ],
         "main_dex_list": _MAIN_DEX_LIST_TARGET_KITKAT,
         "manifest": "//app:src/main/AndroidManifest.xml",
-<<<<<<< HEAD
         "min_sdk_version": 19,
         "multidex": "manual_main_dex",
         "production_release": False,
         "proguard_specs": [],  # Developer builds are not optimized.
-        "target_sdk_version": 31,
+        "target_sdk_version": 33,
         "version_code": OPPIA_DEV_KITKAT_VERSION_CODE,
     },
     "ga": {
         "application_class": ".app.application.ga.GaOppiaApplication",
-=======
-        "min_sdk_version": 21,
-        "target_sdk_version": 33,
-        "multidex": "native",
-        "proguard_specs": _PRODUCTION_PROGUARD_SPECS,
-        "production_release": True,
->>>>>>> 4a7fc843
         "deps": [
             "//app/src/main/java/org/oppia/android/app/application/ga:general_availability_application",
             "//config/src/java/org/oppia/android/config:production_languages_config",
@@ -186,7 +140,7 @@
         "multidex": "native",
         "production_release": True,
         "proguard_specs": _PRODUCTION_PROGUARD_SPECS,
-        "target_sdk_version": 31,
+        "target_sdk_version": 33,
         "version_code": OPPIA_GA_VERSION_CODE,
     },
 }
