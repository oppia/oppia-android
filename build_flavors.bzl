--- conflicted
+++ resolved
@@ -94,8 +94,6 @@
         ],
         "version_code": OPPIA_ALPHA_KITKAT_VERSION_CODE,
         "application_class": ".app.application.alpha.AlphaOppiaApplication",
-<<<<<<< HEAD
-=======
     },
     "alpha_kenya": {
         "manifest": "//app:src/main/AndroidManifest.xml",
@@ -109,7 +107,6 @@
         ],
         "version_code": OPPIA_ALPHA_KENYA_VERSION_CODE,
         "application_class": ".app.application.alphakenya.AlphaKenyaOppiaApplication",
->>>>>>> ca39ac62
     },
 }
 
