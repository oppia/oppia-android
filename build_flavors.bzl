"""
Macros & definitions corresponding to Oppia binary build flavors.
"""

load("//:oppia_android_application.bzl", "declare_deployable_application", "oppia_android_application")
<<<<<<< HEAD
load("//:version.bzl", "MAJOR_VERSION", "MINOR_VERSION", "OPPIA_ALPHA_KITKAT_VERSION_CODE", "OPPIA_ALPHA_VERSION_CODE", "OPPIA_BETA_VERSION_CODE", "OPPIA_DEV_KITKAT_VERSION_CODE", "OPPIA_DEV_VERSION_CODE", "OPPIA_GA_VERSION_CODE")
=======
load("//:version.bzl", "MAJOR_VERSION", "MINOR_VERSION", "OPPIA_ALPHA_KENYA_VERSION_CODE", "OPPIA_ALPHA_KITKAT_VERSION_CODE", "OPPIA_ALPHA_VERSION_CODE", "OPPIA_DEV_KITKAT_VERSION_CODE", "OPPIA_DEV_VERSION_CODE")
>>>>>>> 8465af5c

# Defines the list of flavors available to build the Oppia app in. Note to developers: this list
# should be ordered by the development pipeline (i.e. features go through dev first, then other
# flavors as they mature).
AVAILABLE_FLAVORS = [
    "dev",
    "dev_kitkat",
    "alpha",
    "alpha_kitkat",
<<<<<<< HEAD
    "beta",
    "ga",
=======
    "alpha_kenya",
>>>>>>> 8465af5c
]

# This file contains the list of classes that must be in the main dex list for the legacy multidex
# build used on KitKat devices. Generally, this is the main application class is needed so that it
# can load multidex support, plus any dependencies needed by that pipeline.
_MAIN_DEX_LIST_TARGET_KITKAT = "//:config/kitkat_main_dex_class_list.txt"

# keep sorted
_PRODUCTION_PROGUARD_SPECS = [
    "config/proguard/android-proguard-rules.pro",
    "config/proguard/androidx-proguard-rules.pro",
    "config/proguard/firebase-components-proguard-rules.pro",
    "config/proguard/glide-proguard-rules.pro",
    "config/proguard/google-play-services-proguard-rules.pro",
    "config/proguard/guava-proguard-rules.pro",
    "config/proguard/kotlin-proguard-rules.pro",
    "config/proguard/kotlinpoet-javapoet-proguard-rules.pro",
    "config/proguard/material-proguard-rules.pro",
    "config/proguard/moshi-proguard-rules.pro",
    "config/proguard/okhttp-proguard-rules.pro",
    "config/proguard/oppia-prod-proguard-rules.pro",
    "config/proguard/protobuf-proguard-rules.pro",
]

# Note to developers: keys of this dict should follow the order of AVAILABLE_FLAVORS.
# TODO(#4419): Remove the Kenya-specific alpha flavor.
_FLAVOR_METADATA = {
    "dev": {
        "manifest": "//app:src/main/AndroidManifest.xml",
        "min_sdk_version": 21,
        "target_sdk_version": 30,
        "multidex": "native",
        "proguard_specs": [],  # Developer builds are not optimized.
        "production_release": False,
        "deps": [
            "//app/src/main/java/org/oppia/android/app/application/dev:developer_application",
        ],
        "version_code": OPPIA_DEV_VERSION_CODE,
        "application_class": ".app.application.dev.DeveloperOppiaApplication",
    },
    "dev_kitkat": {
        "manifest": "//app:src/main/AndroidManifest.xml",
        "min_sdk_version": 19,
        "target_sdk_version": 30,
        "multidex": "manual_main_dex",
        "main_dex_list": _MAIN_DEX_LIST_TARGET_KITKAT,
        "proguard_specs": [],  # Developer builds are not optimized.
        "production_release": False,
        "deps": [
            "//app/src/main/java/org/oppia/android/app/application/dev:developer_application",
        ],
        "version_code": OPPIA_DEV_KITKAT_VERSION_CODE,
        "application_class": ".app.application.dev.DeveloperOppiaApplication",
    },
    "alpha": {
        "manifest": "//app:src/main/AndroidManifest.xml",
        "min_sdk_version": 21,
        "target_sdk_version": 30,
        "multidex": "native",
        "proguard_specs": _PRODUCTION_PROGUARD_SPECS,
        "production_release": True,
        "deps": [
            "//app/src/main/java/org/oppia/android/app/application/alpha:alpha_application",
        ],
        "version_code": OPPIA_ALPHA_VERSION_CODE,
        "application_class": ".app.application.alpha.AlphaOppiaApplication",
    },
    "alpha_kitkat": {
        "manifest": "//app:src/main/AndroidManifest.xml",
        "min_sdk_version": 19,
        "target_sdk_version": 30,
        "multidex": "manual_main_dex",
        "main_dex_list": _MAIN_DEX_LIST_TARGET_KITKAT,
        "proguard_specs": [],  # TODO(#3886): Re-add Proguard support to alpha_kitkat.
        "production_release": True,
        "deps": [
            "//app/src/main/java/org/oppia/android/app/application/alpha:alpha_application",
        ],
        "version_code": OPPIA_ALPHA_KITKAT_VERSION_CODE,
        "application_class": ".app.application.alpha.AlphaOppiaApplication",
    },
<<<<<<< HEAD
    "beta": {
=======
    "alpha_kenya": {
>>>>>>> 8465af5c
        "manifest": "//app:src/main/AndroidManifest.xml",
        "min_sdk_version": 21,
        "target_sdk_version": 30,
        "multidex": "native",
        "proguard_specs": _PRODUCTION_PROGUARD_SPECS,
        "production_release": True,
        "deps": [
<<<<<<< HEAD
            "//app/src/main/java/org/oppia/android/app/application/beta:beta_application",
        ],
        "version_code": OPPIA_BETA_VERSION_CODE,
        "application_class": ".app.application.beta.BetaOppiaApplication",
    },
    "ga": {
        "manifest": "//app:src/main/AndroidManifest.xml",
        "min_sdk_version": 21,
        "target_sdk_version": 30,
        "multidex": "native",
        "proguard_specs": _PRODUCTION_PROGUARD_SPECS,
        "production_release": True,
        "deps": [
            "//app/src/main/java/org/oppia/android/app/application/ga:general_availability_application",
        ],
        "version_code": OPPIA_GA_VERSION_CODE,
        "application_class": ".app.application.ga.GaOppiaApplication",
=======
            "//app/src/main/java/org/oppia/android/app/application/alphakenya:alpha_kenya_application",
        ],
        "version_code": OPPIA_ALPHA_KENYA_VERSION_CODE,
        "application_class": ".app.application.alphakenya.AlphaKenyaOppiaApplication",
>>>>>>> 8465af5c
    },
}

def _transform_android_manifest_impl(ctx):
    input_file = ctx.attr.input_file.files.to_list()[0]
    output_file = ctx.outputs.output_file
    git_meta_dir = ctx.attr.git_meta_dir.files.to_list()[0]
    build_flavor = ctx.attr.build_flavor
    major_version = ctx.attr.major_version
    minor_version = ctx.attr.minor_version
    version_code = ctx.attr.version_code
    application_relative_qualified_class = ctx.attr.application_relative_qualified_class

    # See corresponding transformation script for details on the passed arguments.
    arguments = [
        ".",  # Working directory of the Bazel repository.
        input_file.path,  # Path to the source manifest.
        output_file.path,  # Path to the output manifest.
        build_flavor,
        "%s" % major_version,
        "%s" % minor_version,
        "%s" % version_code,
        "%s" % application_relative_qualified_class,
        "origin/develop",  # The base branch for computing the version name.
    ]

    # Reference: https://docs.bazel.build/versions/master/skylark/lib/actions.html#run.
    ctx.actions.run(
        outputs = [output_file],
        inputs = ctx.files.input_file + [git_meta_dir],
        tools = [ctx.executable._transform_android_manifest_tool],
        executable = ctx.executable._transform_android_manifest_tool.path,
        arguments = arguments,
        mnemonic = "TransformAndroidManifest",
        progress_message = "Transforming Android manifest",
    )
    return DefaultInfo(
        files = depset([output_file]),
        runfiles = ctx.runfiles(files = [output_file]),
    )

_transform_android_manifest = rule(
    attrs = {
        "input_file": attr.label(
            allow_files = True,
            mandatory = True,
        ),
        "output_file": attr.output(
            mandatory = True,
        ),
        "git_meta_dir": attr.label(
            allow_files = True,
            mandatory = True,
        ),
        "build_flavor": attr.string(mandatory = True),
        "major_version": attr.int(mandatory = True),
        "minor_version": attr.int(mandatory = True),
        "version_code": attr.int(mandatory = True),
        "application_relative_qualified_class": attr.string(mandatory = True),
        "_transform_android_manifest_tool": attr.label(
            executable = True,
            cfg = "host",
            default = "//scripts:transform_android_manifest",
        ),
    },
    implementation = _transform_android_manifest_impl,
)

def transform_android_manifest(
        name,
        input_file,
        output_file,
        build_flavor,
        major_version,
        minor_version,
        version_code,
        application_relative_qualified_class):
    """
    Generates a new transformation of the specified AndroidManifest.xml.

    The transformed version of the manifest include an explicitly specified version code and
    computed version name based on the specified major/minor version, flavor, and the most recent
    develop branch hash.

    Args:
        name: str. The name of this transformation target.
        input_file: target. The file target corresponding to the AndroidManifest.xml file to
            transform.
        output_file: str. The filename that should be generated as the transformed manifest.
        build_flavor: str. The specific release flavor of this build of the app.
        major_version: int. The major version of the app.
        minor_version: int. The minor version of the app.
        version_code: int. The version code of this flavor of the app.
        application_relative_qualified_class: String. The relatively qualified main application
            class of the app for this build flavor.
    """
    _transform_android_manifest(
        name = name,
        input_file = input_file,
        output_file = output_file,
        git_meta_dir = "//:.git",
        build_flavor = build_flavor,
        major_version = major_version,
        minor_version = minor_version,
        version_code = version_code,
        application_relative_qualified_class = application_relative_qualified_class,
    )

def define_oppia_aab_binary_flavor(flavor):
    """
    Defines a new flavor of the Oppia Android app.

    Flavors are defined through properties defined within _FLAVOR_METADATA.

    This will define two targets:
    - //:oppia_<flavor> (the AAB)
    - //:install_oppia_<flavor> (the installable binary target--see declare_deployable_application
      for details)

    Args:
        flavor: str. The name of the flavor of the app. Must correspond to an entry in
            AVAILABLE_FLAVORS.
    """
    transform_android_manifest(
        name = "oppia_%s_transformed_manifest" % flavor,
        application_relative_qualified_class = _FLAVOR_METADATA[flavor]["application_class"],
        input_file = _FLAVOR_METADATA[flavor]["manifest"],
        output_file = "AndroidManifest_transformed_%s.xml" % flavor,
        build_flavor = flavor,
        major_version = MAJOR_VERSION,
        minor_version = MINOR_VERSION,
        version_code = _FLAVOR_METADATA[flavor]["version_code"],
    )
    oppia_android_application(
        name = "oppia_%s" % flavor,
        custom_package = "org.oppia.android",
        testonly = not _FLAVOR_METADATA[flavor]["production_release"],
        enable_data_binding = True,
        config_file = "//:bundle_config.pb.json",
        manifest = ":AndroidManifest_transformed_%s.xml" % flavor,
        manifest_values = {
            "applicationId": "org.oppia.android",
            "minSdkVersion": "%d" % _FLAVOR_METADATA[flavor]["min_sdk_version"],
            "targetSdkVersion": "%d" % _FLAVOR_METADATA[flavor]["target_sdk_version"],
        },
        multidex = _FLAVOR_METADATA[flavor]["multidex"],
        main_dex_list = _FLAVOR_METADATA[flavor].get("main_dex_list"),
        proguard_generate_mapping = True if len(_FLAVOR_METADATA[flavor]["proguard_specs"]) != 0 else False,
        proguard_specs = _FLAVOR_METADATA[flavor]["proguard_specs"],
        shrink_resources = True if len(_FLAVOR_METADATA[flavor]["proguard_specs"]) != 0 else False,
        deps = _FLAVOR_METADATA[flavor]["deps"],
    )
    declare_deployable_application(
        name = "install_oppia_%s" % flavor,
        aab_target = ":oppia_%s" % flavor,
    )<|MERGE_RESOLUTION|>--- conflicted
+++ resolved
@@ -3,11 +3,7 @@
 """
 
 load("//:oppia_android_application.bzl", "declare_deployable_application", "oppia_android_application")
-<<<<<<< HEAD
-load("//:version.bzl", "MAJOR_VERSION", "MINOR_VERSION", "OPPIA_ALPHA_KITKAT_VERSION_CODE", "OPPIA_ALPHA_VERSION_CODE", "OPPIA_BETA_VERSION_CODE", "OPPIA_DEV_KITKAT_VERSION_CODE", "OPPIA_DEV_VERSION_CODE", "OPPIA_GA_VERSION_CODE")
-=======
-load("//:version.bzl", "MAJOR_VERSION", "MINOR_VERSION", "OPPIA_ALPHA_KENYA_VERSION_CODE", "OPPIA_ALPHA_KITKAT_VERSION_CODE", "OPPIA_ALPHA_VERSION_CODE", "OPPIA_DEV_KITKAT_VERSION_CODE", "OPPIA_DEV_VERSION_CODE")
->>>>>>> 8465af5c
+load("//:version.bzl", "MAJOR_VERSION", "MINOR_VERSION", "OPPIA_ALPHA_KENYA_VERSION_CODE", "OPPIA_ALPHA_KITKAT_VERSION_CODE", "OPPIA_ALPHA_VERSION_CODE", "OPPIA_BETA_VERSION_CODE", "OPPIA_DEV_KITKAT_VERSION_CODE", "OPPIA_DEV_VERSION_CODE", "OPPIA_GA_VERSION_CODE")
 
 # Defines the list of flavors available to build the Oppia app in. Note to developers: this list
 # should be ordered by the development pipeline (i.e. features go through dev first, then other
@@ -17,12 +13,9 @@
     "dev_kitkat",
     "alpha",
     "alpha_kitkat",
-<<<<<<< HEAD
+    "alpha_kenya",
     "beta",
     "ga",
-=======
-    "alpha_kenya",
->>>>>>> 8465af5c
 ]
 
 # This file contains the list of classes that must be in the main dex list for the legacy multidex
@@ -104,19 +97,27 @@
         "version_code": OPPIA_ALPHA_KITKAT_VERSION_CODE,
         "application_class": ".app.application.alpha.AlphaOppiaApplication",
     },
-<<<<<<< HEAD
+    "alpha_kenya": {
+        "manifest": "//app:src/main/AndroidManifest.xml",
+        "min_sdk_version": 21,
+        "target_sdk_version": 30,
+        "multidex": "native",
+        "proguard_specs": _PRODUCTION_PROGUARD_SPECS,
+        "production_release": True,
+        "deps": [
+            "//app/src/main/java/org/oppia/android/app/application/alphakenya:alpha_kenya_application",
+        ],
+        "version_code": OPPIA_ALPHA_KENYA_VERSION_CODE,
+        "application_class": ".app.application.alphakenya.AlphaKenyaOppiaApplication",
+    },
     "beta": {
-=======
-    "alpha_kenya": {
->>>>>>> 8465af5c
-        "manifest": "//app:src/main/AndroidManifest.xml",
-        "min_sdk_version": 21,
-        "target_sdk_version": 30,
-        "multidex": "native",
-        "proguard_specs": _PRODUCTION_PROGUARD_SPECS,
-        "production_release": True,
-        "deps": [
-<<<<<<< HEAD
+        "manifest": "//app:src/main/AndroidManifest.xml",
+        "min_sdk_version": 21,
+        "target_sdk_version": 30,
+        "multidex": "native",
+        "proguard_specs": _PRODUCTION_PROGUARD_SPECS,
+        "production_release": True,
+        "deps": [
             "//app/src/main/java/org/oppia/android/app/application/beta:beta_application",
         ],
         "version_code": OPPIA_BETA_VERSION_CODE,
@@ -134,12 +135,6 @@
         ],
         "version_code": OPPIA_GA_VERSION_CODE,
         "application_class": ".app.application.ga.GaOppiaApplication",
-=======
-            "//app/src/main/java/org/oppia/android/app/application/alphakenya:alpha_kenya_application",
-        ],
-        "version_code": OPPIA_ALPHA_KENYA_VERSION_CODE,
-        "application_class": ".app.application.alphakenya.AlphaKenyaOppiaApplication",
->>>>>>> 8465af5c
     },
 }
 
