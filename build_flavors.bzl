"""
Macros & definitions corresponding to Oppia binary build flavors.
"""

load("//:oppia_android_application.bzl", "declare_deployable_application", "oppia_android_application")
load("//:version.bzl", "MAJOR_VERSION", "MINOR_VERSION", "OPPIA_ALPHA_KITKAT_VERSION_CODE", "OPPIA_ALPHA_VERSION_CODE", "OPPIA_DEV_KITKAT_VERSION_CODE", "OPPIA_DEV_VERSION_CODE")

# Defines the list of flavors available to build the Oppia app in. Note to developers: this list
# should be ordered by the development pipeline (i.e. features go through dev first, then other
# flavors as they mature).
AVAILABLE_FLAVORS = [
    "dev",
    "dev_kitkat",
    "alpha",
    "alpha_kitkat",
]

# This file contains the list of classes that must be in the main dex list for the legacy multidex
# build used on KitKat devices. Generally, this is the main application class is needed so that it
# can load multidex support, plus any dependencies needed by that pipeline.
_MAIN_DEX_LIST_TARGET_KITKAT = "//:config/kitkat_main_dex_class_list.txt"

# keep sorted
_PRODUCTION_PROGUARD_SPECS = [
    "config/proguard/androidx-proguard-rules.pro",
    "config/proguard/firebase-components-proguard-rules.pro",
    "config/proguard/glide-proguard-rules.pro",
    "config/proguard/google-play-services-proguard-rules.pro",
    "config/proguard/guava-proguard-rules.pro",
    "config/proguard/kotlin-proguard-rules.pro",
    "config/proguard/kotlinpoet-javapoet-proguard-rules.pro",
    "config/proguard/material-proguard-rules.pro",
    "config/proguard/moshi-proguard-rules.pro",
    "config/proguard/okhttp-proguard-rules.pro",
    "config/proguard/oppia-prod-proguard-rules.pro",
    "config/proguard/protobuf-proguard-rules.pro",
]

# Note to developers: keys of this dict should follow the order of AVAILABLE_FLAVORS.
_FLAVOR_METADATA = {
    "dev": {
        "manifest": "//app:src/main/AndroidManifest.xml",
        "min_sdk_version": 21,
        "target_sdk_version": 29,
        "multidex": "native",
        "proguard_specs": [],  # Developer builds are not optimized.
        "deps": [
            "//app",
        ],
        "version_code": OPPIA_DEV_VERSION_CODE,
    },
    "dev_kitkat": {
        "manifest": "//app:src/main/AndroidManifest.xml",
        "min_sdk_version": 19,
        "target_sdk_version": 29,
        "multidex": "manual_main_dex",
        "main_dex_list": _MAIN_DEX_LIST_TARGET_KITKAT,
        "proguard_specs": [],  # Developer builds are not optimized.
        "production_release": False,
        "deps": [
            "//app",
        ],
        "version_code": OPPIA_DEV_KITKAT_VERSION_CODE,
    },
    "alpha": {
        "manifest": "//app:src/main/AndroidManifest.xml",
        "min_sdk_version": 21,
        "target_sdk_version": 29,
<<<<<<< HEAD
        "multidex": "native",
        "proguard_specs": _PRODUCTION_PROGUARD_SPECS,
        "deps": [
            "//app",
        ],
        "version_code": OPPIA_ALPHA_VERSION_CODE,
    },
    "alpha_kitkat": {
        "manifest": "//app:src/main/AndroidManifest.xml",
        "min_sdk_version": 19,
        "target_sdk_version": 29,
        "multidex": "manual_main_dex",
        "main_dex_list": _MAIN_DEX_LIST_TARGET_KITKAT,
        "proguard_specs": [],  # TODO(#3886): Re-add Proguard support to alpha_kitkat.
=======
        "multidex": "legacy",
        "proguard_specs": [
            "config/proguard/android-proguard-rules.pro",
            "config/proguard/androidx-proguard-rules.pro",
            "config/proguard/firebase-components-proguard-rules.pro",
            "config/proguard/glide-proguard-rules.pro",
            "config/proguard/google-play-services-proguard-rules.pro",
            "config/proguard/guava-proguard-rules.pro",
            "config/proguard/kotlin-proguard-rules.pro",
            "config/proguard/kotlinpoet-javapoet-proguard-rules.pro",
            "config/proguard/material-proguard-rules.pro",
            "config/proguard/moshi-proguard-rules.pro",
            "config/proguard/okhttp-proguard-rules.pro",
            "config/proguard/oppia-prod-proguard-rules.pro",
            "config/proguard/protobuf-proguard-rules.pro",
        ],
        "production_release": True,
>>>>>>> daf4716b
        "deps": [
            "//app",
        ],
        "version_code": OPPIA_ALPHA_KITKAT_VERSION_CODE,
    },
}

def _transform_android_manifest_impl(ctx):
    input_file = ctx.attr.input_file.files.to_list()[0]
    output_file = ctx.outputs.output_file
    git_meta_dir = ctx.attr.git_meta_dir.files.to_list()[0]
    build_flavor = ctx.attr.build_flavor
    major_version = ctx.attr.major_version
    minor_version = ctx.attr.minor_version
    version_code = ctx.attr.version_code

    # See corresponding transformation script for details on the passed arguments.
    arguments = [
        ".",  # Working directory of the Bazel repository.
        input_file.path,  # Path to the source manifest.
        output_file.path,  # Path to the output manifest.
        build_flavor,
        "%s" % major_version,
        "%s" % minor_version,
        "%s" % version_code,
        "origin/develop",  # The base branch for computing the version name.
    ]

    # Reference: https://docs.bazel.build/versions/master/skylark/lib/actions.html#run.
    ctx.actions.run(
        outputs = [output_file],
        inputs = ctx.files.input_file + [git_meta_dir],
        tools = [ctx.executable._transform_android_manifest_tool],
        executable = ctx.executable._transform_android_manifest_tool.path,
        arguments = arguments,
        mnemonic = "TransformAndroidManifest",
        progress_message = "Transforming Android manifest",
    )
    return DefaultInfo(
        files = depset([output_file]),
        runfiles = ctx.runfiles(files = [output_file]),
    )

_transform_android_manifest = rule(
    attrs = {
        "input_file": attr.label(
            allow_files = True,
            mandatory = True,
        ),
        "output_file": attr.output(
            mandatory = True,
        ),
        "git_meta_dir": attr.label(
            allow_files = True,
            mandatory = True,
        ),
        "build_flavor": attr.string(mandatory = True),
        "major_version": attr.int(mandatory = True),
        "minor_version": attr.int(mandatory = True),
        "version_code": attr.int(mandatory = True),
        "_transform_android_manifest_tool": attr.label(
            executable = True,
            cfg = "host",
            default = "//scripts:transform_android_manifest",
        ),
    },
    implementation = _transform_android_manifest_impl,
)

def transform_android_manifest(
        name,
        input_file,
        output_file,
        build_flavor,
        major_version,
        minor_version,
        version_code):
    """
    Generates a new transformation of the specified AndroidManifest.xml.

    The transformed version of the manifest include an explicitly specified version code and
    computed version name based on the specified major/minor version, flavor, and the most recent
    develop branch hash.

    Args:
        name: str. The name of this transformation target.
        input_file: target. The file target corresponding to the AndroidManifest.xml file to
            transform.
        output_file: str. The filename that should be generated as the transformed manifest.
        build_flavor: str. The specific release flavor of this build of the app.
        major_version: int. The major version of the app.
        minor_version: int. The minor version of the app.
        version_code: int. The version code of this flavor of the app.
    """
    _transform_android_manifest(
        name = name,
        input_file = input_file,
        output_file = output_file,
        git_meta_dir = "//:.git",
        build_flavor = build_flavor,
        major_version = major_version,
        minor_version = minor_version,
        version_code = version_code,
    )

def define_oppia_aab_binary_flavor(flavor):
    """
    Defines a new flavor of the Oppia Android app.

    Flavors are defined through properties defined within _FLAVOR_METADATA.

    This will define two targets:
    - //:oppia_<flavor> (the AAB)
    - //:install_oppia_<flavor> (the installable binary target--see declare_deployable_application
      for details)

    Args:
        flavor: str. The name of the flavor of the app. Must correspond to an entry in
            AVAILABLE_FLAVORS.
    """
    transform_android_manifest(
        name = "oppia_%s_transformed_manifest" % flavor,
        input_file = _FLAVOR_METADATA[flavor]["manifest"],
        output_file = "AndroidManifest_transformed_%s.xml" % flavor,
        build_flavor = flavor,
        major_version = MAJOR_VERSION,
        minor_version = MINOR_VERSION,
        version_code = _FLAVOR_METADATA[flavor]["version_code"],
    )
    oppia_android_application(
        name = "oppia_%s" % flavor,
        custom_package = "org.oppia.android",
        testonly = not _FLAVOR_METADATA[flavor]["production_release"],
        enable_data_binding = True,
        config_file = "//:bundle_config.pb.json",
        manifest = ":AndroidManifest_transformed_%s.xml" % flavor,
        manifest_values = {
            "applicationId": "org.oppia.android",
            "minSdkVersion": "%d" % _FLAVOR_METADATA[flavor]["min_sdk_version"],
            "targetSdkVersion": "%d" % _FLAVOR_METADATA[flavor]["target_sdk_version"],
        },
        multidex = _FLAVOR_METADATA[flavor]["multidex"],
        main_dex_list = _FLAVOR_METADATA[flavor].get("main_dex_list"),
        proguard_generate_mapping = True if len(_FLAVOR_METADATA[flavor]["proguard_specs"]) != 0 else False,
        proguard_specs = _FLAVOR_METADATA[flavor]["proguard_specs"],
        shrink_resources = True if len(_FLAVOR_METADATA[flavor]["proguard_specs"]) != 0 else False,
        deps = _FLAVOR_METADATA[flavor]["deps"],
    )
    declare_deployable_application(
        name = "install_oppia_%s" % flavor,
        aab_target = ":oppia_%s" % flavor,
    )<|MERGE_RESOLUTION|>--- conflicted
+++ resolved
@@ -22,6 +22,7 @@
 
 # keep sorted
 _PRODUCTION_PROGUARD_SPECS = [
+    "config/proguard/android-proguard-rules.pro",
     "config/proguard/androidx-proguard-rules.pro",
     "config/proguard/firebase-components-proguard-rules.pro",
     "config/proguard/glide-proguard-rules.pro",
@@ -44,6 +45,7 @@
         "target_sdk_version": 29,
         "multidex": "native",
         "proguard_specs": [],  # Developer builds are not optimized.
+        "production_release": False,
         "deps": [
             "//app",
         ],
@@ -66,9 +68,9 @@
         "manifest": "//app:src/main/AndroidManifest.xml",
         "min_sdk_version": 21,
         "target_sdk_version": 29,
-<<<<<<< HEAD
         "multidex": "native",
         "proguard_specs": _PRODUCTION_PROGUARD_SPECS,
+        "production_release": True,
         "deps": [
             "//app",
         ],
@@ -81,25 +83,7 @@
         "multidex": "manual_main_dex",
         "main_dex_list": _MAIN_DEX_LIST_TARGET_KITKAT,
         "proguard_specs": [],  # TODO(#3886): Re-add Proguard support to alpha_kitkat.
-=======
-        "multidex": "legacy",
-        "proguard_specs": [
-            "config/proguard/android-proguard-rules.pro",
-            "config/proguard/androidx-proguard-rules.pro",
-            "config/proguard/firebase-components-proguard-rules.pro",
-            "config/proguard/glide-proguard-rules.pro",
-            "config/proguard/google-play-services-proguard-rules.pro",
-            "config/proguard/guava-proguard-rules.pro",
-            "config/proguard/kotlin-proguard-rules.pro",
-            "config/proguard/kotlinpoet-javapoet-proguard-rules.pro",
-            "config/proguard/material-proguard-rules.pro",
-            "config/proguard/moshi-proguard-rules.pro",
-            "config/proguard/okhttp-proguard-rules.pro",
-            "config/proguard/oppia-prod-proguard-rules.pro",
-            "config/proguard/protobuf-proguard-rules.pro",
-        ],
         "production_release": True,
->>>>>>> daf4716b
         "deps": [
             "//app",
         ],
