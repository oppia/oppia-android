--- conflicted
+++ resolved
@@ -51,11 +51,7 @@
   implementation(
       'androidx.annotation:annotation:1.1.0',
       'androidx.lifecycle:lifecycle-livedata-ktx:2.2.0-alpha03',
-<<<<<<< HEAD
-      'androidx.recyclerview:recyclerview:1.0.0',
-=======
       "androidx.test:core:1.0.0",
->>>>>>> b16a02a2
       'androidx.test.espresso:espresso-core:3.2.0',
       'androidx.test:runner:1.2.0',
       'com.google.dagger:dagger:2.24',
