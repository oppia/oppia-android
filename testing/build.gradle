apply plugin: 'com.android.library'
apply plugin: 'kotlin-android'
apply plugin: 'kotlin-android-extensions'
apply plugin: 'kotlin-kapt'

android {
  compileSdkVersion 31
  buildToolsVersion "29.0.2"

  defaultConfig {
    minSdkVersion 19
    targetSdkVersion 31
    versionCode 1
    versionName "1.0"
  }

  compileOptions {
    sourceCompatibility JavaVersion.VERSION_1_8
    targetCompatibility JavaVersion.VERSION_1_8
  }

  kotlinOptions {
    jvmTarget = JavaVersion.VERSION_1_8
  }

  testOptions {
    unitTests {
      includeAndroidResources = true
      all {
        // Enable forking to ensure each test is properly run in isolation. For context, see:
        // https://discuss.gradle.org/t/36066/2 & https://github.com/oppia/oppia-android/issues/1942
        forkEvery = 1
        maxParallelForks = Runtime.getRuntime().availableProcessors()

        // https://discuss.gradle.org/t/29495/2 & https://stackoverflow.com/a/34299238.
        testLogging {
          events "passed", "skipped", "failed"
          showExceptions = true
          exceptionFormat = "full"
          showCauses = true
          showStackTraces = true
          showStandardStreams = false
        }
      }
    }
  }
}

// See notice for the excluded files in domain/build.gradle for an explanation. Note that these
// tests can't be built in Gradle since they depend on app layer dependencies & Gradle doesn't allow
// a dependency between this & the app module since the latter is an Android application rather than
// a library.
def filesToExclude = [
    '**/*InitializeDefaultLocaleRuleCustomContextTest*.kt',
    '**/*InitializeDefaultLocaleRuleOmissionTest*.kt',
    '**/*InitializeDefaultLocaleRuleTest*.kt',
    '**/*TestSyncStatusManagerTest*.kt', // This depends on another module's test base.
]
tasks.withType(SourceTask.class).configureEach {
  it.exclude(filesToExclude)
}
android.sourceSets.test.java.exclude(filesToExclude)
android.sourceSets.test.kotlin.exclude(filesToExclude)

dependencies {
  implementation fileTree(dir: 'libs', include: ['*.jar'])
  implementation(
      'androidx.annotation:annotation:1.1.0',
      'androidx.appcompat:appcompat:1.1.0',
      'androidx.lifecycle:lifecycle-livedata-ktx:2.2.0-alpha03',
      'androidx.core:core-ktx:1.0.2',
      "androidx.test:core:1.0.0",
      'androidx.test.espresso:espresso-accessibility:3.1.0',
      'androidx.test.espresso:espresso-core:3.5.0-alpha03',
      'androidx.test:runner:1.2.0',
      'com.google.android.material:material:1.3.0',
      'com.google.dagger:dagger:2.24',
      'com.google.firebase:firebase-auth-ktx:19.3.1',
      'com.google.protobuf:protobuf-javalite:3.17.3',
      'com.google.truth:truth:1.1.3',
      'com.google.truth.extensions:truth-liteproto-extension:1.1.3',
      'nl.dionsegijn:konfetti:1.2.5',
      'org.jetbrains.kotlinx:kotlinx-coroutines-test:1.2.2',
<<<<<<< HEAD
      'org.robolectric:robolectric:4.10.3',
=======
      'org.robolectric:robolectric:4.8.2',
>>>>>>> e92be897
      'org.jetbrains.kotlin:kotlin-reflect:$kotlin_version',
      'org.jetbrains.kotlin:kotlin-stdlib:$kotlin_version',
      'org.mockito:mockito-core:2.19.0',
      project(":domain"),
      project(":model"),
      project(":utility"),
  )
  compileOnly(
      'jakarta.xml.bind:jakarta.xml.bind-api:2.3.2',
      'javax.annotation:javax.annotation-api:1.3.2',
      'org.glassfish.jaxb:jaxb-runtime:2.3.2',
  )
  testImplementation(
      'androidx.lifecycle:lifecycle-livedata-ktx:2.2.0-alpha03',
      'androidx.test.ext:junit:1.1.1',
      'com.google.android.material:material:1.3.0',
      'com.google.truth:truth:1.1.3',
      'junit:junit:4.12',
      "org.jetbrains.kotlin:kotlin-reflect:$kotlin_version",
      'org.mockito:mockito-core:2.19.0',
      project(":domain"),
  )
  kapt(
      'com.google.dagger:dagger-compiler:2.24',
  )
  kaptTest(
      'com.google.dagger:dagger-compiler:2.24',
  )
  annotationProcessor(
      'com.google.auto.service:auto-service:1.0-rc4',
  )
  // TODO(#59): Remove this once Bazel is introduced
  // sufficiently visible for generated Dagger code. This can be done more cleanly via Bazel since dependencies can be
  // controlled more directly than in Gradle.
  implementation project(':model')
}
// The GeneratedMessageLite implementations of protobufs are depending on protobuf-java
// instead of protobuf-lite after Android Studio 3.5,
// The below command stops that from happening: https://github.com/google/tink/issues/282
configurations {
  all*.exclude module: 'protobuf-java'
}<|MERGE_RESOLUTION|>--- conflicted
+++ resolved
@@ -81,11 +81,7 @@
       'com.google.truth.extensions:truth-liteproto-extension:1.1.3',
       'nl.dionsegijn:konfetti:1.2.5',
       'org.jetbrains.kotlinx:kotlinx-coroutines-test:1.2.2',
-<<<<<<< HEAD
-      'org.robolectric:robolectric:4.10.3',
-=======
       'org.robolectric:robolectric:4.8.2',
->>>>>>> e92be897
       'org.jetbrains.kotlin:kotlin-reflect:$kotlin_version',
       'org.jetbrains.kotlin:kotlin-stdlib:$kotlin_version',
       'org.mockito:mockito-core:2.19.0',
