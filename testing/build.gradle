apply plugin: 'com.android.library'
apply plugin: 'kotlin-android'
apply plugin: 'kotlin-android-extensions'
apply plugin: 'kotlin-kapt'

android {
  compileSdkVersion 31
  buildToolsVersion "29.0.2"

  defaultConfig {
    minSdkVersion 19
    targetSdkVersion 31
    versionCode 1
    versionName "1.0"
  }

  compileOptions {
    sourceCompatibility JavaVersion.VERSION_1_8
    targetCompatibility JavaVersion.VERSION_1_8
  }

  kotlinOptions {
    jvmTarget = JavaVersion.VERSION_1_8
  }

  testOptions {
    unitTests {
      includeAndroidResources = true
      all {
        // Enable forking to ensure each test is properly run in isolation. For context, see:
        // https://discuss.gradle.org/t/36066/2 & https://github.com/oppia/oppia-android/issues/1942
        forkEvery = 1
        maxParallelForks = Runtime.getRuntime().availableProcessors()

        // https://discuss.gradle.org/t/29495/2 & https://stackoverflow.com/a/34299238.
        testLogging {
          events "passed", "skipped", "failed"
          showExceptions = true
          exceptionFormat = "full"
          showCauses = true
          showStackTraces = true
          showStandardStreams = false
        }
      }
    }
  }
}

// See notice for the excluded files in domain/build.gradle for an explanation. Note that these
// tests can't be built in Gradle since they depend on app layer dependencies & Gradle doesn't allow
// a dependency between this & the app module since the latter is an Android application rather than
// a library.
def filesToExclude = [
    '**/*InitializeDefaultLocaleRuleCustomContextTest*.kt',
    '**/*InitializeDefaultLocaleRuleOmissionTest*.kt',
    '**/*InitializeDefaultLocaleRuleTest*.kt',
    '**/*TestSyncStatusManagerTest*.kt', // This depends on another module's test base.
]
tasks.withType(SourceTask.class).configureEach {
  it.exclude(filesToExclude)
}
android.sourceSets.test.java.exclude(filesToExclude)
android.sourceSets.test.kotlin.exclude(filesToExclude)

dependencies {
  implementation fileTree(dir: 'libs', include: ['*.jar'])
  implementation(
      'androidx.annotation:annotation:1.1.0',
      'androidx.appcompat:appcompat:1.2.0',
      'androidx.lifecycle:lifecycle-livedata-ktx:2.2.0',
      'androidx.core:core-ktx:1.0.2',
      "androidx.test:core:1.4.0",
      'androidx.test.espresso:espresso-accessibility:3.1.0',
      'androidx.test.espresso:espresso-core:3.2.0',
      'androidx.test:runner:1.2.0',
      'com.google.android.material:material:1.3.0',
      'com.google.dagger:dagger:2.41',
      'com.google.protobuf:protobuf-javalite:3.17.3',
      'com.google.truth:truth:1.1.3',
      'com.google.truth.extensions:truth-liteproto-extension:1.1.3',
      'nl.dionsegijn:konfetti:1.2.5',
      'org.jetbrains.kotlinx:kotlinx-coroutines-test:1.6.4',
      'org.robolectric:robolectric:4.5',
      'org.jetbrains.kotlin:kotlin-reflect:$kotlin_version',
      'org.jetbrains.kotlin:kotlin-stdlib:$kotlin_version',
<<<<<<< HEAD
      'org.mockito:mockito-core:3.9.0',
=======
      'org.jetbrains.kotlinx:kotlinx-coroutines-guava:1.6.4',
      'org.mockito:mockito-core:2.19.0',
>>>>>>> fb3ebc68
      project(":domain"),
      project(":model"),
      project(":utility"),
  )
  compileOnly(
      'jakarta.xml.bind:jakarta.xml.bind-api:2.3.2',
      'javax.annotation:javax.annotation-api:1.3.2',
      'org.glassfish.jaxb:jaxb-runtime:2.3.2',
  )
  testImplementation(
      'androidx.lifecycle:lifecycle-livedata-ktx:2.2.0',
      'androidx.test.ext:junit:1.1.1',
      'com.google.android.material:material:1.3.0',
      'com.google.truth:truth:1.1.3',
      'junit:junit:4.13.2',
      "org.jetbrains.kotlin:kotlin-reflect:$kotlin_version",
      'org.mockito:mockito-core:3.9.0',
      project(":domain"),
  )
  kapt(
      'com.google.dagger:dagger-compiler:2.41',
  )
  kaptTest(
      'com.google.dagger:dagger-compiler:2.41',
  )
  annotationProcessor(
      'com.google.auto.service:auto-service:1.0-rc4',
  )
  // TODO(#59): Remove this once Bazel is introduced
  // sufficiently visible for generated Dagger code. This can be done more cleanly via Bazel since dependencies can be
  // controlled more directly than in Gradle.
  implementation project(':model')
}
// The GeneratedMessageLite implementations of protobufs are depending on protobuf-java
// instead of protobuf-lite after Android Studio 3.5,
// The below command stops that from happening: https://github.com/google/tink/issues/282
configurations {
  all*.exclude module: 'protobuf-java'
}<|MERGE_RESOLUTION|>--- conflicted
+++ resolved
@@ -83,12 +83,8 @@
       'org.robolectric:robolectric:4.5',
       'org.jetbrains.kotlin:kotlin-reflect:$kotlin_version',
       'org.jetbrains.kotlin:kotlin-stdlib:$kotlin_version',
-<<<<<<< HEAD
+      'org.jetbrains.kotlinx:kotlinx-coroutines-guava:1.6.4',
       'org.mockito:mockito-core:3.9.0',
-=======
-      'org.jetbrains.kotlinx:kotlinx-coroutines-guava:1.6.4',
-      'org.mockito:mockito-core:2.19.0',
->>>>>>> fb3ebc68
       project(":domain"),
       project(":model"),
       project(":utility"),
