--- conflicted
+++ resolved
@@ -568,7 +568,6 @@
   @Test
   fun testMarkAsInProgressSaved_testTopic0_story0_exp2_chapterIsInProgressSaved() {
     storyProgressTestHelper.markInProgressSavedTestTopic0Story0Exp0(
-<<<<<<< HEAD
       profileId = profileId0,
       timestampOlderThanOneWeek = false
     )
@@ -619,20 +618,16 @@
   @Test
   fun testMarkChapterAsInProgressNotSaved_testTopic0_story0_exp2_story0IsNotDone() {
     storyProgressTestHelper.markInProgressNotSavedTestTopic0Story0Exp0(
-=======
->>>>>>> 5738c093
-      profileId = profileId0,
-      timestampOlderThanOneWeek = false
-    )
-
-    val testTopic0 = getTopic(profileId0, TEST_TOPIC_ID_0)
-    val story0 = testTopic0.getStory(TEST_STORY_ID_0)
-    val exp2 = story0.getChapter(TEST_EXPLORATION_ID_2)
-    assertThat(exp2.isInProgressSaved()).isTrue()
-  }
-
-  @Test
-<<<<<<< HEAD
+      profileId = profileId0,
+      timestampOlderThanOneWeek = false
+    )
+
+    val testTopic0 = getTopic(profileId0, TEST_TOPIC_ID_0)
+    val story0 = testTopic0.getStory(TEST_STORY_ID_0)
+    assertThat(story0.isCompleted()).isFalse()
+  }
+
+  @Test
   fun testMarkChapterAsStartedNotCompleted_testTopic0_story0_exp5_chapterIsStartedNotCompleted() {
     storyProgressTestHelper.markStartedNotCompletedTestTopic0Story0Exp1(
       profileId = profileId0,
@@ -661,17 +656,12 @@
   @Test
   fun testMarkChapterAsInProgressNotSaved_testTopic0_story0_exp5_chapterIsInProgressNotSaved() {
     storyProgressTestHelper.markInProgressNotSavedTestTopic0Story0Exp1(
-=======
-  fun testMarkAsInProgressNotSaved_testTopic0_story0_exp2_chapterIsInProgressSaved() {
-    storyProgressTestHelper.markInProgressNotSavedTestTopic0Story0Exp0(
->>>>>>> 5738c093
-      profileId = profileId0,
-      timestampOlderThanOneWeek = false
-    )
-
-    val testTopic0 = getTopic(profileId0, TEST_TOPIC_ID_0)
-    val story0 = testTopic0.getStory(TEST_STORY_ID_0)
-<<<<<<< HEAD
+      profileId = profileId0,
+      timestampOlderThanOneWeek = false
+    )
+
+    val testTopic0 = getTopic(profileId0, TEST_TOPIC_ID_0)
+    val story0 = testTopic0.getStory(TEST_STORY_ID_0)
     val exp5 = story0.getChapter(TEST_EXPLORATION_ID_5)
     assertThat(exp5.isInProgressNotSaved()).isTrue()
   }
@@ -703,15 +693,6 @@
   @Test
   fun markInProgressNotSavedForTestTopic0Story0Exp5() {
     storyProgressTestHelper.markInProgressNotSavedTestTopic0Story0Exp0(
-=======
-    val exp2 = story0.getChapter(TEST_EXPLORATION_ID_2)
-    assertThat(exp2.isInProgressNotSaved()).isTrue()
-  }
-
-  @Test
-  fun testMarkChapterAsStartedNotCompleted_testTopic0_story0_exp2_story0IsNotDone() {
-    storyProgressTestHelper.markStartedNotCompletedTestTopic0Story0Exp0(
->>>>>>> 5738c093
       profileId = profileId0,
       timestampOlderThanOneWeek = false
     )
@@ -722,7 +703,6 @@
   }
 
   @Test
-<<<<<<< HEAD
   fun testMarkChapterAsStartedNotCompleted_testTopic1_story2_exp4_chapterIsStartedNotCompleted() {
     storyProgressTestHelper.markStartedNotCompletedTestTopic1Story2Exp0(
       profileId = profileId0,
@@ -751,15 +731,10 @@
   @Test
   fun testMarkChapterAsInProgressNotSaved_testTopic1_story2_exp4_chapterIsInProgressNotSaved() {
     storyProgressTestHelper.markInProgressNotSavedTestTopic1Story2Exp0(
-=======
-  fun testMarkChapterAsInProgressSaved_testTopic0_story0_exp2_story0IsNotDone() {
-    storyProgressTestHelper.markInProgressSavedTestTopic0Story0Exp0(
->>>>>>> 5738c093
-      profileId = profileId0,
-      timestampOlderThanOneWeek = false
-    )
-
-<<<<<<< HEAD
+      profileId = profileId0,
+      timestampOlderThanOneWeek = false
+    )
+
     val testTopic1 = getTopic(profileId0, TEST_TOPIC_ID_1)
     val story2 = testTopic1.getStory(TEST_STORY_ID_2)
     val exp4 = story2.getChapter(TEST_EXPLORATION_ID_4)
@@ -793,27 +768,18 @@
   @Test
   fun testMarkChapterAsInProgressNotSaved_testTopic1_story2_exp4_story2IsNotDone() {
     storyProgressTestHelper.markInProgressNotSavedTestTopic1Story2Exp0(
-=======
-    val testTopic0 = getTopic(profileId0, TEST_TOPIC_ID_0)
-    val story0 = testTopic0.getStory(TEST_STORY_ID_0)
-    assertThat(story0.isCompleted()).isFalse()
-  }
-
-  @Test
-  fun testMarkChapterAsInProgressNotSaved_testTopic0_story0_exp2_story0IsNotDone() {
-    storyProgressTestHelper.markInProgressNotSavedTestTopic0Story0Exp0(
->>>>>>> 5738c093
-      profileId = profileId0,
-      timestampOlderThanOneWeek = false
-    )
-
-    val testTopic0 = getTopic(profileId0, TEST_TOPIC_ID_0)
-    val story0 = testTopic0.getStory(TEST_STORY_ID_0)
-    assertThat(story0.isCompleted()).isFalse()
-  }
-
-  @Test
-<<<<<<< HEAD
+      profileId = profileId0,
+      timestampOlderThanOneWeek = false
+    )
+
+    val testTopic1 = getTopic(profileId0, TEST_TOPIC_ID_1)
+    val story2 = testTopic1.getStory(TEST_STORY_ID_2)
+    assertThat(story2.isCompleted()).isFalse()
+  }
+
+  /* Test topic/story started tests. */
+
+  @Test
   fun testMarkStoryAsStartedNotCompleted_testTopic0_story0_storyIsStartedNotCompleted() {
     storyProgressTestHelper.markStartedNotCompletedTestTopic0Story0(
       profileId = profileId0,
@@ -840,17 +806,12 @@
   @Test
   fun testMarkStoryAsInProgressNotSaved_testTopic0_story0_storyIsInProgressNotSaved() {
     storyProgressTestHelper.markInProgressNotSavedTestTopic0Story0(
-=======
-  fun testMarkChapterAsStartedNotCompleted_testTopic0_story0_exp5_chapterIsStartedNotCompleted() {
-    storyProgressTestHelper.markStartedNotCompletedTestTopic0Story0Exp1(
->>>>>>> 5738c093
-      profileId = profileId0,
-      timestampOlderThanOneWeek = false
-    )
-
-    val testTopic0 = getTopic(profileId0, TEST_TOPIC_ID_0)
-    val story0 = testTopic0.getStory(TEST_STORY_ID_0)
-<<<<<<< HEAD
+      profileId = profileId0,
+      timestampOlderThanOneWeek = false
+    )
+
+    val testTopic0 = getTopic(profileId0, TEST_TOPIC_ID_0)
+    val story0 = testTopic0.getStory(TEST_STORY_ID_0)
     assertThat(story0.isInProgressNotSaved()).isTrue()
   }
 
@@ -879,27 +840,15 @@
   @Test
   fun testMarkStoryAsInProgressNotSaved_testTopic0_story0_topicIsNotDone() {
     storyProgressTestHelper.markInProgressNotSavedTestTopic0Story0(
-=======
-    val exp5 = story0.getChapter(TEST_EXPLORATION_ID_5)
-    assertThat(exp5.isStartedNotCompleted()).isTrue()
-  }
-
-  @Test
-  fun testMarkInProgressSaved_testTopic0_story0_exp5_chapterIsInProgressSaved() {
-    storyProgressTestHelper.markInProgressSavedTestTopic0Story0Exp1(
->>>>>>> 5738c093
-      profileId = profileId0,
-      timestampOlderThanOneWeek = false
-    )
-
-    val testTopic0 = getTopic(profileId0, TEST_TOPIC_ID_0)
-    val story0 = testTopic0.getStory(TEST_STORY_ID_0)
-    val exp5 = story0.getChapter(TEST_EXPLORATION_ID_5)
-    assertThat(exp5.isInProgressSaved()).isTrue()
-  }
-
-  @Test
-<<<<<<< HEAD
+      profileId = profileId0,
+      timestampOlderThanOneWeek = false
+    )
+
+    val testTopic0 = getTopic(profileId0, TEST_TOPIC_ID_0)
+    assertThat(testTopic0.isCompleted()).isFalse()
+  }
+
+  @Test
   fun testMarkStoryAsStartedNotCompleted_testTopic1_story2_storyIsStartedNotCompleted() {
     storyProgressTestHelper.markStartedNotCompletedTestTopic1Story0(
       profileId = profileId0,
@@ -926,15 +875,10 @@
   @Test
   fun testMarkStoryAsInProgressNotSaved_testTopic1_story2_storyIsInProgressNotSaved() {
     storyProgressTestHelper.markInProgressNotSavedTestTopic1Story0(
-=======
-  fun testMarkChapterAsInProgressNotSaved_testTopic0_story0_exp5_chapterIsInProgressNotSaved() {
-    storyProgressTestHelper.markInProgressNotSavedTestTopic0Story0Exp1(
->>>>>>> 5738c093
-      profileId = profileId0,
-      timestampOlderThanOneWeek = false
-    )
-
-<<<<<<< HEAD
+      profileId = profileId0,
+      timestampOlderThanOneWeek = false
+    )
+
     val testTopic1 = getTopic(profileId0, TEST_TOPIC_ID_1)
     val story2 = testTopic1.getStory(TEST_STORY_ID_2)
     assertThat(story2.isInProgressNotSaved()).isTrue()
@@ -965,40 +909,22 @@
   @Test
   fun testMarkStoryAsInProgressNotSaved_testTopic1_story2_topicIsNotDone() {
     storyProgressTestHelper.markInProgressNotSavedTestTopic1Story0(
-=======
-    val testTopic0 = getTopic(profileId0, TEST_TOPIC_ID_0)
-    val story0 = testTopic0.getStory(TEST_STORY_ID_0)
-    val exp5 = story0.getChapter(TEST_EXPLORATION_ID_5)
-    assertThat(exp5.isInProgressNotSaved()).isTrue()
-  }
-
-  @Test
-  fun markStartedNotCompletedForTestTopic0Story0Exp5() {
-    storyProgressTestHelper.markStartedNotCompletedTestTopic0Story0Exp0(
->>>>>>> 5738c093
-      profileId = profileId0,
-      timestampOlderThanOneWeek = false
-    )
-
-    val testTopic0 = getTopic(profileId0, TEST_TOPIC_ID_0)
-    val story0 = testTopic0.getStory(TEST_STORY_ID_0)
-    assertThat(story0.isCompleted()).isFalse()
-  }
-
-  @Test
-<<<<<<< HEAD
+      profileId = profileId0,
+      timestampOlderThanOneWeek = false
+    )
+
+    val testTopic1 = getTopic(profileId0, TEST_TOPIC_ID_1)
+    assertThat(testTopic1.isCompleted()).isFalse()
+  }
+
+  @Test
   fun testMarkTopicAsStartedNotCompleted_testTopic0_topicIsStartedNotCompleted() {
     storyProgressTestHelper.markStartedNotCompletedTestTopic0(
-=======
-  fun markInProgressSavedForTestTopic0Story0Exp5() {
-    storyProgressTestHelper.markInProgressSavedTestTopic0Story0Exp0(
->>>>>>> 5738c093
-      profileId = profileId0,
-      timestampOlderThanOneWeek = false
-    )
-
-    val testTopic0 = getTopic(profileId0, TEST_TOPIC_ID_0)
-<<<<<<< HEAD
+      profileId = profileId0,
+      timestampOlderThanOneWeek = false
+    )
+
+    val testTopic0 = getTopic(profileId0, TEST_TOPIC_ID_0)
     val testTopic1 = getTopic(profileId0, TEST_TOPIC_ID_1)
     assertThat(testTopic0.isStartedNotCompleted()).isTrue()
     assertThat(testTopic1.isStartedNotCompleted()).isFalse()
@@ -1007,21 +933,11 @@
   @Test
   fun testMarkTopicAsInProgressSaved_testTopic0_topicIsInProgressSaved() {
     storyProgressTestHelper.markInProgressSavedTestTopic0(
-=======
-    val story0 = testTopic0.getStory(TEST_STORY_ID_0)
-    assertThat(story0.isCompleted()).isFalse()
-  }
-
-  @Test
-  fun markInProgressNotSavedForTestTopic0Story0Exp5() {
-    storyProgressTestHelper.markInProgressNotSavedTestTopic0Story0Exp0(
->>>>>>> 5738c093
-      profileId = profileId0,
-      timestampOlderThanOneWeek = false
-    )
-
-    val testTopic0 = getTopic(profileId0, TEST_TOPIC_ID_0)
-<<<<<<< HEAD
+      profileId = profileId0,
+      timestampOlderThanOneWeek = false
+    )
+
+    val testTopic0 = getTopic(profileId0, TEST_TOPIC_ID_0)
     val testTopic1 = getTopic(profileId0, TEST_TOPIC_ID_1)
     assertThat(testTopic0.isInProgressSaved()).isTrue()
     assertThat(testTopic1.isInProgressSaved()).isFalse()
@@ -1114,46 +1030,28 @@
   @Test
   fun testMarkTopicsAsInProgressNotSaved_testTopics_oneTopicIsInProgressNotSaved() {
     storyProgressTestHelper.markInProgressNotSavedTestTopics(
-=======
-    val story0 = testTopic0.getStory(TEST_STORY_ID_0)
-    assertThat(story0.isCompleted()).isFalse()
-  }
-
-  @Test
-  fun testMarkChapterAsStartedNotCompleted_testTopic1_story2_exp4_chapterIsStartedNotCompleted() {
-    storyProgressTestHelper.markStartedNotCompletedTestTopic1Story2Exp0(
->>>>>>> 5738c093
-      profileId = profileId0,
-      timestampOlderThanOneWeek = false
-    )
-
-    val testTopic1 = getTopic(profileId0, TEST_TOPIC_ID_1)
-<<<<<<< HEAD
+      profileId = profileId0,
+      timestampOlderThanOneWeek = false
+    )
+
+    val testTopic0 = getTopic(profileId0, TEST_TOPIC_ID_0)
+    val testTopic1 = getTopic(profileId0, TEST_TOPIC_ID_1)
     // At least one of the topics is started.
     assertThat(listOf(testTopic0, testTopic1).any { it.isInProgressNotSaved() }).isTrue()
     // But neither is completed.
     assertThat(testTopic0.isCompleted()).isFalse()
     assertThat(testTopic1.isCompleted()).isFalse()
-=======
-    val story2 = testTopic1.getStory(TEST_STORY_ID_2)
-    val exp4 = story2.getChapter(TEST_EXPLORATION_ID_4)
-    assertThat(exp4.isStartedNotCompleted()).isTrue()
->>>>>>> 5738c093
-  }
-
-  @Test
-<<<<<<< HEAD
+  }
+
+  /* Ratios chapter started tests. */
+
+  @Test
   fun testMarkChapterAsStartedNotCompleted_ratiosTopic_story0_exp0_chapterIsStartedNotCompleted() {
     storyProgressTestHelper.markStartedNotCompletedRatiosStory0Exp0(
-=======
-  fun testMarkChapterAsInProgressSaved_testTopic1_story2_exp4_chapterIsInProgressSaved() {
-    storyProgressTestHelper.markInProgressSavedTestTopic1Story2Exp0(
->>>>>>> 5738c093
-      profileId = profileId0,
-      timestampOlderThanOneWeek = false
-    )
-
-<<<<<<< HEAD
+      profileId = profileId0,
+      timestampOlderThanOneWeek = false
+    )
+
     val ratiosTopic = getTopic(profileId0, RATIOS_TOPIC_ID)
     val story0 = ratiosTopic.getStory(RATIOS_STORY_ID_0)
     val exp0 = story0.getChapter(RATIOS_EXPLORATION_ID_0)
@@ -1163,22 +1061,10 @@
   @Test
   fun testMarkChapterAsInProgressSaved_ratiosTopic_story0_exp0_chapterIsInProgressSaved() {
     storyProgressTestHelper.markInProgressSavedRatiosStory0Exp0(
-=======
-    val testTopic1 = getTopic(profileId0, TEST_TOPIC_ID_1)
-    val story2 = testTopic1.getStory(TEST_STORY_ID_2)
-    val exp4 = story2.getChapter(TEST_EXPLORATION_ID_4)
-    assertThat(exp4.isInProgressSaved()).isTrue()
-  }
-
-  @Test
-  fun testMarkChapterAsInProgressNotSaved_testTopic1_story2_exp4_chapterIsInProgressNotSaved() {
-    storyProgressTestHelper.markInProgressNotSavedTestTopic1Story2Exp0(
->>>>>>> 5738c093
-      profileId = profileId0,
-      timestampOlderThanOneWeek = false
-    )
-
-<<<<<<< HEAD
+      profileId = profileId0,
+      timestampOlderThanOneWeek = false
+    )
+
     val ratiosTopic = getTopic(profileId0, RATIOS_TOPIC_ID)
     val story0 = ratiosTopic.getStory(RATIOS_STORY_ID_0)
     val exp0 = story0.getChapter(RATIOS_EXPLORATION_ID_0)
@@ -1688,22 +1574,10 @@
   @Test
   fun testMarkChapterAsStartedNotCompleted_fractionsTopic_story0_exp0_story0IsNotDone() {
     storyProgressTestHelper.markStartedNotCompletedFractionsStory0Exp0(
-=======
-    val testTopic1 = getTopic(profileId0, TEST_TOPIC_ID_1)
-    val story2 = testTopic1.getStory(TEST_STORY_ID_2)
-    val exp4 = story2.getChapter(TEST_EXPLORATION_ID_4)
-    assertThat(exp4.isInProgressNotSaved()).isTrue()
-  }
-
-  @Test
-  fun testMarkChapterAsStartedNotCompleted_testTopic1_story2_exp4_story2IsNotDone() {
-    storyProgressTestHelper.markStartedNotCompletedTestTopic1Story2Exp0(
->>>>>>> 5738c093
-      profileId = profileId0,
-      timestampOlderThanOneWeek = false
-    )
-
-<<<<<<< HEAD
+      profileId = profileId0,
+      timestampOlderThanOneWeek = false
+    )
+
     val fractionsTopic = getTopic(profileId0, FRACTIONS_TOPIC_ID)
     val story0 = fractionsTopic.getStory(FRACTIONS_STORY_ID_0)
     assertThat(story0.isCompleted()).isFalse()
@@ -1712,21 +1586,10 @@
   @Test
   fun testMarkChapterAsInProgressSaved_fractionsTopic_story0_exp0_story0IsNotDone() {
     storyProgressTestHelper.markInProgressSavedFractionsStory0Exp0(
-=======
-    val testTopic1 = getTopic(profileId0, TEST_TOPIC_ID_1)
-    val story2 = testTopic1.getStory(TEST_STORY_ID_2)
-    assertThat(story2.isCompleted()).isFalse()
-  }
-
-  @Test
-  fun testMarkChapterAsInProgressSaved_testTopic1_story2_exp4_story2IsNotDone() {
-    storyProgressTestHelper.markInProgressSavedTestTopic1Story2Exp0(
->>>>>>> 5738c093
-      profileId = profileId0,
-      timestampOlderThanOneWeek = false
-    )
-
-<<<<<<< HEAD
+      profileId = profileId0,
+      timestampOlderThanOneWeek = false
+    )
+
     val fractionsTopic = getTopic(profileId0, FRACTIONS_TOPIC_ID)
     val story0 = fractionsTopic.getStory(FRACTIONS_STORY_ID_0)
     assertThat(story0.isCompleted()).isFalse()
@@ -1735,46 +1598,22 @@
   @Test
   fun testMarkChapterAsInProgressNotSaved_fractionsTopic_story0_exp0_story0IsNotDone() {
     storyProgressTestHelper.markInProgressNotSavedFractionsStory0Exp0(
-=======
-    val testTopic1 = getTopic(profileId0, TEST_TOPIC_ID_1)
-    val story2 = testTopic1.getStory(TEST_STORY_ID_2)
-    assertThat(story2.isCompleted()).isFalse()
-  }
-
-  @Test
-  fun testMarkChapterAsInProgressNotSaved_testTopic1_story2_exp4_story2IsNotDone() {
-    storyProgressTestHelper.markInProgressNotSavedTestTopic1Story2Exp0(
->>>>>>> 5738c093
-      profileId = profileId0,
-      timestampOlderThanOneWeek = false
-    )
-
-<<<<<<< HEAD
+      profileId = profileId0,
+      timestampOlderThanOneWeek = false
+    )
+
     val fractionsTopic = getTopic(profileId0, FRACTIONS_TOPIC_ID)
     val story0 = fractionsTopic.getStory(FRACTIONS_STORY_ID_0)
     assertThat(story0.isCompleted()).isFalse()
-=======
-    val testTopic1 = getTopic(profileId0, TEST_TOPIC_ID_1)
-    val story2 = testTopic1.getStory(TEST_STORY_ID_2)
-    assertThat(story2.isCompleted()).isFalse()
->>>>>>> 5738c093
-  }
-
-  /* Test topic/story started tests. */
-
-  @Test
-<<<<<<< HEAD
+  }
+
+  @Test
   fun testMarkChapterStartedNotCompleted_fractionsTopic_story0_exp1_chapterIsStartedNotCompleted() {
     storyProgressTestHelper.markStartedNotCompletedFractionsStory0Exp1(
-=======
-  fun testMarkStoryAsStartedNotCompleted_testTopic0_story0_storyIsStartedNotCompleted() {
-    storyProgressTestHelper.markStartedNotCompletedTestTopic0Story0(
->>>>>>> 5738c093
-      profileId = profileId0,
-      timestampOlderThanOneWeek = false
-    )
-
-<<<<<<< HEAD
+      profileId = profileId0,
+      timestampOlderThanOneWeek = false
+    )
+
     val fractionsTopic = getTopic(profileId0, FRACTIONS_TOPIC_ID)
     val story0 = fractionsTopic.getStory(FRACTIONS_STORY_ID_0)
     val exp1 = story0.getChapter(FRACTIONS_EXPLORATION_ID_1)
@@ -1784,21 +1623,10 @@
   @Test
   fun testMarkChapterAsInProgressSaved_fractionsTopic_story0_exp1_chapterIsInProgressSaved() {
     storyProgressTestHelper.markInProgressSavedFractionsStory0Exp1(
-=======
-    val testTopic0 = getTopic(profileId0, TEST_TOPIC_ID_0)
-    val story0 = testTopic0.getStory(TEST_STORY_ID_0)
-    assertThat(story0.isStartedNotCompleted()).isTrue()
-  }
-
-  @Test
-  fun testMarkStoryAsInProgressSaved_testTopic0_story0_storyIsInProgressSaved() {
-    storyProgressTestHelper.markInProgressSavedTestTopic0Story0(
->>>>>>> 5738c093
-      profileId = profileId0,
-      timestampOlderThanOneWeek = false
-    )
-
-<<<<<<< HEAD
+      profileId = profileId0,
+      timestampOlderThanOneWeek = false
+    )
+
     val fractionsTopic = getTopic(profileId0, FRACTIONS_TOPIC_ID)
     val story0 = fractionsTopic.getStory(FRACTIONS_STORY_ID_0)
     val exp1 = story0.getChapter(FRACTIONS_EXPLORATION_ID_1)
@@ -1808,21 +1636,10 @@
   @Test
   fun testMarkChapterAsInProgressNotSaved_fractionsTopic_story0_exp1_chapterIsInProgressNotSaved() {
     storyProgressTestHelper.markInProgressNotSavedFractionsStory0Exp1(
-=======
-    val testTopic0 = getTopic(profileId0, TEST_TOPIC_ID_0)
-    val story0 = testTopic0.getStory(TEST_STORY_ID_0)
-    assertThat(story0.isInProgressSaved()).isTrue()
-  }
-
-  @Test
-  fun testMarkStoryAsInProgressNotSaved_testTopic0_story0_storyIsInProgressNotSaved() {
-    storyProgressTestHelper.markInProgressNotSavedTestTopic0Story0(
->>>>>>> 5738c093
-      profileId = profileId0,
-      timestampOlderThanOneWeek = false
-    )
-
-<<<<<<< HEAD
+      profileId = profileId0,
+      timestampOlderThanOneWeek = false
+    )
+
     val fractionsTopic = getTopic(profileId0, FRACTIONS_TOPIC_ID)
     val story0 = fractionsTopic.getStory(FRACTIONS_STORY_ID_0)
     val exp1 = story0.getChapter(FRACTIONS_EXPLORATION_ID_1)
@@ -1832,21 +1649,10 @@
   @Test
   fun testMarkChapterAsStartedNotCompleted_fractionsTopic_story0_exp1_story0IsNotDone() {
     storyProgressTestHelper.markStartedNotCompletedFractionsStory0Exp1(
-=======
-    val testTopic0 = getTopic(profileId0, TEST_TOPIC_ID_0)
-    val story0 = testTopic0.getStory(TEST_STORY_ID_0)
-    assertThat(story0.isInProgressNotSaved()).isTrue()
-  }
-
-  @Test
-  fun testMarkStoryAsStartedNotCompleted_testTopic0_story0_topicIsNotDone() {
-    storyProgressTestHelper.markStartedNotCompletedTestTopic0Story0(
->>>>>>> 5738c093
-      profileId = profileId0,
-      timestampOlderThanOneWeek = false
-    )
-
-<<<<<<< HEAD
+      profileId = profileId0,
+      timestampOlderThanOneWeek = false
+    )
+
     val fractionsTopic = getTopic(profileId0, FRACTIONS_TOPIC_ID)
     val story0 = fractionsTopic.getStory(FRACTIONS_STORY_ID_0)
     assertThat(story0.isCompleted()).isFalse()
@@ -1855,20 +1661,10 @@
   @Test
   fun testMarkChapterAsInProgressSaved_fractionsTopic_story0_exp1_story0IsNotDone() {
     storyProgressTestHelper.markInProgressSavedFractionsStory0Exp1(
-=======
-    val testTopic0 = getTopic(profileId0, TEST_TOPIC_ID_0)
-    assertThat(testTopic0.isCompleted()).isFalse()
-  }
-
-  @Test
-  fun testMarkStoryAsInProgressSaved_testTopic0_story0_topicIsNotDone() {
-    storyProgressTestHelper.markInProgressSavedTestTopic0Story0(
->>>>>>> 5738c093
-      profileId = profileId0,
-      timestampOlderThanOneWeek = false
-    )
-
-<<<<<<< HEAD
+      profileId = profileId0,
+      timestampOlderThanOneWeek = false
+    )
+
     val fractionsTopic = getTopic(profileId0, FRACTIONS_TOPIC_ID)
     val story0 = fractionsTopic.getStory(FRACTIONS_STORY_ID_0)
     assertThat(story0.isCompleted()).isFalse()
@@ -1877,20 +1673,10 @@
   @Test
   fun testMarkChapterAsInProgressNotSaved_fractionsTopic_story0_exp1_story0IsNotDone() {
     storyProgressTestHelper.markInProgressNotSavedFractionsStory0Exp1(
-=======
-    val testTopic0 = getTopic(profileId0, TEST_TOPIC_ID_0)
-    assertThat(testTopic0.isCompleted()).isFalse()
-  }
-
-  @Test
-  fun testMarkStoryAsInProgressNotSaved_testTopic0_story0_topicIsNotDone() {
-    storyProgressTestHelper.markInProgressNotSavedTestTopic0Story0(
->>>>>>> 5738c093
-      profileId = profileId0,
-      timestampOlderThanOneWeek = false
-    )
-
-<<<<<<< HEAD
+      profileId = profileId0,
+      timestampOlderThanOneWeek = false
+    )
+
     val fractionsTopic = getTopic(profileId0, FRACTIONS_TOPIC_ID)
     val story0 = fractionsTopic.getStory(FRACTIONS_STORY_ID_0)
     assertThat(story0.isCompleted()).isFalse()
@@ -1899,20 +1685,10 @@
   @Test
   fun testMarkStoryAsStartedNotCompleted_fractionsTopic_story0_storyIsStartedNotCompleted() {
     storyProgressTestHelper.markStartedNotCompletedFractionsStory0(
-=======
-    val testTopic0 = getTopic(profileId0, TEST_TOPIC_ID_0)
-    assertThat(testTopic0.isCompleted()).isFalse()
-  }
-
-  @Test
-  fun testMarkStoryAsStartedNotCompleted_testTopic1_story2_storyIsStartedNotCompleted() {
-    storyProgressTestHelper.markStartedNotCompletedTestTopic1Story0(
->>>>>>> 5738c093
-      profileId = profileId0,
-      timestampOlderThanOneWeek = false
-    )
-
-<<<<<<< HEAD
+      profileId = profileId0,
+      timestampOlderThanOneWeek = false
+    )
+
     val fractionsTopic = getTopic(profileId0, FRACTIONS_TOPIC_ID)
     val story0 = fractionsTopic.getStory(FRACTIONS_STORY_ID_0)
     assertThat(story0.isStartedNotCompleted()).isTrue()
@@ -1921,21 +1697,10 @@
   @Test
   fun testMarkStoryAsInProgressSaved_fractionsTopic_story0_storyIsInProgressSaved() {
     storyProgressTestHelper.markInProgressSavedFractionsStory0(
-=======
-    val testTopic1 = getTopic(profileId0, TEST_TOPIC_ID_1)
-    val story2 = testTopic1.getStory(TEST_STORY_ID_2)
-    assertThat(story2.isStartedNotCompleted()).isTrue()
-  }
-
-  @Test
-  fun testMarkStoryAsInProgressSaved_testTopic1_story2_storyIsInProgressSaved() {
-    storyProgressTestHelper.markInProgressSavedTestTopic1Story0(
->>>>>>> 5738c093
-      profileId = profileId0,
-      timestampOlderThanOneWeek = false
-    )
-
-<<<<<<< HEAD
+      profileId = profileId0,
+      timestampOlderThanOneWeek = false
+    )
+
     val fractionsTopic = getTopic(profileId0, FRACTIONS_TOPIC_ID)
     val story0 = fractionsTopic.getStory(FRACTIONS_STORY_ID_0)
     assertThat(story0.isInProgressSaved()).isTrue()
@@ -1944,21 +1709,10 @@
   @Test
   fun testMarkStoryAsInProgressNotSaved_fractionsTopic_story0_storyIsInProgressNotSaved() {
     storyProgressTestHelper.markInProgressNotSavedFractionsStory0(
-=======
-    val testTopic1 = getTopic(profileId0, TEST_TOPIC_ID_1)
-    val story2 = testTopic1.getStory(TEST_STORY_ID_2)
-    assertThat(story2.isInProgressSaved()).isTrue()
-  }
-
-  @Test
-  fun testMarkStoryAsInProgressNotSaved_testTopic1_story2_storyIsInProgressNotSaved() {
-    storyProgressTestHelper.markInProgressNotSavedTestTopic1Story0(
->>>>>>> 5738c093
-      profileId = profileId0,
-      timestampOlderThanOneWeek = false
-    )
-
-<<<<<<< HEAD
+      profileId = profileId0,
+      timestampOlderThanOneWeek = false
+    )
+
     val fractionsTopic = getTopic(profileId0, FRACTIONS_TOPIC_ID)
     val story0 = fractionsTopic.getStory(FRACTIONS_STORY_ID_0)
     assertThat(story0.isInProgressNotSaved()).isTrue()
@@ -1967,21 +1721,10 @@
   @Test
   fun testMarkStoryAsStartedNotCompleted_fractionsTopic_story0_topicIsStartedNotCompleted() {
     storyProgressTestHelper.markStartedNotCompletedFractionsStory0(
-=======
-    val testTopic1 = getTopic(profileId0, TEST_TOPIC_ID_1)
-    val story2 = testTopic1.getStory(TEST_STORY_ID_2)
-    assertThat(story2.isInProgressNotSaved()).isTrue()
-  }
-
-  @Test
-  fun testMarkStoryAsStartedNotCompleted_testTopic1_story2_topicIsNotDone() {
-    storyProgressTestHelper.markStartedNotCompletedTestTopic1Story0(
->>>>>>> 5738c093
-      profileId = profileId0,
-      timestampOlderThanOneWeek = false
-    )
-
-<<<<<<< HEAD
+      profileId = profileId0,
+      timestampOlderThanOneWeek = false
+    )
+
     val fractionsTopic = getTopic(profileId0, FRACTIONS_TOPIC_ID)
     assertThat(fractionsTopic.isStartedNotCompleted()).isTrue()
   }
@@ -1989,20 +1732,10 @@
   @Test
   fun testMarkStoryAsInProgressSaved_fractionsTopic_story0_topicIsInProgressSaved() {
     storyProgressTestHelper.markInProgressSavedFractionsStory0(
-=======
-    val testTopic1 = getTopic(profileId0, TEST_TOPIC_ID_1)
-    assertThat(testTopic1.isCompleted()).isFalse()
-  }
-
-  @Test
-  fun testMarkStoryAsInProgressSaved_testTopic1_story2_topicIsNotDone() {
-    storyProgressTestHelper.markInProgressSavedTestTopic1Story0(
->>>>>>> 5738c093
-      profileId = profileId0,
-      timestampOlderThanOneWeek = false
-    )
-
-<<<<<<< HEAD
+      profileId = profileId0,
+      timestampOlderThanOneWeek = false
+    )
+
     val fractionsTopic = getTopic(profileId0, FRACTIONS_TOPIC_ID)
     assertThat(fractionsTopic.isInProgressSaved()).isTrue()
   }
@@ -2010,20 +1743,10 @@
   @Test
   fun testMarkStoryAsInProgressNotSaved_fractionsTopic_story0_topicIsInProgressNotSaved() {
     storyProgressTestHelper.markInProgressNotSavedFractionsStory0(
-=======
-    val testTopic1 = getTopic(profileId0, TEST_TOPIC_ID_1)
-    assertThat(testTopic1.isCompleted()).isFalse()
-  }
-
-  @Test
-  fun testMarkStoryAsInProgressNotSaved_testTopic1_story2_topicIsNotDone() {
-    storyProgressTestHelper.markInProgressNotSavedTestTopic1Story0(
->>>>>>> 5738c093
-      profileId = profileId0,
-      timestampOlderThanOneWeek = false
-    )
-
-<<<<<<< HEAD
+      profileId = profileId0,
+      timestampOlderThanOneWeek = false
+    )
+
     val fractionsTopic = getTopic(profileId0, FRACTIONS_TOPIC_ID)
     assertThat(fractionsTopic.isInProgressNotSaved()).isTrue()
   }
@@ -2031,20 +1754,10 @@
   @Test
   fun testMarkTopicAsStartedNotCompleted_fractionsTopic_topicIsStartedNotCompleted() {
     storyProgressTestHelper.markStartedNotCompletedFractions(
-=======
-    val testTopic1 = getTopic(profileId0, TEST_TOPIC_ID_1)
-    assertThat(testTopic1.isCompleted()).isFalse()
-  }
-
-  @Test
-  fun testMarkTopicAsStartedNotCompleted_testTopic0_topicIsStartedNotCompleted() {
-    storyProgressTestHelper.markStartedNotCompletedTestTopic0(
->>>>>>> 5738c093
-      profileId = profileId0,
-      timestampOlderThanOneWeek = false
-    )
-
-<<<<<<< HEAD
+      profileId = profileId0,
+      timestampOlderThanOneWeek = false
+    )
+
     val fractionsTopic = getTopic(profileId0, FRACTIONS_TOPIC_ID)
     assertThat(fractionsTopic.isStartedNotCompleted()).isTrue()
   }
@@ -2052,22 +1765,10 @@
   @Test
   fun testMarkTopicAsInProgressSaved_fractionsTopic_topicIsInProgressSaved() {
     storyProgressTestHelper.markInProgressSavedFractions(
-=======
-    val testTopic0 = getTopic(profileId0, TEST_TOPIC_ID_0)
-    val testTopic1 = getTopic(profileId0, TEST_TOPIC_ID_1)
-    assertThat(testTopic0.isStartedNotCompleted()).isTrue()
-    assertThat(testTopic1.isStartedNotCompleted()).isFalse()
-  }
-
-  @Test
-  fun testMarkTopicAsInProgressSaved_testTopic0_topicIsInProgressSaved() {
-    storyProgressTestHelper.markInProgressSavedTestTopic0(
->>>>>>> 5738c093
-      profileId = profileId0,
-      timestampOlderThanOneWeek = false
-    )
-
-<<<<<<< HEAD
+      profileId = profileId0,
+      timestampOlderThanOneWeek = false
+    )
+
     val fractionsTopic = getTopic(profileId0, FRACTIONS_TOPIC_ID)
     assertThat(fractionsTopic.isInProgressSaved()).isTrue()
   }
@@ -2075,22 +1776,10 @@
   @Test
   fun testMarkTopicAsInProgressNotSaved_fractionsTopic_topicIsInProgressNotSaved() {
     storyProgressTestHelper.markInProgressNotSavedFractions(
-=======
-    val testTopic0 = getTopic(profileId0, TEST_TOPIC_ID_0)
-    val testTopic1 = getTopic(profileId0, TEST_TOPIC_ID_1)
-    assertThat(testTopic0.isInProgressSaved()).isTrue()
-    assertThat(testTopic1.isInProgressSaved()).isFalse()
-  }
-
-  @Test
-  fun testMarkTopicAsInProgressNotSaved_testTopic0_topicIsInProgressNotSaved() {
-    storyProgressTestHelper.markInProgressNotSavedTestTopic0(
->>>>>>> 5738c093
-      profileId = profileId0,
-      timestampOlderThanOneWeek = false
-    )
-
-<<<<<<< HEAD
+      profileId = profileId0,
+      timestampOlderThanOneWeek = false
+    )
+
     val fractionsTopic = getTopic(profileId0, FRACTIONS_TOPIC_ID)
     assertThat(fractionsTopic.isInProgressNotSaved()).isTrue()
   }
@@ -2099,16 +1788,18 @@
 
   @Test
   fun testInitialState_allTopicsAreNotStarted() {
-=======
->>>>>>> 5738c093
-    val testTopic0 = getTopic(profileId0, TEST_TOPIC_ID_0)
-    val testTopic1 = getTopic(profileId0, TEST_TOPIC_ID_1)
-    assertThat(testTopic0.isInProgressNotSaved()).isTrue()
-    assertThat(testTopic1.isInProgressNotSaved()).isFalse()
-  }
-
-  @Test
-<<<<<<< HEAD
+    val testTopic0 = getTopic(profileId0, TEST_TOPIC_ID_0)
+    val testTopic1 = getTopic(profileId0, TEST_TOPIC_ID_1)
+    val ratiosTopic = getTopic(profileId0, RATIOS_TOPIC_ID)
+    val fractionsTopic = getTopic(profileId0, FRACTIONS_TOPIC_ID)
+
+    assertThat(testTopic0.isNotStarted()).isTrue()
+    assertThat(testTopic1.isNotStarted()).isTrue()
+    assertThat(ratiosTopic.isNotStarted()).isTrue()
+    assertThat(fractionsTopic.isNotStarted()).isTrue()
+  }
+
+  @Test
   fun testMarkAllTopicsAsStartedNotCompleted_allTopicsAreStarted() {
     storyProgressTestHelper.markAllTopicsAsStartedNotCompleted(
       profileId = profileId0,
@@ -2163,47 +1854,24 @@
   }
 
   @Test
-  fun testMarkAllTopicsAsRecentlyPlayed_allTopicsAreCorrectlyMarked() {
-    storyProgressTestHelper.markAllTopicsAsRecentlyPlayed(
-=======
-  fun testMarkTopicAsStartedNotCompleted_testTopic1_topicIsStartedNotCompleted() {
-    storyProgressTestHelper.markStartedNotCompletedTestTopic1(
->>>>>>> 5738c093
-      profileId = profileId0,
-      timestampOlderThanOneWeek = false
-    )
-
-    val testTopic0 = getTopic(profileId0, TEST_TOPIC_ID_0)
-    val testTopic1 = getTopic(profileId0, TEST_TOPIC_ID_1)
-<<<<<<< HEAD
-    val ratiosTopic = getTopic(profileId0, RATIOS_TOPIC_ID)
-    val fractionsTopic = getTopic(profileId0, FRACTIONS_TOPIC_ID)
-
-    assertThat(testTopic0.isStartedNotCompleted()).isTrue()
-    assertThat(testTopic1.isInProgressSaved()).isTrue()
-    assertThat(ratiosTopic.isInProgressSaved()).isTrue()
-    assertThat(fractionsTopic.isInProgressNotSaved()).isTrue()
-=======
-    assertThat(testTopic0.isStartedNotCompleted()).isFalse()
-    assertThat(testTopic1.isStartedNotCompleted()).isTrue()
->>>>>>> 5738c093
-  }
-
-  @Test
-  fun testMarkTopicAsStartedNotCompleted_testTopic1_topicIsInProgressSaved() {
-    storyProgressTestHelper.markInProgressSavedTestTopic1(
-      profileId = profileId0,
-      timestampOlderThanOneWeek = false
-    )
-
-    val testTopic0 = getTopic(profileId0, TEST_TOPIC_ID_0)
-    val testTopic1 = getTopic(profileId0, TEST_TOPIC_ID_1)
-    assertThat(testTopic0.isInProgressSaved()).isFalse()
-    assertThat(testTopic1.isInProgressSaved()).isTrue()
-  }
-
-  @Test
-<<<<<<< HEAD
+  fun testMarkAllTopicsDone_allTopicsAreDone() {
+    storyProgressTestHelper.markAllTopicsAsCompleted(
+      profileId = profileId0,
+      timestampOlderThanOneWeek = false
+    )
+
+    val testTopic0 = getTopic(profileId0, TEST_TOPIC_ID_0)
+    val testTopic1 = getTopic(profileId0, TEST_TOPIC_ID_1)
+    val ratiosTopic = getTopic(profileId0, RATIOS_TOPIC_ID)
+    val fractionsTopic = getTopic(profileId0, FRACTIONS_TOPIC_ID)
+
+    assertThat(testTopic0.isCompleted()).isTrue()
+    assertThat(testTopic1.isCompleted()).isTrue()
+    assertThat(ratiosTopic.isCompleted()).isTrue()
+    assertThat(fractionsTopic.isCompleted()).isTrue()
+  }
+
+  @Test
   fun testStartedNotCompletedChapter_thenMarkedDone_chapterIsCompleted() {
     storyProgressTestHelper.markStartedNotCompletedTestTopic0Story0Exp0(
       profileId = profileId0,
@@ -2274,10 +1942,6 @@
   @Test
   fun testMarkChapterDone_thenInProgressSaved_chapterIsCompleted() {
     storyProgressTestHelper.markCompletedTestTopic0Story0Exp0(
-=======
-  fun testMarkTopicAsInProgressNotSaved_testTopic1_topicIsInProgressNotSaved() {
-    storyProgressTestHelper.markInProgressNotSavedTestTopic1(
->>>>>>> 5738c093
       profileId = profileId0,
       timestampOlderThanOneWeek = false
     )
@@ -2287,74 +1951,31 @@
     )
 
     val testTopic0 = getTopic(profileId0, TEST_TOPIC_ID_0)
-    val testTopic1 = getTopic(profileId0, TEST_TOPIC_ID_1)
-    assertThat(testTopic0.isInProgressNotSaved()).isFalse()
-    assertThat(testTopic1.isInProgressNotSaved()).isTrue()
-  }
-
-  @Test
-<<<<<<< HEAD
+    val story0 = testTopic0.getStory(TEST_STORY_ID_0)
+    val exp2 = story0.getChapter(TEST_EXPLORATION_ID_2)
+    assertThat(exp2.isCompleted()).isTrue()
+  }
+
+  @Test
   fun testMarkChapterDone_thenInProgressNotSaved_chapterIsCompleted() {
     storyProgressTestHelper.markCompletedTestTopic0Story0Exp0(
       profileId = profileId0,
       timestampOlderThanOneWeek = false
     )
     storyProgressTestHelper.markInProgressNotSavedTestTopic0Story0Exp0(
-=======
-  fun testMarkTopicsAsStartedNotCompleted_testTopics_oneTopicIsStartedNotCompleted() {
-    storyProgressTestHelper.markStartedNotCompletedTestTopics(
->>>>>>> 5738c093
-      profileId = profileId0,
-      timestampOlderThanOneWeek = false
-    )
-
-    val testTopic0 = getTopic(profileId0, TEST_TOPIC_ID_0)
-    val testTopic1 = getTopic(profileId0, TEST_TOPIC_ID_1)
-    // At least one of the topics is started.
-    assertThat(listOf(testTopic0, testTopic1).any { it.isStartedNotCompleted() }).isTrue()
-    // But neither is completed.
-    assertThat(testTopic0.isCompleted()).isFalse()
-    assertThat(testTopic1.isCompleted()).isFalse()
-  }
-
-  @Test
-  fun testMarkTopicsAsInProgressSaved_testTopics_oneTopicIsInProgressSaved() {
-    storyProgressTestHelper.markInProgressSavedTestTopics(
-      profileId = profileId0,
-      timestampOlderThanOneWeek = false
-    )
-
-    val testTopic0 = getTopic(profileId0, TEST_TOPIC_ID_0)
-    val testTopic1 = getTopic(profileId0, TEST_TOPIC_ID_1)
-    // At least one of the topics is started.
-    assertThat(listOf(testTopic0, testTopic1).any { it.isInProgressSaved() }).isTrue()
-    // But neither is completed.
-    assertThat(testTopic0.isCompleted()).isFalse()
-    assertThat(testTopic1.isCompleted()).isFalse()
-  }
-
-  @Test
-  fun testMarkTopicsAsInProgressNotSaved_testTopics_oneTopicIsInProgressNotSaved() {
-    storyProgressTestHelper.markInProgressNotSavedTestTopics(
-      profileId = profileId0,
-      timestampOlderThanOneWeek = false
-    )
-
-    val testTopic0 = getTopic(profileId0, TEST_TOPIC_ID_0)
-    val testTopic1 = getTopic(profileId0, TEST_TOPIC_ID_1)
-    // At least one of the topics is started.
-    assertThat(listOf(testTopic0, testTopic1).any { it.isInProgressNotSaved() }).isTrue()
-    // But neither is completed.
-    assertThat(testTopic0.isCompleted()).isFalse()
-    assertThat(testTopic1.isCompleted()).isFalse()
-  }
-
-  /* Ratios chapter started tests. */
-
-  @Test
-<<<<<<< HEAD
-  fun testMarkChapterAsStartedNotCompleted_newerThanWeek_timestampNewerThanWeek() {
-    storyProgressTestHelper.markStartedNotCompletedTestTopic0Story0Exp0(
+      profileId = profileId0,
+      timestampOlderThanOneWeek = false
+    )
+
+    val testTopic0 = getTopic(profileId0, TEST_TOPIC_ID_0)
+    val story0 = testTopic0.getStory(TEST_STORY_ID_0)
+    val exp2 = story0.getChapter(TEST_EXPLORATION_ID_2)
+    assertThat(exp2.isCompleted()).isTrue()
+  }
+
+  @Test
+  fun testMarkChapterDone_newerThanWeek_timestampNewerThanWeek() {
+    storyProgressTestHelper.markCompletedTestTopic0Story0Exp0(
       profileId = profileId0,
       timestampOlderThanOneWeek = false
     )
@@ -2365,15 +1986,15 @@
     val exp2Progress = story0Progress.getChapterProgress(TEST_EXPLORATION_ID_2)
 
     val currentTime = fakeOppiaClock.getCurrentTimeMs()
-    val timeSincePlayed = currentTime - exp2Progress.lastPlayedTimestamp
-    assertThat(timeSincePlayed).isAtMost(TimeUnit.DAYS.toMillis(7))
-  }
-
-  @Test
-  fun testMarkChapterAsInProgressSaved_newerThanWeek_timestampNewerThanWeek() {
-    storyProgressTestHelper.markInProgressSavedTestTopic0Story0Exp0(
-      profileId = profileId0,
-      timestampOlderThanOneWeek = false
+    val timeSinceFinished = currentTime - exp2Progress.lastPlayedTimestamp
+    assertThat(timeSinceFinished).isAtMost(TimeUnit.DAYS.toMillis(7))
+  }
+
+  @Test
+  fun testMarkChapterDone_olderThanWeek_timestampOlderThanWeek() {
+    storyProgressTestHelper.markCompletedTestTopic0Story0Exp0(
+      profileId = profileId0,
+      timestampOlderThanOneWeek = true
     )
 
     val progressDatabase = getTopicProgressDatabase(profileId0)
@@ -2382,33 +2003,15 @@
     val exp2Progress = story0Progress.getChapterProgress(TEST_EXPLORATION_ID_2)
 
     val currentTime = fakeOppiaClock.getCurrentTimeMs()
-    val timeSincePlayed = currentTime - exp2Progress.lastPlayedTimestamp
-    assertThat(timeSincePlayed).isAtMost(TimeUnit.DAYS.toMillis(7))
-  }
-
-  @Test
-  fun testMarkChapterAsInProgressNotSaved_newerThanWeek_timestampNewerThanWeek() {
-    storyProgressTestHelper.markInProgressNotSavedTestTopic0Story0Exp0(
-=======
-  fun testMarkChapterAsStartedNotCompleted_ratiosTopic_story0_exp0_chapterIsStartedNotCompleted() {
-    storyProgressTestHelper.markStartedNotCompletedRatiosStory0Exp0(
->>>>>>> 5738c093
-      profileId = profileId0,
-      timestampOlderThanOneWeek = false
-    )
-
-    val ratiosTopic = getTopic(profileId0, RATIOS_TOPIC_ID)
-    val story0 = ratiosTopic.getStory(RATIOS_STORY_ID_0)
-    val exp0 = story0.getChapter(RATIOS_EXPLORATION_ID_0)
-    assertThat(exp0.isStartedNotCompleted()).isTrue()
-  }
-
-  @Test
-<<<<<<< HEAD
-  fun testMarkChapterAsStartedNotCompleted_olderThanWeek_timestampOlderThanWeek() {
+    val timeSinceFinished = currentTime - exp2Progress.lastPlayedTimestamp
+    assertThat(timeSinceFinished).isAtLeast(TimeUnit.DAYS.toMillis(7))
+  }
+
+  @Test
+  fun testMarkChapterAsStartedNotCompleted_newerThanWeek_timestampNewerThanWeek() {
     storyProgressTestHelper.markStartedNotCompletedTestTopic0Story0Exp0(
       profileId = profileId0,
-      timestampOlderThanOneWeek = true
+      timestampOlderThanOneWeek = false
     )
 
     val progressDatabase = getTopicProgressDatabase(profileId0)
@@ -2418,14 +2021,14 @@
 
     val currentTime = fakeOppiaClock.getCurrentTimeMs()
     val timeSincePlayed = currentTime - exp2Progress.lastPlayedTimestamp
-    assertThat(timeSincePlayed).isAtLeast(TimeUnit.DAYS.toMillis(7))
-  }
-
-  @Test
-  fun testMarkChapterInProgressSaved_olderThanWeek_timestampOlderThanWeek() {
+    assertThat(timeSincePlayed).isAtMost(TimeUnit.DAYS.toMillis(7))
+  }
+
+  @Test
+  fun testMarkChapterAsInProgressSaved_newerThanWeek_timestampNewerThanWeek() {
     storyProgressTestHelper.markInProgressSavedTestTopic0Story0Exp0(
       profileId = profileId0,
-      timestampOlderThanOneWeek = true
+      timestampOlderThanOneWeek = false
     )
 
     val progressDatabase = getTopicProgressDatabase(profileId0)
@@ -2435,931 +2038,12 @@
 
     val currentTime = fakeOppiaClock.getCurrentTimeMs()
     val timeSincePlayed = currentTime - exp2Progress.lastPlayedTimestamp
-    assertThat(timeSincePlayed).isAtLeast(TimeUnit.DAYS.toMillis(7))
-  }
-
-  @Test
-  fun testMarkChapterInProgressNotSaved_olderThanWeek_timestampOlderThanWeek() {
+    assertThat(timeSincePlayed).isAtMost(TimeUnit.DAYS.toMillis(7))
+  }
+
+  @Test
+  fun testMarkChapterAsInProgressNotSaved_newerThanWeek_timestampNewerThanWeek() {
     storyProgressTestHelper.markInProgressNotSavedTestTopic0Story0Exp0(
-=======
-  fun testMarkChapterAsInProgressSaved_ratiosTopic_story0_exp0_chapterIsInProgressSaved() {
-    storyProgressTestHelper.markInProgressSavedRatiosStory0Exp0(
->>>>>>> 5738c093
-      profileId = profileId0,
-      timestampOlderThanOneWeek = false
-    )
-
-    val ratiosTopic = getTopic(profileId0, RATIOS_TOPIC_ID)
-    val story0 = ratiosTopic.getStory(RATIOS_STORY_ID_0)
-    val exp0 = story0.getChapter(RATIOS_EXPLORATION_ID_0)
-    assertThat(exp0.isInProgressSaved()).isTrue()
-  }
-
-  @Test
-  fun testMarkChapterAsInProgressNotSaved_ratiosTopic_story0_exp0_chapterIsInProgressNotSaved() {
-    storyProgressTestHelper.markInProgressNotSavedRatiosStory0Exp0(
-      profileId = profileId0,
-      timestampOlderThanOneWeek = false
-    )
-
-    val ratiosTopic = getTopic(profileId0, RATIOS_TOPIC_ID)
-    val story0 = ratiosTopic.getStory(RATIOS_STORY_ID_0)
-    val exp0 = story0.getChapter(RATIOS_EXPLORATION_ID_0)
-    assertThat(exp0.isInProgressNotSaved()).isTrue()
-  }
-
-  @Test
-  fun testMarkChapterAsStartedNotCompleted_ratiosTopic_story0_exp0_story0IsNotDone() {
-    storyProgressTestHelper.markStartedNotCompletedRatiosStory0Exp0(
-      profileId = profileId0,
-      timestampOlderThanOneWeek = false
-    )
-
-    val ratiosTopic = getTopic(profileId0, RATIOS_TOPIC_ID)
-    val story0 = ratiosTopic.getStory(RATIOS_STORY_ID_0)
-    assertThat(story0.isCompleted()).isFalse()
-  }
-
-  @Test
-  fun testMarkChapterAsInProgressSaved_ratiosTopic_story0_exp0_story0IsNotDone() {
-    storyProgressTestHelper.markInProgressSavedRatiosStory0Exp0(
-      profileId = profileId0,
-      timestampOlderThanOneWeek = false
-    )
-
-    val ratiosTopic = getTopic(profileId0, RATIOS_TOPIC_ID)
-    val story0 = ratiosTopic.getStory(RATIOS_STORY_ID_0)
-    assertThat(story0.isCompleted()).isFalse()
-  }
-
-  @Test
-  fun testMarkChapterAsInProgressNotSaved_ratiosTopic_story0_exp0_story0IsNotDone() {
-    storyProgressTestHelper.markInProgressNotSavedRatiosStory0Exp0(
-      profileId = profileId0,
-      timestampOlderThanOneWeek = false
-    )
-
-    val ratiosTopic = getTopic(profileId0, RATIOS_TOPIC_ID)
-    val story0 = ratiosTopic.getStory(RATIOS_STORY_ID_0)
-    assertThat(story0.isCompleted()).isFalse()
-  }
-
-  @Test
-  fun testMarkChapterAsStartedNotCompleted_ratiosTopic_story0_exp1_chapterIsStartedNotCompleted() {
-    storyProgressTestHelper.markStartedNotCompletedRatiosStory0Exp1(
-      profileId = profileId0,
-      timestampOlderThanOneWeek = false
-    )
-
-    val ratiosTopic = getTopic(profileId0, RATIOS_TOPIC_ID)
-    val story0 = ratiosTopic.getStory(RATIOS_STORY_ID_0)
-    val exp1 = story0.getChapter(RATIOS_EXPLORATION_ID_1)
-    assertThat(exp1.isStartedNotCompleted()).isTrue()
-  }
-
-  @Test
-  fun testMarkChapterAsInProgressSaved_ratiosTopic_story0_exp1_chapterIsInProgressSaved() {
-    storyProgressTestHelper.markInProgressSavedRatiosStory0Exp1(
-      profileId = profileId0,
-      timestampOlderThanOneWeek = false
-    )
-
-    val ratiosTopic = getTopic(profileId0, RATIOS_TOPIC_ID)
-    val story0 = ratiosTopic.getStory(RATIOS_STORY_ID_0)
-    val exp1 = story0.getChapter(RATIOS_EXPLORATION_ID_1)
-    assertThat(exp1.isInProgressSaved()).isTrue()
-  }
-
-  @Test
-  fun testMarkChapterAsInProgressNotSaved_ratiosTopic_story0_exp1_chapterIsInProgressNotSaved() {
-    storyProgressTestHelper.markInProgressNotSavedRatiosStory0Exp1(
-      profileId = profileId0,
-      timestampOlderThanOneWeek = false
-    )
-
-    val ratiosTopic = getTopic(profileId0, RATIOS_TOPIC_ID)
-    val story0 = ratiosTopic.getStory(RATIOS_STORY_ID_0)
-    val exp1 = story0.getChapter(RATIOS_EXPLORATION_ID_1)
-    assertThat(exp1.isInProgressNotSaved()).isTrue()
-  }
-
-  @Test
-  fun testMarkChapterAsStartedNotCompleted_ratiosTopic_story0_exp1_story0IsNotDone() {
-    storyProgressTestHelper.markStartedNotCompletedRatiosStory0Exp1(
-      profileId = profileId0,
-      timestampOlderThanOneWeek = false
-    )
-
-    val ratiosTopic = getTopic(profileId0, RATIOS_TOPIC_ID)
-    val story0 = ratiosTopic.getStory(RATIOS_STORY_ID_0)
-    assertThat(story0.isCompleted()).isFalse()
-  }
-
-  @Test
-  fun testMarkChapterAsInProgressSaved_ratiosTopic_story0_exp1_story0IsNotDone() {
-    storyProgressTestHelper.markInProgressSavedRatiosStory0Exp1(
-      profileId = profileId0,
-      timestampOlderThanOneWeek = false
-    )
-
-    val ratiosTopic = getTopic(profileId0, RATIOS_TOPIC_ID)
-    val story0 = ratiosTopic.getStory(RATIOS_STORY_ID_0)
-    assertThat(story0.isCompleted()).isFalse()
-  }
-
-  @Test
-  fun testMarkChapterAsInProgressNotSaved_ratiosTopic_story0_exp1_story0IsNotDone() {
-    storyProgressTestHelper.markInProgressNotSavedRatiosStory0Exp1(
-      profileId = profileId0,
-      timestampOlderThanOneWeek = false
-    )
-
-    val ratiosTopic = getTopic(profileId0, RATIOS_TOPIC_ID)
-    val story0 = ratiosTopic.getStory(RATIOS_STORY_ID_0)
-    assertThat(story0.isCompleted()).isFalse()
-  }
-
-  @Test
-  fun testMarkChapterAsStartedNotCompleted_ratiosTopic_story1_exp2_chapterIsStartedNotCompleted() {
-    storyProgressTestHelper.markStartedNotCompletedRatiosStory1Exp0(
-      profileId = profileId0,
-      timestampOlderThanOneWeek = false
-    )
-
-    val ratiosTopic = getTopic(profileId0, RATIOS_TOPIC_ID)
-    val story1 = ratiosTopic.getStory(RATIOS_STORY_ID_1)
-    val exp2 = story1.getChapter(RATIOS_EXPLORATION_ID_2)
-    assertThat(exp2.isStartedNotCompleted()).isTrue()
-  }
-
-  @Test
-  fun testMarkChapterAsInProgressSaved_ratiosTopic_story1_exp2_chapterIsInProgressSaved() {
-    storyProgressTestHelper.markInProgressSavedRatiosStory1Exp0(
-      profileId = profileId0,
-      timestampOlderThanOneWeek = false
-    )
-
-    val ratiosTopic = getTopic(profileId0, RATIOS_TOPIC_ID)
-    val story1 = ratiosTopic.getStory(RATIOS_STORY_ID_1)
-    val exp2 = story1.getChapter(RATIOS_EXPLORATION_ID_2)
-    assertThat(exp2.isInProgressSaved()).isTrue()
-  }
-
-  @Test
-  fun testMarkChapterAsInProgressNotSaved_ratiosTopic_story1_exp2_chapterIsInProgressNotSaved() {
-    storyProgressTestHelper.markInProgressNotSavedRatiosStory1Exp0(
-      profileId = profileId0,
-      timestampOlderThanOneWeek = false
-    )
-
-    val ratiosTopic = getTopic(profileId0, RATIOS_TOPIC_ID)
-    val story1 = ratiosTopic.getStory(RATIOS_STORY_ID_1)
-    val exp2 = story1.getChapter(RATIOS_EXPLORATION_ID_2)
-    assertThat(exp2.isInProgressNotSaved()).isTrue()
-  }
-
-  @Test
-  fun testMarkChapterAsStartedNotCompleted_ratiosTopic_story1_exp2_story1IsNotDone() {
-    storyProgressTestHelper.markStartedNotCompletedRatiosStory1Exp0(
-      profileId = profileId0,
-      timestampOlderThanOneWeek = false
-    )
-
-    val ratiosTopic = getTopic(profileId0, RATIOS_TOPIC_ID)
-    val story1 = ratiosTopic.getStory(RATIOS_STORY_ID_1)
-    assertThat(story1.isCompleted()).isFalse()
-  }
-
-  @Test
-  fun testMarkChapterAsInProgressSaved_ratiosTopic_story1_exp2_story1IsNotDone() {
-    storyProgressTestHelper.markInProgressSavedRatiosStory1Exp0(
-      profileId = profileId0,
-      timestampOlderThanOneWeek = false
-    )
-
-    val ratiosTopic = getTopic(profileId0, RATIOS_TOPIC_ID)
-    val story1 = ratiosTopic.getStory(RATIOS_STORY_ID_1)
-    assertThat(story1.isCompleted()).isFalse()
-  }
-
-  @Test
-  fun testMarkChapterAsInProgressNotSaved_ratiosTopic_story1_exp2_story1IsNotDone() {
-    storyProgressTestHelper.markInProgressNotSavedRatiosStory1Exp0(
-      profileId = profileId0,
-      timestampOlderThanOneWeek = false
-    )
-
-    val ratiosTopic = getTopic(profileId0, RATIOS_TOPIC_ID)
-    val story1 = ratiosTopic.getStory(RATIOS_STORY_ID_1)
-    assertThat(story1.isCompleted()).isFalse()
-  }
-
-  @Test
-  fun testMarkChapterAsStartedNotCompleted_ratiosTopic_story1_exp3_chapterIsStartedNotCompleted() {
-    storyProgressTestHelper.markStartedNotCompletedRatiosStory1Exp1(
-      profileId = profileId0,
-      timestampOlderThanOneWeek = false
-    )
-
-    val ratiosTopic = getTopic(profileId0, RATIOS_TOPIC_ID)
-    val story1 = ratiosTopic.getStory(RATIOS_STORY_ID_1)
-    val exp3 = story1.getChapter(RATIOS_EXPLORATION_ID_3)
-    assertThat(exp3.isStartedNotCompleted()).isTrue()
-  }
-
-  @Test
-  fun testMarkChapterAsInProgressSaved_ratiosTopic_story1_exp3_chapterIsInProgressSaved() {
-    storyProgressTestHelper.markInProgressSavedRatiosStory1Exp1(
-      profileId = profileId0,
-      timestampOlderThanOneWeek = false
-    )
-
-    val ratiosTopic = getTopic(profileId0, RATIOS_TOPIC_ID)
-    val story1 = ratiosTopic.getStory(RATIOS_STORY_ID_1)
-    val exp3 = story1.getChapter(RATIOS_EXPLORATION_ID_3)
-    assertThat(exp3.isInProgressSaved()).isTrue()
-  }
-
-  @Test
-  fun testMarkChapterAsInProgressNotSaved_ratiosTopic_story1_exp3_chapterIsInProgressNotSaved() {
-    storyProgressTestHelper.markInProgressNotSavedRatiosStory1Exp1(
-      profileId = profileId0,
-      timestampOlderThanOneWeek = false
-    )
-
-    val ratiosTopic = getTopic(profileId0, RATIOS_TOPIC_ID)
-    val story1 = ratiosTopic.getStory(RATIOS_STORY_ID_1)
-    val exp3 = story1.getChapter(RATIOS_EXPLORATION_ID_3)
-    assertThat(exp3.isInProgressNotSaved()).isTrue()
-  }
-
-  @Test
-  fun testMarkChapterAsStartedNotCompleted_ratiosTopic_story1_exp3_story1IsNotDone() {
-    storyProgressTestHelper.markStartedNotCompletedRatiosStory1Exp1(
-      profileId = profileId0,
-      timestampOlderThanOneWeek = false
-    )
-
-    val ratiosTopic = getTopic(profileId0, RATIOS_TOPIC_ID)
-    val story1 = ratiosTopic.getStory(RATIOS_STORY_ID_1)
-    assertThat(story1.isCompleted()).isFalse()
-  }
-
-  @Test
-  fun testMarkChapterAsInProgressSaved_ratiosTopic_story1_exp3_story1IsNotDone() {
-    storyProgressTestHelper.markInProgressSavedRatiosStory1Exp1(
-      profileId = profileId0,
-      timestampOlderThanOneWeek = false
-    )
-
-    val ratiosTopic = getTopic(profileId0, RATIOS_TOPIC_ID)
-    val story1 = ratiosTopic.getStory(RATIOS_STORY_ID_1)
-    assertThat(story1.isCompleted()).isFalse()
-  }
-
-  @Test
-  fun testMarkChapterAsInProgressNotSaved_ratiosTopic_story1_exp3_story1IsNotDone() {
-    storyProgressTestHelper.markInProgressNotSavedRatiosStory1Exp1(
-      profileId = profileId0,
-      timestampOlderThanOneWeek = false
-    )
-
-    val ratiosTopic = getTopic(profileId0, RATIOS_TOPIC_ID)
-    val story1 = ratiosTopic.getStory(RATIOS_STORY_ID_1)
-    assertThat(story1.isCompleted()).isFalse()
-  }
-
-  /* Ratios topic/story started tests. */
-
-  @Test
-  fun testMarkStoryAsStartedNotCompleted_ratiosTopic_story0_storyIsStartedNotCompleted() {
-    storyProgressTestHelper.markStartedNotCompletedRatiosStory0(
-      profileId = profileId0,
-      timestampOlderThanOneWeek = false
-    )
-
-    val ratiosTopic = getTopic(profileId0, RATIOS_TOPIC_ID)
-    val story0 = ratiosTopic.getStory(RATIOS_STORY_ID_0)
-    val story1 = ratiosTopic.getStory(RATIOS_STORY_ID_1)
-    assertThat(story0.isStartedNotCompleted()).isTrue()
-    assertThat(story1.isStartedNotCompleted()).isFalse()
-  }
-
-  @Test
-  fun testMarkStoryAsInProgressSaved_ratiosTopic_story0_storyIsInProgressSaved() {
-    storyProgressTestHelper.markInProgressSavedRatiosStory0(
-      profileId = profileId0,
-      timestampOlderThanOneWeek = false
-    )
-
-    val ratiosTopic = getTopic(profileId0, RATIOS_TOPIC_ID)
-    val story0 = ratiosTopic.getStory(RATIOS_STORY_ID_0)
-    val story1 = ratiosTopic.getStory(RATIOS_STORY_ID_1)
-    assertThat(story0.isInProgressSaved()).isTrue()
-    assertThat(story1.isInProgressSaved()).isFalse()
-  }
-
-  @Test
-  fun testMarkStoryAsInProgressNotSaved_ratiosTopic_story0_storyIsInProgressNotSaved() {
-    storyProgressTestHelper.markInProgressNotSavedRatiosStory0(
-      profileId = profileId0,
-      timestampOlderThanOneWeek = false
-    )
-
-    val ratiosTopic = getTopic(profileId0, RATIOS_TOPIC_ID)
-    val story0 = ratiosTopic.getStory(RATIOS_STORY_ID_0)
-    val story1 = ratiosTopic.getStory(RATIOS_STORY_ID_1)
-    assertThat(story0.isInProgressNotSaved()).isTrue()
-    assertThat(story1.isInProgressNotSaved()).isFalse()
-  }
-
-  @Test
-  fun testMarkStoryAsStartedNotCompleted_ratiosTopic_story0_topicIsNotDone() {
-    storyProgressTestHelper.markStartedNotCompletedRatiosStory0(
-      profileId = profileId0,
-      timestampOlderThanOneWeek = false
-    )
-
-    val ratiosTopic = getTopic(profileId0, RATIOS_TOPIC_ID)
-    assertThat(ratiosTopic.isCompleted()).isFalse()
-  }
-
-  @Test
-  fun testMarkStoryAsInProgressSaved_ratiosTopic_story0_topicIsNotDone() {
-    storyProgressTestHelper.markInProgressSavedRatiosStory0(
-      profileId = profileId0,
-      timestampOlderThanOneWeek = false
-    )
-
-    val ratiosTopic = getTopic(profileId0, RATIOS_TOPIC_ID)
-    assertThat(ratiosTopic.isCompleted()).isFalse()
-  }
-
-  @Test
-  fun testMarkStoryAsInProgressNotSaved_ratiosTopic_story0_topicIsNotDone() {
-    storyProgressTestHelper.markInProgressNotSavedRatiosStory0(
-      profileId = profileId0,
-      timestampOlderThanOneWeek = false
-    )
-
-    val ratiosTopic = getTopic(profileId0, RATIOS_TOPIC_ID)
-    assertThat(ratiosTopic.isCompleted()).isFalse()
-  }
-
-  @Test
-  fun testMarkStoryAsStartedNotCompleted_ratiosTopic_story1_storyIsStartedNotCompleted() {
-    storyProgressTestHelper.markStartedNotCompletedRatiosStory1(
-      profileId = profileId0,
-      timestampOlderThanOneWeek = false
-    )
-
-    val ratiosTopic = getTopic(profileId0, RATIOS_TOPIC_ID)
-    val story0 = ratiosTopic.getStory(RATIOS_STORY_ID_0)
-    val story1 = ratiosTopic.getStory(RATIOS_STORY_ID_1)
-    assertThat(story0.isStartedNotCompleted()).isFalse()
-    assertThat(story1.isStartedNotCompleted()).isTrue()
-  }
-
-  @Test
-  fun testMarkStoryAsInProgressSaved_ratiosTopic_story1_storyIsInProgressSaved() {
-    storyProgressTestHelper.markInProgressSavedRatiosStory1(
-      profileId = profileId0,
-      timestampOlderThanOneWeek = false
-    )
-
-    val ratiosTopic = getTopic(profileId0, RATIOS_TOPIC_ID)
-    val story0 = ratiosTopic.getStory(RATIOS_STORY_ID_0)
-    val story1 = ratiosTopic.getStory(RATIOS_STORY_ID_1)
-    assertThat(story0.isInProgressSaved()).isFalse()
-    assertThat(story1.isInProgressSaved()).isTrue()
-  }
-
-  @Test
-  fun testMarkStoryAsInProgressNotSaved_ratiosTopic_story1_storyIsInProgressNotSaved() {
-    storyProgressTestHelper.markInProgressNotSavedRatiosStory1(
-      profileId = profileId0,
-      timestampOlderThanOneWeek = false
-    )
-
-    val ratiosTopic = getTopic(profileId0, RATIOS_TOPIC_ID)
-    val story0 = ratiosTopic.getStory(RATIOS_STORY_ID_0)
-    val story1 = ratiosTopic.getStory(RATIOS_STORY_ID_1)
-    assertThat(story0.isInProgressNotSaved()).isFalse()
-    assertThat(story1.isInProgressNotSaved()).isTrue()
-  }
-
-  @Test
-  fun testMarkStoryAsStartedNotCompleted_ratiosTopic_story1_topicIsNotDone() {
-    storyProgressTestHelper.markStartedNotCompletedRatiosStory1(
-      profileId = profileId0,
-      timestampOlderThanOneWeek = false
-    )
-
-    val ratiosTopic = getTopic(profileId0, RATIOS_TOPIC_ID)
-    assertThat(ratiosTopic.isCompleted()).isFalse()
-  }
-
-  @Test
-  fun testMarkStoryAsInProgressSaved_ratiosTopic_story1_topicIsNotDone() {
-    storyProgressTestHelper.markInProgressSavedRatiosStory1(
-      profileId = profileId0,
-      timestampOlderThanOneWeek = false
-    )
-
-    val ratiosTopic = getTopic(profileId0, RATIOS_TOPIC_ID)
-    assertThat(ratiosTopic.isCompleted()).isFalse()
-  }
-
-  @Test
-  fun testMarkStoryAsInProgressNotSaved_ratiosTopic_story1_topicIsNotDone() {
-    storyProgressTestHelper.markInProgressNotSavedRatiosStory1(
-      profileId = profileId0,
-      timestampOlderThanOneWeek = false
-    )
-
-    val ratiosTopic = getTopic(profileId0, RATIOS_TOPIC_ID)
-    assertThat(ratiosTopic.isCompleted()).isFalse()
-  }
-
-  @Test
-  fun testMarkTopicAsStartedNotCompleted_ratiosTopic_topicIsStartedNotCompleted() {
-    storyProgressTestHelper.markStartedNotCompletedRatios(
-      profileId = profileId0,
-      timestampOlderThanOneWeek = false
-    )
-
-    val ratiosTopic = getTopic(profileId0, RATIOS_TOPIC_ID)
-    assertThat(ratiosTopic.isStartedNotCompleted()).isTrue()
-  }
-
-  @Test
-  fun testMarkTopicAsInProgressSaved_ratiosTopic_topicIsInProgressSaved() {
-    storyProgressTestHelper.markInProgressSavedRatios(
-      profileId = profileId0,
-      timestampOlderThanOneWeek = false
-    )
-
-    val ratiosTopic = getTopic(profileId0, RATIOS_TOPIC_ID)
-    assertThat(ratiosTopic.isInProgressSaved()).isTrue()
-  }
-
-  @Test
-  fun testMarkTopicAsInProgressNotSaved_ratiosTopic_topicIsInProgressNotSaved() {
-    storyProgressTestHelper.markInProgressNotSavedRatios(
-      profileId = profileId0,
-      timestampOlderThanOneWeek = false
-    )
-
-    val ratiosTopic = getTopic(profileId0, RATIOS_TOPIC_ID)
-    assertThat(ratiosTopic.isInProgressNotSaved()).isTrue()
-  }
-
-  /* Fractions topic/story/chapter started tests. */
-
-  @Test
-  fun testMarkChapterStartedNotCompleted_fractionsTopic_story0_exp0_chapterIsStartedNotCompleted() {
-    storyProgressTestHelper.markStartedNotCompletedFractionsStory0Exp0(
-      profileId = profileId0,
-      timestampOlderThanOneWeek = false
-    )
-
-    val fractionsTopic = getTopic(profileId0, FRACTIONS_TOPIC_ID)
-    val story0 = fractionsTopic.getStory(FRACTIONS_STORY_ID_0)
-    val exp0 = story0.getChapter(FRACTIONS_EXPLORATION_ID_0)
-    assertThat(exp0.isStartedNotCompleted()).isTrue()
-  }
-
-  @Test
-  fun testMarkChapterAsInProgressSaved_fractionsTopic_story0_exp0_chapterIsInProgressSaved() {
-    storyProgressTestHelper.markInProgressSavedFractionsStory0Exp0(
-      profileId = profileId0,
-      timestampOlderThanOneWeek = false
-    )
-
-    val fractionsTopic = getTopic(profileId0, FRACTIONS_TOPIC_ID)
-    val story0 = fractionsTopic.getStory(FRACTIONS_STORY_ID_0)
-    val exp0 = story0.getChapter(FRACTIONS_EXPLORATION_ID_0)
-    assertThat(exp0.isInProgressSaved()).isTrue()
-  }
-
-  @Test
-  fun testMarkChapterAsInProgressNotSaved_fractionsTopic_story0_exp0_chapterIsInProgressNotSaved() {
-    storyProgressTestHelper.markInProgressNotSavedFractionsStory0Exp0(
-      profileId = profileId0,
-      timestampOlderThanOneWeek = false
-    )
-
-    val fractionsTopic = getTopic(profileId0, FRACTIONS_TOPIC_ID)
-    val story0 = fractionsTopic.getStory(FRACTIONS_STORY_ID_0)
-    val exp0 = story0.getChapter(FRACTIONS_EXPLORATION_ID_0)
-    assertThat(exp0.isInProgressNotSaved()).isTrue()
-  }
-
-  @Test
-  fun testMarkChapterAsStartedNotCompleted_fractionsTopic_story0_exp0_story0IsNotDone() {
-    storyProgressTestHelper.markStartedNotCompletedFractionsStory0Exp0(
-      profileId = profileId0,
-      timestampOlderThanOneWeek = false
-    )
-
-    val fractionsTopic = getTopic(profileId0, FRACTIONS_TOPIC_ID)
-    val story0 = fractionsTopic.getStory(FRACTIONS_STORY_ID_0)
-    assertThat(story0.isCompleted()).isFalse()
-  }
-
-  @Test
-  fun testMarkChapterAsInProgressSaved_fractionsTopic_story0_exp0_story0IsNotDone() {
-    storyProgressTestHelper.markInProgressSavedFractionsStory0Exp0(
-      profileId = profileId0,
-      timestampOlderThanOneWeek = false
-    )
-
-    val fractionsTopic = getTopic(profileId0, FRACTIONS_TOPIC_ID)
-    val story0 = fractionsTopic.getStory(FRACTIONS_STORY_ID_0)
-    assertThat(story0.isCompleted()).isFalse()
-  }
-
-  @Test
-  fun testMarkChapterAsInProgressNotSaved_fractionsTopic_story0_exp0_story0IsNotDone() {
-    storyProgressTestHelper.markInProgressNotSavedFractionsStory0Exp0(
-      profileId = profileId0,
-      timestampOlderThanOneWeek = false
-    )
-
-    val fractionsTopic = getTopic(profileId0, FRACTIONS_TOPIC_ID)
-    val story0 = fractionsTopic.getStory(FRACTIONS_STORY_ID_0)
-    assertThat(story0.isCompleted()).isFalse()
-  }
-
-  @Test
-  fun testMarkChapterStartedNotCompleted_fractionsTopic_story0_exp1_chapterIsStartedNotCompleted() {
-    storyProgressTestHelper.markStartedNotCompletedFractionsStory0Exp1(
-      profileId = profileId0,
-      timestampOlderThanOneWeek = false
-    )
-
-    val fractionsTopic = getTopic(profileId0, FRACTIONS_TOPIC_ID)
-    val story0 = fractionsTopic.getStory(FRACTIONS_STORY_ID_0)
-    val exp1 = story0.getChapter(FRACTIONS_EXPLORATION_ID_1)
-    assertThat(exp1.isStartedNotCompleted()).isTrue()
-  }
-
-  @Test
-  fun testMarkChapterAsInProgressSaved_fractionsTopic_story0_exp1_chapterIsInProgressSaved() {
-    storyProgressTestHelper.markInProgressSavedFractionsStory0Exp1(
-      profileId = profileId0,
-      timestampOlderThanOneWeek = false
-    )
-
-    val fractionsTopic = getTopic(profileId0, FRACTIONS_TOPIC_ID)
-    val story0 = fractionsTopic.getStory(FRACTIONS_STORY_ID_0)
-    val exp1 = story0.getChapter(FRACTIONS_EXPLORATION_ID_1)
-    assertThat(exp1.isInProgressSaved()).isTrue()
-  }
-
-  @Test
-  fun testMarkChapterAsInProgressNotSaved_fractionsTopic_story0_exp1_chapterIsInProgressNotSaved() {
-    storyProgressTestHelper.markInProgressNotSavedFractionsStory0Exp1(
-      profileId = profileId0,
-      timestampOlderThanOneWeek = false
-    )
-
-    val fractionsTopic = getTopic(profileId0, FRACTIONS_TOPIC_ID)
-    val story0 = fractionsTopic.getStory(FRACTIONS_STORY_ID_0)
-    val exp1 = story0.getChapter(FRACTIONS_EXPLORATION_ID_1)
-    assertThat(exp1.isInProgressNotSaved()).isTrue()
-  }
-
-  @Test
-  fun testMarkChapterAsStartedNotCompleted_fractionsTopic_story0_exp1_story0IsNotDone() {
-    storyProgressTestHelper.markStartedNotCompletedFractionsStory0Exp1(
-      profileId = profileId0,
-      timestampOlderThanOneWeek = false
-    )
-
-    val fractionsTopic = getTopic(profileId0, FRACTIONS_TOPIC_ID)
-    val story0 = fractionsTopic.getStory(FRACTIONS_STORY_ID_0)
-    assertThat(story0.isCompleted()).isFalse()
-  }
-
-  @Test
-  fun testMarkChapterAsInProgressSaved_fractionsTopic_story0_exp1_story0IsNotDone() {
-    storyProgressTestHelper.markInProgressSavedFractionsStory0Exp1(
-      profileId = profileId0,
-      timestampOlderThanOneWeek = false
-    )
-
-    val fractionsTopic = getTopic(profileId0, FRACTIONS_TOPIC_ID)
-    val story0 = fractionsTopic.getStory(FRACTIONS_STORY_ID_0)
-    assertThat(story0.isCompleted()).isFalse()
-  }
-
-  @Test
-  fun testMarkChapterAsInProgressNotSaved_fractionsTopic_story0_exp1_story0IsNotDone() {
-    storyProgressTestHelper.markInProgressNotSavedFractionsStory0Exp1(
-      profileId = profileId0,
-      timestampOlderThanOneWeek = false
-    )
-
-    val fractionsTopic = getTopic(profileId0, FRACTIONS_TOPIC_ID)
-    val story0 = fractionsTopic.getStory(FRACTIONS_STORY_ID_0)
-    assertThat(story0.isCompleted()).isFalse()
-  }
-
-  @Test
-  fun testMarkStoryAsStartedNotCompleted_fractionsTopic_story0_storyIsStartedNotCompleted() {
-    storyProgressTestHelper.markStartedNotCompletedFractionsStory0(
-      profileId = profileId0,
-      timestampOlderThanOneWeek = false
-    )
-
-    val fractionsTopic = getTopic(profileId0, FRACTIONS_TOPIC_ID)
-    val story0 = fractionsTopic.getStory(FRACTIONS_STORY_ID_0)
-    assertThat(story0.isStartedNotCompleted()).isTrue()
-  }
-
-  @Test
-  fun testMarkStoryAsInProgressSaved_fractionsTopic_story0_storyIsInProgressSaved() {
-    storyProgressTestHelper.markInProgressSavedFractionsStory0(
-      profileId = profileId0,
-      timestampOlderThanOneWeek = false
-    )
-
-    val fractionsTopic = getTopic(profileId0, FRACTIONS_TOPIC_ID)
-    val story0 = fractionsTopic.getStory(FRACTIONS_STORY_ID_0)
-    assertThat(story0.isInProgressSaved()).isTrue()
-  }
-
-  @Test
-  fun testMarkStoryAsInProgressNotSaved_fractionsTopic_story0_storyIsInProgressNotSaved() {
-    storyProgressTestHelper.markInProgressNotSavedFractionsStory0(
-      profileId = profileId0,
-      timestampOlderThanOneWeek = false
-    )
-
-    val fractionsTopic = getTopic(profileId0, FRACTIONS_TOPIC_ID)
-    val story0 = fractionsTopic.getStory(FRACTIONS_STORY_ID_0)
-    assertThat(story0.isInProgressNotSaved()).isTrue()
-  }
-
-  @Test
-  fun testMarkStoryAsStartedNotCompleted_fractionsTopic_story0_topicIsStartedNotCompleted() {
-    storyProgressTestHelper.markStartedNotCompletedFractionsStory0(
-      profileId = profileId0,
-      timestampOlderThanOneWeek = false
-    )
-
-    val fractionsTopic = getTopic(profileId0, FRACTIONS_TOPIC_ID)
-    assertThat(fractionsTopic.isStartedNotCompleted()).isTrue()
-  }
-
-  @Test
-  fun testMarkStoryAsInProgressSaved_fractionsTopic_story0_topicIsInProgressSaved() {
-    storyProgressTestHelper.markInProgressSavedFractionsStory0(
-      profileId = profileId0,
-      timestampOlderThanOneWeek = false
-    )
-
-    val fractionsTopic = getTopic(profileId0, FRACTIONS_TOPIC_ID)
-    assertThat(fractionsTopic.isInProgressSaved()).isTrue()
-  }
-
-  @Test
-  fun testMarkStoryAsInProgressNotSaved_fractionsTopic_story0_topicIsInProgressNotSaved() {
-    storyProgressTestHelper.markInProgressNotSavedFractionsStory0(
-      profileId = profileId0,
-      timestampOlderThanOneWeek = false
-    )
-
-    val fractionsTopic = getTopic(profileId0, FRACTIONS_TOPIC_ID)
-    assertThat(fractionsTopic.isInProgressNotSaved()).isTrue()
-  }
-
-  @Test
-  fun testMarkTopicAsStartedNotCompleted_fractionsTopic_topicIsStartedNotCompleted() {
-    storyProgressTestHelper.markStartedNotCompletedFractions(
-      profileId = profileId0,
-      timestampOlderThanOneWeek = false
-    )
-
-    val fractionsTopic = getTopic(profileId0, FRACTIONS_TOPIC_ID)
-    assertThat(fractionsTopic.isStartedNotCompleted()).isTrue()
-  }
-
-  @Test
-  fun testMarkTopicAsInProgressSaved_fractionsTopic_topicIsInProgressSaved() {
-    storyProgressTestHelper.markInProgressSavedFractions(
-      profileId = profileId0,
-      timestampOlderThanOneWeek = false
-    )
-
-    val fractionsTopic = getTopic(profileId0, FRACTIONS_TOPIC_ID)
-    assertThat(fractionsTopic.isInProgressSaved()).isTrue()
-  }
-
-  @Test
-  fun testMarkTopicAsInProgressNotSaved_fractionsTopic_topicIsInProgressNotSaved() {
-    storyProgressTestHelper.markInProgressNotSavedFractions(
-      profileId = profileId0,
-      timestampOlderThanOneWeek = false
-    )
-
-    val fractionsTopic = getTopic(profileId0, FRACTIONS_TOPIC_ID)
-    assertThat(fractionsTopic.isInProgressNotSaved()).isTrue()
-  }
-
-  /* Specific state & cross-topic tests. */
-
-  @Test
-  fun testInitialState_allTopicsAreNotStarted() {
-    val testTopic0 = getTopic(profileId0, TEST_TOPIC_ID_0)
-    val testTopic1 = getTopic(profileId0, TEST_TOPIC_ID_1)
-    val ratiosTopic = getTopic(profileId0, RATIOS_TOPIC_ID)
-    val fractionsTopic = getTopic(profileId0, FRACTIONS_TOPIC_ID)
-
-    assertThat(testTopic0.isNotStarted()).isTrue()
-    assertThat(testTopic1.isNotStarted()).isTrue()
-    assertThat(ratiosTopic.isNotStarted()).isTrue()
-    assertThat(fractionsTopic.isNotStarted()).isTrue()
-  }
-
-  @Test
-  fun testMarkAllTopicsAsStartedNotCompleted_allTopicsAreStarted() {
-    storyProgressTestHelper.markAllTopicsAsStartedNotCompleted(
-      profileId = profileId0,
-      timestampOlderThanOneWeek = false
-    )
-
-    val testTopic0 = getTopic(profileId0, TEST_TOPIC_ID_0)
-    val testTopic1 = getTopic(profileId0, TEST_TOPIC_ID_1)
-    val ratiosTopic = getTopic(profileId0, RATIOS_TOPIC_ID)
-    val fractionsTopic = getTopic(profileId0, FRACTIONS_TOPIC_ID)
-
-    assertThat(testTopic0.isStartedNotCompleted()).isTrue()
-    assertThat(testTopic1.isStartedNotCompleted()).isTrue()
-    assertThat(ratiosTopic.isStartedNotCompleted()).isTrue()
-    assertThat(fractionsTopic.isStartedNotCompleted()).isTrue()
-  }
-
-  @Test
-  fun testMarkAllTopicsAsInProgressSaved_allTopicsAreInProgressSaved() {
-    storyProgressTestHelper.markAllTopicsAsInProgressSaved(
-      profileId = profileId0,
-      timestampOlderThanOneWeek = false
-    )
-
-    val testTopic0 = getTopic(profileId0, TEST_TOPIC_ID_0)
-    val testTopic1 = getTopic(profileId0, TEST_TOPIC_ID_1)
-    val ratiosTopic = getTopic(profileId0, RATIOS_TOPIC_ID)
-    val fractionsTopic = getTopic(profileId0, FRACTIONS_TOPIC_ID)
-
-    assertThat(testTopic0.isInProgressSaved()).isTrue()
-    assertThat(testTopic1.isInProgressSaved()).isTrue()
-    assertThat(ratiosTopic.isInProgressSaved()).isTrue()
-    assertThat(fractionsTopic.isInProgressSaved()).isTrue()
-  }
-
-  @Test
-  fun testMarkAllTopicsAsInProgressNotSaved_allTopicsAreInProgressNotSaved() {
-    storyProgressTestHelper.markAllTopicsAsInProgressNotSaved(
-      profileId = profileId0,
-      timestampOlderThanOneWeek = false
-    )
-
-    val testTopic0 = getTopic(profileId0, TEST_TOPIC_ID_0)
-    val testTopic1 = getTopic(profileId0, TEST_TOPIC_ID_1)
-    val ratiosTopic = getTopic(profileId0, RATIOS_TOPIC_ID)
-    val fractionsTopic = getTopic(profileId0, FRACTIONS_TOPIC_ID)
-
-    assertThat(testTopic0.isInProgressNotSaved()).isTrue()
-    assertThat(testTopic1.isInProgressNotSaved()).isTrue()
-    assertThat(ratiosTopic.isInProgressNotSaved()).isTrue()
-    assertThat(fractionsTopic.isInProgressNotSaved()).isTrue()
-  }
-
-  @Test
-  fun testMarkAllTopicsDone_allTopicsAreDone() {
-    storyProgressTestHelper.markAllTopicsAsCompleted(
-      profileId = profileId0,
-      timestampOlderThanOneWeek = false
-    )
-
-    val testTopic0 = getTopic(profileId0, TEST_TOPIC_ID_0)
-    val testTopic1 = getTopic(profileId0, TEST_TOPIC_ID_1)
-    val ratiosTopic = getTopic(profileId0, RATIOS_TOPIC_ID)
-    val fractionsTopic = getTopic(profileId0, FRACTIONS_TOPIC_ID)
-
-    assertThat(testTopic0.isCompleted()).isTrue()
-    assertThat(testTopic1.isCompleted()).isTrue()
-    assertThat(ratiosTopic.isCompleted()).isTrue()
-    assertThat(fractionsTopic.isCompleted()).isTrue()
-  }
-
-  @Test
-  fun testStartedNotCompletedChapter_thenMarkedDone_chapterIsCompleted() {
-    storyProgressTestHelper.markStartedNotCompletedTestTopic0Story0Exp0(
-      profileId = profileId0,
-      timestampOlderThanOneWeek = false
-    )
-    storyProgressTestHelper.markCompletedTestTopic0Story0Exp0(
-      profileId = profileId0,
-      timestampOlderThanOneWeek = false
-    )
-
-    val testTopic0 = getTopic(profileId0, TEST_TOPIC_ID_0)
-    val story0 = testTopic0.getStory(TEST_STORY_ID_0)
-    val exp2 = story0.getChapter(TEST_EXPLORATION_ID_2)
-    assertThat(exp2.isCompleted()).isTrue()
-  }
-
-  @Test
-  fun testInProgressSavedChapter_thenMarkedDone_chapterIsCompleted() {
-    storyProgressTestHelper.markInProgressSavedTestTopic0Story0Exp0(
-      profileId = profileId0,
-      timestampOlderThanOneWeek = false
-    )
-    storyProgressTestHelper.markCompletedTestTopic0Story0Exp0(
-      profileId = profileId0,
-      timestampOlderThanOneWeek = false
-    )
-
-    val testTopic0 = getTopic(profileId0, TEST_TOPIC_ID_0)
-    val story0 = testTopic0.getStory(TEST_STORY_ID_0)
-    val exp2 = story0.getChapter(TEST_EXPLORATION_ID_2)
-    assertThat(exp2.isCompleted()).isTrue()
-  }
-
-  @Test
-  fun testInProgressNotSavedChapter_thenMarkedDone_chapterIsCompleted() {
-    storyProgressTestHelper.markInProgressNotSavedTestTopic0Story0Exp0(
-      profileId = profileId0,
-      timestampOlderThanOneWeek = false
-    )
-    storyProgressTestHelper.markCompletedTestTopic0Story0Exp0(
-      profileId = profileId0,
-      timestampOlderThanOneWeek = false
-    )
-
-    val testTopic0 = getTopic(profileId0, TEST_TOPIC_ID_0)
-    val story0 = testTopic0.getStory(TEST_STORY_ID_0)
-    val exp2 = story0.getChapter(TEST_EXPLORATION_ID_2)
-    assertThat(exp2.isCompleted()).isTrue()
-  }
-
-  @Test
-  fun testMarkChapterDone_thenStartedNotCompleted_chapterIsCompleted() {
-    storyProgressTestHelper.markCompletedTestTopic0Story0Exp0(
-      profileId = profileId0,
-      timestampOlderThanOneWeek = false
-    )
-    storyProgressTestHelper.markStartedNotCompletedTestTopic0Story0Exp0(
-      profileId = profileId0,
-      timestampOlderThanOneWeek = false
-    )
-
-    val testTopic0 = getTopic(profileId0, TEST_TOPIC_ID_0)
-    val story0 = testTopic0.getStory(TEST_STORY_ID_0)
-    val exp2 = story0.getChapter(TEST_EXPLORATION_ID_2)
-    assertThat(exp2.isCompleted()).isTrue()
-  }
-
-  @Test
-  fun testMarkChapterDone_thenInProgressSaved_chapterIsCompleted() {
-    storyProgressTestHelper.markCompletedTestTopic0Story0Exp0(
-      profileId = profileId0,
-      timestampOlderThanOneWeek = false
-    )
-    storyProgressTestHelper.markInProgressSavedTestTopic0Story0Exp0(
-      profileId = profileId0,
-      timestampOlderThanOneWeek = false
-    )
-
-    val testTopic0 = getTopic(profileId0, TEST_TOPIC_ID_0)
-    val story0 = testTopic0.getStory(TEST_STORY_ID_0)
-    val exp2 = story0.getChapter(TEST_EXPLORATION_ID_2)
-    assertThat(exp2.isCompleted()).isTrue()
-  }
-
-  @Test
-  fun testMarkChapterDone_thenInProgressNotSaved_chapterIsCompleted() {
-    storyProgressTestHelper.markCompletedTestTopic0Story0Exp0(
-      profileId = profileId0,
-      timestampOlderThanOneWeek = false
-    )
-    storyProgressTestHelper.markInProgressNotSavedTestTopic0Story0Exp0(
-      profileId = profileId0,
-      timestampOlderThanOneWeek = false
-    )
-
-    val testTopic0 = getTopic(profileId0, TEST_TOPIC_ID_0)
-    val story0 = testTopic0.getStory(TEST_STORY_ID_0)
-    val exp2 = story0.getChapter(TEST_EXPLORATION_ID_2)
-    assertThat(exp2.isCompleted()).isTrue()
-  }
-
-  @Test
-  fun testMarkChapterDone_newerThanWeek_timestampNewerThanWeek() {
-    storyProgressTestHelper.markCompletedTestTopic0Story0Exp0(
       profileId = profileId0,
       timestampOlderThanOneWeek = false
     )
@@ -3370,13 +2054,13 @@
     val exp2Progress = story0Progress.getChapterProgress(TEST_EXPLORATION_ID_2)
 
     val currentTime = fakeOppiaClock.getCurrentTimeMs()
-    val timeSinceFinished = currentTime - exp2Progress.lastPlayedTimestamp
-    assertThat(timeSinceFinished).isAtMost(TimeUnit.DAYS.toMillis(7))
-  }
-
-  @Test
-  fun testMarkChapterDone_olderThanWeek_timestampOlderThanWeek() {
-    storyProgressTestHelper.markCompletedTestTopic0Story0Exp0(
+    val timeSincePlayed = currentTime - exp2Progress.lastPlayedTimestamp
+    assertThat(timeSincePlayed).isAtMost(TimeUnit.DAYS.toMillis(7))
+  }
+
+  @Test
+  fun testMarkChapterAsStartedNotCompleted_olderThanWeek_timestampOlderThanWeek() {
+    storyProgressTestHelper.markStartedNotCompletedTestTopic0Story0Exp0(
       profileId = profileId0,
       timestampOlderThanOneWeek = true
     )
@@ -3387,15 +2071,15 @@
     val exp2Progress = story0Progress.getChapterProgress(TEST_EXPLORATION_ID_2)
 
     val currentTime = fakeOppiaClock.getCurrentTimeMs()
-    val timeSinceFinished = currentTime - exp2Progress.lastPlayedTimestamp
-    assertThat(timeSinceFinished).isAtLeast(TimeUnit.DAYS.toMillis(7))
-  }
-
-  @Test
-  fun testMarkChapterAsStartedNotCompleted_newerThanWeek_timestampNewerThanWeek() {
-    storyProgressTestHelper.markStartedNotCompletedTestTopic0Story0Exp0(
-      profileId = profileId0,
-      timestampOlderThanOneWeek = false
+    val timeSincePlayed = currentTime - exp2Progress.lastPlayedTimestamp
+    assertThat(timeSincePlayed).isAtLeast(TimeUnit.DAYS.toMillis(7))
+  }
+
+  @Test
+  fun testMarkChapterInProgressSaved_olderThanWeek_timestampOlderThanWeek() {
+    storyProgressTestHelper.markInProgressSavedTestTopic0Story0Exp0(
+      profileId = profileId0,
+      timestampOlderThanOneWeek = true
     )
 
     val progressDatabase = getTopicProgressDatabase(profileId0)
@@ -3405,14 +2089,14 @@
 
     val currentTime = fakeOppiaClock.getCurrentTimeMs()
     val timeSincePlayed = currentTime - exp2Progress.lastPlayedTimestamp
-    assertThat(timeSincePlayed).isAtMost(TimeUnit.DAYS.toMillis(7))
-  }
-
-  @Test
-  fun testMarkChapterAsInProgressSaved_newerThanWeek_timestampNewerThanWeek() {
-    storyProgressTestHelper.markInProgressSavedTestTopic0Story0Exp0(
-      profileId = profileId0,
-      timestampOlderThanOneWeek = false
+    assertThat(timeSincePlayed).isAtLeast(TimeUnit.DAYS.toMillis(7))
+  }
+
+  @Test
+  fun testMarkChapterInProgressNotSaved_olderThanWeek_timestampOlderThanWeek() {
+    storyProgressTestHelper.markInProgressNotSavedTestTopic0Story0Exp0(
+      profileId = profileId0,
+      timestampOlderThanOneWeek = true
     )
 
     val progressDatabase = getTopicProgressDatabase(profileId0)
@@ -3422,74 +2106,6 @@
 
     val currentTime = fakeOppiaClock.getCurrentTimeMs()
     val timeSincePlayed = currentTime - exp2Progress.lastPlayedTimestamp
-    assertThat(timeSincePlayed).isAtMost(TimeUnit.DAYS.toMillis(7))
-  }
-
-  @Test
-  fun testMarkChapterAsInProgressNotSaved_newerThanWeek_timestampNewerThanWeek() {
-    storyProgressTestHelper.markInProgressNotSavedTestTopic0Story0Exp0(
-      profileId = profileId0,
-      timestampOlderThanOneWeek = false
-    )
-
-    val progressDatabase = getTopicProgressDatabase(profileId0)
-    val testTopic0Progress = progressDatabase.getTopicProgress(TEST_TOPIC_ID_0)
-    val story0Progress = testTopic0Progress.getStoryProgress(TEST_STORY_ID_0)
-    val exp2Progress = story0Progress.getChapterProgress(TEST_EXPLORATION_ID_2)
-
-    val currentTime = fakeOppiaClock.getCurrentTimeMs()
-    val timeSincePlayed = currentTime - exp2Progress.lastPlayedTimestamp
-    assertThat(timeSincePlayed).isAtMost(TimeUnit.DAYS.toMillis(7))
-  }
-
-  @Test
-  fun testMarkChapterAsStartedNotCompleted_olderThanWeek_timestampOlderThanWeek() {
-    storyProgressTestHelper.markStartedNotCompletedTestTopic0Story0Exp0(
-      profileId = profileId0,
-      timestampOlderThanOneWeek = true
-    )
-
-    val progressDatabase = getTopicProgressDatabase(profileId0)
-    val testTopic0Progress = progressDatabase.getTopicProgress(TEST_TOPIC_ID_0)
-    val story0Progress = testTopic0Progress.getStoryProgress(TEST_STORY_ID_0)
-    val exp2Progress = story0Progress.getChapterProgress(TEST_EXPLORATION_ID_2)
-
-    val currentTime = fakeOppiaClock.getCurrentTimeMs()
-    val timeSincePlayed = currentTime - exp2Progress.lastPlayedTimestamp
-    assertThat(timeSincePlayed).isAtLeast(TimeUnit.DAYS.toMillis(7))
-  }
-
-  @Test
-  fun testMarkChapterInProgressSaved_olderThanWeek_timestampOlderThanWeek() {
-    storyProgressTestHelper.markInProgressSavedTestTopic0Story0Exp0(
-      profileId = profileId0,
-      timestampOlderThanOneWeek = true
-    )
-
-    val progressDatabase = getTopicProgressDatabase(profileId0)
-    val testTopic0Progress = progressDatabase.getTopicProgress(TEST_TOPIC_ID_0)
-    val story0Progress = testTopic0Progress.getStoryProgress(TEST_STORY_ID_0)
-    val exp2Progress = story0Progress.getChapterProgress(TEST_EXPLORATION_ID_2)
-
-    val currentTime = fakeOppiaClock.getCurrentTimeMs()
-    val timeSincePlayed = currentTime - exp2Progress.lastPlayedTimestamp
-    assertThat(timeSincePlayed).isAtLeast(TimeUnit.DAYS.toMillis(7))
-  }
-
-  @Test
-  fun testMarkChapterInProgressNotSaved_olderThanWeek_timestampOlderThanWeek() {
-    storyProgressTestHelper.markInProgressNotSavedTestTopic0Story0Exp0(
-      profileId = profileId0,
-      timestampOlderThanOneWeek = true
-    )
-
-    val progressDatabase = getTopicProgressDatabase(profileId0)
-    val testTopic0Progress = progressDatabase.getTopicProgress(TEST_TOPIC_ID_0)
-    val story0Progress = testTopic0Progress.getStoryProgress(TEST_STORY_ID_0)
-    val exp2Progress = story0Progress.getChapterProgress(TEST_EXPLORATION_ID_2)
-
-    val currentTime = fakeOppiaClock.getCurrentTimeMs()
-    val timeSincePlayed = currentTime - exp2Progress.lastPlayedTimestamp
     assertThat(timeSincePlayed).isAtLeast(TimeUnit.DAYS.toMillis(7))
   }
 
@@ -3507,11 +2123,7 @@
   }
 
   @Test
-<<<<<<< HEAD
-  fun testMarkChapterAsStartedNotCompleted_oneOneProfile_notStartedOnOtherProfile() {
-=======
   fun testMarkChapterAsStartedNotCompleted_onOneProfile_notStartedOnOtherProfile() {
->>>>>>> 5738c093
     storyProgressTestHelper.markStartedNotCompletedTestTopic0Story0Exp0(
       profileId = profileId0,
       timestampOlderThanOneWeek = false
@@ -3524,11 +2136,7 @@
   }
 
   @Test
-<<<<<<< HEAD
-  fun testMarkChapterAsInProgressSaved_oneOneProfile_notStartedOnOtherProfile() {
-=======
   fun testMarkChapterAsInProgressSaved_onOneProfile_notStartedOnOtherProfile() {
->>>>>>> 5738c093
     storyProgressTestHelper.markInProgressSavedTestTopic0Story0Exp0(
       profileId = profileId0,
       timestampOlderThanOneWeek = false
@@ -3541,11 +2149,7 @@
   }
 
   @Test
-<<<<<<< HEAD
-  fun testMarkChapterAsInProgressNotSaved_oneOneProfile_notStartedOnOtherProfile() {
-=======
   fun testMarkChapterAsInProgressNotSaved_onOneProfile_notStartedOnOtherProfile() {
->>>>>>> 5738c093
     storyProgressTestHelper.markInProgressNotSavedTestTopic0Story0Exp0(
       profileId = profileId0,
       timestampOlderThanOneWeek = false
