--- conflicted
+++ resolved
@@ -165,13 +165,10 @@
   @Component(
     modules = [
       TestModule::class, TestLogReportingModule::class, RobolectricModule::class,
-<<<<<<< HEAD
       TestDispatcherModule::class, LogStorageModule::class, LoggingIdentifierModule::class,
-      FakeOppiaClockModule::class, ApplicationLifecycleModule::class, SyncStatusModule::class, PlatformParameterModule::class,
-      PlatformParameterSingletonModule::class
-=======
+      FakeOppiaClockModule::class, ApplicationLifecycleModule::class, SyncStatusModule::class,
+      PlatformParameterModule::class, PlatformParameterSingletonModule::class,
       TestDispatcherModule::class, LogStorageModule::class, FakeOppiaClockModule::class
->>>>>>> 0ad49f9f
     ]
   )
   interface TestApplicationComponent {
