--- conflicted
+++ resolved
@@ -32,11 +32,8 @@
         ":test_constants",
         "//:dagger",
         "//third_party:androidx_annotation_annotation",
-<<<<<<< HEAD
         "//third_party:javax_inject_javax_inject",
-=======
         "//utility/src/main/java/org/oppia/android/util/extensions:context_extensions",
->>>>>>> d7fa24ff
         "//utility/src/main/java/org/oppia/android/util/platformparameter",
     ],
 )