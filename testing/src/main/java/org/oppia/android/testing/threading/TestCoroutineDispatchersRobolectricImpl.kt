--- conflicted
+++ resolved
@@ -88,77 +88,10 @@
     monitoredTaskCoordinators.any { it.hasPendingCompletableTasks() }
 
   private fun getNextFutureTaskTimeMillis(timeMillis: Long): Long? {
-<<<<<<< HEAD
-    val nextBackgroundFutureTaskTimeMills =
-      backgroundTestDispatcher.getNextFutureTaskCompletionTimeMillis(timeMillis)
-    val nextBlockingFutureTaskTimeMills =
-      backgroundTestDispatcher.getNextFutureTaskCompletionTimeMillis(timeMillis)
-    val nextUiFutureTaskTimeMills = getNextUiThreadFutureTaskTimeMillis(timeMillis)
-    val futureTimes: TreeSet<Long> = sortedSetOf()
-    nextBackgroundFutureTaskTimeMills?.let { futureTimes.add(it) }
-    nextBlockingFutureTaskTimeMills?.let { futureTimes.add(it) }
-    nextUiFutureTaskTimeMills?.let { futureTimes.add(it) }
-    return futureTimes.firstOrNull()
-  }
-
-  private fun getNextUiThreadFutureTaskTimeMillis(timeMillis: Long): Long? {
-    return uiTaskCoordinator.getNextUiThreadFutureTaskTimeMillis(timeMillis)
-  }
-
-  private class RobolectricUiTaskCoordinator {
-    private val shadowLooperClass by lazy { loadShadowLooperClass() }
-    private val shadowUiLooper by lazy { loadMainShadowLooper() }
-    private val isIdleMethod by lazy { loadIsIdleMethod() }
-    private val idleMethod by lazy { loadIdleMethod() }
-    private val nextScheduledTimeMethod by lazy { loadGetNextScheduledTaskTimeMethod() }
-
-    fun isIdle(): Boolean {
-      return isIdleMethod.invoke(shadowUiLooper) as Boolean
-    }
-
-    fun idle() {
-      idleMethod.invoke(shadowUiLooper)
-    }
-
-    fun getNextUiThreadFutureTaskTimeMillis(timeMillis: Long): Long? {
-      val nextScheduledTime = nextScheduledTimeMethod.invoke(shadowUiLooper) as Duration
-      val delayMs = nextScheduledTime.toMillis()
-      if (delayMs == 0L && isIdle()) {
-        // If there's no delay and the looper is idle, that means there are no scheduled tasks.
-        return null
-      }
-      return timeMillis + delayMs
-    }
-
-    private fun loadShadowLooperClass(): Class<*> {
-      val classLoader = TestCoroutineDispatchers::class.java.classLoader!!
-      return classLoader.loadClass("org.robolectric.shadows.ShadowLooper")
-    }
-
-    private fun loadMainShadowLooper(): Any {
-      val shadowMainLooperMethod = shadowLooperClass.getDeclaredMethod("shadowMainLooper")
-      return checkNotNull(shadowMainLooperMethod.invoke(/* obj= */ null)) {
-        "Failed to retrieve shadow main looper."
-      }
-    }
-
-    private fun loadIsIdleMethod(): Method {
-      return shadowLooperClass.getDeclaredMethod("isIdle")
-    }
-
-    private fun loadIdleMethod(): Method {
-      return shadowLooperClass.getDeclaredMethod("idle")
-    }
-
-    private fun loadGetNextScheduledTaskTimeMethod(): Method {
-      return shadowLooperClass.getDeclaredMethod("getNextScheduledTaskTime")
-    }
-=======
     // Find the soonest next task available to run in the future (after the specified time), or null
     // if there are none.
     return monitoredTaskCoordinators.mapNotNull {
       it.getNextFutureTaskCompletionTimeMillis(timeMillis)
     }.minOrNull()
->>>>>>> e053631c
   }
 }