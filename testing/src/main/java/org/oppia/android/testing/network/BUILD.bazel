--- conflicted
+++ resolved
@@ -9,13 +9,7 @@
     name = "network",
     testonly = True,
     srcs = [
-<<<<<<< HEAD
         "ApiMockLoader.kt",
-        "MockClassroomService.kt",
-        "MockConceptCardService.kt",
-        "MockExplorationService.kt",
-=======
->>>>>>> d7fa24ff
         "MockFeedbackReportingService.kt",
         "MockPlatformParameterService.kt",
     ],
