"""
Test utilities for broad logging functionality.
"""

load("@io_bazel_rules_kotlin//kotlin:kotlin.bzl", "kt_android_library")

kt_android_library(
    name = "event_log_subject",
    testonly = True,
    srcs = [
        "EventLogSubject.kt",
    ],
    visibility = ["//:oppia_testing_visibility"],
    deps = [
        "//model/src/main/proto:event_logger_java_proto_lite",
        "//third_party:com_google_truth_extensions_truth-liteproto-extension",
        "//third_party:com_google_truth_truth",
    ],
)

kt_android_library(
    name = "test_sync_status_manager",
    testonly = True,
    srcs = [
        "TestSyncStatusManager.kt",
    ],
    visibility = ["//:oppia_testing_visibility"],
    deps = [
        "//utility/src/main/java/org/oppia/android/util/logging:sync_status_manager",
        "//utility/src/main/java/org/oppia/android/util/logging:sync_status_manager_impl",
    ],
)

kt_android_library(
    name = "sync_status_test_module",
    testonly = True,
    srcs = [
        "SyncStatusTestModule.kt",
    ],
    visibility = ["//:oppia_testing_visibility"],
    deps = [
<<<<<<< HEAD
        ":fake_sync_status_manager",
        "//:dagger",
=======
        ":dagger",
        ":test_sync_status_manager",
>>>>>>> cbda9d1c
        "//utility/src/main/java/org/oppia/android/util/logging:sync_status_manager",
    ],
)<|MERGE_RESOLUTION|>--- conflicted
+++ resolved
@@ -39,13 +39,8 @@
     ],
     visibility = ["//:oppia_testing_visibility"],
     deps = [
-<<<<<<< HEAD
-        ":fake_sync_status_manager",
+        ":test_sync_status_manager",
         "//:dagger",
-=======
-        ":dagger",
-        ":test_sync_status_manager",
->>>>>>> cbda9d1c
         "//utility/src/main/java/org/oppia/android/util/logging:sync_status_manager",
     ],
 )