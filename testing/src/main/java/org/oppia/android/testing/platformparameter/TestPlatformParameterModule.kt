package org.oppia.android.testing.platformparameter

import androidx.annotation.VisibleForTesting
import dagger.Module
import dagger.Provides
import org.oppia.android.util.platformparameter.CACHE_LATEX_RENDERING
import org.oppia.android.util.platformparameter.CACHE_LATEX_RENDERING_DEFAULT_VALUE
import org.oppia.android.util.platformparameter.CacheLatexRendering
import org.oppia.android.util.platformparameter.ENABLE_DOWNLOADS_SUPPORT_DEFAULT_VALUE
import org.oppia.android.util.platformparameter.ENABLE_EDIT_ACCOUNTS_OPTIONS_UI_DEFAULT_VALUE
import org.oppia.android.util.platformparameter.ENABLE_EXTRA_TOPIC_TABS_UI_DEFAULT_VALUE
import org.oppia.android.util.platformparameter.ENABLE_INTERACTION_CONFIG_CHANGE_STATE_RETENTION_DEFAULT_VALUE
import org.oppia.android.util.platformparameter.ENABLE_LANGUAGE_SELECTION_UI_DEFAULT_VALUE
import org.oppia.android.util.platformparameter.ENABLE_PERFORMANCE_METRICS_COLLECTION_DEFAULT_VALUE
import org.oppia.android.util.platformparameter.EnableDownloadsSupport
import org.oppia.android.util.platformparameter.EnableEditAccountsOptionsUi
import org.oppia.android.util.platformparameter.EnableExtraTopicTabsUi
import org.oppia.android.util.platformparameter.EnableInteractionConfigChangeStateRetention
import org.oppia.android.util.platformparameter.EnableLanguageSelectionUi
import org.oppia.android.util.platformparameter.EnablePerformanceMetricsCollection
import org.oppia.android.util.platformparameter.LEARNER_STUDY_ANALYTICS_DEFAULT_VALUE
import org.oppia.android.util.platformparameter.LearnerStudyAnalytics
import org.oppia.android.util.platformparameter.PERFORMANCE_METRICS_COLLECTION_HIGH_FREQUENCY_TIME_INTERVAL_IN_MINUTES
import org.oppia.android.util.platformparameter.PERFORMANCE_METRICS_COLLECTION_HIGH_FREQUENCY_TIME_INTERVAL_IN_MINUTES_DEFAULT_VAL
import org.oppia.android.util.platformparameter.PERFORMANCE_METRICS_COLLECTION_LOW_FREQUENCY_TIME_INTERVAL_IN_MINUTES
import org.oppia.android.util.platformparameter.PERFORMANCE_METRICS_COLLECTION_LOW_FREQUENCY_TIME_INTERVAL_IN_MINUTES_DEFAULT_VAL
import org.oppia.android.util.platformparameter.PERFORMANCE_METRICS_COLLECTION_UPLOAD_TIME_INTERVAL_IN_MINUTES
import org.oppia.android.util.platformparameter.PERFORMANCE_METRICS_COLLECTION_UPLOAD_TIME_INTERVAL_IN_MINUTES_DEFAULT_VAL
import org.oppia.android.util.platformparameter.PerformanceMetricsCollectionHighFrequencyTimeIntervalInMinutes
import org.oppia.android.util.platformparameter.PerformanceMetricsCollectionLowFrequencyTimeIntervalInMinutes
import org.oppia.android.util.platformparameter.PerformanceMetricsCollectionUploadTimeIntervalInMinutes
import org.oppia.android.util.platformparameter.PlatformParameterSingleton
import org.oppia.android.util.platformparameter.PlatformParameterValue
import org.oppia.android.util.platformparameter.SPLASH_SCREEN_WELCOME_MSG
import org.oppia.android.util.platformparameter.SPLASH_SCREEN_WELCOME_MSG_DEFAULT_VALUE
import org.oppia.android.util.platformparameter.SYNC_UP_WORKER_TIME_PERIOD_IN_HOURS
import org.oppia.android.util.platformparameter.SYNC_UP_WORKER_TIME_PERIOD_IN_HOURS_DEFAULT_VALUE
import org.oppia.android.util.platformparameter.SplashScreenWelcomeMsg
import org.oppia.android.util.platformparameter.SyncUpWorkerTimePeriodHours
import javax.inject.Singleton

/* Fake Platform Parameter Module that provides individual Platform Parameters for testing. */
@Module
class TestPlatformParameterModule {
  @Provides
  @EnableDownloadsSupport
  fun provideEnableDownloadsSupport(): PlatformParameterValue<Boolean> =
    PlatformParameterValue.createDefaultParameter(enableLanguageSelectionUi)

  @TestStringParam
  @Provides
  @Singleton
  fun provideTestStringParam(
    platformParameterSingleton: PlatformParameterSingleton
  ): PlatformParameterValue<String> {
    return platformParameterSingleton.getStringPlatformParameter(TEST_STRING_PARAM_NAME)
      ?: PlatformParameterValue.createDefaultParameter(TEST_STRING_PARAM_DEFAULT_VALUE)
  }

  @TestIntegerParam
  @Provides
  @Singleton
  fun provideTestIntegerParam(
    platformParameterSingleton: PlatformParameterSingleton
  ): PlatformParameterValue<Int> {
    return platformParameterSingleton.getIntegerPlatformParameter(TEST_INTEGER_PARAM_NAME)
      ?: PlatformParameterValue.createDefaultParameter(TEST_INTEGER_PARAM_DEFAULT_VALUE)
  }

  @TestBooleanParam
  @Provides
  @Singleton
  fun provideTestBooleanParam(
    platformParameterSingleton: PlatformParameterSingleton
  ): PlatformParameterValue<Boolean> {
    return platformParameterSingleton.getBooleanPlatformParameter(TEST_BOOLEAN_PARAM_NAME)
      ?: PlatformParameterValue.createDefaultParameter(TEST_BOOLEAN_PARAM_DEFAULT_VALUE)
  }

  @Provides
  @SplashScreenWelcomeMsg
  fun provideSplashScreenWelcomeMsgParam(
    platformParameterSingleton: PlatformParameterSingleton
  ): PlatformParameterValue<Boolean> {
    return platformParameterSingleton.getBooleanPlatformParameter(SPLASH_SCREEN_WELCOME_MSG)
      ?: PlatformParameterValue.createDefaultParameter(SPLASH_SCREEN_WELCOME_MSG_DEFAULT_VALUE)
  }

  @Provides
  @SyncUpWorkerTimePeriodHours
  fun provideSyncUpWorkerTimePeriod(
    platformParameterSingleton: PlatformParameterSingleton
  ): PlatformParameterValue<Int> {
    return platformParameterSingleton.getIntegerPlatformParameter(
      SYNC_UP_WORKER_TIME_PERIOD_IN_HOURS
    ) ?: PlatformParameterValue.createDefaultParameter(
      SYNC_UP_WORKER_TIME_PERIOD_IN_HOURS_DEFAULT_VALUE
    )
  }

  @Provides
  @EnableLanguageSelectionUi
  fun provideEnableLanguageSelectionUi(): PlatformParameterValue<Boolean> =
    PlatformParameterValue.createDefaultParameter(enableLanguageSelectionUi)

  @Provides
  @EnableEditAccountsOptionsUi
  fun provideEnableEditAccountsOptionsUi(): PlatformParameterValue<Boolean> =
    PlatformParameterValue.createDefaultParameter(enableEditAccountsOptionsUi)

  @Provides
  @LearnerStudyAnalytics
  fun provideLearnerStudyAnalytics(): PlatformParameterValue<Boolean> =
    PlatformParameterValue.createDefaultParameter(enableLearnerStudyAnalytics)

  @Provides
  @CacheLatexRendering
  fun provideCacheLatexRendering(
    platformParameterSingleton: PlatformParameterSingleton
  ): PlatformParameterValue<Boolean> {
    return platformParameterSingleton.getBooleanPlatformParameter(CACHE_LATEX_RENDERING)
      ?: PlatformParameterValue.createDefaultParameter(CACHE_LATEX_RENDERING_DEFAULT_VALUE)
  }

  @Provides
  @EnablePerformanceMetricsCollection
  fun provideEnablePerformanceMetricCollection(): PlatformParameterValue<Boolean> {
    return PlatformParameterValue.createDefaultParameter(enablePerformanceMetricsCollection)
  }

  @Provides
  @PerformanceMetricsCollectionUploadTimeIntervalInMinutes
  fun providePerformanceMetricsCollectionUploadTimeIntervalInMinutes(
    platformParameterSingleton: PlatformParameterSingleton
  ): PlatformParameterValue<Int> {
    return platformParameterSingleton.getIntegerPlatformParameter(
      PERFORMANCE_METRICS_COLLECTION_UPLOAD_TIME_INTERVAL_IN_MINUTES
    ) ?: PlatformParameterValue.createDefaultParameter(
      PERFORMANCE_METRICS_COLLECTION_UPLOAD_TIME_INTERVAL_IN_MINUTES_DEFAULT_VAL
    )
  }

  @Provides
  @PerformanceMetricsCollectionHighFrequencyTimeIntervalInMinutes
  fun providePerformanceMetricsCollectionHighFrequencyTimeIntervalInMinutes(
    platformParameterSingleton: PlatformParameterSingleton
  ): PlatformParameterValue<Int> {
    return platformParameterSingleton.getIntegerPlatformParameter(
      PERFORMANCE_METRICS_COLLECTION_HIGH_FREQUENCY_TIME_INTERVAL_IN_MINUTES
    ) ?: PlatformParameterValue.createDefaultParameter(
      PERFORMANCE_METRICS_COLLECTION_HIGH_FREQUENCY_TIME_INTERVAL_IN_MINUTES_DEFAULT_VAL
    )
  }

  @Provides
  @PerformanceMetricsCollectionLowFrequencyTimeIntervalInMinutes
  fun providePerformanceMetricsCollectionLowFrequencyTimeIntervalInMinutes(
    platformParameterSingleton: PlatformParameterSingleton
  ): PlatformParameterValue<Int> {
    return platformParameterSingleton.getIntegerPlatformParameter(
      PERFORMANCE_METRICS_COLLECTION_LOW_FREQUENCY_TIME_INTERVAL_IN_MINUTES
    ) ?: PlatformParameterValue.createDefaultParameter(
      PERFORMANCE_METRICS_COLLECTION_LOW_FREQUENCY_TIME_INTERVAL_IN_MINUTES_DEFAULT_VAL
    )
  }

  @Provides
  @EnableExtraTopicTabsUi
  fun provideEnableExtraTopicTabsUi(): PlatformParameterValue<Boolean> =
    PlatformParameterValue.createDefaultParameter(enableExtraTopicTabsUi)

  @Provides
  @EnableInteractionConfigChangeStateRetention
  fun provideEnableInteractionConfigChangeStateRetention(): PlatformParameterValue<Boolean> =
    PlatformParameterValue.createDefaultParameter(enableInteractionConfigChangeStateRetention)

  companion object {
    private var enableDownloadsSupport = ENABLE_DOWNLOADS_SUPPORT_DEFAULT_VALUE
    private var enableLanguageSelectionUi = ENABLE_LANGUAGE_SELECTION_UI_DEFAULT_VALUE
    private var enableEditAccountsOptionsUi = ENABLE_EDIT_ACCOUNTS_OPTIONS_UI_DEFAULT_VALUE
    private var enableLearnerStudyAnalytics = LEARNER_STUDY_ANALYTICS_DEFAULT_VALUE
    private var enableExtraTopicTabsUi = ENABLE_EXTRA_TOPIC_TABS_UI_DEFAULT_VALUE
    private var enableInteractionConfigChangeStateRetention =
<<<<<<< HEAD
      ENABLE_INTERACTION_CONFIG_CHANGE_STATE_RETENTION_DEFAULT_VALUE
=======
      ENABLE_INTERACTION_CONFIG_CHANGE_STATE_RETENTION
    private var enablePerformanceMetricsCollection =
      ENABLE_PERFORMANCE_METRICS_COLLECTION_DEFAULT_VALUE
>>>>>>> 5cd31c36

    /** Enables forcing [EnableLanguageSelectionUi] platform parameter flag from tests. */
    @VisibleForTesting(otherwise = VisibleForTesting.NONE)
    fun forceEnableDownloadsSupport(value: Boolean) {
      enableDownloadsSupport = value
    }

    /** Enables forcing [EnableLanguageSelectionUi] platform parameter flag from tests. */
    @VisibleForTesting(otherwise = VisibleForTesting.NONE)
    fun forceEnableLanguageSelectionUi(value: Boolean) {
      enableLanguageSelectionUi = value
    }

    /** Enables forcing [EnableEditAccountsOptionsUI] platform parameter flag from tests. */
    @VisibleForTesting(otherwise = VisibleForTesting.NONE)
    fun forceEnableEditAccountsOptionsUi(value: Boolean) {
      enableEditAccountsOptionsUi = value
    }

    /** Enables forcing [EnableLearnerStudyAnalytics] platform parameter flag from tests. */
    @VisibleForTesting(otherwise = VisibleForTesting.NONE)
    fun forceEnableLearnerStudyAnalytics(value: Boolean) {
      enableLearnerStudyAnalytics = value
    }

    /** Enables forcing [EnableExtraTopicTabsUi] platform parameter flag from tests. */
    @VisibleForTesting(otherwise = VisibleForTesting.NONE)
    fun forceEnableExtraTopicTabsUi(value: Boolean) {
      enableExtraTopicTabsUi = value
    }

    /** Enables forcing [EnableInteractionConfigChangeStateRetention] platform parameter flag from tests. */
    @VisibleForTesting(otherwise = VisibleForTesting.NONE)
    fun forceEnableInteractionConfigChangeStateRetention(value: Boolean) {
      enableInteractionConfigChangeStateRetention = value
    }

    /** Enables forcing [EnablePerformanceMetricsCollection] platform parameter flag from tests. */
    @VisibleForTesting(otherwise = VisibleForTesting.NONE)
    fun forceEnablePerformanceMetricsCollection(value: Boolean) {
      enablePerformanceMetricsCollection = value
    }

    @VisibleForTesting(otherwise = VisibleForTesting.NONE)
    fun reset() {
      enableAutomaticUpdateTopicSettingUi = AUTOMATIC_UPDATE_TOPIC_SETTING_VALUE
      enableLanguageSelectionUi = ENABLE_LANGUAGE_SELECTION_UI_DEFAULT_VALUE
      enableEditAccountsOptionsUi = ENABLE_EDIT_ACCOUNTS_OPTIONS_UI_DEFAULT_VALUE
      enableLearnerStudyAnalytics = LEARNER_STUDY_ANALYTICS_DEFAULT_VALUE
      enableExtraTopicTabsUi = ENABLE_EXTRA_TOPIC_TABS_UI_DEFAULT_VALUE
      enableInteractionConfigChangeStateRetention = ENABLE_INTERACTION_CONFIG_CHANGE_STATE_RETENTION
      enablePerformanceMetricsCollection = ENABLE_PERFORMANCE_METRICS_COLLECTION_DEFAULT_VALUE
    }
  }
}<|MERGE_RESOLUTION|>--- conflicted
+++ resolved
@@ -181,13 +181,9 @@
     private var enableLearnerStudyAnalytics = LEARNER_STUDY_ANALYTICS_DEFAULT_VALUE
     private var enableExtraTopicTabsUi = ENABLE_EXTRA_TOPIC_TABS_UI_DEFAULT_VALUE
     private var enableInteractionConfigChangeStateRetention =
-<<<<<<< HEAD
       ENABLE_INTERACTION_CONFIG_CHANGE_STATE_RETENTION_DEFAULT_VALUE
-=======
-      ENABLE_INTERACTION_CONFIG_CHANGE_STATE_RETENTION
     private var enablePerformanceMetricsCollection =
       ENABLE_PERFORMANCE_METRICS_COLLECTION_DEFAULT_VALUE
->>>>>>> 5cd31c36
 
     /** Enables forcing [EnableLanguageSelectionUi] platform parameter flag from tests. */
     @VisibleForTesting(otherwise = VisibleForTesting.NONE)
