package org.oppia.android.testing.platformparameter

import androidx.annotation.VisibleForTesting
import dagger.Module
import dagger.Provides
import org.oppia.android.util.platformparameter.AUTOMATIC_UPDATE_TOPIC_SETTING_VALUE
import org.oppia.android.util.platformparameter.AutomaticUpdateTopicSetting
import org.oppia.android.util.platformparameter.CACHE_LATEX_RENDERING
import org.oppia.android.util.platformparameter.CACHE_LATEX_RENDERING_DEFAULT_VALUE
import org.oppia.android.util.platformparameter.CacheLatexRendering
import org.oppia.android.util.platformparameter.ENABLE_EDIT_ACCOUNTS_OPTIONS_UI_DEFAULT_VALUE
import org.oppia.android.util.platformparameter.ENABLE_EXTRA_TOPIC_TABS_UI_DEFAULT_VALUE
import org.oppia.android.util.platformparameter.ENABLE_INTERACTION_CONFIG_CHANGE_STATE_RETENTION
import org.oppia.android.util.platformparameter.ENABLE_LANGUAGE_SELECTION_UI_DEFAULT_VALUE
import org.oppia.android.util.platformparameter.ENABLE_PERFORMANCE_METRICS_COLLECTION
import org.oppia.android.util.platformparameter.ENABLE_PERFORMANCE_METRICS_COLLECTION_DEFAULT_VALUE
import org.oppia.android.util.platformparameter.EnableEditAccountsOptionsUi
import org.oppia.android.util.platformparameter.EnableExtraTopicTabsUi
import org.oppia.android.util.platformparameter.EnableInteractionConfigChangeStateRetention
import org.oppia.android.util.platformparameter.EnableLanguageSelectionUi
import org.oppia.android.util.platformparameter.EnablePerformanceMetricsCollection
import org.oppia.android.util.platformparameter.LEARNER_STUDY_ANALYTICS_DEFAULT_VALUE
import org.oppia.android.util.platformparameter.LearnerStudyAnalytics
import org.oppia.android.util.platformparameter.PERFORMANCE_METRICS_COLLECTION_HIGH_FREQUENCY_TIME_INTERVAL_IN_MINUTES
import org.oppia.android.util.platformparameter.PERFORMANCE_METRICS_COLLECTION_HIGH_FREQUENCY_TIME_INTERVAL_IN_MINUTES_DEFAULT_VAL
import org.oppia.android.util.platformparameter.PERFORMANCE_METRICS_COLLECTION_LOW_FREQUENCY_TIME_INTERVAL_IN_MINUTES
import org.oppia.android.util.platformparameter.PERFORMANCE_METRICS_COLLECTION_LOW_FREQUENCY_TIME_INTERVAL_IN_MINUTES_DEFAULT_VAL
import org.oppia.android.util.platformparameter.PERFORMANCE_METRICS_COLLECTION_UPLOAD_TIME_INTERVAL_IN_MINUTES
import org.oppia.android.util.platformparameter.PERFORMANCE_METRICS_COLLECTION_UPLOAD_TIME_INTERVAL_IN_MINUTES_DEFAULT_VAL
import org.oppia.android.util.platformparameter.PerformanceMetricsCollectionHighFrequencyTimeIntervalInMinutes
import org.oppia.android.util.platformparameter.PerformanceMetricsCollectionLowFrequencyTimeIntervalInMinutes
import org.oppia.android.util.platformparameter.PerformanceMetricsCollectionUploadTimeIntervalInMinutes
import org.oppia.android.util.platformparameter.PlatformParameterSingleton
import org.oppia.android.util.platformparameter.PlatformParameterValue
import org.oppia.android.util.platformparameter.SPLASH_SCREEN_WELCOME_MSG
import org.oppia.android.util.platformparameter.SPLASH_SCREEN_WELCOME_MSG_DEFAULT_VALUE
import org.oppia.android.util.platformparameter.SYNC_UP_WORKER_TIME_PERIOD_IN_HOURS
import org.oppia.android.util.platformparameter.SYNC_UP_WORKER_TIME_PERIOD_IN_HOURS_DEFAULT_VALUE
import org.oppia.android.util.platformparameter.SplashScreenWelcomeMsg
import org.oppia.android.util.platformparameter.SyncUpWorkerTimePeriodHours
import javax.inject.Singleton

/* Fake Platform Parameter Module that provides individual Platform Parameters for testing. */
@Module
class TestPlatformParameterModule {

  @TestStringParam
  @Provides
  @Singleton
  fun provideTestStringParam(
    platformParameterSingleton: PlatformParameterSingleton
  ): PlatformParameterValue<String> {
    return platformParameterSingleton.getStringPlatformParameter(TEST_STRING_PARAM_NAME)
      ?: PlatformParameterValue.createDefaultParameter(TEST_STRING_PARAM_DEFAULT_VALUE)
  }

  @TestIntegerParam
  @Provides
  @Singleton
  fun provideTestIntegerParam(
    platformParameterSingleton: PlatformParameterSingleton
  ): PlatformParameterValue<Int> {
    return platformParameterSingleton.getIntegerPlatformParameter(TEST_INTEGER_PARAM_NAME)
      ?: PlatformParameterValue.createDefaultParameter(TEST_INTEGER_PARAM_DEFAULT_VALUE)
  }

  @TestBooleanParam
  @Provides
  @Singleton
  fun provideTestBooleanParam(
    platformParameterSingleton: PlatformParameterSingleton
  ): PlatformParameterValue<Boolean> {
    return platformParameterSingleton.getBooleanPlatformParameter(TEST_BOOLEAN_PARAM_NAME)
      ?: PlatformParameterValue.createDefaultParameter(TEST_BOOLEAN_PARAM_DEFAULT_VALUE)
  }

  @Provides
  @SplashScreenWelcomeMsg
  fun provideSplashScreenWelcomeMsgParam(
    platformParameterSingleton: PlatformParameterSingleton
  ): PlatformParameterValue<Boolean> {
    return platformParameterSingleton.getBooleanPlatformParameter(SPLASH_SCREEN_WELCOME_MSG)
      ?: PlatformParameterValue.createDefaultParameter(SPLASH_SCREEN_WELCOME_MSG_DEFAULT_VALUE)
  }

  @Provides
  @SyncUpWorkerTimePeriodHours
  fun provideSyncUpWorkerTimePeriod(
    platformParameterSingleton: PlatformParameterSingleton
  ): PlatformParameterValue<Int> {
    return platformParameterSingleton.getIntegerPlatformParameter(
      SYNC_UP_WORKER_TIME_PERIOD_IN_HOURS
    ) ?: PlatformParameterValue.createDefaultParameter(
      SYNC_UP_WORKER_TIME_PERIOD_IN_HOURS_DEFAULT_VALUE
    )
  }

  @Provides
  @AutomaticUpdateTopicSetting
  fun provideAutomaticUpdateTopicSettingParam(): PlatformParameterValue<Boolean> {
    return PlatformParameterValue.createDefaultParameter(
      enableAutomaticUpdateTopicSettingUi
    )
  }

  @Provides
  @EnableLanguageSelectionUi
  fun provideEnableLanguageSelectionUi(): PlatformParameterValue<Boolean> {
    return PlatformParameterValue.createDefaultParameter(
      enableLanguageSelectionUi
    )
  }

  @Provides
  @EnableEditAccountsOptionsUi
  fun provideEnableEditAccountsOptionsUi(): PlatformParameterValue<Boolean> {
    return PlatformParameterValue.createDefaultParameter(
      enableEditAccountsOptionsUi
    )
  }

  @Provides
  @LearnerStudyAnalytics
  fun provideLearnerStudyAnalytics(): PlatformParameterValue<Boolean> {
    return PlatformParameterValue.createDefaultParameter(enableLearnerStudyAnalytics)
  }

  @Provides
  @CacheLatexRendering
  fun provideCacheLatexRendering(
    platformParameterSingleton: PlatformParameterSingleton
  ): PlatformParameterValue<Boolean> {
    return platformParameterSingleton.getBooleanPlatformParameter(CACHE_LATEX_RENDERING)
      ?: PlatformParameterValue.createDefaultParameter(CACHE_LATEX_RENDERING_DEFAULT_VALUE)
  }

  @Provides
  @EnablePerformanceMetricsCollection
  fun provideEnablePerformanceMetricCollection(
    platformParameterSingleton: PlatformParameterSingleton
  ): PlatformParameterValue<Boolean> {
    return platformParameterSingleton.getBooleanPlatformParameter(
      ENABLE_PERFORMANCE_METRICS_COLLECTION
    ) ?: PlatformParameterValue.createDefaultParameter(
      ENABLE_PERFORMANCE_METRICS_COLLECTION_DEFAULT_VALUE
    )
  }

  @Provides
  @PerformanceMetricsCollectionUploadTimeIntervalInMinutes
  fun providePerformanceMetricsCollectionUploadTimeIntervalInMinutes(
    platformParameterSingleton: PlatformParameterSingleton
  ): PlatformParameterValue<Int> {
    return platformParameterSingleton.getIntegerPlatformParameter(
      PERFORMANCE_METRICS_COLLECTION_UPLOAD_TIME_INTERVAL_IN_MINUTES
    ) ?: PlatformParameterValue.createDefaultParameter(
      PERFORMANCE_METRICS_COLLECTION_UPLOAD_TIME_INTERVAL_IN_MINUTES_DEFAULT_VAL
    )
  }

  @Provides
  @PerformanceMetricsCollectionHighFrequencyTimeIntervalInMinutes
  fun providePerformanceMetricsCollectionHighFrequencyTimeIntervalInMinutes(
    platformParameterSingleton: PlatformParameterSingleton
  ): PlatformParameterValue<Int> {
    return platformParameterSingleton.getIntegerPlatformParameter(
      PERFORMANCE_METRICS_COLLECTION_HIGH_FREQUENCY_TIME_INTERVAL_IN_MINUTES
    ) ?: PlatformParameterValue.createDefaultParameter(
      PERFORMANCE_METRICS_COLLECTION_HIGH_FREQUENCY_TIME_INTERVAL_IN_MINUTES_DEFAULT_VAL
    )
  }

  @Provides
  @PerformanceMetricsCollectionLowFrequencyTimeIntervalInMinutes
  fun providePerformanceMetricsCollectionLowFrequencyTimeIntervalInMinutes(
    platformParameterSingleton: PlatformParameterSingleton
  ): PlatformParameterValue<Int> {
    return platformParameterSingleton.getIntegerPlatformParameter(
      PERFORMANCE_METRICS_COLLECTION_LOW_FREQUENCY_TIME_INTERVAL_IN_MINUTES
    ) ?: PlatformParameterValue.createDefaultParameter(
      PERFORMANCE_METRICS_COLLECTION_LOW_FREQUENCY_TIME_INTERVAL_IN_MINUTES_DEFAULT_VAL
    )
  }

  @Provides
  @EnableExtraTopicTabsUi
  fun provideEnableExtraTopicTabsUi(): PlatformParameterValue<Boolean> {
    return PlatformParameterValue.createDefaultParameter(
      enableExtraTopicTabsUi
    )
  }

  @Provides
  @EnableInteractionConfigChangeStateRetention
  fun provideEnableInteractionConfigChangeStateRetention(): PlatformParameterValue<Boolean> {
    return PlatformParameterValue.createDefaultParameter(
      enableInteractionConfigChangeStateRetention
    )
  }

  companion object {
    private var enableAutomaticUpdateTopicSettingUi = AUTOMATIC_UPDATE_TOPIC_SETTING_VALUE
    private var enableLanguageSelectionUi = ENABLE_LANGUAGE_SELECTION_UI_DEFAULT_VALUE
    private var enableEditAccountsOptionsUi = ENABLE_EDIT_ACCOUNTS_OPTIONS_UI_DEFAULT_VALUE
    private var enableLearnerStudyAnalytics = LEARNER_STUDY_ANALYTICS_DEFAULT_VALUE
    private var enableExtraTopicTabsUi = ENABLE_EXTRA_TOPIC_TABS_UI_DEFAULT_VALUE
<<<<<<< HEAD
    private var enablePerformanceMetricsCollection =
      ENABLE_PERFORMANCE_METRICS_COLLECTION_DEFAULT_VALUE
=======
    private var enableInteractionConfigChangeStateRetention =
      ENABLE_INTERACTION_CONFIG_CHANGE_STATE_RETENTION
>>>>>>> 20872589

    /** Enables forcing [EnableAutomaticUpdateTopicSettingUi] platform parameter flag from tests. */
    @VisibleForTesting(otherwise = VisibleForTesting.NONE)
    fun forceShowAutomaticUpdateTopicSettingUi(value: Boolean) {
      enableAutomaticUpdateTopicSettingUi = value
    }

    /** Enables forcing [EnableLanguageSelectionUi] platform parameter flag from tests. */
    @VisibleForTesting(otherwise = VisibleForTesting.NONE)
    fun forceEnableLanguageSelectionUi(value: Boolean) {
      enableLanguageSelectionUi = value
    }

    /** Enables forcing [EnableEditAccountsOptionsUI] platform parameter flag from tests. */
    @VisibleForTesting(otherwise = VisibleForTesting.NONE)
    fun forceEnableEditAccountsOptionsUi(value: Boolean) {
      enableEditAccountsOptionsUi = value
    }

    /** Enables forcing [EnableLearnerStudyAnalytics] platform parameter flag from tests. */
    @VisibleForTesting(otherwise = VisibleForTesting.NONE)
    fun forceEnableLearnerStudyAnalytics(value: Boolean) {
      enableLearnerStudyAnalytics = value
    }

    /** Enables forcing [EnableExtraTopicTabsUi] platform parameter flag from tests. */
    @VisibleForTesting(otherwise = VisibleForTesting.NONE)
    fun forceEnableExtraTopicTabsUi(value: Boolean) {
      enableExtraTopicTabsUi = value
    }

<<<<<<< HEAD
    /** Enables forcing [EnablePerformanceMetricsCollection] platform parameter flag from tests. */
    @VisibleForTesting(otherwise = VisibleForTesting.NONE)
    fun forceEnablePerformanceMetricsCollection(value: Boolean) {
      enablePerformanceMetricsCollection = value
=======
    /** Enables forcing [EnableInteractionConfigChangeStateRetention] platform parameter flag from tests. */
    @VisibleForTesting(otherwise = VisibleForTesting.NONE)
    fun forceEnableInteractionConfigChangeStateRetention(value: Boolean) {
      enableInteractionConfigChangeStateRetention = value
>>>>>>> 20872589
    }
  }
}<|MERGE_RESOLUTION|>--- conflicted
+++ resolved
@@ -204,13 +204,10 @@
     private var enableEditAccountsOptionsUi = ENABLE_EDIT_ACCOUNTS_OPTIONS_UI_DEFAULT_VALUE
     private var enableLearnerStudyAnalytics = LEARNER_STUDY_ANALYTICS_DEFAULT_VALUE
     private var enableExtraTopicTabsUi = ENABLE_EXTRA_TOPIC_TABS_UI_DEFAULT_VALUE
-<<<<<<< HEAD
+    private var enableInteractionConfigChangeStateRetention =
+      ENABLE_INTERACTION_CONFIG_CHANGE_STATE_RETENTION
     private var enablePerformanceMetricsCollection =
       ENABLE_PERFORMANCE_METRICS_COLLECTION_DEFAULT_VALUE
-=======
-    private var enableInteractionConfigChangeStateRetention =
-      ENABLE_INTERACTION_CONFIG_CHANGE_STATE_RETENTION
->>>>>>> 20872589
 
     /** Enables forcing [EnableAutomaticUpdateTopicSettingUi] platform parameter flag from tests. */
     @VisibleForTesting(otherwise = VisibleForTesting.NONE)
@@ -242,17 +239,16 @@
       enableExtraTopicTabsUi = value
     }
 
-<<<<<<< HEAD
+    /** Enables forcing [EnableInteractionConfigChangeStateRetention] platform parameter flag from tests. */
+    @VisibleForTesting(otherwise = VisibleForTesting.NONE)
+    fun forceEnableInteractionConfigChangeStateRetention(value: Boolean) {
+      enableInteractionConfigChangeStateRetention = value
+    }
+
     /** Enables forcing [EnablePerformanceMetricsCollection] platform parameter flag from tests. */
     @VisibleForTesting(otherwise = VisibleForTesting.NONE)
     fun forceEnablePerformanceMetricsCollection(value: Boolean) {
       enablePerformanceMetricsCollection = value
-=======
-    /** Enables forcing [EnableInteractionConfigChangeStateRetention] platform parameter flag from tests. */
-    @VisibleForTesting(otherwise = VisibleForTesting.NONE)
-    fun forceEnableInteractionConfigChangeStateRetention(value: Boolean) {
-      enableInteractionConfigChangeStateRetention = value
->>>>>>> 20872589
     }
   }
 }