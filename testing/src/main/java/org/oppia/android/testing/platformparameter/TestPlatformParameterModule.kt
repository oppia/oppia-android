--- conflicted
+++ resolved
@@ -249,12 +249,6 @@
       enableInteractionConfigChangeStateRetention = value
     }
 
-<<<<<<< HEAD
-    /** Enables forcing [EnableContinueButtonAnimation] platform parameter flag from tests. */
-    @VisibleForTesting(otherwise = VisibleForTesting.NONE)
-    fun forceEnableContinueButtonAnimation(value: Boolean) {
-      enableContinueButtonAnimation = value
-=======
     /** Enables forcing [EnablePerformanceMetricsCollection] platform parameter flag from tests. */
     @VisibleForTesting(otherwise = VisibleForTesting.NONE)
     fun forceEnablePerformanceMetricsCollection(value: Boolean) {
@@ -270,7 +264,12 @@
       enableExtraTopicTabsUi = ENABLE_EXTRA_TOPIC_TABS_UI_DEFAULT_VALUE
       enableInteractionConfigChangeStateRetention = ENABLE_INTERACTION_CONFIG_CHANGE_STATE_RETENTION
       enablePerformanceMetricsCollection = ENABLE_PERFORMANCE_METRICS_COLLECTION_DEFAULT_VALUE
->>>>>>> ac68f842
+    }
+
+    /** Enables forcing [EnableContinueButtonAnimation] platform parameter flag from tests. */
+    @VisibleForTesting(otherwise = VisibleForTesting.NONE)
+    fun forceEnableContinueButtonAnimation(value: Boolean) {
+      enableContinueButtonAnimation = value
     }
   }
 }