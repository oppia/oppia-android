package org.oppia.android.testing.platformparameter

import androidx.annotation.VisibleForTesting
import dagger.Module
import dagger.Provides
import org.oppia.android.util.platformparameter.AUTOMATIC_UPDATE_TOPIC_SETTING_VALUE
import org.oppia.android.util.platformparameter.AutomaticUpdateTopicSetting
import org.oppia.android.util.platformparameter.CACHE_LATEX_RENDERING
import org.oppia.android.util.platformparameter.CACHE_LATEX_RENDERING_DEFAULT_VALUE
import org.oppia.android.util.platformparameter.CacheLatexRendering
import org.oppia.android.util.platformparameter.ENABLE_EDIT_ACCOUNTS_OPTIONS_UI_DEFAULT_VALUE
import org.oppia.android.util.platformparameter.ENABLE_EXTRA_TOPIC_TABS_UI_DEFAULT_VALUE
import org.oppia.android.util.platformparameter.ENABLE_HINT_BULB_ANIMATION
import org.oppia.android.util.platformparameter.ENABLE_INTERACTION_CONFIG_CHANGE_STATE_RETENTION
import org.oppia.android.util.platformparameter.ENABLE_LANGUAGE_SELECTION_UI_DEFAULT_VALUE
import org.oppia.android.util.platformparameter.ENABLE_PERFORMANCE_METRICS_COLLECTION_DEFAULT_VALUE
import org.oppia.android.util.platformparameter.EnableEditAccountsOptionsUi
import org.oppia.android.util.platformparameter.EnableExtraTopicTabsUi
import org.oppia.android.util.platformparameter.EnableHintBulbAnimation
import org.oppia.android.util.platformparameter.EnableInteractionConfigChangeStateRetention
import org.oppia.android.util.platformparameter.EnableLanguageSelectionUi
import org.oppia.android.util.platformparameter.EnablePerformanceMetricsCollection
import org.oppia.android.util.platformparameter.LEARNER_STUDY_ANALYTICS_DEFAULT_VALUE
import org.oppia.android.util.platformparameter.LearnerStudyAnalytics
import org.oppia.android.util.platformparameter.PERFORMANCE_METRICS_COLLECTION_HIGH_FREQUENCY_TIME_INTERVAL_IN_MINUTES
import org.oppia.android.util.platformparameter.PERFORMANCE_METRICS_COLLECTION_HIGH_FREQUENCY_TIME_INTERVAL_IN_MINUTES_DEFAULT_VAL
import org.oppia.android.util.platformparameter.PERFORMANCE_METRICS_COLLECTION_LOW_FREQUENCY_TIME_INTERVAL_IN_MINUTES
import org.oppia.android.util.platformparameter.PERFORMANCE_METRICS_COLLECTION_LOW_FREQUENCY_TIME_INTERVAL_IN_MINUTES_DEFAULT_VAL
import org.oppia.android.util.platformparameter.PERFORMANCE_METRICS_COLLECTION_UPLOAD_TIME_INTERVAL_IN_MINUTES
import org.oppia.android.util.platformparameter.PERFORMANCE_METRICS_COLLECTION_UPLOAD_TIME_INTERVAL_IN_MINUTES_DEFAULT_VAL
import org.oppia.android.util.platformparameter.PerformanceMetricsCollectionHighFrequencyTimeIntervalInMinutes
import org.oppia.android.util.platformparameter.PerformanceMetricsCollectionLowFrequencyTimeIntervalInMinutes
import org.oppia.android.util.platformparameter.PerformanceMetricsCollectionUploadTimeIntervalInMinutes
import org.oppia.android.util.platformparameter.PlatformParameterSingleton
import org.oppia.android.util.platformparameter.PlatformParameterValue
import org.oppia.android.util.platformparameter.SPLASH_SCREEN_WELCOME_MSG
import org.oppia.android.util.platformparameter.SPLASH_SCREEN_WELCOME_MSG_DEFAULT_VALUE
import org.oppia.android.util.platformparameter.SYNC_UP_WORKER_TIME_PERIOD_IN_HOURS
import org.oppia.android.util.platformparameter.SYNC_UP_WORKER_TIME_PERIOD_IN_HOURS_DEFAULT_VALUE
import org.oppia.android.util.platformparameter.SplashScreenWelcomeMsg
import org.oppia.android.util.platformparameter.SyncUpWorkerTimePeriodHours
import javax.inject.Singleton

/* Fake Platform Parameter Module that provides individual Platform Parameters for testing. */
@Module
class TestPlatformParameterModule {

  @TestStringParam
  @Provides
  @Singleton
  fun provideTestStringParam(
    platformParameterSingleton: PlatformParameterSingleton
  ): PlatformParameterValue<String> {
    return platformParameterSingleton.getStringPlatformParameter(TEST_STRING_PARAM_NAME)
      ?: PlatformParameterValue.createDefaultParameter(TEST_STRING_PARAM_DEFAULT_VALUE)
  }

  @TestIntegerParam
  @Provides
  @Singleton
  fun provideTestIntegerParam(
    platformParameterSingleton: PlatformParameterSingleton
  ): PlatformParameterValue<Int> {
    return platformParameterSingleton.getIntegerPlatformParameter(TEST_INTEGER_PARAM_NAME)
      ?: PlatformParameterValue.createDefaultParameter(TEST_INTEGER_PARAM_DEFAULT_VALUE)
  }

  @TestBooleanParam
  @Provides
  @Singleton
  fun provideTestBooleanParam(
    platformParameterSingleton: PlatformParameterSingleton
  ): PlatformParameterValue<Boolean> {
    return platformParameterSingleton.getBooleanPlatformParameter(TEST_BOOLEAN_PARAM_NAME)
      ?: PlatformParameterValue.createDefaultParameter(TEST_BOOLEAN_PARAM_DEFAULT_VALUE)
  }

  @Provides
  @SplashScreenWelcomeMsg
  fun provideSplashScreenWelcomeMsgParam(
    platformParameterSingleton: PlatformParameterSingleton
  ): PlatformParameterValue<Boolean> {
    return platformParameterSingleton.getBooleanPlatformParameter(SPLASH_SCREEN_WELCOME_MSG)
      ?: PlatformParameterValue.createDefaultParameter(SPLASH_SCREEN_WELCOME_MSG_DEFAULT_VALUE)
  }

  @Provides
  @SyncUpWorkerTimePeriodHours
  fun provideSyncUpWorkerTimePeriod(
    platformParameterSingleton: PlatformParameterSingleton
  ): PlatformParameterValue<Int> {
    return platformParameterSingleton.getIntegerPlatformParameter(
      SYNC_UP_WORKER_TIME_PERIOD_IN_HOURS
    ) ?: PlatformParameterValue.createDefaultParameter(
      SYNC_UP_WORKER_TIME_PERIOD_IN_HOURS_DEFAULT_VALUE
    )
  }

  @Provides
  @AutomaticUpdateTopicSetting
  fun provideAutomaticUpdateTopicSettingParam(): PlatformParameterValue<Boolean> {
    return PlatformParameterValue.createDefaultParameter(
      enableAutomaticUpdateTopicSettingUi
    )
  }

  @Provides
  @EnableLanguageSelectionUi
  fun provideEnableLanguageSelectionUi(): PlatformParameterValue<Boolean> {
    return PlatformParameterValue.createDefaultParameter(
      enableLanguageSelectionUi
    )
  }

  @Provides
  @EnableEditAccountsOptionsUi
  fun provideEnableEditAccountsOptionsUi(): PlatformParameterValue<Boolean> {
    return PlatformParameterValue.createDefaultParameter(
      enableEditAccountsOptionsUi
    )
  }

  @Provides
  @LearnerStudyAnalytics
  fun provideLearnerStudyAnalytics(): PlatformParameterValue<Boolean> {
    return PlatformParameterValue.createDefaultParameter(enableLearnerStudyAnalytics)
  }

  @Provides
  @CacheLatexRendering
  fun provideCacheLatexRendering(
    platformParameterSingleton: PlatformParameterSingleton
  ): PlatformParameterValue<Boolean> {
    return platformParameterSingleton.getBooleanPlatformParameter(CACHE_LATEX_RENDERING)
      ?: PlatformParameterValue.createDefaultParameter(CACHE_LATEX_RENDERING_DEFAULT_VALUE)
  }

  @Provides
  @EnablePerformanceMetricsCollection
  fun provideEnablePerformanceMetricCollection(): PlatformParameterValue<Boolean> {
    return PlatformParameterValue.createDefaultParameter(enablePerformanceMetricsCollection)
  }

  @Provides
  @PerformanceMetricsCollectionUploadTimeIntervalInMinutes
  fun providePerformanceMetricsCollectionUploadTimeIntervalInMinutes(
    platformParameterSingleton: PlatformParameterSingleton
  ): PlatformParameterValue<Int> {
    return platformParameterSingleton.getIntegerPlatformParameter(
      PERFORMANCE_METRICS_COLLECTION_UPLOAD_TIME_INTERVAL_IN_MINUTES
    ) ?: PlatformParameterValue.createDefaultParameter(
      PERFORMANCE_METRICS_COLLECTION_UPLOAD_TIME_INTERVAL_IN_MINUTES_DEFAULT_VAL
    )
  }

  @Provides
  @PerformanceMetricsCollectionHighFrequencyTimeIntervalInMinutes
  fun providePerformanceMetricsCollectionHighFrequencyTimeIntervalInMinutes(
    platformParameterSingleton: PlatformParameterSingleton
  ): PlatformParameterValue<Int> {
    return platformParameterSingleton.getIntegerPlatformParameter(
      PERFORMANCE_METRICS_COLLECTION_HIGH_FREQUENCY_TIME_INTERVAL_IN_MINUTES
    ) ?: PlatformParameterValue.createDefaultParameter(
      PERFORMANCE_METRICS_COLLECTION_HIGH_FREQUENCY_TIME_INTERVAL_IN_MINUTES_DEFAULT_VAL
    )
  }

  @Provides
  @PerformanceMetricsCollectionLowFrequencyTimeIntervalInMinutes
  fun providePerformanceMetricsCollectionLowFrequencyTimeIntervalInMinutes(
    platformParameterSingleton: PlatformParameterSingleton
  ): PlatformParameterValue<Int> {
    return platformParameterSingleton.getIntegerPlatformParameter(
      PERFORMANCE_METRICS_COLLECTION_LOW_FREQUENCY_TIME_INTERVAL_IN_MINUTES
    ) ?: PlatformParameterValue.createDefaultParameter(
      PERFORMANCE_METRICS_COLLECTION_LOW_FREQUENCY_TIME_INTERVAL_IN_MINUTES_DEFAULT_VAL
    )
  }

  @Provides
  @EnableExtraTopicTabsUi
  fun provideEnableExtraTopicTabsUi(): PlatformParameterValue<Boolean> {
    return PlatformParameterValue.createDefaultParameter(
      enableExtraTopicTabsUi
    )
  }

  @Provides
  @EnableInteractionConfigChangeStateRetention
  fun provideEnableInteractionConfigChangeStateRetention(): PlatformParameterValue<Boolean> {
    return PlatformParameterValue.createDefaultParameter(
      enableInteractionConfigChangeStateRetention
    )
  }

  @Provides
  @EnableHintBulbAnimation
  fun provideEnableHintBulbAnimation(): PlatformParameterValue<Boolean> {
    return PlatformParameterValue.createDefaultParameter(
      enableHintBulbAnimation
    )
  }

  companion object {
    private var enableAutomaticUpdateTopicSettingUi = AUTOMATIC_UPDATE_TOPIC_SETTING_VALUE
    private var enableLanguageSelectionUi = ENABLE_LANGUAGE_SELECTION_UI_DEFAULT_VALUE
    private var enableEditAccountsOptionsUi = ENABLE_EDIT_ACCOUNTS_OPTIONS_UI_DEFAULT_VALUE
    private var enableLearnerStudyAnalytics = LEARNER_STUDY_ANALYTICS_DEFAULT_VALUE
    private var enableExtraTopicTabsUi = ENABLE_EXTRA_TOPIC_TABS_UI_DEFAULT_VALUE
    private var enableInteractionConfigChangeStateRetention =
      ENABLE_INTERACTION_CONFIG_CHANGE_STATE_RETENTION
<<<<<<< HEAD
    private var enableHintBulbAnimation = ENABLE_HINT_BULB_ANIMATION
=======
    private var enablePerformanceMetricsCollection =
      ENABLE_PERFORMANCE_METRICS_COLLECTION_DEFAULT_VALUE
>>>>>>> ac68f842

    /** Enables forcing [EnableAutomaticUpdateTopicSettingUi] platform parameter flag from tests. */
    @VisibleForTesting(otherwise = VisibleForTesting.NONE)
    fun forceShowAutomaticUpdateTopicSettingUi(value: Boolean) {
      enableAutomaticUpdateTopicSettingUi = value
    }

    /** Enables forcing [EnableLanguageSelectionUi] platform parameter flag from tests. */
    @VisibleForTesting(otherwise = VisibleForTesting.NONE)
    fun forceEnableLanguageSelectionUi(value: Boolean) {
      enableLanguageSelectionUi = value
    }

    /** Enables forcing [EnableEditAccountsOptionsUI] platform parameter flag from tests. */
    @VisibleForTesting(otherwise = VisibleForTesting.NONE)
    fun forceEnableEditAccountsOptionsUi(value: Boolean) {
      enableEditAccountsOptionsUi = value
    }

    /** Enables forcing [EnableLearnerStudyAnalytics] platform parameter flag from tests. */
    @VisibleForTesting(otherwise = VisibleForTesting.NONE)
    fun forceEnableLearnerStudyAnalytics(value: Boolean) {
      enableLearnerStudyAnalytics = value
    }

    /** Enables forcing [EnableExtraTopicTabsUi] platform parameter flag from tests. */
    @VisibleForTesting(otherwise = VisibleForTesting.NONE)
    fun forceEnableExtraTopicTabsUi(value: Boolean) {
      enableExtraTopicTabsUi = value
    }

    /** Enables forcing [EnableInteractionConfigChangeStateRetention] platform parameter flag from tests. */
    @VisibleForTesting(otherwise = VisibleForTesting.NONE)
    fun forceEnableInteractionConfigChangeStateRetention(value: Boolean) {
      enableInteractionConfigChangeStateRetention = value
    }

<<<<<<< HEAD
    /** Enables forcing [EnableHintBulbAnimation] platform parameter flag from tests. */
    @VisibleForTesting(otherwise = VisibleForTesting.NONE)
    fun forceEnableHintBulbAnimation(value: Boolean) {
      enableInteractionConfigChangeStateRetention = value
=======
    /** Enables forcing [EnablePerformanceMetricsCollection] platform parameter flag from tests. */
    @VisibleForTesting(otherwise = VisibleForTesting.NONE)
    fun forceEnablePerformanceMetricsCollection(value: Boolean) {
      enablePerformanceMetricsCollection = value
    }

    @VisibleForTesting(otherwise = VisibleForTesting.NONE)
    fun reset() {
      enableAutomaticUpdateTopicSettingUi = AUTOMATIC_UPDATE_TOPIC_SETTING_VALUE
      enableLanguageSelectionUi = ENABLE_LANGUAGE_SELECTION_UI_DEFAULT_VALUE
      enableEditAccountsOptionsUi = ENABLE_EDIT_ACCOUNTS_OPTIONS_UI_DEFAULT_VALUE
      enableLearnerStudyAnalytics = LEARNER_STUDY_ANALYTICS_DEFAULT_VALUE
      enableExtraTopicTabsUi = ENABLE_EXTRA_TOPIC_TABS_UI_DEFAULT_VALUE
      enableInteractionConfigChangeStateRetention = ENABLE_INTERACTION_CONFIG_CHANGE_STATE_RETENTION
      enablePerformanceMetricsCollection = ENABLE_PERFORMANCE_METRICS_COLLECTION_DEFAULT_VALUE
>>>>>>> ac68f842
    }
  }
}<|MERGE_RESOLUTION|>--- conflicted
+++ resolved
@@ -209,12 +209,9 @@
     private var enableExtraTopicTabsUi = ENABLE_EXTRA_TOPIC_TABS_UI_DEFAULT_VALUE
     private var enableInteractionConfigChangeStateRetention =
       ENABLE_INTERACTION_CONFIG_CHANGE_STATE_RETENTION
-<<<<<<< HEAD
     private var enableHintBulbAnimation = ENABLE_HINT_BULB_ANIMATION
-=======
     private var enablePerformanceMetricsCollection =
       ENABLE_PERFORMANCE_METRICS_COLLECTION_DEFAULT_VALUE
->>>>>>> ac68f842
 
     /** Enables forcing [EnableAutomaticUpdateTopicSettingUi] platform parameter flag from tests. */
     @VisibleForTesting(otherwise = VisibleForTesting.NONE)
@@ -252,12 +249,12 @@
       enableInteractionConfigChangeStateRetention = value
     }
 
-<<<<<<< HEAD
     /** Enables forcing [EnableHintBulbAnimation] platform parameter flag from tests. */
     @VisibleForTesting(otherwise = VisibleForTesting.NONE)
     fun forceEnableHintBulbAnimation(value: Boolean) {
       enableInteractionConfigChangeStateRetention = value
-=======
+    }
+    
     /** Enables forcing [EnablePerformanceMetricsCollection] platform parameter flag from tests. */
     @VisibleForTesting(otherwise = VisibleForTesting.NONE)
     fun forceEnablePerformanceMetricsCollection(value: Boolean) {
@@ -273,7 +270,7 @@
       enableExtraTopicTabsUi = ENABLE_EXTRA_TOPIC_TABS_UI_DEFAULT_VALUE
       enableInteractionConfigChangeStateRetention = ENABLE_INTERACTION_CONFIG_CHANGE_STATE_RETENTION
       enablePerformanceMetricsCollection = ENABLE_PERFORMANCE_METRICS_COLLECTION_DEFAULT_VALUE
->>>>>>> ac68f842
+      enableHintBulbAnimation = ENABLE_HINT_BULB_ANIMATION
     }
   }
 }