--- conflicted
+++ resolved
@@ -303,11 +303,6 @@
     fun forceEnableDownloadsSupport(value: Boolean) {
       enableDownloadsSupport = value
     }
-<<<<<<< HEAD
-
-    private var enableContinueButtonAnimation = ENABLE_CONTINUE_BUTTON_ANIMATION_DEFAULT_VALUE
-=======
->>>>>>> c931ba49
 
     /** Enables forcing [EnableLanguageSelectionUi] platform parameter flag from tests. */
     @VisibleForTesting(otherwise = VisibleForTesting.NONE)
