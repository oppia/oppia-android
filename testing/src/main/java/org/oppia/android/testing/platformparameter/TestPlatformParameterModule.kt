package org.oppia.android.testing.platformparameter

import androidx.annotation.VisibleForTesting
import dagger.Module
import dagger.Provides
import org.oppia.android.util.platformparameter.CACHE_LATEX_RENDERING
import org.oppia.android.util.platformparameter.CACHE_LATEX_RENDERING_DEFAULT_VALUE
import org.oppia.android.util.platformparameter.CacheLatexRendering
import org.oppia.android.util.platformparameter.ENABLE_CONTINUE_BUTTON_ANIMATION_DEFAULT_VALUE
import org.oppia.android.util.platformparameter.ENABLE_EDIT_ACCOUNTS_OPTIONS_UI_DEFAULT_VALUE
import org.oppia.android.util.platformparameter.ENABLE_EXTRA_TOPIC_TABS_UI_DEFAULT_VALUE
import org.oppia.android.util.platformparameter.ENABLE_LANGUAGE_SELECTION_UI_DEFAULT_VALUE
import org.oppia.android.util.platformparameter.ENABLE_PERFORMANCE_METRICS_COLLECTION
import org.oppia.android.util.platformparameter.ENABLE_PERFORMANCE_METRICS_COLLECTION_DEFAULT_VALUE
import org.oppia.android.util.platformparameter.EnableContinueButtonAnimation
import org.oppia.android.util.platformparameter.EnableEditAccountsOptionsUi
import org.oppia.android.util.platformparameter.EnableExtraTopicTabsUi
import org.oppia.android.util.platformparameter.EnableLanguageSelectionUi
import org.oppia.android.util.platformparameter.EnablePerformanceMetricsCollection
import org.oppia.android.util.platformparameter.LEARNER_STUDY_ANALYTICS_DEFAULT_VALUE
import org.oppia.android.util.platformparameter.LearnerStudyAnalytics
import org.oppia.android.util.platformparameter.PERFORMANCE_METRICS_COLLECTION_HIGH_FREQUENCY_TIME_INTERVAL_IN_MINUTES
import org.oppia.android.util.platformparameter.PERFORMANCE_METRICS_COLLECTION_HIGH_FREQUENCY_TIME_INTERVAL_IN_MINUTES_DEFAULT_VAL
import org.oppia.android.util.platformparameter.PERFORMANCE_METRICS_COLLECTION_LOW_FREQUENCY_TIME_INTERVAL_IN_MINUTES
import org.oppia.android.util.platformparameter.PERFORMANCE_METRICS_COLLECTION_LOW_FREQUENCY_TIME_INTERVAL_IN_MINUTES_DEFAULT_VAL
import org.oppia.android.util.platformparameter.PERFORMANCE_METRICS_COLLECTION_UPLOAD_TIME_INTERVAL_IN_MINUTES
import org.oppia.android.util.platformparameter.PERFORMANCE_METRICS_COLLECTION_UPLOAD_TIME_INTERVAL_IN_MINUTES_DEFAULT_VAL
import org.oppia.android.util.platformparameter.PerformanceMetricsCollectionHighFrequencyTimeIntervalInMinutes
import org.oppia.android.util.platformparameter.PerformanceMetricsCollectionLowFrequencyTimeIntervalInMinutes
import org.oppia.android.util.platformparameter.PerformanceMetricsCollectionUploadTimeIntervalInMinutes
import org.oppia.android.util.platformparameter.PlatformParameterSingleton
import org.oppia.android.util.platformparameter.PlatformParameterValue
import org.oppia.android.util.platformparameter.SPLASH_SCREEN_WELCOME_MSG
import org.oppia.android.util.platformparameter.SPLASH_SCREEN_WELCOME_MSG_DEFAULT_VALUE
import org.oppia.android.util.platformparameter.SYNC_UP_WORKER_TIME_PERIOD_IN_HOURS
import org.oppia.android.util.platformparameter.SYNC_UP_WORKER_TIME_PERIOD_IN_HOURS_DEFAULT_VALUE
import org.oppia.android.util.platformparameter.SplashScreenWelcomeMsg
import org.oppia.android.util.platformparameter.SyncUpWorkerTimePeriodHours
import javax.inject.Singleton

/* Fake Platform Parameter Module that provides individual Platform Parameters for testing. */
@Module
class TestPlatformParameterModule {

  @TestStringParam
  @Provides
  @Singleton
  fun provideTestStringParam(
    platformParameterSingleton: PlatformParameterSingleton
  ): PlatformParameterValue<String> {
    return platformParameterSingleton.getStringPlatformParameter(TEST_STRING_PARAM_NAME)
      ?: PlatformParameterValue.createDefaultParameter(TEST_STRING_PARAM_DEFAULT_VALUE)
  }

  @TestIntegerParam
  @Provides
  @Singleton
  fun provideTestIntegerParam(
    platformParameterSingleton: PlatformParameterSingleton
  ): PlatformParameterValue<Int> {
    return platformParameterSingleton.getIntegerPlatformParameter(TEST_INTEGER_PARAM_NAME)
      ?: PlatformParameterValue.createDefaultParameter(TEST_INTEGER_PARAM_DEFAULT_VALUE)
  }

  @TestBooleanParam
  @Provides
  @Singleton
  fun provideTestBooleanParam(
    platformParameterSingleton: PlatformParameterSingleton
  ): PlatformParameterValue<Boolean> {
    return platformParameterSingleton.getBooleanPlatformParameter(TEST_BOOLEAN_PARAM_NAME)
      ?: PlatformParameterValue.createDefaultParameter(TEST_BOOLEAN_PARAM_DEFAULT_VALUE)
  }

  @Provides
  @SplashScreenWelcomeMsg
  fun provideSplashScreenWelcomeMsgParam(
    platformParameterSingleton: PlatformParameterSingleton
  ): PlatformParameterValue<Boolean> {
    return platformParameterSingleton.getBooleanPlatformParameter(SPLASH_SCREEN_WELCOME_MSG)
      ?: PlatformParameterValue.createDefaultParameter(SPLASH_SCREEN_WELCOME_MSG_DEFAULT_VALUE)
  }

  @Provides
  @SyncUpWorkerTimePeriodHours
  fun provideSyncUpWorkerTimePeriod(
    platformParameterSingleton: PlatformParameterSingleton
  ): PlatformParameterValue<Int> {
    return platformParameterSingleton.getIntegerPlatformParameter(
      SYNC_UP_WORKER_TIME_PERIOD_IN_HOURS
    ) ?: PlatformParameterValue.createDefaultParameter(
      SYNC_UP_WORKER_TIME_PERIOD_IN_HOURS_DEFAULT_VALUE
    )
  }

  @Provides
  @EnableLanguageSelectionUi
  fun provideEnableLanguageSelectionUi(): PlatformParameterValue<Boolean> {
    return PlatformParameterValue.createDefaultParameter(
      enableLanguageSelectionUi
    )
  }

  @Provides
  @EnableEditAccountsOptionsUi
  fun provideEnableEditAccountsOptionsUi(): PlatformParameterValue<Boolean> {
    return PlatformParameterValue.createDefaultParameter(
      enableEditAccountsOptionsUi
    )
  }

  @Provides
  @LearnerStudyAnalytics
  fun provideLearnerStudyAnalytics(): PlatformParameterValue<Boolean> {
    return PlatformParameterValue.createDefaultParameter(enableLearnerStudyAnalytics)
  }

  @Provides
  @CacheLatexRendering
  fun provideCacheLatexRendering(
    platformParameterSingleton: PlatformParameterSingleton
  ): PlatformParameterValue<Boolean> {
    return platformParameterSingleton.getBooleanPlatformParameter(CACHE_LATEX_RENDERING)
      ?: PlatformParameterValue.createDefaultParameter(CACHE_LATEX_RENDERING_DEFAULT_VALUE)
  }

  @Provides
  @EnablePerformanceMetricsCollection
  fun provideEnablePerformanceMetricCollection(
    platformParameterSingleton: PlatformParameterSingleton
  ): PlatformParameterValue<Boolean> {
    return platformParameterSingleton.getBooleanPlatformParameter(
      ENABLE_PERFORMANCE_METRICS_COLLECTION
    ) ?: PlatformParameterValue.createDefaultParameter(
      ENABLE_PERFORMANCE_METRICS_COLLECTION_DEFAULT_VALUE
    )
  }

  @Provides
  @PerformanceMetricsCollectionUploadTimeIntervalInMinutes
  fun providePerformanceMetricsCollectionUploadTimeIntervalInMinutes(
    platformParameterSingleton: PlatformParameterSingleton
  ): PlatformParameterValue<Int> {
    return platformParameterSingleton.getIntegerPlatformParameter(
      PERFORMANCE_METRICS_COLLECTION_UPLOAD_TIME_INTERVAL_IN_MINUTES
    ) ?: PlatformParameterValue.createDefaultParameter(
      PERFORMANCE_METRICS_COLLECTION_UPLOAD_TIME_INTERVAL_IN_MINUTES_DEFAULT_VAL
    )
  }

  @Provides
  @PerformanceMetricsCollectionHighFrequencyTimeIntervalInMinutes
  fun providePerformanceMetricsCollectionHighFrequencyTimeIntervalInMinutes(
    platformParameterSingleton: PlatformParameterSingleton
  ): PlatformParameterValue<Int> {
    return platformParameterSingleton.getIntegerPlatformParameter(
      PERFORMANCE_METRICS_COLLECTION_HIGH_FREQUENCY_TIME_INTERVAL_IN_MINUTES
    ) ?: PlatformParameterValue.createDefaultParameter(
      PERFORMANCE_METRICS_COLLECTION_HIGH_FREQUENCY_TIME_INTERVAL_IN_MINUTES_DEFAULT_VAL
    )
  }

  @Provides
  @PerformanceMetricsCollectionLowFrequencyTimeIntervalInMinutes
  fun providePerformanceMetricsCollectionLowFrequencyTimeIntervalInMinutes(
    platformParameterSingleton: PlatformParameterSingleton
  ): PlatformParameterValue<Int> {
    return platformParameterSingleton.getIntegerPlatformParameter(
      PERFORMANCE_METRICS_COLLECTION_LOW_FREQUENCY_TIME_INTERVAL_IN_MINUTES
    ) ?: PlatformParameterValue.createDefaultParameter(
      PERFORMANCE_METRICS_COLLECTION_LOW_FREQUENCY_TIME_INTERVAL_IN_MINUTES_DEFAULT_VAL
    )
  }

  @Provides
<<<<<<< HEAD
  @EnableContinueButtonAnimation
  fun provideEnableContinueButtonAnimation(): PlatformParameterValue<Boolean> {
    return PlatformParameterValue.createDefaultParameter(
      enableContinueButtonAnimation
=======
  @EnableExtraTopicTabsUi
  fun provideEnableExtraTopicTabsUi(): PlatformParameterValue<Boolean> {
    return PlatformParameterValue.createDefaultParameter(
      enableExtraTopicTabsUi
>>>>>>> 6d854f1c
    )
  }

  companion object {
    private var enableLanguageSelectionUi = ENABLE_LANGUAGE_SELECTION_UI_DEFAULT_VALUE
    private var enableEditAccountsOptionsUi = ENABLE_EDIT_ACCOUNTS_OPTIONS_UI_DEFAULT_VALUE
    private var enableLearnerStudyAnalytics = LEARNER_STUDY_ANALYTICS_DEFAULT_VALUE
<<<<<<< HEAD
    private var enableContinueButtonAnimation = ENABLE_CONTINUE_BUTTON_ANIMATION_DEFAULT_VALUE
=======
    private var enableExtraTopicTabsUi = ENABLE_EXTRA_TOPIC_TABS_UI_DEFAULT_VALUE
>>>>>>> 6d854f1c

    /** Enables forcing [EnableLanguageSelectionUi] platform parameter flag from tests. */
    @VisibleForTesting(otherwise = VisibleForTesting.NONE)
    fun forceEnableLanguageSelectionUi(value: Boolean) {
      enableLanguageSelectionUi = value
    }

    /** Enables forcing [EnableEditAccountsOptionsUI] platform parameter flag from tests. */
    @VisibleForTesting(otherwise = VisibleForTesting.NONE)
    fun forceEnableEditAccountsOptionsUi(value: Boolean) {
      enableEditAccountsOptionsUi = value
    }

    /** Enables forcing [EnableLearnerStudyAnalytics] platform parameter flag from tests. */
    @VisibleForTesting(otherwise = VisibleForTesting.NONE)
    fun forceEnableLearnerStudyAnalytics(value: Boolean) {
      enableLearnerStudyAnalytics = value
    }

<<<<<<< HEAD
    /** Enables forcing [EnableContinueButtonAnimation] platform parameter flag from tests. */
    @VisibleForTesting(otherwise = VisibleForTesting.NONE)
    fun forceEnableContinueButtonAnimation(value: Boolean) {
      enableContinueButtonAnimation = value
=======
    /** Enables forcing [EnableExtraTopicTabsUi] platform parameter flag from tests. */
    @VisibleForTesting(otherwise = VisibleForTesting.NONE)
    fun forceEnableExtraTopicTabsUi(value: Boolean) {
      enableExtraTopicTabsUi = value
>>>>>>> 6d854f1c
    }
  }
}<|MERGE_RESOLUTION|>--- conflicted
+++ resolved
@@ -173,17 +173,18 @@
   }
 
   @Provides
-<<<<<<< HEAD
+  @EnableExtraTopicTabsUi
+  fun provideEnableExtraTopicTabsUi(): PlatformParameterValue<Boolean> {
+    return PlatformParameterValue.createDefaultParameter(
+      enableExtraTopicTabsUi
+    )
+  }
+
+  @Provides
   @EnableContinueButtonAnimation
   fun provideEnableContinueButtonAnimation(): PlatformParameterValue<Boolean> {
     return PlatformParameterValue.createDefaultParameter(
       enableContinueButtonAnimation
-=======
-  @EnableExtraTopicTabsUi
-  fun provideEnableExtraTopicTabsUi(): PlatformParameterValue<Boolean> {
-    return PlatformParameterValue.createDefaultParameter(
-      enableExtraTopicTabsUi
->>>>>>> 6d854f1c
     )
   }
 
@@ -191,11 +192,8 @@
     private var enableLanguageSelectionUi = ENABLE_LANGUAGE_SELECTION_UI_DEFAULT_VALUE
     private var enableEditAccountsOptionsUi = ENABLE_EDIT_ACCOUNTS_OPTIONS_UI_DEFAULT_VALUE
     private var enableLearnerStudyAnalytics = LEARNER_STUDY_ANALYTICS_DEFAULT_VALUE
-<<<<<<< HEAD
+    private var enableExtraTopicTabsUi = ENABLE_EXTRA_TOPIC_TABS_UI_DEFAULT_VALUE
     private var enableContinueButtonAnimation = ENABLE_CONTINUE_BUTTON_ANIMATION_DEFAULT_VALUE
-=======
-    private var enableExtraTopicTabsUi = ENABLE_EXTRA_TOPIC_TABS_UI_DEFAULT_VALUE
->>>>>>> 6d854f1c
 
     /** Enables forcing [EnableLanguageSelectionUi] platform parameter flag from tests. */
     @VisibleForTesting(otherwise = VisibleForTesting.NONE)
@@ -215,17 +213,16 @@
       enableLearnerStudyAnalytics = value
     }
 
-<<<<<<< HEAD
+    /** Enables forcing [EnableExtraTopicTabsUi] platform parameter flag from tests. */
+    @VisibleForTesting(otherwise = VisibleForTesting.NONE)
+    fun forceEnableExtraTopicTabsUi(value: Boolean) {
+      enableExtraTopicTabsUi = value
+    }
+
     /** Enables forcing [EnableContinueButtonAnimation] platform parameter flag from tests. */
     @VisibleForTesting(otherwise = VisibleForTesting.NONE)
     fun forceEnableContinueButtonAnimation(value: Boolean) {
       enableContinueButtonAnimation = value
-=======
-    /** Enables forcing [EnableExtraTopicTabsUi] platform parameter flag from tests. */
-    @VisibleForTesting(otherwise = VisibleForTesting.NONE)
-    fun forceEnableExtraTopicTabsUi(value: Boolean) {
-      enableExtraTopicTabsUi = value
->>>>>>> 6d854f1c
     }
   }
 }