package org.oppia.android.testing.platformparameter

import androidx.annotation.VisibleForTesting
import dagger.Module
import dagger.Provides
import org.oppia.android.util.platformparameter.AUTOMATIC_UPDATE_TOPIC_SETTING_VALUE
import org.oppia.android.util.platformparameter.AutomaticUpdateTopicSetting
import org.oppia.android.util.platformparameter.CACHE_LATEX_RENDERING
import org.oppia.android.util.platformparameter.CACHE_LATEX_RENDERING_DEFAULT_VALUE
import org.oppia.android.util.platformparameter.CacheLatexRendering
import org.oppia.android.util.platformparameter.ENABLE_CONTINUE_BUTTON_ANIMATION_DEFAULT_VALUE
import org.oppia.android.util.platformparameter.ENABLE_EDIT_ACCOUNTS_OPTIONS_UI_DEFAULT_VALUE
import org.oppia.android.util.platformparameter.ENABLE_EXTRA_TOPIC_TABS_UI_DEFAULT_VALUE
import org.oppia.android.util.platformparameter.ENABLE_INTERACTION_CONFIG_CHANGE_STATE_RETENTION
import org.oppia.android.util.platformparameter.ENABLE_LANGUAGE_SELECTION_UI_DEFAULT_VALUE
import org.oppia.android.util.platformparameter.ENABLE_PERFORMANCE_METRICS_COLLECTION
import org.oppia.android.util.platformparameter.ENABLE_PERFORMANCE_METRICS_COLLECTION_DEFAULT_VALUE
import org.oppia.android.util.platformparameter.EnableContinueButtonAnimation
import org.oppia.android.util.platformparameter.EnableEditAccountsOptionsUi
import org.oppia.android.util.platformparameter.EnableExtraTopicTabsUi
import org.oppia.android.util.platformparameter.EnableInteractionConfigChangeStateRetention
import org.oppia.android.util.platformparameter.EnableLanguageSelectionUi
import org.oppia.android.util.platformparameter.EnablePerformanceMetricsCollection
import org.oppia.android.util.platformparameter.LEARNER_STUDY_ANALYTICS_DEFAULT_VALUE
import org.oppia.android.util.platformparameter.LearnerStudyAnalytics
import org.oppia.android.util.platformparameter.PERFORMANCE_METRICS_COLLECTION_HIGH_FREQUENCY_TIME_INTERVAL_IN_MINUTES
import org.oppia.android.util.platformparameter.PERFORMANCE_METRICS_COLLECTION_HIGH_FREQUENCY_TIME_INTERVAL_IN_MINUTES_DEFAULT_VAL
import org.oppia.android.util.platformparameter.PERFORMANCE_METRICS_COLLECTION_LOW_FREQUENCY_TIME_INTERVAL_IN_MINUTES
import org.oppia.android.util.platformparameter.PERFORMANCE_METRICS_COLLECTION_LOW_FREQUENCY_TIME_INTERVAL_IN_MINUTES_DEFAULT_VAL
import org.oppia.android.util.platformparameter.PERFORMANCE_METRICS_COLLECTION_UPLOAD_TIME_INTERVAL_IN_MINUTES
import org.oppia.android.util.platformparameter.PERFORMANCE_METRICS_COLLECTION_UPLOAD_TIME_INTERVAL_IN_MINUTES_DEFAULT_VAL
import org.oppia.android.util.platformparameter.PerformanceMetricsCollectionHighFrequencyTimeIntervalInMinutes
import org.oppia.android.util.platformparameter.PerformanceMetricsCollectionLowFrequencyTimeIntervalInMinutes
import org.oppia.android.util.platformparameter.PerformanceMetricsCollectionUploadTimeIntervalInMinutes
import org.oppia.android.util.platformparameter.PlatformParameterSingleton
import org.oppia.android.util.platformparameter.PlatformParameterValue
import org.oppia.android.util.platformparameter.SPLASH_SCREEN_WELCOME_MSG
import org.oppia.android.util.platformparameter.SPLASH_SCREEN_WELCOME_MSG_DEFAULT_VALUE
import org.oppia.android.util.platformparameter.SYNC_UP_WORKER_TIME_PERIOD_IN_HOURS
import org.oppia.android.util.platformparameter.SYNC_UP_WORKER_TIME_PERIOD_IN_HOURS_DEFAULT_VALUE
import org.oppia.android.util.platformparameter.SplashScreenWelcomeMsg
import org.oppia.android.util.platformparameter.SyncUpWorkerTimePeriodHours
import javax.inject.Singleton

/* Fake Platform Parameter Module that provides individual Platform Parameters for testing. */
@Module
class TestPlatformParameterModule {

  @TestStringParam
  @Provides
  @Singleton
  fun provideTestStringParam(
    platformParameterSingleton: PlatformParameterSingleton
  ): PlatformParameterValue<String> {
    return platformParameterSingleton.getStringPlatformParameter(TEST_STRING_PARAM_NAME)
      ?: PlatformParameterValue.createDefaultParameter(TEST_STRING_PARAM_DEFAULT_VALUE)
  }

  @TestIntegerParam
  @Provides
  @Singleton
  fun provideTestIntegerParam(
    platformParameterSingleton: PlatformParameterSingleton
  ): PlatformParameterValue<Int> {
    return platformParameterSingleton.getIntegerPlatformParameter(TEST_INTEGER_PARAM_NAME)
      ?: PlatformParameterValue.createDefaultParameter(TEST_INTEGER_PARAM_DEFAULT_VALUE)
  }

  @TestBooleanParam
  @Provides
  @Singleton
  fun provideTestBooleanParam(
    platformParameterSingleton: PlatformParameterSingleton
  ): PlatformParameterValue<Boolean> {
    return platformParameterSingleton.getBooleanPlatformParameter(TEST_BOOLEAN_PARAM_NAME)
      ?: PlatformParameterValue.createDefaultParameter(TEST_BOOLEAN_PARAM_DEFAULT_VALUE)
  }

  @Provides
  @SplashScreenWelcomeMsg
  fun provideSplashScreenWelcomeMsgParam(
    platformParameterSingleton: PlatformParameterSingleton
  ): PlatformParameterValue<Boolean> {
    return platformParameterSingleton.getBooleanPlatformParameter(SPLASH_SCREEN_WELCOME_MSG)
      ?: PlatformParameterValue.createDefaultParameter(SPLASH_SCREEN_WELCOME_MSG_DEFAULT_VALUE)
  }

  @Provides
  @SyncUpWorkerTimePeriodHours
  fun provideSyncUpWorkerTimePeriod(
    platformParameterSingleton: PlatformParameterSingleton
  ): PlatformParameterValue<Int> {
    return platformParameterSingleton.getIntegerPlatformParameter(
      SYNC_UP_WORKER_TIME_PERIOD_IN_HOURS
    ) ?: PlatformParameterValue.createDefaultParameter(
      SYNC_UP_WORKER_TIME_PERIOD_IN_HOURS_DEFAULT_VALUE
    )
  }

  @Provides
  @AutomaticUpdateTopicSetting
  fun provideAutomaticUpdateTopicSettingParam(): PlatformParameterValue<Boolean> {
    return PlatformParameterValue.createDefaultParameter(
      enableAutomaticUpdateTopicSettingUi
    )
  }

  @Provides
  @EnableLanguageSelectionUi
  fun provideEnableLanguageSelectionUi(): PlatformParameterValue<Boolean> {
    return PlatformParameterValue.createDefaultParameter(
      enableLanguageSelectionUi
    )
  }

  @Provides
  @EnableEditAccountsOptionsUi
  fun provideEnableEditAccountsOptionsUi(): PlatformParameterValue<Boolean> {
    return PlatformParameterValue.createDefaultParameter(
      enableEditAccountsOptionsUi
    )
  }

  @Provides
  @LearnerStudyAnalytics
  fun provideLearnerStudyAnalytics(): PlatformParameterValue<Boolean> {
    return PlatformParameterValue.createDefaultParameter(enableLearnerStudyAnalytics)
  }

  @Provides
  @CacheLatexRendering
  fun provideCacheLatexRendering(
    platformParameterSingleton: PlatformParameterSingleton
  ): PlatformParameterValue<Boolean> {
    return platformParameterSingleton.getBooleanPlatformParameter(CACHE_LATEX_RENDERING)
      ?: PlatformParameterValue.createDefaultParameter(CACHE_LATEX_RENDERING_DEFAULT_VALUE)
  }

  @Provides
  @EnablePerformanceMetricsCollection
  fun provideEnablePerformanceMetricCollection(
    platformParameterSingleton: PlatformParameterSingleton
  ): PlatformParameterValue<Boolean> {
    return platformParameterSingleton.getBooleanPlatformParameter(
      ENABLE_PERFORMANCE_METRICS_COLLECTION
    ) ?: PlatformParameterValue.createDefaultParameter(
      ENABLE_PERFORMANCE_METRICS_COLLECTION_DEFAULT_VALUE
    )
  }

  @Provides
  @PerformanceMetricsCollectionUploadTimeIntervalInMinutes
  fun providePerformanceMetricsCollectionUploadTimeIntervalInMinutes(
    platformParameterSingleton: PlatformParameterSingleton
  ): PlatformParameterValue<Int> {
    return platformParameterSingleton.getIntegerPlatformParameter(
      PERFORMANCE_METRICS_COLLECTION_UPLOAD_TIME_INTERVAL_IN_MINUTES
    ) ?: PlatformParameterValue.createDefaultParameter(
      PERFORMANCE_METRICS_COLLECTION_UPLOAD_TIME_INTERVAL_IN_MINUTES_DEFAULT_VAL
    )
  }

  @Provides
  @PerformanceMetricsCollectionHighFrequencyTimeIntervalInMinutes
  fun providePerformanceMetricsCollectionHighFrequencyTimeIntervalInMinutes(
    platformParameterSingleton: PlatformParameterSingleton
  ): PlatformParameterValue<Int> {
    return platformParameterSingleton.getIntegerPlatformParameter(
      PERFORMANCE_METRICS_COLLECTION_HIGH_FREQUENCY_TIME_INTERVAL_IN_MINUTES
    ) ?: PlatformParameterValue.createDefaultParameter(
      PERFORMANCE_METRICS_COLLECTION_HIGH_FREQUENCY_TIME_INTERVAL_IN_MINUTES_DEFAULT_VAL
    )
  }

  @Provides
  @PerformanceMetricsCollectionLowFrequencyTimeIntervalInMinutes
  fun providePerformanceMetricsCollectionLowFrequencyTimeIntervalInMinutes(
    platformParameterSingleton: PlatformParameterSingleton
  ): PlatformParameterValue<Int> {
    return platformParameterSingleton.getIntegerPlatformParameter(
      PERFORMANCE_METRICS_COLLECTION_LOW_FREQUENCY_TIME_INTERVAL_IN_MINUTES
    ) ?: PlatformParameterValue.createDefaultParameter(
      PERFORMANCE_METRICS_COLLECTION_LOW_FREQUENCY_TIME_INTERVAL_IN_MINUTES_DEFAULT_VAL
    )
  }

  @Provides
  @EnableExtraTopicTabsUi
  fun provideEnableExtraTopicTabsUi(): PlatformParameterValue<Boolean> {
    return PlatformParameterValue.createDefaultParameter(
      enableExtraTopicTabsUi
    )
  }

  @Provides
<<<<<<< HEAD
  @EnableContinueButtonAnimation
  fun provideEnableContinueButtonAnimation(): PlatformParameterValue<Boolean> {
    return PlatformParameterValue.createDefaultParameter(
      enableContinueButtonAnimation
=======
  @EnableInteractionConfigChangeStateRetention
  fun provideEnableInteractionConfigChangeStateRetention(): PlatformParameterValue<Boolean> {
    return PlatformParameterValue.createDefaultParameter(
      enableInteractionConfigChangeStateRetention
>>>>>>> 724fcb6c
    )
  }

  companion object {
    private var enableAutomaticUpdateTopicSettingUi = AUTOMATIC_UPDATE_TOPIC_SETTING_VALUE
    private var enableLanguageSelectionUi = ENABLE_LANGUAGE_SELECTION_UI_DEFAULT_VALUE
    private var enableEditAccountsOptionsUi = ENABLE_EDIT_ACCOUNTS_OPTIONS_UI_DEFAULT_VALUE
    private var enableLearnerStudyAnalytics = LEARNER_STUDY_ANALYTICS_DEFAULT_VALUE
    private var enableExtraTopicTabsUi = ENABLE_EXTRA_TOPIC_TABS_UI_DEFAULT_VALUE
<<<<<<< HEAD
    private var enableContinueButtonAnimation = ENABLE_CONTINUE_BUTTON_ANIMATION_DEFAULT_VALUE
=======
    private var enableInteractionConfigChangeStateRetention =
      ENABLE_INTERACTION_CONFIG_CHANGE_STATE_RETENTION

    /** Enables forcing [EnableAutomaticUpdateTopicSettingUi] platform parameter flag from tests. */
    @VisibleForTesting(otherwise = VisibleForTesting.NONE)
    fun forceShowAutomaticUpdateTopicSettingUi(value: Boolean) {
      enableAutomaticUpdateTopicSettingUi = value
    }
>>>>>>> 724fcb6c

    /** Enables forcing [EnableLanguageSelectionUi] platform parameter flag from tests. */
    @VisibleForTesting(otherwise = VisibleForTesting.NONE)
    fun forceEnableLanguageSelectionUi(value: Boolean) {
      enableLanguageSelectionUi = value
    }

    /** Enables forcing [EnableEditAccountsOptionsUI] platform parameter flag from tests. */
    @VisibleForTesting(otherwise = VisibleForTesting.NONE)
    fun forceEnableEditAccountsOptionsUi(value: Boolean) {
      enableEditAccountsOptionsUi = value
    }

    /** Enables forcing [EnableLearnerStudyAnalytics] platform parameter flag from tests. */
    @VisibleForTesting(otherwise = VisibleForTesting.NONE)
    fun forceEnableLearnerStudyAnalytics(value: Boolean) {
      enableLearnerStudyAnalytics = value
    }

    /** Enables forcing [EnableExtraTopicTabsUi] platform parameter flag from tests. */
    @VisibleForTesting(otherwise = VisibleForTesting.NONE)
    fun forceEnableExtraTopicTabsUi(value: Boolean) {
      enableExtraTopicTabsUi = value
    }

<<<<<<< HEAD
    /** Enables forcing [EnableContinueButtonAnimation] platform parameter flag from tests. */
    @VisibleForTesting(otherwise = VisibleForTesting.NONE)
    fun forceEnableContinueButtonAnimation(value: Boolean) {
      enableContinueButtonAnimation = value
=======
    /** Enables forcing [EnableInteractionConfigChangeStateRetention] platform parameter flag from tests. */
    @VisibleForTesting(otherwise = VisibleForTesting.NONE)
    fun forceEnableInteractionConfigChangeStateRetention(value: Boolean) {
      enableInteractionConfigChangeStateRetention = value
>>>>>>> 724fcb6c
    }
  }
}<|MERGE_RESOLUTION|>--- conflicted
+++ resolved
@@ -193,17 +193,18 @@
   }
 
   @Provides
-<<<<<<< HEAD
+  @EnableInteractionConfigChangeStateRetention
+  fun provideEnableInteractionConfigChangeStateRetention(): PlatformParameterValue<Boolean> {
+    return PlatformParameterValue.createDefaultParameter(
+      enableInteractionConfigChangeStateRetention
+    )
+  }
+
+  @Provides
   @EnableContinueButtonAnimation
   fun provideEnableContinueButtonAnimation(): PlatformParameterValue<Boolean> {
     return PlatformParameterValue.createDefaultParameter(
       enableContinueButtonAnimation
-=======
-  @EnableInteractionConfigChangeStateRetention
-  fun provideEnableInteractionConfigChangeStateRetention(): PlatformParameterValue<Boolean> {
-    return PlatformParameterValue.createDefaultParameter(
-      enableInteractionConfigChangeStateRetention
->>>>>>> 724fcb6c
     )
   }
 
@@ -213,9 +214,6 @@
     private var enableEditAccountsOptionsUi = ENABLE_EDIT_ACCOUNTS_OPTIONS_UI_DEFAULT_VALUE
     private var enableLearnerStudyAnalytics = LEARNER_STUDY_ANALYTICS_DEFAULT_VALUE
     private var enableExtraTopicTabsUi = ENABLE_EXTRA_TOPIC_TABS_UI_DEFAULT_VALUE
-<<<<<<< HEAD
-    private var enableContinueButtonAnimation = ENABLE_CONTINUE_BUTTON_ANIMATION_DEFAULT_VALUE
-=======
     private var enableInteractionConfigChangeStateRetention =
       ENABLE_INTERACTION_CONFIG_CHANGE_STATE_RETENTION
 
@@ -224,7 +222,7 @@
     fun forceShowAutomaticUpdateTopicSettingUi(value: Boolean) {
       enableAutomaticUpdateTopicSettingUi = value
     }
->>>>>>> 724fcb6c
+    private var enableContinueButtonAnimation = ENABLE_CONTINUE_BUTTON_ANIMATION_DEFAULT_VALUE
 
     /** Enables forcing [EnableLanguageSelectionUi] platform parameter flag from tests. */
     @VisibleForTesting(otherwise = VisibleForTesting.NONE)
@@ -250,17 +248,16 @@
       enableExtraTopicTabsUi = value
     }
 
-<<<<<<< HEAD
+    /** Enables forcing [EnableInteractionConfigChangeStateRetention] platform parameter flag from tests. */
+    @VisibleForTesting(otherwise = VisibleForTesting.NONE)
+    fun forceEnableInteractionConfigChangeStateRetention(value: Boolean) {
+      enableInteractionConfigChangeStateRetention = value
+    }
+
     /** Enables forcing [EnableContinueButtonAnimation] platform parameter flag from tests. */
     @VisibleForTesting(otherwise = VisibleForTesting.NONE)
     fun forceEnableContinueButtonAnimation(value: Boolean) {
       enableContinueButtonAnimation = value
-=======
-    /** Enables forcing [EnableInteractionConfigChangeStateRetention] platform parameter flag from tests. */
-    @VisibleForTesting(otherwise = VisibleForTesting.NONE)
-    fun forceEnableInteractionConfigChangeStateRetention(value: Boolean) {
-      enableInteractionConfigChangeStateRetention = value
->>>>>>> 724fcb6c
     }
   }
 }