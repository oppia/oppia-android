--- conflicted
+++ resolved
@@ -363,19 +363,11 @@
    * @param timestampOlderThanOneWeek if the timestamp for this topic progress is more than one week
    *     ago
    */
-<<<<<<< HEAD
-  fun markStartedNotCompletedTestTopic0Story0Exp0(
-    profileId: ProfileId,
-    timestampOlderThanOneWeek: Boolean
-  ) {
-    recordChapterAsStartedNotCompleted(
-=======
   fun markInProgressNotSavedTestTopic0Story0Exp0(
     profileId: ProfileId,
     timestampOlderThanOneWeek: Boolean
   ) {
     recordChapterAsInProgressNotSaved(
->>>>>>> 8bb4f02b
       profileId,
       TEST_TOPIC_ID_0,
       TEST_STORY_ID_0,
@@ -385,51 +377,8 @@
   }
 
   /**
-<<<<<<< HEAD
-   * Marks the first chapter of test topic 0 story 0 as in progress saved. Note that this may require
-   * completing prerequisite chapters before the chapter can be marked as a prerequisite. See
-   * [markCompletedTestTopic0Story0Exp0] for specifics on the parameters passed to this method, and
-   * any other nuances.
-   */
-  fun markInProgressSavedTestTopic0Story0Exp0(
-    profileId: ProfileId,
-    timestampOlderThanOneWeek: Boolean
-  ) {
-    recordChapterAsInProgressSaved(
-      profileId,
-      TEST_TOPIC_ID_0,
-      TEST_STORY_ID_0,
-      TEST_EXPLORATION_ID_2,
-      timestampOlderThanOneWeek
-    )
-  }
-
-  /**
-   * Marks the first chapter of test topic 0 story 0 as in progress not saved. Note that this may require
-   * completing prerequisite chapters before the chapter can be marked as a prerequisite. See
-   * [markCompletedTestTopic0Story0Exp0] for specifics on the parameters passed to this method, and
-   * any other nuances.
-   */
-  fun markInProgressNotSavedTestTopic0Story0Exp0(
-    profileId: ProfileId,
-    timestampOlderThanOneWeek: Boolean
-  ) {
-    recordChapterAsInProgressNotSaved(
-      profileId,
-      TEST_TOPIC_ID_0,
-      TEST_STORY_ID_0,
-      TEST_EXPLORATION_ID_2,
-      timestampOlderThanOneWeek
-    )
-  }
-
-  /**
-   * Marks the second chapter of test topic 0 story 0 as started not completed. For specifics on
-   * parameters and nuances, see: [markStartedNotCompletedTestTopic0Story0Exp0].
-=======
    * Marks the second chapter of test topic 0 story 0 as started, but yet not completed. For specifics
    * on parameters and nuances, see: [markStartedNotCompletedTestTopic0Story0Exp0].
->>>>>>> 8bb4f02b
    */
   fun markStartedNotCompletedTestTopic0Story0Exp1(
     profileId: ProfileId,
@@ -485,11 +434,7 @@
   }
 
   /**
-<<<<<<< HEAD
-   * Marks the only chapter of test topic 1 story 2 as started not completed. For specifics on parameters
-=======
    * Marks the only chapter of test topic 1 story 2 as started, but yet not completed. For specifics on parameters
->>>>>>> 8bb4f02b
    * and nuances, see: [markStartedNotCompletedTestTopic0Story0Exp0].
    */
   fun markStartedNotCompletedTestTopic1Story2Exp0(
@@ -540,11 +485,7 @@
   }
 
   /**
-<<<<<<< HEAD
-   * Marks test topic 0's story 0 as started not completed. For specifics on parameters and nuances, see:
-=======
    * Marks test topic 0's story 0 as started, but yet not completed. For specifics on parameters and nuances, see:
->>>>>>> 8bb4f02b
    * [markStartedNotCompletedTestTopic0Story0Exp0].
    */
   fun markStartedNotCompletedTestTopic0Story0(
@@ -577,11 +518,7 @@
   }
 
   /**
-<<<<<<< HEAD
-   * Marks test topic 1's story 2 as started not completed. For specifics on parameters and nuances, see:
-=======
    * Marks test topic 1's story 2 as started, but yet not completed. For specifics on parameters and nuances, see:
->>>>>>> 8bb4f02b
    * [markStartedNotCompletedTestTopic0Story0Exp0].
    */
   fun markStartedNotCompletedTestTopic1Story0(
@@ -614,11 +551,7 @@
   }
 
   /**
-<<<<<<< HEAD
-   * Marks test topic 0 as started not completed. For specifics on parameters and nuances, see:
-=======
    * Marks test topic 0 as started, but yet not completed. For specifics on parameters and nuances, see:
->>>>>>> 8bb4f02b
    * [markStartedNotCompletedTestTopic0Story0Exp0].
    */
   fun markStartedNotCompletedTestTopic0(profileId: ProfileId, timestampOlderThanOneWeek: Boolean) {
@@ -642,13 +575,8 @@
   }
 
   /**
-<<<<<<< HEAD
-   * Marks test topic 1 as started not completed. For specifics on parameters and nuances, see:
-   * [markStartedNotCompletedTestTopic0Story0Exp0].
-=======
    * Marks test topic 1 as started, but yet not completed. For specifics on parameters and nuances,
    * see: [markStartedNotCompletedTestTopic0Story0Exp0].
->>>>>>> 8bb4f02b
    */
   fun markStartedNotCompletedTestTopic1(profileId: ProfileId, timestampOlderThanOneWeek: Boolean) {
     markStartedNotCompletedTestTopic1Story0(profileId, timestampOlderThanOneWeek)
@@ -671,13 +599,8 @@
   }
 
   /**
-<<<<<<< HEAD
-   * Marks all test topics as started not completed. See [markCompletedTestTopic0Story0Exp0] for specifics
-   * on the parameters passed to this method, and any other nuances.
-=======
    * Marks all test topics as started, but yet not completed. See [markCompletedTestTopic0Story0Exp0]
    * for specifics on the parameters passed to this method, and any other nuances.
->>>>>>> 8bb4f02b
    */
   fun markStartedNotCompletedTestTopics(profileId: ProfileId, timestampOlderThanOneWeek: Boolean) {
     markStartedNotCompletedTestTopic0(profileId, timestampOlderThanOneWeek)
@@ -685,7 +608,6 @@
 
   /**
    * Marks all test topics as in progress saved. See [markCompletedTestTopic0Story0Exp0] for specifics
-<<<<<<< HEAD
    * on the parameters passed to this method, and any other nuances.
    */
   fun markInProgressSavedTestTopics(profileId: ProfileId, timestampOlderThanOneWeek: Boolean) {
@@ -696,18 +618,6 @@
    * Marks all test topics as in progress not saved. See [markCompletedTestTopic0Story0Exp0] for specifics
    * on the parameters passed to this method, and any other nuances.
    */
-=======
-   * on the parameters passed to this method, and any other nuances.
-   */
-  fun markInProgressSavedTestTopics(profileId: ProfileId, timestampOlderThanOneWeek: Boolean) {
-    markInProgressSavedTestTopic0(profileId, timestampOlderThanOneWeek)
-  }
-
-  /**
-   * Marks all test topics as in progress not saved. See [markCompletedTestTopic0Story0Exp0] for specifics
-   * on the parameters passed to this method, and any other nuances.
-   */
->>>>>>> 8bb4f02b
   fun markInProgressNotSavedTestTopics(profileId: ProfileId, timestampOlderThanOneWeek: Boolean) {
     markInProgressNotSavedTestTopic0(profileId, timestampOlderThanOneWeek)
   }
@@ -715,13 +625,8 @@
   /* Ratios partial completion methods. */
 
   /**
-<<<<<<< HEAD
-   * Marks the first chapter of ratios story 0 as started not completed. For specifics on parameters and
-   * nuances, see: [markStartedNotCompletedTestTopic0Story0Exp0].
-=======
    * Marks the first chapter of ratios story 0 as started, but yet not completed. For specifics on
    * parameters and nuances, see: [markStartedNotCompletedTestTopic0Story0Exp0].
->>>>>>> 8bb4f02b
    */
   fun markStartedNotCompletedRatiosStory0Exp0(
     profileId: ProfileId,
@@ -739,44 +644,6 @@
   /**
    * Marks the first chapter of ratios story 0 as in progress saved. For specifics on parameters and
    * nuances, see: [markInProgressSavedTestTopic0Story0Exp0].
-<<<<<<< HEAD
-   */
-  fun markInProgressSavedRatiosStory0Exp0(
-    profileId: ProfileId,
-    timestampOlderThanOneWeek: Boolean
-  ) {
-    recordChapterAsInProgressSaved(
-      profileId,
-      RATIOS_TOPIC_ID,
-      RATIOS_STORY_ID_0,
-      RATIOS_EXPLORATION_ID_0,
-      timestampOlderThanOneWeek
-    )
-  }
-
-  /**
-   * Marks the first chapter of ratios story 0 as in progress not saved. For specifics on parameters and
-   * nuances, see: [markInProgressNotSavedTestTopic0Story0Exp0].
-   */
-  fun markInProgressNotSavedRatiosStory0Exp0(
-    profileId: ProfileId,
-    timestampOlderThanOneWeek: Boolean
-  ) {
-    recordChapterAsInProgressNotSaved(
-      profileId,
-      RATIOS_TOPIC_ID,
-      RATIOS_STORY_ID_0,
-      RATIOS_EXPLORATION_ID_0,
-      timestampOlderThanOneWeek
-    )
-  }
-
-  /**
-   * Marks the second chapter of ratios story 0 as started not completed. For specifics on parameters and
-   * nuances, see: [markStartedNotCompletedTestTopic0Story0Exp0].
-   */
-  fun markStartedNotCompletedRatiosStory0Exp1(
-=======
    */
   fun markInProgressSavedRatiosStory0Exp0(
     profileId: ProfileId,
@@ -851,50 +718,6 @@
    * nuances, see: [markInProgressNotSavedTestTopic0Story0Exp0].
    */
   fun markInProgressNotSavedRatiosStory0Exp1(
->>>>>>> 8bb4f02b
-    profileId: ProfileId,
-    timestampOlderThanOneWeek: Boolean
-  ) {
-    // Must complete the previous chapters first.
-    markCompletedRatiosStory0Exp0(profileId, timestampOlderThanOneWeek)
-<<<<<<< HEAD
-    recordChapterAsStartedNotCompleted(
-=======
-    recordChapterAsInProgressNotSaved(
->>>>>>> 8bb4f02b
-      profileId,
-      RATIOS_TOPIC_ID,
-      RATIOS_STORY_ID_0,
-      RATIOS_EXPLORATION_ID_1,
-      timestampOlderThanOneWeek
-    )
-  }
-
-  /**
-<<<<<<< HEAD
-   * Marks the second chapter of ratios story 0 as in progress saved. For specifics on parameters and
-   * nuances, see: [markInProgressSavedTestTopic0Story0Exp0].
-   */
-  fun markInProgressSavedRatiosStory0Exp1(
-    profileId: ProfileId,
-    timestampOlderThanOneWeek: Boolean
-  ) {
-    // Must complete the previous chapters first.
-    markCompletedRatiosStory0Exp0(profileId, timestampOlderThanOneWeek)
-    recordChapterAsInProgressSaved(
-      profileId,
-      RATIOS_TOPIC_ID,
-      RATIOS_STORY_ID_0,
-      RATIOS_EXPLORATION_ID_1,
-      timestampOlderThanOneWeek
-    )
-  }
-
-  /**
-   * Marks the second chapter of ratios story 0 as in progress not saved. For specifics on parameters and
-   * nuances, see: [markInProgressNotSavedTestTopic0Story0Exp0].
-   */
-  fun markInProgressNotSavedRatiosStory0Exp1(
     profileId: ProfileId,
     timestampOlderThanOneWeek: Boolean
   ) {
@@ -910,15 +733,6 @@
   }
 
   /**
-   * Marks the first chapter of ratios story 1 as started not completed. For specifics on parameters and
-   * nuances, see: [markStartedNotCompletedTestTopic0Story0Exp0].
-   */
-  fun markStartedNotCompletedRatiosStory1Exp0(
-    profileId: ProfileId,
-    timestampOlderThanOneWeek: Boolean
-  ) {
-    recordChapterAsStartedNotCompleted(
-=======
    * Marks the first chapter of ratios story 1 as started, but yet not completed. For specifics on
    * parameters and nuances, see: [markStartedNotCompletedTestTopic0Story0Exp0].
    */
@@ -961,7 +775,6 @@
     timestampOlderThanOneWeek: Boolean
   ) {
     recordChapterAsInProgressNotSaved(
->>>>>>> 8bb4f02b
       profileId,
       RATIOS_TOPIC_ID,
       RATIOS_STORY_ID_1,
@@ -971,49 +784,9 @@
   }
 
   /**
-<<<<<<< HEAD
-   * Marks the first chapter of ratios story 1 as in progress saved. For specifics on parameters and
-   * nuances, see: [markInProgressSavedTestTopic0Story0Exp0].
-   */
-  fun markInProgressSavedRatiosStory1Exp0(
-    profileId: ProfileId,
-    timestampOlderThanOneWeek: Boolean
-  ) {
-    recordChapterAsInProgressSaved(
-      profileId,
-      RATIOS_TOPIC_ID,
-      RATIOS_STORY_ID_1,
-      RATIOS_EXPLORATION_ID_2,
-      timestampOlderThanOneWeek
-    )
-  }
-
-  /**
-   * Marks the first chapter of ratios story 1 as in progress not saved. For specifics on parameters and
-   * nuances, see: [markInProgressNotSavedTestTopic0Story0Exp0].
-   */
-  fun markInProgressNotSavedRatiosStory1Exp0(
-    profileId: ProfileId,
-    timestampOlderThanOneWeek: Boolean
-  ) {
-    recordChapterAsInProgressNotSaved(
-      profileId,
-      RATIOS_TOPIC_ID,
-      RATIOS_STORY_ID_1,
-      RATIOS_EXPLORATION_ID_2,
-      timestampOlderThanOneWeek
-    )
-  }
-
-  /**
-   * Marks the second chapter of ratios story 1 as started not completed. For specifics on parameters and
-   * nuances, see: [markStartedNotCompletedTestTopic0Story0Exp0].
-   */
-=======
    * Marks the second chapter of ratios story 1 as started, but yet not completed. For specifics on
    * parameters and nuances, see: [markStartedNotCompletedTestTopic0Story0Exp0].
    */
->>>>>>> 8bb4f02b
   fun markStartedNotCompletedRatiosStory1Exp1(
     profileId: ProfileId,
     timestampOlderThanOneWeek: Boolean
@@ -1065,12 +838,11 @@
       RATIOS_EXPLORATION_ID_3,
       timestampOlderThanOneWeek
     )
-<<<<<<< HEAD
-  }
-
-  /**
-   * Marks ratios story 0 as started not completed. For specifics on parameters and nuances, see:
-   * [markStartedNotCompletedTestTopic0Story0Exp0].
+  }
+
+  /**
+   * Marks ratios story 0 as started, but yet not completed. For specifics on parameters and nuances,
+   * see: [markStartedNotCompletedTestTopic0Story0Exp0].
    */
   fun markStartedNotCompletedRatiosStory0(
     profileId: ProfileId,
@@ -1083,25 +855,6 @@
    * Marks ratios story 0 as in progress saved. For specifics on parameters and nuances, see:
    * [markInProgressSavedTestTopic0Story0Exp0].
    */
-=======
-  }
-
-  /**
-   * Marks ratios story 0 as started, but yet not completed. For specifics on parameters and nuances,
-   * see: [markStartedNotCompletedTestTopic0Story0Exp0].
-   */
-  fun markStartedNotCompletedRatiosStory0(
-    profileId: ProfileId,
-    timestampOlderThanOneWeek: Boolean
-  ) {
-    markStartedNotCompletedRatiosStory0Exp0(profileId, timestampOlderThanOneWeek)
-  }
-
-  /**
-   * Marks ratios story 0 as in progress saved. For specifics on parameters and nuances, see:
-   * [markInProgressSavedTestTopic0Story0Exp0].
-   */
->>>>>>> 8bb4f02b
   fun markInProgressSavedRatiosStory0(profileId: ProfileId, timestampOlderThanOneWeek: Boolean) {
     markInProgressSavedRatiosStory0Exp0(profileId, timestampOlderThanOneWeek)
   }
@@ -1115,13 +868,8 @@
   }
 
   /**
-<<<<<<< HEAD
-   * Marks ratios story 1 as started not completed. For specifics on parameters and nuances, see:
-   * [markStartedNotCompletedTestTopic0Story0Exp0].
-=======
    * Marks ratios story 1 as started, but yet not completed. For specifics on parameters and nuances,
    * see: [markStartedNotCompletedTestTopic0Story0Exp0].
->>>>>>> 8bb4f02b
    */
   fun markStartedNotCompletedRatiosStory1(
     profileId: ProfileId,
@@ -1147,13 +895,8 @@
   }
 
   /**
-<<<<<<< HEAD
-   * Marks the ratios topic as started not completed. For specifics on parameters and nuances, see:
-   * [markStartedNotCompletedTestTopic0Story0Exp0].
-=======
    * Marks the ratios topic as started, but yet not completed. For specifics on parameters and nuances,
    * see: [markStartedNotCompletedTestTopic0Story0Exp0].
->>>>>>> 8bb4f02b
    */
   fun markStartedNotCompletedRatios(profileId: ProfileId, timestampOlderThanOneWeek: Boolean) {
     markStartedNotCompletedRatiosStory0(profileId, timestampOlderThanOneWeek)
@@ -1178,13 +921,8 @@
   /* Fractions partial completion methods. */
 
   /**
-<<<<<<< HEAD
-   * Marks the first chapter of fractions story 0 as started not completed. For specifics on parameters
-   * and nuances, see: [markStartedNotCompletedTestTopic0Story0Exp0].
-=======
    * Marks the first chapter of fractions story 0 as started, but yet not completed. For specifics
    * on parameters and nuances, see: [markStartedNotCompletedTestTopic0Story0Exp0].
->>>>>>> 8bb4f02b
    */
   fun markStartedNotCompletedFractionsStory0Exp0(
     profileId: ProfileId,
@@ -1219,7 +957,6 @@
   /**
    * Marks the first chapter of fractions story 0 as in progress not saved. For specifics on parameters
    * and nuances, see: [markInProgressNotSavedTestTopic0Story0Exp0].
-<<<<<<< HEAD
    */
   fun markInProgressNotSavedFractionsStory0Exp0(
     profileId: ProfileId,
@@ -1235,26 +972,6 @@
   }
 
   /**
-   * Marks the second chapter of fractions story 0 as started not completed. For specifics on parameters
-   * and nuances, see: [markStartedNotCompletedTestTopic0Story0Exp0].
-   */
-  fun markStartedNotCompletedFractionsStory0Exp1(
-=======
-   */
-  fun markInProgressNotSavedFractionsStory0Exp0(
-    profileId: ProfileId,
-    timestampOlderThanOneWeek: Boolean
-  ) {
-    recordChapterAsInProgressNotSaved(
-      profileId,
-      FRACTIONS_TOPIC_ID,
-      FRACTIONS_STORY_ID_0,
-      FRACTIONS_EXPLORATION_ID_0,
-      timestampOlderThanOneWeek
-    )
-  }
-
-  /**
    * Marks the second chapter of fractions story 0 as started, but yet not completed. For specifics
    * on parameters and nuances, see: [markStartedNotCompletedTestTopic0Story0Exp0].
    */
@@ -1278,17 +995,12 @@
    * and nuances, see: [markInProgressSavedTestTopic0Story0Exp0].
    */
   fun markInProgressSavedFractionsStory0Exp1(
->>>>>>> 8bb4f02b
     profileId: ProfileId,
     timestampOlderThanOneWeek: Boolean
   ) {
     // Must complete the previous chapters first.
     markCompletedFractionsStory0Exp0(profileId, timestampOlderThanOneWeek)
-<<<<<<< HEAD
-    recordChapterAsStartedNotCompleted(
-=======
     recordChapterAsInProgressSaved(
->>>>>>> 8bb4f02b
       profileId,
       FRACTIONS_TOPIC_ID,
       FRACTIONS_STORY_ID_0,
@@ -1298,17 +1010,16 @@
   }
 
   /**
-<<<<<<< HEAD
-   * Marks the second chapter of fractions story 0 as in progress saved. For specifics on parameters
-   * and nuances, see: [markInProgressSavedTestTopic0Story0Exp0].
-   */
-  fun markInProgressSavedFractionsStory0Exp1(
+   * Marks the second chapter of fractions story 0 as in progress not saved. For specifics on parameters
+   * and nuances, see: [markInProgressNotSavedTestTopic0Story0Exp0].
+   */
+  fun markInProgressNotSavedFractionsStory0Exp1(
     profileId: ProfileId,
     timestampOlderThanOneWeek: Boolean
   ) {
     // Must complete the previous chapters first.
     markCompletedFractionsStory0Exp0(profileId, timestampOlderThanOneWeek)
-    recordChapterAsInProgressSaved(
+    recordChapterAsInProgressNotSaved(
       profileId,
       FRACTIONS_TOPIC_ID,
       FRACTIONS_STORY_ID_0,
@@ -1318,27 +1029,8 @@
   }
 
   /**
-   * Marks the second chapter of fractions story 0 as in progress not saved. For specifics on parameters
-   * and nuances, see: [markInProgressNotSavedTestTopic0Story0Exp0].
-   */
-  fun markInProgressNotSavedFractionsStory0Exp1(
-    profileId: ProfileId,
-    timestampOlderThanOneWeek: Boolean
-  ) {
-    // Must complete the previous chapters first.
-    markCompletedFractionsStory0Exp0(profileId, timestampOlderThanOneWeek)
-    recordChapterAsInProgressNotSaved(
-      profileId,
-      FRACTIONS_TOPIC_ID,
-      FRACTIONS_STORY_ID_0,
-      FRACTIONS_EXPLORATION_ID_1,
-      timestampOlderThanOneWeek
-    )
-  }
-
-  /**
-   * Marks fractions story 0 as started not completed. For specifics on parameters and nuances, see:
-   * [markStartedNotCompletedTestTopic0Story0Exp0].
+   * Marks fractions story 0 as started, but yet not completed. For specifics on parameters and
+   * nuances, see: [markStartedNotCompletedTestTopic0Story0Exp0].
    */
   fun markStartedNotCompletedFractionsStory0(
     profileId: ProfileId,
@@ -1367,8 +1059,8 @@
   }
 
   /**
-   * Marks the fractions topic as started not completed. For specifics on parameters and nuances, see:
-   * [markStartedNotCompletedTestTopic0Story0Exp0].
+   * Marks the fractions topic as started, but yet not completed. For specifics on parameters and
+   * nuances, see: [markStartedNotCompletedTestTopic0Story0Exp0].
    */
   fun markStartedNotCompletedFractions(profileId: ProfileId, timestampOlderThanOneWeek: Boolean) {
     markStartedNotCompletedFractionsStory0(profileId, timestampOlderThanOneWeek)
@@ -1378,68 +1070,6 @@
    * Marks the fractions topic as in progress saved. For specifics on parameters and nuances, see:
    * [markInProgressSavedTestTopic0Story0Exp0].
    */
-=======
-   * Marks the second chapter of fractions story 0 as in progress not saved. For specifics on parameters
-   * and nuances, see: [markInProgressNotSavedTestTopic0Story0Exp0].
-   */
-  fun markInProgressNotSavedFractionsStory0Exp1(
-    profileId: ProfileId,
-    timestampOlderThanOneWeek: Boolean
-  ) {
-    // Must complete the previous chapters first.
-    markCompletedFractionsStory0Exp0(profileId, timestampOlderThanOneWeek)
-    recordChapterAsInProgressNotSaved(
-      profileId,
-      FRACTIONS_TOPIC_ID,
-      FRACTIONS_STORY_ID_0,
-      FRACTIONS_EXPLORATION_ID_1,
-      timestampOlderThanOneWeek
-    )
-  }
-
-  /**
-   * Marks fractions story 0 as started, but yet not completed. For specifics on parameters and
-   * nuances, see: [markStartedNotCompletedTestTopic0Story0Exp0].
-   */
-  fun markStartedNotCompletedFractionsStory0(
-    profileId: ProfileId,
-    timestampOlderThanOneWeek: Boolean
-  ) {
-    markStartedNotCompletedFractionsStory0Exp0(profileId, timestampOlderThanOneWeek)
-  }
-
-  /**
-   * Marks fractions story 0 as in progress saved. For specifics on parameters and nuances, see:
-   * [markInProgressSavedTestTopic0Story0Exp0].
-   */
-  fun markInProgressSavedFractionsStory0(profileId: ProfileId, timestampOlderThanOneWeek: Boolean) {
-    markInProgressSavedFractionsStory0Exp0(profileId, timestampOlderThanOneWeek)
-  }
-
-  /**
-   * Marks fractions story 0 as in progress not saved. For specifics on parameters and nuances, see:
-   * [markInProgressNotSavedTestTopic0Story0Exp0].
-   */
-  fun markInProgressNotSavedFractionsStory0(
-    profileId: ProfileId,
-    timestampOlderThanOneWeek: Boolean
-  ) {
-    markInProgressNotSavedFractionsStory0Exp0(profileId, timestampOlderThanOneWeek)
-  }
-
-  /**
-   * Marks the fractions topic as started, but yet not completed. For specifics on parameters and
-   * nuances, see: [markStartedNotCompletedTestTopic0Story0Exp0].
-   */
-  fun markStartedNotCompletedFractions(profileId: ProfileId, timestampOlderThanOneWeek: Boolean) {
-    markStartedNotCompletedFractionsStory0(profileId, timestampOlderThanOneWeek)
-  }
-
-  /**
-   * Marks the fractions topic as in progress saved. For specifics on parameters and nuances, see:
-   * [markInProgressSavedTestTopic0Story0Exp0].
-   */
->>>>>>> 8bb4f02b
   fun markInProgressSavedFractions(profileId: ProfileId, timestampOlderThanOneWeek: Boolean) {
     markInProgressSavedFractionsStory0(profileId, timestampOlderThanOneWeek)
   }
@@ -1465,8 +1095,7 @@
   }
 
   /**
-<<<<<<< HEAD
-   * Marks all lessons as recently played. For specifics on parameters and nuances, see:
+   * Marks all lessons as started, but not yet completed. For specifics on parameters and nuances, see:
    * [markStartedNotCompletedTestTopic0Story0Exp0].
    */
   fun markAllTopicsAsStartedNotCompleted(profileId: ProfileId, timestampOlderThanOneWeek: Boolean) {
@@ -1477,7 +1106,7 @@
   }
 
   /**
-   * Marks all lessons as recently played. For specifics on parameters and nuances, see:
+   * Marks all lessons as in_progress_saved. For specifics on parameters and nuances, see:
    * [markInProgressSavedTestTopic0Story0Exp0].
    */
   fun markAllTopicsAsInProgressSaved(profileId: ProfileId, timestampOlderThanOneWeek: Boolean) {
@@ -1488,55 +1117,13 @@
   }
 
   /**
-   * Marks all lessons as recently played. For specifics on parameters and nuances, see:
+   * Marks all lessons as in_progress_not_saved. For specifics on parameters and nuances, see:
    * [markInProgressNotSavedTestTopic0Story0Exp0].
    */
   fun markAllTopicsAsInProgressNotSaved(profileId: ProfileId, timestampOlderThanOneWeek: Boolean) {
     markInProgressNotSavedTestTopic0(profileId, timestampOlderThanOneWeek)
     markInProgressNotSavedTestTopic1(profileId, timestampOlderThanOneWeek)
     markInProgressNotSavedRatios(profileId, timestampOlderThanOneWeek)
-    markInProgressNotSavedFractions(profileId, timestampOlderThanOneWeek)
-  }
-
-  /**
-   * Marks all lessons as recently played. For specifics on parameters and nuances, see:
-   * [markInProgressSavedTestTopic0Story0Exp0].
-   */
-  fun markAllTopicsAsRecentlyPlayed(profileId: ProfileId, timestampOlderThanOneWeek: Boolean) {
-    markStartedNotCompletedTestTopic0(profileId, timestampOlderThanOneWeek)
-    markInProgressSavedTestTopic1(profileId, timestampOlderThanOneWeek)
-    markInProgressSavedRatios(profileId, timestampOlderThanOneWeek)
-=======
-   * Marks all lessons as started, but not yet completed. For specifics on parameters and nuances, see:
-   * [markStartedNotCompletedTestTopic0Story0Exp0].
-   */
-  fun markAllTopicsAsStartedNotCompleted(profileId: ProfileId, timestampOlderThanOneWeek: Boolean) {
-    markStartedNotCompletedTestTopic0(profileId, timestampOlderThanOneWeek)
-    markStartedNotCompletedTestTopic1(profileId, timestampOlderThanOneWeek)
-    markStartedNotCompletedRatios(profileId, timestampOlderThanOneWeek)
-    markStartedNotCompletedFractions(profileId, timestampOlderThanOneWeek)
-  }
-
-  /**
-   * Marks all lessons as in_progress_saved. For specifics on parameters and nuances, see:
-   * [markInProgressSavedTestTopic0Story0Exp0].
-   */
-  fun markAllTopicsAsInProgressSaved(profileId: ProfileId, timestampOlderThanOneWeek: Boolean) {
-    markInProgressSavedTestTopic0(profileId, timestampOlderThanOneWeek)
-    markInProgressSavedTestTopic1(profileId, timestampOlderThanOneWeek)
-    markInProgressSavedRatios(profileId, timestampOlderThanOneWeek)
-    markInProgressSavedFractions(profileId, timestampOlderThanOneWeek)
-  }
-
-  /**
-   * Marks all lessons as in_progress_not_saved. For specifics on parameters and nuances, see:
-   * [markInProgressNotSavedTestTopic0Story0Exp0].
-   */
-  fun markAllTopicsAsInProgressNotSaved(profileId: ProfileId, timestampOlderThanOneWeek: Boolean) {
-    markInProgressNotSavedTestTopic0(profileId, timestampOlderThanOneWeek)
-    markInProgressNotSavedTestTopic1(profileId, timestampOlderThanOneWeek)
-    markInProgressNotSavedRatios(profileId, timestampOlderThanOneWeek)
->>>>>>> 8bb4f02b
     markInProgressNotSavedFractions(profileId, timestampOlderThanOneWeek)
   }
 
