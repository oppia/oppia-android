package org.oppia.testing

import java.lang.reflect.Method
import java.time.Duration
import java.util.TreeSet
import javax.inject.Inject

<<<<<<< HEAD
=======
/**
 * Robolectric-specific implementation of [TestCoroutineDispatchers].
 *
 * Unlike its Espresso counterpart, this implementation does not provide an idling resource.
 * Instead, tests should leverage functions like [runCurrent] and [advanceTimeBy] to run tasks in a
 * coordinated, deterministic, and thread-safe way.
 */
@InternalCoroutinesApi
@ExperimentalCoroutinesApi
>>>>>>> d5b9f747
class TestCoroutineDispatchersRobolectricImpl @Inject constructor(
  @BackgroundTestDispatcher private val backgroundTestDispatcher: TestCoroutineDispatcher,
  @BlockingTestDispatcher private val blockingTestDispatcher: TestCoroutineDispatcher,
  private val fakeSystemClock: FakeSystemClock
) : TestCoroutineDispatchers {
  private val uiTaskCoordinator = RobolectricUiTaskCoordinator()

  override fun registerIdlingResource() {
    // Do nothing; idling resources aren't used in Robolectric.
  }

  override fun unregisterIdlingResource() {
    // Do nothing; idling resources aren't used in Robolectric.
  }

  override fun runCurrent() {
    do {
      flushNextTasks()
    } while (hasPendingCompletableTasks())
  }

  override fun advanceTimeBy(delayTimeMillis: Long) {
    var remainingDelayMillis = delayTimeMillis
    while (remainingDelayMillis > 0) {
      val currentTimeMillis = fakeSystemClock.getTimeMillis()
      val taskDelayMillis =
        advanceToNextFutureTask(currentTimeMillis, maxDelayMs = remainingDelayMillis)
      if (taskDelayMillis == null) {
        // If there are no delayed tasks, advance by the full time requested.
        fakeSystemClock.advanceTime(remainingDelayMillis)
        runCurrent()
      }
      remainingDelayMillis -= taskDelayMillis ?: remainingDelayMillis
    }
  }

  override fun advanceUntilIdle() {
    // First, run through all tasks that are currently pending and can be run immediately.
    runCurrent()

    // Now, the dispatchers can't proceed until time moves forward. Execute the next most recent
    // task schedule, and everything subsequently scheduled until the dispatchers are in a waiting
    // state again. Repeat until all tasks have been executed (and thus the dispatchers enter an
    // idle state).
    while (hasPendingTasks()) {
      val currentTimeMillis = fakeSystemClock.getTimeMillis()
      val taskDelayMillis = checkNotNull(advanceToNextFutureTask(currentTimeMillis)) {
        "Expected to find task with delay for waiting dispatchers with non-empty task queues"
      }
      fakeSystemClock.advanceTime(taskDelayMillis)
      runCurrent()
    }
  }

  private fun advanceToNextFutureTask(
    currentTimeMillis: Long,
    maxDelayMs: Long = Long.MAX_VALUE
  ): Long? {
    val nextFutureTimeMillis = getNextFutureTaskTimeMillis(currentTimeMillis)
    val timeToTaskMillis = nextFutureTimeMillis?.let { it - currentTimeMillis }
    val timeToAdvanceBy = timeToTaskMillis?.takeIf { it < maxDelayMs }
    return timeToAdvanceBy?.let {
      fakeSystemClock.advanceTime(it)
      runCurrent()
      return@let it
    }
  }

  private fun flushNextTasks() {
    if (backgroundTestDispatcher.hasPendingCompletableTasks()) {
      backgroundTestDispatcher.runCurrent()
    }
    if (blockingTestDispatcher.hasPendingCompletableTasks()) {
      blockingTestDispatcher.runCurrent()
    }
    if (!uiTaskCoordinator.isIdle()) {
      uiTaskCoordinator.idle()
    }
  }

  /** Returns whether any of the dispatchers have any tasks to run, including in the future. */
  private fun hasPendingTasks(): Boolean {
    return backgroundTestDispatcher.hasPendingTasks() ||
      blockingTestDispatcher.hasPendingTasks() ||
      getNextUiThreadFutureTaskTimeMillis(fakeSystemClock.getTimeMillis()) != null
  }

  /** Returns whether any of the dispatchers have tasks that can be run now. */
  private fun hasPendingCompletableTasks(): Boolean {
    return backgroundTestDispatcher.hasPendingCompletableTasks() ||
      blockingTestDispatcher.hasPendingCompletableTasks() ||
      !uiTaskCoordinator.isIdle()
  }

  private fun getNextFutureTaskTimeMillis(timeMillis: Long): Long? {
    val nextBackgroundFutureTaskTimeMills =
      backgroundTestDispatcher.getNextFutureTaskCompletionTimeMillis(timeMillis)
    val nextBlockingFutureTaskTimeMills =
      backgroundTestDispatcher.getNextFutureTaskCompletionTimeMillis(timeMillis)
    val nextUiFutureTaskTimeMills = getNextUiThreadFutureTaskTimeMillis(timeMillis)
    val futureTimes: TreeSet<Long> = sortedSetOf()
    nextBackgroundFutureTaskTimeMills?.let { futureTimes.add(it) }
    nextBlockingFutureTaskTimeMills?.let { futureTimes.add(it) }
    nextUiFutureTaskTimeMills?.let { futureTimes.add(it) }
    return futureTimes.firstOrNull()
  }

  private fun getNextUiThreadFutureTaskTimeMillis(timeMillis: Long): Long? {
    return uiTaskCoordinator.getNextUiThreadFutureTaskTimeMillis(timeMillis)
  }

  private class RobolectricUiTaskCoordinator {
    private val shadowLooperClass by lazy { loadShadowLooperClass() }
    private val shadowUiLooper by lazy { loadMainShadowLooper() }
    private val isIdleMethod by lazy { loadIsIdleMethod() }
    private val idleMethod by lazy { loadIdleMethod() }
    private val nextScheduledTimeMethod by lazy { loadGetNextScheduledTaskTimeMethod() }

    internal fun isIdle(): Boolean {
      return isIdleMethod.invoke(shadowUiLooper) as Boolean
    }

    internal fun idle() {
      idleMethod.invoke(shadowUiLooper)
    }

    internal fun getNextUiThreadFutureTaskTimeMillis(timeMillis: Long): Long? {
      val nextScheduledTime = nextScheduledTimeMethod.invoke(shadowUiLooper) as Duration
      val delayMs = nextScheduledTime.toMillis()
      if (delayMs == 0L && isIdle()) {
        // If there's no delay and the looper is idle, that means there are no scheduled tasks.
        return null
      }
      return timeMillis + delayMs
    }

    private fun loadShadowLooperClass(): Class<*> {
      val classLoader = TestCoroutineDispatchers::class.java.classLoader!!
      return classLoader.loadClass("org.robolectric.shadows.ShadowLooper")
    }

    private fun loadMainShadowLooper(): Any {
      val shadowMainLooperMethod = shadowLooperClass.getDeclaredMethod("shadowMainLooper")
      return shadowMainLooperMethod.invoke(/* obj= */ null)
    }

    private fun loadIsIdleMethod(): Method {
      return shadowLooperClass.getDeclaredMethod("isIdle")
    }

    private fun loadIdleMethod(): Method {
      return shadowLooperClass.getDeclaredMethod("idle")
    }

    private fun loadGetNextScheduledTaskTimeMethod(): Method {
      return shadowLooperClass.getDeclaredMethod("getNextScheduledTaskTime")
    }
  }
}<|MERGE_RESOLUTION|>--- conflicted
+++ resolved
@@ -5,8 +5,6 @@
 import java.util.TreeSet
 import javax.inject.Inject
 
-<<<<<<< HEAD
-=======
 /**
  * Robolectric-specific implementation of [TestCoroutineDispatchers].
  *
@@ -14,9 +12,6 @@
  * Instead, tests should leverage functions like [runCurrent] and [advanceTimeBy] to run tasks in a
  * coordinated, deterministic, and thread-safe way.
  */
-@InternalCoroutinesApi
-@ExperimentalCoroutinesApi
->>>>>>> d5b9f747
 class TestCoroutineDispatchersRobolectricImpl @Inject constructor(
   @BackgroundTestDispatcher private val backgroundTestDispatcher: TestCoroutineDispatcher,
   @BlockingTestDispatcher private val blockingTestDispatcher: TestCoroutineDispatcher,
