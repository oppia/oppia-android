--- conflicted
+++ resolved
@@ -34,11 +34,7 @@
 class TestCoroutineDispatcherRobolectricImpl private constructor(
   private val fakeSystemClock: FakeSystemClock,
   private val realCoroutineDispatcher: CoroutineDispatcher
-<<<<<<< HEAD
-): TestCoroutineDispatcher(), Delay, DelayController {
-=======
-) : TestCoroutineDispatcher() {
->>>>>>> d5b9f747
+) : TestCoroutineDispatcher(), Delay, DelayController {
 
   /** Sorted set that first sorts on when a task should be executed, then insertion order. */
   private val taskQueue = CopyOnWriteArraySet<Task>()
