# TODO(#1532): Rename file to 'BUILD' post-Gradle.
"""
This library contains fake objects used for testing as well as tests for these objects.
"""

load("@io_bazel_rules_kotlin//kotlin:android.bzl", "kt_android_library")
load("//testing:testing_test.bzl", "testing_test")

# Source files that have been migrated to their own package-based libraries. Files added to this
# list will automatically be excluded from the top-level utility library. It's recommended to use
# globs here to ensure new files added to migrated packages don't accidentally get included in the
# top-level module library.
MIGRATED_PROD_FILES = glob([
    "src/main/java/org/oppia/android/testing/math/*.kt",
    "src/main/java/org/oppia/android/testing/mockito/*.kt",
    "src/main/java/org/oppia/android/testing/networking/*.kt",
    "src/test/java/org/oppia/android/testing/platformparameter/*.kt",
    "src/main/java/org/oppia/android/testing/robolectric/*.kt",
    "src/main/java/org/oppia/android/testing/threading/*.kt",
    "src/main/java/org/oppia/android/testing/time/*.kt",
])

# Library for general-purpose testing fakes.
kt_android_library(
    name = "testing",
    testonly = True,
    srcs = glob(
        ["src/main/java/org/oppia/android/testing/**/*.kt"],
        exclude = MIGRATED_PROD_FILES,
    ),
    custom_package = "org.oppia.android.testing",
    manifest = "src/main/AndroidManifest.xml",
    visibility = ["//visibility:public"],
    deps = [
        "//domain",
        "//domain/src/main/java/org/oppia/android/domain/classify:interactions_module",
        "//domain/src/main/java/org/oppia/android/domain/profile:profile_management_controller",
        "//model/src/main/proto:performance_metrics_event_logger_java_proto_lite",
        "//testing/src/main/java/org/oppia/android/testing/data:async_result_subject",
        "//testing/src/main/java/org/oppia/android/testing/data:data_provider_test_monitor",
        "//testing/src/main/java/org/oppia/android/testing/firebase:test_authentication_module",
        "//testing/src/main/java/org/oppia/android/testing/threading:test_coroutine_dispatchers",
        "//testing/src/main/java/org/oppia/android/testing/time:fake_oppia_clock",
        "//third_party:androidx_core_core-ktx",
        "//third_party:androidx_lifecycle_lifecycle-livedata-ktx",
        "//third_party:androidx_test_espresso_espresso-accessibility",
        "//third_party:androidx_test_espresso_espresso-contrib",
        "//third_party:androidx_test_espresso_espresso-core",
        "//third_party:androidx_test_espresso_espresso-intents",
        "//third_party:androidx_test_ext_junit",
        "//third_party:androidx_test_runner",
        "//third_party:com_google_android_material_material",
        "//third_party:com_google_truth_truth",
        "//third_party:com_squareup_retrofit2_converter-moshi",
        "//third_party:com_squareup_retrofit2_retrofit",
        "//third_party:com_squareup_retrofit2_retrofit-mock",
        "//third_party:junit_junit",
        "//third_party:nl_dionsegijn_konfetti",
        "//third_party:org_jetbrains_kotlin_kotlin-reflect",
        "//third_party:org_jetbrains_kotlinx_kotlinx-coroutines-test",
        "//third_party:org_mockito_mockito-core",
        "//third_party:org_robolectric_robolectric",
        "//utility/src/main/java/org/oppia/android/util/logging/firebase:debug_event_logger",
        "//utility/src/main/java/org/oppia/android/util/logging/performancemetrics:performance_metrics_assessor",
        "//utility/src/main/java/org/oppia/android/util/logging/performancemetrics:performance_metrics_event_logger",
        "//utility/src/main/java/org/oppia/android/util/parser/image:glide_image_loader_module",
        "//utility/src/main/java/org/oppia/android/util/parser/image:image_loader",
        "//utility/src/main/java/org/oppia/android/util/parser/image:image_parsing_module",
        "//utility/src/main/java/org/oppia/android/util/parser/image:test_glide_image_loader",
    ],
)

# keep sorted
TEST_DEPS = [
    ":assertion_helpers",
    ":testing",
    "//:dagger",
    "//data/src/main/java/org/oppia/android/data/backends/gae:network_config_prod_module",
    "//domain",
    "//domain/src/main/java/org/oppia/android/domain/classify:interactions_module",
    "//domain/src/main/java/org/oppia/android/domain/classify/rules/algebraicexpressioninput:algebraic_expression_input_rule_module",
    "//domain/src/main/java/org/oppia/android/domain/classify/rules/continueinteraction:continue_module",
    "//domain/src/main/java/org/oppia/android/domain/classify/rules/dragAndDropSortInput:drag_and_drop_sort_input_module",
    "//domain/src/main/java/org/oppia/android/domain/classify/rules/fractioninput:fraction_input_module",
    "//domain/src/main/java/org/oppia/android/domain/classify/rules/imageClickInput:image_click_input_module",
    "//domain/src/main/java/org/oppia/android/domain/classify/rules/itemselectioninput:item_selection_input_module",
    "//domain/src/main/java/org/oppia/android/domain/classify/rules/mathequationinput:math_equation_input_rule_module",
    "//domain/src/main/java/org/oppia/android/domain/classify/rules/multiplechoiceinput:multiple_choice_input_module",
    "//domain/src/main/java/org/oppia/android/domain/classify/rules/numberwithunits:number_with_units_rule_module",
    "//domain/src/main/java/org/oppia/android/domain/classify/rules/numericexpressioninput:numeric_expression_input_rule_module",
    "//domain/src/main/java/org/oppia/android/domain/classify/rules/numericinput:numeric_input_rule_module",
    "//domain/src/main/java/org/oppia/android/domain/classify/rules/ratioinput:ratio_input_module",
    "//domain/src/main/java/org/oppia/android/domain/classify/rules/textinput:text_input_rule_module",
    "//domain/src/main/java/org/oppia/android/domain/onboarding/testing:retriever_test_module",
    "//domain/src/main/java/org/oppia/android/domain/oppialogger:prod_module",
    "//domain/src/main/java/org/oppia/android/domain/oppialogger/analytics:prod_module",
    "//domain/src/main/java/org/oppia/android/domain/profile:profile_management_controller",
    "//model/src/main/proto:performance_metrics_event_logger_java_proto_lite",
    "//testing/src/main/java/org/oppia/android/testing/data:async_result_subject",
    "//testing/src/main/java/org/oppia/android/testing/data:data_provider_test_monitor",
    "//testing/src/main/java/org/oppia/android/testing/espresso:text_input_action",
    "//testing/src/main/java/org/oppia/android/testing/network",
    "//testing/src/main/java/org/oppia/android/testing/network:test_module",
    "//testing/src/main/java/org/oppia/android/testing/platformparameter:test_constants",
    "//testing/src/main/java/org/oppia/android/testing/robolectric:test_module",
    "//testing/src/main/java/org/oppia/android/testing/threading:test_module",
    "//testing/src/main/java/org/oppia/android/testing/time:test_module",
    "//third_party:androidx_lifecycle_lifecycle-livedata-ktx",
    "//third_party:androidx_test_espresso_espresso-accessibility",
    "//third_party:androidx_test_espresso_espresso-contrib",
    "//third_party:androidx_test_espresso_espresso-core",
    "//third_party:androidx_test_espresso_espresso-intents",
    "//third_party:androidx_test_ext_junit",
    "//third_party:androidx_test_runner",
    "//third_party:com_google_truth_truth",
    "//third_party:com_squareup_retrofit2_converter-moshi",
    "//third_party:com_squareup_retrofit2_retrofit",
    "//third_party:com_squareup_retrofit2_retrofit-mock",
    "//third_party:junit_junit",
    "//third_party:org_jetbrains_kotlin_kotlin-reflect",
    "//third_party:org_jetbrains_kotlinx_kotlinx-coroutines-test",
    "//third_party:org_mockito_mockito-core",
    "//third_party:robolectric_android-all",
    "//utility/src/main/java/org/oppia/android/util/caching:asset_prod_module",
    "//utility/src/main/java/org/oppia/android/util/caching/testing:caching_test_module",
    "//utility/src/main/java/org/oppia/android/util/locale:prod_module",
    "//utility/src/main/java/org/oppia/android/util/logging:prod_module",
    "//utility/src/main/java/org/oppia/android/util/logging/performancemetrics:performance_metrics_assessor",
    "//utility/src/main/java/org/oppia/android/util/logging/performancemetrics:performance_metrics_event_logger",
    "//utility/src/main/java/org/oppia/android/util/networking:debug_module",
    "//utility/src/main/java/org/oppia/android/util/system:prod_module",
]

# Qualified file paths for test classes that have been migrated over to their own packages &
# shouldn't be defined as module-level tests.
# keep sorted
MIGRATED_TESTS = glob([
    "src/test/java/org/oppia/android/testing/networking/*.kt",
    "src/test/java/org/oppia/android/testing/threading/*.kt",
])

[testing_test(
    name = test_file_path,
    filtered_tests = MIGRATED_TESTS,
    deps = TEST_DEPS,
) for test_file_path in glob(["src/test/java/org/oppia/android/testing/**/*Test.kt"])]

kt_android_library(
    name = "assertion_helpers",
    testonly = True,
    srcs = ["src/main/java/org/oppia/android/testing/AssertionHelpers.kt"],
<<<<<<< HEAD
    visibility = ["//:oppia_testing_visibility"],
    deps = [
        "//third_party:junit_junit",
        "//third_party:org_jetbrains_kotlin_kotlin-reflect",
    ],
=======
    visibility = ["//visibility:public"],
    deps = ["//third_party:junit_junit"],
>>>>>>> 4a7fc843
)

filegroup(
    name = "test_manifest",
    srcs = ["src/test/AndroidManifest.xml"],
    visibility = ["//:oppia_testing_visibility"],
)<|MERGE_RESOLUTION|>--- conflicted
+++ resolved
@@ -149,16 +149,8 @@
     name = "assertion_helpers",
     testonly = True,
     srcs = ["src/main/java/org/oppia/android/testing/AssertionHelpers.kt"],
-<<<<<<< HEAD
     visibility = ["//:oppia_testing_visibility"],
-    deps = [
-        "//third_party:junit_junit",
-        "//third_party:org_jetbrains_kotlin_kotlin-reflect",
-    ],
-=======
-    visibility = ["//visibility:public"],
     deps = ["//third_party:junit_junit"],
->>>>>>> 4a7fc843
 )
 
 filegroup(
