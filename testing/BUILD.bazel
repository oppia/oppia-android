--- conflicted
+++ resolved
@@ -12,13 +12,10 @@
 # globs here to ensure new files added to migrated packages don't accidentally get included in the
 # top-level module library.
 MIGRATED_PROD_FILES = glob([
-<<<<<<< HEAD
     "src/main/java/org/oppia/android/testing/mockito/*.kt",
-=======
     "src/main/java/org/oppia/android/testing/robolectric/*.kt",
     "src/main/java/org/oppia/android/testing/threading/*.kt",
     "src/main/java/org/oppia/android/testing/time/*.kt",
->>>>>>> 76270d3d
 ])
 
 # Library for general-purpose testing fakes.
