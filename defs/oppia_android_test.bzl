--- conflicted
+++ resolved
@@ -32,14 +32,6 @@
         or physical device.
 
     Args:
-<<<<<<< HEAD
-      name: str. The name of the Kotlin test file without the '.kt' suffix.
-      srcs: list of str. The name of the Kotlin test files to be run.
-      deps: list of str. The list of dependencies needed to run the tests.
-      android_merge_deps: list of label. TODO: Finish.
-      include_robolectric_support: boolean. TODO: Finish.
-      runtime_deps: list of label. The list of runtime-only dependencies needed to run the tests.
-=======
         name: str. The name of the test target being defined. Conventionally, this is same as the
             name of the test suite's primary file without its extension. Unlike other libraries,
             tests are named based on their test file rather than using snake_case convention.
@@ -58,7 +50,6 @@
             are suggested for removal by rules_kotlin's unused dependency checker. This is rare as
             nearly all dependencies have direct references in test code and can go in the regular
             'deps' list. This defaults to empty list.
->>>>>>> b465c295
     """
 
     # TODO(#59): Remove the forced resources package once Gradle is removed since tests can then use
