--- conflicted
+++ resolved
@@ -1,10 +1,6 @@
 """
-<<<<<<< HEAD
-TODO: Finish docstring.
-=======
 Macros for creating various Android library targets that are specifically compatible with Oppia
 Android's bazel configuration.
->>>>>>> b465c295
 """
 
 load("@io_bazel_rules_kotlin//kotlin:android.bzl", "kt_android_library")
@@ -23,20 +19,6 @@
         testonly = False,
         manifest = None,
         exports_manifest = False):
-<<<<<<< HEAD
-    """TODO: Finish explanation.
-
-    Args:
-        name: str. TODO: Finish.
-        srcs: list of label. TODO: Finish.
-        visibility: list of str. TODO: Finish.
-        deps: list of label. TODO: Finish.
-        android_merge_deps: list of label. TODO: Finish.
-        requires_android_resources_support: boolean. TODO: Finish.
-        testonly: boolean. TODO: Finish.
-        manifest: label. TODO: Finish.
-        exports_manifest: boolean. TODO: Finish.
-=======
     """Creates an Android-compatible library target, similar to kt_android_library().
 
     This macro must be used instead of android_library()/kt_android_library() because it ensures
@@ -89,7 +71,6 @@
         exports_manifest: boolean. Whether to export the manifest generated and/or provided by this
             library. This needs to be 'True' for manifests providing functionality elsewhere in the
             app (such as declaring an Activity that can be intented). This defaults to 'False'.
->>>>>>> b465c295
     """
     if requires_android_resources_support and len(android_merge_deps) != 0:
         fail(
