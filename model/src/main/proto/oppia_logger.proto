--- conflicted
+++ resolved
@@ -494,35 +494,34 @@
     float foreground_time = 3;
   }
 
-<<<<<<< HEAD
+  // Structure of a feature flag list context.
+  message FeatureFlagListContext {
+    // The client-local UUID of the user.
+    string unique_user_uuid = 1;
+
+    // The id of the current session.
+    string app_session_id = 2;
+
+    // List of Feature Flag items.
+    repeated FeatureFlagItemContext feature_flags = 3;
+  }
+
+  // Structure for an individual feature flag log context.
+  message FeatureFlagItemContext {
+    // The name of the feature flag or sync status flag.
+    string flag_name = 1;
+
+    // The enabled state of the feature flag.
+    bool flag_enabled_state = 2;
+
+    // The sync status of the feature flag or sync status flag.
+    PlatformParameter.SyncStatus flag_sync_status = 3;
+  }
+
   // Structure for the profile onboarding context.
   message ProfileOnboardingContext {
     // The Id of the profile to be onboarded.
     ProfileId profile_id = 1;
-=======
-  // Structure of a feature flag list context.
-  message FeatureFlagListContext {
-    // The client-local UUID of the user.
-    string unique_user_uuid = 1;
-
-    // The id of the current session.
-    string app_session_id = 2;
-
-    // List of Feature Flag items.
-    repeated FeatureFlagItemContext feature_flags = 3;
-  }
-
-  // Structure for an individual feature flag log context.
-  message FeatureFlagItemContext {
-    // The name of the feature flag or sync status flag.
-    string flag_name = 1;
-
-    // The enabled state of the feature flag.
-    bool flag_enabled_state = 2;
-
-    // The sync status of the feature flag or sync status flag.
-    PlatformParameter.SyncStatus flag_sync_status = 3;
->>>>>>> a0fc7d6a
   }
 
   // Supported priority of events for event logging
