syntax = "proto3";

package model;

import "subtitled_html.proto";
import "thumbnail.proto";
import "translation.proto";
import "voiceover.proto";
import "profile.proto";

option java_package = "org.oppia.android.app.model";
option java_multiple_files = true;

// Corresponds to a single topic that can be read, played, trained, or reviewed.
message Topic {
  // The ID corresponding to the topic.
  string topic_id = 1;

  // The topic's name.
  string name = 2;

  // A brief description of the topic.
  string description = 3;

  // A list of summarized stories contained within this topic.
  repeated StorySummary story = 4;

  // A list of subtopic contained within this topic.
  repeated Subtopic subtopic = 5;

  // The thumbnail corresponding to this topic.
  LessonThumbnail topic_thumbnail = 6;

  // The number of on-disk bytes this topic consumes.
  int64 disk_size_bytes = 7;

  // Specifics about whether this topic is playable.
  TopicPlayAvailability topic_play_availability = 8;
}

// Corresponds to details around whether a particular topic is playable.
message TopicPlayAvailability {
  // Corresponds to the availability of this topic (e.g. whether it can be played now).
  oneof availability {
    // Indicates this topic is available to be played.
    bool available_to_play_now = 1;

    // Indicates this topic is not yet available to be played but is expected to be in the future.
    bool available_to_play_in_future = 2;
  }
}

// Corresponds to a concept card that can be displayed for a specific skill.
message ConceptCard {
  // The ID corresponding to the skill this concept is representing.
  string skill_id = 1;

  // The skill's description that can help provide context on what content is being reviewed.
  string skill_description = 2;

  // The core explanation of the skill being reviewed.
  SubtitledHtml explanation = 3;

  // A list of worked examples to present to the learner.
  repeated SubtitledHtml worked_example = 4;

  // Mapping from content_id to a VoiceoverMapping for each SubtitledHtml in this concept card that has corresponding
  // recorded audio to play.
  map<string, VoiceoverMapping> recorded_voiceover = 5;

  // Mapping from content_id to a TranslationMapping for each SubtitledHtml in this concept card that has corresponding
  // translations.
  map<string, TranslationMapping> written_translation = 6;
}

// A summary of a story that can be played within a topic.
message StorySummary {
  // The ID of the story.
  string story_id = 1;

  // The name of the story.
  string story_name = 2;

  // The thumbnail corresponding to this story.
  LessonThumbnail story_thumbnail = 3;

  // A list of summarized chapters/explorations that can be played within the story.
  repeated ChapterSummary chapter = 4;
}

// A summary of a chapter/exploration that can be played.
message ChapterSummary {
  // The exploration ID associated with this chapter.
  string exploration_id = 1;

  // The chapter's name (which is the same as the exploration's title).
  string name = 2;

  // Summary of this chapter.
  string summary = 3;

  // Indicates the playable state of the current chapter, including whether it's already been completed.
  ChapterPlayState chapter_play_state = 4;

  // The thumbnail corresponding to this chapter.
  LessonThumbnail chapter_thumbnail = 5;

  // Prerequisite chapter to unlock this chapter. It is only defined when the play state of this
  // chapter is NOT_PLAYABLE_MISSING_PREREQUISITES.
  ChapterSummary missing_prerequisite_chapter = 6;
}

// A summary of a skill that can be trained or reviewed by the player.
message SkillSummary {
  // The ID of the skill.
  string skill_id = 1;

  // A brief description of the skill.
  string description = 2;
}

// Corresponds to the on-disk storage representing all available topics for play.
message Classroom {
  // Known topics that the player can play.
  TopicSummary topic_summary = 1;

  // The last time this classroom was updated.
  int64 last_update_time_ms = 2;
}

// Corresponds to the list of topics that are currently being played and are not fully finished.
message OngoingTopicList {
  // All topics that are currently being played and have not finished.
  repeated Topic topic = 1;
}

// Corresponds to the list of topics that can be shown on the homescreen.
message TopicList {

  // All topics that are available to the player.
  repeated TopicSummary topic_summary = 2;
}

// Corresponds to the list of stories that have been completed across all topics.
message CompletedStoryList {
  // List of completed stories
  repeated CompletedStory completed_story = 1;
}

// The summary of a story that has been completed for a profile.
message CompletedStory {
  // The ID of the story being completed.
  string story_id = 1;

  // The name of the story being completed.
  string story_name = 2;

  // The ID of the topic which contains this story.
  string topic_id = 3;

  // The name of the topic this story is part of.
  string topic_name = 4;

  // The thumbnail that should be displayed for this completed story.
  LessonThumbnail lesson_thumbnail = 5;
}

// Corresponds to the list of stories the player is currently playing across all topics.
message OngoingStoryList {

  // Ongoing stories from within the last 7 days.
  repeated PromotedStory recent_story = 1;

  // Recommended stories based on user's interest.
  repeated PromotedStory recommended_story = 2;

  // Other ongoing stories from longer than 7 days ago.
  repeated PromotedStory older_story = 3;

  // Indicates type of story promoted
  PromotedStoriesType promoted_stories_type = 5;
}

// The summary of a story that should be promoted, either because it's been started and not yet completed by the player,
// or because they have completed all other lessons and may find this one interesting.
message PromotedStory {
  // The ID of the story being promoted.
  string story_id = 1;

  // The name of the story being promoted.
  string story_name = 2;

  // The ID of the topic this story is part of.
  string topic_id = 3;

  // The name of the topic this story is part of.
  string topic_name = 4;

  // The name of the next chapter (exploration title) to complete.
  string next_chapter_name = 5;

  // The exploration id next chapter to complete.
  string exploration_id = 6;

  // The number of lessons the player has completed in this story. This may be 0 if the promoted story is promoted for
  // reasons other than to complete it (e.g. it's recommended).
  int32 completed_chapter_count = 7;

  // The total number of lessons this story contains.
  int32 total_chapter_count = 8;

  // The thumbnail that should be displayed for this promoted story.
  LessonThumbnail lesson_thumbnail = 9;

  // Indicates whether the topic containing this story is 'learned'
  // (meaning at least one story was completed).
  bool is_topic_learned = 10;
}

// A homescreen summary of a topic.
message TopicSummary {
  // The ID of the topic.
  string topic_id = 1;

  // The name of the topic.
  string name = 2;

  // The structural version of the topic.
  int32 version = 3;

  // The total number of lessons associated with this topic.
  int32 total_chapter_count = 4;

  // The associated thumbnail that should be displayed with this topic summary.
  LessonThumbnail topic_thumbnail = 5;

  // Specifics about whether this topic is playable.
  TopicPlayAvailability topic_play_availability = 6;
}

// Represents the play state of a single chapter.
enum ChapterPlayState {
  // The completion status is unknown.
  COMPLETION_STATUS_UNSPECIFIED = 0;

  // The chapter has not yet been started, but can be started by the player.
  NOT_STARTED = 1;

  // The chapter has not yet been started, and cannot be started since the player is missing prerequisites.
  NOT_PLAYABLE_MISSING_PREREQUISITES = 2;

  // The chapter has been started but not completed by the player.
  STARTED_NOT_COMPLETED = 3;

  // The chapter has been completed by the player.
  COMPLETED = 4;
}

// Top level proto used to store topic progress per-profile.
message TopicProgressDatabase {
  // Map from topic ID to TopicProgress.
  map<string, TopicProgress> topic_progress = 1;
}

// Represents the topic progress.
message TopicProgress {
  // The ID corresponding to the topic.
  string topic_id = 1;

  // Map from story ID to StoryProgress.
  map<string, StoryProgress> story_progress = 3;

  // Indicates type of story promoted
   PromotedStoriesType promoted_stories_type = 4;

  // Timestamp to record last time the exploration was played in ms.
  int64 last_played_timestamp = 5;
}

<<<<<<< HEAD
// A structure corresponding to the Promoted Stories. This structure is set up
// to properly account for recently_played stories, for recommended stories
// and for coming soon topics.
message PromotedStoriesType {
  oneof promoted_stories_type {
    // Indicates recently played topics from the topic list.
    bool recently_played = 1;

    // Indicates last played topics more than a week ago from the topic list.
    bool last_played = 2;

    // Indicates recommended from the topic list.
    bool recommended = 3;

     // Indicates coming soon topics.
    bool coming_soon = 4;
  }
}
=======
// A structure corresponding to the promoted stories. This structure is set up
// to properly account for recently played stories, recommended stories
// and coming soon topics.
message PromotedActivityList {
  oneof recommendation_type {
    PromotedStoryList promoted_story_list = 1;
    ComingSoonTopicList coming_soon_topic_list = 2;
  }
}

// Corresponds to the list of stories the player is currently playing across all topics and recommended stories.
message PromotedStoryList {
  // Ongoing stories from within the last 7 days.
  repeated PromotedStory recently_played_story   = 1;

  // Other ongoing stories from longer than 7 days ago.
  repeated PromotedStory older_played_story = 2;

  // Stories specifically recommended for the learner to complete next.
  repeated PromotedStory suggested_story = 3;
}

// Corresponds to the list of coming soon topics that can be shown on the home screen.
message ComingSoonTopicList {
  // Upcoming topics for the learner.
  repeated UpcomingTopic upcoming_topic = 1;
}

// Represents topics not yet ready to be played by the learner.
message UpcomingTopic {
  // The ID of the topic.
  string topic_id = 1;

  // The name of the topic.
  string name = 2;

  // The structural version of the topic.
  int32 version = 3;

  // The associated thumbnail that should be displayed with this topic.
  LessonThumbnail lesson_thumbnail = 4;

  // Specifics about whether this topic is playable.
  TopicPlayAvailability topic_play_availability = 5;
}

>>>>>>> f8f068d5
// Represents the story progress.
message StoryProgress {
  // The ID corresponding to the story.
  string story_id = 1;

  // Map from exploration ID to ChapterPlayState.
  map<string, ChapterProgress> chapter_progress = 2;
}

// Represents the chapter progress.
message ChapterProgress {
  // The ID corresponding to the exploration.
  string exploration_id = 1;

  // The playability state of chapter.
  ChapterPlayState chapter_play_state = 2;

  // Timestamp to record last time the exploration was played in ms.
  int64 last_played_timestamp = 3;
}

// Represents user's preference for using cellular data
message CellularDataPreference {
  // Preference on whether to hide CellularDataDialogFragment
  bool hide_dialog = 1;

  // Preference on whether to use cellular data
  bool use_cellular_data = 2;
}

// Corresponds to a single subtopic.
message Subtopic {
  // The ID of the subtopic.
  int32 subtopic_id = 1;

  // The title of the subtopic.
  string title = 2;

  // The list of skill ids associated with the subtopic.
  repeated string skill_ids = 3;

  // The thumbnail corresponding to this subtopic.
  LessonThumbnail subtopic_thumbnail = 4;
}

// Corresponds to a revision card that can be displayed for a specific subtopic.
message RevisionCard {
  // The title corresponding to the subtopic.
  string subtopic_title = 1;

  // The core explanation of the subtopic being revised.
  SubtitledHtml page_contents = 3;

  // Mapping from content_id to a VoiceoverMapping for each SubtitledHtml in this revision card that has corresponding
  // recorded audio to play.
  map<string, VoiceoverMapping> recorded_voiceover = 5;

  // Mapping from content_id to a TranslationMapping for each SubtitledHtml in this revision card that has corresponding
  // translations.
  map<string, TranslationMapping> written_translation = 6;
}<|MERGE_RESOLUTION|>--- conflicted
+++ resolved
@@ -6,7 +6,6 @@
 import "thumbnail.proto";
 import "translation.proto";
 import "voiceover.proto";
-import "profile.proto";
 
 option java_package = "org.oppia.android.app.model";
 option java_multiple_files = true;
@@ -167,18 +166,11 @@
 
 // Corresponds to the list of stories the player is currently playing across all topics.
 message OngoingStoryList {
-
   // Ongoing stories from within the last 7 days.
   repeated PromotedStory recent_story = 1;
 
-  // Recommended stories based on user's interest.
-  repeated PromotedStory recommended_story = 2;
-
   // Other ongoing stories from longer than 7 days ago.
-  repeated PromotedStory older_story = 3;
-
-  // Indicates type of story promoted
-  PromotedStoriesType promoted_stories_type = 5;
+  repeated PromotedStory older_story = 2;
 }
 
 // The summary of a story that should be promoted, either because it's been started and not yet completed by the player,
@@ -268,35 +260,9 @@
   string topic_id = 1;
 
   // Map from story ID to StoryProgress.
-  map<string, StoryProgress> story_progress = 3;
-
-  // Indicates type of story promoted
-   PromotedStoriesType promoted_stories_type = 4;
-
-  // Timestamp to record last time the exploration was played in ms.
-  int64 last_played_timestamp = 5;
-}
-
-<<<<<<< HEAD
-// A structure corresponding to the Promoted Stories. This structure is set up
-// to properly account for recently_played stories, for recommended stories
-// and for coming soon topics.
-message PromotedStoriesType {
-  oneof promoted_stories_type {
-    // Indicates recently played topics from the topic list.
-    bool recently_played = 1;
-
-    // Indicates last played topics more than a week ago from the topic list.
-    bool last_played = 2;
-
-    // Indicates recommended from the topic list.
-    bool recommended = 3;
-
-     // Indicates coming soon topics.
-    bool coming_soon = 4;
-  }
-}
-=======
+  map<string, StoryProgress> story_progress = 2;
+}
+
 // A structure corresponding to the promoted stories. This structure is set up
 // to properly account for recently played stories, recommended stories
 // and coming soon topics.
@@ -343,7 +309,6 @@
   TopicPlayAvailability topic_play_availability = 5;
 }
 
->>>>>>> f8f068d5
 // Represents the story progress.
 message StoryProgress {
   // The ID corresponding to the story.
