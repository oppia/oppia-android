--- conflicted
+++ resolved
@@ -262,11 +262,7 @@
   string title = 2;
 
   // The list of skill ids associated with the subtopic.
-<<<<<<< HEAD
-  repeated string skillIdList = 3;
-=======
   repeated string skill_ids = 3;
->>>>>>> 39257257
 }
 
 // Corresponds to a review card that can be displayed for a specific subtopic.
@@ -274,12 +270,6 @@
   // The title corresponding to the subtopic.
   string subtopic_title = 1;
 
-<<<<<<< HEAD
-  // Description related to Subtopic.
-  string subtopic_description = 2;
-
-=======
->>>>>>> 39257257
   // The core explanation of the subtopic being reviewed.
   SubtitledHtml page_contents = 3;
 
