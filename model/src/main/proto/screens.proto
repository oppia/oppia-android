--- conflicted
+++ resolved
@@ -159,13 +159,11 @@
   // Screen name value for the scenario when the survey activity is visible to the user.
   SURVEY_ACTIVITY = 49;
 
-<<<<<<< HEAD
-  // Screen name value for the scenario when the profile type activity is visible to the user.
-  ONBOARDING_PROFILE_TYPE_ACTIVITY = 50;
-=======
   // Screen name value for the scenario when the classroom list activity is visible to the user.
   CLASSROOM_LIST_ACTIVITY = 50;
->>>>>>> 103f5a81
+
+  // Screen name value for the scenario when the profile type activity is visible to the user.
+  ONBOARDING_PROFILE_TYPE_ACTIVITY = 51;
 }
 
 // Defines the current visible UI screen of the application.
