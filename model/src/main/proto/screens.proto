--- conflicted
+++ resolved
@@ -163,14 +163,10 @@
   CLASSROOM_LIST_ACTIVITY = 50;
 
   // Screen name value for the scenario when the profile type activity is visible to the user.
-<<<<<<< HEAD
-  ONBOARDING_PROFILE_TYPE_ACTIVITY = 50;
+  ONBOARDING_PROFILE_TYPE_ACTIVITY = 51;
 
   // Screen name value for the scenario when the create new learner profile activity is visible to the user.
-  CREATE_PROFILE_ACTIVITY = 51;
-=======
-  ONBOARDING_PROFILE_TYPE_ACTIVITY = 51;
->>>>>>> 90428af8
+  CREATE_PROFILE_ACTIVITY = 52;
 }
 
 // Defines the current visible UI screen of the application.
