--- conflicted
+++ resolved
@@ -30,20 +30,12 @@
         outs = ["processed_" + src],
         cmd = """
     cat $< |
-<<<<<<< HEAD
-    sed 's/import \\"/import \\"model\\/src\\/main\\/proto\\//g' |
-    sed 's/\\"model\\/src\\/main\\/proto\\/exploration/\\"model\\/processed_src\\/main\\/proto\\/exploration/g' |
-    sed 's/\\"model\\/src\\/main\\/proto\\/topic/\\"model\\/processed_src\\/main\\/proto\\/topic/g' |
-    sed 's/\\"model\\/src\\/main\\/proto\\/question/\\"model\\/processed_src\\/main\\/proto\\/question/g' > $@ |
-    sed 's/\\"model\\/src\\/main\\/proto\\/interaction_object/\\"model\\/processed_src\\/main\\/proto\\/interaction_object/g' > $@
-    ''',
-=======
     sed 's/import "/import "model\\/src\\/main\\/proto\\//g' |
     sed 's/"model\\/src\\/main\\/proto\\/exploration/"model\\/processed_src\\/main\\/proto\\/exploration/g' |
     sed 's/"model\\/src\\/main\\/proto\\/topic/"model\\/processed_src\\/main\\/proto\\/topic/g' |
-    sed 's/"model\\/src\\/main\\/proto\\/question/"model\\/processed_src\\/main\\/proto\\/question/g' > $@
+    sed 's/"model\\/src\\/main\\/proto\\/question/"model\\/processed_src\\/main\\/proto\\/question/g' > $@ |
+    sed 's/"model\\/src\\/main\\/proto\\/interaction_object/"model\\/processed_src\\/main\\/proto\\/interaction_object/g' > $@
     """,
->>>>>>> d0177600
     )
     proto_library(
         name = name + "_proto",
