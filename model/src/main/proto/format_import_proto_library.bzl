--- conflicted
+++ resolved
@@ -22,18 +22,11 @@
         outs = ["processed_" + src],
         cmd = '''
     cat $< |
-<<<<<<< HEAD
-    sed 's/import \"/import \"model\/src\/main\/proto\//g' |
-    sed 's/\"model\/src\/main\/proto\/exploration/\"model\/processed_src\/main\/proto\/exploration/g' |
-    sed 's/\"model\/src\/main\/proto\/topic/\"model\/processed_src\/main\/proto\/topic/g' |
-    sed 's/\"model\/src\/main\/proto\/question/\"model\/processed_src\/main\/proto\/question/g' |
-    sed 's/\"model\/src\/main\/proto\/interaction_object/\"model\/processed_src\/main\/proto\/interaction_object/g' > $@
-=======
     sed 's/import \\"/import \\"model\\/src\\/main\\/proto\\//g' |
     sed 's/\\"model\\/src\\/main\\/proto\\/exploration/\\"model\\/processed_src\\/main\\/proto\\/exploration/g' |
     sed 's/\\"model\\/src\\/main\\/proto\\/topic/\\"model\\/processed_src\\/main\\/proto\\/topic/g' |
-    sed 's/\\"model\\/src\\/main\\/proto\\/question/\\"model\\/processed_src\\/main\\/proto\\/question/g' > $@
->>>>>>> 1a3f4e94
+    sed 's/\\"model\\/src\\/main\\/proto\\/question/\\"model\\/processed_src\\/main\\/proto\\/question/g' > $@ |
+    sed 's/\\"model\\/src\\/main\\/proto\\/interaction_object/\\"model\\/processed_src\\/main\\/proto\\/interaction_object/g' > $@
     ''',
     )
 
