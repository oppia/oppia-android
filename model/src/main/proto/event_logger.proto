syntax = "proto3";

package model;

option java_package = "org.oppia.app.model";
option java_multiple_files = true;

// Structure for an event log.
message EventLog {
  // The timestamp of the event.
  int64 timestamp = 1;
  // The action happening in the event.
  EventAction action_name = 2;
  // The priority of the event.
  Priority priority = 3;
  // The activity context of the event.
  Context context = 4;

  // Structure of an activity context.
  message Context {
    oneof activity_context {
      // The event being logged is related to exploration.
      ExplorationContext exploration_context = 1;
      // The event being logged is related to the question player.
      QuestionContext question_context = 2;
      // The event being logged is related to the topic activity.
      TopicContext topic_context = 3;
      // The event being logged is related to the story activity.
      StoryContext story_context = 4;
    }
  }

  // Structure of an exploration context.
  message ExplorationContext {
    // The active topic ID when the event is logged.
    string topic_id = 1;
    // The active story ID when the event is logged.
    string story_id = 2;
    // The active exploration ID when the event is logged.
    string exploration_id = 3;
  }

  // Structure of a question context.
  message QuestionContext {
    // The active topic ID when the event is logged.
    string topic_id = 1;
    // The active question ID when the event is logged.
    string question_id = 2;
  }

<<<<<<< HEAD
  // Supported event actions for event logging.
=======
  // Structure of an topic context.
  message TopicContext {
    // The active topic ID when the event is logged
    string topic_id = 1;
  }

  // Structure of an story context.
  message StoryContext {
    // The active topic ID when the event is logged
    string topic_id = 1;
    // The active story ID when the event is logged
    string story_id = 2;
  }

  // Supported event actions for event logging
>>>>>>> c04466a7
  enum EventAction {
    // The undefined user action of an event.
    EVENT_ACTION_UNSPECIFIED = 0;
    // Opening of home activity.
    OPEN_HOME = 1;
    // Opening of info tab under topic activity.
    OPEN_INFO_TAB = 2;
    // Opening of lessons tab under topic activity.
    OPEN_LESSONS_TAB = 3;
    // Opening of practice tab under topic activity.
    OPEN_PRACTICE_TAB = 4;
    // Opening of revision tab under topic activity.
    OPEN_REVISION_TAB = 5;
    // Opening of story activity.
    OPEN_STORY_ACTIVITY= 6;
    // Opening of revision activity.
    OPEN_REVISION_ACTIVITY = 7;
    // Opening of exploration activity.
    OPEN_EXPLORATION_ACTIVITY = 8;
    // Click on audio button.
    CLICK_AUDIO_BUTTON = 9;
    // Click on submit button.
    CLICK_SUBMIT_BUTTON = 10;
  }

  // Supported priority of events for event logging
  enum Priority {
    // The undefined priority of an event
    PRIORITY_UNSPECIFIED = 0;
    // The priority of events whose logs should not be removed from the storage on most occasions
    // but can be removed if they're the only ones there and size limit exceeds.
    ESSENTIAL = 1;
    // The priority of events whose logs can be removed from the storage if the size exceeds a certain limit
    OPTIONAL = 2;
  }
}

// Structure of a container that contains event logs.
message EventLogs{
  repeated EventLog event_log = 1;
}<|MERGE_RESOLUTION|>--- conflicted
+++ resolved
@@ -48,25 +48,21 @@
     string question_id = 2;
   }
 
-<<<<<<< HEAD
-  // Supported event actions for event logging.
-=======
   // Structure of an topic context.
   message TopicContext {
-    // The active topic ID when the event is logged
+    // The active topic ID when the event is logged.
     string topic_id = 1;
   }
 
   // Structure of an story context.
   message StoryContext {
-    // The active topic ID when the event is logged
+    // The active topic ID when the event is logged.
     string topic_id = 1;
-    // The active story ID when the event is logged
+    // The active story ID when the event is logged.
     string story_id = 2;
   }
 
-  // Supported event actions for event logging
->>>>>>> c04466a7
+  // Supported event actions for event logging.
   enum EventAction {
     // The undefined user action of an event.
     EVENT_ACTION_UNSPECIFIED = 0;
