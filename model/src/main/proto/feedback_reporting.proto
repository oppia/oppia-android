--- conflicted
+++ resolved
@@ -17,14 +17,9 @@
 // Corresponds to an entire feedback report with user reported information and collected app,
 // device, and build information.
 message FeedbackReport {
-<<<<<<< HEAD
-  // The date as a Unix timestamp for when the report was submitted.
+  // The date as a Unix timestamp for when the report was submitted on the Android device. This is
+  // an int32 for seconds instead of an int64 msec to match the backend storage datetime object.
   int32 report_submission_timestamp_sec = 1;
-=======
-  // The date as a Unix timestamp for when the report was created. This is an int32 for seconds instead
-  // of an int64 msec to match the backend storage datetime object.
-  int32 report_creation_timestamp_sec = 1;
->>>>>>> 5c84fff1
   // The information supplied by the user in a feedback report.
   UserSuppliedFeedback user_supplied_info = 2;
   // Information collected about the user's physical device.
