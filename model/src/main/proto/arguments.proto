syntax = "proto3";

package model;

import "exploration.proto";
import "exploration_checkpoint.proto";
import "languages.proto";
import "profile.proto";
import "translation.proto";

option java_package = "org.oppia.android.app.model";
option java_multiple_files = true;

// The fragment arguments passed to instances of ExitProfileDialogFragment.
message ExitProfileDialogArguments {
  // Decides the correct menu item to be highlighted after canceling the ExitProfileDialogFragment.
  HighlightItem highlight_item = 1;

  // Decides the exit pathway depending on a user's profile type.
  //ProfileType profile_type = 2; // Todo revert
}

// Represents the type of item/menuItem that should be highlighted after canceling the
// ExitProfileDialogFragment.
enum HighlightItem {
  // Indicates that the highlight item was not set
  ITEM_UNSPECIFIED = 0;

  // Indicates that none of the items needs to be highlighted.
  NONE = 1;

  // Indicates that one of the NavigationDrawerItem needs to be highlighted.
  LAST_CHECKED_MENU_ITEM = 2;

  // Indicates that the Administrator Controls item needs to be highlighted.
  ADMINISTRATOR_CONTROLS_ITEM = 3;

  // Indicates that the Developer Options item needs to be highlighted.
  DEVELOPER_OPTIONS_ITEM = 4;
}

// TODO(#59): Isolate this to a test-only proto once possible.
// Represents the parameters needed to create InputInteractionViewTestActivity.
message InputInteractionViewTestActivityParams {
  // Corresponds to the interaction used to initialize the interaction's view in the test
  // environment.
  Interaction interaction = 1;

  // Corresponds to the translation context which may affect the interaction's classifiers during
  // tests.
  WrittenTranslationContext written_translation_context = 2;
}

// TODO(#59): Isolate this to a test-only proto once possible.
// Represents the parameters needed to open MathExpressionInteractionsViewTestActivity.
message MathExpressionInteractionsViewTestActivityParams {
  // Corresponds to the interaction used to initialize the interaction's view in the test
  // environment.
  Interaction interaction = 1;

  // Corresponds to the translation context which may affect the interaction's classifiers during
  // tests.
  WrittenTranslationContext written_translation_context = 2;

  // Indicates that a math interaction should be displayed for this activity, and indicates which
  // one is being used in tests.
  MathInteractionType math_interaction_type = 3;

  // The type of math interaction to initialize for testing.
  enum MathInteractionType {
    // Indicates that no math interaction should  be loaded for testing.
    MATH_INTERACTION_TYPE_UNSPECIFIED = 0;

    // Indicates that the numeric expression input interaction will be used for testing.
    NUMERIC_EXPRESSION = 1;

    // Indicates that the algebraic expression input interaction will be used for testing.
    ALGEBRAIC_EXPRESSION = 2;

    // Indicates that the math equation input interaction will be used for testing.
    MATH_EQUATION = 3;
  }
}

// Corresponds to intent extras of destination activity.
message DestinationScreen {
  // Indicates destination screen which we send in intent extras with RecentlyPlayedActivityParams.
  oneof destination_screen {
    // Indicates information about the RecentlyPlayedActivity.
    RecentlyPlayedActivityParams recently_played_activity_params = 1;
  }
}

// Intent extras for RecentlyPlayedActivity.
message RecentlyPlayedActivityParams {
  // The ID of current profile.
  ProfileId profile_id = 1;

  // The title which should be displayed for the activity.
  RecentlyPlayedActivityTitle activity_title = 2;
}

// Corresponds to activity title of RecentlyPlayedActivity.
enum RecentlyPlayedActivityTitle {
  // Activity title is not specified.
  TITLE_UNSPECIFIED = 0;

  // Corresponds to activity title as "Recently played stories".
  RECENTLY_PLAYED_STORIES = 1;

  // Corresponds to activity title as "Stories for you".
  STORIES_FOR_YOU = 2;

  // Corresponds to activity title as "Recommended Stories".
  RECOMMENDED_STORIES = 3;

  // Corresponds to activity title as "Last-Played Stories".
  LAST_PLAYED_STORIES = 4;
}

// Params required when creating a new ExplorationActivity.
message ExplorationActivityParams {
  // The ID of the profile that wants to start an exploration play session.
  ProfileId profile_id = 1;

  // The ID of the topic to which the opening exploration belongs.
  string topic_id = 2;

  // The ID of the story to which the opening exploration belongs.
  string story_id = 3;

  // The exploration being opened for a new play session.
  string exploration_id = 4;

  // The screen from which this activity was opened.
  ParentScreen parent_screen = 5;

  // Indicates whether checkpointing is enabled to story partial completion state for this session.
  bool is_checkpointing_enabled = 6;

  // Different parent screens that can open a new exploration activity instance.
  enum ParentScreen {
    // Indicates that the originating screen isn't actually known.
    PARENT_SCREEN_UNSPECIFIED = 0;

    // Corresponds to the lessons tab on the topic viewer screen.
    TOPIC_SCREEN_LESSONS_TAB = 1;

    // Corresponds to the story viewer screen.
    STORY_SCREEN = 2;
  }
}

// Arguments that must be passed to a new ExplorationFragment.
message ExplorationFragmentArguments {
  // The ID of the profile that wants to start an exploration play session.
  ProfileId profile_id = 1;

  // The ID of the topic to which the opening exploration belongs.
  string topic_id = 2;

  // The ID of the story to which the opening exploration belongs.
  string story_id = 3;

  // The exploration being opened for a new play session.
  string exploration_id = 4;

  // The text size at which content in the exploration should be rendered.
  ReadingTextSize reading_text_size = 5;
}

// Params required when creating a new ResumeLessonActivity.
message ResumeLessonActivityParams {
  // The ID of the profile that wants to start an exploration play session.
  ProfileId profile_id = 1;

  // The ID of the topic to which the opening exploration belongs.
  string topic_id = 2;

  // The ID of the story to which the opening exploration belongs.
  string story_id = 3;

  // The exploration being opened for a new play session.
  string exploration_id = 4;

  // The screen from which this activity was opened.
  ExplorationActivityParams.ParentScreen parent_screen = 5;

  // The checkpoint that may be used to resume the exploration play session.
  ExplorationCheckpoint checkpoint = 6;
}

// Arguments that must be passed to a new ResumeLessonFragment.
message ResumeLessonFragmentArguments {
  // The ID of the profile that wants to start an exploration play session.
  ProfileId profile_id = 1;

  // The ID of the topic to which the opening exploration belongs.
  string topic_id = 2;

  // The ID of the story to which the opening exploration belongs.
  string story_id = 3;

  // The exploration being opened for a new play session.
  string exploration_id = 4;

  // The screen from which this activity was opened.
  ExplorationActivityParams.ParentScreen parent_screen = 5;

  // The checkpoint that may be used to resume the exploration play session.
  ExplorationCheckpoint checkpoint = 6;
}

// Params required when creating a new ReadingTextSizeActivity.
message ReadingTextSizeActivityParams {
  // The ReadingTextSize previously selected by the user (upon opening the activity).
  ReadingTextSize reading_text_size = 1;
}

// The bundle of properties that are saved upon configuration changes in ReadingTextSizeActivity.
message ReadingTextSizeActivityStateBundle {
  // The ReadingTextSize selected by the user.
  ReadingTextSize selected_reading_text_size = 1;
}

// The bundle of properties that are returned by ReadingTextSizeActivity after it's finished.
message ReadingTextSizeActivityResultBundle {
  // The ReadingTextSize selected by the user.
  ReadingTextSize selected_reading_text_size = 1;
}

// Arguments required when creating a new ReadingTextSizeFragment.
message ReadingTextSizeFragmentArguments {
  // The ReadingTextSize previously selected by the user (upon opening the fragment).
  ReadingTextSize reading_text_size = 1;
}

// The bundle of properties that are saved upon configuration changes in ReadingTextSizeFragment.
message ReadingTextSizeFragmentStateBundle {
  // The ReadingTextSize selected by the user.
  ReadingTextSize selected_reading_text_size = 1;
}

// Params required when creating a new AudioLanguageActivity.
message AudioLanguageActivityParams {
  // The default audio language previously selected by the user (upon opening the activity).
  AudioLanguage audio_language = 1;

  // The internal Id associated with the profile.
  int32 profile_id = 2;
}

// The bundle of properties that are saved upon configuration changes in AudioLanguageActivity.
message AudioLanguageActivityStateBundle {
  // The default audio language selected by the user.
  AudioLanguage audio_language = 1;
}

// The bundle of properties that are returned by AudioLanguageActivity after it's finished.
message AudioLanguageActivityResultBundle {
  // The new default audio language selected by the user.
  AudioLanguage audio_language = 1;
}

// Arguments required when creating a new AudioLanguageFragment.
message AudioLanguageFragmentArguments {
  // The default audio language previously selected by the user (upon opening the fragment).
  AudioLanguage audio_language = 1;

  // The internal Id associated with the profile.
  int32 profile_id = 2;
}

// The bundle of properties that are saved upon configuration changes in AudioLanguageFragment.
message AudioLanguageFragmentStateBundle {
  // The default audio language selected by the user.
  AudioLanguage audio_language = 1;

  // The selected language display name.
  string selected_language = 2;
}

// Activity Parameters needed to create the policy page.
message PoliciesActivityParams {
  // The specific policy page that should be displayed.
  PolicyPage policy_page = 1;
}

// Fragment arguments needed to create the policy page.
message PoliciesFragmentArguments {
  // The specific policy page that should be displayed.
  PolicyPage policy_page = 1;
}

// Represents the type of policy page.
enum PolicyPage {
  // The policy page is unknown.
  POLICY_PAGE_UNSPECIFIED = 0;

  // Corresponds to the Privacy Policy page.
  PRIVACY_POLICY = 1;

  // Corresponds to the Terms of Service page.
  TERMS_OF_SERVICE = 2;
}

// Arguments required when creating a new AppLanguageFragment.
message AppLanguageFragmentArguments {
  // The default app language previously selected by the user (upon opening the fragment).
  OppiaLanguage oppia_language = 1;
}

// The bundle of properties that are saved upon configuration changes in AppLanguageFragment.
message AppLanguageFragmentStateBundle {
  // The default app language selected by the user.
  OppiaLanguage oppia_language = 1;
}

// Params required when creating a new AppLanguageActivity.
message AppLanguageActivityParams {
  // The default app language previously selected by the user (upon opening the activity).
  OppiaLanguage oppia_language = 1;
}

// The bundle of properties that are saved upon configuration changes in AppLanguageActivity.
message AppLanguageActivityStateBundle {
  // The default app language selected by the user.
  OppiaLanguage oppia_language = 1;
}

// Represents the parameters needed to create SurveyActivity.
message SurveyActivityParams {
  // The ID of the profile for which the survey is to be shown.
  ProfileId profile_id = 1;

  // The ID of the topic to which the triggering exploration belongs.
  string topic_id = 2;

  // The ID of the triggering exploration.
  string exploration_id = 3;
}

// Represents the parameters needed to create TopicActivity.
message TopicActivityParams {
  // The ID of the topic to be loaded.
  string topic_id = 1;

  // The ID of the story to to be loaded.
  string story_id = 2;
}

// Arguments required when creating a TopicFragment.
message TopicFragmentArguments {
  // The ID of the topic to be loaded.
  string topic_id = 1;

  // The ID of the story to to be loaded.
  string story_id = 2;
}

// Represents the parameters needed to create QuestionPlayerActivity.
message QuestionPlayerActivityParams {
  // Skill ID list for practice.
  repeated string skill_ids = 1;
}

// The bundle of properties that are saved upon configuration changes in AdministratorControlActivity.
message AdministratorControlActivityStateBundle {
  // Title for the loaded fragment.
  string selected_controls_title = 1;

  // Represents last loaded fragment.
  string last_loaded_fragment = 2;

  // Represents profile deletion dialog visibility.
  bool is_profile_deletion_dialog_visible = 3;

  // Represents the profile ID of the current profile.
  int32 selected_profile_id = 4;
}

// Arguments required when creating an AdministratorControlsFragment.
message AdministratorControlsFragmentArguments {
  // The value indicates whether the layout is multipane or not.
  bool is_multipane = 1;
}

// Represents the parameters needed to create MarkChaptersCompletedTestActivity.
message MarkChaptersCompletedTestActivityParams {
  // The ID of the profile that wants to mark chapters as completed.
  int32 internal_profile_id = 1;

  // The value indicates whether to show a confirmation dialog or not.
  bool show_confirmation_notice = 2;
}

// Represents the parameters needed to create MarkChaptersCompletedActivity.
message MarkChaptersCompletedActivityParams {
  // The ID of the profile that wants to mark chapters as completed.
  int32 internal_profile_id = 1;

  // The value indicates whether to show a confirmation dialog or not.
  bool show_confirmation_notice = 2;
}

// Arguments required when creating a MarkChaptersCompletedFragment.
message MarkChaptersCompletedFragmentArguments {
  // The ID of the profile that wants to mark chapters as completed.
  int32 internal_profile_id = 1;

  // The value indicates whether to show a confirmation dialog or not.
  bool show_confirmation_notice = 2;
}

// The bundle of properties that are saved upon configuration changes in MarkChaptersCompletedFragment.
message MarkChaptersCompletedFragmentStateBundle {
  // List of selected exploration IDs.
  repeated string exploration_ids = 1;

  // List of selected exploration titles.
  repeated string exploration_titles = 2;
}

// The bundle of properties that are saved upon configuration changes in MarkStoriesCompletedFragment.
message MarkStoriesCompletedFragmentStateBundle {
  // List of selected story IDs.
  repeated string story_ids = 1;
}

// The bundle of properties that are saved upon configuration changes in MarkTopicsCompletedFragment.
message MarkTopicsCompletedFragmentStateBundle {
  // List of selected topic IDs.
  repeated string topic_ids = 1;
}

// Represents the parameters needed to create FAQSingleActivity.
message FAQSingleActivityParams {
  // The question to be displayed.
  string question = 1;

  // The answer to be displayed.
  string answer = 2;
}

// Represents the parameters needed to create LicenseListActivity.
message LicenseListActivityParams {
  // Dependency index for a third-party dependency.
  int32 dependency_index = 1;
}

// Arguments required when creating a LicenseListFragment.
message LicenseListFragmentArguments {
  // Dependency index for a third-party dependency.
  int32 dependency_index = 1;

  // The value indicates whether the layout is multipane or not.
  bool is_multipane = 2;
}

// Represents the parameters needed to create LicenseTextViewerActivity.
message LicenseTextViewerActivityParams {
  // Dependency index for a third-party dependency.
  int32 dependency_index = 1;

  // License index for a copyright license.
  int32 license_index = 2;
}

// Arguments required when creating a LicenseTextViewerFragment.
message LicenseTextViewerFragmentArguments {
  // Dependency index for a third-party dependency.
  int32 dependency_index = 1;

  // License index for a copyright license.
  int32 license_index = 2;
}

// Arguments required when creating a ThirdPartyDependencyListFragment.
message ThirdPartyDependencyListFragmentArguments {
  // The value indicates whether the layout is multipane or not.
  bool is_multipane = 1;
}

// Represents the parameters needed to create HelpActivity.
message HelpActivityParams {
  // Represents whether the user navigated to the HelpActivity through the navigation drawer or not.
  bool is_from_navigation_drawer = 1;
}

// The bundle of properties that are saved upon configuration changes in HelpActivity.
message HelpActivityStateBundle {
  // Title for loaded fragment.
  string help_options_title = 1;

  // The loaded fragment's tag.
  string selected_fragment_tag = 2;

  // Selected dependency index from third-party dependencies.
  int32 selected_dependency_index = 3;

  // Selected license index from copyright licenses.
  int32 selected_license_index = 4;

  // Arguments for creating the Policy page.
  PoliciesActivityParams policies_activity_params = 5;
}

// Arguments required when creating a HelpFragment.
message HelpFragmentArguments {
  // The value indicates whether the layout is multipane or not.
  bool is_multipane = 1;
}

// Represents the parameters needed to create OptionsActivity.
message OptionsActivityParams {
  // Represents whether the user navigated to the OptionsActivity through the navigation drawer or not.
  bool is_from_navigation_drawer = 1;
}

// The bundle of properties that are saved upon configuration changes in OptionsActivity.
message OptionsActivityStateBundle {
  // Title for loaded fragment.
  string selected_options_title = 1;

  // Stores the identifier of the currently selected fragment.
  string selected_fragment = 2;
}

// Arguments required when creating an OptionsFragment.
message OptionsFragmentArguments {
  // The value indicates whether the layout is multipane or not.
  bool is_multipane = 1;

  // Indicates whether to load the default fragment or not.
  bool is_first_open = 2;

  // Stores the identifier of the currently selected fragment.
  string selected_fragment = 3;
}

// Arguments required when creating a HintsAndSolutionDialogFragment.
message HintsAndSolutionDialogFragmentArguments {
  // Id Used in ExplorationController/QuestionAssessmentProgressController to get current state data.
  string id_argument = 1;

  // The [State] being viewed by the learner.
  State state = 2;

  // [HelpIndex] corresponding to the current hints/solution configuration.
  HelpIndex help_index = 3;

  // [WrittenTranslationContext] needed to translate the hints/solution.
  WrittenTranslationContext written_translation_context = 4;
}

// The bundle of properties that are saved upon configuration changes in HintsAndSolutionDialogFragment.
message HintsAndSolutionDialogFragmentStateBundle {
  // List of expanded items.
  repeated int32 current_expanded_items = 1;

  // Index of hint.
  int32 hint_index = 2;

  // Indicates whether hint is revealed or not.
  bool is_hint_revealed = 3;

  // Solution index.
  int32 solution_index = 4;

  // Indicates whether solution is revealed or not.
  bool is_solution_revealed = 5;
}

// Arguments required when creating a LanguageDialogFragment.
message LanguageDialogFragmentArguments {
  // List of strings containing languages.
  repeated string languages = 1;

  // Selected index from language list.
  int32 selected_index = 2;
}

// Represents the parameters needed to create StateFragmentTestActivity.
message StateFragmentTestActivityParams {
  // The ID of the current profile.
  int32 internal_profile_id = 1;

  // The ID of the topic to which the triggering exploration belongs.
  string topic_id = 2;

  // The ID of the story to which the triggering exploration belongs.
  string story_id = 3;

  // The ID of the triggering exploration.
  string exploration_id = 4;

  // Indicates whether to save partial progress or not.
  bool should_save_partial_progress = 5;
}

// Arguments required when creating a StateFragment.
message StateFragmentArguments {
  // The ID of the current profile.
  int32 internal_profile_id = 1;

  // The ID of the topic to which the triggering exploration belongs.
  string topic_id = 2;

  // The ID of the story to which the triggering exploration belongs.
  string story_id = 3;

  // The ID of the triggering exploration.
  string exploration_id = 4;
}

// Arguments required when creating a ProgressDatabaseFullDialogFragment.
message ProgressDatabaseFullDialogFragmentArguments {
  // Oldest checkpoint exploration title.
  string oldest_saved_exploration_title = 1;
}

// Represents the parameters needed to create AddProfileActivity.
message AddProfileActivityParams {
  // Color for the new profile that is not already in use.
  int32 color_rgb = 1;
}

// Represents the parameters needed to create AdminAuthActivity.
message AdminAuthActivityParams {
  // Admin pin.
  string admin_pin = 1;

  // ID of the current profile.
  int32 internal_profile_id = 2;

  // Color of the profile avatar.
  int32 color_rgb = 3;

  // Represents different activities from which AdminPinActivity can be opened.
  int32 admin_pin_enum = 4;
}

// Represents the parameters needed to create AdminPinActivity.
message AdminPinActivityParams {
  // ID of the current profile.
  int32 internal_profile_id = 1;

  // Color of the profile avatar.
  int32 color_rgb = 2;

  // Represents different activities from which AdminPinActivity can be opened.
  int32 admin_pin_enum = 3;
}

// Arguments required when creating an AdminSettingsDialogFragment.
message AdminSettingsDialogFragmentArguments {
  // Admin pin.
  string admin_pin = 1;
}

// Represents the parameters needed to create PinPasswordActivity.
message PinPasswordActivityParams {
  // ID of the current profile.
  int32 internal_profile_id = 1;

  // Admin pin.
  string admin_pin = 2;
}

// Arguments required when creating a ResetPinDialogFragment.
message ResetPinDialogFragmentArguments {
  // ID of the current profile.
  int32 internal_profile_id = 1;

  // Current profile name.
  string name = 2;
}

// Represents the parameters needed to create ProfileEditActivity.
message ProfileEditActivityParams {
  // ID of the current profile.
  int32 internal_profile_id = 1;

  // The value indicates whether the layout is multipane or not.
  bool is_multipane = 2;
}

// Arguments required when creating a ProfileEditFragment.
message ProfileEditFragmentArguments {
  // ID of the current profile.
  int32 internal_profile_id = 1;

  // The value indicates whether the layout is multipane or not.
  bool is_multipane = 2;
}

// Arguments required when creating a ProfileListFragment.
message ProfileListFragmentArguments {
  // The value indicates whether the layout is multipane or not.
  bool is_multipane = 1;
}

// Represents the parameters needed to create ProfileResetPinActivity.
message ProfileResetPinActivityParams {
  // ID of the current profile.
  int32 internal_profile_id = 1;

  // Indicates whether current user is admin or not.
  bool is_admin = 2;
}

// Arguments required when creating a ProfileResetPinFragment.
message ProfileResetPinFragmentArguments {
  // ID of the current profile.
  int32 internal_profile_id = 1;

  // Indicates whether current user is admin or not.
  bool is_admin = 2;
}

// Represents the parameters needed to create StoryActivity.
message StoryActivityParams {
  // The ID of the topic to which the opening exploration belongs.
  string topic_id = 1;

  // The ID of the story to which the opening exploration belongs.
  string story_id = 2;
}

// Arguments required when creating a StoryFragment.
message StoryFragmentArguments {
  // The ID of the topic to which the opening exploration belongs.
  string topic_id = 1;

  // The ID of the story to which the opening exploration belongs.
  string story_id = 2;
}

// Arguments required when creating a ConceptCardFragment.
message ConceptCardFragmentArguments {
  // The ID of the skill to which the opening exploration belongs.
  string skill_id = 1;
}

// Arguments required when creating an TopicInfoFragment.
message TopicInfoFragmentArguments {
  // The ID of the topic to which the opening exploration belongs.
  string topic_id = 1;
}

// Arguments required when creating a TopicLessonsFragment.
message TopicLessonsFragmentArguments {
  // The ID of the topic to which the opening exploration belongs.
  string topic_id = 1;

  // The ID of the story to which the opening exploration belongs.
  string story_id = 2;
}

// The bundle of properties that are saved upon configuration changes in TopicLessonsFragment.
message TopicLessonsFragmentStateBundle {
  // Index of expanded chapter.
  int32 current_expanded_chapter_list_index = 1;

  // Indicates whether default story is expanded or not.
  bool is_default_story_expanded = 2;
}

// Arguments required when creating a TopicPracticeFragment.
message TopicPracticeFragmentArguments {
  // The ID of the topic to which the opening exploration belongs.
  string topic_id = 1;
}

// The bundle of properties that are saved upon configuration changes in TopicPracticeFragment.
message TopicPracticeFragmentStateBundle {
  // List of selected sub topic id lists.
  repeated int32 subtopic_ids = 1;

  // Hash map of selected skill id list.
  map<int32, StringList> skill_ids = 2;

  message StringList {
    repeated string values = 1;
  }
}

// Arguments required when creating a TopicRevisionFragment.
message TopicRevisionFragmentArguments {
  // The ID of the topic to which the opening exploration belongs.
  string topic_id = 1;
}

// Represents the parameters needed to create RevisionCardActivity.
message RevisionCardActivityParams {
  // The ID of the topic to which the opening exploration belongs.
  string topic_id = 1;

  // The ID of the sub topic to which the opening exploration belongs.
  int32 subtopic_id = 2;

  // The sub topic list size.
  int32 subtopic_list_size = 3;
}

// Arguments required when creating a RevisionCardFragment.
message RevisionCardFragmentArguments {
  // The ID of the topic to which the opening exploration belongs.
  string topic_id = 1;

  // The ID of the sub topic to which the opening exploration belongs.
  int32 subtopic_id = 2;

  // The sub topic list size.
  int32 subtopic_list_size = 3;
}

// Represents the parameters needed to create TestFontScaleConfigurationUtilActivity.
message TestFontScaleConfigurationUtilActivityParams {
  // The text size at which content in the exploration should be rendered.
  ReadingTextSize reading_text_size = 1;
}

// Arguments required when creating a SurveyFragment.
message SurveyFragmentArguments {
  // The ID of the topic to which the opening exploration belongs.
  string topic_id = 1;

  // The ID of the triggering exploration.
  string exploration_id = 2;
}

// Arguments required when creating a SurveyWelcomeDialogFragment.
message SurveyWelcomeDialogFragmentArguments {
  // The ID of the topic to which the opening exploration belongs.
  string topic_id = 1;

  // The ID of the triggering exploration.
  string exploration_id = 2;

  // List of survey questions.
  repeated int32 questions = 3;
}

// Arguments required when creating a WalkthroughFinalFragment.
message WalkthroughFinalFragmentArguments {
  // The ID of the topic to which the opening exploration belongs.
  string topic_id = 1;
}

// Params required when creating a new IntroActivity.
message IntroActivityParams {
  // The nickname associated with a newly created profile.
  string profile_nickname = 1;
<<<<<<< HEAD

  // The internal Id associated with the newly created profile.
  int32 profile_id = 2;
=======
}

// Arguments required when creating a new IntroFragment.
message IntroFragmentArguments {
  // The nickname associated with a newly created profile.
  string profile_nickname = 1;
}

// Params required when creating a new CreateProfileActivity.
message CreateProfileActivityParams {
  // The ProfileType of the new profile as implied by the user's selection.
  ProfileType profile_type = 1;
}

// Arguments required when creating a new CreateProfileFragment.
message CreateProfileFragmentArguments {
  // The ProfileType of the new profile as implied by the user's selection.
  ProfileType profile_type = 1;
}

// The bundle of properties that are saved on configuration change in OnboardingFragment.
message OnboardingFragmentStateBundle {
  // The selected language display name.
  string selected_language = 1;
>>>>>>> 09329811
}<|MERGE_RESOLUTION|>--- conflicted
+++ resolved
@@ -17,7 +17,7 @@
   HighlightItem highlight_item = 1;
 
   // Decides the exit pathway depending on a user's profile type.
-  //ProfileType profile_type = 2; // Todo revert
+  ProfileType profile_type = 2;
 }
 
 // Represents the type of item/menuItem that should be highlighted after canceling the
@@ -852,11 +852,9 @@
 message IntroActivityParams {
   // The nickname associated with a newly created profile.
   string profile_nickname = 1;
-<<<<<<< HEAD
 
   // The internal Id associated with the newly created profile.
   int32 profile_id = 2;
-=======
 }
 
 // Arguments required when creating a new IntroFragment.
@@ -881,5 +879,4 @@
 message OnboardingFragmentStateBundle {
   // The selected language display name.
   string selected_language = 1;
->>>>>>> 09329811
 }