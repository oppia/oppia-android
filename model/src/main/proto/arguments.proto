--- conflicted
+++ resolved
@@ -33,30 +33,6 @@
   DEVELOPER_OPTIONS_ITEM = 4;
 }
 
-<<<<<<< HEAD
-// Activity Parameters needed to open the policy page.
-message PoliciesActivityParams {
-  // The specific policy page that should be displayed.
-  PolicyPage policy_page = 1;
-}
-
-// Fragment arguments needed to open the policy page.
-message PoliciesFragmentArguments {
-  // The specific policy page that should be displayed.
-  PolicyPage policy_page = 1;
-}
-
-// Represents the type of policy page.
-enum PolicyPage {
-  // The policy page is unknown.
-  POLICY_PAGE_UNSPECIFIED = 0;
-
-  // Corresponds to the Privacy Policy page.
-  PRIVACY_POLICY = 1;
-
-  // Corresponds to the Terms of Service page.
-  TERMS_OF_SERVICE = 2;
-=======
 // TODO(#59): Isolate this to a test-only proto once possible.
 // Represents the parameters needed to open InputInteractionViewTestActivity.
 message InputInteractionViewTestActivityParams {
@@ -86,5 +62,28 @@
     // Indicates that the math equation input interaction will be used for testing.
     MATH_EQUATION = 3;
   }
->>>>>>> 5abf2279
+}
+
+// Activity Parameters needed to open the policy page.
+message PoliciesActivityParams {
+  // The specific policy page that should be displayed.
+  PolicyPage policy_page = 1;
+}
+
+// Fragment arguments needed to open the policy page.
+message PoliciesFragmentArguments {
+  // The specific policy page that should be displayed.
+  PolicyPage policy_page = 1;
+}
+
+// Represents the type of policy page.
+enum PolicyPage {
+  // The policy page is unknown.
+  POLICY_PAGE_UNSPECIFIED = 0;
+
+  // Corresponds to the Privacy Policy page.
+  PRIVACY_POLICY = 1;
+
+  // Corresponds to the Terms of Service page.
+  TERMS_OF_SERVICE = 2;
 }