--- conflicted
+++ resolved
@@ -331,15 +331,15 @@
   string exploration_id = 3;
 }
 
-<<<<<<< HEAD
 // Arguments required when creating a QuestionPlayerFragment.
 message QuestionPlayerFragmentArguments{
   // The ID of current profile.
   ProfileId profile_id = 1;
 
   // The ReadingTextSize previously selected by the user (upon opening the fragment).
-  ReadingTextSize reading_text_size=2;
-=======
+  ReadingTextSize reading_text_size = 2;
+}
+
 // Represents the parameters needed to create TopicActivity.
 message TopicActivityParams {
   // The ID of the topic to be loaded.
@@ -813,6 +813,9 @@
 
   // The sub topic list size.
   int32 subtopic_list_size = 3;
+
+  // The text size at which content in the resume lesson should be rendered.
+  ReadingTextSize reading_text_size = 7;
 }
 
 // Represents the parameters needed to create TestFontScaleConfigurationUtilActivity.
@@ -846,5 +849,4 @@
 message WalkthroughFinalFragmentArguments {
   // The ID of the topic to which the opening exploration belongs.
   string topic_id = 1;
->>>>>>> 9a2e6271
 }