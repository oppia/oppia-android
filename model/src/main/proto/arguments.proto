syntax = "proto3";

package model;

import "exploration.proto";
import "profile.proto";
import "translation.proto";

option java_package = "org.oppia.android.app.model";
option java_multiple_files = true;

// The fragment arguments passed to instances of ExitProfileDialogFragment.
message ExitProfileDialogArguments {
  // Decides the correct menu item to be highlighted after canceling the ExitProfileDialogFragment.
  HighlightItem highlight_item = 1;
}

// Represents the type of item/menuItem that should be highlighted after canceling the
// ExitProfileDialogFragment.
enum HighlightItem {
  // Indicates that the highlight item was not set
  ITEM_UNSPECIFIED = 0;

  // Indicates that none of the items needs to be highlighted.
  NONE = 1;

  // Indicates that one of the NavigationDrawerItem needs to be highlighted.
  LAST_CHECKED_MENU_ITEM = 2;

  // Indicates that the Administrator Controls item needs to be highlighted.
  ADMINISTRATOR_CONTROLS_ITEM = 3;

  // Indicates that the Developer Options item needs to be highlighted.
  DEVELOPER_OPTIONS_ITEM = 4;
}

// TODO(#59): Isolate this to a test-only proto once possible.
// Represents the parameters needed to open InputInteractionViewTestActivity.
message InputInteractionViewTestActivityParams {
  // Corresponds to the interaction used to initialize the interaction's view in the test
  // environment.
  Interaction interaction = 1;

  // Corresponds to the translation context which may affect the interaction's classifiers during
  // tests.
  WrittenTranslationContext written_translation_context = 2;

  // Indicates that a math interaction should be displayed for this activity, and indicates which
  // one is being used in tests.
  MathInteractionType math_interaction_type = 3;

  // The type of math interaction to initialize for testing.
  enum MathInteractionType {
    // Indicates that no math interaction should  be loaded for testing.
    MATH_INTERACTION_TYPE_UNSPECIFIED = 0;

    // Indicates that the numeric expression input interaction will be used for testing.
    NUMERIC_EXPRESSION = 1;

    // Indicates that the algebraic expression input interaction will be used for testing.
    ALGEBRAIC_EXPRESSION = 2;

    // Indicates that the math equation input interaction will be used for testing.
    MATH_EQUATION = 3;
  }
}

<<<<<<< HEAD
// Corresponds to intent extras of destination activity.
message DestinationScreen {
  oneof destination_screen {
    RecentlyPlayedActivityParams recently_played_activity_params = 1;
  }
}

// Intent extras for RecentlyPlayedActivity.
message RecentlyPlayedActivityParams {
  // The ID of current profile.
  ProfileId profile_id = 1;

  // The title which should be displayed for the activity.
  RecentlyPlayedActivityTitle activity_title = 2;
}

// Corresponds to activity title of RecentlyPlayedActivity.
enum RecentlyPlayedActivityTitle {
  // Activity title is not specified.
  TITLE_UNSPECIFIED = 0;

  // Corresponds to activity title as "Recently played stories".
  RECENTLY_PLAYED_STORIES = 1;

  // Corresponds to activity title as "Stories for you".
  STORIES_FOR_YOU = 2;
=======
// Activity Parameters needed to open the policy page.
message PoliciesActivityParams {
  // The specific policy page that should be displayed.
  PolicyPage policy_page = 1;
}

// Fragment arguments needed to open the policy page.
message PoliciesFragmentArguments {
  // The specific policy page that should be displayed.
  PolicyPage policy_page = 1;
}

// Represents the type of policy page.
enum PolicyPage {
  // The policy page is unknown.
  POLICY_PAGE_UNSPECIFIED = 0;

  // Corresponds to the Privacy Policy page.
  PRIVACY_POLICY = 1;

  // Corresponds to the Terms of Service page.
  TERMS_OF_SERVICE = 2;
>>>>>>> 1ca0a4ae
}<|MERGE_RESOLUTION|>--- conflicted
+++ resolved
@@ -65,7 +65,6 @@
   }
 }
 
-<<<<<<< HEAD
 // Corresponds to intent extras of destination activity.
 message DestinationScreen {
   oneof destination_screen {
@@ -92,7 +91,8 @@
 
   // Corresponds to activity title as "Stories for you".
   STORIES_FOR_YOU = 2;
-=======
+}
+
 // Activity Parameters needed to open the policy page.
 message PoliciesActivityParams {
   // The specific policy page that should be displayed.
@@ -115,5 +115,4 @@
 
   // Corresponds to the Terms of Service page.
   TERMS_OF_SERVICE = 2;
->>>>>>> 1ca0a4ae
 }