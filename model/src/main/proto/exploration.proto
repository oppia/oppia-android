--- conflicted
+++ resolved
@@ -192,14 +192,9 @@
   // Oppia's feedback to the learner's most recent answer.
   SubtitledHtml feedback = 1;
 
-<<<<<<< HEAD
-  // Whether the answer the learner submitted is the correct answer.
-  bool correct_answer = 2;
-=======
   // Whether the answer the learner submitted is the correct answer. Note that this is only an indication of the
   // correctness, and not all correct answers are guaranteed to be labelled as correct.
   bool labelled_as_correct_answer = 2;
->>>>>>> ccbac0eb
 
   // One of several destinations the learner should be routed to as a result of submitting this answer.
   oneof destination {
