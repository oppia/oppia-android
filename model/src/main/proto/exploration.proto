--- conflicted
+++ resolved
@@ -160,8 +160,6 @@
   SubtitledHtml explanation = 4;
   // To check if the solution was revealed or not by the learner.
   bool solution_is_revealed = 5;
-  // To check if the un-revealed solution was visible to the learner or not.
-  bool unrevealed_solution_is_visible = 6;
 }
 
 // Structure for a Correct answer in Solution
@@ -183,8 +181,6 @@
   bool hint_is_revealed = 2;
   // The current state that is display to the user.
   State state = 3;
-  // To check if hint is visible but not yet revealed by the user.
-  bool unrevealed_hint_is_visible = 4;
 }
 
 // Structure for a single outcome
@@ -239,10 +235,6 @@
   }
   // The current status of checkpointing the exploration.
   CheckpointState checkpoint_state = 7;
-<<<<<<< HEAD
-
-=======
->>>>>>> 5738c093
   // The state of hints for the current exploration.
   HintState hint_state = 8;
 }
@@ -344,18 +336,6 @@
   }
 }
 
-<<<<<<< HEAD
-message HintIndex {
-  int32 index = 1;
-  bool is_hint_revealed = 2;
-}
-
-message HintState {
-  HelpIndex help_index = 1;
-  int32 hint_sequence_number = 4;
-  int32 tracked_answer_count = 5;
-  bool is_hint_visible_in_latest_state = 6;
-=======
 // A structure that contains details about the hint that is visible to the learner.
 message HintIndex {
   // Index of the hint that is visible to the learner.
@@ -375,7 +355,6 @@
   int32 tracked_answer_count = 3;
   // Delay for scheduling a new task to show more help to the learner.
   int64 delay_to_show_next_hint_and_solution = 4;
->>>>>>> 5738c093
 }
 
 // Different states in which exploration checkpoint can exist.
