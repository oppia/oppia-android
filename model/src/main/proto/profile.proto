syntax = "proto3";

package model;

option java_package = "org.oppia.app.model";
option java_multiple_files = true;

// Top level proto used to store last used id and all profiles.
message ProfileDatabase {
  // Represents the next unique ID for adding a profile.
  int32 next_profile_id = 1;

  // Mapping from unique ID to profile.
  map<int32, Profile> profiles = 2;
}

// Structure for a single profile.
message Profile {
  // Unique ID given to each profile.
  ProfileId id = 1;

  // Name of the user.
  string name = 2;

  // Determines whether profile is locked by a PIN.
  bool has_pin = 3;

  // PIN of the profile.
  string pin = 4;

  ProfileAvatar avatar = 5;

  // Determines whether profile is admin.
  bool is_admin = 6;

  // Determines whether profile can download content.
  bool allow_download_access = 7;

  // Represents the time the user was last logged in.
  int64 last_logged_in_timestamp_ms = 8;

  // Represents the time the user's profile was created.
  int64 date_created_timestamp_ms = 9;

  // Represents user selected story-text-size.
  StoryTextSize storyTextSize = 10;

  // Represents user selected audio-language.
<<<<<<< HEAD
  string audio_language = 11;

  // Represents user selected app-language.
  string app_language = 12;
=======
  AudioLanguage audio_language = 11;

  // Represents user selected app-language.
  AppLanguage app_language = 12;
>>>>>>> 4409ca78
}

// Represents a profile avatar image.
message ProfileAvatar {
  oneof avatar_type {
    // User selected image or gravatar.
    string avatar_image_uri = 5;

    // Tint color to be used with a generic profile image.
    int32 avatar_color_rgb = 6;
  }
}

// Opaque data structure to pass ID.
message ProfileId {
  /**
   * Unique ID used to identify a single profile.
   * Should not be used directory outside of the profile system.
   */
  int32 internal_id = 1;
}

// Used in BindableAdapter for ProfileChooserFragment.
message ProfileChooserUiModel {
  oneof model_type {
    // Indicates an individual Profile.
    Profile profile = 1;
    //Indicates the add profile button.
    bool add_profile = 2;
  }
}

// Supported Story text sizes for user preference.
enum StoryTextSize {
  SMALL_TEXT_SIZE = 0;
  MEDIUM_TEXT_SIZE = 1;
  LARGE_TEXT_SIZE = 2;
  EXTRA_LARGE_TEXT_SIZE =  3;
}
<<<<<<< HEAD
=======

// TODO(#669): Add translation for language selection and track updating of this list to match the supported translation list.
// Supported App language for user preference.
enum AppLanguage {
  ENGLISH_APP_LANGUAGE = 0;
  HINDI_APP_LANGUAGE = 1;
  FRENCH_APP_LANGUAGE = 2;
  CHINESE_APP_LANGUAGE =  3;
}

// TODO(#669): Add translation for language selection and track updating of this list to match the supported translation list.
// Supported Audio language for user preference.
enum AudioLanguage {
  NO_AUDIO = 0;
  ENGLISH_AUDIO_LANGUAGE = 1;
  HINDI_AUDIO_LANGUAGE = 2;
  FRENCH_AUDIO_LANGUAGE = 3;
  CHINESE_AUDIO_LANGUAGE =  4;
}
>>>>>>> 4409ca78
<|MERGE_RESOLUTION|>--- conflicted
+++ resolved
@@ -46,17 +46,10 @@
   StoryTextSize storyTextSize = 10;
 
   // Represents user selected audio-language.
-<<<<<<< HEAD
-  string audio_language = 11;
-
-  // Represents user selected app-language.
-  string app_language = 12;
-=======
   AudioLanguage audio_language = 11;
 
   // Represents user selected app-language.
   AppLanguage app_language = 12;
->>>>>>> 4409ca78
 }
 
 // Represents a profile avatar image.
@@ -96,8 +89,6 @@
   LARGE_TEXT_SIZE = 2;
   EXTRA_LARGE_TEXT_SIZE =  3;
 }
-<<<<<<< HEAD
-=======
 
 // TODO(#669): Add translation for language selection and track updating of this list to match the supported translation list.
 // Supported App language for user preference.
@@ -117,4 +108,3 @@
   FRENCH_AUDIO_LANGUAGE = 3;
   CHINESE_AUDIO_LANGUAGE =  4;
 }
->>>>>>> 4409ca78
