--- conflicted
+++ resolved
@@ -7,11 +7,7 @@
 
 // Top level proto used to store last used id and all profiles.
 message ProfileDatabase {
-<<<<<<< HEAD
-  // Represents the last used unique ID for adding a profile.
-=======
   // Represents the next unique ID for adding a profile.
->>>>>>> b26bd3b4
   int32 next_profile_id = 1;
 
   // Mapping from unique ID to profile.
@@ -57,18 +53,12 @@
   int32 internal_id = 1;
 }
 
-<<<<<<< HEAD
-message ProfileChooserModel {
-  oneof model_type {
-    Profile profile = 1;
-=======
 // Used in BindableAdapter for ProfileChooserFragment.
 message ProfileChooserModel {
   oneof model_type {
     // Indicates an individual Profile.
     Profile profile = 1;
     //Indicates the add profile button.
->>>>>>> b26bd3b4
     bool addProfile = 2;
   }
 }