syntax = "proto3";

package model;

option java_package = "org.oppia.android.app.model";
option java_multiple_files = true;

// Top level proto used to store last used id and all profiles.
message ProfileDatabase {
  // Represents the next unique ID for adding a profile.
  int32 next_profile_id = 1;

  // Determines whether profile was ever added or not.
  bool was_profile_ever_added = 2;

  // Represents device settings for the app.
  DeviceSettings device_settings = 3;

  // Mapping from unique ID to profile.
  map<int32, Profile> profiles = 4;
}

// Structure for device settings.
message DeviceSettings{
  // Determines whether to download and update content only on wifi.
  bool allow_download_and_update_only_on_wifi = 1;

  // Determines whether app can automatically update topics.
  bool automatically_update_topics = 2;
}

// Structure for a single profile.
message Profile {
  // Unique ID given to each profile.
  ProfileId id = 1;

  // Name of the user.
  string name = 2;

  // Determines whether profile is locked by a PIN.
  bool has_pin = 3;

  // PIN of the profile.
  string pin = 4;

  ProfileAvatar avatar = 5;

  // Determines whether profile is admin.
  bool is_admin = 6;

  // Determines whether profile can download content.
  bool allow_download_access = 7;

  // Represents the time the user was last logged in.
  int64 last_logged_in_timestamp_ms = 8;

  // Represents the time the user's profile was created.
  int64 date_created_timestamp_ms = 9;

  // Represents user selected reading-text-size.
  ReadingTextSize reading_text_size = 10;

  // Represents user selected audio-language.
  AudioLanguage audio_language = 11;

  // Represents user selected app-language.
  AppLanguage app_language = 12;

<<<<<<< HEAD
  // Learner id of the user.
=======
  // Represents user learner id.
>>>>>>> a84e6797
  string learner_id = 13;
}

// Represents a profile avatar image.
message ProfileAvatar {
  oneof avatar_type {
    // User selected image or gravatar.
    string avatar_image_uri = 1;

    // Tint color to be used with a generic profile image.
    int32 avatar_color_rgb = 2;
  }
}

// Opaque data structure to pass ID.
message ProfileId {
  /**
   * Unique ID used to identify a single profile.
   * Should not be used directory outside of the profile system.
   */
  int32 internal_id = 1;
}

// Used in BindableAdapter for ProfileChooserFragment.
message ProfileChooserUiModel {
  oneof model_type {
    // Indicates an individual Profile.
    Profile profile = 1;
    //Indicates the add profile button.
    bool add_profile = 2;
  }
}

// Supported reading text sizes for user preference.
enum ReadingTextSize {
  TEXT_SIZE_UNSPECIFIED = 0;
  SMALL_TEXT_SIZE = 1;
  MEDIUM_TEXT_SIZE = 2;
  LARGE_TEXT_SIZE = 3;
  EXTRA_LARGE_TEXT_SIZE =  4;
}

// TODO(#3793): Replace this with OppiaLanguage.
enum AppLanguage {
  APP_LANGUAGE_UNSPECIFIED = 0;
  ENGLISH_APP_LANGUAGE = 1;
  HINDI_APP_LANGUAGE = 2;
  FRENCH_APP_LANGUAGE = 3;
  CHINESE_APP_LANGUAGE =  4;
}

// TODO(#3793): Replace this with OppiaLanguage.
enum AudioLanguage {
  AUDIO_LANGUAGE_UNSPECIFIED = 0;
  NO_AUDIO = 1;
  ENGLISH_AUDIO_LANGUAGE = 2;
  HINDI_AUDIO_LANGUAGE = 3;
  FRENCH_AUDIO_LANGUAGE = 4;
  CHINESE_AUDIO_LANGUAGE =  5;
}<|MERGE_RESOLUTION|>--- conflicted
+++ resolved
@@ -66,11 +66,7 @@
   // Represents user selected app-language.
   AppLanguage app_language = 12;
 
-<<<<<<< HEAD
-  // Learner id of the user.
-=======
   // Represents user learner id.
->>>>>>> a84e6797
   string learner_id = 13;
 }
 
