syntax = "proto3";

package model;

option java_package = "org.oppia.android.app.model";
option java_multiple_files = true;

// Represents a fraction.
//
// Values of this proto can be analyzed using FractionSubject.
message Fraction {
  // Defines whether the fraction is negative.
  bool is_negative = 1;

  // Defines the whole number component of the fraction.
  uint32 whole_number = 2;

  // Defines the numerator of the fraction.
  uint32 numerator = 3;

  // Defines the denominator of the fraction. This should never be zero.
  uint32 denominator = 4;
}

// Represents a structured real value.
//
// Values of this proto can be analyzed using RealSubject.
message Real {
  // Defines type of real value.
  oneof real_type {
    // Indicates that this real value is a fraction.
    Fraction rational = 1;

    // Indicates that this real value is a decimal. Technically these can sometimes be rational, but
    // given IEEE-754 rounding errors and the difficulty of factoring fractions, many rational
    // decimal values need to be treated as irrational and non-factorable.
    double irrational = 2;

    // Indicates that this real value is an integer (as a special case of rational values since
    // integers are easier to work with than fraction objects). Note that this isn't the only case
    // where the real value can be an integer. It can also be an integer double value, or a fraction
    // with only a whole number component.
    int32 integer = 3;
  }
}

// Represents a ratio, e.g. 1:2:3.
message RatioExpression {
  // List of components in a ratio. For example, the ratio 1:2:3 will have component values
  // [1, 2, 3]. It's expected that list should have more than 1 element.
  repeated uint32 ratio_component = 1;
}

// Represents a mathematical expression such as 1+2*7. Expressions are inherently recursive, so the
// overall expressiveness of this structure (& math expressions as a whole) is defined based on its
// constituent substructures.
//
// This structure is designed to represent both numeric and algebraic expressions.
//
// Values of this proto can be analyzed using MathExpressionSubject.
message MathExpression {
  // The index within the input text stream at which point the expression starts (it's an inclusive
  // index). If both this and the end index are the same then no parsing information is included for
  // this specific expression.
  uint32 parse_start_index = 1;

  // The index within the input text stream at which point the expression ends, exclusively. If both
  // this and the start index are the same then no parsing information is included for this specific
  // expression.
  uint32 parse_end_index = 2;

  // The type of expression.
  oneof expression_type {
    // Indicates that this expression is a real value.
    Real constant = 3;

    // Indicates that this expression is a variable (which is not valid for numeric-only
    // expressions).
    string variable = 4;

    // Indicates that this expression is a binary operation between two sub-expressions.
    MathBinaryOperation binary_operation = 5;

    // Indicates that this expression is a unary operation that's operating on a sub-expression.
    MathUnaryOperation unary_operation = 6;

    // Indicates that this expression is a function call with a sub-expression argument.
    MathFunctionCall function_call = 7;

    // Indicates that this expression represents a nested group, e.g. 1+(2+3).
    MathExpression group = 8;
  }
}

// Represents a binary operation like addition or multiplication.
//
// Values of this proto can be analyzed using MathExpressionSubject (within the context of a
// MathExpression).
message MathBinaryOperation {
  // Types of supported binary operations.
  enum Operator {
    // Represents an unknown operator (which is never supported).
    OPERATOR_UNSPECIFIED = 0;

    // Represents adding two values, e.g.: 1+x.
    ADD = 1;

    // Represents subtracting two values, e.g.: x-2.
    SUBTRACT = 2;

    // Represents multiplying two values, e.g.: x*y.
    MULTIPLY = 3;

    // Represents dividing two values, e.g.: 1/x.
    DIVIDE = 4;

    // Represents taking the exponentiation of one value by another, e.g.: x^2.
    EXPONENTIATE = 5;
  }

  // The type of binary operation.
  Operator operator = 1;

  // The left-hand side of the operation, e.g. the '1' in 1+2.
  MathExpression left_operand = 2;

  // The right-hand side of the operation, e.g. the '2' in 1+2.
  MathExpression right_operand = 3;

  // Indicates whether this operation is implicit. This is currently only supported for
  // multiplication, and helps represent expressions like '2x' (which should be treated as 2*x).
  bool is_implicit = 4;
}

// Represents a unary operation like negation.
//
// Values of this proto can be analyzed using MathExpressionSubject (within the context of a
// MathExpression).
message MathUnaryOperation {
  // Types of supported unary operations.
  enum Operator {
    // Represents an unknown operator (which is never supported).
    OPERATOR_UNSPECIFIED = 0;

    // Represents negating a value, e.g.: -y.
    NEGATE = 1;

    // Represents indicating a value as positive, e.g.: +y.
    POSITIVE = 2;
  }

  // The type of unary operation, e.g. the '1' in -1.
  Operator operator = 1;

  // The operand being operated upon.
  MathExpression operand = 2;
}

// Represents a function call, like square root.
//
// Values of this proto can be analyzed using MathExpressionSubject (within the context of a
// MathExpression).
message MathFunctionCall {
  // The types of supported function calls.
  enum FunctionType {
    // Represents an unknown function (which is never supported).
    FUNCTION_UNSPECIFIED = 0;

    // Represents a square root operation, e.g. sqrt(4).
    SQUARE_ROOT = 1;
  }

  // The type of function being called within this subexpression.
  FunctionType function_type = 1;

  // The subexpression being passed as an argument to the function.
  MathExpression argument = 2;
}

// Represents a mathematical equation (generally algebraic) such as: 2x+3y=0.
//
// Values of this proto can be analyzed using MathEquationSubject.
message MathEquation {
  // The MathExpression representing the left-hand side of the equation, e.g. the '2x+3y' in
  // 2x+3y=0.
  MathExpression left_side = 1;

  // The MathExpression representing the left-hand side of the equation, e.g. the '0' in 2x+3y=0.
  MathExpression right_side = 2;
}

// An operation that can be compared in a way that does not change the value based on commutativity
// or associativity.
//
// 'Comparable' here means that this structure provides a trivial way to compare commutative and
// associative operations (i.e. by extracting terms from multiple subsequent commutative &
// associative operations into lists that can be deterministically sorted). This structure is meant
// to provide a means to compare two expressions without considering associativity or commutativity
// (though the latter requires the operation lists stored within this structure to be sorted before
// using standard proto equals checking). Also note that care must be taken when performing equality
// checking since this structure can contain floating point values that require an epsilon check to
// approximate equality.
message ComparableOperation {
  // Indicates that this operation (e.g. x) should be treated as negated (e.g. -x).
  bool is_negated = 1;

  // Indicates that this operation (e.g. x) should be treated as a multiplicative inverse
  // (e.g. 1/x).
  bool is_inverted = 2;

  // The supported comparison types.
  oneof comparison_type {
    // Indicates that this operation is a commutative accumulation (that is, a list of subsequent
    // operations of the same type that are commutative, e.g. addition or multiplication).
    CommutativeAccumulation commutative_accumulation = 3;

    // Indicates that this operation is a non-commutative operation and thus cannot be
    // accumulated (e.g. exponentiation).
    NonCommutativeOperation non_commutative_operation = 4;

    // Indicates that this operation represents a constant value.
    Real constant_term = 5;

    // Indicates that this operation represents a variable.
    string variable_term = 6;
  }

  // Represents an accumulation of operations (such as a summation or product).
  //
  // This helps simplify comparison across commutative and associative boundaries by collecting
  // terms into sortable lists, such as the expression 1+2+3 becoming [1,2,3] and trivially
  // comparable to [3,2,1] from 3+2+1 (once sorted).
  //
  // Subsequent subtractions are treated as additions with each term arithmetically negated (i.e.
  // f(x)=-x). Similarly, divisions are considered multiplications with each divisor being
  // multiplicatively inverted (i.e. the reciprocal function: f(x)=1/x).
  message CommutativeAccumulation {
    // The types of supported accumulations.
    enum AccumulationType {
      // Represents an unsupported accumulation type (which is always invalid).
      ACCUMULATION_TYPE_UNSPECIFIED = 0;

      // Represents an accumulation of sums, e.g. 1+2+3.
      SUMMATION = 1;

      // Represents an accumulation of products, e.g. 2*3*4.
      PRODUCT = 2;
    }

    // The type of this accumulation.
    AccumulationType accumulation_type = 1;

    // The list of operations being combined in this accumulation (which can be subsequent
    // accumulations in more complex expressions).
    repeated ComparableOperation combined_operations = 2;
  }

  // Represents a non-commutative operation (such as exponentiation or square roots).
  //
  // Operations represented by this structure cannot be combined in an accumulation which means they
  // can't be "internally" sorted (in order to maintain the commutativity and associativity of the
  // operation).
  message NonCommutativeOperation {
    // The types of supported non-commutative operations.
    oneof operation_type {
      // Indicates that this is an exponentiation operation.
      BinaryOperation exponentiation = 1;

      // Indicates that this is a square root operation with this operation representing the
      // argument passed to the square root function.
      ComparableOperation square_root = 2;
    }

    // Represents a non-commutative binary operation, such as exponentiation.
    message BinaryOperation {
      // The left-hand side of the operation (which itself is another operation), e.g. the '2' in
      // 2^3.
      ComparableOperation left_operand = 1;

      // The right-hand side of the operation (which itself is another operation), e.g. the '3' in
      // 2^3.
      ComparableOperation right_operand = 2;
    }
  }
<<<<<<< HEAD

  // The root of the operation list (i.e. the lowest precedent operation of the expression).
  ComparableOperation root_operation = 1;
}

// Represents a polynomial, e.g.: 2x^3+3x-y+7.
message Polynomial {
  // The list of terms in this polynomial, e.g. the '2x^3', '3x', '-y', and '-7' in 2x^3+3x-y+7.
  repeated Term term = 1;

  // Represents a polynomial term, i.e. a real coefficient multiplied by one or more variables, each
  // of which may have a power >= 1.
  message Term {
    // The coefficient of this term (which may be zero or negative), e.g. '2' in '2x^3'.
    Real coefficient = 1;

    // The variables of this term. This list can be zero or more variables long (where zero
    // variables indicate a constant polynomial term).
    repeated Variable variable = 2;

    // A variable within the term, that is, a variable with a positive power.
    message Variable {
      // The name of the variable, e.g. 'x' in 'x^3'.
      string name = 1;

      // The power of the variable, e.g. '3' in 'x^3'.
      uint32 power = 2;
    }
  }
=======
>>>>>>> 65a9fe1e
}<|MERGE_RESOLUTION|>--- conflicted
+++ resolved
@@ -282,10 +282,6 @@
       ComparableOperation right_operand = 2;
     }
   }
-<<<<<<< HEAD
-
-  // The root of the operation list (i.e. the lowest precedent operation of the expression).
-  ComparableOperation root_operation = 1;
 }
 
 // Represents a polynomial, e.g.: 2x^3+3x-y+7.
@@ -312,6 +308,4 @@
       uint32 power = 2;
     }
   }
-=======
->>>>>>> 65a9fe1e
 }