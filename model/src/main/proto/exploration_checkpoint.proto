syntax = "proto3";

package model;

import "exploration.proto";

option java_package = "org.oppia.android.app.model";
option java_multiple_files = true;

// Top-level proto used to store exploration checkpoint per-profile basis.
message ExplorationCheckpointDatabase {

  // Map from exploration ID to ExplorationCheckpoint.
  map<string, ExplorationCheckpoint> exploration_checkpoint = 1;
}

// Corresponds to the exploration checkpoint which will be used to resume the exploration.
// This model contains information about all states of the deck which have been visited by the user.
message ExplorationCheckpoint {

  // The name of the latest state in the deck.
  string pending_state_name = 1;

  // The list of all states which the learner has previously completed.
  repeated CompletedStateInCheckpoint completed_states_in_checkpoint = 2;

  // Stores answers to the latest state in the deck.
  repeated AnswerAndResponse pending_user_answers = 3;

  // The index of the current selected state from the deck of states.
  int32 state_index = 4;

<<<<<<< HEAD
  // Deprecating fields 5 and 6 because they are no longer required.
  reserved 5,6;
=======
  // The last revealed hint index (deprecated). This has been functionally replaced by the HelpIndex
  // provided below.
  reserved 5;

  // Whether the solution was revealed (deprecated). This has been functionally replaced by the
  // HelpIndex provided below.
  reserved 6;
>>>>>>> 958932ff

  // The title of the exploration whose checkpoint is saved.
  string exploration_title = 7;

  // Stores the version of the exploration which is compatible with the saved checkpoint.
  int32 exploration_version = 8;

  // The timestamp in milliseconds of when the checkpoint was saved for the first time.
  int64 timestamp_of_first_checkpoint = 9;

  // The saved help index for the exploration.
  HelpIndex help_index = 10;
}

// Corresponds to exploration states that have been completed.
message CompletedStateInCheckpoint {

  // Corresponds to an exploration state that the learner has previous completed. Contains a list
  // of AnswerAndResponse for a previous state.
  CompletedState completed_state = 1;

  // The name of the state previously completed.
  string state_name = 2;
}

// Structure that holds the the exploration_title and the exploration_id associated with a saved
// checkpoint. This container is used to return the details required to delete the oldest checkpoint
// when the space allocated to save the checkpoints runs out.
message ExplorationCheckpointDetails{

  // The ID of the stored exploration checkpoint.
  string exploration_id = 1;

  // The title of the exploration whose checkpoint is saved.
  string exploration_title = 2;

  // Stores the version of the exploration which is compatible with the saved checkpoint.
  int32 exploration_version = 3;
}<|MERGE_RESOLUTION|>--- conflicted
+++ resolved
@@ -30,10 +30,6 @@
   // The index of the current selected state from the deck of states.
   int32 state_index = 4;
 
-<<<<<<< HEAD
-  // Deprecating fields 5 and 6 because they are no longer required.
-  reserved 5,6;
-=======
   // The last revealed hint index (deprecated). This has been functionally replaced by the HelpIndex
   // provided below.
   reserved 5;
@@ -41,7 +37,6 @@
   // Whether the solution was revealed (deprecated). This has been functionally replaced by the
   // HelpIndex provided below.
   reserved 6;
->>>>>>> 958932ff
 
   // The title of the exploration whose checkpoint is saved.
   string exploration_title = 7;
