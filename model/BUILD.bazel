--- conflicted
+++ resolved
@@ -193,11 +193,7 @@
     visibility = ["//visibility:public"],
     exports = [
         ":event_logger_java_proto_lite",
-<<<<<<< HEAD
-=======
-        ":example_java_proto_lite",
         ":exploration_java_proto_lite",
->>>>>>> b568c5dc
         ":interaction_object_java_proto_lite",
         ":onboarding_java_proto_lite",
         ":profile_java_proto_lite",
