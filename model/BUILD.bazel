--- conflicted
+++ resolved
@@ -226,11 +226,7 @@
     exports = [
         ":arguments_java_proto_lite",
         ":subtitled_unicode_java_proto_lite",
-<<<<<<< HEAD
         ":translation_java_proto_lite",
-=======
-        ":thumbnail_java_proto_lite",
->>>>>>> 77c877a2
     ],
 )
 
