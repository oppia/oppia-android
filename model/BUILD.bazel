--- conflicted
+++ resolved
@@ -6,11 +6,6 @@
 The java_lite_proto_library() rule takes in a proto_library target and generates java code.
 """
 
-<<<<<<< HEAD
-=======
-load("//model:src/main/proto/format_import_proto_library.bzl", "format_import_proto_library")
-load("@rules_proto//proto:defs.bzl", "proto_library")
->>>>>>> c571a057
 load("@rules_java//java:defs.bzl", "java_lite_proto_library")
 load("@rules_proto//proto:defs.bzl", "proto_library")
 load("//model:src/main/proto/format_import_proto_library.bzl", "format_import_proto_library")
@@ -198,10 +193,6 @@
     visibility = ["//visibility:public"],
     exports = [
         ":event_logger_java_proto_lite",
-<<<<<<< HEAD
-        ":example_java_proto_lite",
-=======
->>>>>>> c571a057
         ":exploration_java_proto_lite",
         ":interaction_object_java_proto_lite",
         ":onboarding_java_proto_lite",
@@ -214,8 +205,6 @@
         ":translation_java_proto_lite",
         ":voiceover_java_proto_lite",
     ],
-<<<<<<< HEAD
-=======
 )
 
 android_library(
@@ -225,5 +214,4 @@
     exports = [
         ":test_java_proto_lite",
     ],
->>>>>>> c571a057
 )