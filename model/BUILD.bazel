# TODO(#1532): Rename file to 'BUILD' post-Gradle.
"""
This library contains all protos used in the app and is a dependency for all other modules.
In Bazel, proto files are built using the proto_library() and java_lite_proto_library() rules.
The proto_library() rule creates a proto file library to be used in multiple languages.
The java_lite_proto_library() rule takes in a proto_library target and generates java code.
"""

load("@rules_java//java:defs.bzl", "java_lite_proto_library")
load("@rules_proto//proto:defs.bzl", "proto_library")
load("//model:src/main/proto/format_import_proto_library.bzl", "format_import_proto_library")

# NOTE TO DEVELOPERS: When adding new protos, each proto will need to have both a proto_library
# and java_lite_proto_library. See the examples below for context. Further, once the proto lite
# library is added, it should be included in the exports list in the model library at the
# bottom of this file so that other parts of the app get access to it. If protos import other
# protos, they need to use format_import_proto_library (again, see examples below for how to do
# this).
#
# For example, if adding a new proto file called 'important_structure.proto', add these:
#   proto_library(
#       name = "important_structure_proto",
#       srcs = ["src/main/proto/important_structure.proto"],
#   )
#
#   java_lite_proto_library(
#       name = "important_structure_java_proto_lite",
#       deps = [":important_structure_proto"],
#   )
#
# And change the 'model' library at the bottom of the file, e.g.:
#   android_library(
#       name = "model",
#       exports = [
#           ...
#           ":important_structure_java_proto_lite",
#           ...
#       ],
#       ...
#   )

proto_library(
    name = "arguments_proto",
    srcs = ["src/main/proto/arguments.proto"],
)

java_lite_proto_library(
    name = "arguments_java_proto_lite",
    visibility = ["//:oppia_api_visibility"],
    deps = [":arguments_proto"],
)

proto_library(
    name = "event_logger_proto",
    srcs = ["src/main/proto/oppia_logger.proto"],
)

java_lite_proto_library(
    name = "event_logger_java_proto_lite",
    visibility = ["//visibility:public"],
    deps = [":event_logger_proto"],
)

format_import_proto_library(
<<<<<<< HEAD
=======
    name = "exploration_checkpoint",
    src = "src/main/proto/exploration_checkpoint.proto",
    deps = [":exploration_proto"],
)

java_lite_proto_library(
    name = "exploration_checkpoint_java_proto_lite",
    visibility = ["//:oppia_api_visibility"],
    deps = [":exploration_checkpoint_proto"],
)

proto_library(
>>>>>>> d0177600
    name = "interaction_object_proto",
    src = "src/main/proto/interaction_object.proto",
    deps = [
        ":math_proto",
    ],
)

java_lite_proto_library(
    name = "interaction_object_java_proto_lite",
    visibility = ["//visibility:public"],
    deps = [":interaction_object_proto"],
)

proto_library(
<<<<<<< HEAD
    name = "math_proto",
    srcs = ["src/main/proto/math.proto"],
)

java_lite_proto_library(
    name = "math_java_proto_lite",
    deps = [":math_proto"],
=======
    name = "languages_proto",
    srcs = ["src/main/proto/languages.proto"],
    visibility = ["//visibility:public"],
)

java_lite_proto_library(
    name = "languages_java_proto_lite",
    visibility = ["//visibility:public"],
    deps = [":languages_proto"],
>>>>>>> d0177600
)

proto_library(
    name = "onboarding_proto",
    srcs = ["src/main/proto/onboarding.proto"],
)

java_lite_proto_library(
    name = "onboarding_java_proto_lite",
    visibility = ["//visibility:public"],
    deps = [":onboarding_proto"],
)

proto_library(
    name = "profile_proto",
    srcs = ["src/main/proto/profile.proto"],
)

java_lite_proto_library(
    name = "profile_java_proto_lite",
    visibility = ["//:oppia_api_visibility"],
    deps = [":profile_proto"],
)

proto_library(
    name = "subtitled_html_proto",
    srcs = ["src/main/proto/subtitled_html.proto"],
)

java_lite_proto_library(
    name = "subtitled_html_java_proto_lite",
    visibility = ["//:oppia_api_visibility"],
    deps = [":subtitled_html_proto"],
)

proto_library(
    name = "subtitled_unicode_proto",
    srcs = ["src/main/proto/subtitled_unicode.proto"],
)

java_lite_proto_library(
    name = "subtitled_unicode_java_proto_lite",
    visibility = ["//:oppia_api_visibility"],
    deps = [":subtitled_unicode_proto"],
)

proto_library(
    name = "test_proto",
    srcs = ["src/main/proto/test.proto"],
)

java_lite_proto_library(
    name = "test_java_proto_lite",
    deps = [":test_proto"],
)

proto_library(
    name = "thumbnail_proto",
    srcs = ["src/main/proto/thumbnail.proto"],
)

java_lite_proto_library(
    name = "thumbnail_java_proto_lite",
    visibility = ["//:oppia_api_visibility"],
    deps = [":thumbnail_proto"],
)

proto_library(
    name = "translation_proto",
    srcs = ["src/main/proto/translation.proto"],
)

java_lite_proto_library(
    name = "translation_java_proto_lite",
    visibility = ["//:oppia_api_visibility"],
    deps = [":translation_proto"],
)

proto_library(
    name = "voiceover_proto",
    srcs = ["src/main/proto/voiceover.proto"],
)

java_lite_proto_library(
    name = "voiceover_java_proto_lite",
    deps = [":voiceover_proto"],
)

format_import_proto_library(
    name = "feedback_reporting",
    src = "src/main/proto/feedback_reporting.proto",
    deps = [
        ":profile_proto",
    ],
)

java_lite_proto_library(
    name = "feedback_reporting_java_proto_lite",
    deps = [":feedback_reporting_proto"],
)

format_import_proto_library(
    name = "question",
    src = "src/main/proto/question.proto",
    deps = [
        ":exploration_proto",
        ":subtitled_html_proto",
        ":subtitled_unicode_proto",
    ],
)

java_lite_proto_library(
    name = "question_java_proto_lite",
    visibility = ["//:oppia_api_visibility"],
    deps = [":question_proto"],
)

format_import_proto_library(
    name = "topic",
    src = "src/main/proto/topic.proto",
    visibility = ["//visibility:public"],
    deps = [
        ":subtitled_html_proto",
        ":subtitled_unicode_proto",
        ":thumbnail_proto",
        ":translation_proto",
        ":voiceover_proto",
    ],
)

java_lite_proto_library(
    name = "topic_java_proto_lite",
    visibility = ["//:oppia_api_visibility"],
    deps = [":topic_proto"],
)

format_import_proto_library(
    name = "exploration",
    src = "src/main/proto/exploration.proto",
    visibility = ["//visibility:public"],
    deps = [
        ":interaction_object_proto",
        ":subtitled_html_proto",
        ":subtitled_unicode_proto",
        ":translation_proto",
        ":voiceover_proto",
    ],
)

java_lite_proto_library(
    name = "exploration_java_proto_lite",
    visibility = ["//visibility:public"],
    deps = [":exploration_proto"],
)

<<<<<<< HEAD
android_library(
    name = "model",
    visibility = ["//visibility:public"],
    exports = [
        ":event_logger_java_proto_lite",
        ":exploration_java_proto_lite",
        ":interaction_object_java_proto_lite",
        ":math_java_proto_lite",
        ":onboarding_java_proto_lite",
        ":profile_java_proto_lite",
        ":question_java_proto_lite",
        ":subtitled_html_java_proto_lite",
        ":subtitled_unicode_java_proto_lite",
        ":thumbnail_java_proto_lite",
        ":topic_java_proto_lite",
        ":translation_java_proto_lite",
        ":voiceover_java_proto_lite",
    ],
=======
format_import_proto_library(
    name = "platform_parameter",
    src = "src/main/proto/platform_parameter.proto",
)

java_lite_proto_library(
    name = "platform_parameter_java_proto_lite",
    visibility = ["//:oppia_api_visibility"],
    deps = [":platform_parameter_proto"],
>>>>>>> d0177600
)

android_library(
    name = "test_models",
    testonly = True,
    visibility = ["//visibility:public"],
    exports = [
        ":test_java_proto_lite",
    ],
)<|MERGE_RESOLUTION|>--- conflicted
+++ resolved
@@ -62,8 +62,6 @@
 )
 
 format_import_proto_library(
-<<<<<<< HEAD
-=======
     name = "exploration_checkpoint",
     src = "src/main/proto/exploration_checkpoint.proto",
     deps = [":exploration_proto"],
@@ -75,8 +73,7 @@
     deps = [":exploration_checkpoint_proto"],
 )
 
-proto_library(
->>>>>>> d0177600
+format_import_proto_library(
     name = "interaction_object_proto",
     src = "src/main/proto/interaction_object.proto",
     deps = [
@@ -91,7 +88,6 @@
 )
 
 proto_library(
-<<<<<<< HEAD
     name = "math_proto",
     srcs = ["src/main/proto/math.proto"],
 )
@@ -99,7 +95,9 @@
 java_lite_proto_library(
     name = "math_java_proto_lite",
     deps = [":math_proto"],
-=======
+)
+
+proto_library(
     name = "languages_proto",
     srcs = ["src/main/proto/languages.proto"],
     visibility = ["//visibility:public"],
@@ -109,7 +107,6 @@
     name = "languages_java_proto_lite",
     visibility = ["//visibility:public"],
     deps = [":languages_proto"],
->>>>>>> d0177600
 )
 
 proto_library(
@@ -265,26 +262,6 @@
     deps = [":exploration_proto"],
 )
 
-<<<<<<< HEAD
-android_library(
-    name = "model",
-    visibility = ["//visibility:public"],
-    exports = [
-        ":event_logger_java_proto_lite",
-        ":exploration_java_proto_lite",
-        ":interaction_object_java_proto_lite",
-        ":math_java_proto_lite",
-        ":onboarding_java_proto_lite",
-        ":profile_java_proto_lite",
-        ":question_java_proto_lite",
-        ":subtitled_html_java_proto_lite",
-        ":subtitled_unicode_java_proto_lite",
-        ":thumbnail_java_proto_lite",
-        ":topic_java_proto_lite",
-        ":translation_java_proto_lite",
-        ":voiceover_java_proto_lite",
-    ],
-=======
 format_import_proto_library(
     name = "platform_parameter",
     src = "src/main/proto/platform_parameter.proto",
@@ -294,7 +271,6 @@
     name = "platform_parameter_java_proto_lite",
     visibility = ["//:oppia_api_visibility"],
     deps = [":platform_parameter_proto"],
->>>>>>> d0177600
 )
 
 android_library(
