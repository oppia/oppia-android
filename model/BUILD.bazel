--- conflicted
+++ resolved
@@ -203,11 +203,7 @@
     name = "model",
     visibility = ["//visibility:public"],
     exports = [
-<<<<<<< HEAD
-=======
-        ":arguments_java_proto_lite",
-        ":event_logger_java_proto_lite",
->>>>>>> e7ed2c06
+        ":arguments_java_proto_lite",   
         ":exploration_java_proto_lite",
         ":interaction_object_java_proto_lite",
         ":onboarding_java_proto_lite",
