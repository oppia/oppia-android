--- conflicted
+++ resolved
@@ -49,27 +49,12 @@
     deps = [":event_logger_proto"],
 )
 
-proto_library(
-<<<<<<< HEAD
-    name = "example_proto",
-    srcs = ["src/main/proto/example.proto"],
-)
-
-java_lite_proto_library(
-    name = "example_java_proto_lite",
-    deps = [":example_proto"],
-)
-
-format_import_proto_library(
-    name = "interaction_object",
+format_import_proto_library(
+    name = "interaction_object_proto",
     src = "src/main/proto/interaction_object.proto",
     deps = [
         ":math_proto",
     ],
-=======
-    name = "interaction_object_proto",
-    srcs = ["src/main/proto/interaction_object.proto"],
->>>>>>> 1a3f4e94
 )
 
 java_lite_proto_library(
