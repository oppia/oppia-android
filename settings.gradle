<<<<<<< HEAD
include ':app', ':model', ':utility', ':domain', ':data'
=======
include ':app', ':model', ':utility', ':domain'
>>>>>>> 6aa44f5f
<|MERGE_RESOLUTION|>--- conflicted
+++ resolved
@@ -1,5 +1 @@
-<<<<<<< HEAD
 include ':app', ':model', ':utility', ':domain', ':data'
-=======
-include ':app', ':model', ':utility', ':domain'
->>>>>>> 6aa44f5f
