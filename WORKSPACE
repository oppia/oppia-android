--- conflicted
+++ resolved
@@ -91,11 +91,7 @@
 load("@robolectric//bazel:robolectric.bzl", "robolectric_repositories")
 robolectric_repositories()
 
-<<<<<<< HEAD
-#Add support for Firebase Crashlytics
-=======
 # Add support for Firebase Crashlytics
->>>>>>> 522993ff
 git_repository(
     name = "tools_android",
     commit = "00e6f4b7bdd75911e33c618a9bc57bab7a6e8930",
@@ -106,12 +102,7 @@
 google_services_workspace_dependencies()
 
 load("@rules_jvm_external//:defs.bzl", "maven_install")
-<<<<<<< HEAD
-
 #TODO: Remove unused dependencies once android_local_test errors are resolved
-=======
-# TODO: Remove unused dependencies once android_local_test errors are resolved
->>>>>>> 522993ff
 maven_install(
     artifacts = DAGGER_ARTIFACTS + [
         "org.robolectric:robolectric:4.3",
