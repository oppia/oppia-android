--- conflicted
+++ resolved
@@ -4,25 +4,16 @@
 
 load("@bazel_tools//tools/build_defs/repo:git.bzl", "git_repository")
 load("@bazel_tools//tools/build_defs/repo:http.bzl", "http_archive", "http_jar")
-<<<<<<< HEAD
+load("//third_party:versions.bzl", "HTTP_DEPENDENCY_VERSIONS", "MAVEN_REPOSITORIES", "get_maven_dependencies")
 load("//:build_vars.bzl", "BUILD_SDK_VERSION", "BUILD_TOOLS_VERSION")
-load("//third_party:versions.bzl", "HTTP_DEPENDENCY_VERSIONS", "MAVEN_PRODUCTION_DEPENDENCY_VERSIONS", "MAVEN_REPOSITORIES", "MAVEN_TEST_DEPENDENCY_VERSIONS", "get_maven_dependencies")
-=======
-load("//third_party:versions.bzl", "HTTP_DEPENDENCY_VERSIONS", "MAVEN_REPOSITORIES", "get_maven_dependencies")
->>>>>>> 6f9bbd61
 
 # Android SDK configuration. For more details, see:
 # https://docs.bazel.build/versions/master/be/android.html#android_sdk_repository
 # TODO(#1542): Sync Android SDK version with the manifest.
 android_sdk_repository(
     name = "androidsdk",
-<<<<<<< HEAD
     api_level = BUILD_SDK_VERSION,
     build_tools_version = BUILD_TOOLS_VERSION,
-=======
-    api_level = 31,
-    build_tools_version = "29.0.2",
->>>>>>> 6f9bbd61
 )
 
 # Add support for JVM rules: https://github.com/bazelbuild/rules_jvm_external
@@ -41,13 +32,6 @@
     urls = ["https://github.com/bazelbuild/rules_kotlin/releases/download/%s/rules_kotlin_release.tgz" % HTTP_DEPENDENCY_VERSIONS["rules_kotlin"]["version"]],
 )
 
-<<<<<<< HEAD
-load("@io_bazel_rules_kotlin//kotlin:repositories.bzl", "kotlin_repositories")
-
-kotlin_repositories()
-
-register_toolchains("//tools/kotlin:kotlin_16_toolchain")
-=======
 load("@io_bazel_rules_kotlin//kotlin:repositories.bzl", "kotlin_repositories", "kotlinc_version")
 
 # Use the 1.6 compiler since rules_kotlin 1.5 defaults to the 1.5 compiler.
@@ -59,7 +43,6 @@
 )
 
 register_toolchains("//tools/kotlin:kotlin_16_jdk9_toolchain")
->>>>>>> 6f9bbd61
 
 # The proto_compiler and proto_java_toolchain bindings load the protos rules needed for the model
 # module while helping us avoid the unnecessary compilation of protoc. Referecences:
@@ -216,43 +199,30 @@
 # dependencies per https://github.com/bazelbuild/rules_jvm_external#multiple-maven_install-declarations-for-isolated-artifact-version-trees.
 # Note that this is called 'maven' since Dagger expects it to be called that.
 maven_install(
-<<<<<<< HEAD
     name = "maven",
     artifacts = (
         DAGGER_ARTIFACTS + (
             get_maven_dependencies(MAVEN_PRODUCTION_DEPENDENCY_VERSIONS)
-        ) + (
-            get_maven_dependencies(MAVEN_TEST_DEPENDENCY_VERSIONS)
-        )
+        ) + get_maven_dependencies(MAVEN_TEST_DEPENDENCY_VERSIONS)
     ),
+    duplicate_version_warning = "error",
     excluded_artifacts = [
         "org.jetbrains.kotlin:kotlin-reflect",
     ],
-=======
-    artifacts = DAGGER_ARTIFACTS + get_maven_dependencies(),
-    duplicate_version_warning = "error",
->>>>>>> 6f9bbd61
     fail_if_repin_required = True,
     maven_install_json = "//third_party:maven_install.json",
     override_targets = {
-<<<<<<< HEAD
-        "com.google.guava:guava": "@//third_party:guava_android",
+        "com.google.guava:guava": "@//third_party:com_google_guava_guava",
         "org.jetbrains.kotlinx:kotlinx-coroutines-core-jvm": "@//third_party:kotlinx-coroutines-core-jvm",
     },
     repositories = DAGGER_REPOSITORIES + MAVEN_REPOSITORIES,
-=======
-        "com.google.guava:guava": "@//third_party:com_google_guava_guava",
-    },
-    repositories = DAGGER_REPOSITORIES + MAVEN_REPOSITORIES,
     strict_visibility = True,
->>>>>>> 6f9bbd61
 )
 
 load("@maven//:defs.bzl", "pinned_maven_install")
 
 pinned_maven_install()
 
-<<<<<<< HEAD
 [
     http_jar(
         name = "guava_%s" % guava_type,
@@ -286,17 +256,4 @@
 
 load("@bazel_skylib//:workspace.bzl", "bazel_skylib_workspace")
 
-bazel_skylib_workspace()
-=======
-http_jar(
-    name = "guava_android",
-    sha256 = HTTP_DEPENDENCY_VERSIONS["guava_android"]["sha"],
-    urls = [
-        "{0}/com/google/guava/guava/{1}-android/guava-{1}-android.jar".format(
-            url_base,
-            HTTP_DEPENDENCY_VERSIONS["guava_android"]["version"],
-        )
-        for url_base in DAGGER_REPOSITORIES + MAVEN_REPOSITORIES
-    ],
-)
->>>>>>> 6f9bbd61
+bazel_skylib_workspace()