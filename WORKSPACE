--- conflicted
+++ resolved
@@ -47,20 +47,11 @@
 
 kt_register_toolchains()
 
-<<<<<<< HEAD
 # The proto_compiler and proto_java_toolchain bindings load the protos rules needed for the model
 # module while helping us avoid the unnecessary compilation of protoc. Referecences:
 # - https://github.com/google/startup-os/blob/5f30a62/WORKSPACE#L179-L187
 # - https://github.com/bazelbuild/bazel/issues/7095
 
-=======
-"""
-The proto_compiler and proto_java_toolchain bindings load the protos rules needed for the model
-module while helping us avoid the unnecessary compilation of protoc. Referecences:
-- https://github.com/google/startup-os/blob/5f30a62/WORKSPACE#L179-L187
-- https://github.com/bazelbuild/bazel/issues/7095
-"""
->>>>>>> d35588c3
 bind(
     name = "proto_compiler",
     actual = "//tools:protoc",
