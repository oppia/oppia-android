'''
This file lists and imports all external dependencies needed to build Oppia Android.
'''

load("@bazel_tools//tools/build_defs/repo:http.bzl", "http_archive")
load("@bazel_tools//tools/build_defs/repo:jvm.bzl", "jvm_maven_import_external")
load("@bazel_tools//tools/build_defs/repo:git.bzl", "git_repository")

# Android SDK configuration. For more details, see:
# https://docs.bazel.build/versions/master/be/android.html#android_sdk_repository
# TODO(#1542): Sync Android SDK version with the manifest.
android_sdk_repository(
    name = "androidsdk",
    api_level = 28,
)

# Add support for JVM rules: https://github.com/bazelbuild/rules_jvm_external
RULES_JVM_EXTERNAL_TAG = "2.9"
RULES_JVM_EXTERNAL_SHA = "e5b97a31a3e8feed91636f42e19b11c49487b85e5de2f387c999ea14d77c7f45"
http_archive(
    name = "rules_jvm_external",
    strip_prefix = "rules_jvm_external-%s" % RULES_JVM_EXTERNAL_TAG,
    sha256 = RULES_JVM_EXTERNAL_SHA,
    url = "https://github.com/bazelbuild/rules_jvm_external/archive/%s.zip" % RULES_JVM_EXTERNAL_TAG,
)

# Add support for Kotlin: https://github.com/bazelbuild/rules_kotlin.
RULES_KOTLIN_VERSION = "legacy-1.4.0-rcx-oppia-exclusive-rc01"
RULES_KOTLIN_SHA = "600f3d916eda5531dd70614ec96dc92b4ac24da0e1d815eb94559976e9bea8aa"
http_archive(
   name = "io_bazel_rules_kotlin",
   urls = ["https://github.com/oppia/rules_kotlin/archive/%s.zip" % RULES_KOTLIN_VERSION],
   type = "zip",
   strip_prefix = "rules_kotlin-%s" % RULES_KOTLIN_VERSION,
   sha256 = RULES_KOTLIN_SHA,
)

# TODO(#1535): Remove once rules_kotlin is released because these lines become unnecessary
load("@io_bazel_rules_kotlin//kotlin:dependencies.bzl", "kt_download_local_dev_dependencies")
kt_download_local_dev_dependencies()

load("@io_bazel_rules_kotlin//kotlin:kotlin.bzl", "kotlin_repositories", "kt_register_toolchains")
kotlin_repositories()
kt_register_toolchains()

# rules_proto defines abstract rules for building Protocol Buffers.
http_archive(
    name = "rules_proto",
    sha256 = "2490dca4f249b8a9a3ab07bd1ba6eca085aaf8e45a734af92aad0c42d9dc7aaf",
    strip_prefix = "rules_proto-218ffa7dfa5408492dc86c01ee637614f8695c45",
    urls = [
        "https://mirror.bazel.build/github.com/bazelbuild/rules_proto/archive/218ffa7dfa5408492dc86c01ee637614f8695c45.tar.gz",
        "https://github.com/bazelbuild/rules_proto/archive/218ffa7dfa5408492dc86c01ee637614f8695c45.tar.gz",
    ],
)

load("@rules_proto//proto:repositories.bzl", "rules_proto_dependencies", "rules_proto_toolchains")
rules_proto_dependencies()
rules_proto_toolchains()

# rules_java defines rules for generating Java code from Protocol Buffers.
http_archive(
    name = "rules_java",
    sha256 = "ccf00372878d141f7d5568cedc4c42ad4811ba367ea3e26bc7c43445bbc52895",
    strip_prefix = "rules_java-d7bf804c8731edd232cb061cb2a9fe003a85d8ee",
    urls = [
        "https://mirror.bazel.build/github.com/bazelbuild/rules_java/archive/d7bf804c8731edd232cb061cb2a9fe003a85d8ee.tar.gz",
        "https://github.com/bazelbuild/rules_java/archive/d7bf804c8731edd232cb061cb2a9fe003a85d8ee.tar.gz",
    ],
)

load("@rules_java//java:repositories.bzl", "rules_java_dependencies", "rules_java_toolchains")
rules_java_dependencies()
rules_java_toolchains()

# Add support for Dagger
DAGGER_TAG = "2.28.1"
DAGGER_SHA = "9e69ab2f9a47e0f74e71fe49098bea908c528aa02fa0c5995334447b310d0cdd"
http_archive(
    name = "dagger",
    strip_prefix = "dagger-dagger-%s" % DAGGER_TAG,
    sha256 = DAGGER_SHA,
    urls = ["https://github.com/google/dagger/archive/dagger-%s.zip" % DAGGER_TAG],
)

load("@dagger//:workspace_defs.bzl", "DAGGER_ARTIFACTS", "DAGGER_REPOSITORIES")

# Add support for Robolectric: https://github.com/robolectric/robolectric-bazel
http_archive(
    name = "robolectric",
    urls = ["https://github.com/oppia/robolectric-bazel/archive/4.x-oppia-exclusive-rc02.tar.gz"],
    strip_prefix = "robolectric-bazel-4.x-oppia-exclusive-rc02",
)
load("@robolectric//bazel:robolectric.bzl", "robolectric_repositories")
robolectric_repositories()

# Add support for Firebase Crashlytics
git_repository(
    name = "tools_android",
    commit = "00e6f4b7bdd75911e33c618a9bc57bab7a6e8930",
    remote = "https://github.com/bazelbuild/tools_android",
)

load("@tools_android//tools/googleservices:defs.bzl", "google_services_workspace_dependencies")
google_services_workspace_dependencies()

load("@rules_jvm_external//:defs.bzl", "maven_install")

maven_install(
    artifacts = DAGGER_ARTIFACTS + [
        "org.robolectric:robolectric:4.3",
        "org.robolectric:annotations:4.3",
        "androidx.appcompat:appcompat:1.0.2",
        "androidx.annotation:annotation:1.1.0",
        "androidx.core:core-ktx:1.0.1",
<<<<<<< HEAD
        "junit:junit:4.12",
        "com.google.truth:truth:0.43",
        "com.github.bumptech.glide:glide:4.11.0",
        "com.caverock:androidsvg-aar:1.4",
        "androidx.lifecycle:lifecycle-livedata-ktx:2.2.0-alpha03",
        "org.mockito:mockito-core:2.19.0",
=======
        "androidx.lifecycle:lifecycle-livedata-ktx:2.2.0-alpha03",
>>>>>>> 33d8e2a0
        "androidx.test.ext:junit:1.1.1",
        "com.android.support:support-annotations:28.0.0",
        "org.jetbrains.kotlinx:kotlinx-coroutines-android:1.3.2",
        "org.jetbrains.kotlinx:kotlinx-coroutines-test:1.2.2",
        "org.jetbrains.kotlin:kotlin-stdlib-jdk7:jar:1.3.72",
        "org.jetbrains.kotlin:kotlin-test-junit:1.3.72",
        "com.google.truth:truth:0.43",
        "com.google.firebase:firebase-analytics:17.4.4",
        "com.google.firebase:firebase-crashlytics:17.1.1",
        "com.crashlytics.sdk.android:crashlytics:2.9.8",
        "io.fabric.sdk.android:fabric:1.4.7",
        "com.github.bumptech.glide:glide:4.11.0",
        "com.caverock:androidsvg-aar:1.4",
        "org.mockito:mockito-core:2.19.0",
        "junit:junit:4.12",
    ],
    repositories = DAGGER_REPOSITORIES + [
        "https://maven.google.com",
        "https://repo1.maven.org/maven2",
        "https://jcenter.bintray.com/",
        "https://bintray.com/bintray/jcenter",
        "https://maven.fabric.io/public",
    ],
)<|MERGE_RESOLUTION|>--- conflicted
+++ resolved
@@ -113,16 +113,7 @@
         "androidx.appcompat:appcompat:1.0.2",
         "androidx.annotation:annotation:1.1.0",
         "androidx.core:core-ktx:1.0.1",
-<<<<<<< HEAD
-        "junit:junit:4.12",
-        "com.google.truth:truth:0.43",
-        "com.github.bumptech.glide:glide:4.11.0",
-        "com.caverock:androidsvg-aar:1.4",
         "androidx.lifecycle:lifecycle-livedata-ktx:2.2.0-alpha03",
-        "org.mockito:mockito-core:2.19.0",
-=======
-        "androidx.lifecycle:lifecycle-livedata-ktx:2.2.0-alpha03",
->>>>>>> 33d8e2a0
         "androidx.test.ext:junit:1.1.1",
         "com.android.support:support-annotations:28.0.0",
         "org.jetbrains.kotlinx:kotlinx-coroutines-android:1.3.2",
