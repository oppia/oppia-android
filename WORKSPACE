"""
This file lists and imports all external dependencies needed to build Oppia Android.
"""

load("@bazel_tools//tools/build_defs/repo:git.bzl", "git_repository")
load("@bazel_tools//tools/build_defs/repo:http.bzl", "http_archive", "http_jar")
load("//:build_vars.bzl", "BUILD_SDK_VERSION", "BUILD_TOOLS_VERSION")
load("//third_party:versions.bzl", "HTTP_DEPENDENCY_VERSIONS", "MAVEN_REPOSITORIES", "get_maven_dependencies")

# Android SDK configuration. For more details, see:
# https://docs.bazel.build/versions/master/be/android.html#android_sdk_repository
# TODO(#1542): Sync Android SDK version with the manifest.
android_sdk_repository(
    name = "androidsdk",
    api_level = BUILD_SDK_VERSION,
    build_tools_version = BUILD_TOOLS_VERSION,
)

# Oppia's backend proto API definitions.
git_repository(
    name = "oppia_proto_api",
<<<<<<< HEAD
    commit = "4ea008bd2685e4126169ee029381ea6301b2e133",
    remote = "https://github.com/oppia/oppia-proto-api",
    shallow_since = "1685832428 -0700",
=======
    commit = HTTP_DEPENDENCY_VERSIONS["oppia_proto_api"]["version"],
    remote = "https://github.com/oppia/oppia-proto-api",
    shallow_since = "1716846301 -0700",
>>>>>>> 0d03b753
)

load("@oppia_proto_api//repo:deps.bzl", "initializeDepsForWorkspace")

initializeDepsForWorkspace()

load("@oppia_proto_api//repo:toolchains.bzl", "initializeToolchainsForWorkspace")

initializeToolchainsForWorkspace()

# Add support for JVM rules: https://github.com/bazelbuild/rules_jvm_external
http_archive(
    name = "rules_jvm_external",
    sha256 = HTTP_DEPENDENCY_VERSIONS["rules_jvm"]["sha"],
    strip_prefix = "rules_jvm_external-%s" % HTTP_DEPENDENCY_VERSIONS["rules_jvm"]["version"],
    url = "https://github.com/bazelbuild/rules_jvm_external/archive/%s.zip" % HTTP_DEPENDENCY_VERSIONS["rules_jvm"]["version"],
)

# Add support for Kotlin: https://github.com/bazelbuild/rules_kotlin.
http_archive(
    name = "io_bazel_rules_kotlin",
    patches = ["//tools/kotlin:remove_processor_duplicates.patch"],
    sha256 = HTTP_DEPENDENCY_VERSIONS["rules_kotlin"]["sha"],
    urls = ["https://github.com/bazelbuild/rules_kotlin/releases/download/%s/rules_kotlin_release.tgz" % HTTP_DEPENDENCY_VERSIONS["rules_kotlin"]["version"]],
)

load("@io_bazel_rules_kotlin//kotlin:repositories.bzl", "kotlin_repositories", "kotlinc_version")

# Use the 1.6 compiler since Kotlin 1.6 is the current supported version in the repository.
kotlin_repositories(
    compiler_release = kotlinc_version(
        release = "1.6.10",
        sha256 = "432267996d0d6b4b17ca8de0f878e44d4a099b7e9f1587a98edc4d27e76c215a",
    ),
)

register_toolchains("//tools/kotlin:kotlin_16_jdk9_toolchain")

# The proto_compiler and proto_java_toolchain bindings load the protos rules needed for the model
# module while helping us avoid the unnecessary compilation of protoc. Referecences:
# - https://github.com/google/startup-os/blob/5f30a62/WORKSPACE#L179-L187
# - https://github.com/bazelbuild/bazel/issues/7095

bind(
    name = "proto_compiler",
    actual = "//tools:protoc",
)

bind(
    name = "proto_java_toolchain",
    actual = "//tools:java_toolchain",
)

# The rules_java contains the java_lite_proto_library rule used in the model module.
http_archive(
    name = "rules_java",
    sha256 = HTTP_DEPENDENCY_VERSIONS["rules_java"]["sha"],
    url = "https://github.com/bazelbuild/rules_java/releases/download/{0}/rules_java-{0}.tar.gz".format(HTTP_DEPENDENCY_VERSIONS["rules_java"]["version"]),
)

load("@rules_java//java:repositories.bzl", "rules_java_dependencies", "rules_java_toolchains")

rules_java_dependencies()

rules_java_toolchains()

# The rules_proto contains the proto_library rule used in the model module.
http_archive(
    name = "rules_proto",
    sha256 = HTTP_DEPENDENCY_VERSIONS["rules_proto"]["sha"],
    strip_prefix = "rules_proto-%s" % HTTP_DEPENDENCY_VERSIONS["rules_proto"]["version"],
    urls = ["https://github.com/bazelbuild/rules_proto/archive/%s.tar.gz" % HTTP_DEPENDENCY_VERSIONS["rules_proto"]["version"]],
)

load("@rules_proto//proto:repositories.bzl", "rules_proto_dependencies", "rules_proto_toolchains")

rules_proto_dependencies()

rules_proto_toolchains()

# Add support for Dagger
http_archive(
    name = "dagger",
    sha256 = HTTP_DEPENDENCY_VERSIONS["dagger"]["sha"],
    strip_prefix = "dagger-dagger-%s" % HTTP_DEPENDENCY_VERSIONS["dagger"]["version"],
    urls = ["https://github.com/google/dagger/archive/dagger-%s.zip" % HTTP_DEPENDENCY_VERSIONS["dagger"]["version"]],
)

load("@dagger//:workspace_defs.bzl", "DAGGER_ARTIFACTS", "DAGGER_REPOSITORIES")

# Add support for Robolectric: https://github.com/robolectric/robolectric-bazel
http_archive(
    name = "robolectric",
    sha256 = HTTP_DEPENDENCY_VERSIONS["robolectric"]["sha"],
    strip_prefix = "robolectric-bazel-%s" % HTTP_DEPENDENCY_VERSIONS["robolectric"]["version"],
    urls = ["https://github.com/robolectric/robolectric-bazel/archive/%s.tar.gz" % HTTP_DEPENDENCY_VERSIONS["robolectric"]["version"]],
)

load("@robolectric//bazel:robolectric.bzl", "robolectric_repositories")

robolectric_repositories()

# Add support for Firebase Crashlytics
git_repository(
    name = "tools_android",
    commit = "00e6f4b7bdd75911e33c618a9bc57bab7a6e8930",
    remote = "https://github.com/bazelbuild/tools_android",
    shallow_since = "1594238320 -0400",
)

load("@tools_android//tools/googleservices:defs.bzl", "google_services_workspace_dependencies")

google_services_workspace_dependencies()

# A custom version of Android SVG is needed since custom changes needed to be added to the library
# to correctly size in-line SVGs (such as those needed for LaTeX-based math expressions).
git_repository(
    name = "androidsvg",
    commit = "5bc9c7553e94c3476e8ea32baea3c77567228fcd",
    remote = "https://github.com/oppia/androidsvg",
    shallow_since = "1686304726 -0700",
)

git_repository(
    name = "android-spotlight",
    commit = "cc23499d37dc8533a2876e45b5063e981a4583f4",
    remote = "https://github.com/oppia/android-spotlight",
    shallow_since = "1680147372 -0700",
)

# A custom fork of KotliTeX that removes resources artifacts that break the build, and updates the
# min target SDK version to be compatible with Oppia.
git_repository(
    name = "kotlitex",
    commit = "ccdf4170817fa3b48b8e1e452772dd58ecb71cf2",
    remote = "https://github.com/oppia/kotlitex",
    shallow_since = "1679426649 -0700",
)

git_repository(
    name = "archive_patcher",
    commit = "d1c18b0035d5f669ddaefadade49cae0748f9df2",
    remote = "https://github.com/oppia/archive-patcher",
    shallow_since = "1642022460 -0800",
)

bind(
    name = "databinding_annotation_processor",
    actual = "//tools/android:compiler_annotation_processor",
)

http_archive(
    name = "protobuf_tools",
    sha256 = HTTP_DEPENDENCY_VERSIONS["protobuf_tools"]["sha"],
    strip_prefix = "protobuf-%s" % HTTP_DEPENDENCY_VERSIONS["protobuf_tools"]["version"],
    urls = ["https://github.com/protocolbuffers/protobuf/releases/download/v{0}/protobuf-all-{0}.zip".format(HTTP_DEPENDENCY_VERSIONS["protobuf_tools"]["version"])],
)

load("@rules_jvm_external//:defs.bzl", "maven_install")

ATS_TAG = "1edfdab3134a7f01b37afabd3eebfd2c5bb05151"

ATS_SHA256 = "dcd1ff76aef1a26329d77863972780c8fe1fc8ff625747342239f0489c2837ec"

http_archive(
    name = "android_test_support",
    sha256 = ATS_SHA256,
    strip_prefix = "android-test-%s" % ATS_TAG,
    urls = ["https://github.com/android/android-test/archive/%s.tar.gz" % ATS_TAG],
)

load("@android_test_support//:repo.bzl", "android_test_repositories")

android_test_repositories()

# Android bundle tool.
http_jar(
    name = "android_bundletool",
    sha256 = HTTP_DEPENDENCY_VERSIONS["android_bundletool"]["sha"],
    url = "https://github.com/google/bundletool/releases/download/{0}/bundletool-all-{0}.jar".format(HTTP_DEPENDENCY_VERSIONS["android_bundletool"]["version"]),
)

# Note to developers: new dependencies should be added to //third_party:versions.bzl, not here.
maven_install(
    artifacts = DAGGER_ARTIFACTS + get_maven_dependencies(),
    duplicate_version_warning = "error",
    fail_if_repin_required = True,
    maven_install_json = "//third_party:maven_install.json",
    override_targets = {
        "com.google.guava:guava": "@//third_party:com_google_guava_guava",
    },
    repositories = DAGGER_REPOSITORIES + MAVEN_REPOSITORIES,
    strict_visibility = True,
)

load("@maven//:defs.bzl", "pinned_maven_install")

pinned_maven_install()

[
    http_jar(
        name = "guava_%s" % guava_type,
        sha256 = HTTP_DEPENDENCY_VERSIONS["guava_%s" % guava_type]["sha"],
        urls = [
            "{0}/com/google/guava/guava/{1}-{2}/guava-{1}-{2}.jar".format(
                url_base,
                HTTP_DEPENDENCY_VERSIONS["guava_%s" % guava_type]["version"],
                guava_type,
            )
            for url_base in DAGGER_REPOSITORIES + MAVEN_REPOSITORIES
        ],
    )
    for guava_type in [
        "android",
        "jre",
    ]
]<|MERGE_RESOLUTION|>--- conflicted
+++ resolved
@@ -19,15 +19,9 @@
 # Oppia's backend proto API definitions.
 git_repository(
     name = "oppia_proto_api",
-<<<<<<< HEAD
-    commit = "4ea008bd2685e4126169ee029381ea6301b2e133",
-    remote = "https://github.com/oppia/oppia-proto-api",
-    shallow_since = "1685832428 -0700",
-=======
     commit = HTTP_DEPENDENCY_VERSIONS["oppia_proto_api"]["version"],
     remote = "https://github.com/oppia/oppia-proto-api",
     shallow_since = "1716846301 -0700",
->>>>>>> 0d03b753
 )
 
 load("@oppia_proto_api//repo:deps.bzl", "initializeDepsForWorkspace")
