load("@bazel_tools//tools/build_defs/repo:http.bzl", "http_archive")
load("@bazel_tools//tools/build_defs/repo:jvm.bzl", "jvm_maven_import_external")
load("@bazel_tools//tools/build_defs/repo:git.bzl", "git_repository")

android_sdk_repository(
    name = "androidsdk",
    api_level = 28,
    #build_tools_version = "28.0.2",
)

# Add support for JVM rules: https://github.com/bazelbuild/rules_jvm_external
RULES_JVM_EXTERNAL_TAG = "2.9"
RULES_JVM_EXTERNAL_SHA = "e5b97a31a3e8feed91636f42e19b11c49487b85e5de2f387c999ea14d77c7f45"
http_archive(
    name = "rules_jvm_external",
    strip_prefix = "rules_jvm_external-%s" % RULES_JVM_EXTERNAL_TAG,
    sha256 = RULES_JVM_EXTERNAL_SHA,
    url = "https://github.com/bazelbuild/rules_jvm_external/archive/%s.zip" % RULES_JVM_EXTERNAL_TAG,
)

# Add support for Kotlin: https://github.com/bazelbuild/rules_kotlin.
RULES_KOTLIN_VERSION = "legacy-1.3.0-rc4"
RULES_KOTLIN_SHA = "fe32ced5273bcc2f9e41cea65a28a9184a77f3bc30fea8a5c47b3d3bfc801dff"
http_archive(
    name = "io_bazel_rules_kotlin",
    urls = ["https://github.com/bazelbuild/rules_kotlin/archive/%s.zip" % RULES_KOTLIN_VERSION],
    type = "zip",
    strip_prefix = "rules_kotlin-%s" % RULES_KOTLIN_VERSION,
    sha256 = RULES_KOTLIN_SHA,
)

load("@io_bazel_rules_kotlin//kotlin:kotlin.bzl", "kotlin_repositories", "kt_register_toolchains")
kotlin_repositories()
kt_register_toolchains()

# rules_proto defines abstract rules for building Protocol Buffers.
http_archive(
    name = "rules_proto",
    sha256 = "2490dca4f249b8a9a3ab07bd1ba6eca085aaf8e45a734af92aad0c42d9dc7aaf",
    strip_prefix = "rules_proto-218ffa7dfa5408492dc86c01ee637614f8695c45",
    urls = [
        "https://mirror.bazel.build/github.com/bazelbuild/rules_proto/archive/218ffa7dfa5408492dc86c01ee637614f8695c45.tar.gz",
        "https://github.com/bazelbuild/rules_proto/archive/218ffa7dfa5408492dc86c01ee637614f8695c45.tar.gz",
    ],
)

load("@rules_proto//proto:repositories.bzl", "rules_proto_dependencies", "rules_proto_toolchains")
rules_proto_dependencies()
rules_proto_toolchains()

# rules_java defines rules for generating Java code from Protocol Buffers.
http_archive(
    name = "rules_java",
    sha256 = "ccf00372878d141f7d5568cedc4c42ad4811ba367ea3e26bc7c43445bbc52895",
    strip_prefix = "rules_java-d7bf804c8731edd232cb061cb2a9fe003a85d8ee",
    urls = [
        "https://mirror.bazel.build/github.com/bazelbuild/rules_java/archive/d7bf804c8731edd232cb061cb2a9fe003a85d8ee.tar.gz",
        "https://github.com/bazelbuild/rules_java/archive/d7bf804c8731edd232cb061cb2a9fe003a85d8ee.tar.gz",
    ],
)

load("@rules_java//java:repositories.bzl", "rules_java_dependencies", "rules_java_toolchains")
rules_java_dependencies()
rules_java_toolchains()

#Add support for Dagger
DAGGER_TAG = "2.28.1"
DAGGER_SHA = "9e69ab2f9a47e0f74e71fe49098bea908c528aa02fa0c5995334447b310d0cdd"
http_archive(
    name = "dagger",
    strip_prefix = "dagger-dagger-%s" % DAGGER_TAG,
    sha256 = DAGGER_SHA,
    urls = ["https://github.com/google/dagger/archive/dagger-%s.zip" % DAGGER_TAG],
)

load("@dagger//:workspace_defs.bzl", "DAGGER_ARTIFACTS", "DAGGER_REPOSITORIES")

#Add support for Robolectric: https://github.com/robolectric/robolectric-bazel
http_archive(
    name = "robolectric",
    urls = ["https://github.com/oppia/robolectric-bazel/archive/4.x-oppia-exclusive-rc02.tar.gz"],
    strip_prefix = "robolectric-bazel-4.x-oppia-exclusive-rc02",
)
load("@robolectric//bazel:robolectric.bzl", "robolectric_repositories")
robolectric_repositories()

#Add support for Firebase Crashlytics
git_repository(
    name = "tools_android",
    commit = "00e6f4b7bdd75911e33c618a9bc57bab7a6e8930",
    remote = "https://github.com/bazelbuild/tools_android"
)

load("@tools_android//tools/googleservices:defs.bzl", "google_services_workspace_dependencies")
google_services_workspace_dependencies()

load("@rules_jvm_external//:defs.bzl", "maven_install")

maven_install(
    artifacts = DAGGER_ARTIFACTS + [
        "org.robolectric:robolectric:4.3",
        "org.robolectric:annotations:4.3",
        "androidx.appcompat:appcompat:1.0.2",
        "org.jetbrains.kotlinx:kotlinx-coroutines-android:1.3.2",
        "org.jetbrains.kotlinx:kotlinx-coroutines-test:1.2.2",
        "org.jetbrains.kotlin:kotlin-test-junit:1.3.72",
        "org.jetbrains.kotlin:kotlin-reflect:1.3.72",
        "com.google.truth:truth:0.43",
        "com.github.bumptech.glide:glide:4.11.0",
        "com.caverock:androidsvg-aar:1.4",
        "androidx.lifecycle:lifecycle-livedata-ktx:2.2.0-alpha03",
        "org.mockito:mockito-core:2.19.0",
        "androidx.test.ext:junit:1.1.1",
<<<<<<< HEAD
=======
        "org.jetbrains.kotlin:kotlin-stdlib-jdk7:jar:1.3.72",
        "org.jetbrains.kotlin:kotlin-test-junit:1.3.72",
        "org.robolectric:annotations:4.3",
        "com.crashlytics.sdk.android:crashlytics:2.9.8", #Firebase
        "io.fabric.sdk.android:fabric:1.4.7", #Firebase
        "com.google.firebase:firebase-analytics:17.4.4", #Firebase
        "com.google.firebase:firebase-crashlytics:17.1.1", #Firebase
>>>>>>> 99d43f2b
    ],
    repositories = DAGGER_REPOSITORIES + [
        "https://maven.google.com",
        "https://repo1.maven.org/maven2",
        "https://jcenter.bintray.com/",
        "https://bintray.com/bintray/jcenter",
        "https://maven.fabric.io/public",
    ],
)<|MERGE_RESOLUTION|>--- conflicted
+++ resolved
@@ -111,8 +111,6 @@
         "androidx.lifecycle:lifecycle-livedata-ktx:2.2.0-alpha03",
         "org.mockito:mockito-core:2.19.0",
         "androidx.test.ext:junit:1.1.1",
-<<<<<<< HEAD
-=======
         "org.jetbrains.kotlin:kotlin-stdlib-jdk7:jar:1.3.72",
         "org.jetbrains.kotlin:kotlin-test-junit:1.3.72",
         "org.robolectric:annotations:4.3",
@@ -120,7 +118,6 @@
         "io.fabric.sdk.android:fabric:1.4.7", #Firebase
         "com.google.firebase:firebase-analytics:17.4.4", #Firebase
         "com.google.firebase:firebase-crashlytics:17.1.1", #Firebase
->>>>>>> 99d43f2b
     ],
     repositories = DAGGER_REPOSITORIES + [
         "https://maven.google.com",
