"""
This file lists and imports all external dependencies needed to build Oppia Android.
"""

load("@bazel_tools//tools/build_defs/repo:git.bzl", "git_repository")
load("@bazel_tools//tools/build_defs/repo:http.bzl", "http_archive")
load("//third_party:versions.bzl", "HTTP_DEPENDENCY_VERSIONS", "get_maven_dependencies")

# Android SDK configuration. For more details, see:
# https://docs.bazel.build/versions/master/be/android.html#android_sdk_repository
# TODO(#1542): Sync Android SDK version with the manifest.
android_sdk_repository(
    name = "androidsdk",
    api_level = 28,
)

# Add support for JVM rules: https://github.com/bazelbuild/rules_jvm_external
http_archive(
    name = "rules_jvm_external",
    sha256 = HTTP_DEPENDENCY_VERSIONS["rules_jvm"]["sha"],
    strip_prefix = "rules_jvm_external-%s" % HTTP_DEPENDENCY_VERSIONS["rules_jvm"]["version"],
    url = "https://github.com/bazelbuild/rules_jvm_external/archive/%s.zip" % HTTP_DEPENDENCY_VERSIONS["rules_jvm"]["version"],
)

# Add support for Kotlin: https://github.com/bazelbuild/rules_kotlin.
http_archive(
    name = "io_bazel_rules_kotlin",
    sha256 = HTTP_DEPENDENCY_VERSIONS["rules_kotlin"]["sha"],
    urls = ["https://github.com/bazelbuild/rules_kotlin/releases/download/%s/rules_kotlin_release.tgz" % HTTP_DEPENDENCY_VERSIONS["rules_kotlin"]["version"]],
)

# TODO(#1535): Remove once rules_kotlin is released because these lines become unnecessary
load("@io_bazel_rules_kotlin//kotlin:dependencies.bzl", "kt_download_local_dev_dependencies")

kt_download_local_dev_dependencies()

load("@io_bazel_rules_kotlin//kotlin:kotlin.bzl", "kotlin_repositories", "kt_register_toolchains")

kotlin_repositories()

kt_register_toolchains()

# The proto_compiler and proto_java_toolchain bindings load the protos rules needed for the model
# module while helping us avoid the unnecessary compilation of protoc. Referecences:
# - https://github.com/google/startup-os/blob/5f30a62/WORKSPACE#L179-L187
# - https://github.com/bazelbuild/bazel/issues/7095

bind(
    name = "proto_compiler",
    actual = "//tools:protoc",
)

bind(
    name = "proto_java_toolchain",
    actual = "//tools:java_toolchain",
)

# The rules_java contains the java_lite_proto_library rule used in the model module.
http_archive(
    name = "rules_java",
    sha256 = HTTP_DEPENDENCY_VERSIONS["rules_java"]["sha"],
    url = "https://github.com/bazelbuild/rules_java/releases/download/{0}/rules_java-{0}.tar.gz".format(HTTP_DEPENDENCY_VERSIONS["rules_java"]["version"]),
)

load("@rules_java//java:repositories.bzl", "rules_java_dependencies", "rules_java_toolchains")

rules_java_dependencies()

rules_java_toolchains()

# The rules_proto contains the proto_library rule used in the model module.
http_archive(
    name = "rules_proto",
    sha256 = HTTP_DEPENDENCY_VERSIONS["rules_proto"]["sha"],
    strip_prefix = "rules_proto-%s" % HTTP_DEPENDENCY_VERSIONS["rules_proto"]["version"],
    urls = ["https://github.com/bazelbuild/rules_proto/archive/%s.tar.gz" % HTTP_DEPENDENCY_VERSIONS["rules_proto"]["version"]],
)

load("@rules_proto//proto:repositories.bzl", "rules_proto_dependencies", "rules_proto_toolchains")

rules_proto_dependencies()

rules_proto_toolchains()

# Add support for Dagger
http_archive(
    name = "dagger",
    sha256 = HTTP_DEPENDENCY_VERSIONS["dagger"]["sha"],
    strip_prefix = "dagger-dagger-%s" % HTTP_DEPENDENCY_VERSIONS["dagger"]["version"],
    urls = ["https://github.com/google/dagger/archive/dagger-%s.zip" % HTTP_DEPENDENCY_VERSIONS["dagger"]["version"]],
)

load("@dagger//:workspace_defs.bzl", "DAGGER_ARTIFACTS", "DAGGER_REPOSITORIES")

# Add support for Robolectric: https://github.com/robolectric/robolectric-bazel
http_archive(
    name = "robolectric",
    strip_prefix = "robolectric-bazel-4.4",
    urls = ["https://github.com/robolectric/robolectric-bazel/archive/4.4.tar.gz"],
)

load("@robolectric//bazel:robolectric.bzl", "robolectric_repositories")

robolectric_repositories()

# Add support for Firebase Crashlytics
git_repository(
    name = "tools_android",
    commit = "00e6f4b7bdd75911e33c618a9bc57bab7a6e8930",
    remote = "https://github.com/bazelbuild/tools_android",
)

load("@tools_android//tools/googleservices:defs.bzl", "google_services_workspace_dependencies")

google_services_workspace_dependencies()

git_repository(
    name = "circularimageview",
    commit = "35d08ba88a4a22e6e9ac96bdc5a68be27b55d09f",
    remote = "https://github.com/oppia/CircularImageview",
)

# A custom version of Android SVG is needed since custom changes needed to be added to the library
# to correctly size in-line SVGs (such as those needed for LaTeX-based math expressions).
git_repository(
    name = "androidsvg",
    commit = "6bd15f69caee3e6857fcfcd123023716b4adec1d",
    remote = "https://github.com/oppia/androidsvg",
)

bind(
    name = "databinding_annotation_processor",
    actual = "//tools/android:compiler_annotation_processor",
)

http_archive(
    name = "protobuf_tools",
    strip_prefix = "protobuf-%s" % HTTP_DEPENDENCY_VERSIONS["protobuf_tools"]["version"],
    urls = ["https://github.com/protocolbuffers/protobuf/releases/download/v{0}/protobuf-all-{0}.zip".format(HTTP_DEPENDENCY_VERSIONS["protobuf_tools"]["version"])],
)

load("@rules_jvm_external//:defs.bzl", "maven_install")

# Note to developers: new dependencies should be added to //third_party:versions.bzl, not here.
maven_install(
    artifacts = DAGGER_ARTIFACTS + get_maven_dependencies(),
    fail_if_repin_required = True,
    fetch_sources = True,
<<<<<<< HEAD
    maven_install_json = "//:maven_install.json",
=======
    maven_install_json = "//third_party:maven_install.json",
>>>>>>> ff7d9b28
    repositories = DAGGER_REPOSITORIES + [
        "https://maven.fabric.io/public",
        "https://maven.google.com",
        "https://repo1.maven.org/maven2",
    ],
)

load("@maven//:defs.bzl", "pinned_maven_install")

pinned_maven_install()<|MERGE_RESOLUTION|>--- conflicted
+++ resolved
@@ -146,11 +146,7 @@
     artifacts = DAGGER_ARTIFACTS + get_maven_dependencies(),
     fail_if_repin_required = True,
     fetch_sources = True,
-<<<<<<< HEAD
-    maven_install_json = "//:maven_install.json",
-=======
     maven_install_json = "//third_party:maven_install.json",
->>>>>>> ff7d9b28
     repositories = DAGGER_REPOSITORIES + [
         "https://maven.fabric.io/public",
         "https://maven.google.com",
