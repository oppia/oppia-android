'''
This file lists and imports all external dependencies needed to build Oppia Android.
'''

load("@bazel_tools//tools/build_defs/repo:http.bzl", "http_archive")
load("@bazel_tools//tools/build_defs/repo:jvm.bzl", "jvm_maven_import_external")
load("@bazel_tools//tools/build_defs/repo:git.bzl", "git_repository")

# Android SDK configuration. For more details, see:
# https://docs.bazel.build/versions/master/be/android.html#android_sdk_repository
android_sdk_repository(
    name = "androidsdk",
    api_level = 28,
)

# Add support for JVM rules: https://github.com/bazelbuild/rules_jvm_external
RULES_JVM_EXTERNAL_TAG = "2.9"
RULES_JVM_EXTERNAL_SHA = "e5b97a31a3e8feed91636f42e19b11c49487b85e5de2f387c999ea14d77c7f45"
http_archive(
    name = "rules_jvm_external",
    strip_prefix = "rules_jvm_external-%s" % RULES_JVM_EXTERNAL_TAG,
    sha256 = RULES_JVM_EXTERNAL_SHA,
    url = "https://github.com/bazelbuild/rules_jvm_external/archive/%s.zip" % RULES_JVM_EXTERNAL_TAG,
)

# Add support for Kotlin: https://github.com/bazelbuild/rules_kotlin.
RULES_KOTLIN_VERSION = "legacy-1.4.0-rcx-oppia-exclusive-rc01"
RULES_KOTLIN_SHA = "600f3d916eda5531dd70614ec96dc92b4ac24da0e1d815eb94559976e9bea8aa"
http_archive(
   name = "io_bazel_rules_kotlin",
   urls = ["https://github.com/oppia/rules_kotlin/archive/%s.zip" % RULES_KOTLIN_VERSION],
   type = "zip",
   strip_prefix = "rules_kotlin-%s" % RULES_KOTLIN_VERSION,
   sha256 = RULES_KOTLIN_SHA,
)

# TODO(#1535): Remove once rules_kotlin is released because these lines become unnecessary
load("@io_bazel_rules_kotlin//kotlin:dependencies.bzl", "kt_download_local_dev_dependencies")
kt_download_local_dev_dependencies()

load("@io_bazel_rules_kotlin//kotlin:kotlin.bzl", "kotlin_repositories", "kt_register_toolchains")
kotlin_repositories()
kt_register_toolchains()

# rules_proto defines abstract rules for building Protocol Buffers.
http_archive(
    name = "rules_proto",
    sha256 = "2490dca4f249b8a9a3ab07bd1ba6eca085aaf8e45a734af92aad0c42d9dc7aaf",
    strip_prefix = "rules_proto-218ffa7dfa5408492dc86c01ee637614f8695c45",
    urls = [
        "https://mirror.bazel.build/github.com/bazelbuild/rules_proto/archive/218ffa7dfa5408492dc86c01ee637614f8695c45.tar.gz",
        "https://github.com/bazelbuild/rules_proto/archive/218ffa7dfa5408492dc86c01ee637614f8695c45.tar.gz",
    ],
)

load("@rules_proto//proto:repositories.bzl", "rules_proto_dependencies", "rules_proto_toolchains")
rules_proto_dependencies()
rules_proto_toolchains()

# rules_java defines rules for generating Java code from Protocol Buffers.
http_archive(
    name = "rules_java",
    sha256 = "ccf00372878d141f7d5568cedc4c42ad4811ba367ea3e26bc7c43445bbc52895",
    strip_prefix = "rules_java-d7bf804c8731edd232cb061cb2a9fe003a85d8ee",
    urls = [
        "https://mirror.bazel.build/github.com/bazelbuild/rules_java/archive/d7bf804c8731edd232cb061cb2a9fe003a85d8ee.tar.gz",
        "https://github.com/bazelbuild/rules_java/archive/d7bf804c8731edd232cb061cb2a9fe003a85d8ee.tar.gz",
    ],
)

load("@rules_java//java:repositories.bzl", "rules_java_dependencies", "rules_java_toolchains")
rules_java_dependencies()
rules_java_toolchains()

# Add support for Dagger
DAGGER_TAG = "2.28.1"
DAGGER_SHA = "9e69ab2f9a47e0f74e71fe49098bea908c528aa02fa0c5995334447b310d0cdd"
http_archive(
    name = "dagger",
    strip_prefix = "dagger-dagger-%s" % DAGGER_TAG,
    sha256 = DAGGER_SHA,
    urls = ["https://github.com/google/dagger/archive/dagger-%s.zip" % DAGGER_TAG],
)

load("@dagger//:workspace_defs.bzl", "DAGGER_ARTIFACTS", "DAGGER_REPOSITORIES")

# Add support for Robolectric: https://github.com/robolectric/robolectric-bazel
http_archive(
    name = "robolectric",
    urls = ["https://github.com/oppia/robolectric-bazel/archive/4.x-oppia-exclusive-rc02.tar.gz"],
    strip_prefix = "robolectric-bazel-4.x-oppia-exclusive-rc02",
)
load("@robolectric//bazel:robolectric.bzl", "robolectric_repositories")
robolectric_repositories()

# Add support for Firebase Crashlytics
git_repository(
    name = "tools_android",
    commit = "00e6f4b7bdd75911e33c618a9bc57bab7a6e8930",
    remote = "https://github.com/bazelbuild/tools_android",
)

load("@tools_android//tools/googleservices:defs.bzl", "google_services_workspace_dependencies")
google_services_workspace_dependencies()

load("@rules_jvm_external//:defs.bzl", "maven_install")
<<<<<<< HEAD
#TODO: Remove unused dependencies once android_local_test errors are resolved
=======

>>>>>>> a842aec2
maven_install(
    artifacts = DAGGER_ARTIFACTS + [
        "org.robolectric:robolectric:4.3",
        "androidx.appcompat:appcompat:1.0.2",
        "com.android.support:support-annotations:28.0.0",
        "org.jetbrains.kotlinx:kotlinx-coroutines-android:1.3.2",
        "androidx.core:core-ktx:1.0.1",
        "org.jetbrains.kotlinx:kotlinx-coroutines-test:1.2.2",
        "junit:junit:4.12",
        "com.google.truth:truth:0.43",
        "com.github.bumptech.glide:glide:4.11.0",
        "com.github.bumptech.glide:compiler:4.11.0",
        "com.caverock:androidsvg-aar:1.4",
        "com.crashlytics.sdk.android:crashlytics:2.9.8",
        "io.fabric.sdk.android:fabric:1.4.7",
        "com.google.gms:google-services:4.3.3",
        "androidx.lifecycle:lifecycle-livedata-ktx:2.2.0-alpha03",
        "com.google.firebase:firebase-analytics-ktx:17.4.2",
        "org.mockito:mockito-core:2.19.0",
        "androidx.test.ext:junit:1.1.1",
        "org.jetbrains.kotlin:kotlin-stdlib-jdk7:jar:1.3.72",
        "org.jetbrains.kotlin:kotlin-test-junit:1.3.72",
        "org.robolectric:annotations:4.3",
        "com.crashlytics.sdk.android:crashlytics:2.9.8",
        "io.fabric.sdk.android:fabric:1.4.7",
        "com.google.firebase:firebase-analytics:17.4.4",
        "com.google.firebase:firebase-crashlytics:17.1.1",
    ],
    repositories = DAGGER_REPOSITORIES + [
        "https://maven.google.com",
        "https://repo1.maven.org/maven2",
        "https://jcenter.bintray.com/",
        "https://bintray.com/bintray/jcenter",
        "https://maven.fabric.io/public",
    ],
)<|MERGE_RESOLUTION|>--- conflicted
+++ resolved
@@ -104,11 +104,7 @@
 google_services_workspace_dependencies()
 
 load("@rules_jvm_external//:defs.bzl", "maven_install")
-<<<<<<< HEAD
-#TODO: Remove unused dependencies once android_local_test errors are resolved
-=======
 
->>>>>>> a842aec2
 maven_install(
     artifacts = DAGGER_ARTIFACTS + [
         "org.robolectric:robolectric:4.3",
