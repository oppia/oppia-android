--- conflicted
+++ resolved
@@ -26,18 +26,7 @@
 # Codeowners ownership (for adding/changing/removing code owners).
 .github/CODEOWNERS @oppia/owners
 
-<<<<<<< HEAD
-=======
-# TODO(#3164): Restore code ownership to @BenHenning after 2021-05-24.
-# Bazel build files.
-WORKSPACE @fsharpasharp
-*.bzl @fsharpasharp
-*.bazel @fsharpasharp
-.bazelrc @fsharpasharp
-/tools/android/ @fsharpasharp
-
-# TODO(#3164): Restore code ownership to @BenHenning after 2021-05-24.
->>>>>>> 56537c65
+# TODO(#3164): Restore code ownership to @BenHenning after 2021-05-24.
 # Gradle build files.
 *.gradle @rt4914
 gradle.properties @rt4914
@@ -222,19 +211,17 @@
 
 # TODO(#3164): Restore code ownership for @BenHenning after 2021-05-24.
 # Global model ownership.
-<<<<<<< HEAD
 /model/ @vinitamurthi @BenHenning
+/model/ @vinitamurthi
 
 #####################################################################################
 #                                global overrides                                   #
 #####################################################################################
 
+# TODO(#3164): Restore code ownership to @BenHenning after 2021-05-24.
 # Bazel build files. This is added after everything else to ensure Bazel files are always reviewed by the same people.
-WORKSPACE @BenHenning
-*.bzl @BenHenning
-*.bazel @BenHenning
-.bazelrc @BenHenning
-/tools/android/ @BenHenning
-=======
-/model/ @vinitamurthi
->>>>>>> 56537c65
+WORKSPACE @fsharpasharp
+*.bzl @fsharpasharp
+*.bazel @fsharpasharp
+.bazelrc @fsharpasharp
+/tools/android/ @fsharpasharp