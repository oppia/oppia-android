--- conflicted
+++ resolved
@@ -220,19 +220,11 @@
 #####################################################################################
 
 # Bazel build files. This is added after everything else to ensure Bazel files are always reviewed by the same people.
-<<<<<<< HEAD
-WORKSPACE @fsharpasharp
-*.bzl @fsharpasharp
-*.bazel @fsharpasharp
-.bazelrc @fsharpasharp
-/tools/android/ @fsharpasharp
-
-# Static analysis check configuration files ownership.
-/scripts/assets/ @BenHenning
-=======
 WORKSPACE @BenHenning
 *.bzl @BenHenning
 *.bazel @BenHenning
 .bazelrc @BenHenning
 /tools/android/ @BenHenning
->>>>>>> 3ad2ccbf
+
+# Static analysis check configuration files ownership.
+/scripts/assets/ @BenHenning