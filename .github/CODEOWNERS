--- conflicted
+++ resolved
@@ -307,19 +307,8 @@
 # Binary files (which should rarely be introduced to help minimize repo size).
 *.png @oppia/owners
 
-<<<<<<< HEAD
-# Bazel build files. This is added after everything else to ensure Bazel files are always reviewed by the same people.
-WORKSPACE @BenHenning
-*.bzl @BenHenning
-*.bazel @BenHenning
-.bazelrc @BenHenning
-.bazelversion @BenHenning
-/tools/android/ @BenHenning
-/tools/kotlin/ @BenHenning
-=======
 # Firebase project integration details (that should generally never change).
 /app/google-services.json @oppia/owners
->>>>>>> 5d924f49
 
 # Configurations for the languages supported by the app.
 /config/**/alllanguages/*.textproto @oppia/owners
