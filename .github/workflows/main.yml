name: CI Lint and Tests

# Controls when the action will run. Triggers the workflow on pull request
# events or push events in the develop branch.
on:
  workflow_dispatch:
  pull_request:
  push:
    branches:
      # Push events on develop branch
      - develop

# This workflow has the following jobs:
<<<<<<< HEAD
# robolectric_tests: Robolectric tests for all modules except the app module
# app_tests: Non-flaky Robolectric tests for the app module
jobs:
=======
# linters: Java, Kotlin, Protobuf, Bazel
# robolectric_tests: Robolectric tests for all modules except the app module
# app_tests: Non-flaky Robolectric tests for the app module
jobs:
  linters:
    name: Lint Tests
    runs-on: ${{ matrix.os }}
    strategy:
      matrix:
        os: [ubuntu-18.04]

    steps:
    - uses: actions/checkout@v2

    - name: Create oppia android tools directory
      run: mkdir -p $HOME/oppia-android-tools

    # Java 11 is specifically needed for Checkstyle.
    - name: Set up JDK 1.11
      uses: actions/setup-java@v1
      with:
        java-version: 1.11

    - name: Download Checkstyle
      run: |
        cd $HOME/oppia-android-tools
        bash /home/runner/work/oppia-android/oppia-android/scripts/checkstyle_download.sh

    - name: Download Ktlint
      run: |
        cd $HOME/oppia-android-tools
        bash /home/runner/work/oppia-android/oppia-android/scripts/ktlint_download.sh

    - name: Download buf
      run: |
        cd $HOME/oppia-android-tools
        BUFVERSION="v0.15.0"
        echo Using Bufbuild version $BUFVERSION
        curl -sSL https://github.com/bufbuild/buf/releases/download/$BUFVERSION/buf-$(uname -s)-$(uname -m) > buf
        chmod a+x buf

    - name: Download Buildifier
      run: |
        cd $HOME/oppia-android-tools
        bash /home/runner/work/oppia-android/oppia-android/scripts/buildifier_download.sh

    - name: Java lint check
      run: |
        bash /home/runner/work/oppia-android/oppia-android/scripts/checkstyle_lint_check.sh $HOME

    - name: Kotlin lint check
      run: |
        bash /home/runner/work/oppia-android/oppia-android/scripts/ktlint_lint_check.sh $HOME

    - name: Protobuf lint check
      run: $HOME/oppia-android-tools/buf check lint --input=model/src/main/proto --input-config buf.yaml && echo "Protobuf lint check completed successfully"

    - name: Bazel lint check
      run: |
        bash /home/runner/work/oppia-android/oppia-android/scripts/buildifier_lint_check.sh $HOME

>>>>>>> 37eff052
  robolectric_tests:
    name: Robolectric Tests (Non-App Modules)
    runs-on: ${{ matrix.os }}
    strategy:
      matrix:
        os: [ubuntu-18.04]
    steps:
     - uses: actions/checkout@v2
     - uses: actions/cache@v2
       id: cache
       with:
         path: ~/.gradle
         key: ${{ runner.os }}-gradle-${{ hashFiles('**/*.gradle*') }}-jars-{{ checksum "build.gradle" }}

     - name: Set up JDK 1.9
       uses: actions/setup-java@v1
       with:
          java-version: 1.9

     - name: Install Dependencies
       if: steps.cache.outputs.cache-hit != 'true'
       run: ./gradlew --full-stacktrace androidDependencies

     - name: Build App
       # We require 'sudo' to avoid an error of the existing android sdk. See https://github.com/actions/starter-workflows/issues/58
       run: sudo ./gradlew --full-stacktrace assembleDebug

     - name: Utility tests
       # We require 'sudo' to avoid an error of the existing android sdk. See https://github.com/actions/starter-workflows/issues/58
       run:  sudo ./gradlew --full-stacktrace :utility:testDebugUnitTest
     - name: Upload Utility Test Reports
       uses: actions/upload-artifact@v2
       if: ${{ always() }} # IMPORTANT: Upload reports regardless of status
       with:
         name: utility reports
         path: utility/build/reports

     - name: Domain tests
       # We require 'sudo' to avoid an error of the existing android sdk. See https://github.com/actions/starter-workflows/issues/58
       run:  sudo ./gradlew --full-stacktrace :domain:testDebugUnitTest
     - name: Upload Domain Test Reports
       uses: actions/upload-artifact@v2
       if: ${{ always() }} # IMPORTANT: Upload reports regardless of status
       with:
         name: domain reports
         path: domain/build/reports

     - name: Testing tests
       # We require 'sudo' to avoid an error of the existing android sdk. See https://github.com/actions/starter-workflows/issues/58
       run:  sudo ./gradlew --full-stacktrace :testing:testDebugUnitTest
     - name: Upload Testing Test Reports
       uses: actions/upload-artifact@v2
       if: ${{ always() }} # IMPORTANT: Upload reports regardless of status
       with:
         name: testing reports
         path: testing/build/reports

  app_tests:
    name: Robolectric Tests - App Module (Non-Flaky)
    runs-on: ${{ matrix.os }}
    strategy:
      matrix:
        os: [ubuntu-18.04]
    steps:
      - uses: actions/checkout@v2

      - uses: actions/cache@v2
        with:
         path: ~/.gradle/caches
         key: ${{ runner.os }}-gradle-${{ hashFiles('**/*.gradle*') }}-jars-{{ checksum "build.gradle" }}

      - name: Set up JDK 1.9
        uses: actions/setup-java@v1
        with:
          java-version: 1.9

      - name: Robolectric tests - App Module
        # We require 'sudo' to avoid an error of the existing android sdk. See https://github.com/actions/starter-workflows/issues/58
        run: |
          sudo ./gradlew --full-stacktrace :app:testDebugUnitTest
      - name: Upload App Test Reports
        uses: actions/upload-artifact@v2
        if: ${{ always() }} # IMPORTANT: Upload reports regardless of status
        with:
         name: app reports
         path: app/build/reports

  bazel_build_app:
    name: Build Binary with Bazel
    runs-on: ${{ matrix.os }}
    strategy:
      matrix:
        os: [ubuntu-18.04]
    steps:
      - uses: actions/checkout@v2
      - name: Clone Oppia Bazel
        run: git clone https://github.com/oppia/bazel.git $HOME/oppia-bazel
      - name: Set up JDK 9
        uses: actions/setup-java@v1
        with:
          java-version: 9
      - name: Extract Android tools
        run: |
          mkdir -p $GITHUB_WORKSPACE/tmp/android_tools
          cd $HOME/oppia-bazel
          unzip bazel-tools.zip
          tar -xf $HOME/oppia-bazel/android_tools.tar.gz -C $GITHUB_WORKSPACE/tmp/android_tools
      # See https://git-secret.io/installation for details on installing git-secret. Note that the
      # apt-get method isn't used since it's much slower to update & upgrade apt before installation
      # versus just directly cloning & installing the project. Further, the specific version
      # shouldn't matter since git-secret relies on a future-proof storage mechanism for secrets.
      # This also uses a different directory to install git-secret to avoid requiring root access
      # when running the git secret command.
      - name: Install git-secret (non-fork only)
        if: ${{ github.event.pull_request.head.repo.full_name == 'oppia/oppia-android' }}
        shell: bash
        run: |
          cd $HOME
          mkdir -p $HOME/gitsecret
          git clone https://github.com/sobolevn/git-secret.git git-secret
          cd git-secret && make build
          PREFIX="$HOME/gitsecret" make install
          echo "$HOME/gitsecret" >> $GITHUB_PATH
          echo "$HOME/gitsecret/bin" >> $GITHUB_PATH
      - name: Decrypt secrets (non-fork only)
        if: ${{ github.event.pull_request.head.repo.full_name == 'oppia/oppia-android' }}
        env:
          GIT_SECRET_GPG_PRIVATE_KEY: ${{ secrets.GIT_SECRET_GPG_PRIVATE_KEY }}
        run: |
          cd $HOME
          # NOTE TO DEVELOPERS: Make sure to never print this key directly to stdout!
          echo $GIT_SECRET_GPG_PRIVATE_KEY | base64 --decode > ./git_secret_private_key.gpg
          gpg --import ./git_secret_private_key.gpg
          cd $GITHUB_WORKSPACE
          git secret reveal
      - name: Unzip Bazel binary
        run: |
          cd $HOME/oppia-bazel
          unzip bazel-build.zip
          cd $GITHUB_WORKSPACE
          chmod a+x $HOME/oppia-bazel/bazel
      # Note that caching only works on non-forks.
      - name: Build Oppia binary (with caching, non-fork only)
        if: ${{ github.event.pull_request.head.repo.full_name == 'oppia/oppia-android' }}
        env:
          BAZEL_REMOTE_CACHE_URL: ${{ secrets.BAZEL_REMOTE_CACHE_URL }}
        run: |
          $HOME/oppia-bazel/bazel build --override_repository=android_tools=$GITHUB_WORKSPACE/tmp/android_tools --remote_http_cache=$BAZEL_REMOTE_CACHE_URL --google_credentials=./config/oppia-dev-workflow-remote-cache-credentials.json -- //:oppia
      - name: Build Oppia binary (without caching, fork only)
        if: ${{ github.event.pull_request.head.repo.full_name != 'oppia/oppia-android' }}
        run: |
          $HOME/oppia-bazel/bazel build --override_repository=android_tools=$GITHUB_WORKSPACE/tmp/android_tools -- //:oppia
      - name: Copy Oppia APK for uploading
        run: cp $GITHUB_WORKSPACE/bazel-bin/oppia.apk /home/runner/work/oppia-android/oppia-android/
      - uses: actions/upload-artifact@v2
        with:
          name: oppia-bazel-apk
          path: /home/runner/work/oppia-android/oppia-android/oppia.apk<|MERGE_RESOLUTION|>--- conflicted
+++ resolved
@@ -11,73 +11,9 @@
       - develop
 
 # This workflow has the following jobs:
-<<<<<<< HEAD
 # robolectric_tests: Robolectric tests for all modules except the app module
 # app_tests: Non-flaky Robolectric tests for the app module
 jobs:
-=======
-# linters: Java, Kotlin, Protobuf, Bazel
-# robolectric_tests: Robolectric tests for all modules except the app module
-# app_tests: Non-flaky Robolectric tests for the app module
-jobs:
-  linters:
-    name: Lint Tests
-    runs-on: ${{ matrix.os }}
-    strategy:
-      matrix:
-        os: [ubuntu-18.04]
-
-    steps:
-    - uses: actions/checkout@v2
-
-    - name: Create oppia android tools directory
-      run: mkdir -p $HOME/oppia-android-tools
-
-    # Java 11 is specifically needed for Checkstyle.
-    - name: Set up JDK 1.11
-      uses: actions/setup-java@v1
-      with:
-        java-version: 1.11
-
-    - name: Download Checkstyle
-      run: |
-        cd $HOME/oppia-android-tools
-        bash /home/runner/work/oppia-android/oppia-android/scripts/checkstyle_download.sh
-
-    - name: Download Ktlint
-      run: |
-        cd $HOME/oppia-android-tools
-        bash /home/runner/work/oppia-android/oppia-android/scripts/ktlint_download.sh
-
-    - name: Download buf
-      run: |
-        cd $HOME/oppia-android-tools
-        BUFVERSION="v0.15.0"
-        echo Using Bufbuild version $BUFVERSION
-        curl -sSL https://github.com/bufbuild/buf/releases/download/$BUFVERSION/buf-$(uname -s)-$(uname -m) > buf
-        chmod a+x buf
-
-    - name: Download Buildifier
-      run: |
-        cd $HOME/oppia-android-tools
-        bash /home/runner/work/oppia-android/oppia-android/scripts/buildifier_download.sh
-
-    - name: Java lint check
-      run: |
-        bash /home/runner/work/oppia-android/oppia-android/scripts/checkstyle_lint_check.sh $HOME
-
-    - name: Kotlin lint check
-      run: |
-        bash /home/runner/work/oppia-android/oppia-android/scripts/ktlint_lint_check.sh $HOME
-
-    - name: Protobuf lint check
-      run: $HOME/oppia-android-tools/buf check lint --input=model/src/main/proto --input-config buf.yaml && echo "Protobuf lint check completed successfully"
-
-    - name: Bazel lint check
-      run: |
-        bash /home/runner/work/oppia-android/oppia-android/scripts/buildifier_lint_check.sh $HOME
-
->>>>>>> 37eff052
   robolectric_tests:
     name: Robolectric Tests (Non-App Modules)
     runs-on: ${{ matrix.os }}
