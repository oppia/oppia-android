--- conflicted
+++ resolved
@@ -221,7 +221,6 @@
         with:
           name: oppia-bazel-apk
           path: /home/runner/work/oppia-android/oppia-android/oppia.apk
-<<<<<<< HEAD
 
   bazel_compute_affected_targets:
     name: Compute affected tests
@@ -327,7 +326,4 @@
       steps:
         - name: Check tests passed
           if: ${{ needs.bazel_run_test.result != 'success' }}
-          run: exit 1
-=======
-      - uses: actions/checkout@v2
->>>>>>> 8cbd6a2a
+          run: exit 1