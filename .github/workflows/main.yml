name: CI Lint and Tests

# Controls when the action will run. Triggers the workflow on pull request
# events or push events in the develop branch.
on:
  workflow_dispatch:
  pull_request:
  push:
    branches:
      # Push events on develop branch
      - develop

# This workflow has the following jobs:
# linters: Java, Kotlin, Protobuf
# robolectric_tests: Robolectric tests for all modules except the app module
# app_tests: Non-flaky Robolectric tests for the app module
jobs:
  linters:
    name: Lint Tests
    runs-on:  ${{ matrix.os }}
    strategy:
      matrix:
        os: [ubuntu-18.04]

    steps:
    - uses: actions/checkout@v2

    - name: Create oppia android tools directory
      run: mkdir -p $HOME/oppia-android-tools

    # Java 11 is specifically needed for Checkstyle.
    - name: Set up JDK 1.11
      uses: actions/setup-java@v1
      with:
        java-version: 1.11

    - name: Download Checkstyle
      run: |
        cd $HOME/oppia-android-tools
        bash /home/runner/work/oppia-android/oppia-android/scripts/checkstyle_download.sh

    - name: Download Ktlint
      run: |
        cd $HOME/oppia-android-tools
        bash /home/runner/work/oppia-android/oppia-android/scripts/ktlint_download.sh

    - name: Download buf
      run: |
        cd $HOME/oppia-android-tools
        BUFVERSION="v0.15.0"
        echo Using Bufbuild version $BUFVERSION
        curl -sSL https://github.com/bufbuild/buf/releases/download/$BUFVERSION/buf-$(uname -s)-$(uname -m) > buf
        chmod a+x buf

<<<<<<< HEAD
    - name: Download Buildifier
      run: |
        BUILDIFIER="3.4.0"
        echo Using Buildifier version $BUILDIFIER
        curl -sSLO https://github.com/bazelbuild/buildtools/releases/download/$BUILDIFIER/buildifier > buildifier
        chmod a+x buildifier
        
    - name: Kotlin lint check
      run: ./ktlint --android domain/src/**/*.kt utility/src/**/*.kt data/src/**/*.kt app/src/**/*.kt testing/src/**/*.kt && echo "Lint completed successfully"
    
    -  name: Protobuf lint check
       run: ./buf check lint --input=model/src/main/proto --input-config buf.yaml && echo "Protobuf lint check completed successfully"

    - name: Bazel lint check
      run: ./buildifier --lint=warn --mode=check --warnings=-native-android,+out-of-order-load,+unsorted-dict-items -r app data domain model testing utility tools BUILD.bazel WORKSPACE oppia_android_test.bzl && echo "Bazel lint check completed successfully"
=======
    - name: Java lint check
      run: |
        bash /home/runner/work/oppia-android/oppia-android/scripts/checkstyle_lint_check.sh $HOME

    - name: Kotlin lint check
      run: |
        bash /home/runner/work/oppia-android/oppia-android/scripts/ktlint_lint_check.sh $HOME

    - name: Protobuf lint check
      run: $HOME/oppia-android-tools/buf check lint --input=model/src/main/proto --input-config buf.yaml && echo "Protobuf lint check completed successfully"
>>>>>>> f8f068d5

  robolectric_tests:
    name: Robolectric Tests (Non-App Modules)
    runs-on:  ${{ matrix.os }}
    strategy:
      matrix:
        os: [ubuntu-18.04]
    steps:
     - uses: actions/checkout@v2
     - uses: actions/cache@v2
       id: cache
       with:
         path: ~/.gradle
         key: ${{ runner.os }}-gradle-${{ hashFiles('**/*.gradle*') }}-jars-{{ checksum "build.gradle" }}

     - name: Set up JDK 1.9
       uses: actions/setup-java@v1
       with:
          java-version: 1.9

     - name: Install Dependencies
       if: steps.cache.outputs.cache-hit != 'true'
       run: ./gradlew --full-stacktrace androidDependencies

     - name: Build App
       # We require 'sudo' to avoid an error of the existing android sdk. See https://github.com/actions/starter-workflows/issues/58
       run: sudo ./gradlew --full-stacktrace assembleDebug

     - name: Utility tests
       # We require 'sudo' to avoid an error of the existing android sdk. See https://github.com/actions/starter-workflows/issues/58
       run:  sudo ./gradlew --full-stacktrace :utility:testDebugUnitTest
     - name: Upload Utility Test Reports
       uses: actions/upload-artifact@v2
       if: ${{ always() }} # IMPORTANT: Upload reports regardless of status
       with:
         name: utility reports
         path: utility/build/reports

     - name: Domain tests
       # We require 'sudo' to avoid an error of the existing android sdk. See https://github.com/actions/starter-workflows/issues/58
       run:  sudo ./gradlew --full-stacktrace :domain:testDebugUnitTest
     - name: Upload Domain Test Reports
       uses: actions/upload-artifact@v2
       if: ${{ always() }} # IMPORTANT: Upload reports regardless of status
       with:
         name: domain reports
         path: domain/build/reports

     - name: Testing tests
       # We require 'sudo' to avoid an error of the existing android sdk. See https://github.com/actions/starter-workflows/issues/58
       run:  sudo ./gradlew --full-stacktrace :testing:testDebugUnitTest
     - name: Upload Testing Test Reports
       uses: actions/upload-artifact@v2
       if: ${{ always() }} # IMPORTANT: Upload reports regardless of status
       with:
         name: testing reports
         path: testing/build/reports

  app_tests:
    name: Robolectric Tests - App Module (Non-Flaky)
    runs-on:  ${{ matrix.os }}
    strategy:
      matrix:
        os: [ubuntu-18.04]
    steps:
      - uses: actions/checkout@v2

      - uses: actions/cache@v2
        with:
         path: ~/.gradle/caches
         key: ${{ runner.os }}-gradle-${{ hashFiles('**/*.gradle*') }}-jars-{{ checksum "build.gradle" }}

      - name: Set up JDK 1.9
        uses: actions/setup-java@v1
        with:
          java-version: 1.9

      - name: Robolectric tests - App Module
        # We require 'sudo' to avoid an error of the existing android sdk. See https://github.com/actions/starter-workflows/issues/58
        run: |
          sudo ./gradlew --full-stacktrace :app:testDebugUnitTest
      - name: Upload App Test Reports
        uses: actions/upload-artifact@v2
        if: ${{ always() }} # IMPORTANT: Upload reports regardless of status
        with:
         name: app reports
         path: app/build/reports

  bazel_build_app:
    name: Build Binary with Bazel
    runs-on: ${{ matrix.os }}
    strategy:
      matrix:
        os: [ubuntu-18.04]
    steps:
      - uses: actions/checkout@v2
      - name: Set up bazel
        uses: jwlawson/actions-setup-bazel@v1
        with:
          bazel-version: '3.4.1'
      - name: Clone Oppia Bazel
        run: git clone https://github.com/oppia/bazel.git $HOME/oppia-bazel
      - name: Set up JDK 9
        uses: actions/setup-java@v1
        with:
          java-version: 9
      - name: Extract Android Tools
        run: |
          mkdir -p $GITHUB_WORKSPACE/tmp/android_tools
          cd $HOME/oppia-bazel
          unzip bazel-tools.zip
          tar -xf $HOME/oppia-bazel/android_tools.tar.gz -C $GITHUB_WORKSPACE/tmp/android_tools
      - name: Unzip Bazel Binary and Build Oppia
        run: |
          cd $HOME/oppia-bazel
          unzip bazel-build.zip
          cd $GITHUB_WORKSPACE
          chmod a+x $HOME/oppia-bazel/bazel
          $HOME/oppia-bazel/bazel build //:oppia --android_databinding_use_v3_4_args --experimental_android_databinding_v2 --override_repository=android_tools=$GITHUB_WORKSPACE/tmp/android_tools --java_header_compilation=false --noincremental_dexing --define=android_standalone_dexing_tool=d8_compat_dx
          cp $GITHUB_WORKSPACE/bazel-bin/oppia.apk /home/runner/work/oppia-android/oppia-android/
      - uses: actions/upload-artifact@v2
        with:
          name: oppia-bazel-apk
          path: /home/runner/work/oppia-android/oppia-android/oppia.apk
      - uses: actions/checkout@v2<|MERGE_RESOLUTION|>--- conflicted
+++ resolved
@@ -11,7 +11,7 @@
       - develop
 
 # This workflow has the following jobs:
-# linters: Java, Kotlin, Protobuf
+# linters: Java, Kotlin, Protobuf, Bazel
 # robolectric_tests: Robolectric tests for all modules except the app module
 # app_tests: Non-flaky Robolectric tests for the app module
 jobs:
@@ -52,23 +52,11 @@
         curl -sSL https://github.com/bufbuild/buf/releases/download/$BUFVERSION/buf-$(uname -s)-$(uname -m) > buf
         chmod a+x buf
 
-<<<<<<< HEAD
     - name: Download Buildifier
       run: |
-        BUILDIFIER="3.4.0"
-        echo Using Buildifier version $BUILDIFIER
-        curl -sSLO https://github.com/bazelbuild/buildtools/releases/download/$BUILDIFIER/buildifier > buildifier
-        chmod a+x buildifier
-        
-    - name: Kotlin lint check
-      run: ./ktlint --android domain/src/**/*.kt utility/src/**/*.kt data/src/**/*.kt app/src/**/*.kt testing/src/**/*.kt && echo "Lint completed successfully"
-    
-    -  name: Protobuf lint check
-       run: ./buf check lint --input=model/src/main/proto --input-config buf.yaml && echo "Protobuf lint check completed successfully"
+        cd $HOME/oppia-android-tools
+        bash /home/runner/work/oppia-android/oppia-android/scripts/buildifier_download.sh
 
-    - name: Bazel lint check
-      run: ./buildifier --lint=warn --mode=check --warnings=-native-android,+out-of-order-load,+unsorted-dict-items -r app data domain model testing utility tools BUILD.bazel WORKSPACE oppia_android_test.bzl && echo "Bazel lint check completed successfully"
-=======
     - name: Java lint check
       run: |
         bash /home/runner/work/oppia-android/oppia-android/scripts/checkstyle_lint_check.sh $HOME
@@ -79,7 +67,10 @@
 
     - name: Protobuf lint check
       run: $HOME/oppia-android-tools/buf check lint --input=model/src/main/proto --input-config buf.yaml && echo "Protobuf lint check completed successfully"
->>>>>>> f8f068d5
+
+    - name: Bazel lint check
+      run: |
+        bash /home/runner/work/oppia-android/oppia-android/scripts/buildifier_lint_check.sh $HOME
 
   robolectric_tests:
     name: Robolectric Tests (Non-App Modules)
