# Contains jobs corresponding to build tests (such as verifying that certain targets build, including the app itself).

name: Build Tests

on:
  workflow_dispatch:
  pull_request:
  push:
    branches:
      # Push events on develop branch
      - develop

jobs:
  bazel_build_app:
    name: Build Binary with Bazel
    runs-on: ${{ matrix.os }}
    strategy:
      matrix:
        os: [ubuntu-18.04]
    env:
      ENABLE_CACHING: false
      CACHE_DIRECTORY: ~/.bazel_cache
    steps:
      - uses: actions/checkout@v2
        with:
          fetch-depth: 0

      - name: Set up JDK 9
        uses: actions/setup-java@v1
        with:
          java-version: 9

      - name: Set up Bazel
        uses: abhinavsingh/setup-bazel@v3
        with:
          version: 4.0.0

      - name: Set up build environment
        uses: ./.github/actions/set-up-android-bazel-build-environment

      # For reference on this & the later cache actions, see:
      # https://github.com/actions/cache/issues/239#issuecomment-606950711 &
      # https://github.com/actions/cache/issues/109#issuecomment-558771281. Note that these work
      # with Bazel since Bazel can share the most recent cache from an unrelated build and still
      # benefit from incremental build performance (assuming that actions/cache aggressively removes
      # older caches due to the 5GB cache limit size & Bazel's large cache size).
      - uses: actions/cache@v2
        id: cache
        with:
          path: ${{ env.CACHE_DIRECTORY }}
          key: ${{ runner.os }}-${{ env.CACHE_DIRECTORY }}-bazel-binary-${{ github.sha }}
          restore-keys: |
            ${{ runner.os }}-${{ env.CACHE_DIRECTORY }}-bazel-binary-
            ${{ runner.os }}-${{ env.CACHE_DIRECTORY }}-bazel-tests-
            ${{ runner.os }}-${{ env.CACHE_DIRECTORY }}-bazel-

      # This check is needed to ensure that Bazel's unbounded cache growth doesn't result in a
      # situation where the cache never updates (e.g. due to exceeding GitHub's cache size limit)
      # thereby only ever using the last successful cache version. This solution will result in a
      # few slower CI actions around the time cache is detected to be too large, but it should
      # incrementally improve thereafter.
      - name: Ensure cache size
        env:
          BAZEL_CACHE_DIR: ${{ env.CACHE_DIRECTORY }}
        run: |
          # See https://stackoverflow.com/a/27485157 for reference.
          EXPANDED_BAZEL_CACHE_PATH="${BAZEL_CACHE_DIR/#\~/$HOME}"
          CACHE_SIZE_MB=$(du -smc $EXPANDED_BAZEL_CACHE_PATH | grep total | cut -f1)
          echo "Total size of Bazel cache (rounded up to MBs): $CACHE_SIZE_MB"
          # Use a 4.5GB threshold since actions/cache compresses the results, and Bazel caches seem
          # to only increase by a few hundred megabytes across changes for unrelated branches. This
          # is also a reasonable upper-bound (local tests as of 2021-03-31 suggest that a full build
          # of the codebase (e.g. //...) from scratch only requires a ~2.1GB uncompressed/~900MB
          # compressed cache).
          if [[ "$CACHE_SIZE_MB" -gt 4500 ]]; then
            echo "Cache exceeds cut-off; resetting it (will result in a slow build)"
            rm -rf $EXPANDED_BAZEL_CACHE_PATH
          fi

      - name: Configure Bazel to use a local cache
        env:
          BAZEL_CACHE_DIR: ${{ env.CACHE_DIRECTORY }}
        run: |
          EXPANDED_BAZEL_CACHE_PATH="${BAZEL_CACHE_DIR/#\~/$HOME}"
          echo "Using $EXPANDED_BAZEL_CACHE_PATH as Bazel's cache path"
          echo "build --disk_cache=$EXPANDED_BAZEL_CACHE_PATH" >> $HOME/.bazelrc
        shell: bash

      - name: Check Bazel environment
        run: bazel info

      # See https://git-secret.io/installation for details on installing git-secret. Note that the
      # apt-get method isn't used since it's much slower to update & upgrade apt before installation
      # versus just directly cloning & installing the project. Further, the specific version
      # shouldn't matter since git-secret relies on a future-proof storage mechanism for secrets.
      # This also uses a different directory to install git-secret to avoid requiring root access
      # when running the git secret command.
      - name: Install git-secret (non-fork only)
        if: ${{ env.ENABLE_CACHING == 'true' && github.event.pull_request.head.repo.full_name == 'oppia/oppia-android' }}
        shell: bash
        run: |
          cd $HOME
          mkdir -p $HOME/gitsecret
          git clone https://github.com/sobolevn/git-secret.git git-secret
          cd git-secret && make build
          PREFIX="$HOME/gitsecret" make install
          echo "$HOME/gitsecret" >> $GITHUB_PATH
          echo "$HOME/gitsecret/bin" >> $GITHUB_PATH

      - name: Decrypt secrets (non-fork only)
        if: ${{ env.ENABLE_CACHING == 'true' && github.event.pull_request.head.repo.full_name == 'oppia/oppia-android' }}
        env:
          GIT_SECRET_GPG_PRIVATE_KEY: ${{ secrets.GIT_SECRET_GPG_PRIVATE_KEY }}
        run: |
          cd $HOME
          # NOTE TO DEVELOPERS: Make sure to never print this key directly to stdout!
          echo $GIT_SECRET_GPG_PRIVATE_KEY | base64 --decode > ./git_secret_private_key.gpg
          gpg --import ./git_secret_private_key.gpg
          cd $GITHUB_WORKSPACE
          git secret reveal

      # Note that caching only works on non-forks.
      - name: Build Oppia binary (with caching, non-fork only)
        if: ${{ env.ENABLE_CACHING == 'true' && github.event.pull_request.head.repo.full_name == 'oppia/oppia-android' }}
        env:
          BAZEL_REMOTE_CACHE_URL: ${{ secrets.BAZEL_REMOTE_CACHE_URL }}
        run: |
          bazel build --remote_http_cache=$BAZEL_REMOTE_CACHE_URL --google_credentials=./config/oppia-dev-workflow-remote-cache-credentials.json -- //:oppia

      - name: Build Oppia binary (without caching, or on a fork)
        if: ${{ env.ENABLE_CACHING == 'false' || github.event.pull_request.head.repo.full_name != 'oppia/oppia-android' }}
        run: |
          bazel build -- //:oppia

      # Note that caching only works on non-forks.
      - name: Build Oppia KitKat binary (with caching, non-fork only)
        if: ${{ env.ENABLE_CACHING == 'true' && github.event.pull_request.head.repo.full_name == 'oppia/oppia-android' }}
        env:
          BAZEL_REMOTE_CACHE_URL: ${{ secrets.BAZEL_REMOTE_CACHE_URL }}
        run: |
          bazel build --remote_http_cache=$BAZEL_REMOTE_CACHE_URL --google_credentials=./config/oppia-dev-workflow-remote-cache-credentials.json -- //:oppia_kitkat

      - name: Build Oppia binary KitKat (without caching, or on a fork)
        if: ${{ env.ENABLE_CACHING == 'false' || github.event.pull_request.head.repo.full_name != 'oppia/oppia-android' }}
        run: |
          bazel build -- //:oppia_kitkat

      - name: Copy Oppia dev APKs for uploading
        run: |
          cp $GITHUB_WORKSPACE/bazel-bin/oppia.apk /home/runner/work/oppia-android/oppia-android/
          cp $GITHUB_WORKSPACE/bazel-bin/oppia_kitkat.apk /home/runner/work/oppia-android/oppia-android/

      - uses: actions/upload-artifact@v2
        with:
          name: oppia-bazel.apk
          path: /home/runner/work/oppia-android/oppia-android/oppia.apk

      - uses: actions/upload-artifact@v2
        with:
          name: oppia-bazel-kitkat.apk
          path: /home/runner/work/oppia-android/oppia-android/oppia_kitkat.apk

  build_oppia_dev_aab:
    name: Build Oppia AAB (developer flavors)
    runs-on: ${{ matrix.os }}
    strategy:
      matrix:
        os: [ubuntu-18.04]
    env:
      ENABLE_CACHING: false
      CACHE_DIRECTORY: ~/.bazel_cache
    steps:
      - uses: actions/checkout@v2
        with:
          fetch-depth: 0

      - name: Set up JDK 9
        uses: actions/setup-java@v1
        with:
          java-version: 9

      - name: Set up Bazel
        uses: abhinavsingh/setup-bazel@v3
        with:
          version: 4.0.0

      - name: Set up build environment
        uses: ./.github/actions/set-up-android-bazel-build-environment

      # For reference on this & the later cache actions, see:
      # https://github.com/actions/cache/issues/239#issuecomment-606950711 &
      # https://github.com/actions/cache/issues/109#issuecomment-558771281. Note that these work
      # with Bazel since Bazel can share the most recent cache from an unrelated build and still
      # benefit from incremental build performance (assuming that actions/cache aggressively removes
      # older caches due to the 5GB cache limit size & Bazel's large cache size).
      - uses: actions/cache@v2
        id: cache
        with:
          path: ${{ env.CACHE_DIRECTORY }}
          key: ${{ runner.os }}-${{ env.CACHE_DIRECTORY }}-bazel-binary-${{ github.sha }}
          restore-keys: |
            ${{ runner.os }}-${{ env.CACHE_DIRECTORY }}-bazel-binary-
            ${{ runner.os }}-${{ env.CACHE_DIRECTORY }}-bazel-tests-
            ${{ runner.os }}-${{ env.CACHE_DIRECTORY }}-bazel-

      # This check is needed to ensure that Bazel's unbounded cache growth doesn't result in a
      # situation where the cache never updates (e.g. due to exceeding GitHub's cache size limit)
      # thereby only ever using the last successful cache version. This solution will result in a
      # few slower CI actions around the time cache is detected to be too large, but it should
      # incrementally improve thereafter.
      - name: Ensure cache size
        env:
          BAZEL_CACHE_DIR: ${{ env.CACHE_DIRECTORY }}
        run: |
          # See https://stackoverflow.com/a/27485157 for reference.
          EXPANDED_BAZEL_CACHE_PATH="${BAZEL_CACHE_DIR/#\~/$HOME}"
          CACHE_SIZE_MB=$(du -smc $EXPANDED_BAZEL_CACHE_PATH | grep total | cut -f1)
          echo "Total size of Bazel cache (rounded up to MBs): $CACHE_SIZE_MB"
          # Use a 4.5GB threshold since actions/cache compresses the results, and Bazel caches seem
          # to only increase by a few hundred megabytes across changes for unrelated branches. This
          # is also a reasonable upper-bound (local tests as of 2021-03-31 suggest that a full build
          # of the codebase (e.g. //...) from scratch only requires a ~2.1GB uncompressed/~900MB
          # compressed cache).
          if [[ "$CACHE_SIZE_MB" -gt 4500 ]]; then
            echo "Cache exceeds cut-off; resetting it (will result in a slow build)"
            rm -rf $EXPANDED_BAZEL_CACHE_PATH
          fi

      - name: Configure Bazel to use a local cache
        env:
          BAZEL_CACHE_DIR: ${{ env.CACHE_DIRECTORY }}
        run: |
          EXPANDED_BAZEL_CACHE_PATH="${BAZEL_CACHE_DIR/#\~/$HOME}"
          echo "Using $EXPANDED_BAZEL_CACHE_PATH as Bazel's cache path"
          echo "build --disk_cache=$EXPANDED_BAZEL_CACHE_PATH" >> $HOME/.bazelrc
        shell: bash

      - name: Check Bazel environment
        run: bazel info

      # See https://git-secret.io/installation for details on installing git-secret. Note that the
      # apt-get method isn't used since it's much slower to update & upgrade apt before installation
      # versus just directly cloning & installing the project. Further, the specific version
      # shouldn't matter since git-secret relies on a future-proof storage mechanism for secrets.
      # This also uses a different directory to install git-secret to avoid requiring root access
      # when running the git secret command.
      - name: Install git-secret (non-fork only)
        if: ${{ env.ENABLE_CACHING == 'true' && github.event.pull_request.head.repo.full_name == 'oppia/oppia-android' }}
        shell: bash
        run: |
          cd $HOME
          mkdir -p $HOME/gitsecret
          git clone https://github.com/sobolevn/git-secret.git git-secret
          cd git-secret && make build
          PREFIX="$HOME/gitsecret" make install
          echo "$HOME/gitsecret" >> $GITHUB_PATH
          echo "$HOME/gitsecret/bin" >> $GITHUB_PATH

      - name: Decrypt secrets (non-fork only)
        if: ${{ env.ENABLE_CACHING == 'true' && github.event.pull_request.head.repo.full_name == 'oppia/oppia-android' }}
        env:
          GIT_SECRET_GPG_PRIVATE_KEY: ${{ secrets.GIT_SECRET_GPG_PRIVATE_KEY }}
        run: |
          cd $HOME
          # NOTE TO DEVELOPERS: Make sure to never print this key directly to stdout!
          echo $GIT_SECRET_GPG_PRIVATE_KEY | base64 --decode > ./git_secret_private_key.gpg
          gpg --import ./git_secret_private_key.gpg
          cd $GITHUB_WORKSPACE
          git secret reveal

      # Note that caching only works on non-forks.
      - name: Build Oppia developer AAB (with caching, non-fork only)
        if: ${{ env.ENABLE_CACHING == 'true' && github.event.pull_request.head.repo.full_name == 'oppia/oppia-android' }}
        env:
          BAZEL_REMOTE_CACHE_URL: ${{ secrets.BAZEL_REMOTE_CACHE_URL }}
        run: |
          bazel build --remote_http_cache=$BAZEL_REMOTE_CACHE_URL --google_credentials=./config/oppia-dev-workflow-remote-cache-credentials.json -- //:oppia_dev

      - name: Build Oppia developer AAB (without caching, or on a fork)
        if: ${{ env.ENABLE_CACHING == 'false' || github.event.pull_request.head.repo.full_name != 'oppia/oppia-android' }}
        run: |
          bazel build -- //:oppia_dev

      # Note that caching only works on non-forks.
      - name: Build Oppia developer KitKat AAB (with caching, non-fork only)
        if: ${{ env.ENABLE_CACHING == 'true' && github.event.pull_request.head.repo.full_name == 'oppia/oppia-android' }}
        env:
          BAZEL_REMOTE_CACHE_URL: ${{ secrets.BAZEL_REMOTE_CACHE_URL }}
        run: |
          bazel build --remote_http_cache=$BAZEL_REMOTE_CACHE_URL --google_credentials=./config/oppia-dev-workflow-remote-cache-credentials.json -- //:oppia_dev_kitkat

      - name: Build Oppia developer KitKat AAB (without caching, or on a fork)
        if: ${{ env.ENABLE_CACHING == 'false' || github.event.pull_request.head.repo.full_name != 'oppia/oppia-android' }}
        run: |
          bazel build -- //:oppia_dev_kitkat

      - name: Copy Oppia developer AABs for uploading
        run: |
          cp $GITHUB_WORKSPACE/bazel-bin/oppia_dev.aab /home/runner/work/oppia-android/oppia-android/
          cp $GITHUB_WORKSPACE/bazel-bin/oppia_dev_kitkat.aab /home/runner/work/oppia-android/oppia-android/

      - uses: actions/upload-artifact@v2
        with:
          name: oppia_dev.aab
          path: /home/runner/work/oppia-android/oppia-android/oppia_dev.aab

      - uses: actions/upload-artifact@v2
        with:
          name: oppia_dev_kitkat.aab
          path: /home/runner/work/oppia-android/oppia-android/oppia_dev_kitkat.aab

  build_oppia_alpha_aab:
    name: Build Oppia AAB (alpha flavors)
    runs-on: ${{ matrix.os }}
    strategy:
      matrix:
        os: [ubuntu-18.04]
    env:
      ENABLE_CACHING: false
      CACHE_DIRECTORY: ~/.bazel_cache
    steps:
      - uses: actions/checkout@v2
        with:
          fetch-depth: 0

      - name: Set up JDK 9
        uses: actions/setup-java@v1
        with:
          java-version: 9

      - name: Set up Bazel
        uses: abhinavsingh/setup-bazel@v3
        with:
          version: 4.0.0

      - name: Set up build environment
        uses: ./.github/actions/set-up-android-bazel-build-environment

      # For reference on this & the later cache actions, see:
      # https://github.com/actions/cache/issues/239#issuecomment-606950711 &
      # https://github.com/actions/cache/issues/109#issuecomment-558771281. Note that these work
      # with Bazel since Bazel can share the most recent cache from an unrelated build and still
      # benefit from incremental build performance (assuming that actions/cache aggressively removes
      # older caches due to the 5GB cache limit size & Bazel's large cache size).
      - uses: actions/cache@v2
        id: cache
        with:
          path: ${{ env.CACHE_DIRECTORY }}
          key: ${{ runner.os }}-${{ env.CACHE_DIRECTORY }}-bazel-binary-${{ github.sha }}
          restore-keys: |
            ${{ runner.os }}-${{ env.CACHE_DIRECTORY }}-bazel-binary-
            ${{ runner.os }}-${{ env.CACHE_DIRECTORY }}-bazel-tests-
            ${{ runner.os }}-${{ env.CACHE_DIRECTORY }}-bazel-

      # This check is needed to ensure that Bazel's unbounded cache growth doesn't result in a
      # situation where the cache never updates (e.g. due to exceeding GitHub's cache size limit)
      # thereby only ever using the last successful cache version. This solution will result in a
      # few slower CI actions around the time cache is detected to be too large, but it should
      # incrementally improve thereafter.
      - name: Ensure cache size
        env:
          BAZEL_CACHE_DIR: ${{ env.CACHE_DIRECTORY }}
        run: |
          # See https://stackoverflow.com/a/27485157 for reference.
          EXPANDED_BAZEL_CACHE_PATH="${BAZEL_CACHE_DIR/#\~/$HOME}"
          CACHE_SIZE_MB=$(du -smc $EXPANDED_BAZEL_CACHE_PATH | grep total | cut -f1)
          echo "Total size of Bazel cache (rounded up to MBs): $CACHE_SIZE_MB"
          # Use a 4.5GB threshold since actions/cache compresses the results, and Bazel caches seem
          # to only increase by a few hundred megabytes across changes for unrelated branches. This
          # is also a reasonable upper-bound (local tests as of 2021-03-31 suggest that a full build
          # of the codebase (e.g. //...) from scratch only requires a ~2.1GB uncompressed/~900MB
          # compressed cache).
          if [[ "$CACHE_SIZE_MB" -gt 4500 ]]; then
            echo "Cache exceeds cut-off; resetting it (will result in a slow build)"
            rm -rf $EXPANDED_BAZEL_CACHE_PATH
          fi

      - name: Configure Bazel to use a local cache
        env:
          BAZEL_CACHE_DIR: ${{ env.CACHE_DIRECTORY }}
        run: |
          EXPANDED_BAZEL_CACHE_PATH="${BAZEL_CACHE_DIR/#\~/$HOME}"
          echo "Using $EXPANDED_BAZEL_CACHE_PATH as Bazel's cache path"
          echo "build --disk_cache=$EXPANDED_BAZEL_CACHE_PATH" >> $HOME/.bazelrc
        shell: bash

      - name: Check Bazel environment
        run: bazel info

      # See https://git-secret.io/installation for details on installing git-secret. Note that the
      # apt-get method isn't used since it's much slower to update & upgrade apt before installation
      # versus just directly cloning & installing the project. Further, the specific version
      # shouldn't matter since git-secret relies on a future-proof storage mechanism for secrets.
      # This also uses a different directory to install git-secret to avoid requiring root access
      # when running the git secret command.
      - name: Install git-secret (non-fork only)
        if: ${{ env.ENABLE_CACHING == 'true' && github.event.pull_request.head.repo.full_name == 'oppia/oppia-android' }}
        shell: bash
        run: |
          cd $HOME
          mkdir -p $HOME/gitsecret
          git clone https://github.com/sobolevn/git-secret.git git-secret
          cd git-secret && make build
          PREFIX="$HOME/gitsecret" make install
          echo "$HOME/gitsecret" >> $GITHUB_PATH
          echo "$HOME/gitsecret/bin" >> $GITHUB_PATH

      - name: Decrypt secrets (non-fork only)
        if: ${{ env.ENABLE_CACHING == 'true' && github.event.pull_request.head.repo.full_name == 'oppia/oppia-android' }}
        env:
          GIT_SECRET_GPG_PRIVATE_KEY: ${{ secrets.GIT_SECRET_GPG_PRIVATE_KEY }}
        run: |
          cd $HOME
          # NOTE TO DEVELOPERS: Make sure to never print this key directly to stdout!
          echo $GIT_SECRET_GPG_PRIVATE_KEY | base64 --decode > ./git_secret_private_key.gpg
          gpg --import ./git_secret_private_key.gpg
          cd $GITHUB_WORKSPACE
          git secret reveal

      # Note that caching only works on non-forks.
      - name: Build Oppia alpha AAB (with caching, non-fork only)
        if: ${{ env.ENABLE_CACHING == 'true' && github.event.pull_request.head.repo.full_name == 'oppia/oppia-android' }}
        env:
          BAZEL_REMOTE_CACHE_URL: ${{ secrets.BAZEL_REMOTE_CACHE_URL }}
        run: |
          bazel build --compilation_mode=opt --remote_http_cache=$BAZEL_REMOTE_CACHE_URL --google_credentials=./config/oppia-dev-workflow-remote-cache-credentials.json -- //:oppia_alpha

      - name: Build Oppia alpha AAB (without caching, or on a fork)
        if: ${{ env.ENABLE_CACHING == 'false' || github.event.pull_request.head.repo.full_name != 'oppia/oppia-android' }}
        run: |
          bazel build --compilation_mode=opt -- //:oppia_alpha

      # Note that caching only works on non-forks.
      - name: Build Oppia alpha KitKat AAB (with caching, non-fork only)
        if: ${{ env.ENABLE_CACHING == 'true' && github.event.pull_request.head.repo.full_name == 'oppia/oppia-android' }}
        env:
          BAZEL_REMOTE_CACHE_URL: ${{ secrets.BAZEL_REMOTE_CACHE_URL }}
        run: |
          bazel build --compilation_mode=opt --remote_http_cache=$BAZEL_REMOTE_CACHE_URL --google_credentials=./config/oppia-dev-workflow-remote-cache-credentials.json -- //:oppia_alpha_kitkat

      - name: Build Oppia alpha KitKat AAB (without caching, or on a fork)
        if: ${{ env.ENABLE_CACHING == 'false' || github.event.pull_request.head.repo.full_name != 'oppia/oppia-android' }}
        run: |
          bazel build --compilation_mode=opt -- //:oppia_alpha_kitkat

      # Note that caching only works on non-forks.
      - name: Build Oppia alpha Kenya-specific AAB (with caching, non-fork only)
        if: ${{ env.ENABLE_CACHING == 'true' && github.event.pull_request.head.repo.full_name == 'oppia/oppia-android' }}
        env:
          BAZEL_REMOTE_CACHE_URL: ${{ secrets.BAZEL_REMOTE_CACHE_URL }}
        run: |
          bazel build --compilation_mode=opt --remote_http_cache=$BAZEL_REMOTE_CACHE_URL --google_credentials=./config/oppia-dev-workflow-remote-cache-credentials.json -- //:oppia_alpha_kenya

      - name: Build Oppia alpha Kenya-specific AAB (without caching, or on a fork)
        if: ${{ env.ENABLE_CACHING == 'false' || github.event.pull_request.head.repo.full_name != 'oppia/oppia-android' }}
        run: |
          bazel build --compilation_mode=opt -- //:oppia_alpha_kenya

      - name: Copy Oppia alpha AABs for uploading
        run: |
          cp $GITHUB_WORKSPACE/bazel-bin/oppia_alpha.aab /home/runner/work/oppia-android/oppia-android/
          cp $GITHUB_WORKSPACE/bazel-bin/oppia_alpha_kitkat.aab /home/runner/work/oppia-android/oppia-android/
          cp $GITHUB_WORKSPACE/bazel-bin/oppia_alpha_kenya.aab /home/runner/work/oppia-android/oppia-android/

      - uses: actions/upload-artifact@v2
        with:
          name: oppia_alpha.aab
          path: /home/runner/work/oppia-android/oppia-android/oppia_alpha.aab

      - uses: actions/upload-artifact@v2
        with:
          name: oppia_alpha_kitkat.aab
          path: /home/runner/work/oppia-android/oppia-android/oppia_alpha_kitkat.aab

<<<<<<< HEAD
  build_oppia_beta_aab:
    name: Build Oppia AAB (beta flavor)
    runs-on: ${{ matrix.os }}
    strategy:
      matrix:
        os: [ubuntu-18.04]
    env:
      ENABLE_CACHING: false
      CACHE_DIRECTORY: ~/.bazel_cache
    steps:
      - uses: actions/checkout@v2
        with:
          fetch-depth: 0

      - name: Set up JDK 9
        uses: actions/setup-java@v1
        with:
          java-version: 9

      - name: Set up Bazel
        uses: abhinavsingh/setup-bazel@v3
        with:
          version: 4.0.0

      - name: Set up build environment
        uses: ./.github/actions/set-up-android-bazel-build-environment

      # For reference on this & the later cache actions, see:
      # https://github.com/actions/cache/issues/239#issuecomment-606950711 &
      # https://github.com/actions/cache/issues/109#issuecomment-558771281. Note that these work
      # with Bazel since Bazel can share the most recent cache from an unrelated build and still
      # benefit from incremental build performance (assuming that actions/cache aggressively removes
      # older caches due to the 5GB cache limit size & Bazel's large cache size).
      - uses: actions/cache@v2
        id: cache
        with:
          path: ${{ env.CACHE_DIRECTORY }}
          key: ${{ runner.os }}-${{ env.CACHE_DIRECTORY }}-bazel-binary-${{ github.sha }}
          restore-keys: |
            ${{ runner.os }}-${{ env.CACHE_DIRECTORY }}-bazel-binary-
            ${{ runner.os }}-${{ env.CACHE_DIRECTORY }}-bazel-tests-
            ${{ runner.os }}-${{ env.CACHE_DIRECTORY }}-bazel-

      # This check is needed to ensure that Bazel's unbounded cache growth doesn't result in a
      # situation where the cache never updates (e.g. due to exceeding GitHub's cache size limit)
      # thereby only ever using the last successful cache version. This solution will result in a
      # few slower CI actions around the time cache is detected to be too large, but it should
      # incrementally improve thereafter.
      - name: Ensure cache size
        env:
          BAZEL_CACHE_DIR: ${{ env.CACHE_DIRECTORY }}
        run: |
          # See https://stackoverflow.com/a/27485157 for reference.
          EXPANDED_BAZEL_CACHE_PATH="${BAZEL_CACHE_DIR/#\~/$HOME}"
          CACHE_SIZE_MB=$(du -smc $EXPANDED_BAZEL_CACHE_PATH | grep total | cut -f1)
          echo "Total size of Bazel cache (rounded up to MBs): $CACHE_SIZE_MB"
          # Use a 4.5GB threshold since actions/cache compresses the results, and Bazel caches seem
          # to only increase by a few hundred megabytes across changes for unrelated branches. This
          # is also a reasonable upper-bound (local tests as of 2021-03-31 suggest that a full build
          # of the codebase (e.g. //...) from scratch only requires a ~2.1GB uncompressed/~900MB
          # compressed cache).
          if [[ "$CACHE_SIZE_MB" -gt 4500 ]]; then
            echo "Cache exceeds cut-off; resetting it (will result in a slow build)"
            rm -rf $EXPANDED_BAZEL_CACHE_PATH
          fi

      - name: Configure Bazel to use a local cache
        env:
          BAZEL_CACHE_DIR: ${{ env.CACHE_DIRECTORY }}
        run: |
          EXPANDED_BAZEL_CACHE_PATH="${BAZEL_CACHE_DIR/#\~/$HOME}"
          echo "Using $EXPANDED_BAZEL_CACHE_PATH as Bazel's cache path"
          echo "build --disk_cache=$EXPANDED_BAZEL_CACHE_PATH" >> $HOME/.bazelrc
        shell: bash

      - name: Check Bazel environment
        run: bazel info

      # See https://git-secret.io/installation for details on installing git-secret. Note that the
      # apt-get method isn't used since it's much slower to update & upgrade apt before installation
      # versus just directly cloning & installing the project. Further, the specific version
      # shouldn't matter since git-secret relies on a future-proof storage mechanism for secrets.
      # This also uses a different directory to install git-secret to avoid requiring root access
      # when running the git secret command.
      - name: Install git-secret (non-fork only)
        if: ${{ env.ENABLE_CACHING == 'true' && github.event.pull_request.head.repo.full_name == 'oppia/oppia-android' }}
        shell: bash
        run: |
          cd $HOME
          mkdir -p $HOME/gitsecret
          git clone https://github.com/sobolevn/git-secret.git git-secret
          cd git-secret && make build
          PREFIX="$HOME/gitsecret" make install
          echo "$HOME/gitsecret" >> $GITHUB_PATH
          echo "$HOME/gitsecret/bin" >> $GITHUB_PATH

      - name: Decrypt secrets (non-fork only)
        if: ${{ env.ENABLE_CACHING == 'true' && github.event.pull_request.head.repo.full_name == 'oppia/oppia-android' }}
        env:
          GIT_SECRET_GPG_PRIVATE_KEY: ${{ secrets.GIT_SECRET_GPG_PRIVATE_KEY }}
        run: |
          cd $HOME
          # NOTE TO DEVELOPERS: Make sure to never print this key directly to stdout!
          echo $GIT_SECRET_GPG_PRIVATE_KEY | base64 --decode > ./git_secret_private_key.gpg
          gpg --import ./git_secret_private_key.gpg
          cd $GITHUB_WORKSPACE
          git secret reveal

      # Note that caching only works on non-forks.
      - name: Build Oppia beta AAB (with caching, non-fork only)
        if: ${{ env.ENABLE_CACHING == 'true' && github.event.pull_request.head.repo.full_name == 'oppia/oppia-android' }}
        env:
          BAZEL_REMOTE_CACHE_URL: ${{ secrets.BAZEL_REMOTE_CACHE_URL }}
        run: |
          bazel build --compilation_mode=opt --remote_http_cache=$BAZEL_REMOTE_CACHE_URL --google_credentials=./config/oppia-dev-workflow-remote-cache-credentials.json -- //:oppia_beta

      - name: Build Oppia beta AAB (without caching, or on a fork)
        if: ${{ env.ENABLE_CACHING == 'false' || github.event.pull_request.head.repo.full_name != 'oppia/oppia-android' }}
        run: |
          bazel build --compilation_mode=opt -- //:oppia_beta

      - name: Copy Oppia beta AAB for uploading
        run: |
          cp $GITHUB_WORKSPACE/bazel-bin/oppia_beta.aab /home/runner/work/oppia-android/oppia-android/

      - uses: actions/upload-artifact@v2
        with:
          name: oppia_beta.aab
          path: /home/runner/work/oppia-android/oppia-android/oppia_beta.aab

  build_oppia_ga_aab:
    name: Build Oppia AAB (GA flavor)
    runs-on: ${{ matrix.os }}
    strategy:
      matrix:
        os: [ubuntu-18.04]
    env:
      ENABLE_CACHING: false
      CACHE_DIRECTORY: ~/.bazel_cache
    steps:
      - uses: actions/checkout@v2
        with:
          fetch-depth: 0

      - name: Set up JDK 9
        uses: actions/setup-java@v1
        with:
          java-version: 9

      - name: Set up Bazel
        uses: abhinavsingh/setup-bazel@v3
        with:
          version: 4.0.0

      - name: Set up build environment
        uses: ./.github/actions/set-up-android-bazel-build-environment

      # For reference on this & the later cache actions, see:
      # https://github.com/actions/cache/issues/239#issuecomment-606950711 &
      # https://github.com/actions/cache/issues/109#issuecomment-558771281. Note that these work
      # with Bazel since Bazel can share the most recent cache from an unrelated build and still
      # benefit from incremental build performance (assuming that actions/cache aggressively removes
      # older caches due to the 5GB cache limit size & Bazel's large cache size).
      - uses: actions/cache@v2
        id: cache
        with:
          path: ${{ env.CACHE_DIRECTORY }}
          key: ${{ runner.os }}-${{ env.CACHE_DIRECTORY }}-bazel-binary-${{ github.sha }}
          restore-keys: |
            ${{ runner.os }}-${{ env.CACHE_DIRECTORY }}-bazel-binary-
            ${{ runner.os }}-${{ env.CACHE_DIRECTORY }}-bazel-tests-
            ${{ runner.os }}-${{ env.CACHE_DIRECTORY }}-bazel-

      # This check is needed to ensure that Bazel's unbounded cache growth doesn't result in a
      # situation where the cache never updates (e.g. due to exceeding GitHub's cache size limit)
      # thereby only ever using the last successful cache version. This solution will result in a
      # few slower CI actions around the time cache is detected to be too large, but it should
      # incrementally improve thereafter.
      - name: Ensure cache size
        env:
          BAZEL_CACHE_DIR: ${{ env.CACHE_DIRECTORY }}
        run: |
          # See https://stackoverflow.com/a/27485157 for reference.
          EXPANDED_BAZEL_CACHE_PATH="${BAZEL_CACHE_DIR/#\~/$HOME}"
          CACHE_SIZE_MB=$(du -smc $EXPANDED_BAZEL_CACHE_PATH | grep total | cut -f1)
          echo "Total size of Bazel cache (rounded up to MBs): $CACHE_SIZE_MB"
          # Use a 4.5GB threshold since actions/cache compresses the results, and Bazel caches seem
          # to only increase by a few hundred megabytes across changes for unrelated branches. This
          # is also a reasonable upper-bound (local tests as of 2021-03-31 suggest that a full build
          # of the codebase (e.g. //...) from scratch only requires a ~2.1GB uncompressed/~900MB
          # compressed cache).
          if [[ "$CACHE_SIZE_MB" -gt 4500 ]]; then
            echo "Cache exceeds cut-off; resetting it (will result in a slow build)"
            rm -rf $EXPANDED_BAZEL_CACHE_PATH
          fi

      - name: Configure Bazel to use a local cache
        env:
          BAZEL_CACHE_DIR: ${{ env.CACHE_DIRECTORY }}
        run: |
          EXPANDED_BAZEL_CACHE_PATH="${BAZEL_CACHE_DIR/#\~/$HOME}"
          echo "Using $EXPANDED_BAZEL_CACHE_PATH as Bazel's cache path"
          echo "build --disk_cache=$EXPANDED_BAZEL_CACHE_PATH" >> $HOME/.bazelrc
        shell: bash

      - name: Check Bazel environment
        run: bazel info

      # See https://git-secret.io/installation for details on installing git-secret. Note that the
      # apt-get method isn't used since it's much slower to update & upgrade apt before installation
      # versus just directly cloning & installing the project. Further, the specific version
      # shouldn't matter since git-secret relies on a future-proof storage mechanism for secrets.
      # This also uses a different directory to install git-secret to avoid requiring root access
      # when running the git secret command.
      - name: Install git-secret (non-fork only)
        if: ${{ env.ENABLE_CACHING == 'true' && github.event.pull_request.head.repo.full_name == 'oppia/oppia-android' }}
        shell: bash
        run: |
          cd $HOME
          mkdir -p $HOME/gitsecret
          git clone https://github.com/sobolevn/git-secret.git git-secret
          cd git-secret && make build
          PREFIX="$HOME/gitsecret" make install
          echo "$HOME/gitsecret" >> $GITHUB_PATH
          echo "$HOME/gitsecret/bin" >> $GITHUB_PATH

      - name: Decrypt secrets (non-fork only)
        if: ${{ env.ENABLE_CACHING == 'true' && github.event.pull_request.head.repo.full_name == 'oppia/oppia-android' }}
        env:
          GIT_SECRET_GPG_PRIVATE_KEY: ${{ secrets.GIT_SECRET_GPG_PRIVATE_KEY }}
        run: |
          cd $HOME
          # NOTE TO DEVELOPERS: Make sure to never print this key directly to stdout!
          echo $GIT_SECRET_GPG_PRIVATE_KEY | base64 --decode > ./git_secret_private_key.gpg
          gpg --import ./git_secret_private_key.gpg
          cd $GITHUB_WORKSPACE
          git secret reveal

      # Note that caching only works on non-forks.
      - name: Build Oppia GA AAB (with caching, non-fork only)
        if: ${{ env.ENABLE_CACHING == 'true' && github.event.pull_request.head.repo.full_name == 'oppia/oppia-android' }}
        env:
          BAZEL_REMOTE_CACHE_URL: ${{ secrets.BAZEL_REMOTE_CACHE_URL }}
        run: |
          bazel build --compilation_mode=opt --remote_http_cache=$BAZEL_REMOTE_CACHE_URL --google_credentials=./config/oppia-dev-workflow-remote-cache-credentials.json -- //:oppia_ga

      - name: Build Oppia GA AAB (without caching, or on a fork)
        if: ${{ env.ENABLE_CACHING == 'false' || github.event.pull_request.head.repo.full_name != 'oppia/oppia-android' }}
        run: |
          bazel build --compilation_mode=opt -- //:oppia_ga

      - name: Copy Oppia GA AAB for uploading
        run: |
          cp $GITHUB_WORKSPACE/bazel-bin/oppia_ga.aab /home/runner/work/oppia-android/oppia-android/

      - uses: actions/upload-artifact@v2
        with:
          name: oppia_ga.aab
          path: /home/runner/work/oppia-android/oppia-android/oppia_ga.aab
=======
      - uses: actions/upload-artifact@v2
        with:
          name: oppia_alpha_kenya.aab
          path: /home/runner/work/oppia-android/oppia-android/oppia_alpha_kenya.aab
>>>>>>> 8465af5c
<|MERGE_RESOLUTION|>--- conflicted
+++ resolved
@@ -472,7 +472,11 @@
           name: oppia_alpha_kitkat.aab
           path: /home/runner/work/oppia-android/oppia-android/oppia_alpha_kitkat.aab
 
-<<<<<<< HEAD
+      - uses: actions/upload-artifact@v2
+        with:
+          name: oppia_alpha_kenya.aab
+          path: /home/runner/work/oppia-android/oppia-android/oppia_alpha_kenya.aab
+
   build_oppia_beta_aab:
     name: Build Oppia AAB (beta flavor)
     runs-on: ${{ matrix.os }}
@@ -731,10 +735,4 @@
       - uses: actions/upload-artifact@v2
         with:
           name: oppia_ga.aab
-          path: /home/runner/work/oppia-android/oppia-android/oppia_ga.aab
-=======
-      - uses: actions/upload-artifact@v2
-        with:
-          name: oppia_alpha_kenya.aab
-          path: /home/runner/work/oppia-android/oppia-android/oppia_alpha_kenya.aab
->>>>>>> 8465af5c
+          path: /home/runner/work/oppia-android/oppia-android/oppia_ga.aab