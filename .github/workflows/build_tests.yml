# Contains jobs corresponding to build tests (such as verifying that certain targets build, including the app itself).

name: Build Tests

on:
  workflow_dispatch:
  pull_request:
  push:
    branches:
      # Push events on develop branch
      - develop

jobs:
  bazel_build_app:
    name: Build Binary with Bazel
    runs-on: ${{ matrix.os }}
    strategy:
      matrix:
        os: [ubuntu-18.04]
    env:
      ENABLE_CACHING: false
    steps:
      - uses: actions/checkout@v2

      - name: Set up JDK 9
        uses: actions/setup-java@v1
        with:
          java-version: 9

      - name: Check Java version & path
        run: |
          which java
          java -version
          echo "Java home: $JAVA_HOME"
          $JAVA_HOME/bin/java -version

      - name: Set up Bazel
        uses: abhinavsingh/setup-bazel@v3
        with:
          version: 4.0.0

      - name: Configure Bazel to use JDK 9 for building
        run: |
          echo "build --java_language_version=9" >> $HOME/.bazelrc

      - name: Configure Bazel to use specific sandbox tmpfs
        run: |
          echo "build --enable_platform_specific_config" >> $HOME/.bazelrc
          echo "build:linux --sandbox_tmpfs_path=/tmp" >> $HOME/.bazelrc
          
      - name: Check Bazel environment
        run: bazel info

      - name: Set up Oppia Bazel Android Tools
        run: |
          mkdir $HOME/opensource
          cd $HOME/opensource
          git clone https://github.com/oppia/oppia-bazel-tools
          echo build --override_repository=android_tools="$(cd "$(dirname "$HOME/opensource/oppia-bazel-tools")"; pwd)/$(basename "$HOME/opensource/oppia-bazel-tools")" >> $HOME/.bazelrc
          echo build --android_databinding_use_androidx >> $HOME/.bazelrc

      # See https://git-secret.io/installation for details on installing git-secret. Note that the
      # apt-get method isn't used since it's much slower to update & upgrade apt before installation
      # versus just directly cloning & installing the project. Further, the specific version
      # shouldn't matter since git-secret relies on a future-proof storage mechanism for secrets.
      # This also uses a different directory to install git-secret to avoid requiring root access
      # when running the git secret command.
      - name: Install git-secret (non-fork only)
        if: ${{ env.ENABLE_CACHING == 'true' && github.event.pull_request.head.repo.full_name == 'oppia/oppia-android' }}
        shell: bash
        run: |
          cd $HOME
          mkdir -p $HOME/gitsecret
          git clone https://github.com/sobolevn/git-secret.git git-secret
          cd git-secret && make build
          PREFIX="$HOME/gitsecret" make install
          echo "$HOME/gitsecret" >> $GITHUB_PATH
          echo "$HOME/gitsecret/bin" >> $GITHUB_PATH

      - name: Decrypt secrets (non-fork only)
        if: ${{ env.ENABLE_CACHING == 'true' && github.event.pull_request.head.repo.full_name == 'oppia/oppia-android' }}
        env:
          GIT_SECRET_GPG_PRIVATE_KEY: ${{ secrets.GIT_SECRET_GPG_PRIVATE_KEY }}
        run: |
          cd $HOME
          # NOTE TO DEVELOPERS: Make sure to never print this key directly to stdout!
          echo $GIT_SECRET_GPG_PRIVATE_KEY | base64 --decode > ./git_secret_private_key.gpg
          gpg --import ./git_secret_private_key.gpg
          cd $GITHUB_WORKSPACE
          git secret reveal

      # Note that caching only works on non-forks.
      - name: Build Oppia binary (with caching, non-fork only)
        if: ${{ env.ENABLE_CACHING == 'true' && github.event.pull_request.head.repo.full_name == 'oppia/oppia-android' }}
        env:
          BAZEL_REMOTE_CACHE_URL: ${{ secrets.BAZEL_REMOTE_CACHE_URL }}
        run: |
<<<<<<< HEAD
          bazel build --remote_http_cache=$BAZEL_REMOTE_CACHE_URL --google_credentials=./config/oppia-dev-workflow-remote-cache-credentials.json -- //:oppia

      - name: Build Oppia binary (without caching, fork only)
        if: ${{ github.event.pull_request.head.repo.full_name != 'oppia/oppia-android' }}
=======
          $HOME/oppia-bazel/bazel build --override_repository=android_tools=$GITHUB_WORKSPACE/tmp/android_tools --remote_http_cache=$BAZEL_REMOTE_CACHE_URL --google_credentials=./config/oppia-dev-workflow-remote-cache-credentials.json -- //:oppia
      - name: Build Oppia binary (without caching, or on a fork)
        if: ${{ env.ENABLE_CACHING == 'false' || github.event.pull_request.head.repo.full_name != 'oppia/oppia-android' }}
>>>>>>> 8b1335f4
        run: |
          bazel build -- //:oppia

      - name: Copy Oppia APK for uploading
        run: cp $GITHUB_WORKSPACE/bazel-bin/oppia.apk /home/runner/work/oppia-android/oppia-android/

      - uses: actions/upload-artifact@v2
        with:
          name: oppia-bazel-apk
          path: /home/runner/work/oppia-android/oppia-android/oppia.apk<|MERGE_RESOLUTION|>--- conflicted
+++ resolved
@@ -95,16 +95,10 @@
         env:
           BAZEL_REMOTE_CACHE_URL: ${{ secrets.BAZEL_REMOTE_CACHE_URL }}
         run: |
-<<<<<<< HEAD
           bazel build --remote_http_cache=$BAZEL_REMOTE_CACHE_URL --google_credentials=./config/oppia-dev-workflow-remote-cache-credentials.json -- //:oppia
 
-      - name: Build Oppia binary (without caching, fork only)
-        if: ${{ github.event.pull_request.head.repo.full_name != 'oppia/oppia-android' }}
-=======
-          $HOME/oppia-bazel/bazel build --override_repository=android_tools=$GITHUB_WORKSPACE/tmp/android_tools --remote_http_cache=$BAZEL_REMOTE_CACHE_URL --google_credentials=./config/oppia-dev-workflow-remote-cache-credentials.json -- //:oppia
       - name: Build Oppia binary (without caching, or on a fork)
         if: ${{ env.ENABLE_CACHING == 'false' || github.event.pull_request.head.repo.full_name != 'oppia/oppia-android' }}
->>>>>>> 8b1335f4
         run: |
           bazel build -- //:oppia
 
