# Contains jobs corresponding to unit tests. Integration (e.g. emulator or screenshot testing) or End-to-End tests should not be triggered here.

name: Unit Tests (Robolectric - Bazel)

# Controls when the action will run. Triggers the workflow on pull request
# events or push events in the develop branch.
on:
  workflow_dispatch:
  pull_request:
  push:
    branches:
      # Push events on develop branch
      - develop

jobs:
  bazel_compute_affected_targets:
    name: Compute affected tests
    runs-on: ubuntu-18.04
    outputs:
      matrix: ${{ steps.compute-test-matrix-from-affected.outputs.matrix || steps.compute-test-matrix-from-all.outputs.matrix }}
      have_tests_to_run: ${{ steps.compute-test-matrix-from-affected.outputs.have_tests_to_run || steps.compute-test-matrix-from-all.outputs.have_tests_to_run }}
    steps:
      - uses: actions/checkout@v2
        with:
          fetch-depth: 0
      - name: Set up Bazel
        uses: abhinavsingh/setup-bazel@v3
        with:
          version: 4.0.0
      - name: Compute test matrix based on affected targets
        id: compute-test-matrix-from-affected
        if: "!contains(github.event.pull_request.title, '[RunAllTests]')"
        # https://unix.stackexchange.com/a/338124 for reference on creating a JSON-friendly
        # comma-separated list of test targets for the matrix.
        run: |
          bash ./scripts/compute_affected_tests.sh ./affected_targets.txt
          TEST_TARGET_LIST=$(cat ./affected_targets.txt | sed 's/^\|$/"/g' | paste -sd, -)
          echo "Affected tests (note that this might be all tests if on the develop branch): $TEST_TARGET_LIST"
          echo "::set-output name=matrix::{\"test-target\":[$TEST_TARGET_LIST]}"
          if [[ ! -z "$TEST_TARGET_LIST" ]]; then
            echo "::set-output name=have_tests_to_run::true"
          else
            echo "::set-output name=have_tests_to_run::false"
            echo "No tests are detected as affected by this change. If this is wrong, you can add '[RunAllTests]' to the PR title to force a run."
          fi
      - name: Compute test matrix based on all tests
        id: compute-test-matrix-from-all
        if: "contains(github.event.pull_request.title, '[RunAllTests]')"
        run: |
          TEST_TARGET_LIST=$(bazel query "kind(test, //...)" | sed 's/^\|$/"/g' | paste -sd, -)
          echo "Affected tests (note that this might be all tests if on the develop branch): $TEST_TARGET_LIST"
          echo "::set-output name=matrix::{\"test-target\":[$TEST_TARGET_LIST]}"
          echo "::set-output name=have_tests_to_run::true"

  bazel_run_test:
    name: Run Bazel Test
    needs: bazel_compute_affected_targets
    if: ${{ needs.bazel_compute_affected_targets.outputs.have_tests_to_run == 'true' }}
    runs-on: ubuntu-18.04
    strategy:
      fail-fast: false
      max-parallel: 5
      matrix: ${{fromJson(needs.bazel_compute_affected_targets.outputs.matrix)}}
    env:
      ENABLE_CACHING: false
    steps:
      - uses: actions/checkout@v2

      - name: Set up JDK 9
        uses: actions/setup-java@v1
        with:
          java-version: 9

      - name: Check Java version & path
        run: |
          which java
          java -version
          echo "Java home: $JAVA_HOME"
          $JAVA_HOME/bin/java -version

      - name: Set up Bazel
        uses: abhinavsingh/setup-bazel@v3
        with:
          version: 4.0.0
          
      - name: Configure Bazel to use JDK 9 for building
        run: |
          echo "build --java_language_version=9" >> $HOME/.bazelrc

      - name: Configure Bazel to use specific sandbox tmpfs
        run: |
          echo "build --enable_platform_specific_config" >> $HOME/.bazelrc
          echo "build:linux --sandbox_tmpfs_path=/tmp" >> $HOME/.bazelrc

      - name: Check Bazel environment
        run: bazel info

      - name: Set up Oppia Bazel Android Tools
        run: |
          mkdir $HOME/opensource
          cd $HOME/opensource
          git clone https://github.com/oppia/oppia-bazel-tools
          echo build --override_repository=android_tools="$(cd "$(dirname "$HOME/opensource/oppia-bazel-tools")"; pwd)/$(basename "$HOME/opensource/oppia-bazel-tools")" >> $HOME/.bazelrc
          echo build --android_databinding_use_androidx >> $HOME/.bazelrc

      # See explanation in bazel_build_app for how this is installed.
      - name: Install git-secret (non-fork only)
        if: ${{ env.ENABLE_CACHING == 'true' && ((github.ref == 'refs/heads/develop' && github.event_name == 'push') || (github.event.pull_request.head.repo.full_name == 'oppia/oppia-android')) }}
        shell: bash
        run: |
          cd $HOME
          mkdir -p $HOME/gitsecret
          git clone https://github.com/sobolevn/git-secret.git git-secret
          cd git-secret && make build
          PREFIX="$HOME/gitsecret" make install
          echo "$HOME/gitsecret" >> $GITHUB_PATH
          echo "$HOME/gitsecret/bin" >> $GITHUB_PATH

      - name: Decrypt secrets (non-fork only)
        if: ${{ env.ENABLE_CACHING == 'true' && ((github.ref == 'refs/heads/develop' && github.event_name == 'push') || (github.event.pull_request.head.repo.full_name == 'oppia/oppia-android')) }}
        env:
          GIT_SECRET_GPG_PRIVATE_KEY: ${{ secrets.GIT_SECRET_GPG_PRIVATE_KEY }}
        run: |
          cd $HOME
          # NOTE TO DEVELOPERS: Make sure to never print this key directly to stdout!
          echo $GIT_SECRET_GPG_PRIVATE_KEY | base64 --decode > ./git_secret_private_key.gpg
          gpg --import ./git_secret_private_key.gpg
          cd $GITHUB_WORKSPACE
          git secret reveal

      - name: Run Oppia Test (with caching, non-fork only)
        if: ${{ env.ENABLE_CACHING == 'true' && ((github.ref == 'refs/heads/develop' && github.event_name == 'push') || (github.event.pull_request.head.repo.full_name == 'oppia/oppia-android')) }}
        env:
          BAZEL_REMOTE_CACHE_URL: ${{ secrets.BAZEL_REMOTE_CACHE_URL }}
        run: bazel test --remote_http_cache=$BAZEL_REMOTE_CACHE_URL --google_credentials=./config/oppia-dev-workflow-remote-cache-credentials.json -- ${{ matrix.test-target }}
<<<<<<< HEAD

      - name: Run Oppia Test (without caching, fork only)
        if: ${{ (github.ref != 'refs/heads/develop' || github.event_name != 'push') && (github.event.pull_request.head.repo.full_name != 'oppia/oppia-android') }}
=======
      - name: Run Oppia Test (without caching, or on a fork)
        if: ${{ env.ENABLE_CACHING == 'false' || ((github.ref != 'refs/heads/develop' || github.event_name != 'push') && (github.event.pull_request.head.repo.full_name != 'oppia/oppia-android')) }}
>>>>>>> 8b1335f4
        env:
          BAZEL_REMOTE_CACHE_URL: ${{ secrets.BAZEL_REMOTE_CACHE_URL }}
        run: bazel test -- ${{ matrix.test-target }}

  # Reference: https://github.community/t/127354/7.
  check_test_results:
      name: Check Bazel Test Results
      needs: [bazel_compute_affected_targets, bazel_run_test]
      if: ${{ always() }}
      runs-on: ubuntu-18.04
      steps:
        # This step will be skipped if there are no tests to run, so the overall job should pass.
        - name: Check tests passed (for tests that ran)
          if: ${{ needs.bazel_compute_affected_targets.outputs.have_tests_to_run == 'true' && needs.bazel_run_test.result != 'success' }}
          run: exit 1<|MERGE_RESOLUTION|>--- conflicted
+++ resolved
@@ -133,14 +133,9 @@
         env:
           BAZEL_REMOTE_CACHE_URL: ${{ secrets.BAZEL_REMOTE_CACHE_URL }}
         run: bazel test --remote_http_cache=$BAZEL_REMOTE_CACHE_URL --google_credentials=./config/oppia-dev-workflow-remote-cache-credentials.json -- ${{ matrix.test-target }}
-<<<<<<< HEAD
 
-      - name: Run Oppia Test (without caching, fork only)
-        if: ${{ (github.ref != 'refs/heads/develop' || github.event_name != 'push') && (github.event.pull_request.head.repo.full_name != 'oppia/oppia-android') }}
-=======
       - name: Run Oppia Test (without caching, or on a fork)
         if: ${{ env.ENABLE_CACHING == 'false' || ((github.ref != 'refs/heads/develop' || github.event_name != 'push') && (github.event.pull_request.head.repo.full_name != 'oppia/oppia-android')) }}
->>>>>>> 8b1335f4
         env:
           BAZEL_REMOTE_CACHE_URL: ${{ secrets.BAZEL_REMOTE_CACHE_URL }}
         run: bazel test -- ${{ matrix.test-target }}
