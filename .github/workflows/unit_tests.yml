# Contains jobs corresponding to unit tests. Integration (e.g. emulator or screenshot testing) or End-to-End tests should not be triggered here.

name: Unit Tests (Robolectric - Bazel)

# Controls when the action will run. Triggers the workflow on pull request
# events or push events in the develop branch.
on:
  workflow_dispatch:
  pull_request:
  push:
    branches:
      # Push events on develop branch
      - develop

jobs:
  bazel_compute_affected_targets:
    name: Compute affected tests
    runs-on: ubuntu-18.04
    outputs:
      matrix: ${{ steps.compute-test-matrix.outputs.matrix }}
      have_tests_to_run: ${{ steps.compute-test-matrix.outputs.have_tests_to_run }}
    env:
      CACHE_DIRECTORY: ~/.bazel_cache
    steps:
      - uses: actions/checkout@v2
        with:
          fetch-depth: 0

      - name: Set up Bazel
        uses: abhinavsingh/setup-bazel@v3
        with:
          version: 4.0.0

      - uses: actions/cache@v2
        id: scripts_cache
        with:
          path: ${{ env.CACHE_DIRECTORY }}
          key: ${{ runner.os }}-${{ env.CACHE_DIRECTORY }}-bazel-scripts-${{ github.sha }}
          restore-keys: |
            ${{ runner.os }}-${{ env.CACHE_DIRECTORY }}-bazel-scripts-
            ${{ runner.os }}-${{ env.CACHE_DIRECTORY }}-bazel-

      # This check is needed to ensure that Bazel's unbounded cache growth doesn't result in a
      # situation where the cache never updates (e.g. due to exceeding GitHub's cache size limit)
      # thereby only ever using the last successful cache version. This solution will result in a
      # few slower CI actions around the time cache is detected to be too large, but it should
      # incrementally improve thereafter.
      - name: Ensure cache size
        env:
          BAZEL_CACHE_DIR: ${{ env.CACHE_DIRECTORY }}
        run: |
          # See https://stackoverflow.com/a/27485157 for reference.
          EXPANDED_BAZEL_CACHE_PATH="${BAZEL_CACHE_DIR/#\~/$HOME}"
          CACHE_SIZE_MB=$(du -smc $EXPANDED_BAZEL_CACHE_PATH | grep total | cut -f1)
          echo "Total size of Bazel cache (rounded up to MBs): $CACHE_SIZE_MB"
          # Use a 4.5GB threshold since actions/cache compresses the results, and Bazel caches seem
          # to only increase by a few hundred megabytes across changes for unrelated branches. This
          # is also a reasonable upper-bound (local tests as of 2021-03-31 suggest that a full build
          # of the codebase (e.g. //...) from scratch only requires a ~2.1GB uncompressed/~900MB
          # compressed cache).
          if [[ "$CACHE_SIZE_MB" -gt 4500 ]]; then
            echo "Cache exceeds cut-off; resetting it (will result in a slow build)"
            rm -rf $EXPANDED_BAZEL_CACHE_PATH
          fi

      - name: Configure Bazel to use a local cache
        env:
          BAZEL_CACHE_DIR: ${{ env.CACHE_DIRECTORY }}
        run: |
          EXPANDED_BAZEL_CACHE_PATH="${BAZEL_CACHE_DIR/#\~/$HOME}"
          echo "Using $EXPANDED_BAZEL_CACHE_PATH as Bazel's cache path"
          echo "build --disk_cache=$EXPANDED_BAZEL_CACHE_PATH" >> $HOME/.bazelrc
        shell: bash

      - name: Compute test matrix
        id: compute-test-matrix
        env:
          compute_all_targets: ${{ contains(github.event.pull_request.title, '[RunAllTests]') }}
        # https://unix.stackexchange.com/a/338124 for reference on creating a JSON-friendly
        # comma-separated list of test targets for the matrix.
        run: |
          bazel run //scripts:compute_affected_tests -- $(pwd) $(pwd)/affected_targets.log origin/develop compute_all_tests=$compute_all_targets
          TEST_BUCKET_LIST=$(cat ./affected_targets.log | sed 's/^\|$/"/g' | paste -sd, -)
          echo "Affected tests (note that this might be all tests if configured to run all or on the develop branch): $TEST_BUCKET_LIST"
          echo "::set-output name=matrix::{\"affected-tests-bucket-base64-encoded-shard\":[$TEST_BUCKET_LIST]}"
          if [[ ! -z "$TEST_BUCKET_LIST" ]]; then
            echo "::set-output name=have_tests_to_run::true"
          else
            echo "::set-output name=have_tests_to_run::false"
            echo "No tests are detected as affected by this change. If this is wrong, you can add '[RunAllTests]' to the PR title to force a run."
          fi

  bazel_run_test:
    name: Run Bazel Test
    needs: bazel_compute_affected_targets
    if: ${{ needs.bazel_compute_affected_targets.outputs.have_tests_to_run == 'true' }}
    runs-on: ubuntu-18.04
    strategy:
      fail-fast: false
<<<<<<< HEAD
      max-parallel: 5
=======
      max-parallel: 10
>>>>>>> 92ce46b8
      matrix: ${{ fromJson(needs.bazel_compute_affected_targets.outputs.matrix) }}
    env:
      ENABLE_CACHING: false
      CACHE_DIRECTORY: ~/.bazel_cache
    steps:
      - uses: actions/checkout@v2

      - name: Set up JDK 9
        uses: actions/setup-java@v1
        with:
          java-version: 9

      - name: Set up Bazel
        uses: abhinavsingh/setup-bazel@v3
        with:
          version: 4.0.0

      - uses: actions/cache@v2
        id: scripts_cache
        with:
          path: ${{ env.CACHE_DIRECTORY }}
          key: ${{ runner.os }}-${{ env.CACHE_DIRECTORY }}-bazel-scripts-${{ github.sha }}
          restore-keys: |
            ${{ runner.os }}-${{ env.CACHE_DIRECTORY }}-bazel-scripts-
            ${{ runner.os }}-${{ env.CACHE_DIRECTORY }}-bazel-

      - name: Set up build environment
        uses: ./.github/actions/set-up-android-bazel-build-environment

      - name: Configure Bazel to use a local cache (for scripts)
        env:
          BAZEL_CACHE_DIR: ${{ env.CACHE_DIRECTORY }}
        run: |
          EXPANDED_BAZEL_CACHE_PATH="${BAZEL_CACHE_DIR/#\~/$HOME}"
          echo "Using $EXPANDED_BAZEL_CACHE_PATH as Bazel's cache path"
          echo "build --disk_cache=$EXPANDED_BAZEL_CACHE_PATH" >> $HOME/.bazelrc
        shell: bash

      - name: Extract test caching bucket & targets
        env:
          AFFECTED_TESTS_BUCKET_BASE64_ENCODED_SHARD: ${{ matrix.affected-tests-bucket-base64-encoded-shard }}
        run: |
          # See https://stackoverflow.com/a/29903172 for cut logic. This is needed to remove the
          # user-friendly shard prefix from the matrix value.
          AFFECTED_TESTS_BUCKET_BASE64=$(echo "$AFFECTED_TESTS_BUCKET_BASE64_ENCODED_SHARD" | cut -d ";" -f 2)
          bazel run //scripts:retrieve_affected_tests -- $AFFECTED_TESTS_BUCKET_BASE64 $(pwd)/test_bucket_name $(pwd)/bazel_test_targets
          TEST_CATEGORY=$(cat ./test_bucket_name)
          BAZEL_TEST_TARGETS=$(cat ./bazel_test_targets)
          echo "Test category: $TEST_CATEGORY"
          echo "Bazel test targets: $BAZEL_TEST_TARGETS"
          echo "TEST_CACHING_BUCKET=$TEST_CATEGORY" >> $GITHUB_ENV
          echo "BAZEL_TEST_TARGETS=$BAZEL_TEST_TARGETS" >> $GITHUB_ENV

      # For reference on this & the later cache actions, see:
      # https://github.com/actions/cache/issues/239#issuecomment-606950711 &
      # https://github.com/actions/cache/issues/109#issuecomment-558771281. Note that these work
      # with Bazel since Bazel can share the most recent cache from an unrelated build and still
      # benefit from incremental build performance (assuming that actions/cache aggressively removes
      # older caches due to the 5GB cache limit size & Bazel's large cache size).
      - uses: actions/cache@v2
        id: test_cache
        with:
          path: ${{ env.CACHE_DIRECTORY }}
          key: ${{ runner.os }}-${{ env.CACHE_DIRECTORY }}-bazel-tests-${{ env.TEST_CACHING_BUCKET }}-${{ github.sha }}
          restore-keys: |
            ${{ runner.os }}-${{ env.CACHE_DIRECTORY }}-bazel-tests-${{ env.TEST_CACHING_BUCKET }}-
            ${{ runner.os }}-${{ env.CACHE_DIRECTORY }}-bazel-tests-
            ${{ runner.os }}-${{ env.CACHE_DIRECTORY }}-bazel-binary-
            ${{ runner.os }}-${{ env.CACHE_DIRECTORY }}-bazel-

      # This check is needed to ensure that Bazel's unbounded cache growth doesn't result in a
      # situation where the cache never updates (e.g. due to exceeding GitHub's cache size limit)
      # thereby only ever using the last successful cache version. This solution will result in a
      # few slower CI actions around the time cache is detected to be too large, but it should
      # incrementally improve thereafter.
      - name: Ensure cache size
        env:
          BAZEL_CACHE_DIR: ${{ env.CACHE_DIRECTORY }}
        run: |
          # See https://stackoverflow.com/a/27485157 for reference.
          EXPANDED_BAZEL_CACHE_PATH="${BAZEL_CACHE_DIR/#\~/$HOME}"
          CACHE_SIZE_MB=$(du -smc $EXPANDED_BAZEL_CACHE_PATH | grep total | cut -f1)
          echo "Total size of Bazel cache (rounded up to MBs): $CACHE_SIZE_MB"
          # Use a 4.5GB threshold since actions/cache compresses the results, and Bazel caches seem
          # to only increase by a few hundred megabytes across changes for unrelated branches. This
          # is also a reasonable upper-bound (local tests as of 2021-03-31 suggest that a full build
          # of the codebase (e.g. //...) from scratch only requires a ~2.1GB uncompressed/~900MB
          # compressed cache).
          if [[ "$CACHE_SIZE_MB" -gt 4500 ]]; then
            echo "Cache exceeds cut-off; resetting it (will result in a slow build)"
            rm -rf $EXPANDED_BAZEL_CACHE_PATH
          fi

      - name: Configure Bazel to use a local cache (for tests)
        env:
          BAZEL_CACHE_DIR: ${{ env.CACHE_DIRECTORY }}
        run: |
          EXPANDED_BAZEL_CACHE_PATH="${BAZEL_CACHE_DIR/#\~/$HOME}"
          echo "Using $EXPANDED_BAZEL_CACHE_PATH as Bazel's cache path"
          echo "build --disk_cache=$EXPANDED_BAZEL_CACHE_PATH" >> $HOME/.bazelrc
        shell: bash

      # See explanation in bazel_build_app for how this is installed.
      - name: Install git-secret (non-fork only)
        if: ${{ env.ENABLE_CACHING == 'true' && ((github.ref == 'refs/heads/develop' && github.event_name == 'push') || (github.event.pull_request.head.repo.full_name == 'oppia/oppia-android')) }}
        shell: bash
        run: |
          cd $HOME
          mkdir -p $HOME/gitsecret
          git clone https://github.com/sobolevn/git-secret.git git-secret
          cd git-secret && make build
          PREFIX="$HOME/gitsecret" make install
          echo "$HOME/gitsecret" >> $GITHUB_PATH
          echo "$HOME/gitsecret/bin" >> $GITHUB_PATH

      - name: Decrypt secrets (non-fork only)
        if: ${{ env.ENABLE_CACHING == 'true' && ((github.ref == 'refs/heads/develop' && github.event_name == 'push') || (github.event.pull_request.head.repo.full_name == 'oppia/oppia-android')) }}
        env:
          GIT_SECRET_GPG_PRIVATE_KEY: ${{ secrets.GIT_SECRET_GPG_PRIVATE_KEY }}
        run: |
          cd $HOME
          # NOTE TO DEVELOPERS: Make sure to never print this key directly to stdout!
          echo $GIT_SECRET_GPG_PRIVATE_KEY | base64 --decode > ./git_secret_private_key.gpg
          gpg --import ./git_secret_private_key.gpg
          cd $GITHUB_WORKSPACE
          git secret reveal

      # See https://www.cyberciti.biz/faq/unix-for-loop-1-to-10/ for for-loop reference.
      - name: Build Oppia Tests (with caching, non-fork only)
        if: ${{ env.ENABLE_CACHING == 'true' && ((github.ref == 'refs/heads/develop' && github.event_name == 'push') || (github.event.pull_request.head.repo.full_name == 'oppia/oppia-android')) }}
        env:
          BAZEL_REMOTE_CACHE_URL: ${{ secrets.BAZEL_REMOTE_CACHE_URL }}
          BAZEL_TEST_TARGETS: ${{ env.BAZEL_TEST_TARGETS }}
        run: |
          # Attempt to build 5 times in case there are flaky builds.
          # TODO(#3759): Remove this once there are no longer app test build failures.
          i=0
          while [ $i -ne 5 ]; do
            i=$(( $i+1 ))
            bazel build --keep_going --remote_http_cache=$BAZEL_REMOTE_CACHE_URL --google_credentials=./config/oppia-dev-workflow-remote-cache-credentials.json -- $BAZEL_TEST_TARGETS
          done

      - name: Build Oppia Tests (without caching, or on a fork)
        if: ${{ env.ENABLE_CACHING == 'false' || ((github.ref != 'refs/heads/develop' || github.event_name != 'push') && (github.event.pull_request.head.repo.full_name != 'oppia/oppia-android')) }}
        env:
          BAZEL_TEST_TARGETS: ${{ env.BAZEL_TEST_TARGETS }}
        run: |
          # Attempt to build 5 times in case there are flaky builds.
          # TODO(#3759): Remove this once there are no longer app test build failures.
          i=0
          while [ $i -ne 5 ]; do
            i=$(( $i+1 ))
            bazel build --keep_going -- $BAZEL_TEST_TARGETS
          done
      - name: Run Oppia Tests (with caching, non-fork only)
        if: ${{ env.ENABLE_CACHING == 'true' && ((github.ref == 'refs/heads/develop' && github.event_name == 'push') || (github.event.pull_request.head.repo.full_name == 'oppia/oppia-android')) }}
        env:
          BAZEL_REMOTE_CACHE_URL: ${{ secrets.BAZEL_REMOTE_CACHE_URL }}
          BAZEL_TEST_TARGETS: ${{ env.BAZEL_TEST_TARGETS }}
        run: bazel test --keep_going --remote_http_cache=$BAZEL_REMOTE_CACHE_URL --google_credentials=./config/oppia-dev-workflow-remote-cache-credentials.json -- $BAZEL_TEST_TARGETS

      - name: Run Oppia Tests (without caching, or on a fork)
        if: ${{ env.ENABLE_CACHING == 'false' || ((github.ref != 'refs/heads/develop' || github.event_name != 'push') && (github.event.pull_request.head.repo.full_name != 'oppia/oppia-android')) }}
        env:
          BAZEL_TEST_TARGETS: ${{ env.BAZEL_TEST_TARGETS }}
        run: bazel test --keep_going -- $BAZEL_TEST_TARGETS

  # Reference: https://github.community/t/127354/7.
  check_test_results:
      name: Check Bazel Test Results
      needs: [bazel_compute_affected_targets, bazel_run_test]
      if: ${{ always() }}
      runs-on: ubuntu-18.04
      steps:
        # This step will be skipped if there are no tests to run, so the overall job should pass.
        - name: Check tests passed (for tests that ran)
          if: ${{ needs.bazel_compute_affected_targets.outputs.have_tests_to_run == 'true' && needs.bazel_run_test.result != 'success' }}
          run: exit 1<|MERGE_RESOLUTION|>--- conflicted
+++ resolved
@@ -97,11 +97,7 @@
     runs-on: ubuntu-18.04
     strategy:
       fail-fast: false
-<<<<<<< HEAD
-      max-parallel: 5
-=======
       max-parallel: 10
->>>>>>> 92ce46b8
       matrix: ${{ fromJson(needs.bazel_compute_affected_targets.outputs.matrix) }}
     env:
       ENABLE_CACHING: false
