# Contains jobs corresponding to static checks (such as syntax correctness & prohibited patterns).

name: Static Checks

on:
  workflow_dispatch:
  pull_request:
  push:
    branches:    
      - develop
      
jobs:
  check_codeowners:
    name: Check CODEOWNERS & Repository files
    runs-on: ubuntu-18.04
    steps:
      - uses: actions/checkout@v2

      - uses: mszostok/codeowners-validator@v0.5.1
        with:
          checks: "duppatterns,files,syntax"
          experimental_checks: "notowned"

  check_base_branch:
    name: Check base branch
    runs-on: ubuntu-18.04
    if: github.event_name == 'pull_request'
    steps:
      - name: "Branch is not based on develop or release branch"
        if: ${{ github.base_ref != 'develop' && !startsWith(github.base_ref, 'release-') }}
        run: |
          echo "Current base branch: $BASE_BRANCH"
          echo "Note: this check is expected to fail for chained PRs so that they can't accidentally be merged. PRs should only ever be merged directly into develop or a release branch."
          exit 1
        env:
          BASE_BRANCH: ${{ github.base_ref }}

      - name: "Branch verified as based on develop/release branch"
        if: ${{ github.base_ref == 'develop' || startsWith(github.base_ref, 'release-') }}
        run: |
          echo "Branch is correctly branched off of valid base branch to merge PRs into: $BASE_BRANCH"
        env:
          BASE_BRANCH: ${{ github.base_ref }}

  linters:
    name: Lint Tests
    runs-on: ubuntu-18.04
    steps:
      - uses: actions/checkout@v2

      - name: Create oppia android tools directory
        run: mkdir -p $HOME/oppia-android-tools

      # Java 11 is specifically needed for Checkstyle.
      - name: Set up JDK 1.11
        uses: actions/setup-java@v1
        with:
          java-version: 1.11

      - name: Download Checkstyle
        run: |
          cd $HOME/oppia-android-tools
          bash /home/runner/work/oppia-android/oppia-android/scripts/checkstyle_download.sh

      - name: Download Ktlint
        run: |
          cd $HOME/oppia-android-tools
          bash /home/runner/work/oppia-android/oppia-android/scripts/ktlint_download.sh

      - name: Download Buf
        run: |
          cd $HOME/oppia-android-tools
          bash /home/runner/work/oppia-android/oppia-android/scripts/buf_download.sh

      - name: Download Buildifier
        run: |
          cd $HOME/oppia-android-tools
          bash /home/runner/work/oppia-android/oppia-android/scripts/buildifier_download.sh

      - name: Java lint check
        run: |
          bash /home/runner/work/oppia-android/oppia-android/scripts/checkstyle_lint_check.sh $HOME

      - name: Kotlin lint check
        run: |
          bash /home/runner/work/oppia-android/oppia-android/scripts/ktlint_lint_check.sh $HOME

      - name: Protobuf lint check
        run: |
          bash /home/runner/work/oppia-android/oppia-android/scripts/buf_lint_check.sh $HOME

      - name: Bazel lint check
        run: |
          bash /home/runner/work/oppia-android/oppia-android/scripts/buildifier_lint_check.sh $HOME

  script_checks:
    name: Script Checks
    runs-on: ubuntu-18.04
    steps:
      - uses: actions/checkout@v2

      - name: Set up Bazel
        uses: abhinavsingh/setup-bazel@v3
        with:
          version: 4.0.0

      - name: Regex Patterns Validation Check
        if: always()
        run: |
          bazel run //scripts:regex_pattern_validation_check -- $(pwd)

      - name: XML Syntax Validation Check
        if: always()
        run: |
          bazel run //scripts:xml_syntax_check -- $(pwd)

      - name: Testfile Presence Check
        if: always()
        run: |
          bazel run //scripts:test_file_check -- $(pwd)

      - name: Accessibility label Check
        if: always()
        run: |
          bazel run //scripts:accessibility_label_check -- $(pwd) scripts/assets/accessibility_label_exemptions.pb app/src/main/AndroidManifest.xml

      - name: KDoc Validation Check
        if: always()
        run: |
<<<<<<< HEAD
          bazel run //scripts:kdoc_validity_check -- $(pwd) scripts/assets/kdoc_validity_exemptions.pb

      - name: Todo Check
        if: always()
        env:
          GITHUB_TOKEN: ${{ github.token }}
        run: |
          gh issue list --limit 2000 --repo oppia/oppia-android --json number > $(pwd)/open_issues.json
          bazel run //scripts:todo_check -- $(pwd)
=======
          bazel run //scripts:kdoc_validity_check -- $(pwd) scripts/assets/kdoc_validity_exemptions.pb
>>>>>>> 3898188e
<|MERGE_RESOLUTION|>--- conflicted
+++ resolved
@@ -127,7 +127,6 @@
       - name: KDoc Validation Check
         if: always()
         run: |
-<<<<<<< HEAD
           bazel run //scripts:kdoc_validity_check -- $(pwd) scripts/assets/kdoc_validity_exemptions.pb
 
       - name: Todo Check
@@ -136,7 +135,4 @@
           GITHUB_TOKEN: ${{ github.token }}
         run: |
           gh issue list --limit 2000 --repo oppia/oppia-android --json number > $(pwd)/open_issues.json
-          bazel run //scripts:todo_check -- $(pwd)
-=======
-          bazel run //scripts:kdoc_validity_check -- $(pwd) scripts/assets/kdoc_validity_exemptions.pb
->>>>>>> 3898188e
+          bazel run //scripts:todo_check -- $(pwd) scripts/assets/todo_exemptions.pb open_issues.json