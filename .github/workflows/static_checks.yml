# Contains jobs corresponding to static checks (such as syntax correctness & prohibited patterns).

name: Static Checks

on:
  workflow_dispatch:
  pull_request:
  push:
    branches:
      - develop

jobs:
  check_codeowners:
    name: Check CODEOWNERS & Repository files
    runs-on: ubuntu-18.04
    steps:
      - uses: actions/checkout@v2

      - uses: mszostok/codeowners-validator@v0.5.1
        with:
          checks: "duppatterns,files,syntax"
          experimental_checks: "notowned"

  check_base_branch:
    name: Check base branch
    runs-on: ubuntu-18.04
    if: github.event_name == 'pull_request'
    steps:
      - name: "Branch is not based on develop or release branch"
        if: ${{ github.base_ref != 'develop' && !startsWith(github.base_ref, 'release-') }}
        run: |
          echo "Current base branch: $BASE_BRANCH"
          echo "Note: this check is expected to fail for chained PRs so that they can't accidentally be merged. PRs should only ever be merged directly into develop or a release branch."
          exit 1
        env:
          BASE_BRANCH: ${{ github.base_ref }}

      - name: "Branch verified as based on develop/release branch"
        if: ${{ github.base_ref == 'develop' || startsWith(github.base_ref, 'release-') }}
        run: |
          echo "Branch is correctly branched off of valid base branch to merge PRs into: $BASE_BRANCH"
        env:
          BASE_BRANCH: ${{ github.base_ref }}

  linters:
    name: Lint Tests
    runs-on: ubuntu-18.04
    steps:
      - uses: actions/checkout@v2

      - name: Create oppia android tools directory
        run: mkdir -p $HOME/oppia-android-tools

      # Java 11 is specifically needed for Checkstyle.
      - name: Set up JDK 1.11
        uses: actions/setup-java@v1
        with:
          java-version: 1.11

      - name: Download Checkstyle
        run: |
          cd $HOME/oppia-android-tools
          bash /home/runner/work/oppia-android/oppia-android/scripts/checkstyle_download.sh

      - name: Download Ktlint
        run: |
          cd $HOME/oppia-android-tools
          bash /home/runner/work/oppia-android/oppia-android/scripts/ktlint_download.sh

      - name: Download Buf
        run: |
          cd $HOME/oppia-android-tools
          bash /home/runner/work/oppia-android/oppia-android/scripts/buf_download.sh

      - name: Download Buildifier
        run: |
          cd $HOME/oppia-android-tools
          bash /home/runner/work/oppia-android/oppia-android/scripts/buildifier_download.sh

      - name: Java lint check
        run: |
          bash /home/runner/work/oppia-android/oppia-android/scripts/checkstyle_lint_check.sh $HOME

      - name: Kotlin lint check
        run: |
          bash /home/runner/work/oppia-android/oppia-android/scripts/ktlint_lint_check.sh $HOME

      - name: Protobuf lint check
        run: |
          bash /home/runner/work/oppia-android/oppia-android/scripts/buf_lint_check.sh $HOME

      - name: Bazel lint check
        run: |
          bash /home/runner/work/oppia-android/oppia-android/scripts/buildifier_lint_check.sh $HOME

  script_checks:
    name: Script Checks
    runs-on: ubuntu-18.04
    steps:
      - uses: actions/checkout@v2

      - name: Set up Bazel
        uses: abhinavsingh/setup-bazel@v3
        with:
          version: 4.0.0

      - name: Regex Patterns Validation Check
        if: always()
        run: |
          bazel run //scripts:regex_pattern_validation_check -- $(pwd)

      - name: XML Syntax Validation Check
        if: always()
        run: |
          bazel run //scripts:xml_syntax_check -- $(pwd)

      - name: Testfile Presence Check
        if: always()
        run: |
          bazel run //scripts:test_file_check -- $(pwd)

      - name: Accessibility label Check
        if: always()
        run: |
          bazel run //scripts:accessibility_label_check -- $(pwd) scripts/assets/accessibility_label_exemptions.pb app/src/main/AndroidManifest.xml

      - name: KDoc Validation Check
        if: always()
        run: |
          bazel run //scripts:kdoc_validity_check -- $(pwd) scripts/assets/kdoc_validity_exemptions.pb

  third_party_dependencies_check:
    name: Maven Dependencies Checks
    runs-on: ubuntu-18.04
    steps:
      - uses: actions/checkout@v2

      - name: Set up Bazel
        uses: abhinavsingh/setup-bazel@v3
        with:
          version: 4.0.0

      - name: Maven Repin Check
        if: always()
        run: |
          REPIN=1 bazel run @unpinned_maven//:pin

      - name: Maven Dependencies Update Check
        if: always()
        run: |
          bazel run //scripts:maven_dependencies_list_check -- $(pwd) third_party/maven_install.json scripts/assets/maven_dependencies.pb

<<<<<<< HEAD
      - name: License Texts Check
          if: always()
          run: |
            bazel run //scripts:license_texts_check -- $(pwd)/app/src/main/res/values/third_party_dependencies.xml
=======
      - name: License Details Check
        if: always()
        run: |
          bazel run //scripts:generate_maven_dependencies_list -- $(pwd) third_party/maven_install.json scripts/assets/maven_dependencies.textproto scripts/assets/maven_dependencies.pb
>>>>>>> feaee3c2
<|MERGE_RESOLUTION|>--- conflicted
+++ resolved
@@ -150,14 +150,12 @@
         run: |
           bazel run //scripts:maven_dependencies_list_check -- $(pwd) third_party/maven_install.json scripts/assets/maven_dependencies.pb
 
-<<<<<<< HEAD
-      - name: License Texts Check
-          if: always()
-          run: |
-            bazel run //scripts:license_texts_check -- $(pwd)/app/src/main/res/values/third_party_dependencies.xml
-=======
       - name: License Details Check
         if: always()
         run: |
           bazel run //scripts:generate_maven_dependencies_list -- $(pwd) third_party/maven_install.json scripts/assets/maven_dependencies.textproto scripts/assets/maven_dependencies.pb
->>>>>>> feaee3c2
+
+      - name: License Texts Check
+          if: always()
+          run: |
+            bazel run //scripts:license_texts_check -- $(pwd)/app/src/main/res/values/third_party_dependencies.xml