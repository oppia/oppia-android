--- conflicted
+++ resolved
@@ -140,12 +140,6 @@
         with:
           version: 4.0.0
 
-<<<<<<< HEAD
-      - name: License Texts Check
-        if: always()
-        run: |
-          bazel run //scripts:license_texts_check -- $(pwd)/app/src/main/res/values/third_party_dependencies.xml
-=======
       - name: Maven Repin Check
         if: always()
         run: |
@@ -155,4 +149,8 @@
         if: always()
         run: |
           bazel run //scripts:maven_dependencies_list_check -- $(pwd) third_party/maven_install.json scripts/assets/maven_dependencies.pb
->>>>>>> 25db1ffd
+
+      - name: License Texts Check
+          if: always()
+          run: |
+            bazel run //scripts:license_texts_check -- $(pwd)/app/src/main/res/values/third_party_dependencies.xml