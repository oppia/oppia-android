# Contains jobs corresponding to stats, including build stats due to changes in a PR.

name: Stats Checks & Reports

on:
  workflow_dispatch:
  schedule:
    - cron: "30 02 * * *"

permissions:
  pull-requests: write

jobs:
  find_open_pull_requests:
    name: Find open PRs
    runs-on: ubuntu-20.04
    outputs:
      matrix: ${{ steps.compute-pull-request-matrix.outputs.matrix }}
    env:
      GH_TOKEN: ${{ github.token }}
    steps:
      - uses: actions/checkout@v4

      - name: Compute PR matrix
        id: compute-pull-request-matrix
        # Remove spaces to ensure the matrix output is on one line. Reference:
        # https://stackoverflow.com/a/3232433.
        run: |
          CURRENT_OPEN_PR_INFO="$(gh pr list --json number,baseRefName,headRefName,headRepository,headRepositoryOwner | tr -d '[:space:]')"
          echo "matrix={\"prInfo\": $CURRENT_OPEN_PR_INFO}" >> "$GITHUB_OUTPUT"

  build_stats:
    name: Build Stats
    needs: find_open_pull_requests
    runs-on: ubuntu-20.04
    # Reduce parallelization due to high build times, and allow individual PRs to fail.
    strategy:
      fail-fast: false
      max-parallel: 5
      matrix: ${{ fromJson(needs.find_open_pull_requests.outputs.matrix) }}
    env:
      ENABLE_CACHING: false
      CACHE_DIRECTORY: ~/.bazel_cache
    steps:
      - name: Compute PR head owner/repo reference
        env:
          PR_HEAD_REPO: ${{ matrix.prInfo.headRepository.name }}
          PR_HEAD_REPO_OWNER: ${{ matrix.prInfo.headRepositoryOwner.login }}
        run: |
          echo "PR_HEAD=$PR_HEAD_REPO_OWNER/$PR_HEAD_REPO" >> "$GITHUB_ENV"
      - name: Print PR information for this run
        env:
          PR_BASE_REF_NAME: ${{ matrix.prInfo.baseRefName }}
          PR_HEAD_REF_NAME: ${{ matrix.prInfo.headRefName }}
          PR_NUMBER: ${{ matrix.prInfo.number }}
        run: |
          echo "PR $PR_NUMBER is merging into $PR_BASE_REF_NAME from https://github.com/$PR_HEAD branch $PR_HEAD_REF_NAME."

      - name: Set up JDK 11
        uses: actions/setup-java@v1
        with:
          java-version: 11

<<<<<<< HEAD
      # Note that a different Bazel binary installation is used here since multiple versions need to
      # be set up simultaneously.
      - name: Set up Bazel apt repository & install latest
        run: |
          sudo apt-get install apt-transport-https curl gnupg -y
          curl -fsSL https://bazel.build/bazel-release.pub.gpg | gpg --dearmor >bazel-archive-keyring.gpg
          sudo mv bazel-archive-keyring.gpg /usr/share/keyrings
          echo "deb [arch=amd64 signed-by=/usr/share/keyrings/bazel-archive-keyring.gpg] https://storage.googleapis.com/bazel-apt stable jdk1.8" | sudo tee /etc/apt/sources.list.d/bazel.list
          sudo apt-get update && sudo apt-get install bazel

      - name: Set up Bazel (previous version)
        run: |
          sudo apt-get install bazel-4.0.0

      - name: Set up Bazel (latest version)
        run: |
          sudo apt-get install bazel-6.2.0

      - name: Set up build environment
        uses: ./.github/actions/set-up-android-bazel-build-environment
=======
      - name: Set up Bazel
        uses: abhinavsingh/setup-bazel@v3
        with:
          version: 6.5.0
>>>>>>> 4a7fc843

      # For reference on this & the later cache actions, see:
      # https://github.com/actions/cache/issues/239#issuecomment-606950711 &
      # https://github.com/actions/cache/issues/109#issuecomment-558771281. Note that these work
      # with Bazel since Bazel can share the most recent cache from an unrelated build and still
      # benefit from incremental build performance (assuming that actions/cache aggressively removes
      # older caches due to the 5GB cache limit size & Bazel's large cache size).
      - uses: actions/cache@v2
        id: cache
        with:
          path: ${{ env.CACHE_DIRECTORY }}
          key: ${{ runner.os }}-${{ env.CACHE_DIRECTORY }}-bazel-binary-${{ github.sha }}
          restore-keys: |
            ${{ runner.os }}-${{ env.CACHE_DIRECTORY }}-bazel-binary-
            ${{ runner.os }}-${{ env.CACHE_DIRECTORY }}-bazel-

      # This check is needed to ensure that Bazel's unbounded cache growth doesn't result in a
      # situation where the cache never updates (e.g. due to exceeding GitHub's cache size limit)
      # thereby only ever using the last successful cache version. This solution will result in a
      # few slower CI actions around the time cache is detected to be too large, but it should
      # incrementally improve thereafter.
      - name: Ensure cache size
        env:
          BAZEL_CACHE_DIR: ${{ env.CACHE_DIRECTORY }}
        run: |
          # See https://stackoverflow.com/a/27485157 for reference.
          EXPANDED_BAZEL_CACHE_PATH="${BAZEL_CACHE_DIR/#\~/$HOME}"
          CACHE_SIZE_MB=$(du -smc $EXPANDED_BAZEL_CACHE_PATH | grep total | cut -f1)
          echo "Total size of Bazel cache (rounded up to MBs): $CACHE_SIZE_MB"
          # Use a 4.5GB threshold since actions/cache compresses the results, and Bazel caches seem
          # to only increase by a few hundred megabytes across changes for unrelated branches. This
          # is also a reasonable upper-bound (local tests as of 2021-03-31 suggest that a full build
          # of the codebase (e.g. //...) from scratch only requires a ~2.1GB uncompressed/~900MB
          # compressed cache).
          if [[ "$CACHE_SIZE_MB" -gt 4500 ]]; then
            echo "Cache exceeds cut-off; resetting it (will result in a slow build)"
            rm -rf $EXPANDED_BAZEL_CACHE_PATH
          fi

      - name: Configure Bazel to use a local cache
        env:
          BAZEL_CACHE_DIR: ${{ env.CACHE_DIRECTORY }}
        run: |
          EXPANDED_BAZEL_CACHE_PATH="${BAZEL_CACHE_DIR/#\~/$HOME}"
          echo "Using $EXPANDED_BAZEL_CACHE_PATH as Bazel's cache path"
          echo "build --disk_cache=$EXPANDED_BAZEL_CACHE_PATH" >> $HOME/.bazelrc
        shell: bash

      # This checks out the actual true develop branch separately to ensure that the stats check is
      # run from the latest develop rather than the base branch (which might be different for
      # chained PRs).
      - name: Check out develop repository
        uses: actions/checkout@v4
        with:
          path: develop

<<<<<<< HEAD
      - name: Build Oppia dev, alpha, beta, and GA (base)
=======
      - name: Set up build environment
        uses: ./develop/.github/actions/set-up-android-bazel-build-environment

      - name: Check Bazel environment
>>>>>>> 4a7fc843
        run: |
          cd develop
          bazel info

<<<<<<< HEAD
      - name: Change to feature branch
=======
      - name: Check out base repository and branch
        env:
          PR_BASE_REF_NAME: ${{ matrix.prInfo.baseRefName }}
        uses: actions/checkout@v4
        with:
          fetch-depth: 0
          ref: ${{ env.PR_BASE_REF_NAME }}
          path: base

      - name: Check out head repository and branch
        env:
          PR_HEAD_REF_NAME: ${{ matrix.prInfo.headRefName }}
        uses: actions/checkout@v4
        with:
          fetch-depth: 0
          repository: ${{ env.PR_HEAD }}
          ref: ${{ env.PR_HEAD_REF_NAME }}
          path: head

      # Note that Bazel is shutdown between builds since multiple Bazel servers will otherwise end
      # up being active (due to multiple repositories being used) and this can quickly overwhelm CI
      # worker resources.
      - name: Build Oppia dev, alpha, beta, and GA (feature branch)
>>>>>>> 4a7fc843
        run: |
          cd head
          git log -n 1
          bazel build -- //:oppia_dev //:oppia_alpha //:oppia_beta //:oppia_ga
          cp bazel-bin/oppia_dev.aab ../develop/oppia_dev_with_changes.aab
          cp bazel-bin/oppia_alpha.aab ../develop/oppia_alpha_with_changes.aab
          cp bazel-bin/oppia_beta.aab ../develop/oppia_beta_with_changes.aab
          cp bazel-bin/oppia_ga.aab ../develop/oppia_ga_with_changes.aab
          bazel shutdown

      - name: Build Oppia dev, alpha, beta, and GA (base branch)
        run: |
          cd base
          git log -n 1
          bazel build -- //:oppia_dev //:oppia_alpha //:oppia_beta //:oppia_ga
          cp bazel-bin/oppia_dev.aab ../develop/oppia_dev_without_changes.aab
          cp bazel-bin/oppia_alpha.aab ../develop/oppia_alpha_without_changes.aab
          cp bazel-bin/oppia_beta.aab ../develop/oppia_beta_without_changes.aab
          cp bazel-bin/oppia_ga.aab ../develop/oppia_ga_without_changes.aab
          bazel shutdown

      - name: Run stats analysis tool (develop branch)
        run: |
          cd develop
          git log -n 1
          bazel run //scripts:compute_aab_differences -- \
            $(pwd)/brief_build_summary.log $(pwd)/full_build_summary.log \
            dev $(pwd)/oppia_dev_without_changes.aab $(pwd)/oppia_dev_with_changes.aab \
            alpha $(pwd)/oppia_alpha_without_changes.aab $(pwd)/oppia_alpha_with_changes.aab \
            beta $(pwd)/oppia_beta_without_changes.aab $(pwd)/oppia_beta_with_changes.aab \
            ga $(pwd)/oppia_ga_without_changes.aab $(pwd)/oppia_ga_with_changes.aab

      # Reference: https://github.com/peter-evans/create-or-update-comment#setting-the-comment-body-from-a-file.
      # Also, for multi-line env values, see: https://docs.github.com/en/actions/using-workflows/workflow-commands-for-github-actions#multiline-strings.
      - name: Extract reports for uploading & commenting
        env:
          PR_NUMBER: ${{ matrix.prInfo.number }}
        id: compute-comment-body
        run: |
          {
            echo 'comment_body<<EOF'
            cat $GITHUB_WORKSPACE/develop/brief_build_summary.log
            echo EOF
          } >> "$GITHUB_OUTPUT"
          FULL_BUILD_SUMMARY_FILE_NAME="full_build_summary_pr_$PR_NUMBER.log"
          FULL_BUILD_SUMMARY_FILE_PATH="$GITHUB_WORKSPACE/develop/$FULL_BUILD_SUMMARY_FILE_NAME"
          echo "FULL_BUILD_SUMMARY_FILE_NAME=$FULL_BUILD_SUMMARY_FILE_NAME" >> "$GITHUB_ENV"
          echo "FULL_BUILD_SUMMARY_FILE_PATH=$FULL_BUILD_SUMMARY_FILE_PATH" >> "$GITHUB_ENV"
          cp "$GITHUB_WORKSPACE/develop/full_build_summary.log" "$FULL_BUILD_SUMMARY_FILE_PATH"

      - name: Add build stats summary comment
        env:
          PR_NUMBER: ${{ matrix.prInfo.number }}
        uses: peter-evans/create-or-update-comment@v1
        with:
          issue-number: ${{ env.PR_NUMBER }}
          body: ${{ steps.compute-comment-body.outputs.comment_body }}

      - uses: actions/upload-artifact@v2
        with:
          name: ${{ env.FULL_BUILD_SUMMARY_FILE_NAME }}
          path: ${{ env.FULL_BUILD_SUMMARY_FILE_PATH }}<|MERGE_RESOLUTION|>--- conflicted
+++ resolved
@@ -61,33 +61,10 @@
         with:
           java-version: 11
 
-<<<<<<< HEAD
-      # Note that a different Bazel binary installation is used here since multiple versions need to
-      # be set up simultaneously.
-      - name: Set up Bazel apt repository & install latest
-        run: |
-          sudo apt-get install apt-transport-https curl gnupg -y
-          curl -fsSL https://bazel.build/bazel-release.pub.gpg | gpg --dearmor >bazel-archive-keyring.gpg
-          sudo mv bazel-archive-keyring.gpg /usr/share/keyrings
-          echo "deb [arch=amd64 signed-by=/usr/share/keyrings/bazel-archive-keyring.gpg] https://storage.googleapis.com/bazel-apt stable jdk1.8" | sudo tee /etc/apt/sources.list.d/bazel.list
-          sudo apt-get update && sudo apt-get install bazel
-
-      - name: Set up Bazel (previous version)
-        run: |
-          sudo apt-get install bazel-4.0.0
-
-      - name: Set up Bazel (latest version)
-        run: |
-          sudo apt-get install bazel-6.2.0
-
-      - name: Set up build environment
-        uses: ./.github/actions/set-up-android-bazel-build-environment
-=======
       - name: Set up Bazel
         uses: abhinavsingh/setup-bazel@v3
         with:
           version: 6.5.0
->>>>>>> 4a7fc843
 
       # For reference on this & the later cache actions, see:
       # https://github.com/actions/cache/issues/239#issuecomment-606950711 &
@@ -144,21 +121,14 @@
         with:
           path: develop
 
-<<<<<<< HEAD
-      - name: Build Oppia dev, alpha, beta, and GA (base)
-=======
       - name: Set up build environment
         uses: ./develop/.github/actions/set-up-android-bazel-build-environment
 
       - name: Check Bazel environment
->>>>>>> 4a7fc843
         run: |
           cd develop
           bazel info
 
-<<<<<<< HEAD
-      - name: Change to feature branch
-=======
       - name: Check out base repository and branch
         env:
           PR_BASE_REF_NAME: ${{ matrix.prInfo.baseRefName }}
@@ -182,7 +152,6 @@
       # up being active (due to multiple repositories being used) and this can quickly overwhelm CI
       # worker resources.
       - name: Build Oppia dev, alpha, beta, and GA (feature branch)
->>>>>>> 4a7fc843
         run: |
           cd head
           git log -n 1
