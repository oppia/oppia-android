package org.oppia.android.util.math

import org.oppia.android.app.model.Fraction
import org.oppia.android.app.model.Real
import org.oppia.android.app.model.Real.RealTypeCase.INTEGER
import org.oppia.android.app.model.Real.RealTypeCase.IRRATIONAL
import org.oppia.android.app.model.Real.RealTypeCase.RATIONAL
import org.oppia.android.app.model.Real.RealTypeCase.REALTYPE_NOT_SET
import kotlin.math.absoluteValue
import kotlin.math.pow

/** Represents an integer [Real] with value 0. */
val ZERO: Real by lazy {
  Real.newBuilder().apply { integer = 0 }.build()
}

/** Represents an integer [Real] with value 1. */
val ONE: Real by lazy {
  Real.newBuilder().apply { integer = 1 }.build()
}

/** Represents a rational fraction [Real] with value 1/2. */
val ONE_HALF: Real by lazy {
  Real.newBuilder().apply {
    rational = Fraction.newBuilder().apply {
      numerator = 1
      denominator = 2
    }.build()
  }.build()
}

/**
 * [Comparator] for [Real]s that ensures two reals can be compared even if they are different types.
 *
 * Note that no reliance should be placed on how negative zeros for doubles and fractions behave.
 */
val REAL_COMPARATOR: Comparator<Real> by lazy { Comparator.comparing(Real::toDouble) }

/**
 * Returns whether this [Real] is explicitly a rational type (i.e. a fraction).
 *
 * This returns false if the real is an integer despite that being mathematically rational.
 */
fun Real.isRational(): Boolean = realTypeCase == RATIONAL

/**
 * Returns whether this [Real] is explicitly an integer.
 *
 * This returns false if the real is a rational despite that being mathematically an integer (e.g. a
 * whole number fraction).
 */
fun Real.isInteger(): Boolean = realTypeCase == INTEGER

/**
 * Returns whether this [Real] is explicitly a whole number, that is, either an integer or a
 * [Fraction] that's also a whole number.
 *
 * Note that this has the same limitations as [Fraction.isOnlyWholeNumber] for rational values.
 */
fun Real.isWholeNumber(): Boolean {
  return when (realTypeCase) {
    RATIONAL -> rational.isOnlyWholeNumber()
    INTEGER -> true
    IRRATIONAL, REALTYPE_NOT_SET, null -> false
  }
}

/** Returns whether this [Real] is negative. */
fun Real.isNegative(): Boolean = when (realTypeCase) {
  RATIONAL -> rational.isNegative
  IRRATIONAL -> irrational < 0
  INTEGER -> integer < 0
  REALTYPE_NOT_SET, null -> throw IllegalStateException("Invalid real: $this.")
}

<<<<<<< HEAD
fun Real.isApproximatelyZero(): Boolean = approximatelyEquals(0.0)

/**
 * Returns whether this [Real] approximately equals another, that is, if they evaluate to
 * approximately the same value (see [Double.approximatelyEquals]).
 */
fun Real.approximatelyEquals(other: Real): Boolean {
  return approximatelyEquals(other.toDouble())
}

fun Real.approximatelyEquals(value: Double): Boolean {
  return toDouble().approximatelyEquals(value)
}
=======
/**
 * Returns whether this [Real] is approximately equal to the specified [Double] per
 * [Double.approximatelyEquals].
 */
fun Real.isApproximatelyEqualTo(value: Double): Boolean {
  return toDouble().approximatelyEquals(value)
}

/** Returns whether this [Real] is approximately zero per [Double.approximatelyEquals]. */
fun Real.isApproximatelyZero(): Boolean = isApproximatelyEqualTo(0.0)
>>>>>>> ad3091d5

/**
 * Returns a [Double] representation of this [Real] that is approximately the same value (per
 * [isApproximatelyEqualTo]).
 *
 * This method throws an exception if this [Real] is invalid (such as a default proto instance).
 */
fun Real.toDouble(): Double {
  return when (realTypeCase) {
    RATIONAL -> rational.toDouble()
    INTEGER -> integer.toDouble()
    IRRATIONAL -> irrational
    REALTYPE_NOT_SET, null -> throw IllegalStateException("Invalid real: $this.")
  }
}

/**
 * Returns the whole-number representation of this [Real], or null if there isn't one.
 *
 * This function should only be called if [isWholeNumber] returns true. The contract of that
 * function guarantees that a non-null integer can be returned here for whole number reals.
 *
 * This method throws an exception if this [Real] is invalid (such as a default proto instance).
 */
fun Real.asWholeNumber(): Int? {
  return when (realTypeCase) {
    RATIONAL -> if (rational.isOnlyWholeNumber()) rational.toWholeNumber() else null
    INTEGER -> integer
    IRRATIONAL -> null
    REALTYPE_NOT_SET, null -> throw IllegalStateException("Invalid real: $this.")
  }
}

/**
 * Returns a human-readable, plaintext representation of this [Real].
 *
 * Note that the returned value is guaranteed to be a self-contained numeric expression representing
 * the real (which means proper fractions are converted to improper answer strings since fractions
 * like '1 1/2' can't be written as a numeric expression without converting them to an improper
 * form: '3/2').
 *
 * Note that this will return an empty string if this [Real] doesn't represent an actual real value
 * (e.g. a default instance).
 */
fun Real.toPlainText(): String = when (realTypeCase) {
  // Note that the rational part is first converted to an improper fraction since mixed fractions
  // can't be expressed as a single coefficient in typical polynomial syntax).
  RATIONAL -> rational.toImproperForm().toAnswerString()
  IRRATIONAL -> irrational.toPlainString()
  INTEGER -> integer.toString()
  // The Real type isn't valid, so rather than failing just return an empty string.
  REALTYPE_NOT_SET, null -> ""
}

/**
 * Returns a negative version of this [Real] such that the original real plus the negative version
 * would result in zero.
 */
operator fun Real.unaryMinus(): Real {
  return when (realTypeCase) {
    RATIONAL -> createRationalReal(-rational)
    IRRATIONAL -> createIrrationalReal(-irrational)
    INTEGER -> createIntegerReal(-integer)
    REALTYPE_NOT_SET, null -> throw IllegalStateException("Invalid real: $this.")
  }
}

/**
 * Adds this [Real] with another and returns the result.
 *
 * Neither [Real] being added are changed during the operation.
 *
 * Note that this function will always succeed (unless one of the [Real]s is malformed or
 * incomplete), but the type of [Real] that's returned depends on the constituent [Real]s being
 * added. For reference, here's how the conversion behaves:
 *
 * |---------------------------------------------------|
 * | +          | integer    | rational   | irrational |
 * |------------|------------|------------|------------|
 * | integer    | integer    | rational   | irrational |
 * | rational   | rational   | rational   | irrational |
 * | irrational | irrational | irrational | irrational |
 * |---------------------------------------------------|
 *
 * As indicated by the above table, this function attempts to maintain as much precision as possible
 * during operations (but will fall back to [Double]s if the calculation would otherwise result in a
 * high level of error). While [Double]s don't perfectly capture precision, their error levels are
 * generally better than the rounding errors encountered from integer arithmetic.
 */
operator fun Real.plus(rhs: Real): Real {
  return when (realTypeCase) {
    RATIONAL -> when (rhs.realTypeCase) {
      RATIONAL -> createRationalReal(rational + rhs.rational)
      IRRATIONAL -> createIrrationalReal(rational.toDouble() + rhs.irrational)
      INTEGER -> createRationalReal(rational + rhs.integer.toWholeNumberFraction())
      REALTYPE_NOT_SET, null -> throw IllegalStateException("Invalid real: $rhs.")
    }
    IRRATIONAL -> when (rhs.realTypeCase) {
      RATIONAL -> createIrrationalReal(irrational + rhs.rational.toDouble())
      IRRATIONAL -> createIrrationalReal(irrational + rhs.irrational)
      INTEGER -> createIrrationalReal(irrational + rhs.integer)
      REALTYPE_NOT_SET, null -> throw IllegalStateException("Invalid real: $rhs.")
    }
    INTEGER -> when (rhs.realTypeCase) {
      RATIONAL -> createRationalReal(integer.toWholeNumberFraction() + rhs.rational)
      IRRATIONAL -> createIrrationalReal(integer + rhs.irrational)
      INTEGER -> createIntegerReal(integer + rhs.integer)
      REALTYPE_NOT_SET, null -> throw IllegalStateException("Invalid real: $rhs.")
    }
    REALTYPE_NOT_SET, null -> throw IllegalStateException("Invalid real: $this.")
  }
}

/**
 * Subtracts this [Real] from another and returns the result.
 *
 * Neither [Real] being subtracted are changed during the operation.
 *
 * Note that this function will always succeed (unless one of the [Real]s is malformed or
 * incomplete), but the type of [Real] that's returned depends on the constituent [Real]s being
 * subtracted. For reference, see [Real.plus] (the same type conversion is used).
 */
operator fun Real.minus(rhs: Real): Real {
  return when (realTypeCase) {
    RATIONAL -> when (rhs.realTypeCase) {
      RATIONAL -> createRationalReal(rational - rhs.rational)
      IRRATIONAL -> createIrrationalReal(rational.toDouble() - rhs.irrational)
      INTEGER -> createRationalReal(rational - rhs.integer.toWholeNumberFraction())
      REALTYPE_NOT_SET, null -> throw IllegalStateException("Invalid real: $rhs.")
    }
    IRRATIONAL -> when (rhs.realTypeCase) {
      RATIONAL -> createIrrationalReal(irrational - rhs.rational.toDouble())
      IRRATIONAL -> createIrrationalReal(irrational - rhs.irrational)
      INTEGER -> createIrrationalReal(irrational - rhs.integer)
      REALTYPE_NOT_SET, null -> throw IllegalStateException("Invalid real: $rhs.")
    }
    INTEGER -> when (rhs.realTypeCase) {
      RATIONAL -> createRationalReal(integer.toWholeNumberFraction() - rhs.rational)
      IRRATIONAL -> createIrrationalReal(integer - rhs.irrational)
      INTEGER -> createIntegerReal(integer - rhs.integer)
      REALTYPE_NOT_SET, null -> throw IllegalStateException("Invalid real: $rhs.")
    }
    REALTYPE_NOT_SET, null -> throw IllegalStateException("Invalid real: $this.")
  }
}

/**
 * Multiplies this [Real] with another and returns the result.
 *
 * Neither [Real] being multiplied are changed during the operation.
 *
 * Note that this function will always succeed (unless one of the [Real]s is malformed or
 * incomplete), but the type of [Real] that's returned depends on the constituent [Real]s being
 * multiplied. For reference, see [Real.plus] (the same type conversion is used).
 *
 * Note that effective divisions by zero (i.e. fractions with zero denominators) may result in
 * either an infinity being returned or an exception being thrown.
 */
operator fun Real.times(rhs: Real): Real {
  return when (realTypeCase) {
    RATIONAL -> when (rhs.realTypeCase) {
      RATIONAL -> createRationalReal(rational * rhs.rational)
      IRRATIONAL -> createIrrationalReal(rational.toDouble() * rhs.irrational)
      INTEGER -> createRationalReal(rational * rhs.integer.toWholeNumberFraction())
      REALTYPE_NOT_SET, null -> throw IllegalStateException("Invalid real: $rhs.")
    }
    IRRATIONAL -> when (rhs.realTypeCase) {
      RATIONAL -> createIrrationalReal(irrational * rhs.rational.toDouble())
      IRRATIONAL -> createIrrationalReal(irrational * rhs.irrational)
      INTEGER -> createIrrationalReal(irrational * rhs.integer)
      REALTYPE_NOT_SET, null -> throw IllegalStateException("Invalid real: $rhs.")
    }
    INTEGER -> when (rhs.realTypeCase) {
      RATIONAL -> createRationalReal(integer.toWholeNumberFraction() * rhs.rational)
      IRRATIONAL -> createIrrationalReal(integer * rhs.irrational)
      INTEGER -> createIntegerReal(integer * rhs.integer)
      REALTYPE_NOT_SET, null -> throw IllegalStateException("Invalid real: $rhs.")
    }
    REALTYPE_NOT_SET, null -> throw IllegalStateException("Invalid real: $this.")
  }
}

/**
 * Divides this [Real] by another and returns the result.
 *
 * Neither [Real] being divided are changed during the operation.
 *
 * Note that this function will always succeed (unless one of the [Real]s is malformed or
 * incomplete), but the type of [Real] that's returned depends on the constituent [Real]s being
 * divided. For reference, see [Real.plus] for type conversion. It's the same for this method except
 * one case: integer divided by integers. If the division is perfect (e.g. 4/2), an integer will be
 * returned. Otherwise, a rational [Fraction] will be returned.
 *
 * Note also that divisions by zero may result in either an exception being thrown, or an infinity
 * being returned.
 */
operator fun Real.div(rhs: Real): Real {
  return when (realTypeCase) {
    RATIONAL -> when (rhs.realTypeCase) {
      RATIONAL -> createRationalReal(rational / rhs.rational)
      IRRATIONAL -> createIrrationalReal(rational.toDouble() / rhs.irrational)
      INTEGER -> createRationalReal(rational / rhs.integer.toWholeNumberFraction())
      REALTYPE_NOT_SET, null -> throw IllegalStateException("Invalid real: $rhs.")
    }
    IRRATIONAL -> when (rhs.realTypeCase) {
      RATIONAL -> createIrrationalReal(irrational / rhs.rational.toDouble())
      IRRATIONAL -> createIrrationalReal(irrational / rhs.irrational)
      INTEGER -> createIrrationalReal(irrational / rhs.integer)
      REALTYPE_NOT_SET, null -> throw IllegalStateException("Invalid real: $rhs.")
    }
    INTEGER -> when (rhs.realTypeCase) {
      RATIONAL -> createRationalReal(integer.toWholeNumberFraction() / rhs.rational)
      IRRATIONAL -> createIrrationalReal(integer / rhs.irrational)
      INTEGER -> integer.divide(rhs.integer)
      REALTYPE_NOT_SET, null -> throw IllegalStateException("Invalid real: $rhs.")
    }
    REALTYPE_NOT_SET, null -> throw IllegalStateException("Invalid real: $this.")
  }
}

/**
 * Computes the power of this [Real] raised to [rhs] and returns the result.
 *
 * Neither [Real] being combined are changed during the operation.
 *
 * As this is an infix function, it should be called as so (example):
 * ```kotlin
 * val result = baseReal pow powerReal
 * ```
 *
 * This function can fail in a few circumstances:
 * - One of the [Real]s is malformed or incomplete (such as a default instance).
 * - In cases where a root is being taken (i.e. when |[rhs]| < 1), if the root cannot be taken
 *   either null or NaN will be returned (such as trying to take the even root of a negative value).
 *
 * Further, note that this function represents the real value root rather than the principal root,
 * so negative bases are allowed so long as the root being used is odd. For non-integerlike powers,
 * the base should never be negative except for fractions that could result in a positive base after
 * exponentiation.
 *
 * This function special cases 0^0 to return 1 in all cases for consistency with the system ``pow``
 * function and other languages, per: https://stackoverflow.com/a/19955996.
 *
 * Finally, this function also attempts to retain maximum precision in much the same way as [sqrt]
 * and [Real.plus] except there are more cases when a value may change types. See the following
 * table for reference:
 *
 * |----------------------------------------------------------------------------------------------|
 * | pow        | positive int | negative int | rootable rational* | other rationals | irrational |
 * |------------|--------------|--------------|--------------------|-----------------|------------|
 * | integer    | integer      | rational     | rational           | irrational      | irrational |
 * | rational   | rational     | rational     | rational           | irrational      | irrational |
 * | irrational | irrational   | irrational   | irrational         | irrational      | irrational |
 * |----------------------------------------------------------------------------------------------|
 *
 * *This corresponds to fraction powers whose denominator (which are treated as roots) can perform a
 * perfect square root of either the integer base (for integer [Real]s) or both the numerator and
 * denominator integers (for rational [Real]s).
 *
 * (Note that the left column represents the left-hand side and the top row represents the
 * right-hand side of the operation).
 */
infix fun Real.pow(rhs: Real): Real? {
  // Powers can really only be effectively done via floats or whole-number only fractions.
  return when (realTypeCase) {
    RATIONAL -> {
      // Left-hand side is Fraction.
      when (rhs.realTypeCase) {
        // Anything raised by a fraction is pow'd by the numerator and rooted by the denominator.
        RATIONAL -> rhs.rational.toImproperForm().let { power ->
          (rational pow power.numerator).root(power.denominator, power.isNegative)
        }
        IRRATIONAL -> createIrrationalReal(rational.toDouble().pow(rhs.irrational))
        INTEGER -> createRationalReal(rational pow rhs.integer)
        REALTYPE_NOT_SET, null -> throw IllegalStateException("Invalid real: $rhs.")
      }
    }
    IRRATIONAL -> {
      // Left-hand side is a double.
      when (rhs.realTypeCase) {
        RATIONAL -> createIrrationalReal(irrational.pow(rhs.rational.toDouble()))
        IRRATIONAL -> createIrrationalReal(irrational.pow(rhs.irrational))
        INTEGER -> createIrrationalReal(irrational.pow(rhs.integer))
        REALTYPE_NOT_SET, null -> throw IllegalStateException("Invalid real: $rhs.")
      }
    }
    INTEGER -> {
      // Left-hand side is an integer.
      when (rhs.realTypeCase) {
        // An integer raised to a fraction can use the same approach as above (fraction raised to
        // fraction) by treating the integer as a whole number fraction.
        RATIONAL -> rhs.rational.toImproperForm().let { power ->
          (integer.toWholeNumberFraction() pow power.numerator).root(
            power.denominator, power.isNegative
          )
        }
        IRRATIONAL -> createIrrationalReal(integer.toDouble().pow(rhs.irrational))
        INTEGER -> integer.pow(rhs.integer)
        REALTYPE_NOT_SET, null -> throw IllegalStateException("Invalid real: $rhs.")
      }
    }
    REALTYPE_NOT_SET, null -> throw IllegalStateException("Invalid real: $this.")
  }
}

/**
 * Returns the square root of the specified [Real].
 *
 * [real] is not changed as a result of this operation (a new [Real] value is returned).
 *
 * Failure cases:
 * - An invalid [Real] is passed in (such as a default instance), resulting in an exception being
 *   thrown.
 * - A negative value is passed in (this will either result in null or a NaN being returned).
 *
 * Similar to [Real.plus] & other operations, this function attempts to retain as much precision as
 * possible by first performing perfect roots before needing to perform a numerical approximation.
 * This is achieved by attempting to take perfect integer roots for integer and rational types and,
 * if that's not possible, then converting to a double. See the following conversion table for
 * reference:
 *
 * |------------------------------------------------|
 * | sqrt       | perfect square | all other values |
 * |------------|----------------|------------------|
 * | integer    | integer        | irrational       |
 * | rational   | rational       | irrational       |
 * | irrational | irrational     | irrational       |
 * |------------------------------------------------|
 */
fun sqrt(real: Real): Real? {
  return when (real.realTypeCase) {
    RATIONAL -> real.rational.root(base = 2, invert = false)
    IRRATIONAL -> createIrrationalReal(kotlin.math.sqrt(real.irrational))
    INTEGER -> root(real.integer, base = 2)
    REALTYPE_NOT_SET, null -> throw IllegalStateException("Invalid real: $real.")
  }
}

/**
 * Returns an absolute value of this [Real] (that is, a non-negative [Real]).
 *
 * [isNegative] is guaranteed to return false for the returned value.
 */
fun abs(real: Real): Real = if (real.isNegative()) -real else real

private fun Int.divide(rhs: Int): Real = Real.newBuilder().apply {
  // If rhs divides this integer, retain the integer.
  val lhs = this@divide
  if ((lhs % rhs) == 0) {
    integer = lhs / rhs
  } else {
    // Otherwise, keep precision by turning the division into a fraction.
    rational = Fraction.newBuilder().apply {
      isNegative = (lhs < 0) xor (rhs < 0)
      numerator = kotlin.math.abs(lhs)
      denominator = kotlin.math.abs(rhs)
    }.build().toProperForm()
  }
}.build()

private fun Int.pow(exp: Int): Real {
  return when {
    exp == 0 -> Real.newBuilder().apply { integer = 1 }.build()
    exp == 1 -> Real.newBuilder().apply { integer = this@pow }.build()
    exp < 0 -> Real.newBuilder().apply { rational = toWholeNumberFraction() pow exp }.build()
    else -> {
      // exp > 1
      var computed = this
      for (i in 0 until exp - 1) computed *= this
      Real.newBuilder().apply { integer = computed }.build()
    }
  }
}

private fun Fraction.root(base: Int, invert: Boolean): Real? {
  check(base > 0) { "Expected base of 1 or higher, not: $base" }

  val adjustedFraction = toImproperForm()
  val adjustedNum =
    if (adjustedFraction.isNegative) -adjustedFraction.numerator else adjustedFraction.numerator
  val adjustedDenom = adjustedFraction.denominator
  val rootedNumerator = if (invert) root(adjustedDenom, base) else root(adjustedNum, base)
  val rootedDenominator = if (invert) root(adjustedNum, base) else root(adjustedDenom, base)
  return when {
    rootedNumerator == null || rootedDenominator == null -> null
    rootedNumerator.isInteger() && rootedDenominator.isInteger() -> {
      Real.newBuilder().apply {
        rational = Fraction.newBuilder().apply {
          isNegative = rootedNumerator.isNegative() || rootedDenominator.isNegative()
          numerator = rootedNumerator.integer.absoluteValue
          denominator = rootedDenominator.integer.absoluteValue
        }.build().toProperForm()
      }.build()
    }
    else -> {
      // One or both of the components of the fraction can't be rooted, so compute an irrational
      // version.
      Real.newBuilder().apply {
        irrational = rootedNumerator.toDouble() / rootedDenominator.toDouble()
      }.build()
    }
  }
}

private fun root(int: Int, base: Int): Real? {
  // First, check if the integer is a root. Base reference for possible methods:
  // https://www.researchgate.net/post/How-to-decide-if-a-given-number-will-have-integer-square-root-or-not.
  if (int == 0 && base == 0) {
    // This is considered a conventional identity per https://stackoverflow.com/a/19955996 that
    // doesn't match mathematics definitions (but it does bring parity with the system's pow()
    // function).
    return Real.newBuilder().apply {
      integer = 1
    }.build()
  }

  check(base > 0) { "Expected base of 1 or higher, not: $base" }
  if (int < 0 && !base.isOdd()) return null

  when {
    int == 0 -> {
      // 0^x is always zero.
      return Real.newBuilder().apply {
        integer = 0
      }.build()
    }
    int == 1 || int == 0 || base == 0 -> {
      // 1^x and x^0 are always 1.
      return Real.newBuilder().apply {
        integer = 1
      }.build()
    }
    base == 1 -> {
      // x^1 is always x.
      return Real.newBuilder().apply {
        integer = int
      }.build()
    }
  }

  val radicand = int.absoluteValue
  var potentialRoot = 1
  while (potentialRoot.pow(base).integer < radicand) {
    potentialRoot++
  }
  if (potentialRoot.pow(base).integer == radicand) {
    // There's an exact integer representation of the root.
    if (int < 0 && base.isOdd()) {
      // Odd roots of negative numbers retain the negative.
      potentialRoot = -potentialRoot
    }
    return Real.newBuilder().apply {
      integer = potentialRoot
    }.build()
  }

  // Otherwise, compute the irrational square root.
  return Real.newBuilder().apply {
    irrational = if (base == 2) {
      kotlin.math.sqrt(int.toDouble())
    } else int.toDouble().pow(1.0 / base.toDouble())
  }.build()
}

private fun Int.isOdd() = this % 2 == 1

private fun createRationalReal(value: Fraction): Real = Real.newBuilder().apply {
  rational = value
}.build()

private fun createIrrationalReal(value: Double): Real = Real.newBuilder().apply {
  irrational = value
}.build()

private fun createIntegerReal(value: Int): Real = Real.newBuilder().apply {
  integer = value
}.build()<|MERGE_RESOLUTION|>--- conflicted
+++ resolved
@@ -73,21 +73,14 @@
   REALTYPE_NOT_SET, null -> throw IllegalStateException("Invalid real: $this.")
 }
 
-<<<<<<< HEAD
-fun Real.isApproximatelyZero(): Boolean = approximatelyEquals(0.0)
-
 /**
  * Returns whether this [Real] approximately equals another, that is, if they evaluate to
  * approximately the same value (see [Double.approximatelyEquals]).
  */
 fun Real.approximatelyEquals(other: Real): Boolean {
-  return approximatelyEquals(other.toDouble())
-}
-
-fun Real.approximatelyEquals(value: Double): Boolean {
-  return toDouble().approximatelyEquals(value)
-}
-=======
+  return isApproximatelyEqualTo(other.toDouble())
+}
+
 /**
  * Returns whether this [Real] is approximately equal to the specified [Double] per
  * [Double.approximatelyEquals].
@@ -98,7 +91,6 @@
 
 /** Returns whether this [Real] is approximately zero per [Double.approximatelyEquals]. */
 fun Real.isApproximatelyZero(): Boolean = isApproximatelyEqualTo(0.0)
->>>>>>> ad3091d5
 
 /**
  * Returns a [Double] representation of this [Real] that is approximately the same value (per
