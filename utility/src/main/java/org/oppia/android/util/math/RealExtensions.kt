package org.oppia.android.util.math

import org.oppia.android.app.model.Fraction
import org.oppia.android.app.model.Real
import org.oppia.android.app.model.Real.RealTypeCase.INTEGER
import org.oppia.android.app.model.Real.RealTypeCase.IRRATIONAL
import org.oppia.android.app.model.Real.RealTypeCase.RATIONAL
import org.oppia.android.app.model.Real.RealTypeCase.REALTYPE_NOT_SET
import kotlin.math.absoluteValue
import kotlin.math.pow

<<<<<<< HEAD
val REAL_COMPARATOR: Comparator<Real> by lazy { Comparator.comparing(Real::toDouble) }

=======
/**
 * Returns whether this [Real] is explicitly a rational type (i.e. a fraction).
 *
 * This returns false if the real is an integer despite that being mathematically rational.
 */
>>>>>>> 98d69398
fun Real.isRational(): Boolean = realTypeCase == RATIONAL

/**
 * Returns whether this [Real] is explicitly an integer.
 *
 * This returns false if the real is a rational despite that being mathematically an integer (e.g. a
 * whole number fraction).
 */
fun Real.isInteger(): Boolean = realTypeCase == INTEGER

/** Returns whether this [Real] is negative. */
fun Real.isNegative(): Boolean = when (realTypeCase) {
  RATIONAL -> rational.isNegative
  IRRATIONAL -> irrational < 0
  INTEGER -> integer < 0
  REALTYPE_NOT_SET, null -> throw IllegalStateException("Invalid real: $this.")
}

/**
 * Returns a [Double] representation of this [Real] that is approximately the same value (per
 * [isApproximatelyEqualTo]).
 */
fun Real.toDouble(): Double {
  return when (realTypeCase) {
    RATIONAL -> rational.toDouble()
    INTEGER -> integer.toDouble()
    IRRATIONAL -> irrational
    REALTYPE_NOT_SET, null -> throw IllegalStateException("Invalid real: $this.")
  }
}

/**
 * Returns a human-readable, plaintext representation of this [Real].
 *
 * Note that the returned value is guaranteed to be a self-contained numeric expression representing
 * the real (which means proper fractions are converted to improper answer strings since fractions
 * like '1 1/2' can't be written as a numeric expression without converting them to an improper
 * form: '3/2').
 *
 * Note that this will return an empty string if this [Real] doesn't represent an actual real value
 * (e.g. a default instance).
 */
fun Real.toPlainText(): String = when (realTypeCase) {
  // Note that the rational part is first converted to an improper fraction since mixed fractions
  // can't be expressed as a single coefficient in typical polynomial syntax).
  RATIONAL -> rational.toImproperForm().toAnswerString()
  IRRATIONAL -> irrational.toPlainString()
  INTEGER -> integer.toString()
  // The Real type isn't valid, so rather than failing just return an empty string.
  REALTYPE_NOT_SET, null -> ""
}

/**
 * Returns whether this [Real] is approximately equal to the specified [Double] per
 * [Double.approximatelyEquals].
 */
fun Real.isApproximatelyEqualTo(value: Double): Boolean {
  return toDouble().approximatelyEquals(value)
}

/**
 * Returns a negative version of this [Real] such that the original real plus the negative version
 * would result in zero.
 */
operator fun Real.unaryMinus(): Real {
  return when (realTypeCase) {
    RATIONAL -> createRationalReal(-rational)
    IRRATIONAL -> createIrrationalReal(-irrational)
    INTEGER -> createIntegerReal(-integer)
    REALTYPE_NOT_SET, null -> throw IllegalStateException("Invalid real: $this.")
  }
}

/**
 * Adds this [Real] with another and returns the result.
 *
 * Neither [Real] being added are changed during the operation.
 *
 * Note that this function will always succeed (unless one of the [Real]s is malformed or
 * incomplete), but the type of [Real] that's returned depends on the constituent [Real]s being
 * added. For reference, here's how the conversion behaves:
 *
 * |---------------------------------------------------|
 * | +          | integer    | rational   | irrational |
 * |------------|------------|------------|------------|
 * | integer    | integer    | rational   | irrational |
 * | rational   | rational   | rational   | irrational |
 * | irrational | irrational | irrational | irrational |
 * |---------------------------------------------------|
 *
 * As indicated by the above table, this function attempts to maintain as much precision as possible
 * during operations (but will fall back to [Double]s if the calculation would otherwise result in a
 * high level of error). While [Double]s don't perfectly capture precision, their error levels are
 * generally better than the rounding errors encountered from integer arithmetic.
 */
operator fun Real.plus(rhs: Real): Real {
  return when (realTypeCase) {
    RATIONAL -> when (rhs.realTypeCase) {
      RATIONAL -> createRationalReal(rational + rhs.rational)
      IRRATIONAL -> createIrrationalReal(rational.toDouble() + rhs.irrational)
      INTEGER -> createRationalReal(rational + rhs.integer.toWholeNumberFraction())
      REALTYPE_NOT_SET, null -> throw IllegalStateException("Invalid real: $rhs.")
    }
    IRRATIONAL -> when (rhs.realTypeCase) {
      RATIONAL -> createIrrationalReal(irrational + rhs.rational.toDouble())
      IRRATIONAL -> createIrrationalReal(irrational + rhs.irrational)
      INTEGER -> createIrrationalReal(irrational + rhs.integer)
      REALTYPE_NOT_SET, null -> throw IllegalStateException("Invalid real: $rhs.")
    }
    INTEGER -> when (rhs.realTypeCase) {
      RATIONAL -> createRationalReal(integer.toWholeNumberFraction() + rhs.rational)
      IRRATIONAL -> createIrrationalReal(integer + rhs.irrational)
      INTEGER -> createIntegerReal(integer + rhs.integer)
      REALTYPE_NOT_SET, null -> throw IllegalStateException("Invalid real: $rhs.")
    }
    REALTYPE_NOT_SET, null -> throw IllegalStateException("Invalid real: $this.")
  }
}

/**
 * Subtracts this [Real] from another and returns the result.
 *
 * Neither [Real] being subtracted are changed during the operation.
 *
 * Note that this function will always succeed (unless one of the [Real]s is malformed or
 * incomplete), but the type of [Real] that's returned depends on the constituent [Real]s being
 * subtracted. For reference, see [Real.plus] (the same type conversion is used).
 */
operator fun Real.minus(rhs: Real): Real {
  return when (realTypeCase) {
    RATIONAL -> when (rhs.realTypeCase) {
      RATIONAL -> createRationalReal(rational - rhs.rational)
      IRRATIONAL -> createIrrationalReal(rational.toDouble() - rhs.irrational)
      INTEGER -> createRationalReal(rational - rhs.integer.toWholeNumberFraction())
      REALTYPE_NOT_SET, null -> throw IllegalStateException("Invalid real: $rhs.")
    }
    IRRATIONAL -> when (rhs.realTypeCase) {
      RATIONAL -> createIrrationalReal(irrational - rhs.rational.toDouble())
      IRRATIONAL -> createIrrationalReal(irrational - rhs.irrational)
      INTEGER -> createIrrationalReal(irrational - rhs.integer)
      REALTYPE_NOT_SET, null -> throw IllegalStateException("Invalid real: $rhs.")
    }
    INTEGER -> when (rhs.realTypeCase) {
      RATIONAL -> createRationalReal(integer.toWholeNumberFraction() - rhs.rational)
      IRRATIONAL -> createIrrationalReal(integer - rhs.irrational)
      INTEGER -> createIntegerReal(integer - rhs.integer)
      REALTYPE_NOT_SET, null -> throw IllegalStateException("Invalid real: $rhs.")
    }
    REALTYPE_NOT_SET, null -> throw IllegalStateException("Invalid real: $this.")
  }
}

/**
 * Multiplies this [Real] with another and returns the result.
 *
 * Neither [Real] being multiplied are changed during the operation.
 *
 * Note that this function will always succeed (unless one of the [Real]s is malformed or
 * incomplete), but the type of [Real] that's returned depends on the constituent [Real]s being
 * multiplied. For reference, see [Real.plus] (the same type conversion is used).
 *
 * Note that effective divisions by zero (i.e. fractions with zero denominators) may result in
 * either an infinity being returned or an exception being thrown.
 */
operator fun Real.times(rhs: Real): Real {
  return when (realTypeCase) {
    RATIONAL -> when (rhs.realTypeCase) {
      RATIONAL -> createRationalReal(rational * rhs.rational)
      IRRATIONAL -> createIrrationalReal(rational.toDouble() * rhs.irrational)
      INTEGER -> createRationalReal(rational * rhs.integer.toWholeNumberFraction())
      REALTYPE_NOT_SET, null -> throw IllegalStateException("Invalid real: $rhs.")
    }
    IRRATIONAL -> when (rhs.realTypeCase) {
      RATIONAL -> createIrrationalReal(irrational * rhs.rational.toDouble())
      IRRATIONAL -> createIrrationalReal(irrational * rhs.irrational)
      INTEGER -> createIrrationalReal(irrational * rhs.integer)
      REALTYPE_NOT_SET, null -> throw IllegalStateException("Invalid real: $rhs.")
    }
    INTEGER -> when (rhs.realTypeCase) {
      RATIONAL -> createRationalReal(integer.toWholeNumberFraction() * rhs.rational)
      IRRATIONAL -> createIrrationalReal(integer * rhs.irrational)
      INTEGER -> createIntegerReal(integer * rhs.integer)
      REALTYPE_NOT_SET, null -> throw IllegalStateException("Invalid real: $rhs.")
    }
    REALTYPE_NOT_SET, null -> throw IllegalStateException("Invalid real: $this.")
  }
}

/**
 * Divides this [Real] by another and returns the result.
 *
 * Neither [Real] being divided are changed during the operation.
 *
 * Note that this function will always succeed (unless one of the [Real]s is malformed or
 * incomplete), but the type of [Real] that's returned depends on the constituent [Real]s being
 * divided. For reference, see [Real.plus] for type conversion. It's the same for this method except
 * one case: integer divided by integers. If the division is perfect (e.g. 4/2), an integer will be
 * returned. Otherwise, a rational [Fraction] will be returned.
 *
 * Note also that divisions by zero may result in either an exception being thrown, or an infinity
 * being returned.
 */
operator fun Real.div(rhs: Real): Real {
  return when (realTypeCase) {
    RATIONAL -> when (rhs.realTypeCase) {
      RATIONAL -> createRationalReal(rational / rhs.rational)
      IRRATIONAL -> createIrrationalReal(rational.toDouble() / rhs.irrational)
      INTEGER -> createRationalReal(rational / rhs.integer.toWholeNumberFraction())
      REALTYPE_NOT_SET, null -> throw IllegalStateException("Invalid real: $rhs.")
    }
    IRRATIONAL -> when (rhs.realTypeCase) {
      RATIONAL -> createIrrationalReal(irrational / rhs.rational.toDouble())
      IRRATIONAL -> createIrrationalReal(irrational / rhs.irrational)
      INTEGER -> createIrrationalReal(irrational / rhs.integer)
      REALTYPE_NOT_SET, null -> throw IllegalStateException("Invalid real: $rhs.")
    }
    INTEGER -> when (rhs.realTypeCase) {
      RATIONAL -> createRationalReal(integer.toWholeNumberFraction() / rhs.rational)
      IRRATIONAL -> createIrrationalReal(integer / rhs.irrational)
      INTEGER -> integer.divide(rhs.integer)
      REALTYPE_NOT_SET, null -> throw IllegalStateException("Invalid real: $rhs.")
    }
    REALTYPE_NOT_SET, null -> throw IllegalStateException("Invalid real: $this.")
  }
}

/**
 * Computes the power of this [Real] raised to [rhs] and returns the result.
 *
 * Neither [Real] being combined are changed during the operation.
 *
 * As this is an infix function, it should be called as so (example):
 * ```kotlin
 * val result = baseReal pow powerReal
 * ```
 *
 * This function can fail in a few circumstances:
 * - One of the [Real]s is malformed or incomplete (such as a default instance).
 * - In cases where a root is being taken (i.e. when |[rhs]| < 1), if the root cannot be taken
 *   either an exception will be thrown or NaN will be returned (such as trying to take the even
 *   root of a negative value).
 *
 * Further, note that this function represents the real value root rather than the principal root,
 * so negative bases are allowed so long as the root being used is odd. For non-integerlike powers,
 * the base should never be negative except for fractions that could result in a positive base after
 * exponentiation.
 *
 * This function special cases 0^0 to return 1 in all cases for consistency with the system ``pow``
 * function and other languages, per: https://stackoverflow.com/a/19955996.
 *
 * Finally, this function also attempts to retain maximum precision in much the same way as [sqrt]
 * and [Real.plus] except there are more cases when a value may change types. See the following
 * table for reference:
 *
 * |----------------------------------------------------------------------------------------------|
 * | pow        | positive int | negative int | rootable rational* | other rationals | irrational |
 * |------------|--------------|--------------|--------------------|-----------------|------------|
 * | integer    | integer      | rational     | rational           | irrational      | irrational |
 * | rational   | rational     | rational     | rational           | irrational      | irrational |
 * | irrational | irrational   | irrational   | irrational         | irrational      | irrational |
 * |----------------------------------------------------------------------------------------------|
 *
 * *This corresponds to fraction powers whose denominator (which are treated as roots) can perform a
 * perfect square root of either the integer base (for integer [Real]s) or both the numerator and
 * denominator integers (for rational [Real]s).
 *
 * (Note that the left column represents the left-hand side and the top row represents the
 * right-hand side of the operation).
 */
infix fun Real.pow(rhs: Real): Real {
  // Powers can really only be effectively done via floats or whole-number only fractions.
  return when (realTypeCase) {
    RATIONAL -> {
      // Left-hand side is Fraction.
      when (rhs.realTypeCase) {
        // Anything raised by a fraction is pow'd by the numerator and rooted by the denominator.
        RATIONAL -> rhs.rational.toImproperForm().let { power ->
          (rational pow power.numerator).root(power.denominator, power.isNegative)
        }
        IRRATIONAL -> createIrrationalReal(rational.toDouble().pow(rhs.irrational))
        INTEGER -> createRationalReal(rational pow rhs.integer)
        REALTYPE_NOT_SET, null -> throw IllegalStateException("Invalid real: $rhs.")
      }
    }
    IRRATIONAL -> {
      // Left-hand side is a double.
      when (rhs.realTypeCase) {
        RATIONAL -> createIrrationalReal(irrational.pow(rhs.rational.toDouble()))
        IRRATIONAL -> createIrrationalReal(irrational.pow(rhs.irrational))
        INTEGER -> createIrrationalReal(irrational.pow(rhs.integer))
        REALTYPE_NOT_SET, null -> throw IllegalStateException("Invalid real: $rhs.")
      }
    }
    INTEGER -> {
      // Left-hand side is an integer.
      when (rhs.realTypeCase) {
        // An integer raised to a fraction can use the same approach as above (fraction raised to
        // fraction) by treating the integer as a whole number fraction.
        RATIONAL -> rhs.rational.toImproperForm().let { power ->
          (integer.toWholeNumberFraction() pow power.numerator).root(
            power.denominator, power.isNegative
          )
        }
        IRRATIONAL -> createIrrationalReal(integer.toDouble().pow(rhs.irrational))
        INTEGER -> integer.pow(rhs.integer)
        REALTYPE_NOT_SET, null -> throw IllegalStateException("Invalid real: $rhs.")
      }
    }
    REALTYPE_NOT_SET, null -> throw IllegalStateException("Invalid real: $this.")
  }
}

/**
 * Returns the square root of the specified [Real].
 *
 * [real] is not changed as a result of this operation (a new [Real] value is returned).
 *
 * Failure cases:
 * - An invalid [Real] is passed in (such as a default instance), resulting in an exception being
 *   thrown.
 * - A negative value is passed in (this will either result in an exception or a NaN being
 *   returned).
 *
 * Similar to [Real.plus] & other operations, this function attempts to retain as much precision as
 * possible by first performing perfect roots before needing to perform a numerical approximation.
 * This is achieved by attempting to take perfect integer roots for integer and rational types and,
 * if that's not possible, then converting to a double. See the following conversion table for
 * reference:
 *
 * |------------------------------------------------|
 * | sqrt       | perfect square | all other values |
 * |------------|----------------|------------------|
 * | integer    | integer        | irrational       |
 * | rational   | rational       | irrational       |
 * | irrational | irrational     | irrational       |
 * |------------------------------------------------|
 */
fun sqrt(real: Real): Real {
  return when (real.realTypeCase) {
    RATIONAL -> real.rational.root(base = 2, invert = false)
    IRRATIONAL -> createIrrationalReal(kotlin.math.sqrt(real.irrational))
    INTEGER -> root(real.integer, base = 2)
    REALTYPE_NOT_SET, null -> throw IllegalStateException("Invalid real: $real.")
  }
}

/**
 * Returns an absolute value of this [Real] (that is, a non-negative [Real]).
 *
 * [isNegative] is guaranteed to return false for the returned value.
 */
fun abs(real: Real): Real = if (real.isNegative()) -real else real

private fun Int.divide(rhs: Int): Real = Real.newBuilder().apply {
  // If rhs divides this integer, retain the integer.
  val lhs = this@divide
  if ((lhs % rhs) == 0) {
    integer = lhs / rhs
  } else {
    // Otherwise, keep precision by turning the division into a fraction.
    rational = Fraction.newBuilder().apply {
      isNegative = (lhs < 0) xor (rhs < 0)
      numerator = kotlin.math.abs(lhs)
      denominator = kotlin.math.abs(rhs)
    }.build().toProperForm()
  }
}.build()

private fun Int.pow(exp: Int): Real {
  return when {
    exp == 0 -> Real.newBuilder().apply { integer = 1 }.build()
    exp == 1 -> Real.newBuilder().apply { integer = this@pow }.build()
    exp < 0 -> Real.newBuilder().apply { rational = toWholeNumberFraction() pow exp }.build()
    else -> {
      // exp > 1
      var computed = this
      for (i in 0 until exp - 1) computed *= this
      Real.newBuilder().apply { integer = computed }.build()
    }
  }
}

private fun Fraction.root(base: Int, invert: Boolean): Real {
  check(base > 0) { "Expected base of 1 or higher, not: $base" }

  val adjustedFraction = toImproperForm()
  val adjustedNum =
    if (adjustedFraction.isNegative) -adjustedFraction.numerator else adjustedFraction.numerator
  val adjustedDenom = adjustedFraction.denominator
  val rootedNumerator = if (invert) root(adjustedDenom, base) else root(adjustedNum, base)
  val rootedDenominator = if (invert) root(adjustedNum, base) else root(adjustedDenom, base)
  return if (rootedNumerator.isInteger() && rootedDenominator.isInteger()) {
    Real.newBuilder().apply {
      rational = Fraction.newBuilder().apply {
        isNegative = rootedNumerator.isNegative() || rootedDenominator.isNegative()
        numerator = rootedNumerator.integer.absoluteValue
        denominator = rootedDenominator.integer.absoluteValue
      }.build().toProperForm()
    }.build()
  } else {
    // One or both of the components of the fraction can't be rooted, so compute an irrational
    // version.
    Real.newBuilder().apply {
      irrational = rootedNumerator.toDouble() / rootedDenominator.toDouble()
    }.build()
  }
}

private fun root(int: Int, base: Int): Real {
  // First, check if the integer is a root. Base reference for possible methods:
  // https://www.researchgate.net/post/How-to-decide-if-a-given-number-will-have-integer-square-root-or-not.
  if (int == 0 && base == 0) {
    // This is considered a conventional identity per https://stackoverflow.com/a/19955996 that
    // doesn't match mathematics definitions (but it does bring parity with the system's pow()
    // function).
    return Real.newBuilder().apply {
      integer = 1
    }.build()
  }

  check(base > 0) { "Expected base of 1 or higher, not: $base" }
  check((int < 0 && base.isOdd()) || int >= 0) { "Radicand results in imaginary number: $int" }

  when {
    int == 0 -> {
      // 0^x is always zero.
      return Real.newBuilder().apply {
        integer = 0
      }.build()
    }
    int == 1 || int == 0 || base == 0 -> {
      // 1^x and x^0 are always 1.
      return Real.newBuilder().apply {
        integer = 1
      }.build()
    }
    base == 1 -> {
      // x^1 is always x.
      return Real.newBuilder().apply {
        integer = int
      }.build()
    }
  }

  val radicand = int.absoluteValue
  var potentialRoot = base
  while (potentialRoot.pow(base).integer < radicand) {
    potentialRoot++
  }
  if (potentialRoot.pow(base).integer == radicand) {
    // There's an exact integer representation of the root.
    if (int < 0 && base.isOdd()) {
      // Odd roots of negative numbers retain the negative.
      potentialRoot = -potentialRoot
    }
    return Real.newBuilder().apply {
      integer = potentialRoot
    }.build()
  }

  // Otherwise, compute the irrational square root.
  return Real.newBuilder().apply {
    irrational = if (base == 2) {
      kotlin.math.sqrt(int.toDouble())
    } else int.toDouble().pow(1.0 / base.toDouble())
  }.build()
}

private fun Int.isOdd() = this % 2 == 1

private fun createRationalReal(value: Fraction): Real = Real.newBuilder().apply {
  rational = value
}.build()

private fun createIrrationalReal(value: Double): Real = Real.newBuilder().apply {
  irrational = value
}.build()

private fun createIntegerReal(value: Int): Real = Real.newBuilder().apply {
  integer = value
}.build()<|MERGE_RESOLUTION|>--- conflicted
+++ resolved
@@ -9,16 +9,13 @@
 import kotlin.math.absoluteValue
 import kotlin.math.pow
 
-<<<<<<< HEAD
 val REAL_COMPARATOR: Comparator<Real> by lazy { Comparator.comparing(Real::toDouble) }
 
-=======
 /**
  * Returns whether this [Real] is explicitly a rational type (i.e. a fraction).
  *
  * This returns false if the real is an integer despite that being mathematically rational.
  */
->>>>>>> 98d69398
 fun Real.isRational(): Boolean = realTypeCase == RATIONAL
 
 /**
