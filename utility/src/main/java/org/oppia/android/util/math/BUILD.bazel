--- conflicted
+++ resolved
@@ -22,7 +22,18 @@
 )
 
 kt_android_library(
-<<<<<<< HEAD
+    name = "fraction_parser",
+    srcs = ["FractionParser.kt"],
+    visibility = [
+        "//:oppia_api_visibility",
+    ],
+    deps = [
+        "//model/src/main/proto:math_java_proto_lite",
+        "//utility/src/main/java/org/oppia/android/util/extensions:string_extensions",
+    ],
+)
+
+kt_android_library(
     name = "tokenizer",
     srcs = [
         "MathTokenizer.kt",
@@ -43,15 +54,5 @@
     ],
     visibility = [
         "//:oppia_testing_visibility",
-=======
-    name = "fraction_parser",
-    srcs = ["FractionParser.kt"],
-    visibility = [
-        "//:oppia_api_visibility",
-    ],
-    deps = [
-        "//model/src/main/proto:math_java_proto_lite",
-        "//utility/src/main/java/org/oppia/android/util/extensions:string_extensions",
->>>>>>> f4cd6cdd
     ],
 )