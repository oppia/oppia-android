--- conflicted
+++ resolved
@@ -19,13 +19,9 @@
 
   @Provides
   @LoadLessonProtosFromAssets
-<<<<<<< HEAD
-  fun provideLoadLessonProtosFromAssets(): Boolean = true
-=======
   fun provideLoadLessonProtosFromAssets(): Boolean = false
 
   @Provides
   @LoadImagesFromAssets
   fun provideLoadImagesFromAssets(): Boolean = false
->>>>>>> 7d6a7547
 }