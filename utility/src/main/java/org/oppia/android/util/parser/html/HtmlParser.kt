package org.oppia.android.util.parser.html

import android.text.Spannable
import android.text.SpannableStringBuilder
import android.text.method.LinkMovementMethod
import android.view.View
import android.widget.TextView
import androidx.core.view.ViewCompat
import org.oppia.android.util.logging.ConsoleLogger
import org.oppia.android.util.parser.image.UrlImageParser
import javax.inject.Inject

/** Html Parser to parse custom Oppia tags with Android-compatible versions. */
class HtmlParser private constructor(
  private val urlImageParserFactory: UrlImageParser.Factory,
  private val gcsResourceName: String,
  private val entityType: String,
  private val entityId: String,
  private val imageCenterAlign: Boolean,
  private val consoleLogger: ConsoleLogger,
  customOppiaTagActionListener: CustomOppiaTagActionListener?
) {
  private val conceptCardTagHandler by lazy {
    ConceptCardTagHandler(
      object : ConceptCardTagHandler.ConceptCardLinkClickListener {
        override fun onConceptCardLinkClicked(view: View, skillId: String) {
          customOppiaTagActionListener?.onConceptCardLinkClicked(view, skillId)
        }
      },
      consoleLogger
    )
  }
  private val bulletTagHandler by lazy { BulletTagHandler() }
  private val imageTagHandler by lazy { ImageTagHandler(consoleLogger) }
  private val mathTagHandler by lazy { MathTagHandler(consoleLogger) }

  /**
   * Parses a raw HTML string with support for custom Oppia tags.
   *
   * @param rawString raw HTML to parse
   * @param htmlContentTextView the [TextView] that will contain the returned [Spannable]
   * @param supportsLinks whether the provided [TextView] should support link forwarding (it's
   *     recommended not to use this for [TextView]s that are within other layouts that need to
   *     support clicking (default false)
   * @return a [Spannable] representing the styled text.
   */
  fun parseOppiaHtml(
    rawString: String,
    htmlContentTextView: TextView,
    supportsLinks: Boolean = false,
    supportsConceptCards: Boolean = false
  ): Spannable {

    // Canvas does not support RTL, it always starts from left to right in RTL due to which compound drawables are
    // not center aligned. To avoid this situation check if RTL is enabled and set the textDirection.
<<<<<<< HEAD
    if (isRtlLayout(htmlContentTextView)) {
      htmlContentTextView.textDirection = View.TEXT_DIRECTION_ANY_RTL
=======
    when (getLayoutDirection(htmlContentTextView)) {
      ViewCompat.LAYOUT_DIRECTION_RTL -> {
        htmlContentTextView.textDirection = View.TEXT_DIRECTION_ANY_RTL
      }
      ViewCompat.LAYOUT_DIRECTION_LTR -> {
        htmlContentTextView.textDirection = View.TEXT_DIRECTION_LTR
      }
>>>>>>> ed7044b3
    }
    htmlContentTextView.invalidate()

    var htmlContent = rawString
    if ("\n\t" in htmlContent) {
      htmlContent = htmlContent.replace("\n\t", "")
    }
    if ("\n\n" in htmlContent) {
      htmlContent = htmlContent.replace("\n\n", "")
    }
    if ("<li>" in htmlContent) {
      htmlContent = htmlContent.replace("<li>", "<$CUSTOM_BULLET_LIST_TAG>")
        .replace("</li>", "</$CUSTOM_BULLET_LIST_TAG>")
    }

    // https://stackoverflow.com/a/8662457
    if (supportsLinks) {
      htmlContentTextView.movementMethod = LinkMovementMethod.getInstance()
    }

    val imageGetter = urlImageParserFactory.create(
      htmlContentTextView, gcsResourceName, entityType, entityId, imageCenterAlign
    )
    val htmlSpannable = CustomHtmlContentHandler.fromHtml(
      htmlContent, imageGetter, computeCustomTagHandlers(supportsConceptCards)
    )

    val spannableBuilder = CustomBulletSpan.replaceBulletSpan(
      SpannableStringBuilder(htmlSpannable),
      htmlContentTextView.context
    )
    return ensureNonEmpty(trimSpannable(spannableBuilder))
  }

<<<<<<< HEAD
  private fun isRtlLayout(view: View): Boolean {
    return ViewCompat.getLayoutDirection(view) == ViewCompat.LAYOUT_DIRECTION_RTL
=======
  private fun getLayoutDirection(view: View): Int {
    return ViewCompat.getLayoutDirection(view)
>>>>>>> ed7044b3
  }

  private fun computeCustomTagHandlers(
    supportsConceptCards: Boolean
  ): Map<String, CustomHtmlContentHandler.CustomTagHandler> {
    val handlersMap = mutableMapOf<String, CustomHtmlContentHandler.CustomTagHandler>()
    handlersMap[CUSTOM_BULLET_LIST_TAG] = bulletTagHandler
    handlersMap[CUSTOM_IMG_TAG] = imageTagHandler
    handlersMap[CUSTOM_MATH_TAG] = mathTagHandler
    if (supportsConceptCards) {
      handlersMap[CUSTOM_CONCEPT_CARD_TAG] = conceptCardTagHandler
    }
    return handlersMap
  }

  private fun trimSpannable(spannable: SpannableStringBuilder): SpannableStringBuilder {
    val trimmedText = spannable.toString()
    val trimStart = if (trimmedText.startsWith("\n")) 1 else 0
    val trimEnd = if (trimmedText.length > 1 && trimmedText.endsWith("\n")) 2 else 0
    return spannable.delete(0, trimStart).delete(spannable.length - trimEnd, spannable.length)
  }

  private fun ensureNonEmpty(spannable: SpannableStringBuilder): SpannableStringBuilder {
    // Per AOSP, ImageSpans are prefixed by a control character. If the string only contains this
    // control character and no other text, the ImageSpan isn't actually considered in the
    // dimensions of the image. This is likely a bug in AOSP. One hacky workaround is to add
    // whitespace around the drawable to give Android something to "draw" (or at least measure to
    // ensure the image's dimensions are measured). Note that this needs to be a visible character
    // to remedy the bug.
    // TODO(#1796): Find a better workaround for this bug.
    return if (spannable.toString().all { it == '\uFFFC' }) {
      spannable.insert(/* where= */ 0, " ").append(" ")
    } else spannable
  }

  /** Listener that's called when a custom tag triggers an event. */
  interface CustomOppiaTagActionListener {
    /**
     * Called when an embedded concept card link is clicked in the specified view with the skillId
     * corresponding to the card that should be shown.
     */
    fun onConceptCardLinkClicked(view: View, skillId: String)
  }

  /** Factory for creating new [HtmlParser]s. */
  class Factory @Inject constructor(
    private val urlImageParserFactory: UrlImageParser.Factory,
    private val consoleLogger: ConsoleLogger
  ) {
    /**
     * Returns a new [HtmlParser] with the specified entity type and ID for loading images, and an
     * optionally specified [CustomOppiaTagActionListener] for handling custom Oppia tag events.
     */
    fun create(
      gcsResourceName: String,
      entityType: String,
      entityId: String,
      imageCenterAlign: Boolean,
      customOppiaTagActionListener: CustomOppiaTagActionListener? = null
    ): HtmlParser {
      return HtmlParser(
        urlImageParserFactory,
        gcsResourceName,
        entityType,
        entityId,
        imageCenterAlign,
        consoleLogger,
        customOppiaTagActionListener
      )
    }
  }
}<|MERGE_RESOLUTION|>--- conflicted
+++ resolved
@@ -53,10 +53,6 @@
 
     // Canvas does not support RTL, it always starts from left to right in RTL due to which compound drawables are
     // not center aligned. To avoid this situation check if RTL is enabled and set the textDirection.
-<<<<<<< HEAD
-    if (isRtlLayout(htmlContentTextView)) {
-      htmlContentTextView.textDirection = View.TEXT_DIRECTION_ANY_RTL
-=======
     when (getLayoutDirection(htmlContentTextView)) {
       ViewCompat.LAYOUT_DIRECTION_RTL -> {
         htmlContentTextView.textDirection = View.TEXT_DIRECTION_ANY_RTL
@@ -64,7 +60,6 @@
       ViewCompat.LAYOUT_DIRECTION_LTR -> {
         htmlContentTextView.textDirection = View.TEXT_DIRECTION_LTR
       }
->>>>>>> ed7044b3
     }
     htmlContentTextView.invalidate()
 
@@ -99,13 +94,8 @@
     return ensureNonEmpty(trimSpannable(spannableBuilder))
   }
 
-<<<<<<< HEAD
-  private fun isRtlLayout(view: View): Boolean {
-    return ViewCompat.getLayoutDirection(view) == ViewCompat.LAYOUT_DIRECTION_RTL
-=======
   private fun getLayoutDirection(view: View): Int {
     return ViewCompat.getLayoutDirection(view)
->>>>>>> ed7044b3
   }
 
   private fun computeCustomTagHandlers(
