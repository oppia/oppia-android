--- conflicted
+++ resolved
@@ -3,6 +3,13 @@
 import org.oppia.android.app.model.ComparableOperation
 import org.oppia.android.app.model.MathEquation
 import org.oppia.android.app.model.MathExpression
+import org.oppia.android.app.model.MathExpression.ExpressionTypeCase.BINARY_OPERATION
+import org.oppia.android.app.model.MathExpression.ExpressionTypeCase.CONSTANT
+import org.oppia.android.app.model.MathExpression.ExpressionTypeCase.EXPRESSIONTYPE_NOT_SET
+import org.oppia.android.app.model.MathExpression.ExpressionTypeCase.FUNCTION_CALL
+import org.oppia.android.app.model.MathExpression.ExpressionTypeCase.GROUP
+import org.oppia.android.app.model.MathExpression.ExpressionTypeCase.UNARY_OPERATION
+import org.oppia.android.app.model.MathExpression.ExpressionTypeCase.VARIABLE
 import org.oppia.android.app.model.Polynomial
 import org.oppia.android.app.model.Real
 import org.oppia.android.util.math.ExpressionToComparableOperationConverter.Companion.convertToComparableOperation
@@ -41,7 +48,13 @@
 fun MathExpression.toComparableOperation(): ComparableOperation = convertToComparableOperation()
 
 /**
-<<<<<<< HEAD
+ * Returns the [Polynomial] representation of this [MathExpression].
+ *
+ * See [reduceToPolynomial] for details.
+ */
+fun MathExpression.toPolynomial(): Polynomial? = reduceToPolynomial()
+
+/**
  * Returns whether this [MathExpression] approximately equals another, that is, that it fully
  * matches in its AST representation but all constants are compared using
  * [Real.approximatelyEquals]. Further, this does not check parser markers when considering
@@ -68,34 +81,4 @@
     GROUP -> group.approximatelyEquals(other.group)
     EXPRESSIONTYPE_NOT_SET, null -> true
   }
-}
-
-private fun MathExpression.stripGroups(): MathExpression {
-  return when (expressionTypeCase) {
-    BINARY_OPERATION -> toBuilder().apply {
-      binaryOperation = binaryOperation.toBuilder().apply {
-        leftOperand = binaryOperation.leftOperand.stripGroups()
-        rightOperand = binaryOperation.rightOperand.stripGroups()
-      }.build()
-    }.build()
-    UNARY_OPERATION -> toBuilder().apply {
-      unaryOperation = unaryOperation.toBuilder().apply {
-        operand = unaryOperation.operand.stripGroups()
-      }.build()
-    }.build()
-    FUNCTION_CALL -> toBuilder().apply {
-      functionCall = functionCall.toBuilder().apply {
-        argument = functionCall.argument.stripGroups()
-      }.build()
-    }.build()
-    GROUP -> group.stripGroups()
-    CONSTANT, VARIABLE, EXPRESSIONTYPE_NOT_SET, null -> this
-  }
-}
-=======
- * Returns the [Polynomial] representation of this [MathExpression].
- *
- * See [reduceToPolynomial] for details.
- */
-fun MathExpression.toPolynomial(): Polynomial? = reduceToPolynomial()
->>>>>>> ad3091d5
+}