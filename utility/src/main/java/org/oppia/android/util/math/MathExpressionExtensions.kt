package org.oppia.android.util.math

import java.text.NumberFormat
import java.util.Locale
import java.util.SortedSet
import org.oppia.android.app.model.ComparableOperationList
import org.oppia.android.app.model.Fraction
import org.oppia.android.app.model.MathBinaryOperation
import org.oppia.android.app.model.MathBinaryOperation.Operator as BinaryOperator
import org.oppia.android.app.model.MathEquation
import org.oppia.android.app.model.MathExpression
import org.oppia.android.app.model.MathExpression.ExpressionTypeCase.BINARY_OPERATION
import org.oppia.android.app.model.MathExpression.ExpressionTypeCase.CONSTANT
import org.oppia.android.app.model.MathExpression.ExpressionTypeCase.EXPRESSIONTYPE_NOT_SET
import org.oppia.android.app.model.MathExpression.ExpressionTypeCase.FUNCTION_CALL
import org.oppia.android.app.model.MathExpression.ExpressionTypeCase.GROUP
import org.oppia.android.app.model.MathExpression.ExpressionTypeCase.UNARY_OPERATION
import org.oppia.android.app.model.MathExpression.ExpressionTypeCase.VARIABLE
<<<<<<< HEAD
import org.oppia.android.app.model.MathFunctionCall.FunctionType
import org.oppia.android.app.model.MathUnaryOperation
import org.oppia.android.app.model.MathUnaryOperation.Operator as UnaryOperator
import org.oppia.android.app.model.OppiaLanguage
import org.oppia.android.app.model.OppiaLanguage.ARABIC
import org.oppia.android.app.model.OppiaLanguage.BRAZILIAN_PORTUGUESE
import org.oppia.android.app.model.OppiaLanguage.ENGLISH
import org.oppia.android.app.model.OppiaLanguage.HINDI
import org.oppia.android.app.model.OppiaLanguage.HINGLISH
import org.oppia.android.app.model.OppiaLanguage.LANGUAGE_UNSPECIFIED
import org.oppia.android.app.model.OppiaLanguage.PORTUGUESE
import org.oppia.android.app.model.OppiaLanguage.UNRECOGNIZED
import org.oppia.android.app.model.Polynomial
import org.oppia.android.app.model.Polynomial.Term
import org.oppia.android.app.model.Polynomial.Term.Variable
=======
import org.oppia.android.app.model.Polynomial
>>>>>>> 917c9093
import org.oppia.android.app.model.Real
import org.oppia.android.app.model.Real.RealTypeCase.INTEGER
import org.oppia.android.app.model.Real.RealTypeCase.IRRATIONAL
import org.oppia.android.app.model.Real.RealTypeCase.RATIONAL
import org.oppia.android.app.model.Real.RealTypeCase.REALTYPE_NOT_SET
import org.oppia.android.util.math.ExpressionToComparableOperationListConverter.Companion.toComparable
import org.oppia.android.util.math.ExpressionToLatexConverter.Companion.convertToLatex
import org.oppia.android.util.math.ExpressionToPolynomialConverter.Companion.reduceToPolynomial
import org.oppia.android.util.math.NumericExpressionEvaluator.Companion.evaluate

// TODO: split up this extensions file into multiple, clean it up, reorganize, and add tests.

private val POLYNOMIAL_VARIABLE_COMPARATOR: Comparator<Variable> by lazy {
  // Note that power is reversed because larger powers should actually be sorted ahead of smaller
  // powers for the same variable name (but variable name still takes precedence). This ensures
  // cases like x^2y+y^2x are sorted in that order.
  Comparator.comparing(Variable::getName).thenComparingReversed(Variable::getPower)
}

private val POLYNOMIAL_TERM_COMPARATOR: Comparator<Term> by lazy {
  // First, sort by all variable names to ensure xy is placed ahead of xz. Then, sort by variable
  // powers in order of the variables (such that x^2y is ranked higher thank xy). Finally, sort by
  // the coefficient to ensure equality through the comparator works correctly (though in practice
  // like terms should always be combined). Note the specific reversing happening here. It's done in
  // this way so that sorted set bigger/smaller list is reversed (which matches expectations since
  // larger terms should appear earlier in the results). This is implementing an ordering similar to
  // https://en.wikipedia.org/wiki/Polynomial#Definition, except for multi-variable functions (where
  // variables of higher degree are preferred over lower degree by lexicographical order of variable
  // names).
  Comparator.comparing<Term, SortedSet<Variable>>(
    { term -> term.variableList.toSortedSet(POLYNOMIAL_VARIABLE_COMPARATOR) },
    POLYNOMIAL_VARIABLE_COMPARATOR.reversed().toSetComparator()
  ).reversed().thenComparing(Term::getCoefficient, REAL_COMPARATOR)
}

fun MathExpression.toComparableOperationList(): ComparableOperationList =
  stripGroups().toComparable()

private val ONE_HALF by lazy {
  Real.newBuilder().apply {
    rational = Fraction.newBuilder().apply {
      numerator = 1
      denominator = 2
    }.build()
  }.build()
}

private fun MathExpression.replaceSquareRoots(): MathExpression {
  return when (expressionTypeCase) {
    BINARY_OPERATION -> toBuilder().apply {
      binaryOperation = binaryOperation.toBuilder().apply {
        leftOperand = binaryOperation.leftOperand.replaceSquareRoots()
        rightOperand = binaryOperation.rightOperand.replaceSquareRoots()
      }.build()
    }.build()
    UNARY_OPERATION -> toBuilder().apply {
      unaryOperation = unaryOperation.toBuilder().apply {
        operand = unaryOperation.operand.replaceSquareRoots()
      }.build()
    }.build()
    FUNCTION_CALL -> when (functionCall.functionType) {
      FunctionType.SQUARE_ROOT -> toBuilder().apply {
        // Replace the square root function call with the equivalent exponentiation. That is,
        // sqrt(x)=x^(1/2).
        binaryOperation = MathBinaryOperation.newBuilder().apply {
          operator = BinaryOperator.EXPONENTIATE
          leftOperand = functionCall.argument.replaceSquareRoots()
          rightOperand = MathExpression.newBuilder().apply {
            constant = ONE_HALF
          }.build()
        }.build()
      }.build()
      FunctionType.FUNCTION_UNSPECIFIED, FunctionType.UNRECOGNIZED, null -> this
    }
    GROUP -> group.replaceSquareRoots()
    CONSTANT, VARIABLE, EXPRESSIONTYPE_NOT_SET, null -> this
  }
}

// TODO: move these to the UI layer & have them utilize non-translatable strings.
private val numberFormat by lazy { NumberFormat.getNumberInstance(Locale.US) }
private val singularOrdinalNames = mapOf(
  1 to "oneth",
  2 to "half",
  3 to "third",
  4 to "fourth",
  5 to "fifth",
  6 to "sixth",
  7 to "seventh",
  8 to "eighth",
  9 to "ninth",
  10 to "tenth",
)
private val pluralOrdinalNames = mapOf(
  1 to "oneths",
  2 to "halves",
  3 to "thirds",
  4 to "fourths",
  5 to "fifths",
  6 to "sixths",
  7 to "sevenths",
  8 to "eighths",
  9 to "ninths",
  10 to "tenths",
)

fun MathEquation.toHumanReadableString(language: OppiaLanguage, divAsFraction: Boolean): String? {
  return when (language) {
    ENGLISH -> toHumanReadableEnglishString(divAsFraction)
    ARABIC, HINDI, HINGLISH, PORTUGUESE, BRAZILIAN_PORTUGUESE, LANGUAGE_UNSPECIFIED, UNRECOGNIZED ->
      null
  }
}

fun MathExpression.toHumanReadableString(language: OppiaLanguage, divAsFraction: Boolean): String? {
  return when (language) {
    ENGLISH -> toHumanReadableEnglishString(divAsFraction)
    ARABIC, HINDI, HINGLISH, PORTUGUESE, BRAZILIAN_PORTUGUESE, LANGUAGE_UNSPECIFIED, UNRECOGNIZED ->
      null
  }
}

private fun MathEquation.toHumanReadableEnglishString(divAsFraction: Boolean): String? {
  val lhsStr = leftSide.toHumanReadableEnglishString(divAsFraction)
  val rhsStr = rightSide.toHumanReadableEnglishString(divAsFraction)
  return if (lhsStr != null && rhsStr != null) "$lhsStr equals $rhsStr" else null
}

private fun MathExpression.toHumanReadableEnglishString(divAsFraction: Boolean): String? {
  // Reference:
  // https://docs.google.com/document/d/1P-dldXQ08O-02ZRG978paiWOSz0dsvcKpDgiV_rKH_Y/view.
  return when (expressionTypeCase) {
    CONSTANT -> if (constant.realTypeCase == INTEGER) {
      numberFormat.format(constant.integer.toLong())
    } else constant.toPlainString()
    VARIABLE -> when (variable) {
      "z" -> "zed"
      "Z" -> "Zed"
      else -> variable
    }
    BINARY_OPERATION -> {
      val lhs = binaryOperation.leftOperand
      val rhs = binaryOperation.rightOperand
      val lhsStr = lhs.toHumanReadableEnglishString(divAsFraction)
      val rhsStr = rhs.toHumanReadableEnglishString(divAsFraction)
      if (lhsStr == null || rhsStr == null) return null
      when (binaryOperation.operator) {
        BinaryOperator.ADD -> "$lhsStr plus $rhsStr"
        BinaryOperator.SUBTRACT -> "$lhsStr minus $rhsStr"
        BinaryOperator.MULTIPLY -> {
          if (binaryOperation.canBeReadAsImplicitMultiplication()) {
            "$lhsStr $rhsStr"
          } else "$lhsStr times $rhsStr"
        }
        BinaryOperator.DIVIDE -> {
          if (divAsFraction && lhs.isConstantInteger() && rhs.isConstantInteger()) {
            val numerator = lhs.constant.integer
            val denominator = rhs.constant.integer
            if (numerator in 0..10 && denominator in 1..10 && denominator >= numerator) {
              val ordinalName =
                if (numerator == 1) {
                  singularOrdinalNames.getValue(denominator)
                } else pluralOrdinalNames.getValue(denominator)
              "$numerator $ordinalName"
            } else "$lhsStr over $rhsStr"
          } else if (divAsFraction) {
            "the fraction with numerator $lhsStr and denominator $rhsStr"
          } else "$lhsStr divided by $rhsStr"
        }
        BinaryOperator.EXPONENTIATE -> "$lhsStr raised to the power of $rhsStr"
        BinaryOperator.OPERATOR_UNSPECIFIED, BinaryOperator.UNRECOGNIZED, null -> null
      }
    }
    UNARY_OPERATION -> {
      val operandStr = unaryOperation.operand.toHumanReadableEnglishString(divAsFraction)
      when (unaryOperation.operator) {
        UnaryOperator.NEGATE -> operandStr?.let { "negative $it" }
        UnaryOperator.POSITIVE -> operandStr?.let { "positive $it" }
        UnaryOperator.OPERATOR_UNSPECIFIED, UnaryOperator.UNRECOGNIZED, null -> null
      }
    }
    FUNCTION_CALL -> {
      val argStr = functionCall.argument.toHumanReadableEnglishString(divAsFraction)
      when (functionCall.functionType) {
        FunctionType.SQUARE_ROOT -> argStr?.let {
          if (functionCall.argument.isSingleTerm()) {
            "square root of $it"
          } else "start square root $it end square root"
        }
        FunctionType.FUNCTION_UNSPECIFIED, FunctionType.UNRECOGNIZED, null -> null
      }
    }
    GROUP -> group.toHumanReadableEnglishString(divAsFraction)?.let {
      if (isSingleTerm()) it else "open parenthesis $it close parenthesis"
    }
    EXPRESSIONTYPE_NOT_SET, null -> null
  }
}

private fun MathBinaryOperation.canBeReadAsImplicitMultiplication(): Boolean {
  // Note that exponentiation is specialized since it's higher precedence than multiplication which
  // means the graph won't look like "constant * variable" for polynomial terms like 2x^4 (which are
  // cases the system should read using implicit multiplication, e.g. "two x raised to the power of
  // 4").
  if (!isImplicit || !leftOperand.isConstant()) return false
  return rightOperand.isVariable() || rightOperand.isExponentiation()
}

private fun MathExpression.isConstantInteger(): Boolean =
  expressionTypeCase == CONSTANT && constant.realTypeCase == INTEGER

private fun MathExpression.isConstant(): Boolean = expressionTypeCase == CONSTANT

private fun MathExpression.isVariable(): Boolean = expressionTypeCase == VARIABLE

private fun MathExpression.isExponentiation(): Boolean =
  expressionTypeCase == BINARY_OPERATION && binaryOperation.operator == BinaryOperator.EXPONENTIATE

private fun MathExpression.isSingleTerm(): Boolean = when (expressionTypeCase) {
  CONSTANT, VARIABLE, FUNCTION_CALL -> true
  BINARY_OPERATION, UNARY_OPERATION -> false
  GROUP -> group.isSingleTerm()
  EXPRESSIONTYPE_NOT_SET, null -> false
}

fun MathEquation.toRawLatex(divAsFraction: Boolean): String = convertToLatex(divAsFraction)

fun MathExpression.toRawLatex(divAsFraction: Boolean): String = convertToLatex(divAsFraction)

fun MathExpression.evaluateAsNumericExpression(): Real? = evaluate()

fun MathExpression.toPolynomial(): Polynomial? {
  // Polynomials are created by converting subsequent parts of a math expression to polynomials and
  // then combining them using math operations. In some cases (such as exponentiation and division),
  // this can fail (which indicates a non-polynomial expression). In other cases (such as square
  // roots), additional processing is needed. This method guarantees that there are no zero terms
  // returned, and that the returned polynomial's terms are deterministically arranged such that two
  // similar expressions only different by commutativity/term reordering will result in exactly the
  // same polynomial (i.e. Polynomial.isEqualTo method will return true when comparing the two).
  return stripGroups().replaceSquareRoots()
    .reduceToPolynomial()
    ?.removeUnnecessaryVariables()
    ?.sort()
}

private fun Polynomial.sort() = Polynomial.newBuilder().apply {
  addAllTerm(this@sort.termList.sortedWith(POLYNOMIAL_TERM_COMPARATOR))
}.build()

private fun Real.toPlainString(): String = when (realTypeCase) {
  RATIONAL -> rational.toDouble().toPlainString()
  IRRATIONAL -> irrational.toPlainString()
  INTEGER -> integer.toString()
  REALTYPE_NOT_SET, null -> ""
}

private fun MathExpression.reduceToPolynomial(): Polynomial? {
  return when (expressionTypeCase) {
    CONSTANT -> createConstantPolynomial(constant)
    VARIABLE -> createSingleVariablePolynomial(variable)
    UNARY_OPERATION -> unaryOperation.reduceToPolynomial()
    BINARY_OPERATION -> binaryOperation.reduceToPolynomial()
    // Both functions & groups should be removed ahead of polynomial reduction.
    FUNCTION_CALL, GROUP, EXPRESSIONTYPE_NOT_SET, null -> null
  }
}

private fun MathUnaryOperation.reduceToPolynomial(): Polynomial? {
  return when (operator) {
    UnaryOperator.NEGATE -> -(operand.reduceToPolynomial() ?: return null)
    UnaryOperator.POSITIVE -> operand.reduceToPolynomial() // Positive unary changes nothing.
    UnaryOperator.OPERATOR_UNSPECIFIED, UnaryOperator.UNRECOGNIZED, null -> null
  }
}

private fun MathBinaryOperation.reduceToPolynomial(): Polynomial? {
  val leftPolynomial = leftOperand.reduceToPolynomial() ?: return null
  val rightPolynomial = rightOperand.reduceToPolynomial() ?: return null
  return when (operator) {
    BinaryOperator.ADD -> leftPolynomial + rightPolynomial
    BinaryOperator.SUBTRACT -> leftPolynomial - rightPolynomial
    BinaryOperator.MULTIPLY -> leftPolynomial * rightPolynomial
    BinaryOperator.DIVIDE -> leftPolynomial / rightPolynomial
    BinaryOperator.EXPONENTIATE -> leftPolynomial.pow(rightPolynomial)
    BinaryOperator.OPERATOR_UNSPECIFIED, BinaryOperator.UNRECOGNIZED, null -> null
  }
}

private operator fun Polynomial.unaryMinus(): Polynomial {
  // Negating a polynomial just requires flipping the signs on all coefficients.
  return toBuilder()
    .clearTerm()
    .addAllTerm(termList.map { it.toBuilder().setCoefficient(-it.coefficient).build() })
    .build()
}

private operator fun Polynomial.plus(rhs: Polynomial): Polynomial {
  // Adding two polynomials just requires combining their terms lists (taking into account combining
  // common terms).
  return Polynomial.newBuilder().apply {
    addAllTerm(this@plus.termList + rhs.termList)
  }.build().combineLikeTerms().removeUnnecessaryVariables()
}

private operator fun Polynomial.minus(rhs: Polynomial): Polynomial {
  // a - b = a + -b
  return this + -rhs
}

private operator fun Polynomial.times(rhs: Polynomial): Polynomial {
  // Polynomial multiplication is simply multiplying each term in one by each term in the other.
  val crossMultipliedTerms = termList.flatMap { leftTerm ->
    rhs.termList.map { rightTerm -> leftTerm * rightTerm }
  }

  // Treat each multiplied term as a unique polynomial, then add them together (so that like terms
  // can be properly combined).
  return crossMultipliedTerms.map { createSingleTermPolynomial(it) }.reduce(Polynomial::plus)
}

private operator fun Term.times(rhs: Term): Term {
  // The coefficients are always multiplied.
  val combinedCoefficient = coefficient * rhs.coefficient

  // Next, create a combined list of new variables.
  val combinedVariables = variableList + rhs.variableList

  // Simplify the variables by combining the exponents of like variables. Start with a map of 0
  // powers, then add in the powers of each variable and collect the final list of unique terms.
  val variableNamesMap = mutableMapOf<String, Int>()
  combinedVariables.forEach {
    variableNamesMap.compute(it.name) { _, power ->
      if (power != null) power + it.power else it.power
    }
  }
  val newVariableList = variableNamesMap.map { (name, power) ->
    Variable.newBuilder().setName(name).setPower(power).build()
  }

  return Term.newBuilder()
    .setCoefficient(combinedCoefficient)
    .addAllVariable(newVariableList)
    .build()
}

private operator fun Polynomial.div(rhs: Polynomial): Polynomial? {
  // See https://en.wikipedia.org/wiki/Polynomial_long_division#Pseudocode for reference.
  if (rhs.isApproximatelyZero()) {
    return null // Dividing by zero is invalid and thus cannot yield a polynomial.
  }

  var quotient = createConstantPolynomial(createCoefficientValueOfZero())
  var remainder = this
  val leadingDivisorTerm = rhs.getLeadingTerm()
  val divisorVariable = leadingDivisorTerm.highestDegreeVariable()
  val divisorVariableName = divisorVariable?.name
  val divisorDegree = leadingDivisorTerm.highestDegree()
  while (!remainder.isApproximatelyZero() && remainder.getDegree() >= divisorDegree) {
    // Attempt to divide the leading terms (this may fail). Note that the leading term should always
    // be based on the divisor variable being used (otherwise subsequent division steps will be
    // inconsistent and potentially fail to resolve).
    val newTerm =
      remainder.getLeadingTerm(matchedVariable = divisorVariableName) / leadingDivisorTerm
        ?: return null
    quotient += newTerm.toPolynomial()
    remainder -= newTerm.toPolynomial() * rhs
  }
  return when {
    remainder.isApproximatelyZero() -> quotient // Exact division (i.e. with no remainder).
    remainder.isConstant() && rhs.isConstant() -> {
      // Remainder is a constant term.
      val remainingTerm = remainder.getConstant() / rhs.getConstant()
      quotient + createConstantPolynomial(remainingTerm)
    }
    else -> null // Remainder is a polynomial, so the division failed.
  }
}

private fun Term.toPolynomial(): Polynomial {
  return Polynomial.newBuilder().addTerm(this).build()
}

private operator fun Term.div(rhs: Term): Term? {
  val dividendPowerMap = variableList.toPowerMap()
  val divisorPowerMap = rhs.variableList.toPowerMap()

  // If any variables are present in the divisor and not the dividend, this division won't work
  // effectively.
  if (!dividendPowerMap.keys.containsAll(divisorPowerMap.keys)) return null

  // Division is simply subtracting the powers of terms in the divisor from those in the dividend.
  val quotientPowerMap = dividendPowerMap.mapValues { (name, power) ->
    power - divisorPowerMap.getOrDefault(name, defaultValue = 0)
  }

  // If there are any negative powers, the divisor can't effectively divide this value.
  if (quotientPowerMap.values.any { it < 0 }) return null

  // Remove variables with powers of 0 since those have been fully divided. Also, divide the
  // coefficients to finish the division.
  return Term.newBuilder()
    .setCoefficient(coefficient / rhs.coefficient)
    .addAllVariable(quotientPowerMap.filter { (_, power) -> power > 0 }.toVariableList())
    .build()
}

private fun Polynomial.combineLikeTerms(): Polynomial {
  // The following algorithm is expected to grow in space by O(N*M) and in time by O(N*m*log(m))
  // where N is the total number  of terms, M is the total number of variables, and m is the largest
  // single count of variables among all terms (this is assuming constant-time insertion for the
  // underlying hashtable).
  val newTerms = termList.groupBy {
    it.variableList.sortedWith(POLYNOMIAL_VARIABLE_COMPARATOR)
  }.mapValues { (_, coefficientTerms) ->
    coefficientTerms.map { it.coefficient }
  }.mapNotNull { (variables, coefficients) ->
    // Combine like terms by summing their coefficients.
    val newCoefficient = coefficients.reduce(Real::plus)
    return@mapNotNull if (!newCoefficient.isApproximatelyZero()) {
      Term.newBuilder().apply {
        coefficient = newCoefficient

        // Remove variables with zero powers (since they evaluate to '1').
        addAllVariable(variables.filter { variable -> variable.power != 0 })
      }.build()
    } else null // Zero terms should be removed.
  }
  return Polynomial.newBuilder().apply {
    addAllTerm(newTerms)
  }.build().ensureAtLeastConstant()
}

private fun Polynomial.removeUnnecessaryVariables(): Polynomial {
  return Polynomial.newBuilder().apply {
    addAllTerm(
      this@removeUnnecessaryVariables.termList.filter { term ->
        !term.coefficient.isApproximatelyZero()
      }
    )
  }.build().ensureAtLeastConstant()
}

private fun Polynomial.ensureAtLeastConstant(): Polynomial {
  return if (termCount == 0) {
    Polynomial.newBuilder().apply {
      addTerm(createZeroTerm())
    }.build()
  } else this
}

private fun List<Variable>.toPowerMap(): Map<String, Int> {
  return associateBy({ it.name }, { it.power })
}

private fun Map<String, Int>.toVariableList(): List<Variable> {
  return map { (name, power) -> Variable.newBuilder().setName(name).setPower(power).build() }
}

private fun Polynomial.getLeadingTerm(matchedVariable: String? = null): Term {
  // Return the leading term. Reference: https://undergroundmathematics.org/glossary/leading-term.
  return termList.filter { term ->
    matchedVariable?.let { variableName ->
      term.variableList.any { it.name == variableName }
    } ?: true
  }.reduce { maxTerm, term ->
    val maxTermDegree = maxTerm.highestDegree()
    val termDegree = term.highestDegree()
    return@reduce if (termDegree > maxTermDegree) term else maxTerm
  }
}

// Return the highest power to represent the degree of the polynomial. Reference:
// https://www.varsitytutors.com/algebra_1-help/how-to-find-the-degree-of-a-polynomial.
private fun Polynomial.getDegree(): Int = getLeadingTerm().highestDegree()

private fun Term.highestDegreeVariable(): Variable? = variableList.maxByOrNull(Variable::getPower)

private fun Term.highestDegree(): Int = highestDegreeVariable()?.power ?: 0

private fun Term.pow(rational: Fraction): Term? {
  // Raising an exponent by an exponent just requires multiplying the two together.
  val newVariablePowers = variableList.map { variable ->
    variable.power.toWholeNumberFraction() * rational
  }

  // If any powers are not whole numbers then the rational is likely representing a root and the
  // term in question is not rootable to that degree.
  if (newVariablePowers.any { !it.isOnlyWholeNumber() }) return null

  return Term.newBuilder().apply {
    coefficient = this@pow.coefficient
    addAllVariable(
      this@pow.variableList.zip(newVariablePowers).map { (variable, newPower) ->
        variable.toBuilder().apply {
          power = newPower.toWholeNumber()
        }.build()
      }
    )
  }.build()
}

private fun Polynomial.isApproximatelyZero(): Boolean =
  termList.all { it.coefficient.isApproximatelyZero() } // Zero polynomials only have 0 coefs.

private fun Polynomial.pow(exp: Int): Polynomial {
  // Anything raised to the power of 0 is 1.
  if (exp == 0) return createConstantPolynomial(createCoefficientValueOfOne())
  if (exp == 1) return this
  var newValue = this
  for (i in 1 until exp) newValue *= this
  return newValue
}

private fun Polynomial.pow(rational: Fraction): Polynomial? {
  // Polynomials with addition require factoring.
  return if (isSingleTerm()) {
    termList.first().pow(rational)?.toPolynomial()
  } else null
}

private fun Polynomial.pow(exp: Real): Polynomial? {
  val shouldBeInverted = exp.isNegative()
  val positivePower = if (shouldBeInverted) -exp else exp
  val exponentiation = when {
    // Constant polynomials can be raised by any constant.
    isConstant() -> createConstantPolynomial(getConstant().pow(positivePower))

    // Polynomials can only be raised to positive integers (or zero).
    exp.isWholeNumber() -> exp.asWholeNumber()?.let { pow(it) }

    // Polynomials can potentially be raised by a fractional power.
    exp.isRational() -> pow(exp.rational)

    // All other cases require factoring will definitely not compute to polynomials (such as
    // irrational exponents).
    else -> null
  }
  return if (shouldBeInverted) {
    val onePolynomial = createConstantPolynomial(createCoefficientValueOfOne())
    // Note that this division is guaranteed to fail if the exponentiation result is a polynomial.
    // Future implementations may leverage root-finding algorithms to factor for integer inverse
    // powers (such as square root, cubic root, etc.). Non-integer inverse powers will require
    // sampling.
    exponentiation?.let { onePolynomial / it }
  } else exponentiation
}

private fun Polynomial.pow(exp: Polynomial): Polynomial? {
  // Polynomial exponentiation is only supported if the right side is a constant polynomial,
  // otherwise the result cannot be a polynomial (though could still be compared to another
  // expression by utilizing sampling techniques).
  return if (exp.isConstant()) pow(exp.getConstant()) else null
}

private fun Polynomial.isSingleTerm(): Boolean = termList.size == 1

private fun createSingleVariablePolynomial(variableName: String): Polynomial {
  return createSingleTermPolynomial(
    Term.newBuilder().apply {
      coefficient = createCoefficientValueOfOne()
      addVariable(
        Variable.newBuilder().apply {
          name = variableName
          power = 1
        }.build()
      )
    }.build()
  )
}

private fun createConstantPolynomial(constant: Real) =
  createSingleTermPolynomial(Term.newBuilder().setCoefficient(constant).build())

private fun createSingleTermPolynomial(term: Term) =
  Polynomial.newBuilder().apply { addTerm(term) }.build()

private fun createCoefficientValueOf(value: Int) = Real.newBuilder().apply {
  integer = value
}.build()

private fun createCoefficientValueOfZero(): Real = createCoefficientValueOf(value = 0)

private fun createCoefficientValueOfOne(): Real = createCoefficientValueOf(value = 1)

private fun createZeroTerm() = Term.newBuilder().apply {
  coefficient = createCoefficientValueOfZero()
}.build()

private fun Real.isApproximatelyZero(): Boolean = isApproximatelyEqualTo(0.0)

private fun Real.asWholeNumber(): Int? {
  return when (realTypeCase) {
    RATIONAL -> if (rational.isOnlyWholeNumber()) rational.toWholeNumber() else null
    INTEGER -> integer
    IRRATIONAL -> null
    REALTYPE_NOT_SET, null -> throw Exception("Invalid real: $this.")
  }
}

private fun Real.isWholeNumber(): Boolean {
  return when (realTypeCase) {
    RATIONAL -> rational.isOnlyWholeNumber()
    INTEGER -> true
    IRRATIONAL, REALTYPE_NOT_SET, null -> false
  }
}

fun MathExpression.toPolynomial(): Polynomial? = stripGroups().reduceToPolynomial()

private fun MathExpression.stripGroups(): MathExpression {
  return when (expressionTypeCase) {
    BINARY_OPERATION -> toBuilder().apply {
      binaryOperation = binaryOperation.toBuilder().apply {
        leftOperand = binaryOperation.leftOperand.stripGroups()
        rightOperand = binaryOperation.rightOperand.stripGroups()
      }.build()
    }.build()
    UNARY_OPERATION -> toBuilder().apply {
      unaryOperation = unaryOperation.toBuilder().apply {
        operand = unaryOperation.operand.stripGroups()
      }.build()
    }.build()
    FUNCTION_CALL -> toBuilder().apply {
      functionCall = functionCall.toBuilder().apply {
        argument = functionCall.argument.stripGroups()
      }.build()
    }.build()
    GROUP -> group.stripGroups()
    CONSTANT, VARIABLE, EXPRESSIONTYPE_NOT_SET, null -> this
  }
}<|MERGE_RESOLUTION|>--- conflicted
+++ resolved
@@ -2,9 +2,7 @@
 
 import java.text.NumberFormat
 import java.util.Locale
-import java.util.SortedSet
 import org.oppia.android.app.model.ComparableOperationList
-import org.oppia.android.app.model.Fraction
 import org.oppia.android.app.model.MathBinaryOperation
 import org.oppia.android.app.model.MathBinaryOperation.Operator as BinaryOperator
 import org.oppia.android.app.model.MathEquation
@@ -16,9 +14,7 @@
 import org.oppia.android.app.model.MathExpression.ExpressionTypeCase.GROUP
 import org.oppia.android.app.model.MathExpression.ExpressionTypeCase.UNARY_OPERATION
 import org.oppia.android.app.model.MathExpression.ExpressionTypeCase.VARIABLE
-<<<<<<< HEAD
 import org.oppia.android.app.model.MathFunctionCall.FunctionType
-import org.oppia.android.app.model.MathUnaryOperation
 import org.oppia.android.app.model.MathUnaryOperation.Operator as UnaryOperator
 import org.oppia.android.app.model.OppiaLanguage
 import org.oppia.android.app.model.OppiaLanguage.ARABIC
@@ -30,11 +26,6 @@
 import org.oppia.android.app.model.OppiaLanguage.PORTUGUESE
 import org.oppia.android.app.model.OppiaLanguage.UNRECOGNIZED
 import org.oppia.android.app.model.Polynomial
-import org.oppia.android.app.model.Polynomial.Term
-import org.oppia.android.app.model.Polynomial.Term.Variable
-=======
-import org.oppia.android.app.model.Polynomial
->>>>>>> 917c9093
 import org.oppia.android.app.model.Real
 import org.oppia.android.app.model.Real.RealTypeCase.INTEGER
 import org.oppia.android.app.model.Real.RealTypeCase.IRRATIONAL
@@ -47,72 +38,8 @@
 
 // TODO: split up this extensions file into multiple, clean it up, reorganize, and add tests.
 
-private val POLYNOMIAL_VARIABLE_COMPARATOR: Comparator<Variable> by lazy {
-  // Note that power is reversed because larger powers should actually be sorted ahead of smaller
-  // powers for the same variable name (but variable name still takes precedence). This ensures
-  // cases like x^2y+y^2x are sorted in that order.
-  Comparator.comparing(Variable::getName).thenComparingReversed(Variable::getPower)
-}
-
-private val POLYNOMIAL_TERM_COMPARATOR: Comparator<Term> by lazy {
-  // First, sort by all variable names to ensure xy is placed ahead of xz. Then, sort by variable
-  // powers in order of the variables (such that x^2y is ranked higher thank xy). Finally, sort by
-  // the coefficient to ensure equality through the comparator works correctly (though in practice
-  // like terms should always be combined). Note the specific reversing happening here. It's done in
-  // this way so that sorted set bigger/smaller list is reversed (which matches expectations since
-  // larger terms should appear earlier in the results). This is implementing an ordering similar to
-  // https://en.wikipedia.org/wiki/Polynomial#Definition, except for multi-variable functions (where
-  // variables of higher degree are preferred over lower degree by lexicographical order of variable
-  // names).
-  Comparator.comparing<Term, SortedSet<Variable>>(
-    { term -> term.variableList.toSortedSet(POLYNOMIAL_VARIABLE_COMPARATOR) },
-    POLYNOMIAL_VARIABLE_COMPARATOR.reversed().toSetComparator()
-  ).reversed().thenComparing(Term::getCoefficient, REAL_COMPARATOR)
-}
-
 fun MathExpression.toComparableOperationList(): ComparableOperationList =
   stripGroups().toComparable()
-
-private val ONE_HALF by lazy {
-  Real.newBuilder().apply {
-    rational = Fraction.newBuilder().apply {
-      numerator = 1
-      denominator = 2
-    }.build()
-  }.build()
-}
-
-private fun MathExpression.replaceSquareRoots(): MathExpression {
-  return when (expressionTypeCase) {
-    BINARY_OPERATION -> toBuilder().apply {
-      binaryOperation = binaryOperation.toBuilder().apply {
-        leftOperand = binaryOperation.leftOperand.replaceSquareRoots()
-        rightOperand = binaryOperation.rightOperand.replaceSquareRoots()
-      }.build()
-    }.build()
-    UNARY_OPERATION -> toBuilder().apply {
-      unaryOperation = unaryOperation.toBuilder().apply {
-        operand = unaryOperation.operand.replaceSquareRoots()
-      }.build()
-    }.build()
-    FUNCTION_CALL -> when (functionCall.functionType) {
-      FunctionType.SQUARE_ROOT -> toBuilder().apply {
-        // Replace the square root function call with the equivalent exponentiation. That is,
-        // sqrt(x)=x^(1/2).
-        binaryOperation = MathBinaryOperation.newBuilder().apply {
-          operator = BinaryOperator.EXPONENTIATE
-          leftOperand = functionCall.argument.replaceSquareRoots()
-          rightOperand = MathExpression.newBuilder().apply {
-            constant = ONE_HALF
-          }.build()
-        }.build()
-      }.build()
-      FunctionType.FUNCTION_UNSPECIFIED, FunctionType.UNRECOGNIZED, null -> this
-    }
-    GROUP -> group.replaceSquareRoots()
-    CONSTANT, VARIABLE, EXPRESSIONTYPE_NOT_SET, null -> this
-  }
-}
 
 // TODO: move these to the UI layer & have them utilize non-translatable strings.
 private val numberFormat by lazy { NumberFormat.getNumberInstance(Locale.US) }
@@ -266,23 +193,7 @@
 
 fun MathExpression.evaluateAsNumericExpression(): Real? = evaluate()
 
-fun MathExpression.toPolynomial(): Polynomial? {
-  // Polynomials are created by converting subsequent parts of a math expression to polynomials and
-  // then combining them using math operations. In some cases (such as exponentiation and division),
-  // this can fail (which indicates a non-polynomial expression). In other cases (such as square
-  // roots), additional processing is needed. This method guarantees that there are no zero terms
-  // returned, and that the returned polynomial's terms are deterministically arranged such that two
-  // similar expressions only different by commutativity/term reordering will result in exactly the
-  // same polynomial (i.e. Polynomial.isEqualTo method will return true when comparing the two).
-  return stripGroups().replaceSquareRoots()
-    .reduceToPolynomial()
-    ?.removeUnnecessaryVariables()
-    ?.sort()
-}
-
-private fun Polynomial.sort() = Polynomial.newBuilder().apply {
-  addAllTerm(this@sort.termList.sortedWith(POLYNOMIAL_TERM_COMPARATOR))
-}.build()
+fun MathExpression.toPolynomial(): Polynomial? = stripGroups().reduceToPolynomial()
 
 private fun Real.toPlainString(): String = when (realTypeCase) {
   RATIONAL -> rational.toDouble().toPlainString()
@@ -290,359 +201,6 @@
   INTEGER -> integer.toString()
   REALTYPE_NOT_SET, null -> ""
 }
-
-private fun MathExpression.reduceToPolynomial(): Polynomial? {
-  return when (expressionTypeCase) {
-    CONSTANT -> createConstantPolynomial(constant)
-    VARIABLE -> createSingleVariablePolynomial(variable)
-    UNARY_OPERATION -> unaryOperation.reduceToPolynomial()
-    BINARY_OPERATION -> binaryOperation.reduceToPolynomial()
-    // Both functions & groups should be removed ahead of polynomial reduction.
-    FUNCTION_CALL, GROUP, EXPRESSIONTYPE_NOT_SET, null -> null
-  }
-}
-
-private fun MathUnaryOperation.reduceToPolynomial(): Polynomial? {
-  return when (operator) {
-    UnaryOperator.NEGATE -> -(operand.reduceToPolynomial() ?: return null)
-    UnaryOperator.POSITIVE -> operand.reduceToPolynomial() // Positive unary changes nothing.
-    UnaryOperator.OPERATOR_UNSPECIFIED, UnaryOperator.UNRECOGNIZED, null -> null
-  }
-}
-
-private fun MathBinaryOperation.reduceToPolynomial(): Polynomial? {
-  val leftPolynomial = leftOperand.reduceToPolynomial() ?: return null
-  val rightPolynomial = rightOperand.reduceToPolynomial() ?: return null
-  return when (operator) {
-    BinaryOperator.ADD -> leftPolynomial + rightPolynomial
-    BinaryOperator.SUBTRACT -> leftPolynomial - rightPolynomial
-    BinaryOperator.MULTIPLY -> leftPolynomial * rightPolynomial
-    BinaryOperator.DIVIDE -> leftPolynomial / rightPolynomial
-    BinaryOperator.EXPONENTIATE -> leftPolynomial.pow(rightPolynomial)
-    BinaryOperator.OPERATOR_UNSPECIFIED, BinaryOperator.UNRECOGNIZED, null -> null
-  }
-}
-
-private operator fun Polynomial.unaryMinus(): Polynomial {
-  // Negating a polynomial just requires flipping the signs on all coefficients.
-  return toBuilder()
-    .clearTerm()
-    .addAllTerm(termList.map { it.toBuilder().setCoefficient(-it.coefficient).build() })
-    .build()
-}
-
-private operator fun Polynomial.plus(rhs: Polynomial): Polynomial {
-  // Adding two polynomials just requires combining their terms lists (taking into account combining
-  // common terms).
-  return Polynomial.newBuilder().apply {
-    addAllTerm(this@plus.termList + rhs.termList)
-  }.build().combineLikeTerms().removeUnnecessaryVariables()
-}
-
-private operator fun Polynomial.minus(rhs: Polynomial): Polynomial {
-  // a - b = a + -b
-  return this + -rhs
-}
-
-private operator fun Polynomial.times(rhs: Polynomial): Polynomial {
-  // Polynomial multiplication is simply multiplying each term in one by each term in the other.
-  val crossMultipliedTerms = termList.flatMap { leftTerm ->
-    rhs.termList.map { rightTerm -> leftTerm * rightTerm }
-  }
-
-  // Treat each multiplied term as a unique polynomial, then add them together (so that like terms
-  // can be properly combined).
-  return crossMultipliedTerms.map { createSingleTermPolynomial(it) }.reduce(Polynomial::plus)
-}
-
-private operator fun Term.times(rhs: Term): Term {
-  // The coefficients are always multiplied.
-  val combinedCoefficient = coefficient * rhs.coefficient
-
-  // Next, create a combined list of new variables.
-  val combinedVariables = variableList + rhs.variableList
-
-  // Simplify the variables by combining the exponents of like variables. Start with a map of 0
-  // powers, then add in the powers of each variable and collect the final list of unique terms.
-  val variableNamesMap = mutableMapOf<String, Int>()
-  combinedVariables.forEach {
-    variableNamesMap.compute(it.name) { _, power ->
-      if (power != null) power + it.power else it.power
-    }
-  }
-  val newVariableList = variableNamesMap.map { (name, power) ->
-    Variable.newBuilder().setName(name).setPower(power).build()
-  }
-
-  return Term.newBuilder()
-    .setCoefficient(combinedCoefficient)
-    .addAllVariable(newVariableList)
-    .build()
-}
-
-private operator fun Polynomial.div(rhs: Polynomial): Polynomial? {
-  // See https://en.wikipedia.org/wiki/Polynomial_long_division#Pseudocode for reference.
-  if (rhs.isApproximatelyZero()) {
-    return null // Dividing by zero is invalid and thus cannot yield a polynomial.
-  }
-
-  var quotient = createConstantPolynomial(createCoefficientValueOfZero())
-  var remainder = this
-  val leadingDivisorTerm = rhs.getLeadingTerm()
-  val divisorVariable = leadingDivisorTerm.highestDegreeVariable()
-  val divisorVariableName = divisorVariable?.name
-  val divisorDegree = leadingDivisorTerm.highestDegree()
-  while (!remainder.isApproximatelyZero() && remainder.getDegree() >= divisorDegree) {
-    // Attempt to divide the leading terms (this may fail). Note that the leading term should always
-    // be based on the divisor variable being used (otherwise subsequent division steps will be
-    // inconsistent and potentially fail to resolve).
-    val newTerm =
-      remainder.getLeadingTerm(matchedVariable = divisorVariableName) / leadingDivisorTerm
-        ?: return null
-    quotient += newTerm.toPolynomial()
-    remainder -= newTerm.toPolynomial() * rhs
-  }
-  return when {
-    remainder.isApproximatelyZero() -> quotient // Exact division (i.e. with no remainder).
-    remainder.isConstant() && rhs.isConstant() -> {
-      // Remainder is a constant term.
-      val remainingTerm = remainder.getConstant() / rhs.getConstant()
-      quotient + createConstantPolynomial(remainingTerm)
-    }
-    else -> null // Remainder is a polynomial, so the division failed.
-  }
-}
-
-private fun Term.toPolynomial(): Polynomial {
-  return Polynomial.newBuilder().addTerm(this).build()
-}
-
-private operator fun Term.div(rhs: Term): Term? {
-  val dividendPowerMap = variableList.toPowerMap()
-  val divisorPowerMap = rhs.variableList.toPowerMap()
-
-  // If any variables are present in the divisor and not the dividend, this division won't work
-  // effectively.
-  if (!dividendPowerMap.keys.containsAll(divisorPowerMap.keys)) return null
-
-  // Division is simply subtracting the powers of terms in the divisor from those in the dividend.
-  val quotientPowerMap = dividendPowerMap.mapValues { (name, power) ->
-    power - divisorPowerMap.getOrDefault(name, defaultValue = 0)
-  }
-
-  // If there are any negative powers, the divisor can't effectively divide this value.
-  if (quotientPowerMap.values.any { it < 0 }) return null
-
-  // Remove variables with powers of 0 since those have been fully divided. Also, divide the
-  // coefficients to finish the division.
-  return Term.newBuilder()
-    .setCoefficient(coefficient / rhs.coefficient)
-    .addAllVariable(quotientPowerMap.filter { (_, power) -> power > 0 }.toVariableList())
-    .build()
-}
-
-private fun Polynomial.combineLikeTerms(): Polynomial {
-  // The following algorithm is expected to grow in space by O(N*M) and in time by O(N*m*log(m))
-  // where N is the total number  of terms, M is the total number of variables, and m is the largest
-  // single count of variables among all terms (this is assuming constant-time insertion for the
-  // underlying hashtable).
-  val newTerms = termList.groupBy {
-    it.variableList.sortedWith(POLYNOMIAL_VARIABLE_COMPARATOR)
-  }.mapValues { (_, coefficientTerms) ->
-    coefficientTerms.map { it.coefficient }
-  }.mapNotNull { (variables, coefficients) ->
-    // Combine like terms by summing their coefficients.
-    val newCoefficient = coefficients.reduce(Real::plus)
-    return@mapNotNull if (!newCoefficient.isApproximatelyZero()) {
-      Term.newBuilder().apply {
-        coefficient = newCoefficient
-
-        // Remove variables with zero powers (since they evaluate to '1').
-        addAllVariable(variables.filter { variable -> variable.power != 0 })
-      }.build()
-    } else null // Zero terms should be removed.
-  }
-  return Polynomial.newBuilder().apply {
-    addAllTerm(newTerms)
-  }.build().ensureAtLeastConstant()
-}
-
-private fun Polynomial.removeUnnecessaryVariables(): Polynomial {
-  return Polynomial.newBuilder().apply {
-    addAllTerm(
-      this@removeUnnecessaryVariables.termList.filter { term ->
-        !term.coefficient.isApproximatelyZero()
-      }
-    )
-  }.build().ensureAtLeastConstant()
-}
-
-private fun Polynomial.ensureAtLeastConstant(): Polynomial {
-  return if (termCount == 0) {
-    Polynomial.newBuilder().apply {
-      addTerm(createZeroTerm())
-    }.build()
-  } else this
-}
-
-private fun List<Variable>.toPowerMap(): Map<String, Int> {
-  return associateBy({ it.name }, { it.power })
-}
-
-private fun Map<String, Int>.toVariableList(): List<Variable> {
-  return map { (name, power) -> Variable.newBuilder().setName(name).setPower(power).build() }
-}
-
-private fun Polynomial.getLeadingTerm(matchedVariable: String? = null): Term {
-  // Return the leading term. Reference: https://undergroundmathematics.org/glossary/leading-term.
-  return termList.filter { term ->
-    matchedVariable?.let { variableName ->
-      term.variableList.any { it.name == variableName }
-    } ?: true
-  }.reduce { maxTerm, term ->
-    val maxTermDegree = maxTerm.highestDegree()
-    val termDegree = term.highestDegree()
-    return@reduce if (termDegree > maxTermDegree) term else maxTerm
-  }
-}
-
-// Return the highest power to represent the degree of the polynomial. Reference:
-// https://www.varsitytutors.com/algebra_1-help/how-to-find-the-degree-of-a-polynomial.
-private fun Polynomial.getDegree(): Int = getLeadingTerm().highestDegree()
-
-private fun Term.highestDegreeVariable(): Variable? = variableList.maxByOrNull(Variable::getPower)
-
-private fun Term.highestDegree(): Int = highestDegreeVariable()?.power ?: 0
-
-private fun Term.pow(rational: Fraction): Term? {
-  // Raising an exponent by an exponent just requires multiplying the two together.
-  val newVariablePowers = variableList.map { variable ->
-    variable.power.toWholeNumberFraction() * rational
-  }
-
-  // If any powers are not whole numbers then the rational is likely representing a root and the
-  // term in question is not rootable to that degree.
-  if (newVariablePowers.any { !it.isOnlyWholeNumber() }) return null
-
-  return Term.newBuilder().apply {
-    coefficient = this@pow.coefficient
-    addAllVariable(
-      this@pow.variableList.zip(newVariablePowers).map { (variable, newPower) ->
-        variable.toBuilder().apply {
-          power = newPower.toWholeNumber()
-        }.build()
-      }
-    )
-  }.build()
-}
-
-private fun Polynomial.isApproximatelyZero(): Boolean =
-  termList.all { it.coefficient.isApproximatelyZero() } // Zero polynomials only have 0 coefs.
-
-private fun Polynomial.pow(exp: Int): Polynomial {
-  // Anything raised to the power of 0 is 1.
-  if (exp == 0) return createConstantPolynomial(createCoefficientValueOfOne())
-  if (exp == 1) return this
-  var newValue = this
-  for (i in 1 until exp) newValue *= this
-  return newValue
-}
-
-private fun Polynomial.pow(rational: Fraction): Polynomial? {
-  // Polynomials with addition require factoring.
-  return if (isSingleTerm()) {
-    termList.first().pow(rational)?.toPolynomial()
-  } else null
-}
-
-private fun Polynomial.pow(exp: Real): Polynomial? {
-  val shouldBeInverted = exp.isNegative()
-  val positivePower = if (shouldBeInverted) -exp else exp
-  val exponentiation = when {
-    // Constant polynomials can be raised by any constant.
-    isConstant() -> createConstantPolynomial(getConstant().pow(positivePower))
-
-    // Polynomials can only be raised to positive integers (or zero).
-    exp.isWholeNumber() -> exp.asWholeNumber()?.let { pow(it) }
-
-    // Polynomials can potentially be raised by a fractional power.
-    exp.isRational() -> pow(exp.rational)
-
-    // All other cases require factoring will definitely not compute to polynomials (such as
-    // irrational exponents).
-    else -> null
-  }
-  return if (shouldBeInverted) {
-    val onePolynomial = createConstantPolynomial(createCoefficientValueOfOne())
-    // Note that this division is guaranteed to fail if the exponentiation result is a polynomial.
-    // Future implementations may leverage root-finding algorithms to factor for integer inverse
-    // powers (such as square root, cubic root, etc.). Non-integer inverse powers will require
-    // sampling.
-    exponentiation?.let { onePolynomial / it }
-  } else exponentiation
-}
-
-private fun Polynomial.pow(exp: Polynomial): Polynomial? {
-  // Polynomial exponentiation is only supported if the right side is a constant polynomial,
-  // otherwise the result cannot be a polynomial (though could still be compared to another
-  // expression by utilizing sampling techniques).
-  return if (exp.isConstant()) pow(exp.getConstant()) else null
-}
-
-private fun Polynomial.isSingleTerm(): Boolean = termList.size == 1
-
-private fun createSingleVariablePolynomial(variableName: String): Polynomial {
-  return createSingleTermPolynomial(
-    Term.newBuilder().apply {
-      coefficient = createCoefficientValueOfOne()
-      addVariable(
-        Variable.newBuilder().apply {
-          name = variableName
-          power = 1
-        }.build()
-      )
-    }.build()
-  )
-}
-
-private fun createConstantPolynomial(constant: Real) =
-  createSingleTermPolynomial(Term.newBuilder().setCoefficient(constant).build())
-
-private fun createSingleTermPolynomial(term: Term) =
-  Polynomial.newBuilder().apply { addTerm(term) }.build()
-
-private fun createCoefficientValueOf(value: Int) = Real.newBuilder().apply {
-  integer = value
-}.build()
-
-private fun createCoefficientValueOfZero(): Real = createCoefficientValueOf(value = 0)
-
-private fun createCoefficientValueOfOne(): Real = createCoefficientValueOf(value = 1)
-
-private fun createZeroTerm() = Term.newBuilder().apply {
-  coefficient = createCoefficientValueOfZero()
-}.build()
-
-private fun Real.isApproximatelyZero(): Boolean = isApproximatelyEqualTo(0.0)
-
-private fun Real.asWholeNumber(): Int? {
-  return when (realTypeCase) {
-    RATIONAL -> if (rational.isOnlyWholeNumber()) rational.toWholeNumber() else null
-    INTEGER -> integer
-    IRRATIONAL -> null
-    REALTYPE_NOT_SET, null -> throw Exception("Invalid real: $this.")
-  }
-}
-
-private fun Real.isWholeNumber(): Boolean {
-  return when (realTypeCase) {
-    RATIONAL -> rational.isOnlyWholeNumber()
-    INTEGER -> true
-    IRRATIONAL, REALTYPE_NOT_SET, null -> false
-  }
-}
-
-fun MathExpression.toPolynomial(): Polynomial? = stripGroups().reduceToPolynomial()
 
 private fun MathExpression.stripGroups(): MathExpression {
   return when (expressionTypeCase) {
