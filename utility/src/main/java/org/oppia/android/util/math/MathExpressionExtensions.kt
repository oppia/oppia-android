package org.oppia.android.util.math

<<<<<<< HEAD
import java.text.NumberFormat
import java.util.Locale
import java.util.SortedSet
import org.oppia.android.app.model.ComparableOperationList
import org.oppia.android.app.model.ComparableOperationList.CommutativeAccumulation
import org.oppia.android.app.model.ComparableOperationList.CommutativeAccumulation.AccumulationType
import org.oppia.android.app.model.ComparableOperationList.ComparableOperation
import org.oppia.android.app.model.ComparableOperationList.ComparableOperation.ComparisonTypeCase.COMMUTATIVE_ACCUMULATION
import org.oppia.android.app.model.ComparableOperationList.ComparableOperation.ComparisonTypeCase.COMPARISONTYPE_NOT_SET
import org.oppia.android.app.model.ComparableOperationList.ComparableOperation.ComparisonTypeCase.CONSTANT_TERM
import org.oppia.android.app.model.ComparableOperationList.ComparableOperation.ComparisonTypeCase.NON_COMMUTATIVE_OPERATION
import org.oppia.android.app.model.ComparableOperationList.ComparableOperation.ComparisonTypeCase.VARIABLE_TERM
import org.oppia.android.app.model.ComparableOperationList.NonCommutativeOperation
import org.oppia.android.app.model.ComparableOperationList.NonCommutativeOperation.OperationTypeCase
import org.oppia.android.app.model.Fraction
import org.oppia.android.app.model.MathBinaryOperation
import org.oppia.android.app.model.MathBinaryOperation.Operator as BinaryOperator
=======
import org.oppia.android.app.model.ComparableOperationList
>>>>>>> 1a8a8e85
import org.oppia.android.app.model.MathEquation
import org.oppia.android.app.model.MathExpression
import org.oppia.android.app.model.MathExpression.ExpressionTypeCase.BINARY_OPERATION
import org.oppia.android.app.model.MathExpression.ExpressionTypeCase.CONSTANT
import org.oppia.android.app.model.MathExpression.ExpressionTypeCase.EXPRESSIONTYPE_NOT_SET
import org.oppia.android.app.model.MathExpression.ExpressionTypeCase.FUNCTION_CALL
import org.oppia.android.app.model.MathExpression.ExpressionTypeCase.GROUP
import org.oppia.android.app.model.MathExpression.ExpressionTypeCase.UNARY_OPERATION
import org.oppia.android.app.model.MathExpression.ExpressionTypeCase.VARIABLE
<<<<<<< HEAD
import org.oppia.android.app.model.MathFunctionCall.FunctionType
import org.oppia.android.app.model.MathUnaryOperation
import org.oppia.android.app.model.MathUnaryOperation.Operator as UnaryOperator
import org.oppia.android.app.model.OppiaLanguage
import org.oppia.android.app.model.OppiaLanguage.ARABIC
import org.oppia.android.app.model.OppiaLanguage.BRAZILIAN_PORTUGUESE
import org.oppia.android.app.model.OppiaLanguage.ENGLISH
import org.oppia.android.app.model.OppiaLanguage.HINDI
import org.oppia.android.app.model.OppiaLanguage.HINGLISH
import org.oppia.android.app.model.OppiaLanguage.LANGUAGE_UNSPECIFIED
import org.oppia.android.app.model.OppiaLanguage.PORTUGUESE
import org.oppia.android.app.model.OppiaLanguage.UNRECOGNIZED
import org.oppia.android.app.model.Polynomial
import org.oppia.android.app.model.Polynomial.Term
import org.oppia.android.app.model.Polynomial.Term.Variable
import org.oppia.android.app.model.Real
import org.oppia.android.app.model.Real.RealTypeCase.INTEGER
import org.oppia.android.app.model.Real.RealTypeCase.IRRATIONAL
import org.oppia.android.app.model.Real.RealTypeCase.RATIONAL
import org.oppia.android.app.model.Real.RealTypeCase.REALTYPE_NOT_SET
=======
import org.oppia.android.app.model.Real
import org.oppia.android.util.math.ExpressionToComparableOperationListConverter.Companion.toComparable
>>>>>>> 1a8a8e85
import org.oppia.android.util.math.ExpressionToLatexConverter.Companion.convertToLatex
import org.oppia.android.util.math.NumericExpressionEvaluator.Companion.evaluate

// TODO: split up this extensions file into multiple, clean it up, reorganize, and add tests.

private val COMPARABLE_OPERATION_COMPARATOR: Comparator<ComparableOperation> by lazy {
  // Some of the comparators must be deferred since they indirectly reference this comparator (which
  // isn't valid until it's fully assembled).
  Comparator.comparing(ComparableOperation::getComparisonTypeCase)
    .thenComparing(ComparableOperation::getIsNegated)
    .thenComparing(ComparableOperation::getIsInverted)
    .thenSelectAmong(
      ComparableOperation::getComparisonTypeCase,
      COMMUTATIVE_ACCUMULATION to comparingDeferred(
        ComparableOperation::getCommutativeAccumulation
      ) { COMMUTATIVE_ACCUMULATION_COMPARATOR },
      NON_COMMUTATIVE_OPERATION to comparingDeferred(
        ComparableOperation::getNonCommutativeOperation
      ) { NON_COMMUTATIVE_OPERATION_COMPARATOR },
      CONSTANT_TERM to Comparator.comparing(ComparableOperation::getConstantTerm, REAL_COMPARATOR),
      VARIABLE_TERM to Comparator.comparing(ComparableOperation::getVariableTerm)
    )
}

private val COMMUTATIVE_ACCUMULATION_COMPARATOR: Comparator<CommutativeAccumulation> by lazy {
  Comparator.comparing(CommutativeAccumulation::getAccumulationType)
    .thenComparing(
      { accumulation ->
        accumulation.combinedOperationsList.toSortedSet(COMPARABLE_OPERATION_COMPARATOR)
      },
      COMPARABLE_OPERATION_COMPARATOR.toSetComparator()
    )
}

private val NON_COMMUTATIVE_BINARY_OPERATION_COMPARATOR by lazy {
  Comparator.comparing(
    NonCommutativeOperation.BinaryOperation::getLeftOperand, COMPARABLE_OPERATION_COMPARATOR
  ).thenComparing(
    NonCommutativeOperation.BinaryOperation::getRightOperand, COMPARABLE_OPERATION_COMPARATOR
  )
}

private val NON_COMMUTATIVE_OPERATION_COMPARATOR: Comparator<NonCommutativeOperation> by lazy {
  Comparator.comparing(NonCommutativeOperation::getOperationTypeCase)
    .thenSelectAmong(
      NonCommutativeOperation::getOperationTypeCase,
      OperationTypeCase.EXPONENTIATION to Comparator.comparing(
        NonCommutativeOperation::getExponentiation, NON_COMMUTATIVE_BINARY_OPERATION_COMPARATOR
      ),
      OperationTypeCase.SQUARE_ROOT to Comparator.comparing(
        NonCommutativeOperation::getSquareRoot, COMPARABLE_OPERATION_COMPARATOR
      ),
    )
}

private val REAL_COMPARATOR: Comparator<Real> by lazy { Comparator.comparing(Real::toDouble) }

private val POLYNOMIAL_VARIABLE_COMPARATOR: Comparator<Variable> by lazy {
  // Note that power is reversed because larger powers should actually be sorted ahead of smaller
  // powers for the same variable name (but variable name still takes precedence). This ensures
  // cases like x^2y+y^2x are sorted in that order.
  Comparator.comparing(Variable::getName).thenComparingReversed(Variable::getPower)
}

private val POLYNOMIAL_TERM_COMPARATOR: Comparator<Term> by lazy {
  // First, sort by all variable names to ensure xy is placed ahead of xz. Then, sort by variable
  // powers in order of the variables (such that x^2y is ranked higher thank xy). Finally, sort by
  // the coefficient to ensure equality through the comparator works correctly (though in practice
  // like terms should always be combined). Note the specific reversing happening here. It's done in
  // this way so that sorted set bigger/smaller list is reversed (which matches expectations since
  // larger terms should appear earlier in the results). This is implementing an ordering similar to
  // https://en.wikipedia.org/wiki/Polynomial#Definition, except for multi-variable functions (where
  // variables of higher degree are preferred over lower degree by lexicographical order of variable
  // names).
  Comparator.comparing<Term, SortedSet<Variable>>(
    { term -> term.variableList.toSortedSet(POLYNOMIAL_VARIABLE_COMPARATOR) },
    POLYNOMIAL_VARIABLE_COMPARATOR.reversed().toSetComparator()
  ).reversed().thenComparing(Term::getCoefficient, REAL_COMPARATOR)
}

private fun <T, U> comparingDeferred(
  keySelector: (T) -> U,
  comparatorSelector: () -> Comparator<U>
): Comparator<T> {
  // Store as captured val for memoization.
  val comparator by lazy { comparatorSelector() }
  return Comparator.comparing(keySelector) { o1, o2 ->
    comparator.compare(o1, o2)
  }
}

private fun <T, U : Comparable<U>> Comparator<T>.thenComparingReversed(
  keySelector: (T) -> U
): Comparator<T> = thenComparing(Comparator.comparing(keySelector).reversed())

private fun <T, E : Enum<E>> Comparator<T>.thenSelectAmong(
  enumSelector: (T) -> E,
  vararg comparators: Pair<E, Comparator<T>>
): Comparator<T> {
  val comparatorMap = comparators.toMap()
  return thenComparing(
    Comparator { o1, o2 ->
      val enum1 = enumSelector(o1)
      val enum2 = enumSelector(o2)
      check(enum1 == enum2) {
        "Expected objects to have the same enum values: $o1 ($enum1), $o2 ($enum2)"
      }
      val comparator =
        checkNotNull(comparatorMap[enum1]) { "No comparator for matched enum: $enum1" }
      return@Comparator comparator.compare(o1, o2)
    }
  )
}

private fun <T> Comparator<T>.toSetComparator(): Comparator<SortedSet<T>> {
  val itemComparator = this
  return Comparator { first, second ->
    // Reference: https://stackoverflow.com/a/30107086.
    val firstIter = first.iterator()
    val secondIter = second.iterator()
    while (firstIter.hasNext() && secondIter.hasNext()) {
      val comparison = itemComparator.compare(firstIter.next(), secondIter.next())
      if (comparison != 0) return@Comparator comparison // Found a different item.
    }

    // Everything is equal up to here, see if the lists are different length.
    return@Comparator when {
      firstIter.hasNext() -> 1 // The first list is longer, therefore "greater."
      secondIter.hasNext() -> -1 // Ditto, but for the second list.
      else -> 0 // Otherwise, they're the same length with all equal items (and are thus equal).
    }
  }
}

fun MathExpression.toComparableOperationList(): ComparableOperationList {
  return ComparableOperationList.newBuilder().apply {
    rootOperation = stripGroups().toComparableOperation().stabilizeNegation().sort()
  }.build()
}

private fun ComparableOperation.stabilizeNegation(): ComparableOperation {
  return when (comparisonTypeCase) {
    COMMUTATIVE_ACCUMULATION -> {
      val stabilizedOperations =
        commutativeAccumulation.combinedOperationsList.map { it.stabilizeNegation() }
      when (commutativeAccumulation.accumulationType) {
        AccumulationType.SUMMATION -> toBuilder().apply {
          commutativeAccumulation = commutativeAccumulation.toBuilder().apply {
            clearCombinedOperations()
            addAllCombinedOperations(stabilizedOperations)
          }.build()
        }.build()
        AccumulationType.PRODUCT -> {
          // Negations can be combined for all constituent operations & brought up to the top-level
          // operation.
          val negativeCount = stabilizedOperations.count { it.isNegated } + if (isNegated) 1 else 0
          val positiveOperations = stabilizedOperations.map { it.makePositive() }
          toBuilder().apply {
            isNegated = (negativeCount % 2) == 1
            commutativeAccumulation = commutativeAccumulation.toBuilder().apply {
              clearCombinedOperations()
              addAllCombinedOperations(positiveOperations)
            }.build()
          }.build()
        }
        AccumulationType.ACCUMULATION_TYPE_UNSPECIFIED, AccumulationType.UNRECOGNIZED, null -> this
      }
    }
    NON_COMMUTATIVE_OPERATION -> toBuilder().apply {
      // Negation can't be extracted from commutative operations.
      nonCommutativeOperation = when (nonCommutativeOperation.operationTypeCase) {
        OperationTypeCase.EXPONENTIATION -> nonCommutativeOperation.toBuilder().apply {
          exponentiation = nonCommutativeOperation.exponentiation.toBuilder().apply {
            leftOperand = nonCommutativeOperation.exponentiation.leftOperand.stabilizeNegation()
            rightOperand = nonCommutativeOperation.exponentiation.rightOperand.stabilizeNegation()
          }.build()
        }.build()
        OperationTypeCase.SQUARE_ROOT -> nonCommutativeOperation.toBuilder().apply {
          squareRoot = nonCommutativeOperation.squareRoot.stabilizeNegation()
        }.build()
        OperationTypeCase.OPERATIONTYPE_NOT_SET, null -> nonCommutativeOperation
      }
    }.build()
    CONSTANT_TERM -> this
    VARIABLE_TERM -> this
    COMPARISONTYPE_NOT_SET, null -> this
  }
}

private fun ComparableOperation.sort(): ComparableOperation {
  return when (comparisonTypeCase) {
    COMMUTATIVE_ACCUMULATION -> toBuilder().apply {
      commutativeAccumulation = commutativeAccumulation.toBuilder().apply {
        clearCombinedOperations()
        // Sort the operations themselves before sorting them relative to each other.
        val innerSortedList = commutativeAccumulation.combinedOperationsList.map { it.sort() }
        addAllCombinedOperations(innerSortedList.sortedWith(COMPARABLE_OPERATION_COMPARATOR))
      }.build()
    }.build()
    NON_COMMUTATIVE_OPERATION -> toBuilder().apply {
      nonCommutativeOperation = when (nonCommutativeOperation.operationTypeCase) {
        OperationTypeCase.EXPONENTIATION -> nonCommutativeOperation.toBuilder().apply {
          exponentiation = nonCommutativeOperation.exponentiation.toBuilder().apply {
            leftOperand = nonCommutativeOperation.exponentiation.leftOperand.sort()
            rightOperand = nonCommutativeOperation.exponentiation.rightOperand.sort()
          }.build()
        }.build()
        OperationTypeCase.SQUARE_ROOT -> nonCommutativeOperation.toBuilder().apply {
          squareRoot = nonCommutativeOperation.squareRoot.sort()
        }.build()
        OperationTypeCase.OPERATIONTYPE_NOT_SET, null -> nonCommutativeOperation
      }
    }.build()
    CONSTANT_TERM, VARIABLE_TERM, COMPARISONTYPE_NOT_SET, null -> this
  }
}

private fun MathExpression.stripGroups(): MathExpression {
  return when (expressionTypeCase) {
    BINARY_OPERATION -> toBuilder().apply {
      binaryOperation = binaryOperation.toBuilder().apply {
        leftOperand = binaryOperation.leftOperand.stripGroups()
        rightOperand = binaryOperation.rightOperand.stripGroups()
      }.build()
    }.build()
    UNARY_OPERATION -> toBuilder().apply {
      unaryOperation = unaryOperation.toBuilder().apply {
        operand = unaryOperation.operand.stripGroups()
      }.build()
    }.build()
    FUNCTION_CALL -> toBuilder().apply {
      functionCall = functionCall.toBuilder().apply {
        argument = functionCall.argument.stripGroups()
      }.build()
    }.build()
    GROUP -> group.stripGroups()
    CONSTANT, VARIABLE, EXPRESSIONTYPE_NOT_SET, null -> this
  }
}

private val ONE_HALF by lazy {
  Real.newBuilder().apply {
    rational = Fraction.newBuilder().apply {
      numerator = 1
      denominator = 2
    }.build()
  }.build()
}

private fun MathExpression.replaceSquareRoots(): MathExpression {
  return when (expressionTypeCase) {
    BINARY_OPERATION -> toBuilder().apply {
      binaryOperation = binaryOperation.toBuilder().apply {
        leftOperand = binaryOperation.leftOperand.replaceSquareRoots()
        rightOperand = binaryOperation.rightOperand.replaceSquareRoots()
      }.build()
    }.build()
    UNARY_OPERATION -> toBuilder().apply {
      unaryOperation = unaryOperation.toBuilder().apply {
        operand = unaryOperation.operand.replaceSquareRoots()
      }.build()
    }.build()
    FUNCTION_CALL -> when (functionCall.functionType) {
      FunctionType.SQUARE_ROOT -> toBuilder().apply {
        // Replace the square root function call with the equivalent exponentiation. That is,
        // sqrt(x)=x^(1/2).
        binaryOperation = MathBinaryOperation.newBuilder().apply {
          operator = BinaryOperator.EXPONENTIATE
          leftOperand = functionCall.argument.replaceSquareRoots()
          rightOperand = MathExpression.newBuilder().apply {
            constant = ONE_HALF
          }.build()
        }.build()
      }.build()
      FunctionType.FUNCTION_UNSPECIFIED, FunctionType.UNRECOGNIZED, null -> this
    }
    GROUP -> group.replaceSquareRoots()
    CONSTANT, VARIABLE, EXPRESSIONTYPE_NOT_SET, null -> this
  }
}

private fun MathExpression.toComparableOperation(): ComparableOperation {
  return when (expressionTypeCase) {
    CONSTANT -> ComparableOperation.newBuilder().apply {
      constantTerm = constant
    }.build()
    VARIABLE -> ComparableOperation.newBuilder().apply {
      variableTerm = variable
    }.build()
    BINARY_OPERATION -> when (binaryOperation.operator) {
      BinaryOperator.ADD -> toSummation(isRhsNegative = false)
      BinaryOperator.SUBTRACT -> toSummation(isRhsNegative = true)
      BinaryOperator.MULTIPLY -> toProduct(isRhsInverted = false)
      BinaryOperator.DIVIDE -> toProduct(isRhsInverted = true)
      BinaryOperator.EXPONENTIATE ->
        toNonCommutativeOperation(NonCommutativeOperation.Builder::setExponentiation)
      BinaryOperator.OPERATOR_UNSPECIFIED, BinaryOperator.UNRECOGNIZED, null ->
        ComparableOperation.getDefaultInstance()
    }
    UNARY_OPERATION -> when (unaryOperation.operator) {
      UnaryOperator.NEGATE -> unaryOperation.operand.toComparableOperation().makeNegative()
      UnaryOperator.POSITIVE -> unaryOperation.operand.toComparableOperation()
      UnaryOperator.OPERATOR_UNSPECIFIED, UnaryOperator.UNRECOGNIZED, null ->
        ComparableOperation.getDefaultInstance()
    }
    FUNCTION_CALL -> when (functionCall.functionType) {
      FunctionType.SQUARE_ROOT -> ComparableOperation.newBuilder().apply {
        nonCommutativeOperation = NonCommutativeOperation.newBuilder().apply {
          squareRoot = functionCall.argument.toComparableOperation()
        }.build()
      }.build()
      FunctionType.FUNCTION_UNSPECIFIED, FunctionType.UNRECOGNIZED, null ->
        ComparableOperation.getDefaultInstance()
    }
    GROUP -> group.toComparableOperation()
    EXPRESSIONTYPE_NOT_SET, null -> ComparableOperation.getDefaultInstance()
  }
}

private fun MathExpression.toSummation(isRhsNegative: Boolean): ComparableOperation {
  return ComparableOperation.newBuilder().apply {
    commutativeAccumulation = CommutativeAccumulation.newBuilder().apply {
      accumulationType = AccumulationType.SUMMATION
      addOperationToSum(binaryOperation.leftOperand, forceNegative = false)
      addOperationToSum(binaryOperation.rightOperand, forceNegative = isRhsNegative)
    }.build()
  }.build()
}

private fun MathExpression.toProduct(isRhsInverted: Boolean): ComparableOperation {
  return ComparableOperation.newBuilder().apply {
    commutativeAccumulation = CommutativeAccumulation.newBuilder().apply {
      accumulationType = AccumulationType.PRODUCT
      addOperationToProduct(binaryOperation.leftOperand, forceInverse = false)
      addOperationToProduct(binaryOperation.rightOperand, forceInverse = isRhsInverted)
    }.build()
  }.build()
}

private fun CommutativeAccumulation.Builder.addOperationToSum(
  expression: MathExpression,
  forceNegative: Boolean
) {
  when (expression.binaryOperation.operator) {
    BinaryOperator.ADD -> {
      // If the whole operation is negative, carry it to the left-hand side of the operation.
      addOperationToSum(expression.binaryOperation.leftOperand, forceNegative)
      addOperationToSum(expression.binaryOperation.rightOperand, forceNegative = false)
    }
    BinaryOperator.SUBTRACT -> {
      addOperationToSum(expression.binaryOperation.leftOperand, forceNegative)
      addOperationToSum(expression.binaryOperation.rightOperand, forceNegative = true)
    }
    else -> if (forceNegative) {
      addCombinedOperations(expression.toComparableOperation().makeNegative())
    } else addCombinedOperations(expression.toComparableOperation())
  }
}

private fun CommutativeAccumulation.Builder.addOperationToProduct(
  expression: MathExpression,
  forceInverse: Boolean
) {
  when (expression.binaryOperation.operator) {
    BinaryOperator.MULTIPLY -> {
      // If the whole operation is inverted, carry it to the left-hand side of the operation.
      addOperationToProduct(expression.binaryOperation.leftOperand, forceInverse)
      addOperationToProduct(expression.binaryOperation.rightOperand, forceInverse = false)
    }
    BinaryOperator.DIVIDE -> {
      addOperationToProduct(expression.binaryOperation.leftOperand, forceInverse)
      addOperationToProduct(expression.binaryOperation.rightOperand, forceInverse = true)
    }
    else -> if (forceInverse) {
      addCombinedOperations(expression.toComparableOperation().makeInverted())
    } else addCombinedOperations(expression.toComparableOperation())
  }
}

private fun MathExpression.toNonCommutativeOperation(
  setOperation: NonCommutativeOperation.Builder.(
    NonCommutativeOperation.BinaryOperation
  ) -> NonCommutativeOperation.Builder
): ComparableOperation {
  return ComparableOperation.newBuilder().apply {
    nonCommutativeOperation = NonCommutativeOperation.newBuilder().apply {
      setOperation(
        NonCommutativeOperation.BinaryOperation.newBuilder().apply {
          leftOperand = binaryOperation.leftOperand.toComparableOperation()
          rightOperand = binaryOperation.rightOperand.toComparableOperation()
        }.build()
      )
    }.build()
  }.build()
}

private fun ComparableOperation.makePositive(): ComparableOperation =
  toBuilder().apply { isNegated = false }.build()

private fun ComparableOperation.makeNegative(): ComparableOperation =
  toBuilder().apply { isNegated = true }.build()

private fun ComparableOperation.makeInverted(): ComparableOperation =
  toBuilder().apply { isInverted = true }.build()

// TODO: move these to the UI layer & have them utilize non-translatable strings.
private val numberFormat by lazy { NumberFormat.getNumberInstance(Locale.US) }
private val singularOrdinalNames = mapOf(
  1 to "oneth",
  2 to "half",
  3 to "third",
  4 to "fourth",
  5 to "fifth",
  6 to "sixth",
  7 to "seventh",
  8 to "eighth",
  9 to "ninth",
  10 to "tenth",
)
private val pluralOrdinalNames = mapOf(
  1 to "oneths",
  2 to "halves",
  3 to "thirds",
  4 to "fourths",
  5 to "fifths",
  6 to "sixths",
  7 to "sevenths",
  8 to "eighths",
  9 to "ninths",
  10 to "tenths",
)

fun MathEquation.toHumanReadableString(language: OppiaLanguage, divAsFraction: Boolean): String? {
  return when (language) {
    ENGLISH -> toHumanReadableEnglishString(divAsFraction)
    ARABIC, HINDI, HINGLISH, PORTUGUESE, BRAZILIAN_PORTUGUESE, LANGUAGE_UNSPECIFIED, UNRECOGNIZED ->
      null
  }
}

fun MathExpression.toHumanReadableString(language: OppiaLanguage, divAsFraction: Boolean): String? {
  return when (language) {
    ENGLISH -> toHumanReadableEnglishString(divAsFraction)
    ARABIC, HINDI, HINGLISH, PORTUGUESE, BRAZILIAN_PORTUGUESE, LANGUAGE_UNSPECIFIED, UNRECOGNIZED ->
      null
  }
}

private fun MathEquation.toHumanReadableEnglishString(divAsFraction: Boolean): String? {
  val lhsStr = leftSide.toHumanReadableEnglishString(divAsFraction)
  val rhsStr = rightSide.toHumanReadableEnglishString(divAsFraction)
  return if (lhsStr != null && rhsStr != null) "$lhsStr equals $rhsStr" else null
}

private fun MathExpression.toHumanReadableEnglishString(divAsFraction: Boolean): String? {
  // Reference:
  // https://docs.google.com/document/d/1P-dldXQ08O-02ZRG978paiWOSz0dsvcKpDgiV_rKH_Y/view.
  return when (expressionTypeCase) {
    CONSTANT -> if (constant.realTypeCase == INTEGER) {
      numberFormat.format(constant.integer.toLong())
    } else constant.toPlainString()
    VARIABLE -> when (variable) {
      "z" -> "zed"
      "Z" -> "Zed"
      else -> variable
    }
    BINARY_OPERATION -> {
      val lhs = binaryOperation.leftOperand
      val rhs = binaryOperation.rightOperand
      val lhsStr = lhs.toHumanReadableEnglishString(divAsFraction)
      val rhsStr = rhs.toHumanReadableEnglishString(divAsFraction)
      if (lhsStr == null || rhsStr == null) return null
      when (binaryOperation.operator) {
        BinaryOperator.ADD -> "$lhsStr plus $rhsStr"
        BinaryOperator.SUBTRACT -> "$lhsStr minus $rhsStr"
        BinaryOperator.MULTIPLY -> {
          if (binaryOperation.canBeReadAsImplicitMultiplication()) {
            "$lhsStr $rhsStr"
          } else "$lhsStr times $rhsStr"
        }
        BinaryOperator.DIVIDE -> {
          if (divAsFraction && lhs.isConstantInteger() && rhs.isConstantInteger()) {
            val numerator = lhs.constant.integer
            val denominator = rhs.constant.integer
            if (numerator in 0..10 && denominator in 1..10 && denominator >= numerator) {
              val ordinalName =
                if (numerator == 1) {
                  singularOrdinalNames.getValue(denominator)
                } else pluralOrdinalNames.getValue(denominator)
              "$numerator $ordinalName"
            } else "$lhsStr over $rhsStr"
          } else if (divAsFraction) {
            "the fraction with numerator $lhsStr and denominator $rhsStr"
          } else "$lhsStr divided by $rhsStr"
        }
        BinaryOperator.EXPONENTIATE -> "$lhsStr raised to the power of $rhsStr"
        BinaryOperator.OPERATOR_UNSPECIFIED, BinaryOperator.UNRECOGNIZED, null -> null
      }
    }
    UNARY_OPERATION -> {
      val operandStr = unaryOperation.operand.toHumanReadableEnglishString(divAsFraction)
      when (unaryOperation.operator) {
        UnaryOperator.NEGATE -> operandStr?.let { "negative $it" }
        UnaryOperator.POSITIVE -> operandStr?.let { "positive $it" }
        UnaryOperator.OPERATOR_UNSPECIFIED, UnaryOperator.UNRECOGNIZED, null -> null
      }
    }
    FUNCTION_CALL -> {
      val argStr = functionCall.argument.toHumanReadableEnglishString(divAsFraction)
      when (functionCall.functionType) {
        FunctionType.SQUARE_ROOT -> argStr?.let {
          if (functionCall.argument.isSingleTerm()) {
            "square root of $it"
          } else "start square root $it end square root"
        }
        FunctionType.FUNCTION_UNSPECIFIED, FunctionType.UNRECOGNIZED, null -> null
      }
    }
    GROUP -> group.toHumanReadableEnglishString(divAsFraction)?.let {
      if (isSingleTerm()) it else "open parenthesis $it close parenthesis"
    }
    EXPRESSIONTYPE_NOT_SET, null -> null
  }
}

private fun MathBinaryOperation.canBeReadAsImplicitMultiplication(): Boolean {
  // Note that exponentiation is specialized since it's higher precedence than multiplication which
  // means the graph won't look like "constant * variable" for polynomial terms like 2x^4 (which are
  // cases the system should read using implicit multiplication, e.g. "two x raised to the power of
  // 4").
  if (!isImplicit || !leftOperand.isConstant()) return false
  return rightOperand.isVariable() || rightOperand.isExponentiation()
}

private fun MathExpression.isConstantInteger(): Boolean =
  expressionTypeCase == CONSTANT && constant.realTypeCase == INTEGER

private fun MathExpression.isConstant(): Boolean = expressionTypeCase == CONSTANT

private fun MathExpression.isVariable(): Boolean = expressionTypeCase == VARIABLE

private fun MathExpression.isExponentiation(): Boolean =
  expressionTypeCase == BINARY_OPERATION && binaryOperation.operator == BinaryOperator.EXPONENTIATE

private fun MathExpression.isSingleTerm(): Boolean = when (expressionTypeCase) {
  CONSTANT, VARIABLE, FUNCTION_CALL -> true
  BINARY_OPERATION, UNARY_OPERATION -> false
  GROUP -> group.isSingleTerm()
  EXPRESSIONTYPE_NOT_SET, null -> false
}

fun MathEquation.toRawLatex(divAsFraction: Boolean): String = convertToLatex(divAsFraction)

fun MathExpression.toRawLatex(divAsFraction: Boolean): String = convertToLatex(divAsFraction)

fun MathExpression.evaluateAsNumericExpression(): Real? = evaluate()

<<<<<<< HEAD
fun MathExpression.toPolynomial(): Polynomial? {
  // Polynomials are created by converting subsequent parts of a math expression to polynomials and
  // then combining them using math operations. In some cases (such as exponentiation and division),
  // this can fail (which indicates a non-polynomial expression). In other cases (such as square
  // roots), additional processing is needed. This method guarantees that there are no zero terms
  // returned, and that the returned polynomial's terms are deterministically arranged such that two
  // similar expressions only different by commutativity/term reordering will result in exactly the
  // same polynomial (i.e. Polynomial.isEqualTo method will return true when comparing the two).
  return stripGroups().replaceSquareRoots()
    .reduceToPolynomial()
    ?.removeUnnecessaryVariables()
    ?.sort()
}

private fun Polynomial.sort() = Polynomial.newBuilder().apply {
  addAllTerm(this@sort.termList.sortedWith(POLYNOMIAL_TERM_COMPARATOR))
}.build()

private fun Real.toPlainString(): String = when (realTypeCase) {
  RATIONAL -> rational.toDouble().toPlainString()
  IRRATIONAL -> irrational.toPlainString()
  INTEGER -> integer.toString()
  REALTYPE_NOT_SET, null -> ""
}

private fun MathExpression.reduceToPolynomial(): Polynomial? {
  return when (expressionTypeCase) {
    CONSTANT -> createConstantPolynomial(constant)
    VARIABLE -> createSingleVariablePolynomial(variable)
    UNARY_OPERATION -> unaryOperation.reduceToPolynomial()
    BINARY_OPERATION -> binaryOperation.reduceToPolynomial()
    // Both functions & groups should be removed ahead of polynomial reduction.
    FUNCTION_CALL, GROUP, EXPRESSIONTYPE_NOT_SET, null -> null
  }
}

private fun MathUnaryOperation.reduceToPolynomial(): Polynomial? {
  return when (operator) {
    UnaryOperator.NEGATE -> -(operand.reduceToPolynomial() ?: return null)
    UnaryOperator.POSITIVE -> operand.reduceToPolynomial() // Positive unary changes nothing.
    UnaryOperator.OPERATOR_UNSPECIFIED, UnaryOperator.UNRECOGNIZED, null -> null
  }
}

private fun MathBinaryOperation.reduceToPolynomial(): Polynomial? {
  val leftPolynomial = leftOperand.reduceToPolynomial() ?: return null
  val rightPolynomial = rightOperand.reduceToPolynomial() ?: return null
  return when (operator) {
    BinaryOperator.ADD -> leftPolynomial + rightPolynomial
    BinaryOperator.SUBTRACT -> leftPolynomial - rightPolynomial
    BinaryOperator.MULTIPLY -> leftPolynomial * rightPolynomial
    BinaryOperator.DIVIDE -> leftPolynomial / rightPolynomial
    BinaryOperator.EXPONENTIATE -> leftPolynomial.pow(rightPolynomial)
    BinaryOperator.OPERATOR_UNSPECIFIED, BinaryOperator.UNRECOGNIZED, null -> null
  }
}

private operator fun Polynomial.unaryMinus(): Polynomial {
  // Negating a polynomial just requires flipping the signs on all coefficients.
  return toBuilder()
    .clearTerm()
    .addAllTerm(termList.map { it.toBuilder().setCoefficient(-it.coefficient).build() })
    .build()
}

private operator fun Polynomial.plus(rhs: Polynomial): Polynomial {
  // Adding two polynomials just requires combining their terms lists (taking into account combining
  // common terms).
  return Polynomial.newBuilder().apply {
    addAllTerm(this@plus.termList + rhs.termList)
  }.build().combineLikeTerms().removeUnnecessaryVariables()
}

private operator fun Polynomial.minus(rhs: Polynomial): Polynomial {
  // a - b = a + -b
  return this + -rhs
}

private operator fun Polynomial.times(rhs: Polynomial): Polynomial {
  // Polynomial multiplication is simply multiplying each term in one by each term in the other.
  val crossMultipliedTerms = termList.flatMap { leftTerm ->
    rhs.termList.map { rightTerm -> leftTerm * rightTerm }
  }

  // Treat each multiplied term as a unique polynomial, then add them together (so that like terms
  // can be properly combined).
  return crossMultipliedTerms.map { createSingleTermPolynomial(it) }.reduce(Polynomial::plus)
}

private operator fun Term.times(rhs: Term): Term {
  // The coefficients are always multiplied.
  val combinedCoefficient = coefficient * rhs.coefficient

  // Next, create a combined list of new variables.
  val combinedVariables = variableList + rhs.variableList

  // Simplify the variables by combining the exponents of like variables. Start with a map of 0
  // powers, then add in the powers of each variable and collect the final list of unique terms.
  val variableNamesMap = mutableMapOf<String, Int>()
  combinedVariables.forEach {
    variableNamesMap.compute(it.name) { _, power ->
      if (power != null) power + it.power else it.power
    }
  }
  val newVariableList = variableNamesMap.map { (name, power) ->
    Variable.newBuilder().setName(name).setPower(power).build()
  }

  return Term.newBuilder()
    .setCoefficient(combinedCoefficient)
    .addAllVariable(newVariableList)
    .build()
}

private operator fun Polynomial.div(rhs: Polynomial): Polynomial? {
  // See https://en.wikipedia.org/wiki/Polynomial_long_division#Pseudocode for reference.
  if (rhs.isApproximatelyZero()) {
    return null // Dividing by zero is invalid and thus cannot yield a polynomial.
  }

  var quotient = createConstantPolynomial(createCoefficientValueOfZero())
  var remainder = this
  val leadingDivisorTerm = rhs.getLeadingTerm()
  val divisorVariable = leadingDivisorTerm.highestDegreeVariable()
  val divisorVariableName = divisorVariable?.name
  val divisorDegree = leadingDivisorTerm.highestDegree()
  while (!remainder.isApproximatelyZero() && remainder.getDegree() >= divisorDegree) {
    // Attempt to divide the leading terms (this may fail). Note that the leading term should always
    // be based on the divisor variable being used (otherwise subsequent division steps will be
    // inconsistent and potentially fail to resolve).
    val newTerm =
      remainder.getLeadingTerm(matchedVariable = divisorVariableName) / leadingDivisorTerm
        ?: return null
    quotient += newTerm.toPolynomial()
    remainder -= newTerm.toPolynomial() * rhs
  }
  return when {
    remainder.isApproximatelyZero() -> quotient // Exact division (i.e. with no remainder).
    remainder.isConstant() && rhs.isConstant() -> {
      // Remainder is a constant term.
      val remainingTerm = remainder.getConstant() / rhs.getConstant()
      quotient + createConstantPolynomial(remainingTerm)
    }
    else -> null // Remainder is a polynomial, so the division failed.
  }
}

private fun Term.toPolynomial(): Polynomial {
  return Polynomial.newBuilder().addTerm(this).build()
}

private operator fun Term.div(rhs: Term): Term? {
  val dividendPowerMap = variableList.toPowerMap()
  val divisorPowerMap = rhs.variableList.toPowerMap()

  // If any variables are present in the divisor and not the dividend, this division won't work
  // effectively.
  if (!dividendPowerMap.keys.containsAll(divisorPowerMap.keys)) return null

  // Division is simply subtracting the powers of terms in the divisor from those in the dividend.
  val quotientPowerMap = dividendPowerMap.mapValues { (name, power) ->
    power - divisorPowerMap.getOrDefault(name, defaultValue = 0)
  }

  // If there are any negative powers, the divisor can't effectively divide this value.
  if (quotientPowerMap.values.any { it < 0 }) return null

  // Remove variables with powers of 0 since those have been fully divided. Also, divide the
  // coefficients to finish the division.
  return Term.newBuilder()
    .setCoefficient(coefficient / rhs.coefficient)
    .addAllVariable(quotientPowerMap.filter { (_, power) -> power > 0 }.toVariableList())
    .build()
}

private fun Polynomial.combineLikeTerms(): Polynomial {
  // The following algorithm is expected to grow in space by O(N*M) and in time by O(N*m*log(m))
  // where N is the total number  of terms, M is the total number of variables, and m is the largest
  // single count of variables among all terms (this is assuming constant-time insertion for the
  // underlying hashtable).
  val newTerms = termList.groupBy {
    it.variableList.sortedWith(POLYNOMIAL_VARIABLE_COMPARATOR)
  }.mapValues { (_, coefficientTerms) ->
    coefficientTerms.map { it.coefficient }
  }.mapNotNull { (variables, coefficients) ->
    // Combine like terms by summing their coefficients.
    val newCoefficient = coefficients.reduce(Real::plus)
    return@mapNotNull if (!newCoefficient.isApproximatelyZero()) {
      Term.newBuilder().apply {
        coefficient = newCoefficient

        // Remove variables with zero powers (since they evaluate to '1').
        addAllVariable(variables.filter { variable -> variable.power != 0 })
      }.build()
    } else null // Zero terms should be removed.
  }
  return Polynomial.newBuilder().apply {
    addAllTerm(newTerms)
  }.build().ensureAtLeastConstant()
}

private fun Polynomial.removeUnnecessaryVariables(): Polynomial {
  return Polynomial.newBuilder().apply {
    addAllTerm(
      this@removeUnnecessaryVariables.termList.filter { term ->
        !term.coefficient.isApproximatelyZero()
      }
    )
  }.build().ensureAtLeastConstant()
}

private fun Polynomial.ensureAtLeastConstant(): Polynomial {
  return if (termCount == 0) {
    Polynomial.newBuilder().apply {
      addTerm(createZeroTerm())
    }.build()
  } else this
}

private fun List<Variable>.toPowerMap(): Map<String, Int> {
  return associateBy({ it.name }, { it.power })
}

private fun Map<String, Int>.toVariableList(): List<Variable> {
  return map { (name, power) -> Variable.newBuilder().setName(name).setPower(power).build() }
}

private fun Polynomial.getLeadingTerm(matchedVariable: String? = null): Term {
  // Return the leading term. Reference: https://undergroundmathematics.org/glossary/leading-term.
  return termList.filter { term ->
    matchedVariable?.let { variableName ->
      term.variableList.any { it.name == variableName }
    } ?: true
  }.reduce { maxTerm, term ->
    val maxTermDegree = maxTerm.highestDegree()
    val termDegree = term.highestDegree()
    return@reduce if (termDegree > maxTermDegree) term else maxTerm
  }
}

// Return the highest power to represent the degree of the polynomial. Reference:
// https://www.varsitytutors.com/algebra_1-help/how-to-find-the-degree-of-a-polynomial.
private fun Polynomial.getDegree(): Int = getLeadingTerm().highestDegree()

private fun Term.highestDegreeVariable(): Variable? = variableList.maxByOrNull(Variable::getPower)

private fun Term.highestDegree(): Int = highestDegreeVariable()?.power ?: 0

private fun Term.pow(rational: Fraction): Term? {
  // Raising an exponent by an exponent just requires multiplying the two together.
  val newVariablePowers = variableList.map { variable ->
    variable.power.toWholeNumberFraction() * rational
  }

  // If any powers are not whole numbers then the rational is likely representing a root and the
  // term in question is not rootable to that degree.
  if (newVariablePowers.any { !it.isOnlyWholeNumber() }) return null

  return Term.newBuilder().apply {
    coefficient = this@pow.coefficient
    addAllVariable(
      this@pow.variableList.zip(newVariablePowers).map { (variable, newPower) ->
        variable.toBuilder().apply {
          power = newPower.toWholeNumber()
        }.build()
      }
    )
  }.build()
}

private fun Polynomial.isApproximatelyZero(): Boolean =
  termList.all { it.coefficient.isApproximatelyZero() } // Zero polynomials only have 0 coefs.

private fun Polynomial.pow(exp: Int): Polynomial {
  // Anything raised to the power of 0 is 1.
  if (exp == 0) return createConstantPolynomial(createCoefficientValueOfOne())
  if (exp == 1) return this
  var newValue = this
  for (i in 1 until exp) newValue *= this
  return newValue
}

private fun Polynomial.pow(rational: Fraction): Polynomial? {
  // Polynomials with addition require factoring.
  return if (isSingleTerm()) {
    termList.first().pow(rational)?.toPolynomial()
  } else null
}

private fun Polynomial.pow(exp: Real): Polynomial? {
  val shouldBeInverted = exp.isNegative()
  val positivePower = if (shouldBeInverted) -exp else exp
  val exponentiation = when {
    // Constant polynomials can be raised by any constant.
    isConstant() -> createConstantPolynomial(getConstant().pow(positivePower))

    // Polynomials can only be raised to positive integers (or zero).
    exp.isWholeNumber() -> exp.asWholeNumber()?.let { pow(it) }

    // Polynomials can potentially be raised by a fractional power.
    exp.isRational() -> pow(exp.rational)

    // All other cases require factoring will definitely not compute to polynomials (such as
    // irrational exponents).
    else -> null
  }
  return if (shouldBeInverted) {
    val onePolynomial = createConstantPolynomial(createCoefficientValueOfOne())
    // Note that this division is guaranteed to fail if the exponentiation result is a polynomial.
    // Future implementations may leverage root-finding algorithms to factor for integer inverse
    // powers (such as square root, cubic root, etc.). Non-integer inverse powers will require
    // sampling.
    exponentiation?.let { onePolynomial / it }
  } else exponentiation
}

private fun Polynomial.pow(exp: Polynomial): Polynomial? {
  // Polynomial exponentiation is only supported if the right side is a constant polynomial,
  // otherwise the result cannot be a polynomial (though could still be compared to another
  // expression by utilizing sampling techniques).
  return if (exp.isConstant()) pow(exp.getConstant()) else null
}

private fun Polynomial.isSingleTerm(): Boolean = termList.size == 1

private fun createSingleVariablePolynomial(variableName: String): Polynomial {
  return createSingleTermPolynomial(
    Term.newBuilder().apply {
      coefficient = createCoefficientValueOfOne()
      addVariable(
        Variable.newBuilder().apply {
          name = variableName
          power = 1
        }.build()
      )
    }.build()
  )
}

private fun createConstantPolynomial(constant: Real) =
  createSingleTermPolynomial(Term.newBuilder().setCoefficient(constant).build())

private fun createSingleTermPolynomial(term: Term) =
  Polynomial.newBuilder().apply { addTerm(term) }.build()

private fun createCoefficientValueOf(value: Int) = Real.newBuilder().apply {
  integer = value
}.build()

private fun createCoefficientValueOfZero(): Real = createCoefficientValueOf(value = 0)

private fun createCoefficientValueOfOne(): Real = createCoefficientValueOf(value = 1)

private fun createZeroTerm() = Term.newBuilder().apply {
  coefficient = createCoefficientValueOfZero()
}.build()

private fun Real.isApproximatelyZero(): Boolean = isApproximatelyEqualTo(0.0)

private fun Real.asWholeNumber(): Int? {
  return when (realTypeCase) {
    RATIONAL -> if (rational.isOnlyWholeNumber()) rational.toWholeNumber() else null
    INTEGER -> integer
    IRRATIONAL -> null
    REALTYPE_NOT_SET, null -> throw Exception("Invalid real: $this.")
  }
}

private fun Real.isWholeNumber(): Boolean {
  return when (realTypeCase) {
    RATIONAL -> rational.isOnlyWholeNumber()
    INTEGER -> true
    IRRATIONAL, REALTYPE_NOT_SET, null -> false
=======
fun MathExpression.toComparableOperationList(): ComparableOperationList =
  stripGroups().toComparable()

private fun MathExpression.stripGroups(): MathExpression {
  return when (expressionTypeCase) {
    BINARY_OPERATION -> toBuilder().apply {
      binaryOperation = binaryOperation.toBuilder().apply {
        leftOperand = binaryOperation.leftOperand.stripGroups()
        rightOperand = binaryOperation.rightOperand.stripGroups()
      }.build()
    }.build()
    UNARY_OPERATION -> toBuilder().apply {
      unaryOperation = unaryOperation.toBuilder().apply {
        operand = unaryOperation.operand.stripGroups()
      }.build()
    }.build()
    FUNCTION_CALL -> toBuilder().apply {
      functionCall = functionCall.toBuilder().apply {
        argument = functionCall.argument.stripGroups()
      }.build()
    }.build()
    GROUP -> group.stripGroups()
    CONSTANT, VARIABLE, EXPRESSIONTYPE_NOT_SET, null -> this
>>>>>>> 1a8a8e85
  }
}<|MERGE_RESOLUTION|>--- conflicted
+++ resolved
@@ -1,26 +1,12 @@
 package org.oppia.android.util.math
 
-<<<<<<< HEAD
 import java.text.NumberFormat
 import java.util.Locale
 import java.util.SortedSet
 import org.oppia.android.app.model.ComparableOperationList
-import org.oppia.android.app.model.ComparableOperationList.CommutativeAccumulation
-import org.oppia.android.app.model.ComparableOperationList.CommutativeAccumulation.AccumulationType
-import org.oppia.android.app.model.ComparableOperationList.ComparableOperation
-import org.oppia.android.app.model.ComparableOperationList.ComparableOperation.ComparisonTypeCase.COMMUTATIVE_ACCUMULATION
-import org.oppia.android.app.model.ComparableOperationList.ComparableOperation.ComparisonTypeCase.COMPARISONTYPE_NOT_SET
-import org.oppia.android.app.model.ComparableOperationList.ComparableOperation.ComparisonTypeCase.CONSTANT_TERM
-import org.oppia.android.app.model.ComparableOperationList.ComparableOperation.ComparisonTypeCase.NON_COMMUTATIVE_OPERATION
-import org.oppia.android.app.model.ComparableOperationList.ComparableOperation.ComparisonTypeCase.VARIABLE_TERM
-import org.oppia.android.app.model.ComparableOperationList.NonCommutativeOperation
-import org.oppia.android.app.model.ComparableOperationList.NonCommutativeOperation.OperationTypeCase
 import org.oppia.android.app.model.Fraction
 import org.oppia.android.app.model.MathBinaryOperation
 import org.oppia.android.app.model.MathBinaryOperation.Operator as BinaryOperator
-=======
-import org.oppia.android.app.model.ComparableOperationList
->>>>>>> 1a8a8e85
 import org.oppia.android.app.model.MathEquation
 import org.oppia.android.app.model.MathExpression
 import org.oppia.android.app.model.MathExpression.ExpressionTypeCase.BINARY_OPERATION
@@ -30,7 +16,6 @@
 import org.oppia.android.app.model.MathExpression.ExpressionTypeCase.GROUP
 import org.oppia.android.app.model.MathExpression.ExpressionTypeCase.UNARY_OPERATION
 import org.oppia.android.app.model.MathExpression.ExpressionTypeCase.VARIABLE
-<<<<<<< HEAD
 import org.oppia.android.app.model.MathFunctionCall.FunctionType
 import org.oppia.android.app.model.MathUnaryOperation
 import org.oppia.android.app.model.MathUnaryOperation.Operator as UnaryOperator
@@ -51,66 +36,11 @@
 import org.oppia.android.app.model.Real.RealTypeCase.IRRATIONAL
 import org.oppia.android.app.model.Real.RealTypeCase.RATIONAL
 import org.oppia.android.app.model.Real.RealTypeCase.REALTYPE_NOT_SET
-=======
-import org.oppia.android.app.model.Real
 import org.oppia.android.util.math.ExpressionToComparableOperationListConverter.Companion.toComparable
->>>>>>> 1a8a8e85
 import org.oppia.android.util.math.ExpressionToLatexConverter.Companion.convertToLatex
 import org.oppia.android.util.math.NumericExpressionEvaluator.Companion.evaluate
 
 // TODO: split up this extensions file into multiple, clean it up, reorganize, and add tests.
-
-private val COMPARABLE_OPERATION_COMPARATOR: Comparator<ComparableOperation> by lazy {
-  // Some of the comparators must be deferred since they indirectly reference this comparator (which
-  // isn't valid until it's fully assembled).
-  Comparator.comparing(ComparableOperation::getComparisonTypeCase)
-    .thenComparing(ComparableOperation::getIsNegated)
-    .thenComparing(ComparableOperation::getIsInverted)
-    .thenSelectAmong(
-      ComparableOperation::getComparisonTypeCase,
-      COMMUTATIVE_ACCUMULATION to comparingDeferred(
-        ComparableOperation::getCommutativeAccumulation
-      ) { COMMUTATIVE_ACCUMULATION_COMPARATOR },
-      NON_COMMUTATIVE_OPERATION to comparingDeferred(
-        ComparableOperation::getNonCommutativeOperation
-      ) { NON_COMMUTATIVE_OPERATION_COMPARATOR },
-      CONSTANT_TERM to Comparator.comparing(ComparableOperation::getConstantTerm, REAL_COMPARATOR),
-      VARIABLE_TERM to Comparator.comparing(ComparableOperation::getVariableTerm)
-    )
-}
-
-private val COMMUTATIVE_ACCUMULATION_COMPARATOR: Comparator<CommutativeAccumulation> by lazy {
-  Comparator.comparing(CommutativeAccumulation::getAccumulationType)
-    .thenComparing(
-      { accumulation ->
-        accumulation.combinedOperationsList.toSortedSet(COMPARABLE_OPERATION_COMPARATOR)
-      },
-      COMPARABLE_OPERATION_COMPARATOR.toSetComparator()
-    )
-}
-
-private val NON_COMMUTATIVE_BINARY_OPERATION_COMPARATOR by lazy {
-  Comparator.comparing(
-    NonCommutativeOperation.BinaryOperation::getLeftOperand, COMPARABLE_OPERATION_COMPARATOR
-  ).thenComparing(
-    NonCommutativeOperation.BinaryOperation::getRightOperand, COMPARABLE_OPERATION_COMPARATOR
-  )
-}
-
-private val NON_COMMUTATIVE_OPERATION_COMPARATOR: Comparator<NonCommutativeOperation> by lazy {
-  Comparator.comparing(NonCommutativeOperation::getOperationTypeCase)
-    .thenSelectAmong(
-      NonCommutativeOperation::getOperationTypeCase,
-      OperationTypeCase.EXPONENTIATION to Comparator.comparing(
-        NonCommutativeOperation::getExponentiation, NON_COMMUTATIVE_BINARY_OPERATION_COMPARATOR
-      ),
-      OperationTypeCase.SQUARE_ROOT to Comparator.comparing(
-        NonCommutativeOperation::getSquareRoot, COMPARABLE_OPERATION_COMPARATOR
-      ),
-    )
-}
-
-private val REAL_COMPARATOR: Comparator<Real> by lazy { Comparator.comparing(Real::toDouble) }
 
 private val POLYNOMIAL_VARIABLE_COMPARATOR: Comparator<Variable> by lazy {
   // Note that power is reversed because larger powers should actually be sorted ahead of smaller
@@ -135,165 +65,8 @@
   ).reversed().thenComparing(Term::getCoefficient, REAL_COMPARATOR)
 }
 
-private fun <T, U> comparingDeferred(
-  keySelector: (T) -> U,
-  comparatorSelector: () -> Comparator<U>
-): Comparator<T> {
-  // Store as captured val for memoization.
-  val comparator by lazy { comparatorSelector() }
-  return Comparator.comparing(keySelector) { o1, o2 ->
-    comparator.compare(o1, o2)
-  }
-}
-
-private fun <T, U : Comparable<U>> Comparator<T>.thenComparingReversed(
-  keySelector: (T) -> U
-): Comparator<T> = thenComparing(Comparator.comparing(keySelector).reversed())
-
-private fun <T, E : Enum<E>> Comparator<T>.thenSelectAmong(
-  enumSelector: (T) -> E,
-  vararg comparators: Pair<E, Comparator<T>>
-): Comparator<T> {
-  val comparatorMap = comparators.toMap()
-  return thenComparing(
-    Comparator { o1, o2 ->
-      val enum1 = enumSelector(o1)
-      val enum2 = enumSelector(o2)
-      check(enum1 == enum2) {
-        "Expected objects to have the same enum values: $o1 ($enum1), $o2 ($enum2)"
-      }
-      val comparator =
-        checkNotNull(comparatorMap[enum1]) { "No comparator for matched enum: $enum1" }
-      return@Comparator comparator.compare(o1, o2)
-    }
-  )
-}
-
-private fun <T> Comparator<T>.toSetComparator(): Comparator<SortedSet<T>> {
-  val itemComparator = this
-  return Comparator { first, second ->
-    // Reference: https://stackoverflow.com/a/30107086.
-    val firstIter = first.iterator()
-    val secondIter = second.iterator()
-    while (firstIter.hasNext() && secondIter.hasNext()) {
-      val comparison = itemComparator.compare(firstIter.next(), secondIter.next())
-      if (comparison != 0) return@Comparator comparison // Found a different item.
-    }
-
-    // Everything is equal up to here, see if the lists are different length.
-    return@Comparator when {
-      firstIter.hasNext() -> 1 // The first list is longer, therefore "greater."
-      secondIter.hasNext() -> -1 // Ditto, but for the second list.
-      else -> 0 // Otherwise, they're the same length with all equal items (and are thus equal).
-    }
-  }
-}
-
-fun MathExpression.toComparableOperationList(): ComparableOperationList {
-  return ComparableOperationList.newBuilder().apply {
-    rootOperation = stripGroups().toComparableOperation().stabilizeNegation().sort()
-  }.build()
-}
-
-private fun ComparableOperation.stabilizeNegation(): ComparableOperation {
-  return when (comparisonTypeCase) {
-    COMMUTATIVE_ACCUMULATION -> {
-      val stabilizedOperations =
-        commutativeAccumulation.combinedOperationsList.map { it.stabilizeNegation() }
-      when (commutativeAccumulation.accumulationType) {
-        AccumulationType.SUMMATION -> toBuilder().apply {
-          commutativeAccumulation = commutativeAccumulation.toBuilder().apply {
-            clearCombinedOperations()
-            addAllCombinedOperations(stabilizedOperations)
-          }.build()
-        }.build()
-        AccumulationType.PRODUCT -> {
-          // Negations can be combined for all constituent operations & brought up to the top-level
-          // operation.
-          val negativeCount = stabilizedOperations.count { it.isNegated } + if (isNegated) 1 else 0
-          val positiveOperations = stabilizedOperations.map { it.makePositive() }
-          toBuilder().apply {
-            isNegated = (negativeCount % 2) == 1
-            commutativeAccumulation = commutativeAccumulation.toBuilder().apply {
-              clearCombinedOperations()
-              addAllCombinedOperations(positiveOperations)
-            }.build()
-          }.build()
-        }
-        AccumulationType.ACCUMULATION_TYPE_UNSPECIFIED, AccumulationType.UNRECOGNIZED, null -> this
-      }
-    }
-    NON_COMMUTATIVE_OPERATION -> toBuilder().apply {
-      // Negation can't be extracted from commutative operations.
-      nonCommutativeOperation = when (nonCommutativeOperation.operationTypeCase) {
-        OperationTypeCase.EXPONENTIATION -> nonCommutativeOperation.toBuilder().apply {
-          exponentiation = nonCommutativeOperation.exponentiation.toBuilder().apply {
-            leftOperand = nonCommutativeOperation.exponentiation.leftOperand.stabilizeNegation()
-            rightOperand = nonCommutativeOperation.exponentiation.rightOperand.stabilizeNegation()
-          }.build()
-        }.build()
-        OperationTypeCase.SQUARE_ROOT -> nonCommutativeOperation.toBuilder().apply {
-          squareRoot = nonCommutativeOperation.squareRoot.stabilizeNegation()
-        }.build()
-        OperationTypeCase.OPERATIONTYPE_NOT_SET, null -> nonCommutativeOperation
-      }
-    }.build()
-    CONSTANT_TERM -> this
-    VARIABLE_TERM -> this
-    COMPARISONTYPE_NOT_SET, null -> this
-  }
-}
-
-private fun ComparableOperation.sort(): ComparableOperation {
-  return when (comparisonTypeCase) {
-    COMMUTATIVE_ACCUMULATION -> toBuilder().apply {
-      commutativeAccumulation = commutativeAccumulation.toBuilder().apply {
-        clearCombinedOperations()
-        // Sort the operations themselves before sorting them relative to each other.
-        val innerSortedList = commutativeAccumulation.combinedOperationsList.map { it.sort() }
-        addAllCombinedOperations(innerSortedList.sortedWith(COMPARABLE_OPERATION_COMPARATOR))
-      }.build()
-    }.build()
-    NON_COMMUTATIVE_OPERATION -> toBuilder().apply {
-      nonCommutativeOperation = when (nonCommutativeOperation.operationTypeCase) {
-        OperationTypeCase.EXPONENTIATION -> nonCommutativeOperation.toBuilder().apply {
-          exponentiation = nonCommutativeOperation.exponentiation.toBuilder().apply {
-            leftOperand = nonCommutativeOperation.exponentiation.leftOperand.sort()
-            rightOperand = nonCommutativeOperation.exponentiation.rightOperand.sort()
-          }.build()
-        }.build()
-        OperationTypeCase.SQUARE_ROOT -> nonCommutativeOperation.toBuilder().apply {
-          squareRoot = nonCommutativeOperation.squareRoot.sort()
-        }.build()
-        OperationTypeCase.OPERATIONTYPE_NOT_SET, null -> nonCommutativeOperation
-      }
-    }.build()
-    CONSTANT_TERM, VARIABLE_TERM, COMPARISONTYPE_NOT_SET, null -> this
-  }
-}
-
-private fun MathExpression.stripGroups(): MathExpression {
-  return when (expressionTypeCase) {
-    BINARY_OPERATION -> toBuilder().apply {
-      binaryOperation = binaryOperation.toBuilder().apply {
-        leftOperand = binaryOperation.leftOperand.stripGroups()
-        rightOperand = binaryOperation.rightOperand.stripGroups()
-      }.build()
-    }.build()
-    UNARY_OPERATION -> toBuilder().apply {
-      unaryOperation = unaryOperation.toBuilder().apply {
-        operand = unaryOperation.operand.stripGroups()
-      }.build()
-    }.build()
-    FUNCTION_CALL -> toBuilder().apply {
-      functionCall = functionCall.toBuilder().apply {
-        argument = functionCall.argument.stripGroups()
-      }.build()
-    }.build()
-    GROUP -> group.stripGroups()
-    CONSTANT, VARIABLE, EXPRESSIONTYPE_NOT_SET, null -> this
-  }
-}
+fun MathExpression.toComparableOperationList(): ComparableOperationList =
+  stripGroups().toComparable()
 
 private val ONE_HALF by lazy {
   Real.newBuilder().apply {
@@ -335,130 +108,6 @@
     CONSTANT, VARIABLE, EXPRESSIONTYPE_NOT_SET, null -> this
   }
 }
-
-private fun MathExpression.toComparableOperation(): ComparableOperation {
-  return when (expressionTypeCase) {
-    CONSTANT -> ComparableOperation.newBuilder().apply {
-      constantTerm = constant
-    }.build()
-    VARIABLE -> ComparableOperation.newBuilder().apply {
-      variableTerm = variable
-    }.build()
-    BINARY_OPERATION -> when (binaryOperation.operator) {
-      BinaryOperator.ADD -> toSummation(isRhsNegative = false)
-      BinaryOperator.SUBTRACT -> toSummation(isRhsNegative = true)
-      BinaryOperator.MULTIPLY -> toProduct(isRhsInverted = false)
-      BinaryOperator.DIVIDE -> toProduct(isRhsInverted = true)
-      BinaryOperator.EXPONENTIATE ->
-        toNonCommutativeOperation(NonCommutativeOperation.Builder::setExponentiation)
-      BinaryOperator.OPERATOR_UNSPECIFIED, BinaryOperator.UNRECOGNIZED, null ->
-        ComparableOperation.getDefaultInstance()
-    }
-    UNARY_OPERATION -> when (unaryOperation.operator) {
-      UnaryOperator.NEGATE -> unaryOperation.operand.toComparableOperation().makeNegative()
-      UnaryOperator.POSITIVE -> unaryOperation.operand.toComparableOperation()
-      UnaryOperator.OPERATOR_UNSPECIFIED, UnaryOperator.UNRECOGNIZED, null ->
-        ComparableOperation.getDefaultInstance()
-    }
-    FUNCTION_CALL -> when (functionCall.functionType) {
-      FunctionType.SQUARE_ROOT -> ComparableOperation.newBuilder().apply {
-        nonCommutativeOperation = NonCommutativeOperation.newBuilder().apply {
-          squareRoot = functionCall.argument.toComparableOperation()
-        }.build()
-      }.build()
-      FunctionType.FUNCTION_UNSPECIFIED, FunctionType.UNRECOGNIZED, null ->
-        ComparableOperation.getDefaultInstance()
-    }
-    GROUP -> group.toComparableOperation()
-    EXPRESSIONTYPE_NOT_SET, null -> ComparableOperation.getDefaultInstance()
-  }
-}
-
-private fun MathExpression.toSummation(isRhsNegative: Boolean): ComparableOperation {
-  return ComparableOperation.newBuilder().apply {
-    commutativeAccumulation = CommutativeAccumulation.newBuilder().apply {
-      accumulationType = AccumulationType.SUMMATION
-      addOperationToSum(binaryOperation.leftOperand, forceNegative = false)
-      addOperationToSum(binaryOperation.rightOperand, forceNegative = isRhsNegative)
-    }.build()
-  }.build()
-}
-
-private fun MathExpression.toProduct(isRhsInverted: Boolean): ComparableOperation {
-  return ComparableOperation.newBuilder().apply {
-    commutativeAccumulation = CommutativeAccumulation.newBuilder().apply {
-      accumulationType = AccumulationType.PRODUCT
-      addOperationToProduct(binaryOperation.leftOperand, forceInverse = false)
-      addOperationToProduct(binaryOperation.rightOperand, forceInverse = isRhsInverted)
-    }.build()
-  }.build()
-}
-
-private fun CommutativeAccumulation.Builder.addOperationToSum(
-  expression: MathExpression,
-  forceNegative: Boolean
-) {
-  when (expression.binaryOperation.operator) {
-    BinaryOperator.ADD -> {
-      // If the whole operation is negative, carry it to the left-hand side of the operation.
-      addOperationToSum(expression.binaryOperation.leftOperand, forceNegative)
-      addOperationToSum(expression.binaryOperation.rightOperand, forceNegative = false)
-    }
-    BinaryOperator.SUBTRACT -> {
-      addOperationToSum(expression.binaryOperation.leftOperand, forceNegative)
-      addOperationToSum(expression.binaryOperation.rightOperand, forceNegative = true)
-    }
-    else -> if (forceNegative) {
-      addCombinedOperations(expression.toComparableOperation().makeNegative())
-    } else addCombinedOperations(expression.toComparableOperation())
-  }
-}
-
-private fun CommutativeAccumulation.Builder.addOperationToProduct(
-  expression: MathExpression,
-  forceInverse: Boolean
-) {
-  when (expression.binaryOperation.operator) {
-    BinaryOperator.MULTIPLY -> {
-      // If the whole operation is inverted, carry it to the left-hand side of the operation.
-      addOperationToProduct(expression.binaryOperation.leftOperand, forceInverse)
-      addOperationToProduct(expression.binaryOperation.rightOperand, forceInverse = false)
-    }
-    BinaryOperator.DIVIDE -> {
-      addOperationToProduct(expression.binaryOperation.leftOperand, forceInverse)
-      addOperationToProduct(expression.binaryOperation.rightOperand, forceInverse = true)
-    }
-    else -> if (forceInverse) {
-      addCombinedOperations(expression.toComparableOperation().makeInverted())
-    } else addCombinedOperations(expression.toComparableOperation())
-  }
-}
-
-private fun MathExpression.toNonCommutativeOperation(
-  setOperation: NonCommutativeOperation.Builder.(
-    NonCommutativeOperation.BinaryOperation
-  ) -> NonCommutativeOperation.Builder
-): ComparableOperation {
-  return ComparableOperation.newBuilder().apply {
-    nonCommutativeOperation = NonCommutativeOperation.newBuilder().apply {
-      setOperation(
-        NonCommutativeOperation.BinaryOperation.newBuilder().apply {
-          leftOperand = binaryOperation.leftOperand.toComparableOperation()
-          rightOperand = binaryOperation.rightOperand.toComparableOperation()
-        }.build()
-      )
-    }.build()
-  }.build()
-}
-
-private fun ComparableOperation.makePositive(): ComparableOperation =
-  toBuilder().apply { isNegated = false }.build()
-
-private fun ComparableOperation.makeNegative(): ComparableOperation =
-  toBuilder().apply { isNegated = true }.build()
-
-private fun ComparableOperation.makeInverted(): ComparableOperation =
-  toBuilder().apply { isInverted = true }.build()
 
 // TODO: move these to the UI layer & have them utilize non-translatable strings.
 private val numberFormat by lazy { NumberFormat.getNumberInstance(Locale.US) }
@@ -612,7 +261,6 @@
 
 fun MathExpression.evaluateAsNumericExpression(): Real? = evaluate()
 
-<<<<<<< HEAD
 fun MathExpression.toPolynomial(): Polynomial? {
   // Polynomials are created by converting subsequent parts of a math expression to polynomials and
   // then combining them using math operations. In some cases (such as exponentiation and division),
@@ -986,9 +634,8 @@
     RATIONAL -> rational.isOnlyWholeNumber()
     INTEGER -> true
     IRRATIONAL, REALTYPE_NOT_SET, null -> false
-=======
-fun MathExpression.toComparableOperationList(): ComparableOperationList =
-  stripGroups().toComparable()
+  }
+}
 
 private fun MathExpression.stripGroups(): MathExpression {
   return when (expressionTypeCase) {
@@ -1010,6 +657,5 @@
     }.build()
     GROUP -> group.stripGroups()
     CONSTANT, VARIABLE, EXPRESSIONTYPE_NOT_SET, null -> this
->>>>>>> 1a8a8e85
   }
 }