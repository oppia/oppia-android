package org.oppia.android.util.parser.image

import android.content.Context
import android.graphics.Bitmap
import android.graphics.Canvas
import android.graphics.ColorFilter
import android.graphics.PixelFormat
import android.graphics.Rect
import android.graphics.drawable.BitmapDrawable
import android.graphics.drawable.Drawable
import android.text.Html
import android.util.DisplayMetrics
import android.util.TypedValue
import android.view.View
import android.view.ViewGroup
import android.view.ViewTreeObserver
import android.widget.TextView
import com.bumptech.glide.request.target.CustomTarget
import com.bumptech.glide.request.transition.Transition
import org.oppia.android.util.R
import org.oppia.android.util.locale.OppiaLocale
import org.oppia.android.util.logging.ConsoleLogger
import org.oppia.android.util.parser.html.CustomHtmlContentHandler.ImageRetriever
import org.oppia.android.util.parser.html.CustomHtmlContentHandler.ImageRetriever.Type.BLOCK_IMAGE
import org.oppia.android.util.parser.html.CustomHtmlContentHandler.ImageRetriever.Type.INLINE_TEXT_IMAGE
import org.oppia.android.util.parser.svg.BlockPictureDrawable
import javax.inject.Inject
import kotlin.math.max
import kotlin.math.sqrt

// TODO(#169): Replace this with exploration asset downloader.

/**
 * The pixels-per-inch used on @seanlip's monitor with which Oppia content images have been
 * calibrated to be the correct scale.
 *
 * This measurement is used to convert image sizes such that they have the same physical display
 * size when rendered on a local Android device.
 */
private const val REFERENCE_MONITOR_PPI = 81.589f

/**
 * A factor to adjust for the fact that phones are physically smaller than the display used to
 * calibrate [REFERENCE_MONITOR_PPI] by downsizing the images to be more appropriately sized.
 *
 * Image sizes will still be consistent with the original calibration display.
 */
private const val RELATIVE_SIZE_ADJUSTMENT_FACTOR = 0.15f

/** UrlImage Parser for android TextView to load Html Image tag. */
class UrlImageParser private constructor(
  private val context: Context,
  private val gcsPrefix: String,
  private val gcsResourceName: String,
  private val imageDownloadUrlTemplate: String,
  private val htmlContentTextView: TextView,
  private val entityType: String,
  private val entityId: String,
  private val imageCenterAlign: Boolean,
  private val imageLoader: ImageLoader,
  private val consoleLogger: ConsoleLogger,
  private val machineLocale: OppiaLocale.MachineLocale
) : Html.ImageGetter, ImageRetriever {
  private val diagonalPixelsPerInch by lazy {
    context.resources.displayMetrics.computeDiagonalPpi()
  }
  private val oppiaLocalImageSpaceConversionFactor by lazy {
    // The conversion here is from Oppia pixel to MDPI pixel (which can be treated as dp since
    // 1px=1dp in MDPI) for later scaling according to the user's set display density.
    (diagonalPixelsPerInch / REFERENCE_MONITOR_PPI) * RELATIVE_SIZE_ADJUSTMENT_FACTOR
  }

  override fun getDrawable(urlString: String): Drawable {
    // Only block images can be loaded through the standard ImageGetter.
    return loadDrawable(urlString, BLOCK_IMAGE)
  }

  override fun loadDrawable(filename: String, type: ImageRetriever.Type): Drawable {
    val imagePath = machineLocale.run {
      imageDownloadUrlTemplate.formatForMachines(entityType, entityId, filename)
    }
    val imageUrl = "$gcsPrefix/$gcsResourceName/$imagePath"
    val proxyDrawable = ProxyDrawable()
    // TODO(#1039): Introduce custom type OppiaImage for rendering Bitmap and Svg.
    val isSvg = machineLocale.run {
      imageUrl.endsWithIgnoreCase("svg") || imageUrl.endsWithIgnoreCase("svgz")
    }
    val adjustedType = if (type == INLINE_TEXT_IMAGE && !isSvg) {
      // Treat non-svg in-line images as block, instead, since only SVG is supported.
      consoleLogger.w("UrlImageParser", "Forcing image $filename to block image")
      BLOCK_IMAGE
    } else type

    return when (adjustedType) {
      INLINE_TEXT_IMAGE -> {
        imageLoader.loadTextSvg(
          imageUrl,
          createCustomTarget(proxyDrawable) {
            AutoAdjustingImageTarget.InlineTextImage.createForSvg(it)
          }
        )
        proxyDrawable
      }
      BLOCK_IMAGE -> {
        if (isSvg) {
          imageLoader.loadBlockSvg(
            imageUrl,
            createCustomTarget(
              proxyDrawable,
              AutoAdjustingImageTarget.BlockImageTarget.SvgTarget::create
            )
          )
        } else {
          imageLoader.loadBitmap(
            imageUrl,
            createCustomTarget(
              proxyDrawable,
              AutoAdjustingImageTarget.BlockImageTarget.BitmapTarget::create
            )
          )
        }
        proxyDrawable
      }
    }
  }

  override fun loadMathDrawable(
    rawLatex: String,
    lineHeight: Float,
    type: ImageRetriever.Type
  ): Drawable {
    return ProxyDrawable().also { drawable ->
      imageLoader.loadMathDrawable(
        rawLatex,
        lineHeight,
        useInlineRendering = type == INLINE_TEXT_IMAGE,
        createCustomTarget(drawable) {
          when (type) {
            INLINE_TEXT_IMAGE -> AutoAdjustingImageTarget.InlineTextImage.createForMath(context, it)
            BLOCK_IMAGE -> {
              // Render the LaTeX as a block image, but don't automatically resize it since it's
              // text (which means resizing may make it unreadable).
              AutoAdjustingImageTarget.BlockImageTarget.BitmapTarget.create(
                it, autoResizeImage = false
              )
            }
          }
        }
      )
    }
  }

  private fun <T, D : Drawable, C : AutoAdjustingImageTarget<T, D>> createCustomTarget(
    proxyDrawable: ProxyDrawable,
    createTarget: (AutoAdjustingImageTarget.TargetConfiguration) -> C
  ): CustomImageTarget<T> {
    val configuration = AutoAdjustingImageTarget.TargetConfiguration(
      context,
      htmlContentTextView,
      imageCenterAlign,
      proxyDrawable,
      oppiaLocalImageSpaceConversionFactor
    )
    return CustomImageTarget(createTarget(configuration))
  }

  // T must be bounded to a non-null value per https://youtrack.jetbrains.com/issue/KT-50961 and
  // https://youtrack.jetbrains.com/issue/KT-26245 to ensure that the Kotlin compiler can be
  // confident an NPE can't unwittingly happen.
  /**
   * A [CustomTarget] that can automatically resized, or align, the loaded image as needed. This
   * class coordinates with a [ProxyDrawable] defined as part of the specified
   * [TargetConfiguration], and ensures that the drawable is only adjusted when it's safe to do so
   * per the holding TextView's lifecycle.
   */
  private sealed class AutoAdjustingImageTarget<T : Any, D : Drawable>(
    private val targetConfiguration: TargetConfiguration
  ) : CustomTarget<T>() {

    protected val context by lazy { targetConfiguration.context }
    protected val htmlContentTextView by lazy { targetConfiguration.htmlContentTextView }
    protected val imageCenterAlign by lazy { targetConfiguration.imageCenterAlign }
    protected val proxyDrawable by lazy { targetConfiguration.proxyDrawable }
    private val oppiaLocalImageSpaceConversionFactor by lazy {
      targetConfiguration.oppiaLocalImageSpaceConversionFactor
    }

    override fun onLoadCleared(placeholder: Drawable?) {
      // No resources to clear.
    }

    override fun onResourceReady(resource: T, transition: Transition<in T?>?) {
      val drawable = retrieveDrawable(resource)
      htmlContentTextView.post {
        htmlContentTextView.width { viewWidth ->
          val padding =
            Rect(
              htmlContentTextView.paddingLeft,
              htmlContentTextView.paddingTop,
              htmlContentTextView.paddingRight,
              htmlContentTextView.paddingBottom
            )
          proxyDrawable.initialize(drawable, computeBounds(context, drawable, viewWidth, padding))
          htmlContentTextView.text = htmlContentTextView.text
          htmlContentTextView.invalidate()
        }
      }
    }

    /** Returns the drawable corresponding to the specified loaded resource. */
    protected abstract fun retrieveDrawable(resource: T): D

    /**
     * Returns the bounds and/or alignment of the specified drawable, given the current text view's
     * width.
     */
    protected abstract fun computeBounds(
      context: Context,
      drawable: D,
      viewWidth: Int,
      padding: Rect
    ): Rect

    /**
     * Returns a conversion of [this] from "Oppia" image space to local Android screen space (to
     * ensure images take up the same physical space locally as they do on @seanlip's monitor).
     */
    protected fun Float.oppiaPxToLocalAndroidPx() =
      context.dpToPx(this * oppiaLocalImageSpaceConversionFactor)

    /**
     * A [AutoAdjustingImageTarget] that may automatically center and/or resize loaded images to
     * display them in a "block" fashion.
     */
    sealed class BlockImageTarget<T : Any, D : Drawable>(
<<<<<<< HEAD
      targetConfiguration: TargetConfiguration
=======
      targetConfiguration: TargetConfiguration,
      private val autoResizeImage: Boolean
>>>>>>> 6f9bbd61
    ) : AutoAdjustingImageTarget<T, D>(targetConfiguration) {

      override fun computeBounds(
        context: Context,
        drawable: D,
        viewWidth: Int,
        padding: Rect
      ): Rect {
        val layoutParams = htmlContentTextView.layoutParams
        val maxAvailableWidth = when (layoutParams.width) {
          ViewGroup.LayoutParams.WRAP_CONTENT -> {
            // Assume that wrap_content cases means that the view cannot exceed its parent's width
            // minus margins.
            val parent = htmlContentTextView.parent
            if (parent is View && layoutParams is ViewGroup.MarginLayoutParams) {
              // Only pick the computed space if it allows the view to expand to accommodate larger
              // images.
              max(viewWidth, parent.width - (layoutParams.leftMargin + layoutParams.rightMargin))
            } else viewWidth
          }
          ViewGroup.LayoutParams.MATCH_PARENT -> {
            // match_parent means the view's width likely represents the maximum space that can be
            // taken up, but padding must be subtracted to avoid the image being cut-off.
            viewWidth - (padding.left + padding.right)
          }
          else -> viewWidth // The view's width
        }

        var drawableWidth = drawable.intrinsicWidth.toFloat()
        var drawableHeight = drawable.intrinsicHeight.toFloat()
        if (autoResizeImage) {
          // Treat the drawable's dimensions as dp so that the image scales for higher density
          // displays.
          drawableWidth = drawableWidth.oppiaPxToLocalAndroidPx()
          drawableHeight = drawableHeight.oppiaPxToLocalAndroidPx()

          val minimumImageSize = context.resources.getDimensionPixelSize(R.dimen.minimum_image_size)
          if (drawableHeight <= minimumImageSize || drawableWidth <= minimumImageSize) {
            // The multipleFactor value is used to make sure that the aspect ratio of the image
            // remains the same.
            // Example: Height is 90, width is 60 and minimumImageSize is 120.
            // Then multipleFactor will be 2 (120/60).
            // The new height will be 180 and new width will be 120.
            val multipleFactor = if (drawableHeight <= drawableWidth) {
              // If height is less then the width, multipleFactor value is determined by height.
              minimumImageSize.toFloat() / drawableHeight
            } else {
              // If height is less then the width, multipleFactor value is determined by width.
              minimumImageSize.toFloat() / drawableWidth
            }
            drawableHeight *= multipleFactor
            drawableWidth *= multipleFactor
          }
          val maxContentItemPadding =
            context.resources.getDimensionPixelSize(R.dimen.maximum_content_item_padding)
          val maximumImageSize = maxAvailableWidth - maxContentItemPadding
          if (drawableWidth >= maximumImageSize) {
            // The multipleFactor value is used to make sure that the aspect ratio of the image
            // remains the same. Example: Height is 420, width is 440 and maximumImageSize is 200.
            // Then multipleFactor will be (200/440). The new height will be 191 and new width will
            // be 200.
            val multipleFactor = if (drawableHeight >= drawableWidth) {
              // If height is greater then the width, multipleFactor value is determined by height.
              (maximumImageSize.toFloat() / drawableHeight)
            } else {
              // If height is greater then the width, multipleFactor value is determined by width.
              (maximumImageSize.toFloat() / drawableWidth)
            }
            drawableHeight *= multipleFactor
            drawableWidth *= multipleFactor
          }
        }
        val drawableLeft = if (imageCenterAlign) {
          calculateInitialMargin(maxAvailableWidth, drawableWidth)
        } else {
          0f
        }
        val drawableTop = 0f
        val drawableRight = drawableLeft + drawableWidth
        val drawableBottom = drawableTop + drawableHeight
        return Rect(
          drawableLeft.toInt(), drawableTop.toInt(), drawableRight.toInt(), drawableBottom.toInt()
        )
      }

      /** A [BlockImageTarget] used to load & arrange SVGs. */
      internal class SvgTarget(
        targetConfiguration: TargetConfiguration
      ) : BlockImageTarget<BlockPictureDrawable, BlockPictureDrawable>(
        targetConfiguration, autoResizeImage = true
      ) {
        override fun retrieveDrawable(resource: BlockPictureDrawable): BlockPictureDrawable =
          resource

        companion object {
          /** Returns a new [SvgTarget] for the specified configuration. */
          fun create(targetConfiguration: TargetConfiguration) = SvgTarget(targetConfiguration)
        }
      }

      /** A [BlockImageTarget] used to load & arrange bitmaps. */
      internal class BitmapTarget(
        targetConfiguration: TargetConfiguration,
        autoResizeImage: Boolean
      ) : BlockImageTarget<Bitmap, BitmapDrawable>(targetConfiguration, autoResizeImage) {
        override fun retrieveDrawable(resource: Bitmap): BitmapDrawable {
          return BitmapDrawable(context.resources, resource)
        }

        companion object {
          /** Returns a new [BitmapTarget] for the specified configuration. */
          fun create(targetConfiguration: TargetConfiguration, autoResizeImage: Boolean = true) =
            BitmapTarget(targetConfiguration, autoResizeImage)
        }
      }
    }

    /**
     * A [AutoAdjustingImageTarget] that should be used for in-line SVG images and math expressions
     * that will not be resized or aligned beyond what the target itself requires, and what the
     * system performs automatically.
     */
    class InlineTextImage<T : Any, D : Drawable>(
      targetConfiguration: TargetConfiguration,
      private val computeDrawable: (T) -> D,
      private val computeDimensions: (D, TextView) -> Unit,
    ) : AutoAdjustingImageTarget<T, D>(targetConfiguration) {
      override fun retrieveDrawable(resource: T): D = computeDrawable(resource)

      override fun computeBounds(
        context: Context,
        drawable: D,
        viewWidth: Int,
        padding: Rect
      ): Rect {
        computeDimensions(drawable, htmlContentTextView)
        // Note that the original size is used here since inline images should be sized based on the
        // text line height (which is already adjusted for both font and display scaling/density).
        return Rect(/* left= */ 0, /* top= */ 0, drawable.intrinsicWidth, drawable.intrinsicHeight)
      }

      companion object {
        /** Returns a new [InlineTextImage] for the specified SVG configuration. */
        fun createForSvg(
          targetConfiguration: TargetConfiguration
        ): InlineTextImage<TextPictureDrawable, TextPictureDrawable> {
          return InlineTextImage(
            targetConfiguration,
            computeDrawable = { it },
            computeDimensions = { drawable, textView ->
              drawable.computeTextPicture(textView.paint)
            }
          )
        }

        /** Returns a new [InlineTextImage] for the specified math configuration. */
        fun createForMath(
          applicationContext: Context,
          targetConfiguration: TargetConfiguration
        ): InlineTextImage<Bitmap, Drawable> {
          return InlineTextImage(
            targetConfiguration,
            computeDrawable = { BitmapDrawable(applicationContext.resources, it) },
            computeDimensions = { _, _ -> }
          )
        }
      }
    }

    /**
     * Configures a [AutoAdjustingImageTarget]. See the specified parameters for what needs to be
     * provided.
     *
     * @property context the application context
     * @property htmlContentTextView the [TextView] in which the retrieved images are being rendered
     * @property imageCenterAlign whether to automatically align block-displayed images
     * @property proxyDrawable the [ProxyDrawable] corresponding to the drawable that will be loaded
     *     for displaying
     * @property oppiaLocalImageSpaceConversionFactor the conversion factor from Oppia image space
     *     pixels into the local Android device's screen space dp
     */
    data class TargetConfiguration(
      val context: Context,
      val htmlContentTextView: TextView,
      val imageCenterAlign: Boolean,
      val proxyDrawable: ProxyDrawable,
      val oppiaLocalImageSpaceConversionFactor: Float
    )
  }

  /**
   * A [Drawable] that can be created & used immediately, but whose drawing properties will be
   * defined later, asynchronously.
   */
  private class ProxyDrawable : Drawable() {
    private var drawable: Drawable? = null

    /** Initializes the drawable with the specified root [Drawable] and [bounds]. */
    fun initialize(drawable: Drawable, bounds: Rect) {
      this.drawable = drawable
      this.bounds = bounds
    }

    override fun draw(canvas: Canvas) {
      val currentDrawable = drawable
      drawable?.apply {
        bounds = this@ProxyDrawable.bounds
      }
      currentDrawable?.draw(canvas)
    }

    override fun setAlpha(alpha: Int) {
      drawable?.alpha = alpha
    }

    override fun setColorFilter(colorFilter: ColorFilter?) {
      drawable?.colorFilter = colorFilter
    }

    @Deprecated(message = "Deprecated in Java.")
    override fun getOpacity(): Int {
      @Suppress("DEPRECATION") // Needed to pass along the call to the proxied drawable.
      return drawable?.opacity ?: PixelFormat.TRANSLUCENT
    }
  }

  /** Factory to create new [UrlImageParser]s. This is injectable in any component. */
  class Factory @Inject constructor(
    private val context: Context,
    @DefaultGcsPrefix private val gcsPrefix: String,
    @ImageDownloadUrlTemplate private val imageDownloadUrlTemplate: String,
    private val imageLoader: ImageLoader,
    private val consoleLogger: ConsoleLogger,
    private val machineLocale: OppiaLocale.MachineLocale
  ) {
    /**
     * Creates a new [UrlImageParser] based on the specified settings.
     *
     * @param htmlContentTextView the [TextView] that will contain [Drawable]s loaded by the
     *     returned [UrlImageParser]. The [TextView]'s paint and size settings will affect the
     *     drawable (which means text resizing or other layout changes may cause slight "jittering"
     *     effects as images are automatically adjusted in subsequent layout & draw steps after the
     *     [TextView] changes).
     * @param gcsResourceName the GCS resource bucket that should be used when loading images
     * @param entityType the entity type corresponding to loaded images (such as explorations)
     * @param entityId the ID of the entity for retrieving images (such as an exploration ID)
     * @param imageCenterAlign whether to center-align block images within the [TextView]
     * @return the new [UrlImageParser] configured with the provided parameters
     */
    fun create(
      htmlContentTextView: TextView,
      gcsResourceName: String,
      entityType: String,
      entityId: String,
      imageCenterAlign: Boolean
    ): UrlImageParser {
      return UrlImageParser(
        context,
        gcsPrefix,
        gcsResourceName,
        imageDownloadUrlTemplate,
        htmlContentTextView,
        entityType,
        entityId,
        imageCenterAlign,
        imageLoader,
        consoleLogger,
        machineLocale
      )
    }
  }
}

private fun calculateInitialMargin(availableAreaWidth: Int, drawableWidth: Float): Float {
  val margin = (availableAreaWidth - drawableWidth) / 2
  return margin.coerceAtLeast(0f)
}

// References: https://stackoverflow.com/a/51865494 and
// https://stackoverflow.com/a/35444014/12314934.
private fun TextView.width(computeWidthOnGlobalLayout: (Int) -> Unit) {
  if (width == 0) {
    // In a recyclerview, where there are images with content descriptions, onGlobalLayoutListener
    // will not be called because the view is created before the request to load images is
    // processed, so calling requestLayout() will ensure that onGlobalLayoutListener is called.
    requestLayout()
    viewTreeObserver.addOnGlobalLayoutListener(object : ViewTreeObserver.OnGlobalLayoutListener {
      override fun onGlobalLayout() {
        viewTreeObserver.removeOnGlobalLayoutListener(this)
        computeWidthOnGlobalLayout(width)
      }
    })
  } else {
    computeWidthOnGlobalLayout(width)
  }
}

private fun Context.dpToPx(dp: Float): Float =
  TypedValue.applyDimension(TypedValue.COMPLEX_UNIT_DIP, dp, resources.displayMetrics)

private fun DisplayMetrics.computeDiagonalPpi() = sqrt(xdpi * xdpi + ydpi * ydpi)<|MERGE_RESOLUTION|>--- conflicted
+++ resolved
@@ -233,12 +233,8 @@
      * display them in a "block" fashion.
      */
     sealed class BlockImageTarget<T : Any, D : Drawable>(
-<<<<<<< HEAD
-      targetConfiguration: TargetConfiguration
-=======
       targetConfiguration: TargetConfiguration,
       private val autoResizeImage: Boolean
->>>>>>> 6f9bbd61
     ) : AutoAdjustingImageTarget<T, D>(targetConfiguration) {
 
       override fun computeBounds(
