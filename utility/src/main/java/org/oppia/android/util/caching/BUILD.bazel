--- conflicted
+++ resolved
@@ -52,11 +52,7 @@
     visibility = ["//:oppia_api_visibility"],
     deps = [
         ":annotations",
-<<<<<<< HEAD
-        ":topic_list_to_cache",
-=======
         ":asset_repository",
->>>>>>> d7fa24ff
         "//:dagger",
     ],
 )
@@ -72,18 +68,4 @@
         ":impl",
         "//:dagger",
     ],
-<<<<<<< HEAD
-)
-
-oppia_android_library(
-    name = "topic_list_to_cache",
-    srcs = [
-        "TopicListToCache.kt",
-    ],
-    visibility = ["//:oppia_api_visibility"],
-    deps = [
-        "//third_party:javax_inject_javax_inject",
-    ],
-=======
->>>>>>> d7fa24ff
 )