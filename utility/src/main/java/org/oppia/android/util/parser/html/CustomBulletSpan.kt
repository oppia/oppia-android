--- conflicted
+++ resolved
@@ -28,12 +28,7 @@
       val resources = context.resources
       val bulletRadius = resources.getDimensionPixelSize(R.dimen.bullet_radius)
       val gapWidth = resources.getDimensionPixelSize(R.dimen.bullet_gap_width)
-<<<<<<< HEAD
-
-      /** The space between the start of the line and the bullet. */
-=======
       // The space between the start of the line and the bullet.
->>>>>>> f921fc01
       val spacingBeforeBullet = resources.getDimensionPixelSize(R.dimen.spacing_before_bullet)
 
       val bulletSpans = spannableStringBuilder.getSpans(
