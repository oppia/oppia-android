package org.oppia.android.util.networking

import org.oppia.android.util.networking.NetworkConnectionUtil.ConnectionStatus
import org.oppia.android.util.networking.NetworkConnectionUtil.ConnectionStatus.CELLULAR
import org.oppia.android.util.networking.NetworkConnectionUtil.ConnectionStatus.DEFAULT
import org.oppia.android.util.networking.NetworkConnectionUtil.ConnectionStatus.LOCAL
import org.oppia.android.util.networking.NetworkConnectionUtil.ConnectionStatus.NONE
import javax.inject.Inject
import javax.inject.Singleton

/**
 * [NetworkConnectionUtil] that gets and sets the current [ConnectionStatus] of the device in debug
 * builds and tests.
 */
@Singleton
class NetworkConnectionUtilDebugImpl @Inject constructor(
  private val networkConnectionUtilProdImpl: NetworkConnectionUtilProdImpl
) : NetworkConnectionUtil {

<<<<<<< HEAD
  private var forcedConnectionStatus: ConnectionStatus = DEFAULT

  override fun getCurrentConnectionStatus(): ConnectionStatus {
    val actualConnectionStatus = networkConnectionUtilProdImpl.getCurrentConnectionStatus()
    if (actualConnectionStatus == NONE) {
      forcedConnectionStatus = DEFAULT
    }
    if (forcedConnectionStatus == DEFAULT) {
      return actualConnectionStatus
    }
    return forcedConnectionStatus
  }

  /**
   * Forces [connectionStatus] as the current connection status of the device and returns a
   * [Boolean] indicating whether the operation was successful or not. The [Boolean] will be false
   * when we try to force an impossible situation, i.e., forcing [CELLULAR] or [WIFI] network when
   * there is no actual network connection. In all other cases the [Boolean] will be true.
   */
  fun setCurrentConnectionStatus(forcedStatus: ConnectionStatus): Boolean {
    val actualStatus = networkConnectionUtilProdImpl.getCurrentConnectionStatus()
    if (actualStatus == NONE && (forcedStatus == CELLULAR || forcedStatus == LOCAL)) {
      forcedConnectionStatus = DEFAULT
      return false
    }
    forcedConnectionStatus = forcedStatus
    return true
=======
  private var forcedConnectionStatus: ConnectionStatus = ConnectionStatus.DEFAULT

  override fun getCurrentConnectionStatus(): ConnectionStatus {
    val actualConnectionStatus = networkConnectionUtilProdImpl.getCurrentConnectionStatus()
    return if (forcedConnectionStatus == ConnectionStatus.DEFAULT) actualConnectionStatus
    else forcedConnectionStatus
  }

  /** Forces [connectionStatus] as the current connection status of the device. */
  fun setCurrentConnectionStatus(connectionStatus: ConnectionStatus) {
    forcedConnectionStatus = connectionStatus
>>>>>>> 6ccd94d1
  }

  /** Returns the [forcedConnectionStatus] indicating whether the connection status was forced or not. */
  fun getForcedConnectionStatus(): ConnectionStatus = forcedConnectionStatus
}<|MERGE_RESOLUTION|>--- conflicted
+++ resolved
@@ -1,10 +1,6 @@
 package org.oppia.android.util.networking
 
 import org.oppia.android.util.networking.NetworkConnectionUtil.ConnectionStatus
-import org.oppia.android.util.networking.NetworkConnectionUtil.ConnectionStatus.CELLULAR
-import org.oppia.android.util.networking.NetworkConnectionUtil.ConnectionStatus.DEFAULT
-import org.oppia.android.util.networking.NetworkConnectionUtil.ConnectionStatus.LOCAL
-import org.oppia.android.util.networking.NetworkConnectionUtil.ConnectionStatus.NONE
 import javax.inject.Inject
 import javax.inject.Singleton
 
@@ -17,35 +13,6 @@
   private val networkConnectionUtilProdImpl: NetworkConnectionUtilProdImpl
 ) : NetworkConnectionUtil {
 
-<<<<<<< HEAD
-  private var forcedConnectionStatus: ConnectionStatus = DEFAULT
-
-  override fun getCurrentConnectionStatus(): ConnectionStatus {
-    val actualConnectionStatus = networkConnectionUtilProdImpl.getCurrentConnectionStatus()
-    if (actualConnectionStatus == NONE) {
-      forcedConnectionStatus = DEFAULT
-    }
-    if (forcedConnectionStatus == DEFAULT) {
-      return actualConnectionStatus
-    }
-    return forcedConnectionStatus
-  }
-
-  /**
-   * Forces [connectionStatus] as the current connection status of the device and returns a
-   * [Boolean] indicating whether the operation was successful or not. The [Boolean] will be false
-   * when we try to force an impossible situation, i.e., forcing [CELLULAR] or [WIFI] network when
-   * there is no actual network connection. In all other cases the [Boolean] will be true.
-   */
-  fun setCurrentConnectionStatus(forcedStatus: ConnectionStatus): Boolean {
-    val actualStatus = networkConnectionUtilProdImpl.getCurrentConnectionStatus()
-    if (actualStatus == NONE && (forcedStatus == CELLULAR || forcedStatus == LOCAL)) {
-      forcedConnectionStatus = DEFAULT
-      return false
-    }
-    forcedConnectionStatus = forcedStatus
-    return true
-=======
   private var forcedConnectionStatus: ConnectionStatus = ConnectionStatus.DEFAULT
 
   override fun getCurrentConnectionStatus(): ConnectionStatus {
@@ -57,7 +24,6 @@
   /** Forces [connectionStatus] as the current connection status of the device. */
   fun setCurrentConnectionStatus(connectionStatus: ConnectionStatus) {
     forcedConnectionStatus = connectionStatus
->>>>>>> 6ccd94d1
   }
 
   /** Returns the [forcedConnectionStatus] indicating whether the connection status was forced or not. */
