--- conflicted
+++ resolved
@@ -19,19 +19,11 @@
      */
     fun <T> createDefaultParameter(
       defaultValue: T,
-<<<<<<< HEAD
-      defaultIsSynced: SyncStatus = SyncStatus.SYNC_STATUS_UNSPECIFIED
-    ): PlatformParameterValue<T> {
-      return object : PlatformParameterValue<T> {
-        override val value = defaultValue
-        override val syncStatus = defaultIsSynced
-=======
       defaultSyncStatus: SyncStatus = SyncStatus.NOT_SYNCED_FROM_SERVER
     ): PlatformParameterValue<T> {
       return object : PlatformParameterValue<T> {
         override val value = defaultValue
         override val syncStatus = defaultSyncStatus
->>>>>>> 87a7676b
       }
     }
   }
