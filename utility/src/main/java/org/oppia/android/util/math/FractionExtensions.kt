package org.oppia.android.util.math

import org.oppia.android.app.model.Fraction
import kotlin.math.abs
import kotlin.math.absoluteValue

/**
 * Returns a submittable answer string representation of this fraction (note that this may not be
 * the verbatim string originally submitted by the user, if any.
 */
fun Fraction.toAnswerString(): String {
  return when {
    isOnlyWholeNumber() -> {
      // Fraction is only a whole number.
      if (isNegative) "-$wholeNumber" else "$wholeNumber"
    }
    wholeNumber == 0 -> {
      // Fraction contains just a fraction (no whole number).
      when (denominator) {
        1 -> if (isNegative) "-$numerator" else "$numerator"
        else -> if (isNegative) "-$numerator/$denominator" else "$numerator/$denominator"
      }
    }
    else -> {
      // Otherwise it's a mixed number. Note that the denominator is always shown here to account
      // for strange cases that would require evaluation to resolve, such as: "2 2/1".
      if (isNegative) {
        "-$wholeNumber $numerator/$denominator"
      } else {
        "$wholeNumber $numerator/$denominator"
      }
    }
  }
}

/** Returns whether this fraction has a fractional component. */
fun Fraction.hasFractionalPart(): Boolean {
  return numerator != 0
}

/**
 * Returns whether this fraction only represents a whole number. Note that for the fraction '0' this
 * will return true.
 */
fun Fraction.isOnlyWholeNumber(): Boolean {
  return !hasFractionalPart()
}

/**
 * Returns this fraction as a whole number. Note that this will not return a value that is
 * mathematically equivalent to this fraction unless [isOnlyWholeNumber] returns true.
 */
fun Fraction.toWholeNumber(): Int = if (isNegative) -wholeNumber else wholeNumber

/** [Float] version of [toDouble]. */
fun Fraction.toFloat(): Float = toDouble().toFloat()

/** Returns whether this fraction has a fractional component. */
fun Fraction.hasFractionalPart(): Boolean {
  return numerator != 0
}

/**
 * Returns whether this fraction only represents a whole number. Note that for the fraction '0' this
 * will return true.
 */
fun Fraction.isOnlyWholeNumber(): Boolean {
  return !hasFractionalPart()
}

/**
 * Returns a [Double] version of this fraction.
 *
 * See: https://github.com/oppia/oppia/blob/37285a/core/templates/dev/head/domain/objects/FractionObjectFactory.ts#L73.
 */
fun Fraction.toDouble(): Double {
  val totalParts = ((wholeNumber.toDouble() * denominator.toDouble()) + numerator.toDouble())
  val doubleVal = totalParts / denominator.toDouble()
  return if (isNegative) -doubleVal else doubleVal
}

/**
 * Returns a submittable answer string representation of this fraction (note that this may not be
 * the verbatim string originally submitted by the user, if any.
 */
fun Fraction.toAnswerString(): String {
  return when {
    isOnlyWholeNumber() -> {
      // Fraction is only a whole number.
      if (isNegative) "-$wholeNumber" else "$wholeNumber"
    }
    wholeNumber == 0 -> {
      // Fraction contains just a fraction (no whole number).
      when (denominator) {
        1 -> if (isNegative) "-$numerator" else "$numerator"
        else -> if (isNegative) "-$numerator/$denominator" else "$numerator/$denominator"
      }
    }
    else -> {
      // Otherwise it's a mixed number. Note that the denominator is always shown here to account
      // for strange cases that would require evaluation to resolve, such as: "2 2/1".
      if (isNegative) {
        "-$wholeNumber $numerator/$denominator"
      } else {
        "$wholeNumber $numerator/$denominator"
      }
    }
  }
}

/**
 * Returns this fraction in its most simplified form.
 *
 * See: https://github.com/oppia/oppia/blob/37285a/core/templates/dev/head/domain/objects/FractionObjectFactory.ts#L83.
 */
fun Fraction.toSimplestForm(): Fraction {
  val commonDenominator = gcd(numerator, denominator)
  return toBuilder().apply {
    numerator = this@toSimplestForm.numerator / commonDenominator
    denominator = this@toSimplestForm.denominator / commonDenominator
  }.build()
}

/**
 * Returns this fraction in an improper form (that is, with a 0 whole number and only fractional
 * parts).
 */
fun Fraction.toImproperForm(): Fraction {
<<<<<<< HEAD
  return toBuilder().setNumerator(numerator + (denominator * wholeNumber)).setWholeNumber(0).build()
}

/**
 * Returns this fraction in its proper form by first converting to simplest denominator, then
 * extracting a whole number component.
 *
 * This function will properly convert a fraction whose denominator is 1 into a whole number-only
 * fraction.
 */
fun Fraction.toProperForm(): Fraction {
  return toSimplestForm().let {
    it.toBuilder()
      .setWholeNumber(it.wholeNumber + (it.numerator / it.denominator))
      .setNumerator(it.numerator % it.denominator)
      .build()
  }
}

/** Adds two fractions together and returns a new one in its proper form. */
operator fun Fraction.plus(rhs: Fraction): Fraction {
  // First, eliminate the whole number by computing improper fractions.
  val leftFraction = toImproperForm()
  val rightFraction = rhs.toImproperForm()

  // Second, find a common denominator and compute the new numerators.
  val commonDenominator = lcm(leftFraction.denominator, rightFraction.denominator)
  val leftFactor = commonDenominator / leftFraction.denominator
  val rightFactor = commonDenominator / rightFraction.denominator
  val leftNumerator = leftFraction.numerator * leftFactor
  val rightNumerator = rightFraction.numerator * rightFactor

  // Third, determine how the numerators are combined (based on negatives) and whether the result is
  // negative.
  val leftNeg = leftFraction.isNegative
  val rightNeg = rightFraction.isNegative
  val (newNumerator, isNegative) = when {
    leftNeg && rightNeg -> leftNumerator + rightNumerator to true
    !leftNeg && !rightNeg -> leftNumerator + rightNumerator to false
    leftNeg && !rightNeg ->
      (-leftNumerator + rightNumerator).absoluteValue to (leftNumerator > rightNumerator)
    !leftNeg && rightNeg ->
      (leftNumerator - rightNumerator).absoluteValue to (rightNumerator > leftNumerator)
    else -> throw Exception("Impossible case")
  }

  // Finally, compute the new fraction and convert it to proper form to compute its whole number.
  return Fraction.newBuilder()
    .setIsNegative(isNegative)
    .setNumerator(newNumerator)
    .setDenominator(commonDenominator)
    .build()
    .toProperForm()
}

/**
 * Subtracts the specified fraction from this fraction and returns the result in its proper form.
 */
operator fun Fraction.minus(rhs: Fraction): Fraction {
  // a - b = a + -b
  return this + -rhs
}

/** Multiples this fraction by the specified and returns the result in its proper form. */
operator fun Fraction.times(rhs: Fraction): Fraction {
  // First, convert both fractions into their improper forms.
  val leftFraction = toImproperForm()
  val rightFraction = rhs.toImproperForm()

  // Second, multiple the numerators and denominators piece-wise.
  val newNumerator = leftFraction.numerator * rightFraction.numerator
  val newDenominator = leftFraction.denominator * rightFraction.denominator

  // Third, determine negative (negative is retained if only one is negative).
  val isNegative = leftFraction.isNegative xor rightFraction.isNegative
  return Fraction.newBuilder()
    .setIsNegative(isNegative)
    .setNumerator(newNumerator)
    .setDenominator(newDenominator)
    .build()
    .toProperForm()
}

/** Returns the proper form of the division from this fraction by the specified fraction. */
operator fun Fraction.div(rhs: Fraction): Fraction {
  // a / b = a * b^-1 (b's inverse).
  return this * rhs.toInvertedImproperForm()
}

/** Returns the inverse improper fraction representation of this fraction. */
fun Fraction.toInvertedImproperForm(): Fraction {
  val improper = toImproperForm()
  return improper.toBuilder()
    .setNumerator(improper.denominator)
    .setDenominator(improper.numerator)
    .build()
=======
  val newNumerator = numerator + (denominator * wholeNumber)
  return toBuilder().apply {
    numerator = newNumerator
    wholeNumber = 0
  }.build()
>>>>>>> da5d72d1
}

/** Returns the negated form of this fraction. */
operator fun Fraction.unaryMinus(): Fraction {
<<<<<<< HEAD
  return toBuilder().setIsNegative(!isNegative).build()
}

/** Returns the [Fraction] representation of this integer (as a whole number fraction). */
fun Int.toWholeNumberFraction(): Fraction {
  val intValue = this
  return Fraction.newBuilder().apply {
    isNegative = intValue < 0
    wholeNumber = abs(intValue)
    numerator = 0
    denominator = 1
  }.build()
=======
  return toBuilder().apply { isNegative = !this@unaryMinus.isNegative }.build()
>>>>>>> da5d72d1
}

/** Returns the greatest common divisor between two integers. */
fun gcd(x: Int, y: Int): Int {
  return if (y == 0) x else gcd(y, x % y)
}

/** Returns the least common multiple between two integers. */
fun lcm(x: Int, y: Int): Int {
  // Reference: https://en.wikipedia.org/wiki/Least_common_multiple#Calculation.
  return (x * y).absoluteValue / gcd(x, y)
}<|MERGE_RESOLUTION|>--- conflicted
+++ resolved
@@ -3,6 +3,39 @@
 import org.oppia.android.app.model.Fraction
 import kotlin.math.abs
 import kotlin.math.absoluteValue
+
+/** Returns whether this fraction has a fractional component. */
+fun Fraction.hasFractionalPart(): Boolean {
+  return numerator != 0
+}
+
+/**
+ * Returns whether this fraction only represents a whole number. Note that for the fraction '0' this
+ * will return true.
+ */
+fun Fraction.isOnlyWholeNumber(): Boolean {
+  return !hasFractionalPart()
+}
+
+/**
+ * Returns this fraction as a whole number. Note that this will not return a value that is
+ * mathematically equivalent to this fraction unless [isOnlyWholeNumber] returns true.
+ */
+fun Fraction.toWholeNumber(): Int = if (isNegative) -wholeNumber else wholeNumber
+
+/** [Float] version of [toDouble]. */
+fun Fraction.toFloat(): Float = toDouble().toFloat()
+
+/**
+ * Returns a [Double] version of this fraction.
+ *
+ * See: https://github.com/oppia/oppia/blob/37285a/core/templates/dev/head/domain/objects/FractionObjectFactory.ts#L73.
+ */
+fun Fraction.toDouble(): Double {
+  val totalParts = ((wholeNumber.toDouble() * denominator.toDouble()) + numerator.toDouble())
+  val doubleVal = totalParts / denominator.toDouble()
+  return if (isNegative) -doubleVal else doubleVal
+}
 
 /**
  * Returns a submittable answer string representation of this fraction (note that this may not be
@@ -33,81 +66,6 @@
   }
 }
 
-/** Returns whether this fraction has a fractional component. */
-fun Fraction.hasFractionalPart(): Boolean {
-  return numerator != 0
-}
-
-/**
- * Returns whether this fraction only represents a whole number. Note that for the fraction '0' this
- * will return true.
- */
-fun Fraction.isOnlyWholeNumber(): Boolean {
-  return !hasFractionalPart()
-}
-
-/**
- * Returns this fraction as a whole number. Note that this will not return a value that is
- * mathematically equivalent to this fraction unless [isOnlyWholeNumber] returns true.
- */
-fun Fraction.toWholeNumber(): Int = if (isNegative) -wholeNumber else wholeNumber
-
-/** [Float] version of [toDouble]. */
-fun Fraction.toFloat(): Float = toDouble().toFloat()
-
-/** Returns whether this fraction has a fractional component. */
-fun Fraction.hasFractionalPart(): Boolean {
-  return numerator != 0
-}
-
-/**
- * Returns whether this fraction only represents a whole number. Note that for the fraction '0' this
- * will return true.
- */
-fun Fraction.isOnlyWholeNumber(): Boolean {
-  return !hasFractionalPart()
-}
-
-/**
- * Returns a [Double] version of this fraction.
- *
- * See: https://github.com/oppia/oppia/blob/37285a/core/templates/dev/head/domain/objects/FractionObjectFactory.ts#L73.
- */
-fun Fraction.toDouble(): Double {
-  val totalParts = ((wholeNumber.toDouble() * denominator.toDouble()) + numerator.toDouble())
-  val doubleVal = totalParts / denominator.toDouble()
-  return if (isNegative) -doubleVal else doubleVal
-}
-
-/**
- * Returns a submittable answer string representation of this fraction (note that this may not be
- * the verbatim string originally submitted by the user, if any.
- */
-fun Fraction.toAnswerString(): String {
-  return when {
-    isOnlyWholeNumber() -> {
-      // Fraction is only a whole number.
-      if (isNegative) "-$wholeNumber" else "$wholeNumber"
-    }
-    wholeNumber == 0 -> {
-      // Fraction contains just a fraction (no whole number).
-      when (denominator) {
-        1 -> if (isNegative) "-$numerator" else "$numerator"
-        else -> if (isNegative) "-$numerator/$denominator" else "$numerator/$denominator"
-      }
-    }
-    else -> {
-      // Otherwise it's a mixed number. Note that the denominator is always shown here to account
-      // for strange cases that would require evaluation to resolve, such as: "2 2/1".
-      if (isNegative) {
-        "-$wholeNumber $numerator/$denominator"
-      } else {
-        "$wholeNumber $numerator/$denominator"
-      }
-    }
-  }
-}
-
 /**
  * Returns this fraction in its most simplified form.
  *
@@ -126,8 +84,11 @@
  * parts).
  */
 fun Fraction.toImproperForm(): Fraction {
-<<<<<<< HEAD
-  return toBuilder().setNumerator(numerator + (denominator * wholeNumber)).setWholeNumber(0).build()
+  val newNumerator = numerator + (denominator * wholeNumber)
+  return toBuilder().apply {
+    numerator = newNumerator
+    wholeNumber = 0
+  }.build()
 }
 
 /**
@@ -223,19 +184,11 @@
     .setNumerator(improper.denominator)
     .setDenominator(improper.numerator)
     .build()
-=======
-  val newNumerator = numerator + (denominator * wholeNumber)
-  return toBuilder().apply {
-    numerator = newNumerator
-    wholeNumber = 0
-  }.build()
->>>>>>> da5d72d1
 }
 
 /** Returns the negated form of this fraction. */
 operator fun Fraction.unaryMinus(): Fraction {
-<<<<<<< HEAD
-  return toBuilder().setIsNegative(!isNegative).build()
+  return toBuilder().apply { isNegative = !this@unaryMinus.isNegative }.build()
 }
 
 /** Returns the [Fraction] representation of this integer (as a whole number fraction). */
@@ -247,9 +200,6 @@
     numerator = 0
     denominator = 1
   }.build()
-=======
-  return toBuilder().apply { isNegative = !this@unaryMinus.isNegative }.build()
->>>>>>> da5d72d1
 }
 
 /** Returns the greatest common divisor between two integers. */
