--- conflicted
+++ resolved
@@ -16,11 +16,7 @@
 kt_android_library(
     name = "prod_impl",
     srcs = [
-<<<<<<< HEAD
-        "ProdNetworkConnectionUtil.kt",
-=======
         "NetworkConnectionUtilProdImpl.kt",
->>>>>>> e5ed461e
     ],
     deps = [
         ":network_connection_util",
@@ -31,11 +27,7 @@
 kt_android_library(
     name = "debug_impl",
     srcs = [
-<<<<<<< HEAD
-        "DebugNetworkConnectionUtil.kt",
-=======
         "NetworkConnectionUtilDebugImpl.kt",
->>>>>>> e5ed461e
     ],
     deps = [
         ":prod_impl",
