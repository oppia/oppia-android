--- conflicted
+++ resolved
@@ -3,7 +3,6 @@
 import com.google.firebase.crashlytics.FirebaseCrashlytics
 import dagger.Binds
 import dagger.BindsOptionalOf
-import dagger.Module
 import dagger.Provides
 import org.oppia.android.util.logging.AnalyticsEventLogger
 import org.oppia.android.util.logging.ExceptionLogger
@@ -13,7 +12,6 @@
 
 /** Provides debug log reporting dependencies. */
 @Module
-<<<<<<< HEAD
 interface DebugLogReportingModule {
   companion object {
     @Provides
@@ -34,6 +32,18 @@
     fun providePerformanceMetricsEventLogger(
       factory: FirebaseAnalyticsEventLogger.FactoryImpl
     ): PerformanceMetricsEventLogger = factory.createPerformanceMetricEventLogger()
+
+    @Provides
+    @Singleton
+    fun provideDebugFirestoreLogger(
+      debugLogger: DebugFirestoreEventLoggerImpl
+    ): FirestoreEventLogger = debugLogger
+
+    @Provides
+    @Singleton
+    fun provideFirebaseFirestoreInstanceWrapper(
+      impl: FirestoreInstanceWrapperImpl
+    ): FirestoreInstanceWrapper = impl
   }
 
   @Binds
@@ -53,33 +63,4 @@
    * used outside of the module.
    */
   @Qualifier annotation class ImplementationEventLogger
-=======
-class DebugLogReportingModule {
-  @Provides
-  @Singleton
-  fun provideExceptionLogger(): ExceptionLogger =
-    FirebaseExceptionLogger(FirebaseCrashlytics.getInstance())
-
-  @Provides
-  @Singleton
-  fun provideDebugEventLogger(debugAnalyticsEventLogger: DebugAnalyticsEventLogger):
-    AnalyticsEventLogger = debugAnalyticsEventLogger
-
-  @Provides
-  @Singleton
-  fun providePerformanceMetricsEventLogger(
-    factory: FirebaseAnalyticsEventLogger.Factory
-  ): PerformanceMetricsEventLogger =
-    factory.createPerformanceMetricEventLogger()
-
-  @Provides
-  @Singleton
-  fun provideDebugFirestoreLogger(debugFirestoreEventLogger: DebugFirestoreEventLoggerImpl):
-    FirestoreEventLogger = debugFirestoreEventLogger
-
-  @Provides
-  @Singleton
-  fun provideFirebaseFirestoreInstanceWrapper(wrapperImpl: FirestoreInstanceWrapperImpl):
-    FirestoreInstanceWrapper = wrapperImpl
->>>>>>> 4a7fc843
 }