package org.oppia.android.util.logging.firebase

import com.google.firebase.crashlytics.FirebaseCrashlytics
import dagger.Module
import dagger.Provides
import org.oppia.android.util.logging.AnalyticsEventLogger
import org.oppia.android.util.logging.ExceptionLogger
import org.oppia.android.util.logging.performancemetrics.PerformanceMetricsEventLogger
import javax.inject.Singleton

/** Provides debug log reporting dependencies. */
@Module
class DebugLogReportingModule {
  @Provides
  @Singleton
  fun provideExceptionLogger(): ExceptionLogger =
    FirebaseExceptionLogger(FirebaseCrashlytics.getInstance())

  @Provides
  @Singleton
<<<<<<< HEAD
  fun provideDebugEventLogger(
    debugEventLogger: DebugAnalyticsEventLogger
  ): AnalyticsEventLogger = debugEventLogger
=======
  fun provideDebugEventLogger(debugEventLogger: DebugEventLogger): EventLogger = debugEventLogger

  @Provides
  @Singleton
  fun providePerformanceMetricsEventLogger(
    factory: FirebaseEventLogger.Factory
  ): PerformanceMetricsEventLogger =
    factory.createPerformanceMetricEventLogger()
>>>>>>> 64c5b0cf
}<|MERGE_RESOLUTION|>--- conflicted
+++ resolved
@@ -18,18 +18,12 @@
 
   @Provides
   @Singleton
-<<<<<<< HEAD
-  fun provideDebugEventLogger(
-    debugEventLogger: DebugAnalyticsEventLogger
-  ): AnalyticsEventLogger = debugEventLogger
-=======
-  fun provideDebugEventLogger(debugEventLogger: DebugEventLogger): EventLogger = debugEventLogger
+  fun provideDebugEventLogger(debugEventLogger: DebugAnalyticsEventLogger): AnalyticsEventLogger = debugAnalyticsEventLogger
 
   @Provides
   @Singleton
   fun providePerformanceMetricsEventLogger(
-    factory: FirebaseEventLogger.Factory
+    factory: FirebaseAnalyticsEventLogger.Factory
   ): PerformanceMetricsEventLogger =
     factory.createPerformanceMetricEventLogger()
->>>>>>> 64c5b0cf
 }