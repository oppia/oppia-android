--- conflicted
+++ resolved
@@ -47,19 +47,16 @@
  */
 fun Polynomial.getConstant(): Real = getTerm(0).coefficient
 
-<<<<<<< HEAD
 // Return the highest power to represent the degree of the polynomial. Reference:
 // https://www.varsitytutors.com/algebra_1-help/how-to-find-the-degree-of-a-polynomial.
 fun Polynomial.getDegree(): Int = getLeadingTerm().highestDegree()
 
-=======
 /**
  * Returns a human-readable, plaintext representation of this [Polynomial].
  *
  * The returned string is guaranteed to be a syntactically correct algebraic expression representing
  * the polynomial, e.g. "1+x-7x^2").
  */
->>>>>>> 1970f347
 fun Polynomial.toPlainText(): String {
   return termList.map {
     it.toPlainText()
