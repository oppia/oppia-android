--- conflicted
+++ resolved
@@ -1,38 +1,14 @@
 package org.oppia.android.util.parser
 
-<<<<<<< HEAD
-import android.content.Context
 import android.graphics.Bitmap
 import android.graphics.Canvas
-import android.graphics.Paint
-=======
-import android.graphics.Canvas
 import android.graphics.ColorFilter
->>>>>>> 10e53fbb
 import android.graphics.Picture
 import android.graphics.PixelFormat
 import android.graphics.Rect
 import android.graphics.drawable.Drawable
 import android.text.TextPaint
 
-<<<<<<< HEAD
-// TODO: combine with TransformablePictureDrawable?
-open class SvgPictureDrawable(
-  context: Context,
-  private val oppiaSvg: OppiaSvg
-) : TransformablePictureDrawable() {
-  private val bitmapBlurrer by lazy { BitmapBlurrer(context) }
-
-  /**
-   * The [Paint] that should be used when rendering this drawable. Note that the flags are based
-   * on the defaults set by Android's BitmapDrawable.
-   */
-  private val bitmapPaint by lazy { Paint(Paint.FILTER_BITMAP_FLAG or Paint.DITHER_FLAG) }
-
-  private var picture: Picture? = null
-  private var bitmap: Bitmap? = null
-  private var intrinsicSize = IntrinsicSize(width = -1f, height = -1f)
-=======
 /**
  * A [Drawable] for rendering [ScalableVectorGraphic]s. See subclasses for specific drawables &
  * rendering methods available.
@@ -42,7 +18,6 @@
 ) : Drawable() {
   private var picture: Picture? = null
   private var intrinsicSize = ScalableVectorGraphic.SvgSizeSpecs(width = -1f, height = -1f)
->>>>>>> 10e53fbb
 
   override fun draw(canvas: Canvas) {
     // The rendering approach here is loosely based on Android's PictureDrawable.
@@ -50,11 +25,6 @@
       // Save current transformation state.
       save()
 
-<<<<<<< HEAD
-      if (oppiaSvg.hasTransformations()) {
-        bitmap?.let { bitmap ->
-          drawBitmap(bitmap, /* src= */ null, bounds, bitmapPaint)
-=======
       picture?.let { picture ->
         // Apply the picture's bounds so that it's positioned/clipped correctly.
         Rect(bounds).apply {
@@ -64,17 +34,6 @@
           offset(/* dx= */ 0, /* dy= */ intrinsicSize.verticalAlignment.toInt())
           clipRect(this)
           translate(left.toFloat(), top.toFloat())
->>>>>>> 10e53fbb
-        }
-      } else {
-        picture?.let { picture ->
-          // Apply the picture's bounds so that it's positioned/clipped correctly.
-          bounds.apply {
-            clipRect(this)
-            translate(left.toFloat(), top.toFloat())
-          }
-
-          drawPicture(picture)
         }
       }
 
@@ -89,27 +48,12 @@
    */
   override fun getIntrinsicWidth(): Int = intrinsicSize.width.toInt()
 
-<<<<<<< HEAD
-  // TODO: consider delegating initialization to the child class to better utilize inheritance.
-  override fun computeBlockPicture() {
-    picture = oppiaSvg.renderToBlockPicture()
-    recomputeIntrinsicSize { oppiaSvg.computeSizeSpecs(textPaint = null) }
-    if (oppiaSvg.hasTransformations()) recomputeBitmap()
-  }
-
-  override fun computeTextPicture(textPaint: TextPaint) {
-    picture = oppiaSvg.renderToTextPicture(textPaint)
-    recomputeIntrinsicSize { oppiaSvg.computeSizeSpecs(textPaint) }
-    if (oppiaSvg.hasTransformations()) recomputeBitmap()
-  }
-=======
   /** See [getIntrinsicWidth]. */
   override fun getIntrinsicHeight(): Int = intrinsicSize.height.toInt()
 
   override fun setAlpha(alpha: Int) { /* Unsupported. */ }
 
   override fun setColorFilter(colorFilter: ColorFilter?) { /* Unsupported. */ }
->>>>>>> 10e53fbb
 
   override fun getOpacity(): Int = PixelFormat.TRANSLUCENT
 
