package org.oppia.android.util.logging.firebase

import com.google.firebase.crashlytics.FirebaseCrashlytics
import dagger.Module
import dagger.Provides
import org.oppia.android.util.logging.AnalyticsEventLogger
import org.oppia.android.util.logging.ExceptionLogger
import org.oppia.android.util.logging.performancemetrics.PerformanceMetricsEventLogger
import javax.inject.Singleton

/** Provides Firebase-specific logging implementations. */
@Module
class LogReportingModule {
  @Provides
  @Singleton
  fun provideCrashLogger(): ExceptionLogger =
    FirebaseExceptionLogger(FirebaseCrashlytics.getInstance())

  @Provides
  @Singleton
<<<<<<< HEAD
  fun provideFirebaseAnalyticsEventLogger(
    factory: FirebaseAnalyticsEventLogger.Factory
  ): AnalyticsEventLogger = factory.create()
=======
  fun provideEventLogger(factory: FirebaseEventLogger.Factory): EventLogger = factory.create()

  @Provides
  @Singleton
  fun providePerformanceMetricsEventLogger(
    factory: FirebaseEventLogger.Factory
  ): PerformanceMetricsEventLogger =
    factory.createPerformanceMetricEventLogger()
>>>>>>> 64c5b0cf
}<|MERGE_RESOLUTION|>--- conflicted
+++ resolved
@@ -18,18 +18,12 @@
 
   @Provides
   @Singleton
-<<<<<<< HEAD
-  fun provideFirebaseAnalyticsEventLogger(
-    factory: FirebaseAnalyticsEventLogger.Factory
-  ): AnalyticsEventLogger = factory.create()
-=======
-  fun provideEventLogger(factory: FirebaseEventLogger.Factory): EventLogger = factory.create()
+  fun provideAnalyticsEventLogger(factory: FirebaseAnalyticsEventLogger.Factory): AnalyticsEventLogger = factory.create()
 
   @Provides
   @Singleton
   fun providePerformanceMetricsEventLogger(
-    factory: FirebaseEventLogger.Factory
+    factory: FirebaseAnalyticsEventLogger.Factory
   ): PerformanceMetricsEventLogger =
     factory.createPerformanceMetricEventLogger()
->>>>>>> 64c5b0cf
 }