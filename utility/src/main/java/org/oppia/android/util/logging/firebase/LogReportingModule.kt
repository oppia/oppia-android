--- conflicted
+++ resolved
@@ -11,7 +11,6 @@
 import org.oppia.android.util.logging.ExceptionLogger
 import org.oppia.android.util.logging.SyncStatusManager
 import javax.inject.Singleton
-import org.oppia.android.util.logging.SyncStatusManager
 
 /** Provides Firebase-specific logging implementations. */
 @Module
@@ -26,20 +25,13 @@
   @Provides
   fun provideEventLogger(
     context: Context,
-<<<<<<< HEAD
-    syncStatusManager: SyncStatusManager
+    syncStatusManager: SyncStatusManager,
   ): EventLogger {
     return FirebaseEventLogger(
-      FirebaseAnalytics.getInstance(Application()),
+      FirebaseAnalytics.getInstance(context.applicationContext as Application),
       EventBundleCreator(),
       syncStatusManager,
       context
-=======
-    syncStatusManager: SyncStatusManager,
-  ): EventLogger {
-    return FirebaseEventLogger(
-      FirebaseAnalytics.getInstance(Application()), EventBundleCreator(), syncStatusManager, context
->>>>>>> a84e6797
     )
   }
 }