"""
General-purpose utilities for parsing & rendering HTML within the app.
"""

load("@dagger//:workspace_defs.bzl", "dagger_rules")
load("@io_bazel_rules_kotlin//kotlin:kotlin.bzl", "kt_android_library")

kt_android_library(
    name = "html_parser",
    srcs = [
        "HtmlParser.kt",
    ],
    visibility = ["//:oppia_api_visibility"],
    deps = [
        ":custom_html_content_handler",
        ":list_item_leading_margin_span",
        ":tag_handlers",
        "//third_party:androidx_core_core-ktx",
        "//third_party:javax_inject_javax_inject",
        "//utility/src/main/java/org/oppia/android/util/locale:oppia_locale",
        "//utility/src/main/java/org/oppia/android/util/logging:console_logger",
        "//utility/src/main/java/org/oppia/android/util/parser/image:url_image_parser",
    ],
)

kt_android_library(
    name = "tag_handlers",
    srcs = [
        "ConceptCardTagHandler.kt",
        "ImageTagHandler.kt",
        "LiTagHandler.kt",
        "MathTagHandler.kt",
        "PolicyPageTagHandler.kt",
    ],
    visibility = ["//utility:__subpackages__"],
    deps = [
        ":custom_html_content_handler",
<<<<<<< HEAD
        "//utility/src/main/java/org/oppia/android/util/locale:oppia_locale",
=======
        "//third_party:io_github_karino2_kotlitex",
>>>>>>> 5abf2279
        "//utility/src/main/java/org/oppia/android/util/logging:console_logger",
    ],
)

kt_android_library(
    name = "list_item_leading_margin_span",
    srcs = [
        "ListItemLeadingMarginSpan.kt",
    ],
    visibility = [
        "//app:__subpackages__",
    ],
    deps = [
        "//utility",
    ],
)

kt_android_library(
    name = "policy_type",
    srcs = [
        "PolicyType.kt",
    ],
    visibility = [
        "//:oppia_api_visibility",
    ],
)

kt_android_library(
    name = "custom_html_content_handler",
    srcs = [
        "CustomHtmlContentHandler.kt",
    ],
    visibility = [
        "//utility/src/main/java/org/oppia/android/util/parser/image:__subpackages__",
    ],
    deps = [
        "//third_party:androidx_core_core-ktx",
        "//utility/src/main/java/org/oppia/android/util/locale:oppia_locale",
    ],
)

kt_android_library(
    name = "exploration_html_parser_entity_type",
    srcs = [
        "ExplorationHtmlParserEntityType.kt",
    ],
    visibility = [
        "//:oppia_api_visibility",
    ],
    deps = [
        "//third_party:javax_inject_javax_inject",
    ],
)

kt_android_library(
    name = "html_parser_entity_type_module",
    srcs = [
        "HtmlParserEntityTypeModule.kt",
    ],
    visibility = [
        "//:oppia_prod_module_visibility",
    ],
    deps = [
        ":custom_html_content_handler",
        ":dagger",
        ":exploration_html_parser_entity_type",
        ":tag_handlers",
    ],
)

dagger_rules()<|MERGE_RESOLUTION|>--- conflicted
+++ resolved
@@ -35,11 +35,8 @@
     visibility = ["//utility:__subpackages__"],
     deps = [
         ":custom_html_content_handler",
-<<<<<<< HEAD
+        "//third_party:io_github_karino2_kotlitex",
         "//utility/src/main/java/org/oppia/android/util/locale:oppia_locale",
-=======
-        "//third_party:io_github_karino2_kotlitex",
->>>>>>> 5abf2279
         "//utility/src/main/java/org/oppia/android/util/logging:console_logger",
     ],
 )
