"""
Logging utility implementations backed by Firebase.
"""

load("//defs:oppia_android_library.bzl", "oppia_android_library")

oppia_android_library(
    name = "firebase_exception_logger",
    srcs = [
        "FirebaseExceptionLogger.kt",
    ],
    deps = [
        "//third_party:com_google_firebase_firebase-crashlytics",
        "//utility/src/main/java/org/oppia/android/util/logging:exception_logger",
    ],
)

oppia_android_library(
    name = "prod_impl",
    srcs = [
        "FirebaseAnalyticsEventLogger.kt",
        "FirebaseLogUploader.kt",
    ],
    android_merge_deps = [
        "//app:crashlytics_deps",  # All prod_impl deps require this to be linked in for runtime.
    ],
    visibility = ["//utility:utility_testing_visibility"],
    deps = [
        "//model/src/main/proto:event_logger_java_proto_lite",
        "//model/src/main/proto:performance_metrics_event_logger_java_proto_lite",
        "//third_party:androidx_work_work-runtime",
        "//third_party:com_google_android_gms_play-services-measurement-api",
        "//third_party:javax_inject_javax_inject",
        "//utility/src/main/java/org/oppia/android/util/logging:event_bundle_creator",
        "//utility/src/main/java/org/oppia/android/util/logging:event_logger",
        "//utility/src/main/java/org/oppia/android/util/logging:log_uploader",
        "//utility/src/main/java/org/oppia/android/util/logging/performancemetrics:performance_metrics_event_logger",
        "//utility/src/main/java/org/oppia/android/util/networking:network_connection_util",
    ],
)

oppia_android_library(
    name = "prod_module",
    srcs = [
        "FirebaseLogUploaderModule.kt",
        "LogReportingModule.kt",
    ],
    visibility = ["//:oppia_prod_module_visibility"],
    deps = [
        ":debug_event_logger",
        ":firebase_exception_logger",
        ":prod_impl",
        "//:dagger",
        "//third_party:com_google_firebase_firebase-crashlytics",
        "//third_party:javax_inject_javax_inject",
        "//utility/src/main/java/org/oppia/android/util/logging:event_logger",
        "//utility/src/main/java/org/oppia/android/util/logging:exception_logger",
        "//utility/src/main/java/org/oppia/android/util/logging:log_uploader",
        "//utility/src/main/java/org/oppia/android/util/logging/performancemetrics:performance_metrics_event_logger",
    ],
)

oppia_android_library(
    name = "debug_event_logger",
<<<<<<< HEAD
    srcs = [
        "DebugAnalyticsEventLogger.kt",
    ],
    visibility = ["//app:app_visibility"],
=======
    srcs = ["DebugAnalyticsEventLogger.kt"],
    visibility = [
        "//app:__pkg__",
        "//testing:__pkg__",
    ],
>>>>>>> 5037d5a2
    deps = [
        "//model/src/main/proto:event_logger_java_proto_lite",
        "//third_party:javax_inject_javax_inject",
        "//utility/src/main/java/org/oppia/android/util/logging:event_logger",
    ],
)

oppia_android_library(
    name = "debug_module",
    srcs = [
        "DebugLogReportingModule.kt",
    ],
    visibility = ["//:oppia_prod_module_visibility"],
    deps = [
        ":debug_event_logger",
        ":firebase_exception_logger",
        ":prod_impl",
        "//:dagger",
        "//third_party:com_google_firebase_firebase-crashlytics",
        "//third_party:javax_inject_javax_inject",
        "//utility/src/main/java/org/oppia/android/util/logging:event_logger",
        "//utility/src/main/java/org/oppia/android/util/logging:exception_logger",
        "//utility/src/main/java/org/oppia/android/util/logging/performancemetrics:performance_metrics_event_logger",
    ],
)<|MERGE_RESOLUTION|>--- conflicted
+++ resolved
@@ -62,18 +62,11 @@
 
 oppia_android_library(
     name = "debug_event_logger",
-<<<<<<< HEAD
-    srcs = [
-        "DebugAnalyticsEventLogger.kt",
-    ],
-    visibility = ["//app:app_visibility"],
-=======
     srcs = ["DebugAnalyticsEventLogger.kt"],
     visibility = [
-        "//app:__pkg__",
+        "//app:app_visibility",
         "//testing:__pkg__",
     ],
->>>>>>> 5037d5a2
     deps = [
         "//model/src/main/proto:event_logger_java_proto_lite",
         "//third_party:javax_inject_javax_inject",
