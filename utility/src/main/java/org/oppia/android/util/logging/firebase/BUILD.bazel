--- conflicted
+++ resolved
@@ -64,13 +64,8 @@
     name = "debug_event_logger",
     srcs = ["DebugAnalyticsEventLogger.kt"],
     visibility = [
-<<<<<<< HEAD
         "//app:app_visibility",
-        "//testing:__pkg__",
-=======
-        "//app:__pkg__",
         "//testing:testing_visibility",
->>>>>>> ef12f12b
     ],
     deps = [
         "//model/src/main/proto:event_logger_java_proto_lite",
