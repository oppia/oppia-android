"""
Logging utility implementations backed by Firebase.
"""

load("//defs:oppia_android_library.bzl", "oppia_android_library")

oppia_android_library(
    name = "firebase_exception_logger",
    srcs = [
        "FirebaseExceptionLogger.kt",
    ],
    deps = [
        "//third_party:com_google_firebase_firebase-crashlytics",
        "//utility/src/main/java/org/oppia/android/util/logging:exception_logger",
    ],
)

oppia_android_library(
    name = "prod_impl",
    srcs = [
        "FirebaseAnalyticsEventLogger.kt",
        "FirebaseLogUploader.kt",
    ],
    android_merge_deps = [
        "//app:crashlytics_deps",  # All prod_impl deps require this to be linked in for runtime.
    ],
    visibility = ["//utility:utility_testing_visibility"],
    deps = [
        "//model/src/main/proto:event_logger_java_proto_lite",
        "//model/src/main/proto:performance_metrics_event_logger_java_proto_lite",
        "//third_party:androidx_work_work-runtime",
        "//third_party:com_google_android_gms_play-services-measurement-api",
        "//third_party:javax_inject_javax_inject",
        "//utility/src/main/java/org/oppia/android/util/logging:event_bundle_creator",
        "//utility/src/main/java/org/oppia/android/util/logging:event_logger",
        "//utility/src/main/java/org/oppia/android/util/logging:log_uploader",
        "//utility/src/main/java/org/oppia/android/util/logging/performancemetrics:performance_metrics_event_logger",
        "//utility/src/main/java/org/oppia/android/util/networking:network_connection_util",
    ],
)

oppia_android_library(
    name = "prod_module",
    srcs = [
        "FirebaseLogUploaderModule.kt",
        "LogReportingModule.kt",
    ],
    visibility = ["//:oppia_prod_module_visibility"],
    deps = [
        ":debug_event_logger",
        ":firebase_exception_logger",
        ":prod_impl",
        "//:dagger",
        "//third_party:com_google_firebase_firebase-crashlytics",
        "//third_party:javax_inject_javax_inject",
        "//utility/src/main/java/org/oppia/android/util/logging:event_logger",
        "//utility/src/main/java/org/oppia/android/util/logging:exception_logger",
        "//utility/src/main/java/org/oppia/android/util/logging:log_uploader",
        "//utility/src/main/java/org/oppia/android/util/logging/performancemetrics:performance_metrics_event_logger",
    ],
)

oppia_android_library(
    name = "debug_event_logger",
    srcs = ["DebugAnalyticsEventLogger.kt"],
    visibility = [
        "//app:app_visibility",
        "//testing:__pkg__",
    ],
<<<<<<< HEAD
    visibility = ["//app:app_prod_visibility"],
=======
>>>>>>> 58645da9
    deps = [
        "//model/src/main/proto:event_logger_java_proto_lite",
        "//third_party:javax_inject_javax_inject",
        "//utility/src/main/java/org/oppia/android/util/logging:event_logger",
    ],
)

oppia_android_library(
    name = "debug_module",
    srcs = [
        "DebugLogReportingModule.kt",
    ],
    visibility = ["//:oppia_prod_module_visibility"],
    deps = [
        ":debug_event_logger",
        ":firebase_exception_logger",
        ":prod_impl",
        "//:dagger",
        "//third_party:com_google_firebase_firebase-crashlytics",
        "//third_party:javax_inject_javax_inject",
        "//utility/src/main/java/org/oppia/android/util/logging:event_logger",
        "//utility/src/main/java/org/oppia/android/util/logging:exception_logger",
        "//utility/src/main/java/org/oppia/android/util/logging/performancemetrics:performance_metrics_event_logger",
    ],
)<|MERGE_RESOLUTION|>--- conflicted
+++ resolved
@@ -67,10 +67,7 @@
         "//app:app_visibility",
         "//testing:__pkg__",
     ],
-<<<<<<< HEAD
     visibility = ["//app:app_prod_visibility"],
-=======
->>>>>>> 58645da9
     deps = [
         "//model/src/main/proto:event_logger_java_proto_lite",
         "//third_party:javax_inject_javax_inject",
