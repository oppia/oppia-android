"""
Logging utility implementations backed by Firebase.
"""

load("@io_bazel_rules_kotlin//kotlin:android.bzl", "kt_android_library")

kt_android_library(
    name = "firebase_exception_logger",
    srcs = [
        "FirebaseExceptionLogger.kt",
    ],
    deps = [
        "//third_party:com_google_firebase_firebase-crashlytics",
        "//utility/src/main/java/org/oppia/android/util/logging:exception_logger",
    ],
)

kt_android_library(
    name = "prod_impl",
    srcs = [
        "FirebaseAnalyticsEventLogger.kt",
        "FirebaseLogUploader.kt",
    ],
    deps = [
        "//model/src/main/proto:event_logger_java_proto_lite",
        "//model/src/main/proto:performance_metrics_event_logger_java_proto_lite",
        "//third_party:androidx_work_work-runtime",
        "//third_party:androidx_work_work-runtime-ktx",
        "//third_party:com_google_firebase_firebase-analytics",
        "//third_party:javax_inject_javax_inject",
        "//utility/src/main/java/org/oppia/android/util/logging:event_bundle_creator",
        "//utility/src/main/java/org/oppia/android/util/logging:event_logger",
        "//utility/src/main/java/org/oppia/android/util/logging:log_uploader",
        "//utility/src/main/java/org/oppia/android/util/logging:sync_status_manager",
        "//utility/src/main/java/org/oppia/android/util/logging/performancemetrics:performance_metrics_event_logger",
        "//utility/src/main/java/org/oppia/android/util/networking:network_connection_util",
    ],
)

kt_android_library(
    name = "prod_module",
    srcs = [
        "FirebaseLogUploaderModule.kt",
        "LogReportingModule.kt",
    ],
    visibility = ["//:oppia_prod_module_visibility"],
    deps = [
<<<<<<< HEAD
        ":debug_event_logger",
=======
        ":debug_module",
>>>>>>> 4a7fc843
        ":firebase_exception_logger",
        ":firestore_logger_impl",
        ":prod_impl",
        "//:dagger",
        "//third_party:com_google_firebase_firebase-analytics",
        "//third_party:com_google_firebase_firebase-crashlytics",
        "//third_party:javax_inject_javax_inject",
        "//utility/src/main/java/org/oppia/android/util/logging:event_bundle_creator",
        "//utility/src/main/java/org/oppia/android/util/logging:log_uploader",
    ],
)

kt_android_library(
    name = "debug_event_logger",
    srcs = [
        "DebugAnalyticsEventLogger.kt",
    ],
    visibility = [
        "//app:__pkg__",
        "//testing:__pkg__",
    ],
    deps = [
        ":prod_impl",
        "//model/src/main/proto:event_logger_java_proto_lite",
        "//third_party:javax_inject_javax_inject",
        "//utility/src/main/java/org/oppia/android/util/logging:event_logger",
    ],
)

kt_android_library(
    name = "debug_module",
    srcs = [
        "DebugLogReportingModule.kt",
    ],
    visibility = ["//:oppia_prod_module_visibility"],
    deps = [
        ":debug_event_logger",
        ":debug_firestore_logger_impl",
        ":firebase_exception_logger",
        "//:dagger",
    ],
)

kt_android_library(
    name = "firestore_logger_impl",
    srcs = [
        "FirestoreEventLoggerProdImpl.kt",
    ],
    deps = [
        ":firestore_logger",
        ":firestore_wrapper_impl",
        "//third_party:androidx_work_work-runtime",
        "//third_party:androidx_work_work-runtime-ktx",
        "//third_party:com_google_firebase_firebase-firestore-ktx",
        "//utility/src/main/java/org/oppia/android/util/logging:console_logger",
    ],
)

kt_android_library(
    name = "firestore_logger",
    srcs = [
        "FirestoreEventLogger.kt",
    ],
    visibility = ["//:oppia_api_visibility"],
    deps = [
        "//model/src/main/proto:event_logger_java_proto_lite",
    ],
)

kt_android_library(
    name = "debug_firestore_logger_impl",
    srcs = [
        "DebugFirestoreEventLoggerImpl.kt",
    ],
    visibility = [
        "//app:__pkg__",
    ],
    deps = [
        ":firestore_logger_impl",
        ":firestore_wrapper_impl",
        "//third_party:javax_inject_javax_inject",
    ],
)

kt_android_library(
    name = "firestore_wrapper",
    srcs = [
        "FirestoreInstance.kt",
        "FirestoreInstanceWrapper.kt",
    ],
    deps = [
        "//third_party:com_google_firebase_firebase-firestore-ktx",
        "//third_party:org_jetbrains_kotlinx_kotlinx-coroutines-core",
        "//utility/src/main/java/org/oppia/android/util/data:async_result",
    ],
)

kt_android_library(
    name = "firestore_wrapper_impl",
    srcs = [
        "FirestoreInstanceWrapperImpl.kt",
    ],
    visibility = ["//:oppia_prod_module_visibility"],
    deps = [
        ":firestore_wrapper",
        "//:dagger",
    ],
)<|MERGE_RESOLUTION|>--- conflicted
+++ resolved
@@ -45,11 +45,8 @@
     ],
     visibility = ["//:oppia_prod_module_visibility"],
     deps = [
-<<<<<<< HEAD
         ":debug_event_logger",
-=======
         ":debug_module",
->>>>>>> 4a7fc843
         ":firebase_exception_logger",
         ":firestore_logger_impl",
         ":prod_impl",
