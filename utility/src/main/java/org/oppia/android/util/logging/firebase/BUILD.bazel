--- conflicted
+++ resolved
@@ -15,12 +15,8 @@
     ],
 )
 
-<<<<<<< HEAD
+# Note that required Crashlytics dependencies are included as part of the production implementation.
 oppia_android_library(
-=======
-# Note that required Crashlytics dependencies are included as part of the production implementation.
-kt_android_library(
->>>>>>> d7fa24ff
     name = "prod_impl",
     srcs = [
         "FirebaseAnalyticsEventLogger.kt",
@@ -34,15 +30,12 @@
         "//model/src/main/proto:event_logger_java_proto_lite",
         "//model/src/main/proto:performance_metrics_event_logger_java_proto_lite",
         "//third_party:androidx_work_work-runtime",
-<<<<<<< HEAD
-        "//third_party:com_google_android_gms_play-services-measurement-api",
-=======
         "//third_party:androidx_work_work-runtime-ktx",
         "//third_party:com_crashlytics_sdk_android_crashlytics",
+        "//third_party:com_google_android_gms_play-services-measurement-api",
         "//third_party:com_google_firebase_firebase-analytics",
         "//third_party:com_google_firebase_firebase-crashlytics",
         "//third_party:io_fabric_sdk_android_fabric",
->>>>>>> d7fa24ff
         "//third_party:javax_inject_javax_inject",
         "//utility/src/main/java/org/oppia/android/util/logging:event_bundle_creator",
         "//utility/src/main/java/org/oppia/android/util/logging:event_logger",
