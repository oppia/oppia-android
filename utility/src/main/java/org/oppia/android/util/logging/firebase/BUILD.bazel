"""
Logging utility implementations backed by Firebase.
"""

load("@io_bazel_rules_kotlin//kotlin:kotlin.bzl", "kt_android_library")

kt_android_library(
    name = "firebase_exception_logger",
    srcs = [
        "FirebaseExceptionLogger.kt",
    ],
    deps = [
        "//third_party:com_google_firebase_firebase-crashlytics",
        "//utility/src/main/java/org/oppia/android/util/logging:exception_logger",
    ],
)

kt_android_library(
    name = "prod_impl",
    srcs = [
        "FirebaseAnalyticsEventLogger.kt",
        "FirebaseLogUploader.kt",
    ],
    deps = [
        "//model/src/main/proto:event_logger_java_proto_lite",
        "//model/src/main/proto:performance_metrics_event_logger_java_proto_lite",
        "//third_party:androidx_work_work-runtime",
        "//third_party:androidx_work_work-runtime-ktx",
        "//third_party:com_google_firebase_firebase-analytics",
        "//third_party:javax_inject_javax_inject",
        "//utility/src/main/java/org/oppia/android/util/logging:event_bundle_creator",
        "//utility/src/main/java/org/oppia/android/util/logging:event_logger",
        "//utility/src/main/java/org/oppia/android/util/logging:log_uploader",
        "//utility/src/main/java/org/oppia/android/util/logging:sync_status_manager",
        "//utility/src/main/java/org/oppia/android/util/logging/performancemetrics:performance_metrics_event_logger",
        "//utility/src/main/java/org/oppia/android/util/networking:network_connection_util",
    ],
)

kt_android_library(
    name = "prod_module",
    srcs = [
        "FirebaseLogUploaderModule.kt",
        "LogReportingModule.kt",
    ],
    visibility = ["//:oppia_prod_module_visibility"],
    deps = [
<<<<<<< HEAD
=======
        ":dagger",
        ":debug_module",
>>>>>>> 8c879933
        ":firebase_exception_logger",
        ":firestore_logger_impl",
        ":prod_impl",
        "//:dagger",
        "//third_party:com_google_firebase_firebase-analytics",
        "//third_party:com_google_firebase_firebase-crashlytics",
        "//third_party:javax_inject_javax_inject",
        "//utility/src/main/java/org/oppia/android/util/logging:event_bundle_creator",
        "//utility/src/main/java/org/oppia/android/util/logging:log_uploader",
    ],
)

kt_android_library(
    name = "debug_event_logger",
    srcs = [
        "DebugAnalyticsEventLogger.kt",
    ],
    visibility = [
        "//app:__pkg__",
    ],
    deps = [
        ":prod_impl",
        "//model/src/main/proto:event_logger_java_proto_lite",
        "//third_party:javax_inject_javax_inject",
        "//utility/src/main/java/org/oppia/android/util/logging:event_logger",
    ],
)

kt_android_library(
    name = "debug_module",
    srcs = [
        "DebugLogReportingModule.kt",
    ],
    visibility = ["//:oppia_prod_module_visibility"],
    deps = [
        ":debug_event_logger",
        ":debug_firestore_logger_impl",
        ":firebase_exception_logger",
        "//:dagger",
    ],
<<<<<<< HEAD
)
=======
)

kt_android_library(
    name = "firestore_logger_impl",
    srcs = [
        "FirestoreEventLoggerProdImpl.kt",
    ],
    deps = [
        ":firestore_logger",
        ":firestore_wrapper_impl",
        "//third_party:androidx_work_work-runtime",
        "//third_party:androidx_work_work-runtime-ktx",
        "//third_party:com_google_firebase_firebase-firestore-ktx",
        "//utility/src/main/java/org/oppia/android/util/logging:console_logger",
    ],
)

kt_android_library(
    name = "firestore_logger",
    srcs = [
        "FirestoreEventLogger.kt",
    ],
    visibility = ["//:oppia_api_visibility"],
    deps = [
        "//model/src/main/proto:event_logger_java_proto_lite",
    ],
)

kt_android_library(
    name = "debug_firestore_logger_impl",
    srcs = [
        "DebugFirestoreEventLoggerImpl.kt",
    ],
    visibility = [
        "//app:__pkg__",
    ],
    deps = [
        ":firestore_logger_impl",
        ":firestore_wrapper_impl",
        "//third_party:javax_inject_javax_inject",
    ],
)

kt_android_library(
    name = "firestore_wrapper",
    srcs = [
        "FirestoreInstance.kt",
        "FirestoreInstanceWrapper.kt",
    ],
    deps = [
        "//third_party:com_google_firebase_firebase-firestore-ktx",
        "//third_party:org_jetbrains_kotlinx_kotlinx-coroutines-core",
        "//utility/src/main/java/org/oppia/android/util/data:async_result",
    ],
)

kt_android_library(
    name = "firestore_wrapper_impl",
    srcs = [
        "FirestoreInstanceWrapperImpl.kt",
    ],
    visibility = ["//:oppia_prod_module_visibility"],
    deps = [
        ":dagger",
        ":firestore_wrapper",
    ],
)

dagger_rules()
>>>>>>> 8c879933
<|MERGE_RESOLUTION|>--- conflicted
+++ resolved
@@ -45,11 +45,7 @@
     ],
     visibility = ["//:oppia_prod_module_visibility"],
     deps = [
-<<<<<<< HEAD
-=======
-        ":dagger",
         ":debug_module",
->>>>>>> 8c879933
         ":firebase_exception_logger",
         ":firestore_logger_impl",
         ":prod_impl",
@@ -90,9 +86,6 @@
         ":firebase_exception_logger",
         "//:dagger",
     ],
-<<<<<<< HEAD
-)
-=======
 )
 
 kt_android_library(
@@ -156,10 +149,7 @@
     ],
     visibility = ["//:oppia_prod_module_visibility"],
     deps = [
-        ":dagger",
+        "//:dagger",
         ":firestore_wrapper",
     ],
-)
-
-dagger_rules()
->>>>>>> 8c879933
+)