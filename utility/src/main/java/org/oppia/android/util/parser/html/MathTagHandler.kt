--- conflicted
+++ resolved
@@ -37,28 +37,6 @@
     val content = MathContent.parseMathContent(
       attributes.getJsonObjectValue(CUSTOM_MATH_MATH_CONTENT_ATTRIBUTE)
     )
-<<<<<<< HEAD
-    if (content != null) {
-      // Insert an image span where the custom tag currently is to load the SVG. In the future, this
-      // could also load a LaTeX span, instead. Note that this approach is based on Android's Html
-      // parser.
-      val drawable =
-        checkNotNull(
-          imageRetriever!!.loadDrawable(
-            content.svgFilename,
-            CustomHtmlContentHandler.ImageRetriever.Type.INLINE_TEXT_IMAGE
-          )
-        ) {
-          "Expected imageRetriever to be not null."
-        }
-
-      val (startIndex, endIndex) = output.run {
-        // Use a control character to ensure that there's at least 1 character on which to "attach"
-        // the image when rendering the HTML.
-        val startIndex = length
-        append('\uFFFC')
-        return@run startIndex to length
-=======
     // TODO(#4170): Fix vertical alignment centering for inline cached LaTeX.
     val useInlineRendering = when (attributes.getValue(CUSTOM_MATH_RENDER_TYPE_ATTRIBUTE)) {
       "inline" -> true
@@ -74,7 +52,6 @@
           ),
           content.svgFilename
         )
->>>>>>> 5abf2279
       }
       is MathContent.MathAsLatex -> {
         if (cacheLatexRendering) {
