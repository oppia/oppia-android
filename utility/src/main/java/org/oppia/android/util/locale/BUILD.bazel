"""
Generic utilities for managing languages & locales.
"""

load("@io_bazel_rules_kotlin//kotlin:kotlin.bzl", "kt_android_library")

kt_android_library(
    name = "android_locale_profile",
    srcs = [
        "AndroidLocaleProfile.kt",
    ],
    visibility = ["//:oppia_api_visibility"],
    deps = [
        ":dagger",
        ":oppia_locale",
    ],
)

kt_android_library(
    name = "oppia_bidi_formatter",
    srcs = [
        "OppiaBidiFormatter.kt",
    ],
    visibility = [
        "//domain/src/main/java/org/oppia/android/domain/locale:__pkg__",
        "//utility:utility_testing_visibility",
        "//utility/src/main/java/org/oppia/android/util/locale/testing:__pkg__",
    ],
)

kt_android_library(
    name = "oppia_locale",
    srcs = [
        "OppiaLocale.kt",
    ],
    visibility = ["//:oppia_api_visibility"],
    deps = [
        ":oppia_locale_context_extensions",
        "//model/src/main/proto:languages_java_proto_lite",
        "//third_party:androidx_annotation_annotation",
    ],
)

kt_android_library(
    name = "impl",
    srcs = [
        "DisplayLocaleImpl.kt",
        "MachineLocaleImpl.kt",
        "OppiaBidiFormatterImpl.kt",
    ],
    visibility = [
        "//domain/src/main/java/org/oppia/android/domain/locale:__pkg__",
        "//utility:utility_testing_visibility",
        "//utility/src/main/java/org/oppia/android/util/locale/testing:__pkg__",
    ],
    deps = [
        ":android_locale_factory",
        ":oppia_bidi_formatter",
        ":oppia_locale",
        "//third_party:androidx_core_core",
        "//third_party:javax_inject_javax_inject",
        "//utility/src/main/java/org/oppia/android/util/data:data_providers",
        "//utility/src/main/java/org/oppia/android/util/system:oppia_clock",
    ],
)

kt_android_library(
    name = "android_locale_factory",
    srcs = [
        "AndroidLocaleFactory.kt",
    ],
    visibility = [
        "//utility:utility_testing_visibility",
    ],
    deps = [
        ":android_locale_profile",
<<<<<<< HEAD
        "//third_party:javax_inject_javax_inject",
=======
        ":dagger",
        "//third_party:org_jetbrains_kotlinx_kotlinx-coroutines-core",
        "//utility/src/main/java/org/oppia/android/util/threading:annotations",
>>>>>>> 60458bfa
    ],
)

kt_android_library(
    name = "oppia_locale_context_extensions",
    srcs = [
        "OppiaLocaleContextExtensions.kt",
    ],
    deps = [
        "//model/src/main/proto:languages_java_proto_lite",
    ],
)

kt_android_library(
    name = "prod_module",
    srcs = [
        "LocaleProdModule.kt",
    ],
    visibility = ["//:oppia_prod_module_visibility"],
    deps = [
        ":impl",
        ":oppia_locale",
        "//:dagger",
    ],
)<|MERGE_RESOLUTION|>--- conflicted
+++ resolved
@@ -11,8 +11,8 @@
     ],
     visibility = ["//:oppia_api_visibility"],
     deps = [
-        ":dagger",
         ":oppia_locale",
+        "//third_party:javax_inject_javax_inject",
     ],
 )
 
@@ -74,13 +74,10 @@
     ],
     deps = [
         ":android_locale_profile",
-<<<<<<< HEAD
+        "//:dagger",
         "//third_party:javax_inject_javax_inject",
-=======
-        ":dagger",
         "//third_party:org_jetbrains_kotlinx_kotlinx-coroutines-core",
         "//utility/src/main/java/org/oppia/android/util/threading:annotations",
->>>>>>> 60458bfa
     ],
 )
 
