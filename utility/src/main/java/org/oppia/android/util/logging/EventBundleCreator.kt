--- conflicted
+++ resolved
@@ -72,11 +72,8 @@
 import org.oppia.android.util.logging.EventBundleCreator.EventActivityContext.ConsoleLoggerContext
 import org.oppia.android.util.logging.EventBundleCreator.EventActivityContext.EmptyContext
 import org.oppia.android.util.logging.EventBundleCreator.EventActivityContext.ExplorationContext
-<<<<<<< HEAD
 import org.oppia.android.util.logging.EventBundleCreator.EventActivityContext.FeatureFlagContext
-=======
 import org.oppia.android.util.logging.EventBundleCreator.EventActivityContext.ForegroundAppTimeContext
->>>>>>> 3a06124b
 import org.oppia.android.util.logging.EventBundleCreator.EventActivityContext.HintContext
 import org.oppia.android.util.logging.EventBundleCreator.EventActivityContext.LearnerDetailsContext
 import org.oppia.android.util.logging.EventBundleCreator.EventActivityContext.MandatorySurveyResponseContext
@@ -251,16 +248,13 @@
       ABANDON_SURVEY -> AbandonSurveyContext(activityName, abandonSurvey)
       MANDATORY_RESPONSE -> MandatorySurveyResponseContext(activityName, mandatoryResponse)
       OPTIONAL_RESPONSE -> OptionalSurveyResponseContext(activityName, optionalResponse)
-<<<<<<< HEAD
-      FEATURE_FLAG_LIST_CONTEXT -> FeatureFlagContext(activityName, featureFlagListContext)
-=======
       COMPLETE_APP_ONBOARDING -> CompleteAppOnboardingContext(activityName, completeAppOnboarding)
       CONSOLE_LOG -> ConsoleLoggerContext(activityName, consoleLog)
       RETROFIT_CALL_CONTEXT -> RetrofitCallContext(activityName, retrofitCallContext)
       RETROFIT_CALL_FAILED_CONTEXT ->
         RetrofitCallFailedContext(activityName, retrofitCallFailedContext)
       APP_IN_FOREGROUND_TIME -> ForegroundAppTimeContext(activityName, appInForegroundTime)
->>>>>>> 3a06124b
+      FEATURE_FLAG_LIST_CONTEXT -> FeatureFlagContext(activityName, featureFlagListContext)
       INSTALL_ID_FOR_FAILED_ANALYTICS_LOG ->
         SensitiveStringContext(activityName, installIdForFailedAnalyticsLog, "install_id")
       ACTIVITYCONTEXT_NOT_SET, null -> EmptyContext(activityName) // No context to create here.
@@ -596,23 +590,6 @@
       }
     }
 
-<<<<<<< HEAD
-    /** The [EventActivityContext] corresponding to [FeatureFlagListEventContext]s. */
-    class FeatureFlagContext(
-      activityName: String,
-      value: FeatureFlagListEventContext
-    ) : EventActivityContext<FeatureFlagListEventContext>(activityName, value) {
-      override fun EventLog.FeatureFlagListContext.storeValue(store: PropertyStore) {
-        val featureFlagNames = featureFlagsList.map { it.flagName }
-        val featureFlagSyncStatuses = featureFlagsList.map { it.flagSyncStatus }
-        val featureFlagEnabledStates = featureFlagsList.map { it.flagEnabledState }
-
-        store.putNonSensitiveValue("uuid", uniqueUserUuid)
-        store.putNonSensitiveValue("app_session_id", appSessionId)
-        store.putNonSensitiveValue("feature_flag_names", featureFlagNames)
-        store.putNonSensitiveValue("feature_flag_enabled_states", featureFlagEnabledStates)
-        store.putNonSensitiveValue("feature_flag_sync_statuses", featureFlagSyncStatuses)
-=======
     /** The [EventActivityContext] corresponding to [CompleteAppOnboardingEventContext]s. */
     class CompleteAppOnboardingContext(
       activityName: String,
@@ -671,7 +648,24 @@
         store.putNonSensitiveValue("installation_id", installationId)
         store.putNonSensitiveValue("app_session_id", appSessionId)
         store.putNonSensitiveValue("foreground_time", foregroundTime)
->>>>>>> 3a06124b
+      }
+    }
+
+    /** The [EventActivityContext] corresponding to [FeatureFlagListEventContext]s. */
+    class FeatureFlagContext(
+      activityName: String,
+      value: FeatureFlagListEventContext
+    ) : EventActivityContext<FeatureFlagListEventContext>(activityName, value) {
+      override fun EventLog.FeatureFlagListContext.storeValue(store: PropertyStore) {
+        val featureFlagNames = featureFlagsList.map { it.flagName }
+        val featureFlagSyncStatuses = featureFlagsList.map { it.flagSyncStatus }
+        val featureFlagEnabledStates = featureFlagsList.map { it.flagEnabledState }
+
+        store.putNonSensitiveValue("uuid", uniqueUserUuid)
+        store.putNonSensitiveValue("app_session_id", appSessionId)
+        store.putNonSensitiveValue("feature_flag_names", featureFlagNames)
+        store.putNonSensitiveValue("feature_flag_enabled_states", featureFlagEnabledStates)
+        store.putNonSensitiveValue("feature_flag_sync_statuses", featureFlagSyncStatuses)
       }
     }
   }
