package org.oppia.android.util.logging

import android.content.Context
import android.content.res.Configuration
import android.os.Build
import android.os.Bundle
import org.oppia.android.app.model.AppLanguageSelection
import org.oppia.android.app.model.AudioTranslationLanguageSelection
import org.oppia.android.app.model.EventLog
import org.oppia.android.app.model.EventLog.Context.ActivityContextCase.ABANDON_SURVEY
import org.oppia.android.app.model.EventLog.Context.ActivityContextCase.ACCESS_HINT_CONTEXT
import org.oppia.android.app.model.EventLog.Context.ActivityContextCase.ACCESS_SOLUTION_CONTEXT
import org.oppia.android.app.model.EventLog.Context.ActivityContextCase.ACTIVITYCONTEXT_NOT_SET
import org.oppia.android.app.model.EventLog.Context.ActivityContextCase.APP_IN_BACKGROUND_CONTEXT
import org.oppia.android.app.model.EventLog.Context.ActivityContextCase.APP_IN_FOREGROUND_CONTEXT
import org.oppia.android.app.model.EventLog.Context.ActivityContextCase.APP_IN_FOREGROUND_TIME
import org.oppia.android.app.model.EventLog.Context.ActivityContextCase.BEGIN_SURVEY
import org.oppia.android.app.model.EventLog.Context.ActivityContextCase.CLOSE_REVISION_CARD
import org.oppia.android.app.model.EventLog.Context.ActivityContextCase.COMPLETE_APP_ONBOARDING
import org.oppia.android.app.model.EventLog.Context.ActivityContextCase.CONSOLE_LOG
import org.oppia.android.app.model.EventLog.Context.ActivityContextCase.DELETE_PROFILE_CONTEXT
import org.oppia.android.app.model.EventLog.Context.ActivityContextCase.END_CARD_CONTEXT
import org.oppia.android.app.model.EventLog.Context.ActivityContextCase.EXIT_EXPLORATION_CONTEXT
import org.oppia.android.app.model.EventLog.Context.ActivityContextCase.FEATURE_FLAG_LIST_CONTEXT
import org.oppia.android.app.model.EventLog.Context.ActivityContextCase.FINISH_EXPLORATION_CONTEXT
import org.oppia.android.app.model.EventLog.Context.ActivityContextCase.HINT_UNLOCKED_CONTEXT
import org.oppia.android.app.model.EventLog.Context.ActivityContextCase.INSTALL_ID_FOR_FAILED_ANALYTICS_LOG
import org.oppia.android.app.model.EventLog.Context.ActivityContextCase.LESSON_SAVED_ADVERTENTLY_CONTEXT
import org.oppia.android.app.model.EventLog.Context.ActivityContextCase.MANDATORY_RESPONSE
import org.oppia.android.app.model.EventLog.Context.ActivityContextCase.OPEN_CONCEPT_CARD
import org.oppia.android.app.model.EventLog.Context.ActivityContextCase.OPEN_EXPLORATION_ACTIVITY
import org.oppia.android.app.model.EventLog.Context.ActivityContextCase.OPEN_HOME
import org.oppia.android.app.model.EventLog.Context.ActivityContextCase.OPEN_INFO_TAB
import org.oppia.android.app.model.EventLog.Context.ActivityContextCase.OPEN_LESSONS_TAB
import org.oppia.android.app.model.EventLog.Context.ActivityContextCase.OPEN_PRACTICE_TAB
import org.oppia.android.app.model.EventLog.Context.ActivityContextCase.OPEN_PROFILE_CHOOSER
import org.oppia.android.app.model.EventLog.Context.ActivityContextCase.OPEN_QUESTION_PLAYER
import org.oppia.android.app.model.EventLog.Context.ActivityContextCase.OPEN_REVISION_CARD
import org.oppia.android.app.model.EventLog.Context.ActivityContextCase.OPEN_REVISION_TAB
import org.oppia.android.app.model.EventLog.Context.ActivityContextCase.OPEN_STORY_ACTIVITY
import org.oppia.android.app.model.EventLog.Context.ActivityContextCase.OPTIONAL_RESPONSE
import org.oppia.android.app.model.EventLog.Context.ActivityContextCase.PAUSE_VOICE_OVER_CONTEXT
import org.oppia.android.app.model.EventLog.Context.ActivityContextCase.PLAY_VOICE_OVER_CONTEXT
import org.oppia.android.app.model.EventLog.Context.ActivityContextCase.PROGRESS_SAVING_FAILURE_CONTEXT
import org.oppia.android.app.model.EventLog.Context.ActivityContextCase.PROGRESS_SAVING_SUCCESS_CONTEXT
import org.oppia.android.app.model.EventLog.Context.ActivityContextCase.REACH_INVESTED_ENGAGEMENT
import org.oppia.android.app.model.EventLog.Context.ActivityContextCase.RESUME_EXPLORATION_CONTEXT
import org.oppia.android.app.model.EventLog.Context.ActivityContextCase.RESUME_LESSON_SUBMIT_CORRECT_ANSWER_CONTEXT
import org.oppia.android.app.model.EventLog.Context.ActivityContextCase.RESUME_LESSON_SUBMIT_INCORRECT_ANSWER_CONTEXT
import org.oppia.android.app.model.EventLog.Context.ActivityContextCase.RETROFIT_CALL_CONTEXT
import org.oppia.android.app.model.EventLog.Context.ActivityContextCase.RETROFIT_CALL_FAILED_CONTEXT
import org.oppia.android.app.model.EventLog.Context.ActivityContextCase.SHOW_SURVEY_POPUP
import org.oppia.android.app.model.EventLog.Context.ActivityContextCase.SOLUTION_UNLOCKED_CONTEXT
import org.oppia.android.app.model.EventLog.Context.ActivityContextCase.START_CARD_CONTEXT
import org.oppia.android.app.model.EventLog.Context.ActivityContextCase.START_OVER_EXPLORATION_CONTEXT
import org.oppia.android.app.model.EventLog.Context.ActivityContextCase.SUBMIT_ANSWER_CONTEXT
import org.oppia.android.app.model.EventLog.Context.ActivityContextCase.SWITCH_IN_LESSON_LANGUAGE
import org.oppia.android.app.model.EventLog.SwitchInLessonLanguageEventContext
import org.oppia.android.app.model.OppiaLanguage
import org.oppia.android.app.model.OppiaMetricLog
import org.oppia.android.app.model.OppiaMetricLog.LoggableMetric.LoggableMetricTypeCase
import org.oppia.android.app.model.OppiaMetricLog.LoggableMetric.LoggableMetricTypeCase.APK_SIZE_METRIC
import org.oppia.android.app.model.OppiaMetricLog.LoggableMetric.LoggableMetricTypeCase.CPU_USAGE_METRIC
import org.oppia.android.app.model.OppiaMetricLog.LoggableMetric.LoggableMetricTypeCase.LOGGABLEMETRICTYPE_NOT_SET
import org.oppia.android.app.model.OppiaMetricLog.LoggableMetric.LoggableMetricTypeCase.MEMORY_USAGE_METRIC
import org.oppia.android.app.model.OppiaMetricLog.LoggableMetric.LoggableMetricTypeCase.NETWORK_USAGE_METRIC
import org.oppia.android.app.model.OppiaMetricLog.LoggableMetric.LoggableMetricTypeCase.STARTUP_LATENCY_METRIC
import org.oppia.android.app.model.OppiaMetricLog.LoggableMetric.LoggableMetricTypeCase.STORAGE_USAGE_METRIC
import org.oppia.android.app.model.ScreenName
import org.oppia.android.app.model.WrittenTranslationLanguageSelection
import org.oppia.android.util.extensions.getVersionCode
import org.oppia.android.util.extensions.getVersionName
import org.oppia.android.util.logging.EventBundleCreator.EventActivityContext.AbandonSurveyContext
import org.oppia.android.util.logging.EventBundleCreator.EventActivityContext.CardContext
import org.oppia.android.util.logging.EventBundleCreator.EventActivityContext.CompleteAppOnboardingContext
import org.oppia.android.util.logging.EventBundleCreator.EventActivityContext.ConceptCardContext
import org.oppia.android.util.logging.EventBundleCreator.EventActivityContext.ConsoleLoggerContext
import org.oppia.android.util.logging.EventBundleCreator.EventActivityContext.EmptyContext
import org.oppia.android.util.logging.EventBundleCreator.EventActivityContext.ExplorationContext
import org.oppia.android.util.logging.EventBundleCreator.EventActivityContext.FeatureFlagContext
import org.oppia.android.util.logging.EventBundleCreator.EventActivityContext.ForegroundAppTimeContext
import org.oppia.android.util.logging.EventBundleCreator.EventActivityContext.HintContext
import org.oppia.android.util.logging.EventBundleCreator.EventActivityContext.LearnerDetailsContext
import org.oppia.android.util.logging.EventBundleCreator.EventActivityContext.MandatorySurveyResponseContext
import org.oppia.android.util.logging.EventBundleCreator.EventActivityContext.OptionalSurveyResponseContext
import org.oppia.android.util.logging.EventBundleCreator.EventActivityContext.QuestionContext
import org.oppia.android.util.logging.EventBundleCreator.EventActivityContext.RetrofitCallContext
import org.oppia.android.util.logging.EventBundleCreator.EventActivityContext.RetrofitCallFailedContext
import org.oppia.android.util.logging.EventBundleCreator.EventActivityContext.RevisionCardContext
import org.oppia.android.util.logging.EventBundleCreator.EventActivityContext.SensitiveStringContext
import org.oppia.android.util.logging.EventBundleCreator.EventActivityContext.StoryContext
import org.oppia.android.util.logging.EventBundleCreator.EventActivityContext.SubmitAnswerContext
import org.oppia.android.util.logging.EventBundleCreator.EventActivityContext.SurveyContext
import org.oppia.android.util.logging.EventBundleCreator.EventActivityContext.SwitchInLessonLanguageContext
import org.oppia.android.util.logging.EventBundleCreator.EventActivityContext.TopicContext
import org.oppia.android.util.logging.EventBundleCreator.EventActivityContext.VoiceoverActionContext
import org.oppia.android.util.logging.EventBundleCreator.PerformanceMetricsLoggableMetricType.ApkSizeLoggableMetric
import org.oppia.android.util.logging.EventBundleCreator.PerformanceMetricsLoggableMetricType.CpuUsageLoggableMetric
import org.oppia.android.util.logging.EventBundleCreator.PerformanceMetricsLoggableMetricType.MemoryUsageLoggableMetric
import org.oppia.android.util.logging.EventBundleCreator.PerformanceMetricsLoggableMetricType.NetworkUsageLoggableMetric
import org.oppia.android.util.logging.EventBundleCreator.PerformanceMetricsLoggableMetricType.StartupLatencyLoggableMetric
import org.oppia.android.util.logging.EventBundleCreator.PerformanceMetricsLoggableMetricType.StorageUsageLoggableMetric
import org.oppia.android.util.platformparameter.EnableLoggingLearnerStudyIds
import org.oppia.android.util.platformparameter.PlatformParameterValue
import java.util.concurrent.atomic.AtomicInteger
import javax.inject.Inject
import javax.inject.Singleton
import org.oppia.android.app.model.EventLog.AbandonSurveyContext as AbandonSurveyEventContext
import org.oppia.android.app.model.EventLog.AppInForegroundTimeContext as AppInForegroundTimeEventContext
import org.oppia.android.app.model.EventLog.CardContext as CardEventContext
import org.oppia.android.app.model.EventLog.CompleteAppOnboardingContext as CompleteAppOnboardingEventContext
import org.oppia.android.app.model.EventLog.ConceptCardContext as ConceptCardEventContext
import org.oppia.android.app.model.EventLog.ConsoleLoggerContext as ConsoleLoggerEventContext
import org.oppia.android.app.model.EventLog.ExplorationContext as ExplorationEventContext
import org.oppia.android.app.model.EventLog.FeatureFlagListContext as FeatureFlagListEventContext
import org.oppia.android.app.model.EventLog.HintContext as HintEventContext
import org.oppia.android.app.model.EventLog.LearnerDetailsContext as LearnerDetailsEventContext
import org.oppia.android.app.model.EventLog.MandatorySurveyResponseContext as MandatorySurveyResponseEventContext
import org.oppia.android.app.model.EventLog.OptionalSurveyResponseContext as OptionalSurveyResponseEventContext
import org.oppia.android.app.model.EventLog.QuestionContext as QuestionEventContext
import org.oppia.android.app.model.EventLog.RetrofitCallContext as RetrofitCallEventContext
import org.oppia.android.app.model.EventLog.RetrofitCallFailedContext as RetrofitCallFailedEventContext
import org.oppia.android.app.model.EventLog.RevisionCardContext as RevisionCardEventContext
import org.oppia.android.app.model.EventLog.StoryContext as StoryEventContext
import org.oppia.android.app.model.EventLog.SubmitAnswerContext as SubmitAnswerEventContext
import org.oppia.android.app.model.EventLog.SurveyContext as SurveyEventContext
import org.oppia.android.app.model.EventLog.TopicContext as TopicEventContext
import org.oppia.android.app.model.EventLog.VoiceoverActionContext as VoiceoverActionEventContext
import org.oppia.android.app.model.OppiaMetricLog.ApkSizeMetric as ApkSizePerformanceLoggableMetric
import org.oppia.android.app.model.OppiaMetricLog.CpuUsageMetric as CpuUsagePerformanceLoggableMetric
import org.oppia.android.app.model.OppiaMetricLog.MemoryUsageMetric as MemoryUsagePerformanceLoggableMetric
import org.oppia.android.app.model.OppiaMetricLog.NetworkUsageMetric as NetworkUsagePerformanceLoggableMetric
import org.oppia.android.app.model.OppiaMetricLog.StartupLatencyMetric as StartupLatencyPerformanceLoggableMetric
import org.oppia.android.app.model.OppiaMetricLog.StorageUsageMetric as StorageUsagePerformanceLoggableMetric

// See https://firebase.google.com/docs/reference/cpp/group/parameter-names for context.
private const val MAX_CHARACTERS_IN_PARAMETER_NAME = 40

/**
 * Utility for creating [Bundle]s from [EventLog] objects.
 *
 * This class is only expected to be used by internal logging mechanisms and should not be called
 * directly.
 */
@Singleton
class EventBundleCreator @Inject constructor(
  private val context: Context,
  private val eventTypeNameConverter: EventTypeToHumanReadableNameConverter,
  @EnableLoggingLearnerStudyIds
  private val enableLoggingLearnerStudyIds: PlatformParameterValue<Boolean>
) {
  private val androidSdkVersion by lazy { Build.VERSION.SDK_INT }
  private val appVersionCode by lazy { context.getVersionCode() }
  private val appVersionName by lazy { context.getVersionName() }
  private val eventCount by lazy { AtomicInteger() }
  private val screenDensity by lazy {
    Configuration().densityDpi
  }

  /**
   * Fills the specified [bundle] with a logging-ready representation of [eventLog] and returns a
   * string representation of the high-level type of event logged (per
   * [EventLog.Context.getActivityContextCase]).
   */
  fun fillEventBundle(eventLog: EventLog, bundle: Bundle): String {
    bundle.putLong("timestamp", eventLog.timestamp)
    bundle.putString("priority", eventLog.priority.toAnalyticsName())
    bundle.putInt("event_type", eventLog.context.activityContextCase.number)
    bundle.putInt("android_sdk", androidSdkVersion)
    bundle.putString("app_version_name", appVersionName)
    bundle.putInt("app_version_code", appVersionCode)
    bundle.putInt("dbg_event_count_since_app_open", eventCount.incrementAndGet())
    bundle.putString("oppia_app_lang", eventLog.appLanguageSelection.toAnalyticsText())
    bundle.putString(
      "oppia_content_lang", eventLog.writtenTranslationLanguageSelection.toAnalyticsText()
    )
    bundle.putString(
      "oppia_audio_lang", eventLog.audioTranslationLanguageSelection.toAnalyticsText()
    )
    bundle.putInt(
      "screen_density", screenDensity
    )
    return eventLog.context.convertToActivityContext().also { eventContext ->
      // Only allow user IDs to be logged when the learner study feature is enabled.
      eventContext.storeValue(
        PropertyStore(
          bundle,
          allowUserIds = enableLoggingLearnerStudyIds.value
        )
      )
    }.activityName
  }

  /**
   * Fills the specified [bundle] with a logging-ready representation of [oppiaMetricLog] and
   * returns a string representation of the high-level type of event logged (per
   * [OppiaMetricLog.LoggableMetric.getLoggableMetricTypeCase]).
   */
  fun fillPerformanceMetricsEventBundle(oppiaMetricLog: OppiaMetricLog, bundle: Bundle): String {
    bundle.putInt("android_sdk", androidSdkVersion)
    bundle.putString("app_version_name", appVersionName)
    bundle.putInt("app_version_code", appVersionCode)
    bundle.putLong("timestamp", oppiaMetricLog.timestampMillis)
    bundle.putString("priority", oppiaMetricLog.priority.toAnalyticsName())
    bundle.putString("is_app_in_foreground", oppiaMetricLog.isAppInForeground.toString())
    bundle.putString("memory_tier", oppiaMetricLog.memoryTier.toAnalyticsName())
    bundle.putString("storage_tier", oppiaMetricLog.storageTier.toAnalyticsName())
    bundle.putString("network_type", oppiaMetricLog.networkType.toAnalyticsName())
    bundle.putString("current_screen", oppiaMetricLog.currentScreen.toAnalyticsName())
    return oppiaMetricLog.loggableMetric.convertToLoggableMetricType()?.also { loggableMetric ->
      // No performance metrics need to be tied to user IDs.
      loggableMetric.storeValue(PropertyStore(bundle, allowUserIds = false))
    }?.metricName ?: "unknown_loggable_metric"
  }

  private fun EventLog.Context.convertToActivityContext(): EventActivityContext<*> {
    val activityName = eventTypeNameConverter.convertToHumanReadableName(activityContextCase)
    return when (activityContextCase) {
      OPEN_EXPLORATION_ACTIVITY -> ExplorationContext(activityName, openExplorationActivity)
      OPEN_INFO_TAB -> TopicContext(activityName, openInfoTab)
      OPEN_LESSONS_TAB -> TopicContext(activityName, openLessonsTab)
      OPEN_PRACTICE_TAB -> TopicContext(activityName, openPracticeTab)
      OPEN_REVISION_TAB -> TopicContext(activityName, openRevisionTab)
      OPEN_QUESTION_PLAYER -> QuestionContext(activityName, openQuestionPlayer)
      OPEN_STORY_ACTIVITY -> StoryContext(activityName, openStoryActivity)
      OPEN_CONCEPT_CARD -> ConceptCardContext(activityName, openConceptCard)
      OPEN_REVISION_CARD -> RevisionCardContext(activityName, openRevisionCard)
      CLOSE_REVISION_CARD -> RevisionCardContext(activityName, closeRevisionCard)
      START_CARD_CONTEXT -> CardContext(activityName, startCardContext)
      END_CARD_CONTEXT -> CardContext(activityName, endCardContext)
      HINT_UNLOCKED_CONTEXT -> HintContext(activityName, hintUnlockedContext)
      ACCESS_HINT_CONTEXT -> HintContext(activityName, accessHintContext)
      SOLUTION_UNLOCKED_CONTEXT -> ExplorationContext(activityName, solutionUnlockedContext)
      ACCESS_SOLUTION_CONTEXT -> ExplorationContext(activityName, accessSolutionContext)
      SUBMIT_ANSWER_CONTEXT -> SubmitAnswerContext(activityName, submitAnswerContext)
      PLAY_VOICE_OVER_CONTEXT -> VoiceoverActionContext(activityName, playVoiceOverContext)
      PAUSE_VOICE_OVER_CONTEXT -> VoiceoverActionContext(activityName, pauseVoiceOverContext)
      APP_IN_BACKGROUND_CONTEXT -> LearnerDetailsContext(activityName, appInBackgroundContext)
      APP_IN_FOREGROUND_CONTEXT -> LearnerDetailsContext(activityName, appInForegroundContext)
      EXIT_EXPLORATION_CONTEXT -> ExplorationContext(activityName, exitExplorationContext)
      FINISH_EXPLORATION_CONTEXT -> ExplorationContext(activityName, finishExplorationContext)
      PROGRESS_SAVING_SUCCESS_CONTEXT ->
        ExplorationContext(activityName, progressSavingSuccessContext)
      PROGRESS_SAVING_FAILURE_CONTEXT ->
        ExplorationContext(activityName, progressSavingFailureContext)
      LESSON_SAVED_ADVERTENTLY_CONTEXT ->
        ExplorationContext(activityName, lessonSavedAdvertentlyContext)
      RESUME_LESSON_SUBMIT_CORRECT_ANSWER_CONTEXT ->
        ExplorationContext(activityName, resumeLessonSubmitCorrectAnswerContext)
      RESUME_LESSON_SUBMIT_INCORRECT_ANSWER_CONTEXT ->
        ExplorationContext(activityName, resumeLessonSubmitIncorrectAnswerContext)
      RESUME_EXPLORATION_CONTEXT -> LearnerDetailsContext(activityName, resumeExplorationContext)
      START_OVER_EXPLORATION_CONTEXT ->
        LearnerDetailsContext(activityName, startOverExplorationContext)
      DELETE_PROFILE_CONTEXT -> LearnerDetailsContext(activityName, deleteProfileContext)
      OPEN_HOME -> EmptyContext(activityName)
      OPEN_PROFILE_CHOOSER -> EmptyContext(activityName)
      REACH_INVESTED_ENGAGEMENT -> ExplorationContext(activityName, reachInvestedEngagement)
      SWITCH_IN_LESSON_LANGUAGE ->
        SwitchInLessonLanguageContext(activityName, switchInLessonLanguage)
      SHOW_SURVEY_POPUP -> SurveyContext(activityName, showSurveyPopup)
      BEGIN_SURVEY -> SurveyContext(activityName, beginSurvey)
      ABANDON_SURVEY -> AbandonSurveyContext(activityName, abandonSurvey)
      MANDATORY_RESPONSE -> MandatorySurveyResponseContext(activityName, mandatoryResponse)
      OPTIONAL_RESPONSE -> OptionalSurveyResponseContext(activityName, optionalResponse)
      COMPLETE_APP_ONBOARDING -> CompleteAppOnboardingContext(activityName, completeAppOnboarding)
      CONSOLE_LOG -> ConsoleLoggerContext(activityName, consoleLog)
      RETROFIT_CALL_CONTEXT -> RetrofitCallContext(activityName, retrofitCallContext)
      RETROFIT_CALL_FAILED_CONTEXT ->
        RetrofitCallFailedContext(activityName, retrofitCallFailedContext)
      APP_IN_FOREGROUND_TIME -> ForegroundAppTimeContext(activityName, appInForegroundTime)
      FEATURE_FLAG_LIST_CONTEXT -> FeatureFlagContext(activityName, featureFlagListContext)
      INSTALL_ID_FOR_FAILED_ANALYTICS_LOG ->
        SensitiveStringContext(activityName, installIdForFailedAnalyticsLog, "install_id")
      ACTIVITYCONTEXT_NOT_SET, null -> EmptyContext(activityName) // No context to create here.
    }
  }

  private fun OppiaMetricLog.LoggableMetric.convertToLoggableMetricType():
    PerformanceMetricsLoggableMetricType<*>? {
      return when (loggableMetricTypeCase) {
        APK_SIZE_METRIC -> ApkSizeLoggableMetric("apk_size_metric", apkSizeMetric)
        STORAGE_USAGE_METRIC -> StorageUsageLoggableMetric(
          "storage_usage_metric",
          storageUsageMetric
        )
        STARTUP_LATENCY_METRIC -> StartupLatencyLoggableMetric(
          "startup_latency_metric",
          startupLatencyMetric
        )
        MEMORY_USAGE_METRIC -> MemoryUsageLoggableMetric("memory_usage_metric", memoryUsageMetric)
        NETWORK_USAGE_METRIC -> NetworkUsageLoggableMetric(
          "network_usage_metric",
          networkUsageMetric
        )
        CPU_USAGE_METRIC -> CpuUsageLoggableMetric("cpu_usage_metric", cpuUsageMetric)
        LOGGABLEMETRICTYPE_NOT_SET, null -> null // No context to create here.
      }
    }

  /**
   * Utility for storing properties within a [Bundle] (indicated by [bundle]), omitting those which
   * contain sensitive information (if they should be per [allowUserIds].
   */
  private class PropertyStore(private val bundle: Bundle, private val allowUserIds: Boolean) {
    private val namespaces = mutableListOf<String>()

    /**
     * Indicates a new contextual namespace has been started for logging, as given by [name].
     *
     * The namespace's name will be summarized in the final key representation of logged properties.
     *
     * [exitNamespace] should be called when the namespace is no longer used.
     */
    fun enterNamespace(name: String) {
      namespaces.add(name)
    }

    /** Indicates a namespace previously started by [enterNamespace] has ended. */
    fun exitNamespace() {
      namespaces.removeLastOrNull()
    }

    /** Save a non-sensitive property with name [valueName] and value [value]. */
    fun <T> putNonSensitiveValue(valueName: String, value: T) =
      putValue(valueName, value, isSensitive = false)

    /**
     * Saves a value in the same way as [putNonSensitiveValue] except this property will be ignored
     * if sensitive property logging is currently disabled.
     */
    fun <T> putSensitiveValue(valueName: String, value: T) =
      putValue(valueName, value, isSensitive = true)

    private fun <T> putValue(valueName: String, value: T, isSensitive: Boolean) {
      if (!isSensitive || allowUserIds) {
        val propertyName = computePropertyName(valueName)
        when (value) {
          is Double -> bundle.putDouble(propertyName, value)
          is Long -> bundle.putLong(propertyName, value)
          is Iterable<*> -> bundle.putString(propertyName, value.joinToString(separator = ","))
          else -> bundle.putString(propertyName, value.toString())
        }
      }
    }

    private fun computePropertyName(valueName: String): String {
      val validValueName = valueName.takeUnless(String::isEmpty) ?: "missing_prop_name"

      // Namespaces are reduced to their first letters and combined into a single word to simplify
      // them and reduce the number of characters that need to be removed.
      val qualifiers = namespaces.joinToString(separator = "_", transform = ::abbreviateNamespace)

      // Ensure that property names don't exceed the max allowed length (otherwise they'll be
      // dropped).
      val sizedName = "${qualifiers}_$validValueName".takeLast(MAX_CHARACTERS_IN_PARAMETER_NAME)

      // Ensure that the property never begins with '_' since that's not valid in Firebase.
      return sizedName.dropWhile { it == '_' }
    }

    private fun abbreviateNamespace(namespace: String): String =
      namespace.split('_').map(String::first).joinToString(separator = "")
  }

  /**
   * Represents an [EventLog] activity context (denoted by
   * [EventLog.Context.getActivityContextCase]).
   */
  private sealed class EventActivityContext<T>(val activityName: String, private val value: T) {
    /**
     * Stores the value of this context (i.e. its constituent properties which may correspond to
     * other [EventActivityContext]s).
     */
    fun storeValue(store: PropertyStore) = value.storeValue(store)

    /** Method that should be overridden by base classes to satisfy the contract of [storeValue]. */
    protected abstract fun T.storeValue(store: PropertyStore)

    /**
     * Helper function for child classes to easily store all of the constituent properties of an
     * [EventActivityContext] property.
     */
    protected fun <T : EventActivityContext<V>, V> PropertyStore.putProperties(
      propertyName: String,
      value: V,
      factory: (String, V) -> T
    ) {
      factory(propertyName, value).run {
        try {
          // Namespaces are only considered for nested properties since the outermost context is
          // already contextualized via the top-level context parameter.
          enterNamespace(propertyName)
          value.storeValue(this@putProperties)
        } finally {
          exitNamespace()
        }
      }
    }

    /** The [EventActivityContext] corresponding to [CardEventContext]s. */
    class CardContext(
      activityName: String,
      value: CardEventContext
    ) : EventActivityContext<CardEventContext>(activityName, value) {
      override fun CardEventContext.storeValue(store: PropertyStore) {
        store.putProperties("exploration_details", explorationDetails, ::ExplorationContext)
        store.putNonSensitiveValue("skill_id", skillId)
      }
    }

    /** The [EventActivityContext] corresponding to [ConceptCardEventContext]s. */
    class ConceptCardContext(
      activityName: String,
      value: ConceptCardEventContext
    ) : EventActivityContext<ConceptCardEventContext>(activityName, value) {
      override fun ConceptCardEventContext.storeValue(store: PropertyStore) {
        store.putNonSensitiveValue("skill_id", skillId)
      }
    }

    /** The [EventActivityContext] corresponding to [ExplorationContext]s. */
    class ExplorationContext(
      activityName: String,
      value: ExplorationEventContext
    ) : EventActivityContext<ExplorationEventContext>(activityName, value) {
      override fun ExplorationEventContext.storeValue(store: PropertyStore) {
        store.putNonSensitiveValue("topic_id", topicId)
        store.putNonSensitiveValue("story_id", storyId)
        store.putNonSensitiveValue("exploration_id", explorationId)
        store.putNonSensitiveValue("session_id", sessionId)
        store.putNonSensitiveValue("exploration_version", explorationVersion.toString())
        store.putNonSensitiveValue("state_name", stateName)
        store.putProperties("learner_details", learnerDetails, ::LearnerDetailsContext)
      }
    }

    /** The [EventActivityContext] corresponding to [HintEventContext]s. */
    class HintContext(
      activityName: String,
      value: HintEventContext
    ) : EventActivityContext<HintEventContext>(activityName, value) {
      override fun HintEventContext.storeValue(store: PropertyStore) {
        store.putProperties("exploration_details", explorationDetails, ::ExplorationContext)
        store.putNonSensitiveValue("hint_index", hintIndex.toString())
      }
    }

    /** The [EventActivityContext] corresponding to [LearnerDetailsEventContext]s. */
    class LearnerDetailsContext(
      activityName: String,
      value: LearnerDetailsEventContext
    ) : EventActivityContext<LearnerDetailsEventContext>(activityName, value) {
      override fun LearnerDetailsEventContext.storeValue(store: PropertyStore) {
        store.putSensitiveValue("learner_id", learnerId)
        store.putSensitiveValue("install_id", installId)
      }
    }

    /** The [EventActivityContext] corresponding to [VoiceoverActionEventContext]s. */
    class VoiceoverActionContext(
      activityName: String,
      value: VoiceoverActionEventContext
    ) : EventActivityContext<VoiceoverActionEventContext>(activityName, value) {
      override fun VoiceoverActionEventContext.storeValue(store: PropertyStore) {
        store.putProperties("exploration_details", explorationDetails, ::ExplorationContext)
        store.putNonSensitiveValue("content_id", contentId)
        store.putNonSensitiveValue("language_code", languageCode)
      }
    }

    /** The [EventActivityContext] corresponding to [SwitchInLessonLanguageEventContext]s. */
    class SwitchInLessonLanguageContext(
      activityName: String,
      value: SwitchInLessonLanguageEventContext
    ) : EventActivityContext<SwitchInLessonLanguageEventContext>(activityName, value) {
      override fun SwitchInLessonLanguageEventContext.storeValue(store: PropertyStore) {
        store.putProperties("exploration_details", explorationDetails, ::ExplorationContext)
        store.putNonSensitiveValue("from_language", switchFromLanguage.toAnalyticsName())
        store.putNonSensitiveValue("to_language", switchToLanguage.toAnalyticsName())
      }
    }

    /** The [EventActivityContext] corresponding to [QuestionEventContext]s. */
    class QuestionContext(
      activityName: String,
      value: QuestionEventContext
    ) : EventActivityContext<QuestionEventContext>(activityName, value) {
      override fun QuestionEventContext.storeValue(store: PropertyStore) {
        store.putNonSensitiveValue("question_id", questionId)
        store.putNonSensitiveValue("skill_ids", skillIdList)
      }
    }

    /** The [EventActivityContext] corresponding to [RevisionCardEventContext]s. */
    class RevisionCardContext(
      activityName: String,
      value: RevisionCardEventContext
    ) : EventActivityContext<RevisionCardEventContext>(activityName, value) {
      override fun RevisionCardEventContext.storeValue(store: PropertyStore) {
        store.putNonSensitiveValue("topic_id", topicId)
        store.putNonSensitiveValue("subtopic_index", subTopicId.toString())
      }
    }

    /** The [EventActivityContext] corresponding to [StoryEventContext]s. */
    class StoryContext(
      activityName: String,
      value: StoryEventContext
    ) : EventActivityContext<StoryEventContext>(activityName, value) {
      override fun StoryEventContext.storeValue(store: PropertyStore) {
        store.putNonSensitiveValue("topic_id", topicId)
        store.putNonSensitiveValue("story_id", storyId)
      }
    }

    /** The [EventActivityContext] corresponding to [SubmitAnswerEventContext]s. */
    class SubmitAnswerContext(
      activityName: String,
      value: SubmitAnswerEventContext
    ) : EventActivityContext<SubmitAnswerEventContext>(activityName, value) {
      override fun SubmitAnswerEventContext.storeValue(store: PropertyStore) {
        // Note that values can't exceed 100 characters, so answers must be cut off.
        val adjustedAnswer = if (stringifiedAnswer.length > 100) {
          "${stringifiedAnswer.take(97)}..."
        } else stringifiedAnswer
        store.putProperties("exploration_details", explorationDetails, ::ExplorationContext)
        store.putNonSensitiveValue("submitted_answer", adjustedAnswer)
        store.putNonSensitiveValue("is_answer_correct", isAnswerCorrect.toString())
      }
    }

    /** The [EventActivityContext] corresponding to [TopicEventContext]s. */
    class TopicContext(
      activityName: String,
      value: TopicEventContext
    ) : EventActivityContext<TopicEventContext>(activityName, value) {
      override fun TopicEventContext.storeValue(store: PropertyStore) {
        store.putNonSensitiveValue("topic_id", topicId)
      }
    }

    /** [EventActivityContext] corresponding to sensitive string properties. */
    class SensitiveStringContext(
      activityName: String,
      value: String,
      private val propertyName: String
    ) : EventActivityContext<String>(activityName, value) {
      override fun String.storeValue(store: PropertyStore) {
        store.putSensitiveValue(propertyName, this)
      }
    }

    /** [EventActivityContext] corresponding to events with no constituent properties. */
    class EmptyContext(activityName: String) : EventActivityContext<Unit>(activityName, Unit) {
      override fun Unit.storeValue(store: PropertyStore) {}
    }

    /** The [EventActivityContext] corresponding to [SurveyEventContext]s. */
    class SurveyContext(
      activityName: String,
      value: SurveyEventContext
    ) : EventActivityContext<SurveyEventContext>(activityName, value) {
      override fun SurveyEventContext.storeValue(store: PropertyStore) {
        store.putNonSensitiveValue("topic_id", topicId)
        store.putNonSensitiveValue("exploration_id", explorationId)
      }
    }

    /** The [EventActivityContext] corresponding to [MandatorySurveyResponseEventContext]s. */
    class MandatorySurveyResponseContext(
      activityName: String,
      value: MandatorySurveyResponseEventContext
    ) : EventActivityContext<MandatorySurveyResponseEventContext>(activityName, value) {
      override fun MandatorySurveyResponseEventContext.storeValue(store: PropertyStore) {
        store.putNonSensitiveValue("survey_id", surveyDetails.surveyId)
        store.putSensitiveValue("profile_id", surveyDetails.profileId)
        store.putNonSensitiveValue("user_type_answer", userTypeAnswer)
        store.putNonSensitiveValue("market_fit_answer", marketFitAnswer)
        store.putNonSensitiveValue("nps_score_answer", npsScoreAnswer)
      }
    }

    /** The [EventActivityContext] corresponding to [OptionalSurveyResponseEventContext]s. */
    class OptionalSurveyResponseContext(
      activityName: String,
      value: OptionalSurveyResponseEventContext
    ) : EventActivityContext<OptionalSurveyResponseEventContext>(activityName, value) {
      override fun OptionalSurveyResponseEventContext.storeValue(store: PropertyStore) {
        store.putNonSensitiveValue("survey_id", surveyDetails.surveyId)
        store.putSensitiveValue("profile_id", surveyDetails.profileId)
        store.putSensitiveValue("feedback_answer", feedbackAnswer)
      }
    }

    /** The [EventActivityContext] corresponding to [AbandonSurveyEventContext]s. */
    class AbandonSurveyContext(
      activityName: String,
      value: AbandonSurveyEventContext
    ) : EventActivityContext<AbandonSurveyEventContext>(activityName, value) {
      override fun AbandonSurveyEventContext.storeValue(store: PropertyStore) {
        store.putNonSensitiveValue("survey_id", surveyDetails.surveyId)
        store.putSensitiveValue("profile_id", surveyDetails.profileId)
        store.putNonSensitiveValue("question_name", questionName)
      }
    }

    /** The [EventActivityContext] corresponding to [CompleteAppOnboardingEventContext]s. */
    class CompleteAppOnboardingContext(
      activityName: String,
      value: CompleteAppOnboardingEventContext
    ) : EventActivityContext<CompleteAppOnboardingEventContext>(activityName, value) {
      override fun CompleteAppOnboardingEventContext.storeValue(store: PropertyStore) {
        store.putNonSensitiveValue("complete_app_onboarding", completeAppOnboarding)
      }
    }

    /** The [EventActivityContext] corresponding to [ConsoleLoggerEventContext]s. */
    class ConsoleLoggerContext(
      activityName: String,
      value: ConsoleLoggerEventContext
    ) : EventActivityContext<ConsoleLoggerEventContext>(activityName, value) {
      override fun ConsoleLoggerEventContext.storeValue(store: PropertyStore) {
        store.putNonSensitiveValue("log_level", logLevel)
        store.putNonSensitiveValue("log_tag", logTag)
        store.putNonSensitiveValue("message", fullErrorLog)
      }
    }

    /** The [EventActivityContext] corresponding to [RetrofitCallEventContext]s. */
    class RetrofitCallContext(
      activityName: String,
      value: RetrofitCallEventContext
    ) : EventActivityContext<RetrofitCallEventContext>(activityName, value) {
      override fun RetrofitCallEventContext.storeValue(store: PropertyStore) {
        store.putNonSensitiveValue("url", requestUrl)
        store.putNonSensitiveValue("headers", headers)
        store.putNonSensitiveValue("body", body)
        store.putNonSensitiveValue("response_status_code", responseStatusCode)
      }
    }

    /** The [EventActivityContext] corresponding to [RetrofitCallFailedEventContext]s. */
    class RetrofitCallFailedContext(
      activityName: String,
      value: RetrofitCallFailedEventContext
    ) : EventActivityContext<RetrofitCallFailedEventContext>(activityName, value) {
      override fun RetrofitCallFailedEventContext.storeValue(store: PropertyStore) {
        store.putNonSensitiveValue("url", requestUrl)
        store.putNonSensitiveValue("headers", headers)
        store.putNonSensitiveValue("body", body)
        store.putNonSensitiveValue("response_status_code", responseStatusCode)
        store.putNonSensitiveValue("error_message", errorMessage)
      }
    }

    /** The [EventActivityContext] corresponding to [AppInForegroundTimeEventContext]s. */
    class ForegroundAppTimeContext(
      activityName: String,
      value: AppInForegroundTimeEventContext
    ) : EventActivityContext<AppInForegroundTimeEventContext>(activityName, value) {
      override fun AppInForegroundTimeEventContext.storeValue(store: PropertyStore) {
        store.putNonSensitiveValue("installation_id", installationId)
        store.putNonSensitiveValue("app_session_id", appSessionId)
        store.putNonSensitiveValue("foreground_time", foregroundTime)
      }
    }

    /** The [EventActivityContext] corresponding to [FeatureFlagListEventContext]s. */
    class FeatureFlagContext(
      activityName: String,
      value: FeatureFlagListEventContext
    ) : EventActivityContext<FeatureFlagListEventContext>(activityName, value) {
      override fun EventLog.FeatureFlagListContext.storeValue(store: PropertyStore) {
        val featureFlagNames = featureFlagsList.map { it.flagName }
        val featureFlagSyncStatuses = featureFlagsList.map { it.flagSyncStatus }
        val featureFlagEnabledStates = featureFlagsList.map { it.flagEnabledState }

        store.putNonSensitiveValue("uuid", uniqueUserUuid)
        store.putNonSensitiveValue("app_session_id", appSessionId)
        store.putNonSensitiveValue("feature_flag_names", featureFlagNames)
        store.putNonSensitiveValue("feature_flag_enabled_states", featureFlagEnabledStates)
        store.putNonSensitiveValue("feature_flag_sync_statuses", featureFlagSyncStatuses)
      }
    }
  }

  /** Represents an [OppiaMetricLog] loggable metric (denoted by [LoggableMetricTypeCase]). */
  private sealed class PerformanceMetricsLoggableMetricType<T>(
    val metricName: String,
    private val value: T
  ) {
    /**
     * Stores the value of this context (i.e. its constituent properties which may correspond to
     * other [LoggableMetricTypeCase]s).
     */
    fun storeValue(store: PropertyStore) = value.storeValue(store)

    /** Method that should be overridden by base classes to satisfy the contract of [storeValue]. */
    protected abstract fun T.storeValue(store: PropertyStore)

    /** The [LoggableMetricTypeCase] corresponding to [ApkSizePerformanceLoggableMetric]. */
    class ApkSizeLoggableMetric(
      metricName: String,
      value: OppiaMetricLog.ApkSizeMetric
    ) : PerformanceMetricsLoggableMetricType<OppiaMetricLog.ApkSizeMetric>(metricName, value) {
      override fun OppiaMetricLog.ApkSizeMetric.storeValue(store: PropertyStore) {
        store.putNonSensitiveValue("apk_size_bytes", apkSizeBytes)
      }
    }

    /** The [LoggableMetricTypeCase] corresponding to [StorageUsagePerformanceLoggableMetric]. */
    class StorageUsageLoggableMetric(
      metricName: String,
      value: OppiaMetricLog.StorageUsageMetric
    ) : PerformanceMetricsLoggableMetricType<OppiaMetricLog.StorageUsageMetric>(metricName, value) {
      override fun OppiaMetricLog.StorageUsageMetric.storeValue(store: PropertyStore) {
        store.putNonSensitiveValue("storage_usage_bytes", storageUsageBytes)
      }
    }

    /** The [LoggableMetricTypeCase] corresponding to [StartupLatencyPerformanceLoggableMetric]. */
    class StartupLatencyLoggableMetric(
      metricName: String,
      value: OppiaMetricLog.StartupLatencyMetric
    ) :
      PerformanceMetricsLoggableMetricType<OppiaMetricLog.StartupLatencyMetric>(metricName, value) {
      override fun OppiaMetricLog.StartupLatencyMetric.storeValue(store: PropertyStore) {
        store.putNonSensitiveValue("startup_latency_millis", startupLatencyMillis)
      }
    }

    /** The [LoggableMetricTypeCase] corresponding to [MemoryUsagePerformanceLoggableMetric]. */
    class MemoryUsageLoggableMetric(
      metricName: String,
      value: OppiaMetricLog.MemoryUsageMetric
    ) : PerformanceMetricsLoggableMetricType<OppiaMetricLog.MemoryUsageMetric>(metricName, value) {
      override fun OppiaMetricLog.MemoryUsageMetric.storeValue(store: PropertyStore) {
        store.putNonSensitiveValue("total_pss_bytes", totalPssBytes)
      }
    }

    /** The [LoggableMetricTypeCase] corresponding to [NetworkUsagePerformanceLoggableMetric]. */
    class NetworkUsageLoggableMetric(
      metricName: String,
      value: OppiaMetricLog.NetworkUsageMetric
    ) : PerformanceMetricsLoggableMetricType<OppiaMetricLog.NetworkUsageMetric>(metricName, value) {
      override fun OppiaMetricLog.NetworkUsageMetric.storeValue(store: PropertyStore) {
        store.putNonSensitiveValue("bytes_received", bytesReceived)
        store.putNonSensitiveValue("bytes_sent", bytesSent)
      }
    }

    /** The [LoggableMetricTypeCase] corresponding to [CpuUsagePerformanceLoggableMetric]. */
    class CpuUsageLoggableMetric(
      metricName: String,
      value: OppiaMetricLog.CpuUsageMetric
    ) : PerformanceMetricsLoggableMetricType<OppiaMetricLog.CpuUsageMetric>(metricName, value) {
      override fun OppiaMetricLog.CpuUsageMetric.storeValue(store: PropertyStore) {
        store.putNonSensitiveValue("cpu_usage", cpuUsageMetric)
      }
    }
  }

  private companion object {
    private fun EventLog.Priority.toAnalyticsName() = when (this) {
      EventLog.Priority.PRIORITY_UNSPECIFIED -> "unspecified_priority"
      EventLog.Priority.ESSENTIAL -> "essential"
      EventLog.Priority.OPTIONAL -> "optional"
      EventLog.Priority.UNRECOGNIZED -> "unknown_priority"
    }

    private fun OppiaMetricLog.Priority.toAnalyticsName() = when (this) {
      OppiaMetricLog.Priority.PRIORITY_UNSPECIFIED -> "unspecified_priority"
      OppiaMetricLog.Priority.LOW_PRIORITY -> "low_priority"
      OppiaMetricLog.Priority.MEDIUM_PRIORITY -> "medium_priority"
      OppiaMetricLog.Priority.HIGH_PRIORITY -> "high_priority"
      OppiaMetricLog.Priority.UNRECOGNIZED -> "unknown_priority"
    }

    private fun OppiaMetricLog.MemoryTier.toAnalyticsName() = when (this) {
      OppiaMetricLog.MemoryTier.MEMORY_TIER_UNSPECIFIED -> "unspecified_memory_tier"
      OppiaMetricLog.MemoryTier.LOW_MEMORY_TIER -> "low_memory"
      OppiaMetricLog.MemoryTier.MEDIUM_MEMORY_TIER -> "medium_memory"
      OppiaMetricLog.MemoryTier.HIGH_MEMORY_TIER -> "high_memory"
      OppiaMetricLog.MemoryTier.UNRECOGNIZED -> "unknown_memory_tier"
    }

    private fun OppiaMetricLog.StorageTier.toAnalyticsName() = when (this) {
      OppiaMetricLog.StorageTier.STORAGE_TIER_UNSPECIFIED -> "unspecified_storage_tier"
      OppiaMetricLog.StorageTier.LOW_STORAGE -> "low_storage"
      OppiaMetricLog.StorageTier.MEDIUM_STORAGE -> "medium_storage"
      OppiaMetricLog.StorageTier.HIGH_STORAGE -> "high_storage"
      OppiaMetricLog.StorageTier.UNRECOGNIZED -> "unknown_storage_tier"
    }

    private fun OppiaMetricLog.NetworkType.toAnalyticsName() = when (this) {
      OppiaMetricLog.NetworkType.NETWORK_UNSPECIFIED -> "unspecified_network_type"
      OppiaMetricLog.NetworkType.WIFI -> "wifi"
      OppiaMetricLog.NetworkType.CELLULAR -> "cellular"
      OppiaMetricLog.NetworkType.NONE -> "none"
      OppiaMetricLog.NetworkType.UNRECOGNIZED -> "unknown_network_type"
    }

    private fun ScreenName.toAnalyticsName() = when (this) {
      ScreenName.SCREEN_NAME_UNSPECIFIED -> "screen_name_unspecified"
      ScreenName.SPLASH_ACTIVITY -> "splash_activity"
      ScreenName.PROFILE_CHOOSER_ACTIVITY -> "profile_chooser_activity"
      ScreenName.ADD_PROFILE_ACTIVITY -> "add_profile_activity"
      ScreenName.HOME_ACTIVITY -> "home_activity"
      ScreenName.BACKGROUND_SCREEN -> "background_screen"
      ScreenName.APP_VERSION_ACTIVITY -> "app_version_activity"
      ScreenName.ADMINISTRATOR_CONTROLS_ACTIVITY -> "administrator_controls_activity"
      ScreenName.PROFILE_AND_DEVICE_ID_ACTIVITY -> "profile_and_device_id_activity"
      ScreenName.COMPLETED_STORY_LIST_ACTIVITY -> "completed_story_list_activity"
      ScreenName.FAQ_SINGLE_ACTIVITY -> "faq_single_activity"
      ScreenName.FAQ_LIST_ACTIVITY -> "faq_list_activity"
      ScreenName.LICENSE_LIST_ACTIVITY -> "license_list_activity"
      ScreenName.LICENSE_TEXT_VIEWER_ACTIVITY -> "license_text_viewer_activity"
      ScreenName.THIRD_PARTY_DEPENDENCY_LIST_ACTIVITY -> "third_party_dependency_list_activity"
      ScreenName.HELP_ACTIVITY -> "help_activity"
      ScreenName.RECENTLY_PLAYED_ACTIVITY -> "recently_played_activity"
      ScreenName.MY_DOWNLOADS_ACTIVITY -> "my_downloads_activity"
      ScreenName.ONBOARDING_ACTIVITY -> "onboarding_activity"
      ScreenName.ONGOING_TOPIC_LIST_ACTIVITY -> "ongoing_topic_list_activity"
      ScreenName.AUDIO_LANGUAGE_ACTIVITY -> "audio_language_activity"
      ScreenName.APP_LANGUAGE_ACTIVITY -> "app_language_activity"
      ScreenName.OPTIONS_ACTIVITY -> "options_activity"
      ScreenName.READING_TEXT_SIZE_ACTIVITY -> "reading_text_size_activity"
      ScreenName.EXPLORATION_ACTIVITY -> "exploration_activity"
      ScreenName.ADMIN_AUTH_ACTIVITY -> "admin_auth_activity"
      ScreenName.PIN_PASSWORD_ACTIVITY -> "pin_password_activity"
      ScreenName.PROFILE_PICTURE_ACTIVITY -> "profile_picture_activity"
      ScreenName.PROFILE_PROGRESS_ACTIVITY -> "profile_progress_activity"
      ScreenName.RESUME_LESSON_ACTIVITY -> "resume_lesson_activity"
      ScreenName.PROFILE_EDIT_ACTIVITY -> "profile_edit_activity"
      ScreenName.PROFILE_RESET_PIN_ACTIVITY -> "profile_reset_pin_activity"
      ScreenName.PROFILE_RENAME_ACTIVITY -> "profile_rename_activity"
      ScreenName.PROFILE_LIST_ACTIVITY -> "profile_list_activity"
      ScreenName.STORY_ACTIVITY -> "story_activity"
      ScreenName.TOPIC_ACTIVITY -> "topic_activity"
      ScreenName.REVISION_CARD_ACTIVITY -> "revision_card_activity"
      ScreenName.QUESTION_PLAYER_ACTIVITY -> "question_player_activity"
      ScreenName.WALKTHROUGH_ACTIVITY -> "walkthrough_activity"
      ScreenName.DEVELOPER_OPTIONS_ACTIVITY -> "developer_options_activity"
      ScreenName.VIEW_EVENT_LOGS_ACTIVITY -> "view_event_logs_activity"
      ScreenName.MARK_TOPICS_COMPLETED_ACTIVITY -> "mark_topics_completed_activity"
      ScreenName.MATH_EXPRESSION_PARSER_ACTIVITY -> "math_expression_parser_activity"
      ScreenName.MARK_CHAPTERS_COMPLETED_ACTIVITY -> "mark_chapters_completed_activity"
      ScreenName.MARK_STORIES_COMPLETED_ACTIVITY -> "mark_stories_completed_activity"
      ScreenName.FORCE_NETWORK_TYPE_ACTIVITY -> "force_network_type_activity"
      ScreenName.ADMIN_PIN_ACTIVITY -> "admin_pin_activity"
      ScreenName.POLICIES_ACTIVITY -> "policies_activity"
      ScreenName.UNRECOGNIZED -> "unrecognized"
      ScreenName.FOREGROUND_SCREEN -> "foreground_screen"
      ScreenName.SURVEY_ACTIVITY -> "survey_activity"
<<<<<<< HEAD
      ScreenName.ONBOARDING_PROFILE_TYPE_ACTIVITY -> "onboarding_profile_type_activity"
=======
      ScreenName.CLASSROOM_LIST_ACTIVITY -> "classroom_list_activity"
>>>>>>> 103f5a81
    }

    private fun AppLanguageSelection.toAnalyticsText(): String {
      return when (selectionTypeCase) {
        AppLanguageSelection.SelectionTypeCase.USE_SYSTEM_LANGUAGE_OR_APP_DEFAULT ->
          "use_system_language_or_app_default"
        AppLanguageSelection.SelectionTypeCase.SELECTED_LANGUAGE ->
          selectedLanguage.toAnalyticsName()
        AppLanguageSelection.SelectionTypeCase.SELECTIONTYPE_NOT_SET ->
          "unset_app_language_selection"
        null -> "invalid_app_language_selection"
      }
    }

    private fun WrittenTranslationLanguageSelection.toAnalyticsText(): String {
      return when (selectionTypeCase) {
        WrittenTranslationLanguageSelection.SelectionTypeCase.USE_APP_LANGUAGE -> "use_app_language"
        WrittenTranslationLanguageSelection.SelectionTypeCase.SELECTED_LANGUAGE ->
          selectedLanguage.toAnalyticsName()
        WrittenTranslationLanguageSelection.SelectionTypeCase.SELECTIONTYPE_NOT_SET ->
          "unset_written_translation_language_selection"
        null -> "invalid_written_translation_language_selection"
      }
    }

    private fun AudioTranslationLanguageSelection.toAnalyticsText(): String {
      return when (selectionTypeCase) {
        AudioTranslationLanguageSelection.SelectionTypeCase.USE_APP_LANGUAGE -> "use_app_language"
        AudioTranslationLanguageSelection.SelectionTypeCase.SELECTED_LANGUAGE ->
          selectedLanguage.toAnalyticsName()
        AudioTranslationLanguageSelection.SelectionTypeCase.SELECTIONTYPE_NOT_SET ->
          "unset_audio_translation_language_selection"
        null -> "invalid_audio_translation_language_selection"
      }
    }

    private fun OppiaLanguage.toAnalyticsName() = when (this) {
      OppiaLanguage.LANGUAGE_UNSPECIFIED -> "unspecified_language"
      OppiaLanguage.ARABIC -> "Arabic"
      OppiaLanguage.ENGLISH -> "English"
      OppiaLanguage.HINDI -> "Hindi"
      OppiaLanguage.HINGLISH -> "Hinglish"
      OppiaLanguage.PORTUGUESE -> "Portuguese"
      OppiaLanguage.BRAZILIAN_PORTUGUESE -> "Brazilian Portuguese"
      OppiaLanguage.SWAHILI -> "Swahili"
      OppiaLanguage.NIGERIAN_PIDGIN -> "Nigerian Pidgin"
      OppiaLanguage.UNRECOGNIZED -> "unrecognized_language"
    }
  }
}<|MERGE_RESOLUTION|>--- conflicted
+++ resolved
@@ -854,11 +854,8 @@
       ScreenName.UNRECOGNIZED -> "unrecognized"
       ScreenName.FOREGROUND_SCREEN -> "foreground_screen"
       ScreenName.SURVEY_ACTIVITY -> "survey_activity"
-<<<<<<< HEAD
+      ScreenName.CLASSROOM_LIST_ACTIVITY -> "classroom_list_activity"
       ScreenName.ONBOARDING_PROFILE_TYPE_ACTIVITY -> "onboarding_profile_type_activity"
-=======
-      ScreenName.CLASSROOM_LIST_ACTIVITY -> "classroom_list_activity"
->>>>>>> 103f5a81
     }
 
     private fun AppLanguageSelection.toAnalyticsText(): String {
