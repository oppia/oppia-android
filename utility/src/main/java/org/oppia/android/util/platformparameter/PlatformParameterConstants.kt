package org.oppia.android.util.platformparameter

import javax.inject.Qualifier

/**
 * This file contains all the constants that are associated with individual Platform Parameters.
 * These constants are:
 *  - Qualifier Annotation
 *  - Platform Parameter Name
 *  - Platform Parameter Default Value
 */

@Qualifier
annotation class SplashScreenWelcomeMsg

const val SPLASH_SCREEN_WELCOME_MSG = "splash_screen_welcome_msg"
const val SPLASH_SCREEN_WELCOME_MSG_DEFAULT_VALUE = false
const val SPLASH_SCREEN_WELCOME_MSG_SERVER_VALUE = true

/**
 * Qualifier for the platform parameter that defines the time period in hours, after which the
 * [PlatformParameterSyncUpWorker] will run again.
 */
@Qualifier
annotation class SyncUpWorkerTimePeriod

<<<<<<< HEAD
const val SYNC_UP_WORKER_TIME_PERIOD_IN_HOURS = "sync_up_worker_time_period"
const val SYNC_UP_WORKER_TIME_PERIOD_IN_HOURS_DEFAULT_VALUE = 12
=======
/**
 * Name of the platform parameter that defines the time period in hours, after which the
 * [PlatformParameterSyncUpWorker] will run again.
 */
val SYNC_UP_WORKER_TIME_PERIOD_IN_HOURS = "sync_up_worker_time_period"

/**
 * Default value of the platform parameter that defines the time period in hours, after which the
 * [PlatformParameterSyncUpWorker] will run again.
 */
val SYNC_UP_WORKER_TIME_PERIOD_IN_HOURS_DEFAULT_VALUE = 12
>>>>>>> e3db3313
<|MERGE_RESOLUTION|>--- conflicted
+++ resolved
@@ -24,10 +24,6 @@
 @Qualifier
 annotation class SyncUpWorkerTimePeriod
 
-<<<<<<< HEAD
-const val SYNC_UP_WORKER_TIME_PERIOD_IN_HOURS = "sync_up_worker_time_period"
-const val SYNC_UP_WORKER_TIME_PERIOD_IN_HOURS_DEFAULT_VALUE = 12
-=======
 /**
  * Name of the platform parameter that defines the time period in hours, after which the
  * [PlatformParameterSyncUpWorker] will run again.
@@ -38,5 +34,4 @@
  * Default value of the platform parameter that defines the time period in hours, after which the
  * [PlatformParameterSyncUpWorker] will run again.
  */
-val SYNC_UP_WORKER_TIME_PERIOD_IN_HOURS_DEFAULT_VALUE = 12
->>>>>>> e3db3313
+val SYNC_UP_WORKER_TIME_PERIOD_IN_HOURS_DEFAULT_VALUE = 12