--- conflicted
+++ resolved
@@ -210,20 +210,16 @@
 const val ENABLE_SPOTLIGHT_UI_DEFAULT_VALUE = true
 
 /**
-<<<<<<< HEAD
  * Qualifier for the platform parameter that controls whether input interaction state is
  * correctly retained across configuration changes.
-=======
- * Qualifier for the platform parameter that controls whether input interaction state is correctly
- * retained across configuration changes.
->>>>>>> 76bf81ae
  */
 @Qualifier
 annotation class EnableInteractionConfigChangeStateRetention
 
-<<<<<<< HEAD
-/** Default value for feature flag corresponding to [EnableInteractionConfigChangeStateRetention]. */
-const val ENABLE_INTERACTION_CONFIG_CHANGE_STATE_RETENTION = true
+/**
+ * Default value for feature flag corresponding to [EnableInteractionConfigChangeStateRetention].
+ */
+const val ENABLE_INTERACTION_CONFIG_CHANGE_STATE_RETENTION_DEFAULT_VALUE = false
 
 /**
  * Qualifier for the platform parameter that controls the animation for hint bulb animation
@@ -232,10 +228,4 @@
 annotation class EnableHintBulbAnimation
 
 /** Default value for feature flag corresponding to [EnableHintBulbAnimation]. */
-const val ENABLE_HINT_BULB_ANIMATION = true
-=======
-/**
- * Default value for feature flag corresponding to [EnableInteractionConfigChangeStateRetention].
- */
-const val ENABLE_INTERACTION_CONFIG_CHANGE_STATE_RETENTION_DEFAULT_VALUE = false
->>>>>>> 76bf81ae
+const val ENABLE_HINT_BULB_ANIMATION = true