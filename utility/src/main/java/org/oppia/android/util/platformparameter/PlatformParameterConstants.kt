package org.oppia.android.util.platformparameter

import javax.inject.Qualifier

/**
 * This file contains all the constants that are associated with individual Platform Parameters.
 * These constants are:
 *  - Qualifier Annotation
 *  - Platform Parameter Name
 *  - Platform Parameter Default Value
 */

/**
 * Qualifier for the platform parameter that controls the visibility of splash screen welcome
 * message toast in the [SplashTestActivity].
 */
@Qualifier
annotation class SplashScreenWelcomeMsg

/**
 * Name of the platform parameter that controls the visibility of splash screen welcome message
 * toast in the [SplashTestActivity].
 */
const val SPLASH_SCREEN_WELCOME_MSG = "splash_screen_welcome_msg"

/**
 * Default value of the platform parameter that controls the visibility of splash screen welcome
 * message toast in the [SplashTestActivity].
 */
const val SPLASH_SCREEN_WELCOME_MSG_DEFAULT_VALUE = false

/**
 * Server value of the platform parameter that controls the visibility of splash screen welcome
 * message toast in the [SplashTestActivity].
 */
const val SPLASH_SCREEN_WELCOME_MSG_SERVER_VALUE = true

/**
 * Qualifier for the platform parameter that defines the time period in hours, after which the
 * [PlatformParameterSyncUpWorker] will run again.
 */
@Qualifier
annotation class SyncUpWorkerTimePeriodHours

/**
 * Name of the platform parameter that defines the time period in hours, after which the
 * [PlatformParameterSyncUpWorker] will run again.
 */
const val SYNC_UP_WORKER_TIME_PERIOD_IN_HOURS = "sync_up_worker_time_period"

/**
 * Default value of the platform parameter that defines the time period in hours, after which the
 * [PlatformParameterSyncUpWorker] will run again.
 */
const val SYNC_UP_WORKER_TIME_PERIOD_IN_HOURS_DEFAULT_VALUE = 12

/** Qualifier for the feature flag corresponding to enabling the language selection UI. */
@Qualifier
annotation class EnableLanguageSelectionUi

// TODO(#52): Enable this feature by default once it's completed.
/** Default value for the feature flag corresponding to [EnableLanguageSelectionUi]. */
const val ENABLE_LANGUAGE_SELECTION_UI_DEFAULT_VALUE = false

<<<<<<< HEAD
/** Qualifier for the feature flag corresponding to enabling the edit accounts options. */
@Qualifier
annotation class EnableEditAccountsOptionsUi

/** Default value for the feature flag corresponding to [EnableEditAccountsOptionsUi]. */
const val ENABLE_EDIT_ACCOUNTS_OPTIONS_UI_DEFAULT_VALUE = false
=======
/**
 * Qualifier for the platform parameter that controls the visibility of [ProfileAndDeviceIdActivity]
 * and working of learner study related analytics logging.
 */
@Qualifier
annotation class LearnerStudyAnalytics

/**
 * Name of the platform parameter that controls the visibility of [ProfileAndDeviceIdActivity]
 * and working of learner study related analytics logging.
 */
const val LEARNER_STUDY_ANALYTICS = "learner_study_analytics"

/**
 * Default value of the platform parameter that controls the visibility of [ProfileAndDeviceIdActivity]
 * and working of learner study related analytics logging.
 */
const val LEARNER_STUDY_ANALYTICS_DEFAULT_VALUE = false
>>>>>>> 62d243a3
<|MERGE_RESOLUTION|>--- conflicted
+++ resolved
@@ -62,14 +62,13 @@
 /** Default value for the feature flag corresponding to [EnableLanguageSelectionUi]. */
 const val ENABLE_LANGUAGE_SELECTION_UI_DEFAULT_VALUE = false
 
-<<<<<<< HEAD
 /** Qualifier for the feature flag corresponding to enabling the edit accounts options. */
 @Qualifier
 annotation class EnableEditAccountsOptionsUi
 
 /** Default value for the feature flag corresponding to [EnableEditAccountsOptionsUi]. */
 const val ENABLE_EDIT_ACCOUNTS_OPTIONS_UI_DEFAULT_VALUE = false
-=======
+
 /**
  * Qualifier for the platform parameter that controls the visibility of [ProfileAndDeviceIdActivity]
  * and working of learner study related analytics logging.
@@ -87,5 +86,4 @@
  * Default value of the platform parameter that controls the visibility of [ProfileAndDeviceIdActivity]
  * and working of learner study related analytics logging.
  */
-const val LEARNER_STUDY_ANALYTICS_DEFAULT_VALUE = false
->>>>>>> 62d243a3
+const val LEARNER_STUDY_ANALYTICS_DEFAULT_VALUE = false