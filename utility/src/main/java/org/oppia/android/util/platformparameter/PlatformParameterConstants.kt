--- conflicted
+++ resolved
@@ -11,19 +11,6 @@
  */
 
 /**
-<<<<<<< HEAD
- * Qualifier for the platform parameter that controls whether the user has support for manually
- * downloading topics.
- */
-@Qualifier
-annotation class EnableDownloadsSupport
-
-/** Default value for feature flag corresponding to [EnableDownloadsSupport]. */
-const val ENABLE_DOWNLOADS_SUPPORT_DEFAULT_VALUE = false
-
-/**
-=======
->>>>>>> c931ba49
  * Name of the platform parameter that automatically updates topics when a user toggles the
  * switch in the [AdministratorControlsFragmentPresenter].
  */
@@ -79,77 +66,6 @@
  */
 const val SYNC_UP_WORKER_TIME_PERIOD_IN_HOURS_DEFAULT_VALUE = 12
 
-<<<<<<< HEAD
-/** Qualifier for the feature flag corresponding to enabling the language selection UI. */
-@Qualifier
-annotation class EnableLanguageSelectionUi
-
-/** Default value for the feature flag corresponding to [EnableLanguageSelectionUi]. */
-const val ENABLE_LANGUAGE_SELECTION_UI_DEFAULT_VALUE = true
-
-/**
- * Qualifier for the feature flag corresponding to enabling the extra topic tabs: practice and info.
- */
-@Qualifier
-annotation class EnableExtraTopicTabsUi
-
-/** Default value for the feature flag corresponding to [EnableExtraTopicTabsUi]. */
-const val ENABLE_EXTRA_TOPIC_TABS_UI_DEFAULT_VALUE = false
-
-/**
- * Qualifier for the platform parameter that controls the visibility of [ProfileAndDeviceIdActivity]
- * and working of learner study related analytics logging.
- */
-@Qualifier
-annotation class EnableLearnerStudyAnalytics
-
-/**
- * Name of the platform parameter that controls the visibility of [ProfileAndDeviceIdActivity]
- * and working of learner study related analytics logging.
- */
-const val LEARNER_STUDY_ANALYTICS = "learner_study_analytics"
-
-/**
- * Default value of the platform parameter that controls the visibility of [ProfileAndDeviceIdActivity]
- * and working of learner study related analytics logging.
- */
-const val LEARNER_STUDY_ANALYTICS_DEFAULT_VALUE = false
-
-/**
- * Qualifier for a feature flag that controls whether learners may be allowed (via an
- * admin-controlled setting) to use a special in-lesson button for quickly switching between content
- * languages.
- *
- * This is generally expected to only be used in tandem with [EnableLearnerStudyAnalytics].
- */
-@Qualifier
-annotation class EnableFastLanguageSwitchingInLesson
-
-/** The platform parameter name corresponding to [EnableFastLanguageSwitchingInLesson]. */
-const val FAST_LANGUAGE_SWITCHING_IN_LESSON = "fast_language_switching_in_lesson"
-
-/**
- * The default enabled state for the feature corresponding to [EnableFastLanguageSwitchingInLesson].
- */
-const val FAST_LANGUAGE_SWITCHING_IN_LESSON_DEFAULT_VALUE = false
-
-/**
- * Qualifier for a feature flag that controls whether learner study IDs should be generated and
- * logged with outgoing events.
- *
- * This is generally expected to only be used in tandem with [EnableLearnerStudyAnalytics].
- */
-@Qualifier
-annotation class EnableLoggingLearnerStudyIds
-
-/** The platform parameter name corresponding to [EnableLoggingLearnerStudyIds]. */
-const val LOGGING_LEARNER_STUDY_IDS = "logging_learner_study_ids"
-
-/** The default enabled state for the feature corresponding to [EnableLoggingLearnerStudyIds]. */
-const val LOGGING_LEARNER_STUDY_IDS_DEFAULT_VALUE = false
-
-=======
->>>>>>> c931ba49
 /**
  * Qualifier for the platform parameter that controls whether to cache LaTeX rendering using Glide.
  */
