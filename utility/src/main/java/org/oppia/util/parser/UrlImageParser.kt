--- conflicted
+++ resolved
@@ -32,11 +32,7 @@
    * @return Drawable : Drawable representation of the image.
    */
   override fun getDrawable(urlString: String): Drawable {
-<<<<<<< HEAD
-    val imageDownloadUrlTemplate = String.format(imageDownloadUrlTemplate, entityType, entityId, urlString)
-=======
     val imageUrl =  String.format(imageDownloadUrlTemplate, entityType, entityId, urlString)
->>>>>>> 50bb9ca4
     val urlDrawable = UrlDrawable()
     val target = BitmapTarget(urlDrawable)
     imageLoader.load(
