--- conflicted
+++ resolved
@@ -51,14 +51,7 @@
     }
 
     val imageGetter = urlImageParserFactory.create(
-<<<<<<< HEAD
-      htmlContentTextView,
-      entityType,
-      entityId,
-      imageCenterAlign
-=======
       htmlContentTextView, gcsResourceName, entityType, entityId, imageCenterAlign
->>>>>>> 672c1bb0
     )
 
     val htmlSpannable = HtmlCompat.fromHtml(
@@ -108,8 +101,19 @@
   }
 
   class Factory @Inject constructor(private val urlImageParserFactory: UrlImageParser.Factory) {
-    fun create(gcsResourceName: String, entityType: String, entityId: String, imageCenterAlign: Boolean): HtmlParser {
-      return HtmlParser(urlImageParserFactory, gcsResourceName, entityType, entityId, imageCenterAlign)
+    fun create(
+      gcsResourceName: String,
+      entityType: String,
+      entityId: String,
+      imageCenterAlign: Boolean
+    ): HtmlParser {
+      return HtmlParser(
+        urlImageParserFactory,
+        gcsResourceName,
+        entityType,
+        entityId,
+        imageCenterAlign
+      )
     }
   }
 }