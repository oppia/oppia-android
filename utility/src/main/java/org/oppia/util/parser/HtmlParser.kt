package org.oppia.util.parser

<<<<<<< HEAD
import android.text.Editable
import android.text.Spannable
import android.text.method.LinkMovementMethod
import android.text.style.ClickableSpan
import android.view.View
import android.widget.TextView
import org.xml.sax.Attributes
=======
import android.text.Spannable
import android.text.SpannableStringBuilder
import android.text.Spanned
import android.text.style.BulletSpan
import android.widget.TextView
import androidx.core.text.HtmlCompat
>>>>>>> 8b6734d0
import javax.inject.Inject

private const val CUSTOM_IMG_TAG = "oppia-noninteractive-image"
private const val REPLACE_IMG_TAG = "img"
private const val CUSTOM_IMG_FILE_PATH_ATTRIBUTE = "filepath-with-value"
private const val REPLACE_IMG_FILE_PATH_ATTRIBUTE = "src"

private const val CUSTOM_CONCEPT_CARD_TAG = "oppia-concept-card-link"

/** Html Parser to parse custom Oppia tags with Android-compatible versions. */
class HtmlParser private constructor(
  private val urlImageParserFactory: UrlImageParser.Factory,
  private val gcsResourceName: String,
  private val entityType: String,
  private val entityId: String,
<<<<<<< HEAD
  customOppiaTagActionListener: CustomOppiaTagActionListener?
=======
  private val imageCenterAlign: Boolean
>>>>>>> 8b6734d0
) {
  private val conceptCardTagHandler = ConceptCardTagHandler(customOppiaTagActionListener)

  /**
   * Parses a raw HTML string with support for custom Oppia tags.
   *
   * @param rawString raw HTML to parse
   * @param htmlContentTextView the [TextView] that will contain the returned [Spannable]
   * @param supportsLinks whether the provided [TextView] should support link forwarding (it's recommended not to use
   *     this for [TextView]s that are within other layouts that need to support clicking (default false)
   * @return a [Spannable] representing the styled text.
   */
  fun parseOppiaHtml(rawString: String, htmlContentTextView: TextView, supportsLinks: Boolean = false): Spannable {
    var htmlContent = rawString
    if (htmlContent.contains("\n\t")) {
      htmlContent = htmlContent.replace("\n\t", "")
    }
    if (htmlContent.contains("\n\n")) {
      htmlContent = htmlContent.replace("\n\n", "")
    }

    if (htmlContent.contains(CUSTOM_IMG_TAG)) {
<<<<<<< HEAD
      htmlContent = htmlContent.replace(CUSTOM_IMG_TAG, REPLACE_IMG_TAG)
      htmlContent = htmlContent.replace( CUSTOM_IMG_FILE_PATH_ATTRIBUTE, REPLACE_IMG_FILE_PATH_ATTRIBUTE)
      htmlContent = htmlContent.replace("&amp;quot;", "")
    }

    // https://stackoverflow.com/a/8662457
    if (supportsLinks) {
      htmlContentTextView.movementMethod = LinkMovementMethod.getInstance()
    }

    val imageGetter =  urlImageParserFactory.create(htmlContentTextView, entityType, entityId)
    return CustomHtmlContentHandler.fromHtml(
      htmlContent, imageGetter, mapOf(CUSTOM_CONCEPT_CARD_TAG to conceptCardTagHandler)
    )
  }

  // https://mohammedlakkadshaw.com/blog/handling-custom-tags-in-android-using-html-taghandler.html/
  private class ConceptCardTagHandler(
    private val customOppiaTagActionListener: CustomOppiaTagActionListener?
  ): CustomHtmlContentHandler.CustomTagHandler {
    override fun handleTag(attributes: Attributes, openIndex: Int, closeIndex: Int, output: Editable) {
      val skillId = attributes.getValue("skill-id")
      output.setSpan(object : ClickableSpan() {
        override fun onClick(view: View) {
          customOppiaTagActionListener?.onConceptCardLinkClicked(view, skillId)
        }
      }, openIndex, closeIndex, Spannable.SPAN_INCLUSIVE_EXCLUSIVE)
=======
      htmlContent = htmlContent.replace(
        CUSTOM_IMG_TAG,
        REPLACE_IMG_TAG,
        /* ignoreCase= */ false
      )
      htmlContent = htmlContent.replace(
        CUSTOM_IMG_FILE_PATH_ATTRIBUTE,
        REPLACE_IMG_FILE_PATH_ATTRIBUTE,
        /* ignoreCase= */ false
      )
      htmlContent = htmlContent.replace("&amp;quot;", "")
    }

    val imageGetter = urlImageParserFactory.create(
      htmlContentTextView, gcsResourceName, entityType, entityId, imageCenterAlign
    )

    val htmlSpannable = HtmlCompat.fromHtml(
      htmlContent,
      HtmlCompat.FROM_HTML_MODE_LEGACY,
      imageGetter,
      LiTagHandler()
    ) as Spannable

    val spannableBuilder = SpannableStringBuilder(htmlSpannable)
    val bulletSpans = spannableBuilder.getSpans(
      /* queryStart= */ 0,
      spannableBuilder.length,
      BulletSpan::class.java
    )
    bulletSpans.forEach {
      val start = spannableBuilder.getSpanStart(it)
      val end = spannableBuilder.getSpanEnd(it)
      spannableBuilder.removeSpan(it)
      spannableBuilder.setSpan(
        CustomBulletSpan(htmlContentTextView.context),
        start,
        end,
        Spanned.SPAN_INCLUSIVE_EXCLUSIVE
      )
>>>>>>> 8b6734d0
    }
    return trimSpannable(spannableBuilder)
  }

  private fun trimSpannable(spannable: SpannableStringBuilder): SpannableStringBuilder {
    var trimStart = 0
    var trimEnd = 0

    var text = spannable.toString()

    if (text.startsWith("\n")) {
      text = text.substring(1)
      trimStart += 1
    }

    if (text.endsWith("\n")) {
      text = text.substring(0, text.length - 1)
      trimEnd += 2
    }

    return spannable.delete(0, trimStart).delete(spannable.length - trimEnd, spannable.length)
  }

  /** Listener that's called when a custom tag triggers an event. */
  interface CustomOppiaTagActionListener {
    /**
     * Called when an embedded concept card link is clicked in the specified view with the skillId corresponding to the
     * card that should be shown.
     */
    fun onConceptCardLinkClicked(view: View, skillId: String)
  }

  /** Factory for creating new [HtmlParser]s. */
  class Factory @Inject constructor(private val urlImageParserFactory: UrlImageParser.Factory) {
<<<<<<< HEAD
    /**
     * Returns a new [HtmlParser] with the specified entity type and ID for loading images, and an optionally specified
     * [CustomOppiaTagActionListener] for handling custom Oppia tag events.
     */
    fun create(
      entityType: String, entityId: String, customOppiaTagActionListener: CustomOppiaTagActionListener? = null
    ): HtmlParser {
      return HtmlParser(urlImageParserFactory, entityType, entityId, customOppiaTagActionListener)
=======
    fun create(
      gcsResourceName: String,
      entityType: String,
      entityId: String,
      imageCenterAlign: Boolean
    ): HtmlParser {
      return HtmlParser(
        urlImageParserFactory,
        gcsResourceName,
        entityType,
        entityId,
        imageCenterAlign
      )
>>>>>>> 8b6734d0
    }
  }
}<|MERGE_RESOLUTION|>--- conflicted
+++ resolved
@@ -1,21 +1,15 @@
 package org.oppia.util.parser
 
-<<<<<<< HEAD
 import android.text.Editable
 import android.text.Spannable
+import android.text.SpannableStringBuilder
+import android.text.Spanned
 import android.text.method.LinkMovementMethod
+import android.text.style.BulletSpan
 import android.text.style.ClickableSpan
 import android.view.View
 import android.widget.TextView
 import org.xml.sax.Attributes
-=======
-import android.text.Spannable
-import android.text.SpannableStringBuilder
-import android.text.Spanned
-import android.text.style.BulletSpan
-import android.widget.TextView
-import androidx.core.text.HtmlCompat
->>>>>>> 8b6734d0
 import javax.inject.Inject
 
 private const val CUSTOM_IMG_TAG = "oppia-noninteractive-image"
@@ -31,11 +25,8 @@
   private val gcsResourceName: String,
   private val entityType: String,
   private val entityId: String,
-<<<<<<< HEAD
+  private val imageCenterAlign: Boolean,
   customOppiaTagActionListener: CustomOppiaTagActionListener?
-=======
-  private val imageCenterAlign: Boolean
->>>>>>> 8b6734d0
 ) {
   private val conceptCardTagHandler = ConceptCardTagHandler(customOppiaTagActionListener)
 
@@ -57,10 +48,11 @@
       htmlContent = htmlContent.replace("\n\n", "")
     }
 
+    // TODO: add support for imageCenterAlign & other fixes to HtmlParser since #422 (consider #731).
     if (htmlContent.contains(CUSTOM_IMG_TAG)) {
-<<<<<<< HEAD
       htmlContent = htmlContent.replace(CUSTOM_IMG_TAG, REPLACE_IMG_TAG)
-      htmlContent = htmlContent.replace( CUSTOM_IMG_FILE_PATH_ATTRIBUTE, REPLACE_IMG_FILE_PATH_ATTRIBUTE)
+      htmlContent =
+        htmlContent.replace(CUSTOM_IMG_FILE_PATH_ATTRIBUTE, REPLACE_IMG_FILE_PATH_ATTRIBUTE)
       htmlContent = htmlContent.replace("&amp;quot;", "")
     }
 
@@ -69,47 +61,32 @@
       htmlContentTextView.movementMethod = LinkMovementMethod.getInstance()
     }
 
-    val imageGetter =  urlImageParserFactory.create(htmlContentTextView, entityType, entityId)
-    return CustomHtmlContentHandler.fromHtml(
-      htmlContent, imageGetter, mapOf(CUSTOM_CONCEPT_CARD_TAG to conceptCardTagHandler)
+    // TODO: simplify and/or consolidate this logic with the new custom content handler.
+    htmlContent = htmlContent.replace(
+      CUSTOM_IMG_TAG,
+      REPLACE_IMG_TAG,
+      /* ignoreCase= */ false
     )
-  }
-
-  // https://mohammedlakkadshaw.com/blog/handling-custom-tags-in-android-using-html-taghandler.html/
-  private class ConceptCardTagHandler(
-    private val customOppiaTagActionListener: CustomOppiaTagActionListener?
-  ): CustomHtmlContentHandler.CustomTagHandler {
-    override fun handleTag(attributes: Attributes, openIndex: Int, closeIndex: Int, output: Editable) {
-      val skillId = attributes.getValue("skill-id")
-      output.setSpan(object : ClickableSpan() {
-        override fun onClick(view: View) {
-          customOppiaTagActionListener?.onConceptCardLinkClicked(view, skillId)
-        }
-      }, openIndex, closeIndex, Spannable.SPAN_INCLUSIVE_EXCLUSIVE)
-=======
-      htmlContent = htmlContent.replace(
-        CUSTOM_IMG_TAG,
-        REPLACE_IMG_TAG,
-        /* ignoreCase= */ false
-      )
-      htmlContent = htmlContent.replace(
-        CUSTOM_IMG_FILE_PATH_ATTRIBUTE,
-        REPLACE_IMG_FILE_PATH_ATTRIBUTE,
-        /* ignoreCase= */ false
-      )
-      htmlContent = htmlContent.replace("&amp;quot;", "")
-    }
+    htmlContent = htmlContent.replace(
+      CUSTOM_IMG_FILE_PATH_ATTRIBUTE,
+      REPLACE_IMG_FILE_PATH_ATTRIBUTE,
+      /* ignoreCase= */ false
+    )
+    htmlContent = htmlContent.replace("&amp;quot;", "")
 
     val imageGetter = urlImageParserFactory.create(
       htmlContentTextView, gcsResourceName, entityType, entityId, imageCenterAlign
     )
+    val htmlSpannable = CustomHtmlContentHandler.fromHtml(
+      htmlContent, imageGetter, mapOf(CUSTOM_CONCEPT_CARD_TAG to conceptCardTagHandler)
+    )
 
-    val htmlSpannable = HtmlCompat.fromHtml(
-      htmlContent,
-      HtmlCompat.FROM_HTML_MODE_LEGACY,
-      imageGetter,
-      LiTagHandler()
-    ) as Spannable
+//    val htmlSpannable = HtmlCompat.fromHtml(
+//      htmlContent,
+//      HtmlCompat.FROM_HTML_MODE_LEGACY,
+//      imageGetter,
+//      LiTagHandler()
+//    ) as Spannable
 
     val spannableBuilder = SpannableStringBuilder(htmlSpannable)
     val bulletSpans = spannableBuilder.getSpans(
@@ -127,12 +104,27 @@
         end,
         Spanned.SPAN_INCLUSIVE_EXCLUSIVE
       )
->>>>>>> 8b6734d0
     }
+
     return trimSpannable(spannableBuilder)
   }
 
+  // https://mohammedlakkadshaw.com/blog/handling-custom-tags-in-android-using-html-taghandler.html/
+  private class ConceptCardTagHandler(
+    private val customOppiaTagActionListener: CustomOppiaTagActionListener?
+  ): CustomHtmlContentHandler.CustomTagHandler {
+    override fun handleTag(attributes: Attributes, openIndex: Int, closeIndex: Int, output: Editable) {
+      val skillId = attributes.getValue("skill-id")
+      output.setSpan(object : ClickableSpan() {
+        override fun onClick(view: View) {
+          customOppiaTagActionListener?.onConceptCardLinkClicked(view, skillId)
+        }
+      }, openIndex, closeIndex, Spannable.SPAN_INCLUSIVE_EXCLUSIVE)
+    }
+  }
+
   private fun trimSpannable(spannable: SpannableStringBuilder): SpannableStringBuilder {
+    // TODO: simplify.
     var trimStart = 0
     var trimEnd = 0
 
@@ -162,30 +154,14 @@
 
   /** Factory for creating new [HtmlParser]s. */
   class Factory @Inject constructor(private val urlImageParserFactory: UrlImageParser.Factory) {
-<<<<<<< HEAD
     /**
      * Returns a new [HtmlParser] with the specified entity type and ID for loading images, and an optionally specified
      * [CustomOppiaTagActionListener] for handling custom Oppia tag events.
      */
     fun create(
-      entityType: String, entityId: String, customOppiaTagActionListener: CustomOppiaTagActionListener? = null
+      gcsResourceName: String, entityType: String, entityId: String, imageCenterAlign: Boolean, customOppiaTagActionListener: CustomOppiaTagActionListener? = null
     ): HtmlParser {
-      return HtmlParser(urlImageParserFactory, entityType, entityId, customOppiaTagActionListener)
-=======
-    fun create(
-      gcsResourceName: String,
-      entityType: String,
-      entityId: String,
-      imageCenterAlign: Boolean
-    ): HtmlParser {
-      return HtmlParser(
-        urlImageParserFactory,
-        gcsResourceName,
-        entityType,
-        entityId,
-        imageCenterAlign
-      )
->>>>>>> 8b6734d0
+      return HtmlParser(urlImageParserFactory, gcsResourceName, entityType, entityId, imageCenterAlign, customOppiaTagActionListener)
     }
   }
 }