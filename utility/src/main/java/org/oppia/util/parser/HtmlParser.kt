package org.oppia.util.parser

import android.text.Editable
import android.text.Spannable
<<<<<<< HEAD
import android.text.SpannableStringBuilder
=======
import android.text.method.LinkMovementMethod
import android.text.style.ClickableSpan
import android.view.View
>>>>>>> 43a919c8
import android.widget.TextView
import org.xml.sax.Attributes
import javax.inject.Inject

private const val CUSTOM_IMG_TAG = "oppia-noninteractive-image"
private const val REPLACE_IMG_TAG = "img"
private const val CUSTOM_IMG_FILE_PATH_ATTRIBUTE = "filepath-with-value"
private const val REPLACE_IMG_FILE_PATH_ATTRIBUTE = "src"

private const val CUSTOM_CONCEPT_CARD_TAG = "oppia-concept-card-link"

/** Html Parser to parse custom Oppia tags with Android-compatible versions. */
class HtmlParser private constructor(
  private val urlImageParserFactory : UrlImageParser.Factory,
  private val entityType: String,
  private val entityId: String,
  customOppiaTagActionListener: CustomOppiaTagActionListener?
) {
  private val conceptCardTagHandler = ConceptCardTagHandler(customOppiaTagActionListener)

  /**
   * Parses a raw HTML string with support for custom Oppia tags.
   *
   * @param rawString raw HTML to parse
   * @param htmlContentTextView the [TextView] that will contain the returned [Spannable]
   * @param supportsLinks whether the provided [TextView] should support link forwarding (it's recommended not to use
   *     this for [TextView]s that are within other layouts that need to support clicking (default false)
   * @return a [Spannable] representing the styled text.
   */
  fun parseOppiaHtml(rawString: String, htmlContentTextView: TextView, supportsLinks: Boolean = false): Spannable {
    var htmlContent = rawString
    if (htmlContent.contains(CUSTOM_IMG_TAG)) {
      htmlContent = htmlContent.replace(CUSTOM_IMG_TAG, REPLACE_IMG_TAG)
      htmlContent = htmlContent.replace( CUSTOM_IMG_FILE_PATH_ATTRIBUTE, REPLACE_IMG_FILE_PATH_ATTRIBUTE)
      htmlContent = htmlContent.replace("&amp;quot;", "")
    }

    // https://stackoverflow.com/a/8662457
    if (supportsLinks) {
      htmlContentTextView.movementMethod = LinkMovementMethod.getInstance()
    }

    val imageGetter =  urlImageParserFactory.create(htmlContentTextView, entityType, entityId)
<<<<<<< HEAD
    return if (android.os.Build.VERSION.SDK_INT >= android.os.Build.VERSION_CODES.N) {
      trimSpannable(Html.fromHtml(htmlContent, Html.FROM_HTML_MODE_LEGACY, imageGetter, /* tagHandler= */ null) as SpannableStringBuilder)
    } else {
      trimSpannable(Html.fromHtml(htmlContent, imageGetter, /* tagHandler= */ null)as SpannableStringBuilder)
=======
    return CustomHtmlContentHandler.fromHtml(
      htmlContent, imageGetter, mapOf(CUSTOM_CONCEPT_CARD_TAG to conceptCardTagHandler)
    )
  }

  // https://mohammedlakkadshaw.com/blog/handling-custom-tags-in-android-using-html-taghandler.html/
  private class ConceptCardTagHandler(
    private val customOppiaTagActionListener: CustomOppiaTagActionListener?
  ): CustomHtmlContentHandler.CustomTagHandler {
    override fun handleTag(attributes: Attributes, openIndex: Int, closeIndex: Int, output: Editable) {
      val skillId = attributes.getValue("skill-id")
      output.setSpan(object : ClickableSpan() {
        override fun onClick(view: View) {
          customOppiaTagActionListener?.onConceptCardLinkClicked(view, skillId)
        }
      }, openIndex, closeIndex, Spannable.SPAN_INCLUSIVE_EXCLUSIVE)
>>>>>>> 43a919c8
    }
  }

  /** Listener that's called when a custom tag triggers an event. */
  interface CustomOppiaTagActionListener {
    /**
     * Called when an embedded concept card link is clicked in the specified view with the skillId corresponding to the
     * card that should be shown.
     */
    fun onConceptCardLinkClicked(view: View, skillId: String)
  }

  /** Factory for creating new [HtmlParser]s. */
  class Factory @Inject constructor(private val urlImageParserFactory: UrlImageParser.Factory) {
    /**
     * Returns a new [HtmlParser] with the specified entity type and ID for loading images, and an optionally specified
     * [CustomOppiaTagActionListener] for handling custom Oppia tag events.
     */
    fun create(
      entityType: String, entityId: String, customOppiaTagActionListener: CustomOppiaTagActionListener? = null
    ): HtmlParser {
      return HtmlParser(urlImageParserFactory, entityType, entityId, customOppiaTagActionListener)
    }
  }

  private fun trimSpannable(spannable: SpannableStringBuilder): SpannableStringBuilder {
    var trimStart = 0
    var trimEnd = 0

    var text = spannable.toString()

    while (text.isNotEmpty() && text.startsWith("\n")) {
      text = text.substring(1)
      trimStart += 1
    }

    while (text.length > 0 && text.endsWith("\n")) {
      text = text.substring(0, text.length - 1)
      trimEnd += 1
    }

    return spannable.delete(0, trimStart).delete(spannable.length - trimEnd, spannable.length)
  }
}<|MERGE_RESOLUTION|>--- conflicted
+++ resolved
@@ -2,13 +2,10 @@
 
 import android.text.Editable
 import android.text.Spannable
-<<<<<<< HEAD
 import android.text.SpannableStringBuilder
-=======
 import android.text.method.LinkMovementMethod
 import android.text.style.ClickableSpan
 import android.view.View
->>>>>>> 43a919c8
 import android.widget.TextView
 import org.xml.sax.Attributes
 import javax.inject.Inject
@@ -52,15 +49,9 @@
     }
 
     val imageGetter =  urlImageParserFactory.create(htmlContentTextView, entityType, entityId)
-<<<<<<< HEAD
-    return if (android.os.Build.VERSION.SDK_INT >= android.os.Build.VERSION_CODES.N) {
-      trimSpannable(Html.fromHtml(htmlContent, Html.FROM_HTML_MODE_LEGACY, imageGetter, /* tagHandler= */ null) as SpannableStringBuilder)
-    } else {
-      trimSpannable(Html.fromHtml(htmlContent, imageGetter, /* tagHandler= */ null)as SpannableStringBuilder)
-=======
-    return CustomHtmlContentHandler.fromHtml(
+    return trimSpannable(CustomHtmlContentHandler.fromHtml(
       htmlContent, imageGetter, mapOf(CUSTOM_CONCEPT_CARD_TAG to conceptCardTagHandler)
-    )
+    )as SpannableStringBuilder)
   }
 
   // https://mohammedlakkadshaw.com/blog/handling-custom-tags-in-android-using-html-taghandler.html/
@@ -74,7 +65,6 @@
           customOppiaTagActionListener?.onConceptCardLinkClicked(view, skillId)
         }
       }, openIndex, closeIndex, Spannable.SPAN_INCLUSIVE_EXCLUSIVE)
->>>>>>> 43a919c8
     }
   }
 
