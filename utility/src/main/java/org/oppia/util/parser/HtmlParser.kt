--- conflicted
+++ resolved
@@ -22,11 +22,7 @@
   private val urlImageParserFactory: UrlImageParser.Factory,
   private val entityType: String,
   private val entityId: String,
-<<<<<<< HEAD
   customOppiaTagActionListener: CustomOppiaTagActionListener?
-=======
-  private val imageCenterAlign: Boolean
->>>>>>> 4aaee661
 ) {
   private val conceptCardTagHandler = ConceptCardTagHandler(customOppiaTagActionListener)
 
@@ -39,7 +35,7 @@
    *     this for [TextView]s that are within other layouts that need to support clicking (default false)
    * @return a [Spannable] representing the styled text.
    */
-  fun parseOppiaHtml(rawString: String, htmlContentTextView: TextView, supportsLinks: Boolean = false): Spannable {
+  fun parseOppiaHtml(rawString: String, htmlContentTextView: TextView, imageCenterAlign: Boolean = true, supportsLinks: Boolean = false): Spannable {
     var htmlContent = rawString
     if (htmlContent.contains("\n\t")) {
       htmlContent = htmlContent.replace("\n\t", "")
@@ -53,13 +49,12 @@
       htmlContent = htmlContent.replace("&amp;quot;", "")
     }
 
-<<<<<<< HEAD
     // https://stackoverflow.com/a/8662457
     if (supportsLinks) {
       htmlContentTextView.movementMethod = LinkMovementMethod.getInstance()
     }
 
-    val imageGetter =  urlImageParserFactory.create(htmlContentTextView, entityType, entityId)
+    val imageGetter =  urlImageParserFactory.create(htmlContentTextView, entityType, entityId, imageCenterAlign)
     return trimSpannable(CustomHtmlContentHandler.fromHtml(
       htmlContent, imageGetter, mapOf(CUSTOM_CONCEPT_CARD_TAG to conceptCardTagHandler)
     )as SpannableStringBuilder)
@@ -76,13 +71,6 @@
           customOppiaTagActionListener?.onConceptCardLinkClicked(view, skillId)
         }
       }, openIndex, closeIndex, Spannable.SPAN_INCLUSIVE_EXCLUSIVE)
-=======
-    val imageGetter = urlImageParserFactory.create(htmlContentTextView, entityType, entityId, imageCenterAlign)
-    return if (android.os.Build.VERSION.SDK_INT >= android.os.Build.VERSION_CODES.N) {
-      Html.fromHtml(htmlContent, Html.FROM_HTML_MODE_LEGACY, imageGetter, /* tagHandler= */ null) as Spannable
-    } else {
-      Html.fromHtml(htmlContent, imageGetter, /* tagHandler= */ null) as Spannable
->>>>>>> 4aaee661
     }
   }
 
@@ -97,7 +85,6 @@
 
   /** Factory for creating new [HtmlParser]s. */
   class Factory @Inject constructor(private val urlImageParserFactory: UrlImageParser.Factory) {
-<<<<<<< HEAD
     /**
      * Returns a new [HtmlParser] with the specified entity type and ID for loading images, and an optionally specified
      * [CustomOppiaTagActionListener] for handling custom Oppia tag events.
@@ -106,10 +93,6 @@
       entityType: String, entityId: String, customOppiaTagActionListener: CustomOppiaTagActionListener? = null
     ): HtmlParser {
       return HtmlParser(urlImageParserFactory, entityType, entityId, customOppiaTagActionListener)
-=======
-    fun create(entityType: String, entityId: String, imageCenterAlign: Boolean): HtmlParser {
-      return HtmlParser(urlImageParserFactory, entityType, entityId, imageCenterAlign)
->>>>>>> 4aaee661
     }
   }
 
