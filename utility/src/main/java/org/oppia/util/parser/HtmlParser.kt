package org.oppia.util.parser

import android.content.Context
import android.text.Html
import android.text.Spannable
import android.widget.TextView

private const val CUSTOM_IMG_TAG = "oppia-noninteractive-image"
private const val REPLACE_IMG_TAG = "img"
private const val CUSTOM_IMG_FILE_PATH_ATTRIBUTE = "filepath-with-value"
private const val REPLACE_IMG_FILE_PATH_ATTRIBUTE = "src"

<<<<<<< HEAD
/** Html Parser for android TextView to parse Html tag. */
class HtmlParser(private val context: Context, private val entityType: String, private val entityId: String,
                 private val urlImageParser: UrlImageParser) {
=======
/** Html Parser to parse custom Oppia tags with Android-compatible versions. */
class HtmlParser(private val context: Context, private val entityType: String, private val entityId: String) {
>>>>>>> 160ab101

  /**
   * This method replaces custom Oppia tags with Android-compatible versions for a given raw HTML string, and returns the HTML [Spannable].
   * @param rawString : rawString argument is the string from the string-content
   * @param htmlContentTextView : htmlContentTextView argument is the TextView, that need to be passed as argument to ImageGetter class for image parsing
   * @return Spannable : Spannable represents the styled text.
   */
  fun parseOppiaHtml(rawString: String?, htmlContentTextView: TextView): Spannable {
    var htmlContent = rawString
    if (htmlContent!!.contains(CUSTOM_IMG_TAG)) {
      htmlContent = htmlContent.replace(CUSTOM_IMG_TAG, REPLACE_IMG_TAG, /* ignoreCase= */false);
      htmlContent = htmlContent.replace(
        CUSTOM_IMG_FILE_PATH_ATTRIBUTE,
        REPLACE_IMG_FILE_PATH_ATTRIBUTE, /* ignoreCase= */false
      );
      htmlContent = htmlContent.replace("&amp;quot;", "")
    }
    urlImageParser.setImageData(htmlContentTextView, context, entityType, entityId)
    val imageGetter = urlImageParser
    return if (android.os.Build.VERSION.SDK_INT >= android.os.Build.VERSION_CODES.N) {
      Html.fromHtml(htmlContent, Html.FROM_HTML_MODE_LEGACY, /* imageGetter= */imageGetter, /* tagHandler= */null) as Spannable
    } else {
      Html.fromHtml(htmlContent, /* imageGetter= */imageGetter, /* tagHandler= */null) as Spannable
    }

  }
}<|MERGE_RESOLUTION|>--- conflicted
+++ resolved
@@ -10,14 +10,9 @@
 private const val CUSTOM_IMG_FILE_PATH_ATTRIBUTE = "filepath-with-value"
 private const val REPLACE_IMG_FILE_PATH_ATTRIBUTE = "src"
 
-<<<<<<< HEAD
-/** Html Parser for android TextView to parse Html tag. */
+/** Html Parser to parse custom Oppia tags with Android-compatible versions. */
 class HtmlParser(private val context: Context, private val entityType: String, private val entityId: String,
                  private val urlImageParser: UrlImageParser) {
-=======
-/** Html Parser to parse custom Oppia tags with Android-compatible versions. */
-class HtmlParser(private val context: Context, private val entityType: String, private val entityId: String) {
->>>>>>> 160ab101
 
   /**
    * This method replaces custom Oppia tags with Android-compatible versions for a given raw HTML string, and returns the HTML [Spannable].
