--- conflicted
+++ resolved
@@ -2,6 +2,8 @@
 
 import android.text.Spannable
 import android.text.SpannableStringBuilder
+import android.text.Spanned
+import android.text.style.BulletSpan
 import android.widget.TextView
 import androidx.core.text.HtmlCompat
 import javax.inject.Inject
@@ -52,8 +54,6 @@
     val imageGetter = urlImageParserFactory.create(
       htmlContentTextView, gcsResourceName, entityType, entityId, imageCenterAlign
     )
-
-<<<<<<< HEAD
     val formattedHtml = htmlContent
       .replace("(?i)<ul[^>]*>".toRegex(), "<${StringUtils.UL_TAG}>")
       .replace("(?i)</ul>".toRegex(), "</${StringUtils.UL_TAG}>")
@@ -70,32 +70,6 @@
     ) as Spannable
 
     val spannableBuilder = SpannableStringBuilder(htmlSpannable)
-=======
-    val htmlSpannable = HtmlCompat.fromHtml(
-      htmlContent,
-      HtmlCompat.FROM_HTML_MODE_LEGACY,
-      imageGetter,
-      LiTagHandler()
-    ) as Spannable
-
-    val spannableBuilder = SpannableStringBuilder(htmlSpannable)
-    val bulletSpans = spannableBuilder.getSpans(
-      /* queryStart= */ 0,
-      spannableBuilder.length,
-      BulletSpan::class.java
-    )
-    bulletSpans.forEach {
-      val start = spannableBuilder.getSpanStart(it)
-      val end = spannableBuilder.getSpanEnd(it)
-      spannableBuilder.removeSpan(it)
-      spannableBuilder.setSpan(
-        CustomBulletSpan(htmlContentTextView.context),
-        start,
-        end,
-        Spanned.SPAN_INCLUSIVE_EXCLUSIVE
-      )
-    }
->>>>>>> 2ca23978
     return trimSpannable(spannableBuilder)
   }
 
