package org.oppia.util.logging.firebase

import android.app.Application
import com.google.firebase.analytics.FirebaseAnalytics
import com.google.firebase.crashlytics.FirebaseCrashlytics
import dagger.Module
import dagger.Provides
import org.oppia.util.logging.EventBundleCreator
import org.oppia.util.logging.EventLogger
import org.oppia.util.logging.ExceptionLogger
import javax.inject.Singleton

/** Provides Firebase-specific logging implementations. */
@Module
class LogReportingModule {
  @Singleton
  @Provides
  fun provideCrashLogger(): ExceptionLogger {
    return FirebaseExceptionLogger(FirebaseCrashlytics.getInstance())
  }

  @Singleton
  @Provides
  fun provideEventLogger(): EventLogger {
<<<<<<< HEAD
    return FirebaseEventLogger(FirebaseAnalytics.getInstance(Application()))
=======
    return FirebaseEventLogger(
      FirebaseAnalytics.getInstance(Application().applicationContext),
      EventBundleCreator()
    )
>>>>>>> 65d21056
  }
}<|MERGE_RESOLUTION|>--- conflicted
+++ resolved
@@ -22,13 +22,9 @@
   @Singleton
   @Provides
   fun provideEventLogger(): EventLogger {
-<<<<<<< HEAD
-    return FirebaseEventLogger(FirebaseAnalytics.getInstance(Application()))
-=======
     return FirebaseEventLogger(
-      FirebaseAnalytics.getInstance(Application().applicationContext),
+      FirebaseAnalytics.getInstance(Application()),
       EventBundleCreator()
     )
->>>>>>> 65d21056
   }
 }