package org.oppia.util.data

import kotlinx.coroutines.CoroutineDispatcher
import kotlinx.coroutines.CoroutineScope
import kotlinx.coroutines.Deferred
import kotlinx.coroutines.async
import org.oppia.util.threading.BlockingDispatcher
import javax.inject.Inject
import javax.inject.Singleton

/**
 * An in-memory cache that provides blocking CRUD operations such that each operation is guaranteed to operate exactly
 * after any prior started operations began, and before any future operations. This class is thread-safe. Note that it's
 * safe to execute long-running operations in lambdas passed into the methods of this class.
 *
 * This cache is primarily intended to be used with immutable payloads, but mutable payloads can be used if calling code
 * takes caution to restrict all read/write access to those mutable values to operations invoked by this class.
 */
class InMemoryBlockingCache<T : Any> private constructor(blockingDispatcher: CoroutineDispatcher, initialValue: T?) {
  private val blockingScope = CoroutineScope(blockingDispatcher)

  /**
   * The value of the cache. Note that this does not require a lock since it's only ever accessed via the blocking
   * dispatcher's single thread.
   */
  private var value: T? = initialValue

  /**
   * Returns a [Deferred] that, upon completion, guarantees that the cache has been recreated and initialized to the
   * specified value. The [Deferred] will be passed the most up-to-date state of the cache.
   */
  fun createAsync(newValue: T): Deferred<T> {
    return blockingScope.async {
      value = newValue
      newValue
    }
  }

  /**
   * Returns a [Deferred] that provides the most-up-to-date value of the cache, after either retrieving the current
   * state (if defined), or calling the provided generator to create a new state and initialize the cache to that state.
   * The provided function must be thread-safe and should have no side effects.
   */
  fun createIfAbsentAsync(generate: suspend () -> T): Deferred<T> {
    return blockingScope.async {
      val initedValue = value ?: generate()
      value = initedValue
      initedValue
    }
  }

  /**
   * Returns a [Deferred] that will provide the most-up-to-date value stored in the cache, or null if it's not yet
   * initialized.
   */
  fun readAsync(): Deferred<T?> {
    return blockingScope.async {
      value
    }
  }

  /**
   * Returns a [Deferred] similar to [readAsync], except this assumes the cache to have been created already otherwise
   * an exception will be thrown.
   */
  fun readIfPresentAsync(): Deferred<T> {
    return blockingScope.async {
      checkNotNull(value) { "Expected to read the cache only after it's been created" }
    }
  }

  /**
   * Returns a [Deferred] that provides the most-up-to-date value of the cache, after atomically updating it based on
   * the specified update function. Note that the update function provided here must be thread-safe and should have no
   * side effects. This function is safe to call regardless of whether the cache has been created, meaning it can be
   * used also to initialize the cache.
   */
  fun updateAsync(update: suspend (T?) -> T): Deferred<T> {
    return blockingScope.async {
      val updatedValue = update(value)
      value = updatedValue
      updatedValue
    }
  }

  /**
   * Returns a [Deferred] in the same way as [updateAsync], excepted this update is expected to occur after cache
   * creation otherwise an exception will be thrown.
   */
  fun updateIfPresentAsync(update: suspend (T) -> T): Deferred<T> {
    return blockingScope.async {
      val updatedValue = update(checkNotNull(value) { "Expected to update the cache only after it's been created" })
      value = updatedValue
      updatedValue
    }
  }

  /** See [updateIfPresentAsync]. Returns a custom deferred result. */
<<<<<<< HEAD
  fun<V> updateWithCustomChannelIfPresentAsync(update: suspend (T) -> Pair<T,V>): Deferred<V> {
=======
  fun<V> updateWithCustomChannelIfPresentAsync(update: suspend (T) -> Pair<T, V>): Deferred<V> {
>>>>>>> b26bd3b4
    return blockingScope.async {
      val (updatedValue, customResult) = update(checkNotNull(value) { "Expected to update the cache only after it's been created" })
      value = updatedValue
      customResult
    }
  }

  /**
   * Returns a [Deferred] in the same way and for the same conditions as [updateIfPresentAsync] except the provided
   * function is expected to update the cache in-place and return a custom value to propagate to the result of the
   * [Deferred] object.
   */
  fun <O> updateInPlaceIfPresentAsync(update: suspend (T) -> O): Deferred<O> {
    return blockingScope.async {
      update(checkNotNull(value) { "Expected to update the cache only after it's been created" })
    }
  }

  /**
   * Returns a [Deferred] that executes when this cache has been fully cleared, or if it's already been cleared.
   */
  fun deleteAsync(): Deferred<Unit> {
    return blockingScope.async {
      value = null
    }
  }

  /**
   * Returns a [Deferred] that executes when checking the specified function on whether this cache should be deleted,
   * and returns whether it was deleted.
   *
   * Note that the provided function will not be called if the cache is already cleared.
   */
  fun maybeDeleteAsync(shouldDelete: suspend (T) -> Boolean): Deferred<Boolean> {
    return blockingScope.async {
      val valueSnapshot = value
      if (valueSnapshot != null && shouldDelete(valueSnapshot)) {
        value = null
        true
      } else false
    }
  }

  /**
   * Returns a [Deferred] in the same way as [maybeDeleteAsync], except the deletion function provided is guaranteed to
   * be called regardless of the state of the cache, and whose return value will be returned in this method's
   * [Deferred].
   */
  fun maybeForceDeleteAsync(shouldDelete: suspend (T?) -> Boolean): Deferred<Boolean> {
    return blockingScope.async {
      if (shouldDelete(value)) {
        value = null
        true
      } else false
    }
  }

  /** An injectable factory for [InMemoryBlockingCache]es. */
  @Singleton
  class Factory @Inject constructor(@BlockingDispatcher private val blockingDispatcher: CoroutineDispatcher) {
    /** Returns a new [InMemoryBlockingCache] with, optionally, the specified initial value. */
    fun <T : Any> create(initialValue: T? = null): InMemoryBlockingCache<T> {
      return InMemoryBlockingCache(blockingDispatcher, initialValue)
    }
  }
}<|MERGE_RESOLUTION|>--- conflicted
+++ resolved
@@ -96,11 +96,7 @@
   }
 
   /** See [updateIfPresentAsync]. Returns a custom deferred result. */
-<<<<<<< HEAD
-  fun<V> updateWithCustomChannelIfPresentAsync(update: suspend (T) -> Pair<T,V>): Deferred<V> {
-=======
   fun<V> updateWithCustomChannelIfPresentAsync(update: suspend (T) -> Pair<T, V>): Deferred<V> {
->>>>>>> b26bd3b4
     return blockingScope.async {
       val (updatedValue, customResult) = update(checkNotNull(value) { "Expected to update the cache only after it's been created" })
       value = updatedValue
