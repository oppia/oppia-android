"""
Tests for general-purpose mathematics utilities.
"""

load("//:oppia_android_test.bzl", "oppia_android_test")

oppia_android_test(
<<<<<<< HEAD
    name = "FloatExtensionsTest",
    srcs = ["FloatExtensionsTest.kt"],
    custom_package = "org.oppia.android.util.math",
    test_class = "org.oppia.android.util.math.FloatExtensionsTest",
    test_manifest = "//utility:test_manifest",
    deps = [
        "//model/src/main/proto:math_java_proto_lite",
        "//third_party:androidx_test_ext_junit",
        "//third_party:com_google_truth_truth",
        "//third_party:junit_junit",
        "//third_party:org_robolectric_robolectric",
        "//third_party:robolectric_android-all",
        "//utility/src/main/java/org/oppia/android/util/math:extensions",
    ],
)

oppia_android_test(
    name = "FractionExtensionsTest",
    srcs = ["FractionExtensionsTest.kt"],
    custom_package = "org.oppia.android.util.math",
    test_class = "org.oppia.android.util.math.FractionExtensionsTest",
=======
    name = "FractionParserTest",
    srcs = ["FractionParserTest.kt"],
    custom_package = "org.oppia.android.util.math",
    test_class = "org.oppia.android.util.math.FractionParserTest",
>>>>>>> c6cf5f54
    test_manifest = "//utility:test_manifest",
    deps = [
        "//model/src/main/proto:math_java_proto_lite",
        "//testing",
<<<<<<< HEAD
        "//testing/src/main/java/org/oppia/android/testing/math:fraction_subject",
        "//third_party:androidx_test_ext_junit",
        "//third_party:com_google_truth_truth",
        "//third_party:junit_junit",
        "//third_party:org_robolectric_robolectric",
        "//third_party:robolectric_android-all",
        "//utility/src/main/java/org/oppia/android/util/math:extensions",
    ],
)

oppia_android_test(
    name = "PolynomialExtensionsTest",
    srcs = ["PolynomialExtensionsTest.kt"],
    custom_package = "org.oppia.android.util.math",
    test_class = "org.oppia.android.util.math.PolynomialExtensionsTest",
    test_manifest = "//utility:test_manifest",
    deps = [
        "//model/src/main/proto:math_java_proto_lite",
        "//testing/src/main/java/org/oppia/android/testing/math:polynomial_subject",
=======
>>>>>>> c6cf5f54
        "//third_party:androidx_test_ext_junit",
        "//third_party:com_google_truth_truth",
        "//third_party:junit_junit",
        "//third_party:org_robolectric_robolectric",
        "//third_party:robolectric_android-all",
<<<<<<< HEAD
        "//utility/src/main/java/org/oppia/android/util/math:extensions",
=======
        "//utility/src/main/java/org/oppia/android/util/math:fraction_parser",
>>>>>>> c6cf5f54
    ],
)

oppia_android_test(
    name = "RatioExtensionsTest",
    srcs = ["RatioExtensionsTest.kt"],
    custom_package = "org.oppia.android.util.math",
    test_class = "org.oppia.android.util.math.RatioExtensionsTest",
    test_manifest = "//utility:test_manifest",
    deps = [
        "//model/src/main/proto:math_java_proto_lite",
        "//third_party:androidx_test_ext_junit",
        "//third_party:com_google_truth_truth",
        "//third_party:junit_junit",
        "//third_party:org_robolectric_robolectric",
        "//third_party:robolectric_android-all",
        "//utility/src/main/java/org/oppia/android/util/math:extensions",
    ],
)

oppia_android_test(
    name = "RealExtensionsTest",
    srcs = ["RealExtensionsTest.kt"],
    custom_package = "org.oppia.android.util.math",
    test_class = "org.oppia.android.util.math.RealExtensionsTest",
    test_manifest = "//utility:test_manifest",
    deps = [
        "//model/src/main/proto:math_java_proto_lite",
        "//testing",
        "//testing/src/main/java/org/oppia/android/testing/math:real_subject",
        "//third_party:androidx_test_ext_junit",
        "//third_party:com_google_truth_truth",
        "//third_party:junit_junit",
        "//third_party:org_robolectric_robolectric",
        "//third_party:robolectric_android-all",
        "//utility/src/main/java/org/oppia/android/util/math:extensions",
    ],
)<|MERGE_RESOLUTION|>--- conflicted
+++ resolved
@@ -5,7 +5,6 @@
 load("//:oppia_android_test.bzl", "oppia_android_test")
 
 oppia_android_test(
-<<<<<<< HEAD
     name = "FloatExtensionsTest",
     srcs = ["FloatExtensionsTest.kt"],
     custom_package = "org.oppia.android.util.math",
@@ -27,17 +26,10 @@
     srcs = ["FractionExtensionsTest.kt"],
     custom_package = "org.oppia.android.util.math",
     test_class = "org.oppia.android.util.math.FractionExtensionsTest",
-=======
-    name = "FractionParserTest",
-    srcs = ["FractionParserTest.kt"],
-    custom_package = "org.oppia.android.util.math",
-    test_class = "org.oppia.android.util.math.FractionParserTest",
->>>>>>> c6cf5f54
     test_manifest = "//utility:test_manifest",
     deps = [
         "//model/src/main/proto:math_java_proto_lite",
         "//testing",
-<<<<<<< HEAD
         "//testing/src/main/java/org/oppia/android/testing/math:fraction_subject",
         "//third_party:androidx_test_ext_junit",
         "//third_party:com_google_truth_truth",
@@ -45,6 +37,24 @@
         "//third_party:org_robolectric_robolectric",
         "//third_party:robolectric_android-all",
         "//utility/src/main/java/org/oppia/android/util/math:extensions",
+    ],
+)
+
+oppia_android_test(
+    name = "FractionParserTest",
+    srcs = ["FractionParserTest.kt"],
+    custom_package = "org.oppia.android.util.math",
+    test_class = "org.oppia.android.util.math.FractionParserTest",
+    test_manifest = "//utility:test_manifest",
+    deps = [
+        "//model/src/main/proto:math_java_proto_lite",
+        "//testing",
+        "//third_party:androidx_test_ext_junit",
+        "//third_party:com_google_truth_truth",
+        "//third_party:junit_junit",
+        "//third_party:org_robolectric_robolectric",
+        "//third_party:robolectric_android-all",
+        "//utility/src/main/java/org/oppia/android/util/math:fraction_parser",
     ],
 )
 
@@ -57,18 +67,12 @@
     deps = [
         "//model/src/main/proto:math_java_proto_lite",
         "//testing/src/main/java/org/oppia/android/testing/math:polynomial_subject",
-=======
->>>>>>> c6cf5f54
         "//third_party:androidx_test_ext_junit",
         "//third_party:com_google_truth_truth",
         "//third_party:junit_junit",
         "//third_party:org_robolectric_robolectric",
         "//third_party:robolectric_android-all",
-<<<<<<< HEAD
         "//utility/src/main/java/org/oppia/android/util/math:extensions",
-=======
-        "//utility/src/main/java/org/oppia/android/util/math:fraction_parser",
->>>>>>> c6cf5f54
     ],
 )
 
