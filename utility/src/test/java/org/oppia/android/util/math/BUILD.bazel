"""
Tests for general-purpose mathematics utilities.
"""

load("//:oppia_android_test.bzl", "oppia_android_test")

oppia_android_test(
    name = "AlgebraicEquationParserTest",
    srcs = ["AlgebraicEquationParserTest.kt"],
    custom_package = "org.oppia.android.util.math",
    test_class = "org.oppia.android.util.math.AlgebraicEquationParserTest",
    test_manifest = "//utility:test_manifest",
    deps = [
        "//model/src/main/proto:math_java_proto_lite",
        "//testing/src/main/java/org/oppia/android/testing/math:math_equation_subject",
        "//third_party:androidx_test_ext_junit",
        "//third_party:com_google_truth_extensions_truth-liteproto-extension",
        "//third_party:com_google_truth_truth",
        "//third_party:junit_junit",
        "//third_party:org_robolectric_robolectric",
        "//third_party:robolectric_android-all",
        "//utility/src/main/java/org/oppia/android/util/math:parser",
    ],
)

oppia_android_test(
    name = "AlgebraicExpressionParserTest",
    srcs = ["AlgebraicExpressionParserTest.kt"],
    custom_package = "org.oppia.android.util.math",
    test_class = "org.oppia.android.util.math.AlgebraicExpressionParserTest",
    test_manifest = "//utility:test_manifest",
    deps = [
        "//model/src/main/proto:math_java_proto_lite",
        "//testing/src/main/java/org/oppia/android/testing/math:math_expression_subject",
        "//third_party:androidx_test_ext_junit",
        "//third_party:com_google_truth_extensions_truth-liteproto-extension",
        "//third_party:com_google_truth_truth",
        "//third_party:junit_junit",
        "//third_party:org_robolectric_robolectric",
        "//third_party:robolectric_android-all",
        "//utility/src/main/java/org/oppia/android/util/math:parser",
    ],
)

oppia_android_test(
    name = "FloatExtensionsTest",
    srcs = ["FloatExtensionsTest.kt"],
    custom_package = "org.oppia.android.util.math",
    test_class = "org.oppia.android.util.math.FloatExtensionsTest",
    test_manifest = "//utility:test_manifest",
    deps = [
        "//model/src/main/proto:math_java_proto_lite",
        "//third_party:androidx_test_ext_junit",
        "//third_party:com_google_truth_truth",
        "//third_party:junit_junit",
        "//third_party:org_robolectric_robolectric",
        "//third_party:robolectric_android-all",
        "//utility/src/main/java/org/oppia/android/util/math:extensions",
    ],
)

oppia_android_test(
    name = "FractionExtensionsTest",
    srcs = ["FractionExtensionsTest.kt"],
    custom_package = "org.oppia.android.util.math",
    test_class = "org.oppia.android.util.math.FractionExtensionsTest",
    test_manifest = "//utility:test_manifest",
    deps = [
        "//model/src/main/proto:math_java_proto_lite",
        "//testing",
        "//testing/src/main/java/org/oppia/android/testing/math:fraction_subject",
        "//third_party:androidx_test_ext_junit",
        "//third_party:com_google_truth_truth",
        "//third_party:junit_junit",
        "//third_party:org_robolectric_robolectric",
        "//third_party:robolectric_android-all",
        "//utility/src/main/java/org/oppia/android/util/math:extensions",
    ],
)

oppia_android_test(
<<<<<<< HEAD
    name = "MathExpressionParserTest",
    srcs = ["MathExpressionParserTest.kt"],
    custom_package = "org.oppia.android.util.math",
    test_class = "org.oppia.android.util.math.MathExpressionParserTest",
    test_manifest = "//utility:test_manifest",
    deps = [
        "//model/src/main/proto:math_java_proto_lite",
        "//testing/src/main/java/org/oppia/android/testing/junit:oppia_parameterized_test_runner",
        "//testing/src/main/java/org/oppia/android/testing/junit:parameterized_robolectric_test_runner",
        "//testing/src/main/java/org/oppia/android/testing/math:math_parsing_error_subject",
        "//third_party:com_google_truth_extensions_truth-liteproto-extension",
=======
    name = "FractionParserTest",
    srcs = ["FractionParserTest.kt"],
    custom_package = "org.oppia.android.util.math",
    test_class = "org.oppia.android.util.math.FractionParserTest",
    test_manifest = "//utility:test_manifest",
    deps = [
        "//model/src/main/proto:math_java_proto_lite",
        "//testing",
        "//third_party:androidx_test_ext_junit",
>>>>>>> 385d2d38
        "//third_party:com_google_truth_truth",
        "//third_party:junit_junit",
        "//third_party:org_robolectric_robolectric",
        "//third_party:robolectric_android-all",
<<<<<<< HEAD
        "//utility/src/main/java/org/oppia/android/util/math:parser",
=======
        "//utility/src/main/java/org/oppia/android/util/math:fraction_parser",
>>>>>>> 385d2d38
    ],
)

oppia_android_test(
    name = "MathTokenizerTest",
    srcs = ["MathTokenizerTest.kt"],
    custom_package = "org.oppia.android.util.math",
    test_class = "org.oppia.android.util.math.MathTokenizerTest",
    test_manifest = "//utility:test_manifest",
    deps = [
        "//model/src/main/proto:math_java_proto_lite",
        "//testing:assertion_helpers",
        "//testing/src/main/java/org/oppia/android/testing/junit:oppia_parameterized_test_runner",
        "//testing/src/main/java/org/oppia/android/testing/junit:parameterized_robolectric_test_runner",
        "//testing/src/main/java/org/oppia/android/testing/math:token_subject",
        "//third_party:com_google_truth_truth",
        "//third_party:junit_junit",
        "//third_party:org_robolectric_robolectric",
        "//third_party:robolectric_android-all",
        "//utility/src/main/java/org/oppia/android/util/math:tokenizer",
    ],
)

oppia_android_test(
    name = "NumericExpressionParserTest",
    srcs = ["NumericExpressionParserTest.kt"],
    custom_package = "org.oppia.android.util.math",
    test_class = "org.oppia.android.util.math.NumericExpressionParserTest",
    test_manifest = "//utility:test_manifest",
    deps = [
        "//model/src/main/proto:math_java_proto_lite",
        "//testing/src/main/java/org/oppia/android/testing/math:math_expression_subject",
        "//third_party:androidx_test_ext_junit",
        "//third_party:com_google_truth_extensions_truth-liteproto-extension",
        "//third_party:com_google_truth_truth",
        "//third_party:junit_junit",
        "//third_party:org_robolectric_robolectric",
        "//third_party:robolectric_android-all",
        "//utility/src/main/java/org/oppia/android/util/math:parser",
    ],
)

oppia_android_test(
    name = "PeekableIteratorTest",
    srcs = ["PeekableIteratorTest.kt"],
    custom_package = "org.oppia.android.util.math",
    test_class = "org.oppia.android.util.math.PeekableIteratorTest",
    test_manifest = "//utility:test_manifest",
    deps = [
        "//testing",
        "//third_party:androidx_test_ext_junit",
        "//third_party:com_google_truth_truth",
        "//third_party:junit_junit",
        "//third_party:org_mockito_mockito-core",
        "//third_party:org_robolectric_robolectric",
        "//third_party:robolectric_android-all",
        "//utility/src/main/java/org/oppia/android/util/math:peekable_iterator",
    ],
)

oppia_android_test(
    name = "PolynomialExtensionsTest",
    srcs = ["PolynomialExtensionsTest.kt"],
    custom_package = "org.oppia.android.util.math",
    test_class = "org.oppia.android.util.math.PolynomialExtensionsTest",
    test_manifest = "//utility:test_manifest",
    deps = [
        "//model/src/main/proto:math_java_proto_lite",
        "//testing/src/main/java/org/oppia/android/testing/math:polynomial_subject",
        "//third_party:androidx_test_ext_junit",
        "//third_party:com_google_truth_truth",
        "//third_party:junit_junit",
        "//third_party:org_robolectric_robolectric",
        "//third_party:robolectric_android-all",
        "//utility/src/main/java/org/oppia/android/util/math:extensions",
    ],
)

oppia_android_test(
    name = "RatioExtensionsTest",
    srcs = ["RatioExtensionsTest.kt"],
    custom_package = "org.oppia.android.util.math",
    test_class = "org.oppia.android.util.math.RatioExtensionsTest",
    test_manifest = "//utility:test_manifest",
    deps = [
        "//model/src/main/proto:math_java_proto_lite",
        "//third_party:androidx_test_ext_junit",
        "//third_party:com_google_truth_truth",
        "//third_party:junit_junit",
        "//third_party:org_robolectric_robolectric",
        "//third_party:robolectric_android-all",
        "//utility/src/main/java/org/oppia/android/util/math:extensions",
    ],
)

oppia_android_test(
    name = "RealExtensionsTest",
    srcs = ["RealExtensionsTest.kt"],
    custom_package = "org.oppia.android.util.math",
    test_class = "org.oppia.android.util.math.RealExtensionsTest",
    test_manifest = "//utility:test_manifest",
    deps = [
        "//model/src/main/proto:math_java_proto_lite",
        "//testing",
        "//testing/src/main/java/org/oppia/android/testing/math:real_subject",
        "//third_party:androidx_test_ext_junit",
        "//third_party:com_google_truth_truth",
        "//third_party:junit_junit",
        "//third_party:org_robolectric_robolectric",
        "//third_party:robolectric_android-all",
        "//utility/src/main/java/org/oppia/android/util/math:extensions",
    ],
)<|MERGE_RESOLUTION|>--- conflicted
+++ resolved
@@ -79,7 +79,24 @@
 )
 
 oppia_android_test(
-<<<<<<< HEAD
+    name = "FractionParserTest",
+    srcs = ["FractionParserTest.kt"],
+    custom_package = "org.oppia.android.util.math",
+    test_class = "org.oppia.android.util.math.FractionParserTest",
+    test_manifest = "//utility:test_manifest",
+    deps = [
+        "//model/src/main/proto:math_java_proto_lite",
+        "//testing",
+        "//third_party:androidx_test_ext_junit",
+        "//third_party:com_google_truth_truth",
+        "//third_party:junit_junit",
+        "//third_party:org_robolectric_robolectric",
+        "//third_party:robolectric_android-all",
+        "//utility/src/main/java/org/oppia/android/util/math:fraction_parser",
+    ],
+)
+
+oppia_android_test(
     name = "MathExpressionParserTest",
     srcs = ["MathExpressionParserTest.kt"],
     custom_package = "org.oppia.android.util.math",
@@ -91,26 +108,11 @@
         "//testing/src/main/java/org/oppia/android/testing/junit:parameterized_robolectric_test_runner",
         "//testing/src/main/java/org/oppia/android/testing/math:math_parsing_error_subject",
         "//third_party:com_google_truth_extensions_truth-liteproto-extension",
-=======
-    name = "FractionParserTest",
-    srcs = ["FractionParserTest.kt"],
-    custom_package = "org.oppia.android.util.math",
-    test_class = "org.oppia.android.util.math.FractionParserTest",
-    test_manifest = "//utility:test_manifest",
-    deps = [
-        "//model/src/main/proto:math_java_proto_lite",
-        "//testing",
-        "//third_party:androidx_test_ext_junit",
->>>>>>> 385d2d38
-        "//third_party:com_google_truth_truth",
-        "//third_party:junit_junit",
-        "//third_party:org_robolectric_robolectric",
-        "//third_party:robolectric_android-all",
-<<<<<<< HEAD
-        "//utility/src/main/java/org/oppia/android/util/math:parser",
-=======
-        "//utility/src/main/java/org/oppia/android/util/math:fraction_parser",
->>>>>>> 385d2d38
+        "//third_party:com_google_truth_truth",
+        "//third_party:junit_junit",
+        "//third_party:org_robolectric_robolectric",
+        "//third_party:robolectric_android-all",
+        "//utility/src/main/java/org/oppia/android/util/math:parser",
     ],
 )
 
