--- conflicted
+++ resolved
@@ -5,7 +5,6 @@
 load("//:oppia_android_test.bzl", "oppia_android_test")
 
 oppia_android_test(
-<<<<<<< HEAD
     name = "AlgebraicEquationParserTest",
     srcs = ["AlgebraicEquationParserTest.kt"],
     custom_package = "org.oppia.android.util.math",
@@ -16,7 +15,34 @@
         "//testing/src/main/java/org/oppia/android/testing/math:math_equation_subject",
         "//third_party:androidx_test_ext_junit",
         "//third_party:com_google_truth_extensions_truth-liteproto-extension",
-=======
+        "//third_party:com_google_truth_truth",
+        "//third_party:junit_junit",
+        "//third_party:org_robolectric_robolectric",
+        "//third_party:robolectric_android-all",
+        "//utility/src/main/java/org/oppia/android/util/math:parser",
+    ],
+)
+
+oppia_android_test(
+    name = "AlgebraicExpressionParserTest",
+    srcs = ["AlgebraicExpressionParserTest.kt"],
+    custom_package = "org.oppia.android.util.math",
+    test_class = "org.oppia.android.util.math.AlgebraicExpressionParserTest",
+    test_manifest = "//utility:test_manifest",
+    deps = [
+        "//model/src/main/proto:math_java_proto_lite",
+        "//testing/src/main/java/org/oppia/android/testing/math:math_expression_subject",
+        "//third_party:androidx_test_ext_junit",
+        "//third_party:com_google_truth_extensions_truth-liteproto-extension",
+        "//third_party:com_google_truth_truth",
+        "//third_party:junit_junit",
+        "//third_party:org_robolectric_robolectric",
+        "//third_party:robolectric_android-all",
+        "//utility/src/main/java/org/oppia/android/util/math:parser",
+    ],
+)
+
+oppia_android_test(
     name = "FloatExtensionsTest",
     srcs = ["FloatExtensionsTest.kt"],
     custom_package = "org.oppia.android.util.math",
@@ -25,32 +51,15 @@
     deps = [
         "//model/src/main/proto:math_java_proto_lite",
         "//third_party:androidx_test_ext_junit",
->>>>>>> c0172cef
-        "//third_party:com_google_truth_truth",
-        "//third_party:junit_junit",
-        "//third_party:org_robolectric_robolectric",
-        "//third_party:robolectric_android-all",
-<<<<<<< HEAD
-        "//utility/src/main/java/org/oppia/android/util/math:parser",
-=======
-        "//utility/src/main/java/org/oppia/android/util/math:extensions",
->>>>>>> c0172cef
-    ],
-)
-
-oppia_android_test(
-<<<<<<< HEAD
-    name = "AlgebraicExpressionParserTest",
-    srcs = ["AlgebraicExpressionParserTest.kt"],
-    custom_package = "org.oppia.android.util.math",
-    test_class = "org.oppia.android.util.math.AlgebraicExpressionParserTest",
-    test_manifest = "//utility:test_manifest",
-    deps = [
-        "//model/src/main/proto:math_java_proto_lite",
-        "//testing/src/main/java/org/oppia/android/testing/math:math_expression_subject",
-        "//third_party:androidx_test_ext_junit",
-        "//third_party:com_google_truth_extensions_truth-liteproto-extension",
-=======
+        "//third_party:com_google_truth_truth",
+        "//third_party:junit_junit",
+        "//third_party:org_robolectric_robolectric",
+        "//third_party:robolectric_android-all",
+        "//utility/src/main/java/org/oppia/android/util/math:extensions",
+    ],
+)
+
+oppia_android_test(
     name = "FractionExtensionsTest",
     srcs = ["FractionExtensionsTest.kt"],
     custom_package = "org.oppia.android.util.math",
@@ -61,13 +70,11 @@
         "//testing",
         "//testing/src/main/java/org/oppia/android/testing/math:fraction_subject",
         "//third_party:androidx_test_ext_junit",
->>>>>>> c0172cef
-        "//third_party:com_google_truth_truth",
-        "//third_party:junit_junit",
-        "//third_party:org_robolectric_robolectric",
-        "//third_party:robolectric_android-all",
-<<<<<<< HEAD
-        "//utility/src/main/java/org/oppia/android/util/math:parser",
+        "//third_party:com_google_truth_truth",
+        "//third_party:junit_junit",
+        "//third_party:org_robolectric_robolectric",
+        "//third_party:robolectric_android-all",
+        "//utility/src/main/java/org/oppia/android/util/math:extensions",
     ],
 )
 
@@ -86,9 +93,6 @@
         "//third_party:org_robolectric_robolectric",
         "//third_party:robolectric_android-all",
         "//utility/src/main/java/org/oppia/android/util/math:parser",
-=======
-        "//utility/src/main/java/org/oppia/android/util/math:extensions",
->>>>>>> c0172cef
     ],
 )
 
@@ -113,7 +117,6 @@
 )
 
 oppia_android_test(
-<<<<<<< HEAD
     name = "NumericExpressionParserTest",
     srcs = ["NumericExpressionParserTest.kt"],
     custom_package = "org.oppia.android.util.math",
@@ -124,7 +127,15 @@
         "//testing/src/main/java/org/oppia/android/testing/math:math_expression_subject",
         "//third_party:androidx_test_ext_junit",
         "//third_party:com_google_truth_extensions_truth-liteproto-extension",
-=======
+        "//third_party:com_google_truth_truth",
+        "//third_party:junit_junit",
+        "//third_party:org_robolectric_robolectric",
+        "//third_party:robolectric_android-all",
+        "//utility/src/main/java/org/oppia/android/util/math:parser",
+    ],
+)
+
+oppia_android_test(
     name = "PeekableIteratorTest",
     srcs = ["PeekableIteratorTest.kt"],
     custom_package = "org.oppia.android.util.math",
@@ -152,16 +163,11 @@
         "//model/src/main/proto:math_java_proto_lite",
         "//testing/src/main/java/org/oppia/android/testing/math:polynomial_subject",
         "//third_party:androidx_test_ext_junit",
->>>>>>> c0172cef
-        "//third_party:com_google_truth_truth",
-        "//third_party:junit_junit",
-        "//third_party:org_robolectric_robolectric",
-        "//third_party:robolectric_android-all",
-<<<<<<< HEAD
-        "//utility/src/main/java/org/oppia/android/util/math:parser",
-=======
-        "//utility/src/main/java/org/oppia/android/util/math:extensions",
->>>>>>> c0172cef
+        "//third_party:com_google_truth_truth",
+        "//third_party:junit_junit",
+        "//third_party:org_robolectric_robolectric",
+        "//third_party:robolectric_android-all",
+        "//utility/src/main/java/org/oppia/android/util/math:extensions",
     ],
 )
 
