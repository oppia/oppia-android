"""
Tests for general-purpose mathematics utilities.
"""

load("//:oppia_android_test.bzl", "oppia_android_test")

oppia_android_test(
    name = "AlgebraicEquationParserTest",
    srcs = ["AlgebraicEquationParserTest.kt"],
    custom_package = "org.oppia.android.util.math",
    test_class = "org.oppia.android.util.math.AlgebraicEquationParserTest",
    test_manifest = "//utility:test_manifest",
    deps = [
        "//model/src/main/proto:math_java_proto_lite",
        "//testing/src/main/java/org/oppia/android/testing/math:math_equation_subject",
        "//third_party:androidx_test_ext_junit",
        "//third_party:com_google_truth_extensions_truth-liteproto-extension",
        "//third_party:com_google_truth_truth",
        "//third_party:junit_junit",
        "//third_party:org_robolectric_robolectric",
        "//third_party:robolectric_android-all",
        "//utility/src/main/java/org/oppia/android/util/math:math_expression_parser",
    ],
)

oppia_android_test(
    name = "AlgebraicExpressionParserTest",
    srcs = ["AlgebraicExpressionParserTest.kt"],
    custom_package = "org.oppia.android.util.math",
    test_class = "org.oppia.android.util.math.AlgebraicExpressionParserTest",
    test_manifest = "//utility:test_manifest",
    deps = [
        "//model/src/main/proto:math_java_proto_lite",
        "//testing/src/main/java/org/oppia/android/testing/math:math_expression_subject",
        "//third_party:androidx_test_ext_junit",
        "//third_party:com_google_truth_extensions_truth-liteproto-extension",
        "//third_party:com_google_truth_truth",
        "//third_party:junit_junit",
        "//third_party:org_robolectric_robolectric",
        "//third_party:robolectric_android-all",
        "//utility/src/main/java/org/oppia/android/util/math:math_expression_parser",
    ],
)

oppia_android_test(
<<<<<<< HEAD
    name = "ExpressionToComparableOperationListTest",
    srcs = ["ExpressionToComparableOperationListTest.kt"],
    custom_package = "org.oppia.android.util.math",
    test_class = "org.oppia.android.util.math.ExpressionToComparableOperationListTest",
    test_manifest = "//utility:test_manifest",
    deps = [
        "//model/src/main/proto:math_java_proto_lite",
        "//testing/src/main/java/org/oppia/android/testing/math:comparable_operation_list_subject",
        "//third_party:androidx_test_ext_junit",
        "//third_party:com_google_truth_truth",
        "//third_party:junit_junit",
        "//third_party:org_robolectric_robolectric",
        "//third_party:robolectric_android-all",
        "//utility/src/main/java/org/oppia/android/util/math:extensions",
        "//utility/src/main/java/org/oppia/android/util/math:parser",
    ],
)

oppia_android_test(
    name = "ExpressionToLatexTest",
    srcs = ["ExpressionToLatexTest.kt"],
=======
    name = "ExpressionToLatexConverterTest",
    srcs = ["ExpressionToLatexConverterTest.kt"],
>>>>>>> 98d69398
    custom_package = "org.oppia.android.util.math",
    test_class = "org.oppia.android.util.math.ExpressionToLatexConverterTest",
    test_manifest = "//utility:test_manifest",
    deps = [
        "//model/src/main/proto:math_java_proto_lite",
        "//testing/src/main/java/org/oppia/android/testing/math:math_equation_subject",
        "//testing/src/main/java/org/oppia/android/testing/math:math_expression_subject",
        "//third_party:androidx_test_ext_junit",
        "//third_party:com_google_truth_extensions_truth-liteproto-extension",
        "//third_party:com_google_truth_truth",
        "//third_party:junit_junit",
        "//third_party:org_robolectric_robolectric",
        "//third_party:robolectric_android-all",
        "//utility/src/main/java/org/oppia/android/util/math:math_expression_parser",
    ],
)

oppia_android_test(
    name = "FloatExtensionsTest",
    srcs = ["FloatExtensionsTest.kt"],
    custom_package = "org.oppia.android.util.math",
    test_class = "org.oppia.android.util.math.FloatExtensionsTest",
    test_manifest = "//utility:test_manifest",
    deps = [
        "//model/src/main/proto:math_java_proto_lite",
        "//third_party:androidx_test_ext_junit",
        "//third_party:com_google_truth_truth",
        "//third_party:junit_junit",
        "//third_party:org_robolectric_robolectric",
        "//third_party:robolectric_android-all",
        "//utility/src/main/java/org/oppia/android/util/math:extensions",
    ],
)

oppia_android_test(
    name = "FractionExtensionsTest",
    srcs = ["FractionExtensionsTest.kt"],
    custom_package = "org.oppia.android.util.math",
    test_class = "org.oppia.android.util.math.FractionExtensionsTest",
    test_manifest = "//utility:test_manifest",
    deps = [
        "//model/src/main/proto:math_java_proto_lite",
        "//testing",
        "//testing/src/main/java/org/oppia/android/testing/math:fraction_subject",
        "//third_party:androidx_test_ext_junit",
        "//third_party:com_google_truth_truth",
        "//third_party:junit_junit",
        "//third_party:org_robolectric_robolectric",
        "//third_party:robolectric_android-all",
        "//utility/src/main/java/org/oppia/android/util/math:extensions",
    ],
)

oppia_android_test(
    name = "FractionParserTest",
    srcs = ["FractionParserTest.kt"],
    custom_package = "org.oppia.android.util.math",
    test_class = "org.oppia.android.util.math.FractionParserTest",
    test_manifest = "//utility:test_manifest",
    deps = [
        "//model/src/main/proto:math_java_proto_lite",
        "//testing",
        "//third_party:androidx_test_ext_junit",
        "//third_party:com_google_truth_truth",
        "//third_party:junit_junit",
        "//third_party:org_robolectric_robolectric",
        "//third_party:robolectric_android-all",
        "//utility/src/main/java/org/oppia/android/util/math:fraction_parser",
    ],
)

oppia_android_test(
    name = "MathExpressionExtensionsTest",
    srcs = ["MathExpressionExtensionsTest.kt"],
    custom_package = "org.oppia.android.util.math",
    test_class = "org.oppia.android.util.math.MathExpressionExtensionsTest",
    test_manifest = "//utility:test_manifest",
    deps = [
        "//model/src/main/proto:math_java_proto_lite",
        "//testing/src/main/java/org/oppia/android/testing/math:real_subject",
        "//third_party:androidx_test_ext_junit",
        "//third_party:com_google_truth_truth",
        "//third_party:junit_junit",
        "//third_party:org_robolectric_robolectric",
        "//third_party:robolectric_android-all",
        "//utility/src/main/java/org/oppia/android/util/math:extensions",
        "//utility/src/main/java/org/oppia/android/util/math:math_expression_parser",
    ],
)

oppia_android_test(
    name = "MathExpressionParserTest",
    srcs = ["MathExpressionParserTest.kt"],
    custom_package = "org.oppia.android.util.math",
    test_class = "org.oppia.android.util.math.MathExpressionParserTest",
    test_manifest = "//utility:test_manifest",
    deps = [
        "//model/src/main/proto:math_java_proto_lite",
        "//testing/src/main/java/org/oppia/android/testing/junit:oppia_parameterized_test_runner",
        "//testing/src/main/java/org/oppia/android/testing/junit:parameterized_robolectric_test_runner",
        "//testing/src/main/java/org/oppia/android/testing/math:math_parsing_error_subject",
        "//third_party:com_google_truth_extensions_truth-liteproto-extension",
        "//third_party:com_google_truth_truth",
        "//third_party:junit_junit",
        "//third_party:org_robolectric_robolectric",
        "//third_party:robolectric_android-all",
        "//utility/src/main/java/org/oppia/android/util/math:math_expression_parser",
    ],
)

oppia_android_test(
    name = "MathTokenizerTest",
    srcs = ["MathTokenizerTest.kt"],
    custom_package = "org.oppia.android.util.math",
    test_class = "org.oppia.android.util.math.MathTokenizerTest",
    test_manifest = "//utility:test_manifest",
    deps = [
        "//model/src/main/proto:math_java_proto_lite",
        "//testing:assertion_helpers",
        "//testing/src/main/java/org/oppia/android/testing/junit:oppia_parameterized_test_runner",
        "//testing/src/main/java/org/oppia/android/testing/junit:parameterized_robolectric_test_runner",
        "//testing/src/main/java/org/oppia/android/testing/math:token_subject",
        "//third_party:com_google_truth_truth",
        "//third_party:junit_junit",
        "//third_party:org_robolectric_robolectric",
        "//third_party:robolectric_android-all",
        "//utility/src/main/java/org/oppia/android/util/math:tokenizer",
    ],
)

oppia_android_test(
    name = "NumericExpressionEvaluatorTest",
    srcs = ["NumericExpressionEvaluatorTest.kt"],
    custom_package = "org.oppia.android.util.math",
    test_class = "org.oppia.android.util.math.NumericExpressionEvaluatorTest",
    test_manifest = "//utility:test_manifest",
    deps = [
        "//model/src/main/proto:math_java_proto_lite",
        "//testing:assertion_helpers",
        "//testing/src/main/java/org/oppia/android/testing/math:real_subject",
        "//third_party:androidx_test_ext_junit",
        "//third_party:com_google_truth_truth",
        "//third_party:junit_junit",
        "//third_party:org_robolectric_robolectric",
        "//third_party:robolectric_android-all",
        "//utility/src/main/java/org/oppia/android/util/math:math_expression_parser",
    ],
)

oppia_android_test(
    name = "NumericExpressionParserTest",
    srcs = ["NumericExpressionParserTest.kt"],
    custom_package = "org.oppia.android.util.math",
    test_class = "org.oppia.android.util.math.NumericExpressionParserTest",
    test_manifest = "//utility:test_manifest",
    deps = [
        "//model/src/main/proto:math_java_proto_lite",
        "//testing/src/main/java/org/oppia/android/testing/math:math_expression_subject",
        "//third_party:androidx_test_ext_junit",
        "//third_party:com_google_truth_extensions_truth-liteproto-extension",
        "//third_party:com_google_truth_truth",
        "//third_party:junit_junit",
        "//third_party:org_robolectric_robolectric",
        "//third_party:robolectric_android-all",
        "//utility/src/main/java/org/oppia/android/util/math:math_expression_parser",
    ],
)

oppia_android_test(
    name = "PeekableIteratorTest",
    srcs = ["PeekableIteratorTest.kt"],
    custom_package = "org.oppia.android.util.math",
    test_class = "org.oppia.android.util.math.PeekableIteratorTest",
    test_manifest = "//utility:test_manifest",
    deps = [
        "//testing",
        "//third_party:androidx_test_ext_junit",
        "//third_party:com_google_truth_truth",
        "//third_party:junit_junit",
        "//third_party:org_mockito_mockito-core",
        "//third_party:org_robolectric_robolectric",
        "//third_party:robolectric_android-all",
        "//utility/src/main/java/org/oppia/android/util/math:peekable_iterator",
    ],
)

oppia_android_test(
    name = "PolynomialExtensionsTest",
    srcs = ["PolynomialExtensionsTest.kt"],
    custom_package = "org.oppia.android.util.math",
    test_class = "org.oppia.android.util.math.PolynomialExtensionsTest",
    test_manifest = "//utility:test_manifest",
    deps = [
        "//model/src/main/proto:math_java_proto_lite",
        "//testing/src/main/java/org/oppia/android/testing/math:polynomial_subject",
        "//third_party:androidx_test_ext_junit",
        "//third_party:com_google_truth_truth",
        "//third_party:junit_junit",
        "//third_party:org_robolectric_robolectric",
        "//third_party:robolectric_android-all",
        "//utility/src/main/java/org/oppia/android/util/math:extensions",
    ],
)

oppia_android_test(
    name = "RatioExtensionsTest",
    srcs = ["RatioExtensionsTest.kt"],
    custom_package = "org.oppia.android.util.math",
    test_class = "org.oppia.android.util.math.RatioExtensionsTest",
    test_manifest = "//utility:test_manifest",
    deps = [
        "//model/src/main/proto:math_java_proto_lite",
        "//third_party:androidx_test_ext_junit",
        "//third_party:com_google_truth_truth",
        "//third_party:junit_junit",
        "//third_party:org_robolectric_robolectric",
        "//third_party:robolectric_android-all",
        "//utility/src/main/java/org/oppia/android/util/math:extensions",
    ],
)

oppia_android_test(
    name = "RealExtensionsTest",
    srcs = ["RealExtensionsTest.kt"],
    custom_package = "org.oppia.android.util.math",
    test_class = "org.oppia.android.util.math.RealExtensionsTest",
    test_manifest = "//utility:test_manifest",
    deps = [
        "//model/src/main/proto:math_java_proto_lite",
        "//testing",
        "//testing/src/main/java/org/oppia/android/testing/junit:oppia_parameterized_test_runner",
        "//testing/src/main/java/org/oppia/android/testing/junit:parameterized_robolectric_test_runner",
        "//testing/src/main/java/org/oppia/android/testing/math:real_subject",
        "//third_party:com_google_truth_truth",
        "//third_party:junit_junit",
        "//third_party:org_robolectric_robolectric",
        "//third_party:robolectric_android-all",
        "//utility/src/main/java/org/oppia/android/util/math:extensions",
        "//utility/src/main/java/org/oppia/android/util/math:fraction_parser",
    ],
)<|MERGE_RESOLUTION|>--- conflicted
+++ resolved
@@ -43,7 +43,6 @@
 )
 
 oppia_android_test(
-<<<<<<< HEAD
     name = "ExpressionToComparableOperationListTest",
     srcs = ["ExpressionToComparableOperationListTest.kt"],
     custom_package = "org.oppia.android.util.math",
@@ -63,12 +62,8 @@
 )
 
 oppia_android_test(
-    name = "ExpressionToLatexTest",
-    srcs = ["ExpressionToLatexTest.kt"],
-=======
     name = "ExpressionToLatexConverterTest",
     srcs = ["ExpressionToLatexConverterTest.kt"],
->>>>>>> 98d69398
     custom_package = "org.oppia.android.util.math",
     test_class = "org.oppia.android.util.math.ExpressionToLatexConverterTest",
     test_manifest = "//utility:test_manifest",
