"""
Tests for testing utilities for language & locale general utilities.
"""

load("//:oppia_android_test.bzl", "oppia_android_test")

oppia_android_test(
    name = "LocaleTestModuleTest",
    srcs = ["LocaleTestModuleTest.kt"],
    custom_package = "org.oppia.android.util.locale.testing",
    test_class = "org.oppia.android.util.locale.testing.LocaleTestModuleTest",
    test_manifest = "//utility:test_manifest",
    deps = [
<<<<<<< HEAD
=======
        "//:dagger",
>>>>>>> f118fa27
        "//testing/src/main/java/org/oppia/android/testing/time:test_module",
        "//third_party:androidx_test_ext_junit",
        "//third_party:com_google_truth_truth",
        "//third_party:junit_junit",
        "//third_party:org_robolectric_robolectric",
        "//third_party:robolectric_android-all",
        "//utility/src/main/java/org/oppia/android/util/locale/testing:test_module",
    ],
)

oppia_android_test(
    name = "TestOppiaBidiFormatterTest",
    srcs = ["TestOppiaBidiFormatterTest.kt"],
    custom_package = "org.oppia.android.util.locale.testing",
    test_class = "org.oppia.android.util.locale.testing.TestOppiaBidiFormatterTest",
    test_manifest = "//utility:test_manifest",
    deps = [
<<<<<<< HEAD
=======
        "//:dagger",
>>>>>>> f118fa27
        "//testing",
        "//testing/src/main/java/org/oppia/android/testing/robolectric:shadow_bidi_formatter",
        "//third_party:androidx_test_ext_junit",
        "//third_party:com_google_truth_truth",
        "//third_party:junit_junit",
        "//third_party:org_robolectric_robolectric",
        "//third_party:robolectric_android-all",
        "//utility/src/main/java/org/oppia/android/util/locale/testing:test_module",
        "//utility/src/main/java/org/oppia/android/util/locale/testing:test_oppia_bidi_formatter",
    ],
)<|MERGE_RESOLUTION|>--- conflicted
+++ resolved
@@ -11,10 +11,7 @@
     test_class = "org.oppia.android.util.locale.testing.LocaleTestModuleTest",
     test_manifest = "//utility:test_manifest",
     deps = [
-<<<<<<< HEAD
-=======
         "//:dagger",
->>>>>>> f118fa27
         "//testing/src/main/java/org/oppia/android/testing/time:test_module",
         "//third_party:androidx_test_ext_junit",
         "//third_party:com_google_truth_truth",
@@ -32,10 +29,7 @@
     test_class = "org.oppia.android.util.locale.testing.TestOppiaBidiFormatterTest",
     test_manifest = "//utility:test_manifest",
     deps = [
-<<<<<<< HEAD
-=======
         "//:dagger",
->>>>>>> f118fa27
         "//testing",
         "//testing/src/main/java/org/oppia/android/testing/robolectric:shadow_bidi_formatter",
         "//third_party:androidx_test_ext_junit",
