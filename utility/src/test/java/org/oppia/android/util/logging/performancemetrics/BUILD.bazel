"""
Tests for general-purpose utilities for performance metrics logging.
"""

load("//:oppia_android_test.bzl", "oppia_android_test")

oppia_android_test(
    name = "PerformanceMetricsAssessorImplTest",
    srcs = ["PerformanceMetricsAssessorImplTest.kt"],
    custom_package = "org.oppia.android.util.logging.performancemetrics",
    test_class = "org.oppia.android.util.logging.performancemetrics.PerformanceMetricsAssessorImplTest",
    test_manifest = "//utility:test_manifest",
    deps = [
<<<<<<< HEAD
=======
        "//:dagger",
>>>>>>> f118fa27
        "//testing",
        "//testing/src/main/java/org/oppia/android/testing/junit:oppia_parameterized_test_runner",
        "//testing/src/main/java/org/oppia/android/testing/junit:parameterized_robolectric_test_runner",
        "//testing/src/main/java/org/oppia/android/testing/platformparameter:test_module",
        "//testing/src/main/java/org/oppia/android/testing/robolectric:oppia_shadow_activity_manager",
        "//testing/src/main/java/org/oppia/android/testing/robolectric:oppia_shadow_traffic_stats",
        "//testing/src/main/java/org/oppia/android/testing/robolectric:test_module",
        "//testing/src/main/java/org/oppia/android/testing/threading:test_module",
        "//testing/src/main/java/org/oppia/android/testing/time:test_module",
        "//third_party:androidx_test_ext_truth",
        "//third_party:com_google_truth_truth",
        "//third_party:org_robolectric_robolectric",
        "//third_party:robolectric_android-all",
        "//utility/src/main/java/org/oppia/android/util/locale:prod_module",
        "//utility/src/main/java/org/oppia/android/util/logging/performancemetrics:performance_metrics_assessor_impl",
        "//utility/src/main/java/org/oppia/android/util/logging/performancemetrics:performance_metrics_configurations_module",
        "//utility/src/main/java/org/oppia/android/util/networking:debug_module",
    ],
)

oppia_android_test(
    name = "PerformanceMetricsAssessorModuleTest",
    srcs = ["PerformanceMetricsAssessorModuleTest.kt"],
    custom_package = "org.oppia.android.util.logging.performancemetrics",
    test_class = "org.oppia.android.util.logging.performancemetrics.PerformanceMetricsAssessorModuleTest",
    test_manifest = "//utility:test_manifest",
    deps = [
<<<<<<< HEAD
=======
        "//:dagger",
>>>>>>> f118fa27
        "//testing",
        "//testing/src/main/java/org/oppia/android/testing/robolectric:test_module",
        "//testing/src/main/java/org/oppia/android/testing/threading:test_module",
        "//third_party:androidx_test_ext_junit",
        "//third_party:androidx_test_ext_truth",
        "//third_party:com_google_truth_truth",
        "//third_party:org_robolectric_robolectric",
        "//third_party:robolectric_android-all",
        "//utility/src/main/java/org/oppia/android/util/locale:prod_module",
        "//utility/src/main/java/org/oppia/android/util/logging/firebase:prod_module",
        "//utility/src/main/java/org/oppia/android/util/logging/performancemetrics:performance_metrics_assessor_module",
        "//utility/src/main/java/org/oppia/android/util/logging/performancemetrics:performance_metrics_configurations_module",
    ],
)

oppia_android_test(
    name = "PerformanceMetricsConfigurationsModuleTest",
    srcs = ["PerformanceMetricsConfigurationsModuleTest.kt"],
    custom_package = "org.oppia.android.util.logging.performancemetrics",
    test_class = "org.oppia.android.util.logging.performancemetrics.PerformanceMetricsConfigurationsModuleTest",
    test_manifest = "//utility:test_manifest",
    deps = [
<<<<<<< HEAD
=======
        "//:dagger",
>>>>>>> f118fa27
        "//testing",
        "//testing/src/main/java/org/oppia/android/testing/robolectric:test_module",
        "//testing/src/main/java/org/oppia/android/testing/threading:test_module",
        "//third_party:androidx_test_ext_junit",
        "//third_party:androidx_test_ext_truth",
        "//third_party:com_google_truth_truth",
        "//third_party:org_robolectric_robolectric",
        "//third_party:robolectric_android-all",
        "//utility/src/main/java/org/oppia/android/util/logging/firebase:prod_module",
        "//utility/src/main/java/org/oppia/android/util/logging/performancemetrics:performance_metrics_assessor_module",
        "//utility/src/main/java/org/oppia/android/util/logging/performancemetrics:performance_metrics_configurations_module",
    ],
)<|MERGE_RESOLUTION|>--- conflicted
+++ resolved
@@ -11,10 +11,7 @@
     test_class = "org.oppia.android.util.logging.performancemetrics.PerformanceMetricsAssessorImplTest",
     test_manifest = "//utility:test_manifest",
     deps = [
-<<<<<<< HEAD
-=======
         "//:dagger",
->>>>>>> f118fa27
         "//testing",
         "//testing/src/main/java/org/oppia/android/testing/junit:oppia_parameterized_test_runner",
         "//testing/src/main/java/org/oppia/android/testing/junit:parameterized_robolectric_test_runner",
@@ -42,10 +39,7 @@
     test_class = "org.oppia.android.util.logging.performancemetrics.PerformanceMetricsAssessorModuleTest",
     test_manifest = "//utility:test_manifest",
     deps = [
-<<<<<<< HEAD
-=======
         "//:dagger",
->>>>>>> f118fa27
         "//testing",
         "//testing/src/main/java/org/oppia/android/testing/robolectric:test_module",
         "//testing/src/main/java/org/oppia/android/testing/threading:test_module",
@@ -68,10 +62,7 @@
     test_class = "org.oppia.android.util.logging.performancemetrics.PerformanceMetricsConfigurationsModuleTest",
     test_manifest = "//utility:test_manifest",
     deps = [
-<<<<<<< HEAD
-=======
         "//:dagger",
->>>>>>> f118fa27
         "//testing",
         "//testing/src/main/java/org/oppia/android/testing/robolectric:test_module",
         "//testing/src/main/java/org/oppia/android/testing/threading:test_module",
