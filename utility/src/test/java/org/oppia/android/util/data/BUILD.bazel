"""
Tests for lightweight exploration player domain components.
"""

load("//:oppia_android_test.bzl", "oppia_android_test")

oppia_android_test(
    name = "AsyncDataSubscriptionManagerTest",
    srcs = ["AsyncDataSubscriptionManagerTest.kt"],
    custom_package = "org.oppia.android.util.data",
    test_class = "org.oppia.android.util.data.AsyncDataSubscriptionManagerTest",
    test_manifest = "//utility:test_manifest",
    deps = [
<<<<<<< HEAD
=======
        "//:dagger",
>>>>>>> f118fa27
        "//testing",
        "//testing/src/main/java/org/oppia/android/testing/robolectric:test_module",
        "//testing/src/main/java/org/oppia/android/testing/threading:test_module",
        "//third_party:androidx_test_ext_junit",
        "//third_party:com_google_truth_truth",
        "//third_party:org_mockito_mockito-core",
        "//third_party:org_robolectric_robolectric",
        "//third_party:robolectric_android-all",
    ],
)

oppia_android_test(
    name = "AsyncResultTest",
    srcs = ["AsyncResultTest.kt"],
    custom_package = "org.oppia.android.util.data",
    test_class = "org.oppia.android.util.data.AsyncResultTest",
    test_manifest = "//utility:test_manifest",
    deps = [
<<<<<<< HEAD
=======
        "//:dagger",
>>>>>>> f118fa27
        "//testing",
        "//testing/src/main/java/org/oppia/android/testing/robolectric:test_module",
        "//testing/src/main/java/org/oppia/android/testing/threading:test_module",
        "//testing/src/main/java/org/oppia/android/testing/time:test_module",
        "//third_party:androidx_test_ext_junit",
        "//third_party:com_google_truth_truth",
        "//third_party:org_robolectric_robolectric",
        "//third_party:robolectric_android-all",
        "//utility/src/main/java/org/oppia/android/util/data:async_result",
    ],
)

oppia_android_test(
    name = "DataProvidersTest",
    srcs = ["DataProvidersTest.kt"],
    custom_package = "org.oppia.android.util.data",
    test_class = "org.oppia.android.util.data.DataProvidersTest",
    test_manifest = "//utility:test_manifest",
    deps = [
<<<<<<< HEAD
=======
        "//:dagger",
>>>>>>> f118fa27
        "//testing",
        "//testing/src/main/java/org/oppia/android/testing/data:async_result_subject",
        "//testing/src/main/java/org/oppia/android/testing/data:data_provider_test_monitor",
        "//testing/src/main/java/org/oppia/android/testing/robolectric:test_module",
        "//testing/src/main/java/org/oppia/android/testing/threading:test_module",
        "//testing/src/main/java/org/oppia/android/testing/time:test_module",
        "//third_party:androidx_test_ext_junit",
        "//third_party:com_google_truth_truth",
        "//third_party:org_robolectric_robolectric",
        "//third_party:robolectric_android-all",
    ],
)

oppia_android_test(
    name = "InMemoryBlockingCacheTest",
    srcs = ["InMemoryBlockingCacheTest.kt"],
    custom_package = "org.oppia.android.util.data",
    test_class = "org.oppia.android.util.data.InMemoryBlockingCacheTest",
    test_manifest = "//utility:test_manifest",
    deps = [
<<<<<<< HEAD
=======
        "//:dagger",
>>>>>>> f118fa27
        "//testing",
        "//testing/src/main/java/org/oppia/android/testing/robolectric:test_module",
        "//testing/src/main/java/org/oppia/android/testing/threading:test_module",
        "//testing/src/main/java/org/oppia/android/testing/time:test_module",
        "//third_party:androidx_test_ext_junit",
        "//third_party:com_google_truth_truth",
        "//third_party:org_robolectric_robolectric",
        "//third_party:robolectric_android-all",
    ],
)<|MERGE_RESOLUTION|>--- conflicted
+++ resolved
@@ -11,10 +11,7 @@
     test_class = "org.oppia.android.util.data.AsyncDataSubscriptionManagerTest",
     test_manifest = "//utility:test_manifest",
     deps = [
-<<<<<<< HEAD
-=======
         "//:dagger",
->>>>>>> f118fa27
         "//testing",
         "//testing/src/main/java/org/oppia/android/testing/robolectric:test_module",
         "//testing/src/main/java/org/oppia/android/testing/threading:test_module",
@@ -33,10 +30,7 @@
     test_class = "org.oppia.android.util.data.AsyncResultTest",
     test_manifest = "//utility:test_manifest",
     deps = [
-<<<<<<< HEAD
-=======
         "//:dagger",
->>>>>>> f118fa27
         "//testing",
         "//testing/src/main/java/org/oppia/android/testing/robolectric:test_module",
         "//testing/src/main/java/org/oppia/android/testing/threading:test_module",
@@ -56,10 +50,7 @@
     test_class = "org.oppia.android.util.data.DataProvidersTest",
     test_manifest = "//utility:test_manifest",
     deps = [
-<<<<<<< HEAD
-=======
         "//:dagger",
->>>>>>> f118fa27
         "//testing",
         "//testing/src/main/java/org/oppia/android/testing/data:async_result_subject",
         "//testing/src/main/java/org/oppia/android/testing/data:data_provider_test_monitor",
@@ -80,10 +71,7 @@
     test_class = "org.oppia.android.util.data.InMemoryBlockingCacheTest",
     test_manifest = "//utility:test_manifest",
     deps = [
-<<<<<<< HEAD
-=======
         "//:dagger",
->>>>>>> f118fa27
         "//testing",
         "//testing/src/main/java/org/oppia/android/testing/robolectric:test_module",
         "//testing/src/main/java/org/oppia/android/testing/threading:test_module",
