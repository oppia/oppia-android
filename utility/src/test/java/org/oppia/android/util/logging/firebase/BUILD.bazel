"""
Tests for logging utility implementations backed by Firebase.
"""

load("//:oppia_android_test.bzl", "oppia_android_test")

oppia_android_test(
    name = "LogReportingModuleTest",
    srcs = ["LogReportingModuleTest.kt"],
    custom_package = "org.oppia.android.util.logging.firebase",
    test_class = "org.oppia.android.util.logging.firebase.LogReportingModuleTest",
    test_manifest = "//utility:test_manifest",
    deps = [
        "//:dagger",
        "//testing",
        "//testing/src/main/java/org/oppia/android/testing/robolectric:test_module",
        "//testing/src/main/java/org/oppia/android/testing/threading:test_module",
        "//testing/src/main/java/org/oppia/android/testing/time:test_module",
        "//third_party:androidx_test_ext_junit",
        "//third_party:androidx_test_ext_truth",
        "//third_party:com_google_truth_truth",
        "//third_party:org_robolectric_robolectric",
        "//third_party:robolectric_android-all",
        "//utility/src/main/java/org/oppia/android/util/locale:prod_module",
        "//utility/src/main/java/org/oppia/android/util/logging:standard_event_logging_configuration_module",
        "//utility/src/main/java/org/oppia/android/util/logging/firebase:prod_module",
        "//utility/src/main/java/org/oppia/android/util/networking:debug_module",
    ],
<<<<<<< HEAD
)
=======
)

oppia_android_test(
    name = "DebugFirestoreEventLoggerImplTest",
    srcs = ["DebugFirestoreEventLoggerImplTest.kt"],
    custom_package = "org.oppia.android.util.logging.firebase",
    test_class = "org.oppia.android.util.logging.firebase.DebugFirestoreEventLoggerImplTest",
    test_manifest = "//utility:test_manifest",
    deps = [
        ":dagger",
        "//testing",
        "//testing/src/main/java/org/oppia/android/testing/robolectric:test_module",
        "//testing/src/main/java/org/oppia/android/testing/threading:test_module",
        "//testing/src/main/java/org/oppia/android/testing/time:test_module",
        "//third_party:androidx_test_ext_junit",
        "//third_party:androidx_test_ext_truth",
        "//third_party:com_google_truth_truth",
        "//third_party:org_robolectric_robolectric",
        "//third_party:robolectric_android-all",
        "//utility/src/main/java/org/oppia/android/util/locale/testing:test_module",
        "//utility/src/main/java/org/oppia/android/util/logging:standard_event_logging_configuration_module",
        "//utility/src/main/java/org/oppia/android/util/logging/firebase:debug_module",
        "//utility/src/main/java/org/oppia/android/util/logging/firebase:prod_module",
        "//utility/src/main/java/org/oppia/android/util/networking:debug_module",
    ],
)

dagger_rules()
>>>>>>> 8c879933
<|MERGE_RESOLUTION|>--- conflicted
+++ resolved
@@ -26,9 +26,6 @@
         "//utility/src/main/java/org/oppia/android/util/logging/firebase:prod_module",
         "//utility/src/main/java/org/oppia/android/util/networking:debug_module",
     ],
-<<<<<<< HEAD
-)
-=======
 )
 
 oppia_android_test(
@@ -38,7 +35,7 @@
     test_class = "org.oppia.android.util.logging.firebase.DebugFirestoreEventLoggerImplTest",
     test_manifest = "//utility:test_manifest",
     deps = [
-        ":dagger",
+        "//:dagger",
         "//testing",
         "//testing/src/main/java/org/oppia/android/testing/robolectric:test_module",
         "//testing/src/main/java/org/oppia/android/testing/threading:test_module",
@@ -54,7 +51,4 @@
         "//utility/src/main/java/org/oppia/android/util/logging/firebase:prod_module",
         "//utility/src/main/java/org/oppia/android/util/networking:debug_module",
     ],
-)
-
-dagger_rules()
->>>>>>> 8c879933
+)