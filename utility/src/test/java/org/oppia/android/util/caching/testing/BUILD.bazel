--- conflicted
+++ resolved
@@ -11,10 +11,7 @@
     test_class = "org.oppia.android.util.caching.testing.AssetTestNoOpModuleTest",
     test_manifest = "//utility:test_manifest",
     deps = [
-<<<<<<< HEAD
-=======
         "//:dagger",
->>>>>>> f118fa27
         "//third_party:androidx_test_ext_junit",
         "//third_party:com_google_truth_truth",
         "//third_party:junit_junit",
@@ -32,10 +29,7 @@
     test_class = "org.oppia.android.util.caching.testing.TestNoOpAssetRepositoryTest",
     test_manifest = "//utility:test_manifest",
     deps = [
-<<<<<<< HEAD
-=======
         "//:dagger",
->>>>>>> f118fa27
         "//model/src/main/proto:test_models",
         "//testing",
         "//third_party:androidx_test_ext_junit",
