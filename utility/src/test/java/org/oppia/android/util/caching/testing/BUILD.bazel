"""
Tests for testing utilities corresponding asset caching utilities.
"""

load("//defs:oppia_android_test.bzl", "oppia_android_test")

oppia_android_test(
    name = "AssetTestNoOpModuleTest",
    srcs = ["AssetTestNoOpModuleTest.kt"],
    deps = [
        "//:dagger",
        "//third_party:androidx_test_core",
        "//third_party:androidx_test_ext_junit",
        "//third_party:com_google_truth_truth",
        "//third_party:javax_inject_javax_inject",
        "//third_party:junit_junit",
        "//third_party:org_robolectric_annotations",
        "//utility/src/main/java/org/oppia/android/util/caching:asset_repository",
        "//utility/src/main/java/org/oppia/android/util/caching/testing:asset_test_no_op_module",
        "//utility/src/main/java/org/oppia/android/util/caching/testing:test_asset_repository",
    ],
)

oppia_android_test(
    name = "TestNoOpAssetRepositoryTest",
    srcs = ["TestNoOpAssetRepositoryTest.kt"],
    deps = [
        "//:dagger",
<<<<<<< HEAD
        "//model/src/main/proto:test_models",
        "//testing/src/main/java/org/oppia/android/testing:assertion_helpers",
=======
        "//model/src/main/proto:test_java_proto_lite",
        "//testing:assertion_helpers",
>>>>>>> 1e712427
        "//third_party:androidx_test_core",
        "//third_party:androidx_test_ext_junit",
        "//third_party:com_google_protobuf_protobuf-javalite",
        "//third_party:com_google_truth_extensions_truth-liteproto-extension",
        "//third_party:com_google_truth_truth",
        "//third_party:javax_inject_javax_inject",
        "//third_party:junit_junit",
        "//third_party:org_robolectric_annotations",
        "//utility/src/main/java/org/oppia/android/util/caching:asset_repository",
        "//utility/src/main/java/org/oppia/android/util/caching/testing:asset_test_no_op_module",
    ],
)<|MERGE_RESOLUTION|>--- conflicted
+++ resolved
@@ -26,13 +26,8 @@
     srcs = ["TestNoOpAssetRepositoryTest.kt"],
     deps = [
         "//:dagger",
-<<<<<<< HEAD
-        "//model/src/main/proto:test_models",
+        "//model/src/main/proto:test_java_proto_lite",
         "//testing/src/main/java/org/oppia/android/testing:assertion_helpers",
-=======
-        "//model/src/main/proto:test_java_proto_lite",
-        "//testing:assertion_helpers",
->>>>>>> 1e712427
         "//third_party:androidx_test_core",
         "//third_party:androidx_test_ext_junit",
         "//third_party:com_google_protobuf_protobuf-javalite",
