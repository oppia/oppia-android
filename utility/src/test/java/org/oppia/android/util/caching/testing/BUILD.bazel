"""
Tests for testing utilities corresponding asset caching utilities.
"""

load("//:oppia_android_test.bzl", "oppia_android_test")

oppia_android_test(
    name = "AssetTestNoOpModuleTest",
    srcs = ["AssetTestNoOpModuleTest.kt"],
    custom_package = "org.oppia.android.util.caching.testing",
    test_class = "org.oppia.android.util.caching.testing.AssetTestNoOpModuleTest",
    test_manifest = "//utility:test_manifest",
    deps = [
<<<<<<< HEAD
        "//third_party/app_test:androidx_test_ext_junit",
        "//third_party/app_test:com_google_truth_truth",
        "//third_party/app_test:junit_junit",
        "//third_party/app_test:org_robolectric_robolectric",
        "//third_party/app_test:robolectric_android-all",
=======
        "//:dagger",
        "//third_party:androidx_test_ext_junit",
        "//third_party:com_google_truth_truth",
        "//third_party:junit_junit",
        "//third_party:org_robolectric_robolectric",
        "//third_party:robolectric_android-all",
>>>>>>> 6e747dc9
        "//utility/src/main/java/org/oppia/android/util/caching:asset_repository",
        "//utility/src/main/java/org/oppia/android/util/caching/testing:asset_test_no_op_module",
    ],
)

oppia_android_test(
    name = "TestNoOpAssetRepositoryTest",
    srcs = ["TestNoOpAssetRepositoryTest.kt"],
    custom_package = "org.oppia.android.util.caching.testing",
    test_class = "org.oppia.android.util.caching.testing.TestNoOpAssetRepositoryTest",
    test_manifest = "//utility:test_manifest",
    deps = [
        "//:dagger",
        "//model/src/main/proto:test_models",
        "//testing:assertion_helpers",
        "//third_party/app_test:androidx_test_ext_junit",
        "//third_party/app_test:com_google_truth_extensions_truth-liteproto-extension",
        "//third_party/app_test:com_google_truth_truth",
        "//third_party/app_test:junit_junit",
        "//third_party/app_test:org_robolectric_robolectric",
        "//third_party/app_test:robolectric_android-all",
        "//utility/src/main/java/org/oppia/android/util/caching:asset_repository",
        "//utility/src/main/java/org/oppia/android/util/caching/testing:asset_test_no_op_module",
    ],
)<|MERGE_RESOLUTION|>--- conflicted
+++ resolved
@@ -11,20 +11,12 @@
     test_class = "org.oppia.android.util.caching.testing.AssetTestNoOpModuleTest",
     test_manifest = "//utility:test_manifest",
     deps = [
-<<<<<<< HEAD
-        "//third_party/app_test:androidx_test_ext_junit",
-        "//third_party/app_test:com_google_truth_truth",
-        "//third_party/app_test:junit_junit",
-        "//third_party/app_test:org_robolectric_robolectric",
-        "//third_party/app_test:robolectric_android-all",
-=======
         "//:dagger",
         "//third_party:androidx_test_ext_junit",
         "//third_party:com_google_truth_truth",
         "//third_party:junit_junit",
         "//third_party:org_robolectric_robolectric",
         "//third_party:robolectric_android-all",
->>>>>>> 6e747dc9
         "//utility/src/main/java/org/oppia/android/util/caching:asset_repository",
         "//utility/src/main/java/org/oppia/android/util/caching/testing:asset_test_no_op_module",
     ],
