--- conflicted
+++ resolved
@@ -36,16 +36,12 @@
         withNameThat().isEqualTo("x")
       }
     }
-<<<<<<< HEAD
-    assertThat(equation1).hasRightHandSideThat().evaluatesToIntegerThat().isEqualTo(1)
-=======
     assertThat(equation).hasRightHandSideThat().hasStructureThatMatches {
       constant {
         withValueThat().isIntegerThat().isEqualTo(1)
       }
     }
   }
->>>>>>> 57e6f5b8
 
   @Test
   fun testParseAlgEq_slopeInterceptForm_additionalVars_correctlyParsesBothSidesStructures() {
