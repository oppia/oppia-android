"""
Tests for language & locale utilities.
"""

load("//:oppia_android_test.bzl", "oppia_android_test")

oppia_android_test(
    name = "AndroidLocaleFactoryTest",
    srcs = ["AndroidLocaleFactoryTest.kt"],
    custom_package = "org.oppia.android.util.locale",
    test_class = "org.oppia.android.util.locale.AndroidLocaleFactoryTest",
    test_manifest = "//utility:test_manifest",
    deps = [
<<<<<<< HEAD
=======
        "//:dagger",
>>>>>>> f118fa27
        "//testing",
        "//testing/src/main/java/org/oppia/android/testing/time:test_module",
        "//third_party:androidx_test_ext_junit",
        "//third_party:com_google_truth_truth",
        "//third_party:junit_junit",
        "//third_party:org_robolectric_robolectric",
        "//third_party:robolectric_android-all",
        "//utility/src/main/java/org/oppia/android/util/locale:android_locale_factory",
        "//utility/src/main/java/org/oppia/android/util/locale:prod_module",
    ],
)

oppia_android_test(
    name = "AndroidLocaleProfileTest",
    srcs = ["AndroidLocaleProfileTest.kt"],
    custom_package = "org.oppia.android.util.locale",
    test_class = "org.oppia.android.util.locale.AndroidLocaleProfileTest",
    test_manifest = "//utility:test_manifest",
    deps = [
<<<<<<< HEAD
=======
        "//:dagger",
>>>>>>> f118fa27
        "//testing/src/main/java/org/oppia/android/testing/time:test_module",
        "//third_party:androidx_test_ext_junit",
        "//third_party:com_google_truth_truth",
        "//third_party:junit_junit",
        "//third_party:org_robolectric_robolectric",
        "//third_party:robolectric_android-all",
        "//utility/src/main/java/org/oppia/android/util/locale:android_locale_profile",
        "//utility/src/main/java/org/oppia/android/util/locale:prod_module",
    ],
)

oppia_android_test(
    name = "LocaleProdModuleTest",
    srcs = ["LocaleProdModuleTest.kt"],
    custom_package = "org.oppia.android.util.locale",
    test_class = "org.oppia.android.util.locale.LocaleProdModuleTest",
    test_manifest = "//utility:test_manifest",
    deps = [
<<<<<<< HEAD
=======
        "//:dagger",
>>>>>>> f118fa27
        "//testing/src/main/java/org/oppia/android/testing/time:test_module",
        "//third_party:androidx_test_ext_junit",
        "//third_party:com_google_truth_truth",
        "//third_party:junit_junit",
        "//third_party:org_robolectric_robolectric",
        "//third_party:robolectric_android-all",
        "//utility/src/main/java/org/oppia/android/util/locale:prod_module",
    ],
)

oppia_android_test(
    name = "DisplayLocaleImplTest",
    srcs = ["DisplayLocaleImplTest.kt"],
    custom_package = "org.oppia.android.util.locale",
    test_class = "org.oppia.android.util.locale.DisplayLocaleImplTest",
    test_manifest = "//utility:test_manifest",
    deps = [
<<<<<<< HEAD
=======
        "//:dagger",
>>>>>>> f118fa27
        "//model/src/main/proto:languages_java_proto_lite",
        "//testing",
        "//testing/src/main/java/org/oppia/android/testing/time:test_module",
        "//third_party:androidx_test_ext_junit",
        "//third_party:com_google_truth_extensions_truth-liteproto-extension",
        "//third_party:com_google_truth_truth",
        "//third_party:junit_junit",
        "//third_party:org_robolectric_robolectric",
        "//third_party:robolectric_android-all",
        "//utility",
        "//utility:test_resources",
        "//utility/src/main/java/org/oppia/android/util/locale:impl",
        "//utility/src/main/java/org/oppia/android/util/locale/testing:test_module",
    ],
)

oppia_android_test(
    name = "MachineLocaleImplTest",
    srcs = ["MachineLocaleImplTest.kt"],
    custom_package = "org.oppia.android.util.locale",
    test_class = "org.oppia.android.util.locale.MachineLocaleImplTest",
    test_manifest = "//utility:test_manifest",
    deps = [
<<<<<<< HEAD
=======
        "//:dagger",
>>>>>>> f118fa27
        "//testing/src/main/java/org/oppia/android/testing/time:test_module",
        "//third_party:androidx_test_ext_junit",
        "//third_party:com_google_truth_truth",
        "//third_party:junit_junit",
        "//third_party:org_robolectric_robolectric",
        "//third_party:robolectric_android-all",
        "//utility/src/main/java/org/oppia/android/util/locale:prod_module",
    ],
)

oppia_android_test(
    name = "OppiaBidiFormatterImplTest",
    srcs = ["OppiaBidiFormatterImplTest.kt"],
    custom_package = "org.oppia.android.util.locale",
    test_class = "org.oppia.android.util.locale.OppiaBidiFormatterImplTest",
    test_manifest = "//utility:test_manifest",
    deps = [
<<<<<<< HEAD
=======
        "//:dagger",
>>>>>>> f118fa27
        "//testing/src/main/java/org/oppia/android/testing/robolectric:shadow_bidi_formatter",
        "//third_party:androidx_test_ext_junit",
        "//third_party:com_google_truth_truth",
        "//third_party:junit_junit",
        "//third_party:org_robolectric_robolectric",
        "//third_party:robolectric_android-all",
        "//utility/src/main/java/org/oppia/android/util/locale:oppia_bidi_formatter",
        "//utility/src/main/java/org/oppia/android/util/locale:prod_module",
    ],
)

oppia_android_test(
    name = "OppiaLocaleContextExtensionsTest",
    srcs = ["OppiaLocaleContextExtensionsTest.kt"],
    custom_package = "org.oppia.android.util.locale",
    test_class = "org.oppia.android.util.locale.OppiaLocaleContextExtensionsTest",
    test_manifest = "//utility:test_manifest",
    deps = [
        "//:dagger",
        "//model/src/main/proto:languages_java_proto_lite",
        "//third_party:androidx_test_ext_junit",
        "//third_party:com_google_truth_extensions_truth-liteproto-extension",
        "//third_party:junit_junit",
        "//third_party:org_robolectric_robolectric",
        "//third_party:robolectric_android-all",
        "//utility/src/main/java/org/oppia/android/util/locale:oppia_locale",
    ],
)<|MERGE_RESOLUTION|>--- conflicted
+++ resolved
@@ -11,10 +11,7 @@
     test_class = "org.oppia.android.util.locale.AndroidLocaleFactoryTest",
     test_manifest = "//utility:test_manifest",
     deps = [
-<<<<<<< HEAD
-=======
         "//:dagger",
->>>>>>> f118fa27
         "//testing",
         "//testing/src/main/java/org/oppia/android/testing/time:test_module",
         "//third_party:androidx_test_ext_junit",
@@ -34,10 +31,7 @@
     test_class = "org.oppia.android.util.locale.AndroidLocaleProfileTest",
     test_manifest = "//utility:test_manifest",
     deps = [
-<<<<<<< HEAD
-=======
         "//:dagger",
->>>>>>> f118fa27
         "//testing/src/main/java/org/oppia/android/testing/time:test_module",
         "//third_party:androidx_test_ext_junit",
         "//third_party:com_google_truth_truth",
@@ -56,10 +50,7 @@
     test_class = "org.oppia.android.util.locale.LocaleProdModuleTest",
     test_manifest = "//utility:test_manifest",
     deps = [
-<<<<<<< HEAD
-=======
         "//:dagger",
->>>>>>> f118fa27
         "//testing/src/main/java/org/oppia/android/testing/time:test_module",
         "//third_party:androidx_test_ext_junit",
         "//third_party:com_google_truth_truth",
@@ -77,10 +68,7 @@
     test_class = "org.oppia.android.util.locale.DisplayLocaleImplTest",
     test_manifest = "//utility:test_manifest",
     deps = [
-<<<<<<< HEAD
-=======
         "//:dagger",
->>>>>>> f118fa27
         "//model/src/main/proto:languages_java_proto_lite",
         "//testing",
         "//testing/src/main/java/org/oppia/android/testing/time:test_module",
@@ -104,10 +92,7 @@
     test_class = "org.oppia.android.util.locale.MachineLocaleImplTest",
     test_manifest = "//utility:test_manifest",
     deps = [
-<<<<<<< HEAD
-=======
         "//:dagger",
->>>>>>> f118fa27
         "//testing/src/main/java/org/oppia/android/testing/time:test_module",
         "//third_party:androidx_test_ext_junit",
         "//third_party:com_google_truth_truth",
@@ -125,10 +110,7 @@
     test_class = "org.oppia.android.util.locale.OppiaBidiFormatterImplTest",
     test_manifest = "//utility:test_manifest",
     deps = [
-<<<<<<< HEAD
-=======
         "//:dagger",
->>>>>>> f118fa27
         "//testing/src/main/java/org/oppia/android/testing/robolectric:shadow_bidi_formatter",
         "//third_party:androidx_test_ext_junit",
         "//third_party:com_google_truth_truth",
