--- conflicted
+++ resolved
@@ -11,10 +11,7 @@
     test_class = "org.oppia.android.util.networking.NetworkConnectionUtilProdModuleTest",
     test_manifest = "//utility:test_manifest",
     deps = [
-<<<<<<< HEAD
-=======
         "//:dagger",
->>>>>>> f118fa27
         "//testing/src/main/java/org/oppia/android/testing/networking:network_connection_test_util",
         "//testing/src/main/java/org/oppia/android/testing/robolectric:test_module",
         "//testing/src/main/java/org/oppia/android/testing/time:test_module",
@@ -36,10 +33,7 @@
     test_class = "org.oppia.android.util.networking.NetworkConnectionUtilProdImplTest",
     test_manifest = "//utility:test_manifest",
     deps = [
-<<<<<<< HEAD
-=======
         "//:dagger",
->>>>>>> f118fa27
         "//testing/src/main/java/org/oppia/android/testing/networking:network_connection_test_util",
         "//testing/src/main/java/org/oppia/android/testing/robolectric:test_module",
         "//testing/src/main/java/org/oppia/android/testing/time:test_module",
@@ -61,10 +55,7 @@
     test_class = "org.oppia.android.util.networking.NetworkConnectionUtilDebugModuleTest",
     test_manifest = "//utility:test_manifest",
     deps = [
-<<<<<<< HEAD
-=======
         "//:dagger",
->>>>>>> f118fa27
         "//testing/src/main/java/org/oppia/android/testing/networking:network_connection_test_util",
         "//testing/src/main/java/org/oppia/android/testing/robolectric:test_module",
         "//testing/src/main/java/org/oppia/android/testing/time:test_module",
@@ -86,10 +77,7 @@
     test_class = "org.oppia.android.util.networking.NetworkConnectionUtilDebugImplTest",
     test_manifest = "//utility:test_manifest",
     deps = [
-<<<<<<< HEAD
-=======
         "//:dagger",
->>>>>>> f118fa27
         "//testing/src/main/java/org/oppia/android/testing/networking:network_connection_test_util",
         "//testing/src/main/java/org/oppia/android/testing/robolectric:test_module",
         "//testing/src/main/java/org/oppia/android/testing/time:test_module",
