--- conflicted
+++ resolved
@@ -146,13 +146,8 @@
     test_class = "org.oppia.android.util.logging.ConsoleLoggerTest",
     test_manifest = "//utility:test_manifest",
     deps = [
-<<<<<<< HEAD
-        ":dagger",
-        ":sync_status_manager_test_base",
-=======
         ":sync_status_manager_test_base",
         "//:dagger",
->>>>>>> a3e71685
         "//testing",
         "//testing/src/main/java/org/oppia/android/testing/data:data_provider_test_monitor",
         "//testing/src/main/java/org/oppia/android/testing/junit:oppia_parameterized_test_runner",
@@ -173,10 +168,4 @@
         "//utility/src/main/java/org/oppia/android/util/logging:standard_event_logging_configuration_module",
         "//utility/src/main/java/org/oppia/android/util/networking:debug_module",
     ],
-<<<<<<< HEAD
-)
-
-dagger_rules()
-=======
-)
->>>>>>> a3e71685
+)