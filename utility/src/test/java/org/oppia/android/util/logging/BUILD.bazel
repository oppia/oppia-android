--- conflicted
+++ resolved
@@ -30,12 +30,8 @@
     test_class = "org.oppia.android.util.logging.EventBundleCreatorTest",
     test_manifest = "//utility:test_manifest",
     deps = [
-<<<<<<< HEAD
+        "//:dagger",
         "//testing:assertion_helpers",
-=======
-        "//:dagger",
-        "//testing",
->>>>>>> 6e747dc9
         "//testing/src/main/java/org/oppia/android/testing/junit:oppia_parameterized_test_runner",
         "//testing/src/main/java/org/oppia/android/testing/junit:parameterized_robolectric_test_runner",
         "//third_party/app_test:androidx_test_ext_junit",
@@ -55,22 +51,13 @@
     test_class = "org.oppia.android.util.logging.EventLoggingConfigurationModuleTest",
     test_manifest = "//utility:test_manifest",
     deps = [
-<<<<<<< HEAD
+        "//:dagger",
         "//testing:assertion_helpers",
-        "//third_party/app_test:androidx_test_ext_junit",
-        "//third_party/app_test:androidx_test_ext_truth",
-        "//third_party/app_test:com_google_truth_truth",
-        "//third_party/app_test:org_robolectric_robolectric",
-        "//third_party/app_test:robolectric_android-all",
-=======
-        "//:dagger",
-        "//testing",
         "//third_party:androidx_test_ext_junit",
         "//third_party:androidx_test_ext_truth",
         "//third_party:com_google_truth_truth",
         "//third_party:org_robolectric_robolectric",
         "//third_party:robolectric_android-all",
->>>>>>> 6e747dc9
         "//utility/src/main/java/org/oppia/android/util/logging:standard_event_logging_configuration_module",
     ],
 )
@@ -82,22 +69,13 @@
     test_class = "org.oppia.android.util.logging.KenyaAlphaEventBundleCreatorTest",
     test_manifest = "//utility:test_manifest",
     deps = [
-<<<<<<< HEAD
+        "//:dagger",
         "//testing:assertion_helpers",
-        "//third_party/app_test:androidx_test_ext_junit",
-        "//third_party/app_test:androidx_test_ext_truth",
-        "//third_party/app_test:com_google_truth_truth",
-        "//third_party/app_test:org_robolectric_robolectric",
-        "//third_party/app_test:robolectric_android-all",
-=======
-        "//:dagger",
-        "//testing",
         "//third_party:androidx_test_ext_junit",
         "//third_party:androidx_test_ext_truth",
         "//third_party:com_google_truth_truth",
         "//third_party:org_robolectric_robolectric",
         "//third_party:robolectric_android-all",
->>>>>>> 6e747dc9
         "//utility/src/main/java/org/oppia/android/util/logging:event_bundle_creator",
         "//utility/src/main/java/org/oppia/android/util/logging:kenya_alpha_event_logging_configuration_module",
     ],
@@ -110,22 +88,13 @@
     test_class = "org.oppia.android.util.logging.KenyaAlphaEventLoggingConfigurationModuleTest",
     test_manifest = "//utility:test_manifest",
     deps = [
-<<<<<<< HEAD
+        "//:dagger",
         "//testing:assertion_helpers",
-        "//third_party/app_test:androidx_test_ext_junit",
-        "//third_party/app_test:androidx_test_ext_truth",
-        "//third_party/app_test:com_google_truth_truth",
-        "//third_party/app_test:org_robolectric_robolectric",
-        "//third_party/app_test:robolectric_android-all",
-=======
-        "//:dagger",
-        "//testing",
         "//third_party:androidx_test_ext_junit",
         "//third_party:androidx_test_ext_truth",
         "//third_party:com_google_truth_truth",
         "//third_party:org_robolectric_robolectric",
         "//third_party:robolectric_android-all",
->>>>>>> 6e747dc9
         "//utility/src/main/java/org/oppia/android/util/logging:kenya_alpha_event_logging_configuration_module",
     ],
 )
@@ -137,20 +106,12 @@
     test_class = "org.oppia.android.util.logging.StandardEventTypeToHumanReadableNameConverterImplTest",
     test_manifest = "//utility:test_manifest",
     deps = [
-<<<<<<< HEAD
+        "//:dagger",
         "//testing:assertion_helpers",
-        "//third_party/app_test:androidx_test_ext_junit",
-        "//third_party/app_test:com_google_truth_truth",
-        "//third_party/app_test:org_robolectric_robolectric",
-        "//third_party/app_test:robolectric_android-all",
-=======
-        "//:dagger",
-        "//testing",
         "//third_party:androidx_test_ext_junit",
         "//third_party:com_google_truth_truth",
         "//third_party:org_robolectric_robolectric",
         "//third_party:robolectric_android-all",
->>>>>>> 6e747dc9
         "//utility/src/main/java/org/oppia/android/util/logging:standard_event_logging_configuration_module",
     ],
 )
