"""
Tests for logging utilities.
"""

<<<<<<< HEAD
load("@io_bazel_rules_kotlin//kotlin:kotlin.bzl", "kt_android_library")
=======
load("@io_bazel_rules_kotlin//kotlin:android.bzl", "kt_android_library")
>>>>>>> f118fa27
load("//:oppia_android_test.bzl", "oppia_android_test")

kt_android_library(
    name = "sync_status_manager_test_base",
    testonly = True,
    srcs = ["SyncStatusManagerTestBase.kt"],
    visibility = [
        "//testing/src/test/java/org/oppia/android/testing/logging:__pkg__",
    ],
    deps = [
        "//testing",
        "//testing/src/main/java/org/oppia/android/testing/data:data_provider_test_monitor",
        "//testing/src/main/java/org/oppia/android/testing/networking:network_connection_test_util",
        "//third_party:com_google_truth_truth",
        "//third_party:junit_junit",
        "//utility/src/main/java/org/oppia/android/util/logging:sync_status_manager",
    ],
)

oppia_android_test(
    name = "EventBundleCreatorTest",
    srcs = ["EventBundleCreatorTest.kt"],
    custom_package = "org.oppia.android.util.logging",
    test_class = "org.oppia.android.util.logging.EventBundleCreatorTest",
    test_manifest = "//utility:test_manifest",
    deps = [
<<<<<<< HEAD
=======
        "//:dagger",
>>>>>>> f118fa27
        "//testing",
        "//testing/src/main/java/org/oppia/android/testing/junit:oppia_parameterized_test_runner",
        "//testing/src/main/java/org/oppia/android/testing/junit:parameterized_robolectric_test_runner",
        "//third_party:androidx_test_ext_junit",
        "//third_party:androidx_test_ext_truth",
        "//third_party:com_google_truth_truth",
        "//third_party:org_robolectric_robolectric",
        "//third_party:robolectric_android-all",
        "//utility/src/main/java/org/oppia/android/util/logging:event_bundle_creator",
        "//utility/src/main/java/org/oppia/android/util/logging:standard_event_logging_configuration_module",
    ],
)

oppia_android_test(
    name = "EventLoggingConfigurationModuleTest",
    srcs = ["EventLoggingConfigurationModuleTest.kt"],
    custom_package = "org.oppia.android.util.logging",
    test_class = "org.oppia.android.util.logging.EventLoggingConfigurationModuleTest",
    test_manifest = "//utility:test_manifest",
    deps = [
<<<<<<< HEAD
=======
        "//:dagger",
>>>>>>> f118fa27
        "//testing",
        "//third_party:androidx_test_ext_junit",
        "//third_party:androidx_test_ext_truth",
        "//third_party:com_google_truth_truth",
        "//third_party:org_robolectric_robolectric",
        "//third_party:robolectric_android-all",
        "//utility/src/main/java/org/oppia/android/util/logging:standard_event_logging_configuration_module",
    ],
)

oppia_android_test(
    name = "KenyaAlphaEventBundleCreatorTest",
    srcs = ["KenyaAlphaEventBundleCreatorTest.kt"],
    custom_package = "org.oppia.android.util.logging",
    test_class = "org.oppia.android.util.logging.KenyaAlphaEventBundleCreatorTest",
    test_manifest = "//utility:test_manifest",
    deps = [
<<<<<<< HEAD
=======
        "//:dagger",
>>>>>>> f118fa27
        "//testing",
        "//third_party:androidx_test_ext_junit",
        "//third_party:androidx_test_ext_truth",
        "//third_party:com_google_truth_truth",
        "//third_party:org_robolectric_robolectric",
        "//third_party:robolectric_android-all",
        "//utility/src/main/java/org/oppia/android/util/logging:event_bundle_creator",
        "//utility/src/main/java/org/oppia/android/util/logging:kenya_alpha_event_logging_configuration_module",
    ],
)

oppia_android_test(
    name = "KenyaAlphaEventLoggingConfigurationModuleTest",
    srcs = ["KenyaAlphaEventLoggingConfigurationModuleTest.kt"],
    custom_package = "org.oppia.android.util.logging",
    test_class = "org.oppia.android.util.logging.KenyaAlphaEventLoggingConfigurationModuleTest",
    test_manifest = "//utility:test_manifest",
    deps = [
<<<<<<< HEAD
=======
        "//:dagger",
>>>>>>> f118fa27
        "//testing",
        "//third_party:androidx_test_ext_junit",
        "//third_party:androidx_test_ext_truth",
        "//third_party:com_google_truth_truth",
        "//third_party:org_robolectric_robolectric",
        "//third_party:robolectric_android-all",
        "//utility/src/main/java/org/oppia/android/util/logging:kenya_alpha_event_logging_configuration_module",
    ],
)

oppia_android_test(
    name = "StandardEventTypeToHumanReadableNameConverterImplTest",
    srcs = ["StandardEventTypeToHumanReadableNameConverterImplTest.kt"],
    custom_package = "org.oppia.android.util.logging",
    test_class = "org.oppia.android.util.logging.StandardEventTypeToHumanReadableNameConverterImplTest",
    test_manifest = "//utility:test_manifest",
    deps = [
<<<<<<< HEAD
=======
        "//:dagger",
>>>>>>> f118fa27
        "//testing",
        "//third_party:androidx_test_ext_junit",
        "//third_party:com_google_truth_truth",
        "//third_party:org_robolectric_robolectric",
        "//third_party:robolectric_android-all",
        "//utility/src/main/java/org/oppia/android/util/logging:standard_event_logging_configuration_module",
    ],
)

oppia_android_test(
    name = "SyncStatusManagerImplTest",
    srcs = ["SyncStatusManagerImplTest.kt"],
    custom_package = "org.oppia.android.util.logging",
    test_class = "org.oppia.android.util.logging.SyncStatusManagerImplTest",
    test_manifest = "//utility:test_manifest",
    deps = [
        ":sync_status_manager_test_base",
        "//:dagger",
        "//testing",
        "//testing/src/main/java/org/oppia/android/testing/data:data_provider_test_monitor",
        "//testing/src/main/java/org/oppia/android/testing/robolectric:test_module",
        "//testing/src/main/java/org/oppia/android/testing/threading:test_module",
        "//testing/src/main/java/org/oppia/android/testing/time:test_module",
        "//third_party:androidx_test_ext_junit",
        "//third_party:com_google_truth_truth",
        "//third_party:org_robolectric_robolectric",
        "//third_party:robolectric_android-all",
        "//utility/src/main/java/org/oppia/android/util/locale:prod_module",
        "//utility/src/main/java/org/oppia/android/util/logging:prod_module",
        "//utility/src/main/java/org/oppia/android/util/networking:debug_module",
    ],
)<|MERGE_RESOLUTION|>--- conflicted
+++ resolved
@@ -2,11 +2,7 @@
 Tests for logging utilities.
 """
 
-<<<<<<< HEAD
-load("@io_bazel_rules_kotlin//kotlin:kotlin.bzl", "kt_android_library")
-=======
 load("@io_bazel_rules_kotlin//kotlin:android.bzl", "kt_android_library")
->>>>>>> f118fa27
 load("//:oppia_android_test.bzl", "oppia_android_test")
 
 kt_android_library(
@@ -33,10 +29,7 @@
     test_class = "org.oppia.android.util.logging.EventBundleCreatorTest",
     test_manifest = "//utility:test_manifest",
     deps = [
-<<<<<<< HEAD
-=======
         "//:dagger",
->>>>>>> f118fa27
         "//testing",
         "//testing/src/main/java/org/oppia/android/testing/junit:oppia_parameterized_test_runner",
         "//testing/src/main/java/org/oppia/android/testing/junit:parameterized_robolectric_test_runner",
@@ -57,10 +50,7 @@
     test_class = "org.oppia.android.util.logging.EventLoggingConfigurationModuleTest",
     test_manifest = "//utility:test_manifest",
     deps = [
-<<<<<<< HEAD
-=======
         "//:dagger",
->>>>>>> f118fa27
         "//testing",
         "//third_party:androidx_test_ext_junit",
         "//third_party:androidx_test_ext_truth",
@@ -78,10 +68,7 @@
     test_class = "org.oppia.android.util.logging.KenyaAlphaEventBundleCreatorTest",
     test_manifest = "//utility:test_manifest",
     deps = [
-<<<<<<< HEAD
-=======
         "//:dagger",
->>>>>>> f118fa27
         "//testing",
         "//third_party:androidx_test_ext_junit",
         "//third_party:androidx_test_ext_truth",
@@ -100,10 +87,7 @@
     test_class = "org.oppia.android.util.logging.KenyaAlphaEventLoggingConfigurationModuleTest",
     test_manifest = "//utility:test_manifest",
     deps = [
-<<<<<<< HEAD
-=======
         "//:dagger",
->>>>>>> f118fa27
         "//testing",
         "//third_party:androidx_test_ext_junit",
         "//third_party:androidx_test_ext_truth",
@@ -121,10 +105,7 @@
     test_class = "org.oppia.android.util.logging.StandardEventTypeToHumanReadableNameConverterImplTest",
     test_manifest = "//utility:test_manifest",
     deps = [
-<<<<<<< HEAD
-=======
         "//:dagger",
->>>>>>> f118fa27
         "//testing",
         "//third_party:androidx_test_ext_junit",
         "//third_party:com_google_truth_truth",
