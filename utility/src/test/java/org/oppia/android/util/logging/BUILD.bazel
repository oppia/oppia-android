--- conflicted
+++ resolved
@@ -2,11 +2,7 @@
 Tests for logging utilities.
 """
 
-<<<<<<< HEAD
-=======
-load("@dagger//:workspace_defs.bzl", "dagger_rules")
 load("@io_bazel_rules_kotlin//kotlin:kotlin.bzl", "kt_android_library")
->>>>>>> cbda9d1c
 load("//:oppia_android_test.bzl", "oppia_android_test")
 
 kt_android_library(
@@ -121,11 +117,7 @@
     test_class = "org.oppia.android.util.logging.SyncStatusManagerImplTest",
     test_manifest = "//utility:test_manifest",
     deps = [
-<<<<<<< HEAD
-=======
-        ":dagger",
         ":sync_status_manager_test_base",
->>>>>>> cbda9d1c
         "//testing",
         "//testing/src/main/java/org/oppia/android/testing/data:data_provider_test_monitor",
         "//testing/src/main/java/org/oppia/android/testing/robolectric:test_module",
