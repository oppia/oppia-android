package org.oppia.util.data

import com.google.common.truth.Truth.assertThat
import kotlinx.coroutines.ExperimentalCoroutinesApi
import kotlinx.coroutines.test.runBlockingTest
import org.junit.Test
import org.junit.runner.RunWith
import org.junit.runners.JUnit4
import java.lang.IllegalStateException
import java.lang.UnsupportedOperationException
import kotlin.test.assertFailsWith

/** Tests for [AsyncResult]. */
@RunWith(JUnit4::class)
class AsyncResultTest {

  /* Pending tests. */

  @Test
  fun testPendingAsyncResult_isPending() {
    val result = AsyncResult.pending<String>()

    assertThat(result.isPending()).isTrue()
  }

  @Test
  fun testPendingAsyncResult_isNotSuccess() {
    val result = AsyncResult.pending<String>()

    assertThat(result.isSuccess()).isFalse()
  }

  @Test
  fun testPendingAsyncResult_isNotFailure() {
    val result = AsyncResult.pending<String>()

    assertThat(result.isFailure()).isFalse()
  }

  @Test
  fun testPendingAsyncResult_isNotCompleted() {
    val result = AsyncResult.pending<String>()

    assertThat(result.isCompleted()).isFalse()
  }

  @Test
  fun testPendingAsyncResult_getOrDefault_returnsDefault() {
    val result = AsyncResult.pending<String>()

    assertThat(result.getOrDefault("default")).isEqualTo("default")
  }

  @Test
  fun testPendingAsyncResult_getOrThrow_throwsIllegalStateExceptionDueToIncompletion() {
    val result = AsyncResult.pending<String>()

    assertFailsWith<IllegalStateException> { result.getOrThrow() }
  }

  @Test
  fun testPendingAsyncResult_getErrorOrNull_returnsNull() {
    val result = AsyncResult.pending<String>()

    assertThat(result.getErrorOrNull()).isNull()
  }

  @Test
  fun testPendingAsyncResult_transformed_isStillPending() {
    val original = AsyncResult.pending<String>()

    val transformed = original.transform { 0 }

    assertThat(transformed.isPending()).isTrue()
  }

  @Test
  @ExperimentalCoroutinesApi
  fun testPendingAsyncResult_transformedAsync_isStillPending() = runBlockingTest {
    val original = AsyncResult.pending<String>()

<<<<<<< HEAD
    val transformed = original.transformAsync { 0 }
=======
    val transformed = original.transformAsync { AsyncResult.success(0) }
>>>>>>> bda2f7c0

    assertThat(transformed.isPending()).isTrue()
  }

<<<<<<< HEAD
=======
  @Test
  fun testPendingResult_isEqualToAnotherPendingResult() {
    val result = AsyncResult.pending<String>()

    // Two pending results are the same regardless of their types.
    assertThat(result).isEqualTo(AsyncResult.pending<Int>())
  }

  @Test
  fun testPendingResult_isNotEqualToFailedResult() {
    val result = AsyncResult.pending<String>()

    assertThat(result).isNotEqualTo(AsyncResult.failed<String>(UnsupportedOperationException()))
  }

  @Test
  fun testPendingResult_isNotEqualToSucceededResult() {
    val result = AsyncResult.pending<String>()

    assertThat(result).isNotEqualTo(AsyncResult.success("Success"))
  }

  @Test
  fun testPendingResult_hashCode_isEqualToAnotherPendingResult() {
    val resultHash = AsyncResult.pending<String>().hashCode()

    // Two pending results are the same regardless of their types.
    assertThat(resultHash).isEqualTo(AsyncResult.pending<Int>().hashCode())
  }

  @Test
  fun testPendingResult_hashCode_isNotEqualToSucceededResult() {
    val resultHash = AsyncResult.pending<String>().hashCode()

    assertThat(resultHash).isNotEqualTo(AsyncResult.success("Success").hashCode())
  }

  @Test
  fun testPendingResult_hashCode_isNotEqualToFailedResult() {
    val resultHash = AsyncResult.pending<String>().hashCode()

    assertThat(resultHash).isNotEqualTo(AsyncResult.failed<String>(UnsupportedOperationException()).hashCode())
  }

>>>>>>> bda2f7c0
  /* Success tests. */

  @Test
  fun testSucceededAsyncResult_isNotPending() {
    val result = AsyncResult.success("value")

    assertThat(result.isPending()).isFalse()
  }

  @Test
  fun testSucceededAsyncResult_isSuccess() {
    val result = AsyncResult.success("value")

    assertThat(result.isSuccess()).isTrue()
  }

  @Test
  fun testSucceededAsyncResult_isNotFailure() {
    val result = AsyncResult.success("value")

    assertThat(result.isFailure()).isFalse()
  }

  @Test
  fun testSucceededAsyncResult_isCompleted() {
    val result = AsyncResult.success("value")

    assertThat(result.isCompleted()).isTrue()
  }

  @Test
  fun testSucceededAsyncResult_getOrDefault_returnsValue() {
    val result = AsyncResult.success("value")

    assertThat(result.getOrDefault("default")).isEqualTo("value")
  }

  @Test
  fun testSucceededAsyncResult_getOrThrow_returnsValue() {
    val result = AsyncResult.success("value")

    assertThat(result.getOrThrow()).isEqualTo("value")
  }

  @Test
  fun testSucceededAsyncResult_getErrorOrNull_returnsNull() {
    val result = AsyncResult.success("value")

    assertThat(result.getErrorOrNull()).isNull()
  }

  @Test
  fun testSucceededAsyncResult_transformed_hasTransformedValue() {
    val original = AsyncResult.success("value")

    val transformed = original.transform { 0 }

    assertThat(transformed.getOrThrow()).isEqualTo(0)
  }

  @Test
  @ExperimentalCoroutinesApi
<<<<<<< HEAD
  fun testSucceededAsyncResult_transformedAsync_hasTransformedValue() = runBlockingTest {
    val original = AsyncResult.success("value")

    val transformed = original.transformAsync { 0 }
=======
  fun testSucceededAsyncResult_transformedAsyncPending_isPending() = runBlockingTest {
    val original = AsyncResult.success("value")

    val transformed = original.transformAsync { AsyncResult.pending<Int>() }

    assertThat(transformed.isPending()).isTrue()
  }

  @Test
  @ExperimentalCoroutinesApi
  fun testSucceededAsyncResult_transformedAsyncSuccess_hasTransformedValue() = runBlockingTest {
    val original = AsyncResult.success("value")

    val transformed = original.transformAsync { AsyncResult.success(0) }
>>>>>>> bda2f7c0

    assertThat(transformed.getOrThrow()).isEqualTo(0)
  }

<<<<<<< HEAD
=======
  @Test
  @ExperimentalCoroutinesApi
  fun testSucceededAsyncResult_transformedAsyncFailed_isFailure() = runBlockingTest {
    val original = AsyncResult.success("value")

    val transformed = original.transformAsync { AsyncResult.failed<Int>(UnsupportedOperationException()) }

    // Note that the failure is not chained since the transform function was responsible for 'throwing' it.
    assertThat(transformed.getErrorOrNull()).isInstanceOf(UnsupportedOperationException::class.java)
  }

  @Test
  fun testSucceededResult_isNotEqualToPendingResult() {
    val result = AsyncResult.success("Success")

    assertThat(result).isNotEqualTo(AsyncResult.pending<Int>())
  }

  @Test
  fun testSucceededResult_isEqualToSameSucceededResult() {
    val result = AsyncResult.success("Success")

    assertThat(result).isEqualTo(AsyncResult.success("Success"))
  }

  @Test
  fun testSucceededResult_isNotEqualToDifferentSucceededResult() {
    val result = AsyncResult.success("Success")

    assertThat(result).isNotEqualTo(AsyncResult.success("Other value"))
  }

  @Test
  fun testSucceededResult_isNotEqualToDifferentTypedSucceededResult() {
    val result = AsyncResult.success("0")

    assertThat(result).isNotEqualTo(AsyncResult.success(0))
  }

  @Test
  fun testSucceededResult_isNotEqualToFailedResult() {
    val result = AsyncResult.success("Success")

    assertThat(result).isNotEqualTo(AsyncResult.failed<String>(UnsupportedOperationException()))
  }

  @Test
  fun testSucceededResult_hashCode_isNotEqualToPendingResult() {
    val resultHash = AsyncResult.success("Success").hashCode()

    // Two pending results are the same regardless of their types.
    assertThat(resultHash).isNotEqualTo(AsyncResult.pending<Int>().hashCode())
  }

  @Test
  fun testSucceededResult_hashCode_isEqualToSameSucceededResult() {
    val resultHash = AsyncResult.success("Success").hashCode()

    assertThat(resultHash).isEqualTo(AsyncResult.success("Success").hashCode())
  }

  @Test
  fun testSucceededResult_hashCode_isNotEqualToDifferentSucceededResult() {
    val resultHash = AsyncResult.success("Success").hashCode()

    assertThat(resultHash).isNotEqualTo(AsyncResult.success("Other value").hashCode())
  }

  @Test
  fun testSucceededResult_hashCode_isNotEqualToDifferentTypedSucceededResult() {
    val resultHash = AsyncResult.success("0").hashCode()

    assertThat(resultHash).isNotEqualTo(AsyncResult.success(0))
  }

  @Test
  fun testSucceededResult_hashCode_isNotEqualToFailedResult() {
    val resultHash = AsyncResult.success("Success").hashCode()

    assertThat(resultHash).isNotEqualTo(AsyncResult.failed<String>(UnsupportedOperationException()).hashCode())
  }

>>>>>>> bda2f7c0
  /* Failure tests. */

  @Test
  fun testFailedAsyncResult_isNotPending() {
    val result = AsyncResult.failed<String>(UnsupportedOperationException())

    assertThat(result.isPending()).isFalse()
  }

  @Test
  fun testFailedAsyncResult_isNotSuccess() {
    val result = AsyncResult.failed<String>(UnsupportedOperationException())

    assertThat(result.isSuccess()).isFalse()
  }

  @Test
  fun testFailedAsyncResult_isFailure() {
    val result = AsyncResult.failed<String>(UnsupportedOperationException())

    assertThat(result.isFailure()).isTrue()
  }

  @Test
  fun testFailedAsyncResult_isCompleted() {
    val result = AsyncResult.failed<String>(UnsupportedOperationException())

    assertThat(result.isCompleted()).isTrue()
  }

  @Test
  fun testFailedAsyncResult_getOrDefault_returnsDefault() {
    val result = AsyncResult.failed<String>(UnsupportedOperationException())

    assertThat(result.getOrDefault("default")).isEqualTo("default")
  }

  @Test
  fun testFailedAsyncResult_getOrThrow_throwsFailureException() {
    val result = AsyncResult.failed<String>(UnsupportedOperationException())

    assertFailsWith<UnsupportedOperationException> { result.getOrThrow() }
  }

  @Test
  fun testFailedAsyncResult_getErrorOrNull_returnsFailureException() {
    val result = AsyncResult.failed<String>(UnsupportedOperationException())

    assertThat(result.getErrorOrNull()).isInstanceOf(UnsupportedOperationException::class.java)
  }

  @Test
  fun testFailedAsyncResult_transformed_throwsChainedFailureException_withCorrectRootCause() {
    val result = AsyncResult.failed<String>(UnsupportedOperationException())

    val transformed = result.transform { 0 }

    assertThat(transformed.getErrorOrNull()).isInstanceOf(AsyncResult.ChainedFailureException::class.java)
    assertThat(transformed.getErrorOrNull()).hasCauseThat().isInstanceOf(UnsupportedOperationException::class.java)
  }

  @Test
  @ExperimentalCoroutinesApi
  fun testFailedAsyncResult_transformedAsync_throwsChainedFailureException_withCorrectRootCause() = runBlockingTest {
    val result = AsyncResult.failed<String>(UnsupportedOperationException())

<<<<<<< HEAD
    val transformed = result.transformAsync { 0 }
=======
    val transformed = result.transformAsync { AsyncResult.success(0) }
>>>>>>> bda2f7c0

    assertThat(transformed.getErrorOrNull()).isInstanceOf(AsyncResult.ChainedFailureException::class.java)
    assertThat(transformed.getErrorOrNull()).hasCauseThat().isInstanceOf(UnsupportedOperationException::class.java)
  }
<<<<<<< HEAD
=======

  @Test
  fun testFailedResult_isNotEqualToPendingResult() {
    val result = AsyncResult.failed<String>(UnsupportedOperationException("Reason"))

    assertThat(result).isNotEqualTo(AsyncResult.pending<Int>())
  }

  @Test
  fun testFailedResult_isNotEqualToSucceededResult() {
    val result = AsyncResult.failed<String>(UnsupportedOperationException("Reason"))

    assertThat(result).isNotEqualTo(AsyncResult.success("Success"))
  }

  @Test
  fun testFailedResult_isEqualToFailedResultWithSameExceptionObject() {
    val failure = UnsupportedOperationException("Reason")

    val result = AsyncResult.failed<String>(failure)

    assertThat(result).isEqualTo(AsyncResult.failed<String>(failure))
  }

  @Test
  fun testFailedResult_isNotEqualToFailedResultWithDifferentInstanceOfSameExceptionType() {
    val result = AsyncResult.failed<String>(UnsupportedOperationException("Reason"))

    // Different exceptions have different stack traces, so they can't be equal despite similar constructions.
    assertThat(result).isNotEqualTo(AsyncResult.failed<String>(UnsupportedOperationException("Reason")))
  }

  @Test
  fun testFailedResult_hashCode_isNotEqualToPendingResult() {
    val resultHash = AsyncResult.failed<String>(UnsupportedOperationException("Reason")).hashCode()

    // Two pending results are the same regardless of their types.
    assertThat(resultHash).isNotEqualTo(AsyncResult.pending<Int>().hashCode())
  }

  @Test
  fun testFailedResult_hashCode_isNotEqualToSucceededResult() {
    val resultHash = AsyncResult.failed<String>(UnsupportedOperationException("Reason")).hashCode()

    assertThat(resultHash).isNotEqualTo(AsyncResult.success("Success").hashCode())
  }

  @Test
  fun testFailedResult_hashCode_isEqualToFailedResultWithSameExceptionObject() {
    val failure = UnsupportedOperationException("Reason")

    val resultHash = AsyncResult.failed<String>(failure).hashCode()

    assertThat(resultHash).isEqualTo(AsyncResult.failed<String>(failure).hashCode())
  }

  @Test
  fun testFailedResult_hashCode_isNotEqualToFailedResultWithDifferentInstanceOfSameExceptionType() {
    val resultHash = AsyncResult.failed<String>(UnsupportedOperationException("Reason")).hashCode()

    // Different exceptions have different stack traces, so they can't be equal despite similar constructions.
    assertThat(resultHash).isNotEqualTo(AsyncResult.failed<String>(UnsupportedOperationException("Reason")).hashCode())
  }
>>>>>>> bda2f7c0
}<|MERGE_RESOLUTION|>--- conflicted
+++ resolved
@@ -79,17 +79,11 @@
   fun testPendingAsyncResult_transformedAsync_isStillPending() = runBlockingTest {
     val original = AsyncResult.pending<String>()
 
-<<<<<<< HEAD
-    val transformed = original.transformAsync { 0 }
-=======
     val transformed = original.transformAsync { AsyncResult.success(0) }
->>>>>>> bda2f7c0
 
     assertThat(transformed.isPending()).isTrue()
   }
 
-<<<<<<< HEAD
-=======
   @Test
   fun testPendingResult_isEqualToAnotherPendingResult() {
     val result = AsyncResult.pending<String>()
@@ -134,7 +128,6 @@
     assertThat(resultHash).isNotEqualTo(AsyncResult.failed<String>(UnsupportedOperationException()).hashCode())
   }
 
->>>>>>> bda2f7c0
   /* Success tests. */
 
   @Test
@@ -197,12 +190,6 @@
 
   @Test
   @ExperimentalCoroutinesApi
-<<<<<<< HEAD
-  fun testSucceededAsyncResult_transformedAsync_hasTransformedValue() = runBlockingTest {
-    val original = AsyncResult.success("value")
-
-    val transformed = original.transformAsync { 0 }
-=======
   fun testSucceededAsyncResult_transformedAsyncPending_isPending() = runBlockingTest {
     val original = AsyncResult.success("value")
 
@@ -217,13 +204,10 @@
     val original = AsyncResult.success("value")
 
     val transformed = original.transformAsync { AsyncResult.success(0) }
->>>>>>> bda2f7c0
 
     assertThat(transformed.getOrThrow()).isEqualTo(0)
   }
 
-<<<<<<< HEAD
-=======
   @Test
   @ExperimentalCoroutinesApi
   fun testSucceededAsyncResult_transformedAsyncFailed_isFailure() = runBlockingTest {
@@ -306,7 +290,6 @@
     assertThat(resultHash).isNotEqualTo(AsyncResult.failed<String>(UnsupportedOperationException()).hashCode())
   }
 
->>>>>>> bda2f7c0
   /* Failure tests. */
 
   @Test
@@ -373,17 +356,11 @@
   fun testFailedAsyncResult_transformedAsync_throwsChainedFailureException_withCorrectRootCause() = runBlockingTest {
     val result = AsyncResult.failed<String>(UnsupportedOperationException())
 
-<<<<<<< HEAD
-    val transformed = result.transformAsync { 0 }
-=======
     val transformed = result.transformAsync { AsyncResult.success(0) }
->>>>>>> bda2f7c0
 
     assertThat(transformed.getErrorOrNull()).isInstanceOf(AsyncResult.ChainedFailureException::class.java)
     assertThat(transformed.getErrorOrNull()).hasCauseThat().isInstanceOf(UnsupportedOperationException::class.java)
   }
-<<<<<<< HEAD
-=======
 
   @Test
   fun testFailedResult_isNotEqualToPendingResult() {
@@ -447,5 +424,4 @@
     // Different exceptions have different stack traces, so they can't be equal despite similar constructions.
     assertThat(resultHash).isNotEqualTo(AsyncResult.failed<String>(UnsupportedOperationException("Reason")).hashCode())
   }
->>>>>>> bda2f7c0
 }