apply plugin: 'com.android.library'
apply plugin: 'kotlin-android'
apply plugin: 'kotlin-android-extensions'
apply plugin: 'kotlin-kapt'

android {
  compileSdkVersion 28
  buildToolsVersion "29.0.1"

  defaultConfig {
    minSdkVersion 19
    targetSdkVersion 28
    versionCode 1
    versionName "1.0"
  }

  compileOptions {
    sourceCompatibility JavaVersion.VERSION_1_8
    targetCompatibility JavaVersion.VERSION_1_8
  }

  kotlinOptions {
    jvmTarget = JavaVersion.VERSION_1_8
  }

  testOptions {
    unitTests {
      includeAndroidResources = true
    }
  }

  compileOptions {
    sourceCompatibility JavaVersion.VERSION_1_8
    targetCompatibility JavaVersion.VERSION_1_8
  }

  kotlinOptions {
    jvmTarget = JavaVersion.VERSION_1_8
  }

  buildTypes {
    release {
      minifyEnabled false
      proguardFiles getDefaultProguardFile('proguard-android-optimize.txt'), 'proguard-rules.pro'
    }
  }
}

dependencies {
  implementation fileTree(dir: 'libs', include: ['*.jar'])
  implementation(
      'androidx.appcompat:appcompat:1.0.2',
      'androidx.lifecycle:lifecycle-livedata-ktx:2.2.0-alpha03',
<<<<<<< HEAD
=======
      'com.google.dagger:dagger:2.24',
>>>>>>> bda2f7c0
      "org.jetbrains.kotlin:kotlin-stdlib-jdk7:$kotlin_version"
  )
  testImplementation(
      'androidx.test.ext:junit:1.1.1',
      'com.google.dagger:dagger:2.24',
      'com.google.truth:truth:0.43',
      'junit:junit:4.12',
      "org.jetbrains.kotlin:kotlin-reflect:$kotlin_version",
      "org.jetbrains.kotlin:kotlin-test-junit:$kotlin_version",
      'org.jetbrains.kotlinx:kotlinx-coroutines-test:1.2.2',
<<<<<<< HEAD
=======
      'org.mockito:mockito-core:2.19.0',
      'org.robolectric:robolectric:4.3',
  )
  kapt(
      'com.google.dagger:dagger-compiler:2.24'
  )
  kaptTest(
      'com.google.dagger:dagger-compiler:2.24'
>>>>>>> bda2f7c0
  )
}<|MERGE_RESOLUTION|>--- conflicted
+++ resolved
@@ -29,15 +29,6 @@
     }
   }
 
-  compileOptions {
-    sourceCompatibility JavaVersion.VERSION_1_8
-    targetCompatibility JavaVersion.VERSION_1_8
-  }
-
-  kotlinOptions {
-    jvmTarget = JavaVersion.VERSION_1_8
-  }
-
   buildTypes {
     release {
       minifyEnabled false
@@ -51,10 +42,7 @@
   implementation(
       'androidx.appcompat:appcompat:1.0.2',
       'androidx.lifecycle:lifecycle-livedata-ktx:2.2.0-alpha03',
-<<<<<<< HEAD
-=======
       'com.google.dagger:dagger:2.24',
->>>>>>> bda2f7c0
       "org.jetbrains.kotlin:kotlin-stdlib-jdk7:$kotlin_version"
   )
   testImplementation(
@@ -65,8 +53,6 @@
       "org.jetbrains.kotlin:kotlin-reflect:$kotlin_version",
       "org.jetbrains.kotlin:kotlin-test-junit:$kotlin_version",
       'org.jetbrains.kotlinx:kotlinx-coroutines-test:1.2.2',
-<<<<<<< HEAD
-=======
       'org.mockito:mockito-core:2.19.0',
       'org.robolectric:robolectric:4.3',
   )
@@ -75,6 +61,5 @@
   )
   kaptTest(
       'com.google.dagger:dagger-compiler:2.24'
->>>>>>> bda2f7c0
   )
 }