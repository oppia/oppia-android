--- conflicted
+++ resolved
@@ -83,11 +83,7 @@
       'androidx.lifecycle:lifecycle-livedata-ktx:2.2.0-alpha03',
       'androidx.work:work-runtime-ktx:2.4.0',
       'com.github.oppia:androidsvg:4bc1d26412f0fb9fd4ef263fa93f6a64f4d4dbcf',
-<<<<<<< HEAD
-      'com.github.oppia:kotlitex:e261bfe6025f802534e204d3aa2991b86c4c2107',
-=======
       'com.github.oppia:kotlitex:43139c140833c7120f351d63d74b42c253d2b213',
->>>>>>> 55a98049
       'com.github.bumptech.glide:glide:4.11.0',
       'com.google.dagger:dagger:2.24',
       'com.google.firebase:firebase-analytics-ktx:17.5.0',
