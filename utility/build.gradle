apply plugin: 'com.android.library'
apply plugin: 'kotlin-android'
apply plugin: 'kotlin-android-extensions'
apply plugin: 'kotlin-kapt'

android {
  compileSdkVersion 31
  buildToolsVersion "29.0.2"

  defaultConfig {
    minSdkVersion 19
    targetSdkVersion 31
    versionCode 1
    versionName "1.0"
    javaCompileOptions {
      annotationProcessorOptions {
        includeCompileClasspath true
      }
    }
  }

  compileOptions {
    sourceCompatibility JavaVersion.VERSION_1_8
    targetCompatibility JavaVersion.VERSION_1_8
  }

  kotlinOptions {
    jvmTarget = JavaVersion.VERSION_1_8
  }

  testOptions {
    unitTests {
      includeAndroidResources = true
      all {
        // Enable forking to ensure each test is properly run in isolation. For context, see:
        // https://discuss.gradle.org/t/36066/2 & https://github.com/oppia/oppia-android/issues/1942
        forkEvery = 1
        maxParallelForks = Runtime.getRuntime().availableProcessors()

        // https://discuss.gradle.org/t/29495/2 & https://stackoverflow.com/a/34299238.
        testLogging {
          events "passed", "skipped", "failed"
          showExceptions = true
          exceptionFormat = "full"
          showCauses = true
          showStackTraces = true
          showStandardStreams = false
        }
      }
    }
  }

  buildTypes {
    release {
      minifyEnabled true
      proguardFiles getDefaultProguardFile('proguard-android-optimize.txt'), 'proguard-rules.pro'
    }
  }
}

// These tests aren't supported in Gradle since they make use of test resources & AGP doesn't
// support merging resources for test builds, or they rely on a compile-time built proto
// configuration file which the current Gradle configuration doesn't support. This test runs
// correctly for Bazel & is included in the CI workflow that runs Bazel tests.
// https://stackoverflow.com/a/69141612 seems like the only solution that actually works (versus
// trying to exclude via sourceSets), so the following is an adapted version that ensures all
// generated sources that may reference the test also don't exist (such as Dagger running to
// generate a test application component). Note that this must exist in tandem with the sourceSet
// exclusion in order to properly work.
def filesToExclude = [
    '**/*DisplayLocaleImplTest*.kt'
]
tasks.withType(SourceTask.class).configureEach {
  it.exclude(filesToExclude)
}
android.sourceSets.test.java.exclude(filesToExclude)
android.sourceSets.test.kotlin.exclude(filesToExclude)

dependencies {
  implementation fileTree(dir: 'libs', include: ['*.jar'])
  implementation(
      'androidx.appcompat:appcompat:1.0.2',
      'androidx.lifecycle:lifecycle-livedata-ktx:2.2.0-alpha03',
      'androidx.work:work-runtime-ktx:2.4.0',
      'com.github.oppia:androidsvg:1265eb1087056cf3fc2e10442e5545bc65c109ce',
      'com.github.oppia:kotlitex:43139c140833c7120f351d63d74b42c253d2b213',
      'com.github.bumptech.glide:glide:4.11.0',
      'com.google.dagger:dagger:2.24',
      'com.google.firebase:firebase-analytics-ktx:17.5.0',
      'com.google.firebase:firebase-core:17.5.0',
      'com.google.firebase:firebase-crashlytics:17.0.0',
      'com.google.protobuf:protobuf-javalite:3.17.3',
      "org.jetbrains.kotlin:kotlin-stdlib-jdk7:$kotlin_version",
      'org.jetbrains.kotlinx:kotlinx-coroutines-core:1.4.1',
  )
  compileOnly(
      'jakarta.xml.bind:jakarta.xml.bind-api:2.3.2',
      'javax.annotation:javax.annotation-api:1.3.2',
      'org.glassfish.jaxb:jaxb-runtime:2.3.2',
  )
  testImplementation(
      'androidx.test.ext:junit:1.1.1',
      'androidx.test.ext:truth:1.4.0',
      'com.google.dagger:dagger:2.24',
      'com.google.truth:truth:1.1.3',
      'com.google.truth.extensions:truth-liteproto-extension:1.1.3',
      'junit:junit:4.12',
      "org.jetbrains.kotlin:kotlin-test-junit:$kotlin_version",
      'org.jetbrains.kotlinx:kotlinx-coroutines-test:1.2.2',
      'org.mockito:mockito-core:2.19.0',
<<<<<<< HEAD
      'org.robolectric:robolectric:4.7',
=======
      'org.robolectric:robolectric:4.5',
      project(":data"),
>>>>>>> c2251101
      project(":testing"),
  )
  kapt(
      'com.github.bumptech.glide:compiler:4.11.0',
      'com.google.dagger:dagger-compiler:2.24'
  )
  kaptTest(
      'com.google.dagger:dagger-compiler:2.24'
  )
  // TODO(#59): Remove this once Bazel is introduced
  // sufficiently visible for generated Dagger code. This can be done more cleanly via Bazel since dependencies can be
  // controlled more directly than in Gradle.
  implementation project(':model')
}
// The GeneratedMessageLite implementations of protobufs are depending on protobuf-java
// instead of protobuf-lite after Android Studio 3.5,
// The below command stops that from happening: https://github.com/google/tink/issues/282
configurations {
  all*.exclude module: 'protobuf-java'
}<|MERGE_RESOLUTION|>--- conflicted
+++ resolved
@@ -108,12 +108,8 @@
       "org.jetbrains.kotlin:kotlin-test-junit:$kotlin_version",
       'org.jetbrains.kotlinx:kotlinx-coroutines-test:1.2.2',
       'org.mockito:mockito-core:2.19.0',
-<<<<<<< HEAD
       'org.robolectric:robolectric:4.7',
-=======
-      'org.robolectric:robolectric:4.5',
       project(":data"),
->>>>>>> c2251101
       project(":testing"),
   )
   kapt(
