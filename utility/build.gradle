apply plugin: 'com.android.library'
apply plugin: 'kotlin-android'
apply plugin: 'kotlin-android-extensions'
apply plugin: 'kotlin-kapt'

android {
  compileSdkVersion 33
  buildToolsVersion "29.0.2"

  defaultConfig {
    minSdkVersion 19
    targetSdkVersion 33
    versionCode 1
    versionName "1.0"
    javaCompileOptions {
      annotationProcessorOptions {
        includeCompileClasspath true
      }
    }
  }

  compileOptions {
    sourceCompatibility JavaVersion.VERSION_1_8
    targetCompatibility JavaVersion.VERSION_1_8
  }

  kotlinOptions {
    jvmTarget = JavaVersion.VERSION_1_8
  }

  testOptions {
    unitTests {
      includeAndroidResources = true
      all {
        // Enable forking to ensure each test is properly run in isolation. For context, see:
        // https://discuss.gradle.org/t/36066/2 & https://github.com/oppia/oppia-android/issues/1942
        forkEvery = 1
        maxParallelForks = Runtime.getRuntime().availableProcessors()

        // https://discuss.gradle.org/t/29495/2 & https://stackoverflow.com/a/34299238.
        testLogging {
          events "passed", "skipped", "failed"
          showExceptions = true
          exceptionFormat = "full"
          showCauses = true
          showStackTraces = true
          showStandardStreams = false
        }
      }
    }
  }

  buildTypes {
    release {
      minifyEnabled true
      proguardFiles getDefaultProguardFile('proguard-android-optimize.txt'), 'proguard-rules.pro'
    }
  }
}

// These tests aren't supported in Gradle since they make use of test resources & AGP doesn't
// support merging resources for test builds, or they rely on a compile-time built proto
// configuration file which the current Gradle configuration doesn't support. This test runs
// correctly for Bazel & is included in the CI workflow that runs Bazel tests.
// https://stackoverflow.com/a/69141612 seems like the only solution that actually works (versus
// trying to exclude via sourceSets), so the following is an adapted version that ensures all
// generated sources that may reference the test also don't exist (such as Dagger running to
// generate a test application component). Note that this must exist in tandem with the sourceSet
// exclusion in order to properly work.
def filesToExclude = [
    '**/*DisplayLocaleImplTest*.kt'
]
tasks.withType(SourceTask.class).configureEach {
  it.exclude(filesToExclude)
}
android.sourceSets.test.java.exclude(filesToExclude)
android.sourceSets.test.kotlin.exclude(filesToExclude)

dependencies {
  implementation fileTree(dir: 'libs', include: ['*.jar'])
  implementation(
      'androidx.appcompat:appcompat:1.0.2',
      'androidx.lifecycle:lifecycle-livedata-ktx:2.2.0-alpha03',
      'androidx.work:work-runtime-ktx:2.4.0',
<<<<<<< HEAD
      'com.github.oppia:androidsvg:4bc1d26412f0fb9fd4ef263fa93f6a64f4d4dbcf',
      'com.github.oppia:kotlitex:ccdf4170817fa3b48b8e1e452772dd58ecb71cf2',
=======
      'com.github.oppia:androidsvg:5bc9c7553e94c3476e8ea32baea3c77567228fcd',
      'com.github.oppia:kotlitex:43139c140833c7120f351d63d74b42c253d2b213',
>>>>>>> c2fee1b7
      'com.github.bumptech.glide:glide:4.11.0',
      'com.google.dagger:dagger:2.41',
      'com.google.firebase:firebase-analytics-ktx:17.5.0',
      'com.google.firebase:firebase-core:17.5.0',
      'com.google.firebase:firebase-crashlytics:17.0.0',
      'com.google.firebase:firebase-firestore-ktx:24.2.1',
      'com.google.firebase:firebase-auth-ktx:19.3.1',
      'com.google.protobuf:protobuf-javalite:3.17.3',
      "org.jetbrains.kotlin:kotlin-stdlib-jdk7:$kotlin_version",
      'org.jetbrains.kotlinx:kotlinx-coroutines-core:1.6.4',
  )
  compileOnly(
      'jakarta.xml.bind:jakarta.xml.bind-api:2.3.2',
      'javax.annotation:javax.annotation-api:1.3.2',
      'org.glassfish.jaxb:jaxb-runtime:2.3.2',
  )
  testImplementation(
      'androidx.test.ext:junit:1.1.1',
      'androidx.test.ext:truth:1.4.0',
      'com.google.dagger:dagger:2.41',
      'com.google.truth:truth:1.1.3',
      'com.google.truth.extensions:truth-liteproto-extension:1.1.3',
      'junit:junit:4.12',
      "org.jetbrains.kotlin:kotlin-test-junit:$kotlin_version",
      'org.jetbrains.kotlinx:kotlinx-coroutines-test:1.6.4',
      'org.mockito:mockito-core:2.19.0',
      'org.robolectric:robolectric:4.5',
      project(":data"),
      project(":testing"),
  )
  kapt(
      'com.github.bumptech.glide:compiler:4.11.0',
      'com.google.dagger:dagger-compiler:2.41'
  )
  kaptTest(
      'com.google.dagger:dagger-compiler:2.41'
  )
  // TODO(#59): Remove this once Bazel is introduced
  // sufficiently visible for generated Dagger code. This can be done more cleanly via Bazel since dependencies can be
  // controlled more directly than in Gradle.
  implementation project(':model')
}
// The GeneratedMessageLite implementations of protobufs are depending on protobuf-java
// instead of protobuf-lite after Android Studio 3.5,
// The below command stops that from happening: https://github.com/google/tink/issues/282
configurations {
  all*.exclude module: 'protobuf-java'
}<|MERGE_RESOLUTION|>--- conflicted
+++ resolved
@@ -82,13 +82,8 @@
       'androidx.appcompat:appcompat:1.0.2',
       'androidx.lifecycle:lifecycle-livedata-ktx:2.2.0-alpha03',
       'androidx.work:work-runtime-ktx:2.4.0',
-<<<<<<< HEAD
-      'com.github.oppia:androidsvg:4bc1d26412f0fb9fd4ef263fa93f6a64f4d4dbcf',
+      'com.github.oppia:androidsvg:5bc9c7553e94c3476e8ea32baea3c77567228fcd',
       'com.github.oppia:kotlitex:ccdf4170817fa3b48b8e1e452772dd58ecb71cf2',
-=======
-      'com.github.oppia:androidsvg:5bc9c7553e94c3476e8ea32baea3c77567228fcd',
-      'com.github.oppia:kotlitex:43139c140833c7120f351d63d74b42c253d2b213',
->>>>>>> c2fee1b7
       'com.github.bumptech.glide:glide:4.11.0',
       'com.google.dagger:dagger:2.41',
       'com.google.firebase:firebase-analytics-ktx:17.5.0',
