--- conflicted
+++ resolved
@@ -7,15 +7,6 @@
 load("@io_bazel_rules_kotlin//kotlin:kotlin.bzl", "kt_android_library")
 load("//utility:utility_test.bzl", "utility_test")
 
-<<<<<<< HEAD
-# Library for general-purpose utilities.
-kt_android_library(
-    name = "utility",
-    srcs = glob(
-        include = ["src/main/java/org/oppia/android/util/**/*.kt"],
-        exclude = ["src/main/java/org/oppia/android/util/math/**/*.kt"],
-    ),
-=======
 # Source files that have been migrated to their own package-based libraries. Files added to this
 # list will automatically be excluded from the top-level utility library. It's recommended to use
 # globs here to ensure new files added to migrated packages don't accidentally get included in the
@@ -28,6 +19,7 @@
     "src/main/java/org/oppia/android/util/extensions/*.kt",
     "src/main/java/org/oppia/android/util/gcsresource/*.kt",
     "src/main/java/org/oppia/android/util/logging/*.kt",
+    "src/main/java/org/oppia/android/util/math/**/*.kt",
     "src/main/java/org/oppia/android/util/networking/*.kt",
     "src/main/java/org/oppia/android/util/profile/*.kt",
     "src/main/java/org/oppia/android/util/statusbar/*.kt",
@@ -37,7 +29,6 @@
 
 android_library(
     name = "resources",
->>>>>>> d0177600
     custom_package = "org.oppia.android.util",
     manifest = "src/main/AndroidManifest.xml",
     resource_files = glob(["src/main/res/**/*.xml"]),
@@ -89,7 +80,6 @@
     ],
 )
 
-<<<<<<< HEAD
 # Utilities specific to mathematics content.
 kt_android_library(
     name = "math",
@@ -105,12 +95,12 @@
     deps = [
         "//model",
     ],
-=======
+)
+
 filegroup(
     name = "test_manifest",
     srcs = ["src/test/AndroidManifest.xml"],
     visibility = ["//:oppia_testing_visibility"],
->>>>>>> d0177600
 )
 
 # keep sorted
