# TODO(#1532): Rename file to 'BUILD' post-Gradle.
"""
This library contains utilities that all other modules, minus model, depend on.
"""

load("@dagger//:workspace_defs.bzl", "dagger_rules")
load("//utility:utility_test.bzl", "utility_test")

android_library(
    name = "resources",
    custom_package = "org.oppia.android.util",
    manifest = "src/main/AndroidManifest.xml",
    resource_files = glob(["src/main/res/**/*.xml"]),
    visibility = ["//visibility:public"],
)

<<<<<<< HEAD
=======
# Library for general-purpose utilities.
kt_android_library(
    name = "utility",
    srcs = glob(
        ["src/main/java/org/oppia/android/util/**/*.kt"],
        exclude = MIGRATED_PROD_FILES,
    ),
    visibility = ["//visibility:public"],
    deps = [
        ":dagger",
        ":resources",
        "//app:crashlytics",
        "//app:crashlytics_deps",
        "//model:event_logger_java_proto_lite",
        "//model:platform_parameter_java_proto_lite",
        "//third_party:androidx_appcompat_appcompat",
        "//third_party:androidx_room_room-runtime",
        "//third_party:androidx_work_work-runtime",
        "//third_party:androidx_work_work-runtime-ktx",
        "//third_party:com_caverock_androidsvg",
        "//third_party:com_github_bumptech_glide_glide",
        "//third_party:com_google_guava_guava",
        "//third_party:glide_compiler",
        "//third_party:org_jetbrains_kotlinx_kotlinx-coroutines-core",
        "//utility/src/main/java/org/oppia/android/util/caching:assets",
        "//utility/src/main/java/org/oppia/android/util/datetime:date_time_util",
        "//utility/src/main/java/org/oppia/android/util/gcsresource:annotations",
        "//utility/src/main/java/org/oppia/android/util/gcsresource:prod_module",
        "//utility/src/main/java/org/oppia/android/util/logging:console_logger",
        "//utility/src/main/java/org/oppia/android/util/logging:exception_logger",
        "//utility/src/main/java/org/oppia/android/util/logging:prod_module",
        "//utility/src/main/java/org/oppia/android/util/system:oppia_clock",
        "//utility/src/main/java/org/oppia/android/util/system:oppia_date_time_formatter",
        "//utility/src/main/java/org/oppia/android/util/system:prod_module",
        "//utility/src/main/java/org/oppia/android/util/threading:concurrent_collections",
        "//utility/src/main/java/org/oppia/android/util/threading:prod_module",
    ],
)

>>>>>>> 63d03f11
# keep sorted
TEST_DEPS = [
    ":dagger",
    "//app:crashlytics",
    "//app:crashlytics_deps",
    "//model:event_logger_java_proto_lite",
    "//model:test_models",
    "//testing",
    "//testing/src/main/java/org/oppia/android/testing/mockito",
    "//testing/src/main/java/org/oppia/android/testing/robolectric:test_module",
    "//testing/src/main/java/org/oppia/android/testing/threading:test_module",
    "//testing/src/main/java/org/oppia/android/testing/time:test_module",
    "//third_party:androidx_appcompat_appcompat",
    "//third_party:androidx_room_room-runtime",
    "//third_party:androidx_test_ext_junit",
    "//third_party:androidx_work_work-runtime",
    "//third_party:androidx_work_work-runtime-ktx",
    "//third_party:com_google_guava_guava",
    "//third_party:com_google_truth_truth",
    "//third_party:glide_compiler",
    "//third_party:org_jetbrains_kotlin_kotlin-reflect",
    "//third_party:org_jetbrains_kotlin_kotlin-test-junit",
    "//third_party:org_jetbrains_kotlinx_kotlinx-coroutines-core",
    "//third_party:org_mockito_mockito-core",
    "//third_party:robolectric_android-all",
    "//utility/src/main/java/org/oppia/android/util/caching/testing:caching_test_module",
    "//utility/src/main/java/org/oppia/android/util/datetime:date_time_util",
    "//utility/src/main/java/org/oppia/android/util/extensions:bundle_extensions",
    "//utility/src/main/java/org/oppia/android/util/gcsresource:annotations",
    "//utility/src/main/java/org/oppia/android/util/gcsresource:prod_module",
    "//utility/src/main/java/org/oppia/android/util/html/tags:tag_handler",
    "//utility/src/main/java/org/oppia/android/util/image:asset",
    "//utility/src/main/java/org/oppia/android/util/image:tag_handler",
    "//utility/src/main/java/org/oppia/android/util/logging:event_bundle_creator",
    "//utility/src/main/java/org/oppia/android/util/logging:exception_logger",
    "//utility/src/main/java/org/oppia/android/util/logging:prod_module",
    "//utility/src/main/java/org/oppia/android/util/system:oppia_clock",
    "//utility/src/main/java/org/oppia/android/util/system:oppia_date_time_formatter",
    "//utility/src/main/java/org/oppia/android/util/system:prod_module",
    "//utility/src/main/java/org/oppia/android/util/threading:concurrent_collections",
    "//utility/src/main/java/org/oppia/android/util/threading:prod_module",
]

# Qualified file paths for test classes that have been migrated over to their own packages &
# shouldn't be defined as module-level tests.
# keep sorted
MIGRATED_TESTS = [
]

[utility_test(
    name = test_file_path,
    filtered_tests = MIGRATED_TESTS,
    deps = TEST_DEPS,
) for test_file_path in glob(["src/test/java/org/oppia/android/util/**/*Test.kt"])]

dagger_rules()<|MERGE_RESOLUTION|>--- conflicted
+++ resolved
@@ -4,6 +4,7 @@
 """
 
 load("@dagger//:workspace_defs.bzl", "dagger_rules")
+load("@io_bazel_rules_kotlin//kotlin:kotlin.bzl", "kt_android_library")
 load("//utility:utility_test.bzl", "utility_test")
 
 android_library(
@@ -14,8 +15,23 @@
     visibility = ["//visibility:public"],
 )
 
-<<<<<<< HEAD
-=======
+MIGRATED_PROD_FILES = glob([
+     "src/main/java/org/oppia/android/util/accessibility/*.kt",
+     "src/main/java/org/oppia/android/util/caching/*.kt",
+     "src/main/java/org/oppia/android/util/data/*.kt",
+     "src/main/java/org/oppia/android/util/datetime/*.kt",
+     "src/main/java/org/oppia/android/util/extensions/*.kt",
+     "src/main/java/org/oppia/android/util/gcsresource/*.kt",
+     "src/main/java/org/oppia/android/util/html/*.kt",
+     "src/main/java/org/oppia/android/util/image/*.kt",
+     "src/main/java/org/oppia/android/util/logging/*.kt",
+     "src/main/java/org/oppia/android/util/networking/*.kt",
+     "src/main/java/org/oppia/android/util/profile/*.kt",
+     "src/main/java/org/oppia/android/util/statusbar/*.kt",
+     "src/main/java/org/oppia/android/util/system/*.kt",
+     "src/main/java/org/oppia/android/util/threading/*.kt",
+ ])
+
 # Library for general-purpose utilities.
 kt_android_library(
     name = "utility",
@@ -55,7 +71,6 @@
     ],
 )
 
->>>>>>> 63d03f11
 # keep sorted
 TEST_DEPS = [
     ":dagger",
