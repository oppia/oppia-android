# TODO(#1532): Rename file to 'BUILD' post-Gradle.
"""
This library contains utilities that all other modules, minus model, depend on.
"""

load("@dagger//:workspace_defs.bzl", "dagger_rules")
load("@io_bazel_rules_kotlin//kotlin:kotlin.bzl", "kt_android_library")
load("//utility:utility_test.bzl", "utility_test")

# Source files that have been migrated to their own package-based libraries. Files added to this
# list will automatically be excluded from the top-level utility library. It's recommended to use
# globs here to ensure new files added to migrated packages don't accidentally get included in the
# top-level module library.
<<<<<<< HEAD
MIGRATED_PROD_FILES = glob([
    "src/main/java/org/oppia/android/util/system/*.kt",
])
=======
MIGRATED_PROD_FILES = glob(["src/main/java/org/oppia/android/util/accessibility/*.kt"])
>>>>>>> 76dc13db

# Library for general-purpose utilities.
kt_android_library(
    name = "utility",
    srcs = glob(
        ["src/main/java/org/oppia/android/util/**/*.kt"],
        exclude = MIGRATED_PROD_FILES,
    ),
    custom_package = "org.oppia.android.util",
    manifest = "src/main/AndroidManifest.xml",
    resource_files = glob(["src/main/res/**/*.xml"]),
    visibility = ["//visibility:public"],
    deps = [
        ":dagger",
        "//app:crashlytics",
        "//app:crashlytics_deps",
        "//model",
        "//model:event_logger_java_proto_lite",
        "//third_party:androidx_appcompat_appcompat",
        "//third_party:androidx_room_room-runtime",
        "//third_party:androidx_work_work-runtime",
        "//third_party:androidx_work_work-runtime-ktx",
        "//third_party:com_caverock_androidsvg-aar",
        "//third_party:com_github_bumptech_glide_glide",
        "//third_party:com_google_guava_guava",
        "//third_party:org_jetbrains_kotlinx_kotlinx-coroutines-core",
        "//utility/src/main/java/org/oppia/android/util/system:oppia_clock",
        "//utility/src/main/java/org/oppia/android/util/system:oppia_clock_module",
        "//utility/src/main/java/org/oppia/android/util/system:oppia_date_time_formatter",
    ],
)

# keep sorted
TEST_DEPS = [
    ":dagger",
    ":utility",
    "//app:crashlytics",
    "//app:crashlytics_deps",
    "//model",
    "//model:test_models",
    "//testing",
    "//third_party:androidx_test_ext_junit",
    "//third_party:com_google_truth_truth",
    "//third_party:org_jetbrains_kotlin_kotlin-reflect",
    "//third_party:org_jetbrains_kotlin_kotlin-test-junit",
    "//third_party:org_mockito_mockito-core",
    "//third_party:robolectric_android-all",
]

# Qualified file paths for test classes that have been migrated over to their own packages &
# shouldn't be defined as module-level tests.
# keep sorted
MIGRATED_TESTS = [
]

[utility_test(
    name = test_file_path,
    filtered_tests = MIGRATED_TESTS,
    deps = TEST_DEPS,
) for test_file_path in glob(["src/test/java/org/oppia/android/util/**/*Test.kt"])]

dagger_rules()<|MERGE_RESOLUTION|>--- conflicted
+++ resolved
@@ -11,13 +11,10 @@
 # list will automatically be excluded from the top-level utility library. It's recommended to use
 # globs here to ensure new files added to migrated packages don't accidentally get included in the
 # top-level module library.
-<<<<<<< HEAD
 MIGRATED_PROD_FILES = glob([
-    "src/main/java/org/oppia/android/util/system/*.kt",
-])
-=======
-MIGRATED_PROD_FILES = glob(["src/main/java/org/oppia/android/util/accessibility/*.kt"])
->>>>>>> 76dc13db
+        "src/main/java/org/oppia/android/util/accessibility/*.kt"
+        "src/main/java/org/oppia/android/util/system/*.kt",
+    ])
 
 # Library for general-purpose utilities.
 kt_android_library(
