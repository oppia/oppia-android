# TODO(#1532): Rename file to 'BUILD' post-Gradle.
"""
This library contains utilities that all other modules, minus model, depend on.
"""

load("@io_bazel_rules_kotlin//kotlin:kotlin.bzl", "kt_android_library")
load("@dagger//:workspace_defs.bzl", "dagger_rules")
load("//:oppia_android_test.bzl", "oppia_android_test")
load("//utility:utility_test.bzl", "utility_test")

# Library for general-purpose utilities.
kt_android_library(
    name = "utility",
    srcs = glob(
        include = ["src/main/java/org/oppia/android/util/**/*.kt"],
        exclude = ["src/main/java/org/oppia/android/util/math/**/*.kt"],
    ),
    custom_package = "org.oppia.android.util",
    manifest = "src/main/AndroidManifest.xml",
    resource_files = glob(["src/main/res/**/*.xml"]),
    visibility = ["//visibility:public"],
    deps = [
        ":dagger",
        "//app:crashlytics",
        "//app:crashlytics_deps",
        "//model",
        "//third_party:androidx_appcompat_appcompat",
        "//third_party:androidx_room_room-runtime",
        "//third_party:androidx_work_work-runtime",
        "//third_party:androidx_work_work-runtime-ktx",
        "//third_party:com_caverock_androidsvg-aar",
        "//third_party:com_github_bumptech_glide_glide",
        "//third_party:com_google_guava_guava",
        "//third_party:org_jetbrains_kotlinx_kotlinx-coroutines-core",
    ],
)

<<<<<<< HEAD
# Utilities specific to mathematics content.
kt_android_library(
    name = "math",
    srcs = [
        "src/main/java/org/oppia/android/util/math/FloatExtensions.kt",
        "src/main/java/org/oppia/android/util/math/FractionExtensions.kt",
        "src/main/java/org/oppia/android/util/math/MathExpressionExtensions.kt",
        "src/main/java/org/oppia/android/util/math/MathExpressionParser.kt",
        "src/main/java/org/oppia/android/util/math/MathTokenizer.kt",
    ],
    custom_package = "org.oppia.android.util.math",
    visibility = ["//visibility:public"],
    deps = [
        "//model",
    ],
)

=======
# keep sorted
>>>>>>> 1a3f4e94
TEST_DEPS = [
    ":dagger",
    ":utility",
    "//app:crashlytics",
    "//app:crashlytics_deps",
    "//model",
    "//testing",
    "//third_party:androidx_test_ext_junit",
    "//third_party:com_google_truth_truth",
    "//third_party:org_jetbrains_kotlin_kotlin-reflect",
    "//third_party:org_jetbrains_kotlin_kotlin-test-junit",
    "//third_party:org_mockito_mockito-core",
    "//third_party:robolectric_android-all",
]

utility_test(
    name = "AsyncResultTest",
    srcs = ["src/test/java/org/oppia/android/util/data/AsyncResultTest.kt"],
    test_class = "org.oppia.android.util.data.AsyncResultTest",
    deps = TEST_DEPS,
)

utility_test(
    name = "DataProvidersTest",
    srcs = ["src/test/java/org/oppia/android/util/data/DataProvidersTest.kt"],
    test_class = "org.oppia.android.util.data.DataProvidersTest",
    deps = TEST_DEPS,
)

utility_test(
    name = "InMemoryBlockingCacheTest",
    srcs = ["src/test/java/org/oppia/android/util/data/InMemoryBlockingCacheTest.kt"],
    test_class = "org.oppia.android.util.data.InMemoryBlockingCacheTest",
    deps = TEST_DEPS,
)

utility_test(
    name = "DateTimeUtilTest",
    srcs = ["src/test/java/org/oppia/android/util/datetime/DateTimeUtilTest.kt"],
    test_class = "org.oppia.android.util.datetime.DateTimeUtilTest",
    deps = TEST_DEPS,
)

utility_test(
    name = "BundleExtensionsTest",
    srcs = ["src/test/java/org/oppia/android/util/extensions/BundleExtensionsTest.kt"],
    test_class = "org.oppia.android.util.extensions.BundleExtensionsTest",
    deps = TEST_DEPS + [
        "//model:test_models",
    ],
)

utility_test(
    name = "EventBundleCreatorTest",
    srcs = ["src/test/java/org/oppia/android/util/logging/EventBundleCreatorTest.kt"],
    test_class = "org.oppia.android.util.logging.EventBundleCreatorTest",
    deps = TEST_DEPS,
)

utility_test(
    name = "NetworkConnectionUtilTest",
    srcs = ["src/test/java/org/oppia/android/util/networking/NetworkConnectionUtilTest.kt"],
    test_class = "org.oppia.android.util.networking.NetworkConnectionUtilTest",
    deps = TEST_DEPS,
)

utility_test(
    name = "DirectoryManagementUtilTest",
    srcs = ["src/test/java/org/oppia/android/util/profile/DirectoryManagementUtilTest.kt"],
    test_class = "org.oppia.android.util.profile.DirectoryManagementUtilTest",
    deps = TEST_DEPS,
)

utility_test(
    name = "OppiaDateTimeFormatterTest",
    srcs = ["src/test/java/org/oppia/android/util/system/OppiaDateTimeFormatterTest.kt"],
    test_class = "org.oppia.android.util.system.OppiaDateTimeFormatterTest",
    deps = TEST_DEPS,
)

utility_test(
    name = "MathTokenizerTest",
    srcs = ["src/test/java/org/oppia/android/util/math/MathTokenizerTest.kt"],
    test_class = "org.oppia.android.util.math.MathTokenizerTest",
    deps = TEST_DEPS + [
        ":math",
    ],
)

utility_test(
    name = "MathExpressionParserTest",
    srcs = ["src/test/java/org/oppia/android/util/math/MathExpressionParserTest.kt"],
    test_class = "org.oppia.android.util.math.MathExpressionParserTest",
    deps = TEST_DEPS + [
        ":math",
    ],
)

dagger_rules()<|MERGE_RESOLUTION|>--- conflicted
+++ resolved
@@ -35,7 +35,6 @@
     ],
 )
 
-<<<<<<< HEAD
 # Utilities specific to mathematics content.
 kt_android_library(
     name = "math",
@@ -53,9 +52,7 @@
     ],
 )
 
-=======
 # keep sorted
->>>>>>> 1a3f4e94
 TEST_DEPS = [
     ":dagger",
     ":utility",
