--- conflicted
+++ resolved
@@ -65,11 +65,8 @@
 # keep sorted
 TEST_DEPS = [
     ":test_resources",
-<<<<<<< HEAD
-=======
     ":utility",
     "//:dagger",
->>>>>>> 6e747dc9
     "//app:crashlytics",
     "//app:crashlytics_deps",
     "//model/src/main/proto:test_models",
