# TODO(#1532): Rename file to 'BUILD' post-Gradle.
"""
This library contains utilities that all other modules, minus model, depend on.
"""

load("@dagger//:workspace_defs.bzl", "dagger_rules")
load("@io_bazel_rules_kotlin//kotlin:kotlin.bzl", "kt_android_library")
load("//utility:utility_test.bzl", "utility_test")

# Source files that have been migrated to their own package-based libraries. Files added to this
# list will automatically be excluded from the top-level utility library. It's recommended to use
# globs here to ensure new files added to migrated packages don't accidentally get included in the
# top-level module library.
MIGRATED_PROD_FILES = glob([
    "src/main/java/org/oppia/android/util/accessibility/*.kt",
    "src/main/java/org/oppia/android/util/profile/*.kt",
    "src/main/java/org/oppia/android/util/datetime/*.kt",
    "src/main/java/org/oppia/android/util/system/*.kt",
])

android_library(
    name = "resources",
    custom_package = "org.oppia.android.util",
    manifest = "src/main/AndroidManifest.xml",
    resource_files = glob(["src/main/res/**/*.xml"]),
    visibility = ["//visibility:public"],
)

# Library for general-purpose utilities.
kt_android_library(
    name = "utility",
    srcs = glob(
        ["src/main/java/org/oppia/android/util/**/*.kt"],
        exclude = MIGRATED_PROD_FILES,
    ),
    visibility = ["//visibility:public"],
    deps = [
        ":dagger",
        ":resources",
        "//app:crashlytics",
        "//app:crashlytics_deps",
        "//model",
        "//model:event_logger_java_proto_lite",
        "//third_party:androidx_appcompat_appcompat",
        "//third_party:androidx_room_room-runtime",
        "//third_party:androidx_work_work-runtime",
        "//third_party:androidx_work_work-runtime-ktx",
        "//third_party:com_caverock_androidsvg",
        "//third_party:com_github_bumptech_glide_glide",
        "//third_party:com_google_guava_guava",
        "//third_party:org_jetbrains_kotlinx_kotlinx-coroutines-core",
<<<<<<< HEAD
        "//tools:glide_compiler",
=======
        "//utility/src/main/java/org/oppia/android/util/datetime:date_time_util",
>>>>>>> 75c25b80
        "//utility/src/main/java/org/oppia/android/util/system:oppia_clock",
        "//utility/src/main/java/org/oppia/android/util/system:oppia_date_time_formatter",
        "//utility/src/main/java/org/oppia/android/util/system:prod_module",
    ],
)

# keep sorted
TEST_DEPS = [
    ":dagger",
    ":utility",
    "//app:crashlytics",
    "//app:crashlytics_deps",
    "//model",
    "//model:test_models",
    "//testing",
    "//third_party:androidx_test_ext_junit",
    "//third_party:com_google_truth_truth",
    "//third_party:org_jetbrains_kotlin_kotlin-reflect",
    "//third_party:org_jetbrains_kotlin_kotlin-test-junit",
    "//third_party:org_mockito_mockito-core",
    "//third_party:robolectric_android-all",
]

# Qualified file paths for test classes that have been migrated over to their own packages &
# shouldn't be defined as module-level tests.
# keep sorted
MIGRATED_TESTS = [
]

[utility_test(
    name = test_file_path,
    filtered_tests = MIGRATED_TESTS,
    deps = TEST_DEPS,
) for test_file_path in glob(["src/test/java/org/oppia/android/util/**/*Test.kt"])]

dagger_rules()<|MERGE_RESOLUTION|>--- conflicted
+++ resolved
@@ -49,11 +49,8 @@
         "//third_party:com_github_bumptech_glide_glide",
         "//third_party:com_google_guava_guava",
         "//third_party:org_jetbrains_kotlinx_kotlinx-coroutines-core",
-<<<<<<< HEAD
         "//tools:glide_compiler",
-=======
         "//utility/src/main/java/org/oppia/android/util/datetime:date_time_util",
->>>>>>> 75c25b80
         "//utility/src/main/java/org/oppia/android/util/system:oppia_clock",
         "//utility/src/main/java/org/oppia/android/util/system:oppia_date_time_formatter",
         "//utility/src/main/java/org/oppia/android/util/system:prod_module",
