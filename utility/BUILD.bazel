load("@io_bazel_rules_kotlin//kotlin:kotlin.bzl", "kt_android_library")
load("@rules_jvm_external//:defs.bzl", "artifact")
load("@dagger//:workspace_defs.bzl", "dagger_rules")
load("//:oppia_android_test.bzl", "oppia_android_test")
load("//utility:utility_test.bzl", "utility_test")

kt_android_library(
    name = "utility_lib",
    custom_package = "org.oppia.util",
    srcs = glob(["src/main/java/org/oppia/util/**/*.kt"],
                exclude = ["src/main/java/org/oppia/util/logging/firebase/*.kt"]),
    resource_files = glob(["src/main/res/**/*.xml"]),
    manifest = "src/main/AndroidManifest.xml",
    deps = [
        ":dagger",
        "//model:model_lib",
<<<<<<< HEAD
=======
        "//firebase:crashlytics_lib",
        "//firebase:crashlytics_deps",
        artifact("com.google.firebase:firebase-analytics:17.4.4"),
        artifact("com.google.firebase:firebase-crashlytics:17.1.1"),
        artifact("org.jetbrains.kotlinx:kotlinx-coroutines-core"),
        artifact("org.jetbrains.kotlinx:kotlinx-coroutines-android"),
        artifact("org.jetbrains.kotlinx:kotlinx-coroutines-test"),
        artifact("com.google.truth:truth"),
>>>>>>> 99d43f2b
        artifact("androidx.appcompat:appcompat"),
        artifact("com.github.bumptech.glide:glide"),
        artifact("com.caverock:androidsvg-aar"),
        artifact("androidx.lifecycle:lifecycle-livedata-ktx"),
<<<<<<< HEAD
=======
        artifact("com.crashlytics.sdk.android:crashlytics:2.9.8"),
        artifact("io.fabric.sdk.android:fabric:1.4.7"),
        artifact("com.google.gms:google-services:4.3.3"),
        artifact("com.android.support:support-annotations"),
        artifact("androidx.test.ext:junit"),
        artifact("org.mockito:mockito-core:2.19.0"),
>>>>>>> 99d43f2b
    ],
    visibility = ["//visibility:public"]
)

<<<<<<< HEAD
kt_android_library(
    name = "utility_test_lib",
    custom_package = "org.oppia.util",
    srcs = glob(["src/test/java/org/oppia/util/**/*.kt"],
                exclude = ["src/test/java/org/oppia/util/logging/firebase/*.kt"]),
    resource_files = glob(["src/main/res/**/*.xml"]),
    manifest = "src/test/TestManifest.xml",
    deps = [
        ":dagger",
        ":utility_lib",
        "//testing:testing_lib",
        "//model:model_lib",
        artifact("org.jetbrains.kotlin:kotlin-test-junit"),
        artifact("com.google.truth:truth"),
        artifact("androidx.test.ext:junit"),
        artifact("org.mockito:mockito-core"),
    ],
    visibility = ["//visibility:public"]
)

utility_test(
   name = "AsyncResultTest",
    src = ["src/test/java/org/oppia/util/data/AsyncResultTest.kt"],
   test_class = "org.oppia.util.data.AsyncResultTest",
 )

utility_test(
    name = "DataProvidersTest",
    src = ["src/test/java/org/oppia/util/data/DataProvidersTest.kt"],
    test_class = "org.oppia.util.data.DataProvidersTest",
)

utility_test(
    name = "InMemoryBlockingCacheTest",
    src = ["src/test/java/org/oppia/util/data/InMemoryBlockingCacheTest.kt"],
    test_class = "org.oppia.util.data.InMemoryBlockingCacheTest",
)

utility_test(
    name = "DateTimeUtilTest",
    src = ["src/test/java/org/oppia/util/datetime/DateTimeUtilTest.kt"],
    test_class = "org.oppia.util.datetime.DateTimeUtilTest",
)

utility_test(
    name = "EventBundleCreatorTest",
    src = ["src/test/java/org/oppia/util/logging/EventBundleCreatorTest.kt"],
    test_class = "org.oppia.util.logging.EventBundleCreatorTest",
)

utility_test(
    name = "NetworkConnectionUtilTest",
    src = ["src/test/java/org/oppia/util/networking/NetworkConnectionUtilTest.kt"],
    test_class = "org.oppia.util.networking.NetworkConnectionUtilTest",
)

utility_test(
    name = "DirectoryManagementUtilTest",
    src = ["src/test/java/org/oppia/util/profile/DirectoryManagementUtilTest.kt"],
    test_class = "org.oppia.util.profile.DirectoryManagementUtilTest",
)

utility_test(
    name = "OppiaDateTimeFormatterTest",
    src = ["src/test/java/org/oppia/util/system/OppiaDateTimeFormatterTest.kt"],
    test_class = "org.oppia.util.system.OppiaDateTimeFormatterTest",
)

=======
#TODO: Get android_local_test working with kotlin files

>>>>>>> 99d43f2b
dagger_rules()<|MERGE_RESOLUTION|>--- conflicted
+++ resolved
@@ -14,35 +14,21 @@
     deps = [
         ":dagger",
         "//model:model_lib",
-<<<<<<< HEAD
-=======
         "//firebase:crashlytics_lib",
         "//firebase:crashlytics_deps",
         artifact("com.google.firebase:firebase-analytics:17.4.4"),
         artifact("com.google.firebase:firebase-crashlytics:17.1.1"),
-        artifact("org.jetbrains.kotlinx:kotlinx-coroutines-core"),
         artifact("org.jetbrains.kotlinx:kotlinx-coroutines-android"),
         artifact("org.jetbrains.kotlinx:kotlinx-coroutines-test"),
         artifact("com.google.truth:truth"),
->>>>>>> 99d43f2b
         artifact("androidx.appcompat:appcompat"),
         artifact("com.github.bumptech.glide:glide"),
         artifact("com.caverock:androidsvg-aar"),
         artifact("androidx.lifecycle:lifecycle-livedata-ktx"),
-<<<<<<< HEAD
-=======
-        artifact("com.crashlytics.sdk.android:crashlytics:2.9.8"),
-        artifact("io.fabric.sdk.android:fabric:1.4.7"),
-        artifact("com.google.gms:google-services:4.3.3"),
-        artifact("com.android.support:support-annotations"),
-        artifact("androidx.test.ext:junit"),
-        artifact("org.mockito:mockito-core:2.19.0"),
->>>>>>> 99d43f2b
     ],
     visibility = ["//visibility:public"]
 )
 
-<<<<<<< HEAD
 kt_android_library(
     name = "utility_test_lib",
     custom_package = "org.oppia.util",
@@ -111,8 +97,4 @@
     test_class = "org.oppia.util.system.OppiaDateTimeFormatterTest",
 )
 
-=======
-#TODO: Get android_local_test working with kotlin files
-
->>>>>>> 99d43f2b
 dagger_rules()