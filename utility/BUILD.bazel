# TODO(#1532): Rename file to 'BUILD' post-Gradle.
'''
This library contains utilities that all other modules, minus model, depend on.
<<<<<<< HEAD
It also contains Robolectric and JUnit tests for it's utilities.
In Bazel, Kotlin source files are built into a library using the kt_android_library() rule.
Kotlin test files must be built in their own kt_android_library() rule and added as a dependency to
an android_local_test() rule which configures instrumentation tests in Bazel.
In order to eliminate duplicate code, a custom macro utility_test() has been written to streamline
testing in this module.
=======
>>>>>>> c45f649f
'''

load("@io_bazel_rules_kotlin//kotlin:kotlin.bzl", "kt_android_library")
load("@rules_jvm_external//:defs.bzl", "artifact")
load("@dagger//:workspace_defs.bzl", "dagger_rules")
load("//:oppia_android_test.bzl", "oppia_android_test")
load("//utility:utility_test.bzl", "utility_test")

# Library for general-purpose utilities.
kt_android_library(
    name = "utility",
    custom_package = "org.oppia.util",
    srcs = glob(["src/main/java/org/oppia/util/**/*.kt"]),
    resource_files = glob(["src/main/res/**/*.xml"]),
    manifest = "src/main/AndroidManifest.xml",
    deps = [
        ":dagger",
        "//model",
        "//firebase:crashlytics",
        "//firebase:crashlytics_deps",
        artifact("org.jetbrains.kotlinx:kotlinx-coroutines-core"),
        artifact("androidx.appcompat:appcompat"),
        artifact("com.github.bumptech.glide:glide"),
        artifact("com.caverock:androidsvg-aar"),
    ],
    visibility = ["//visibility:public"],
)

TEST_DEPS = [
    ":utility",
    ":dagger",
    "//testing",
    "//model",
    "//firebase:crashlytics",
    "//firebase:crashlytics_deps",
    "@robolectric//bazel:android-all",
    artifact("org.jetbrains.kotlin:kotlin-reflect"),
    artifact("com.google.truth:truth"),
    artifact("androidx.test.ext:junit"),
    artifact("org.jetbrains.kotlin:kotlin-test-junit"),
    artifact("org.mockito:mockito-core"),
]

utility_test(
    name = "AsyncResultTest",
    srcs = ["src/test/java/org/oppia/util/data/AsyncResultTest.kt"],
    test_class = "org.oppia.util.data.AsyncResultTest",
    deps = TEST_DEPS,
)

utility_test(
    name = "DataProvidersTest",
    srcs = ["src/test/java/org/oppia/util/data/DataProvidersTest.kt"],
    test_class = "org.oppia.util.data.DataProvidersTest",
    deps = TEST_DEPS,
)

utility_test(
    name = "InMemoryBlockingCacheTest",
    srcs = ["src/test/java/org/oppia/util/data/InMemoryBlockingCacheTest.kt"],
    test_class = "org.oppia.util.data.InMemoryBlockingCacheTest",
    deps = TEST_DEPS,
)

utility_test(
    name = "DateTimeUtilTest",
    srcs = ["src/test/java/org/oppia/util/datetime/DateTimeUtilTest.kt"],
    test_class = "org.oppia.util.datetime.DateTimeUtilTest",
    deps = TEST_DEPS,
)

utility_test(
    name = "EventBundleCreatorTest",
    srcs = ["src/test/java/org/oppia/util/logging/EventBundleCreatorTest.kt"],
    test_class = "org.oppia.util.logging.EventBundleCreatorTest",
    deps = TEST_DEPS,
)

utility_test(
    name = "NetworkConnectionUtilTest",
    srcs = ["src/test/java/org/oppia/util/networking/NetworkConnectionUtilTest.kt"],
    test_class = "org.oppia.util.networking.NetworkConnectionUtilTest",
    deps = TEST_DEPS,
)

utility_test(
    name = "DirectoryManagementUtilTest",
    srcs = ["src/test/java/org/oppia/util/profile/DirectoryManagementUtilTest.kt"],
    test_class = "org.oppia.util.profile.DirectoryManagementUtilTest",
    deps = TEST_DEPS,
)

utility_test(
    name = "OppiaDateTimeFormatterTest",
    srcs = ["src/test/java/org/oppia/util/system/OppiaDateTimeFormatterTest.kt"],
    test_class = "org.oppia.util.system.OppiaDateTimeFormatterTest",
    deps = TEST_DEPS,
)

dagger_rules()<|MERGE_RESOLUTION|>--- conflicted
+++ resolved
@@ -1,15 +1,6 @@
 # TODO(#1532): Rename file to 'BUILD' post-Gradle.
 '''
 This library contains utilities that all other modules, minus model, depend on.
-<<<<<<< HEAD
-It also contains Robolectric and JUnit tests for it's utilities.
-In Bazel, Kotlin source files are built into a library using the kt_android_library() rule.
-Kotlin test files must be built in their own kt_android_library() rule and added as a dependency to
-an android_local_test() rule which configures instrumentation tests in Bazel.
-In order to eliminate duplicate code, a custom macro utility_test() has been written to streamline
-testing in this module.
-=======
->>>>>>> c45f649f
 '''
 
 load("@io_bazel_rules_kotlin//kotlin:kotlin.bzl", "kt_android_library")
