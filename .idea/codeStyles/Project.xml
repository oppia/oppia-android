<component name="ProjectCodeStyleConfiguration">
  <code_scheme name="Project" version="173">
<<<<<<< HEAD
=======
    <AndroidXmlCodeStyleSettings>
      <option name="USE_CUSTOM_SETTINGS" value="true" />
    </AndroidXmlCodeStyleSettings>
    <JavaCodeStyleSettings>
      <option name="CLASS_COUNT_TO_USE_IMPORT_ON_DEMAND" value="999" />
      <option name="NAMES_COUNT_TO_USE_IMPORT_ON_DEMAND" value="999" />
    </JavaCodeStyleSettings>
>>>>>>> fb3a1ad5
    <JetCodeStyleSettings>
      <option name="NAME_COUNT_TO_USE_STAR_IMPORT" value="2147483647" />
      <option name="NAME_COUNT_TO_USE_STAR_IMPORT_FOR_MEMBERS" value="2147483647" />
      <option name="CODE_STYLE_DEFAULTS" value="KOTLIN_OFFICIAL" />
    </JetCodeStyleSettings>
    <XML>
<<<<<<< HEAD
      <option name="XML_KEEP_LINE_BREAKS_IN_TEXT" value="false" />
      <option name="XML_KEEP_BLANK_LINES" value="0" />
      <option name="XML_WHITE_SPACE_AROUND_CDATA" value="1" />
=======
      <option name="XML_KEEP_LINE_BREAKS" value="false" />
      <option name="XML_KEEP_BLANK_LINES" value="0" />
      <option name="XML_ALIGN_ATTRIBUTES" value="false" />
      <option name="XML_SPACE_INSIDE_EMPTY_TAG" value="true" />
>>>>>>> fb3a1ad5
    </XML>
    <codeStyleSettings language="Groovy">
      <indentOptions>
        <option name="INDENT_SIZE" value="2" />
        <option name="CONTINUATION_INDENT_SIZE" value="4" />
        <option name="TAB_SIZE" value="2" />
      </indentOptions>
    </codeStyleSettings>
    <codeStyleSettings language="JAVA">
      <indentOptions>
        <option name="INDENT_SIZE" value="2" />
        <option name="CONTINUATION_INDENT_SIZE" value="4" />
        <option name="TAB_SIZE" value="2" />
      </indentOptions>
    </codeStyleSettings>
    <codeStyleSettings language="PROTO">
      <indentOptions>
        <option name="INDENT_SIZE" value="2" />
        <option name="CONTINUATION_INDENT_SIZE" value="4" />
        <option name="TAB_SIZE" value="2" />
      </indentOptions>
    </codeStyleSettings>
    <codeStyleSettings language="XML">
      <option name="FORCE_REARRANGE_MODE" value="1" />
      <indentOptions>
        <option name="INDENT_SIZE" value="2" />
        <option name="CONTINUATION_INDENT_SIZE" value="2" />
        <option name="TAB_SIZE" value="2" />
      </indentOptions>
      <arrangement>
        <rules>
          <section>
            <rule>
              <match>
                <AND>
                  <NAME>xmlns:android</NAME>
                  <XML_NAMESPACE>^$</XML_NAMESPACE>
                </AND>
              </match>
            </rule>
          </section>
          <section>
            <rule>
              <match>
                <AND>
                  <NAME>xmlns:.*</NAME>
                  <XML_NAMESPACE>^$</XML_NAMESPACE>
                </AND>
              </match>
              <order>BY_NAME</order>
            </rule>
          </section>
          <section>
            <rule>
              <match>
                <AND>
                  <NAME>.*:id</NAME>
                  <XML_NAMESPACE>http://schemas.android.com/apk/res/android</XML_NAMESPACE>
                </AND>
              </match>
            </rule>
          </section>
          <section>
            <rule>
              <match>
                <AND>
                  <NAME>.*:name</NAME>
                  <XML_NAMESPACE>http://schemas.android.com/apk/res/android</XML_NAMESPACE>
                </AND>
              </match>
            </rule>
          </section>
          <section>
            <rule>
              <match>
                <AND>
                  <NAME>name</NAME>
                  <XML_NAMESPACE>^$</XML_NAMESPACE>
                </AND>
              </match>
            </rule>
          </section>
          <section>
            <rule>
              <match>
                <AND>
                  <NAME>style</NAME>
                  <XML_NAMESPACE>^$</XML_NAMESPACE>
                </AND>
              </match>
            </rule>
          </section>
          <section>
            <rule>
              <match>
                <AND>
                  <NAME>.*</NAME>
                  <XML_NAMESPACE>^$</XML_NAMESPACE>
                </AND>
              </match>
              <order>BY_NAME</order>
            </rule>
          </section>
          <section>
            <rule>
              <match>
                <AND>
                  <NAME>.*</NAME>
                  <XML_NAMESPACE>http://schemas.android.com/apk/res/android</XML_NAMESPACE>
                </AND>
              </match>
              <order>ANDROID_ATTRIBUTE_ORDER</order>
            </rule>
          </section>
          <section>
            <rule>
              <match>
                <AND>
                  <NAME>.*</NAME>
                  <XML_NAMESPACE>.*</XML_NAMESPACE>
                </AND>
              </match>
              <order>BY_NAME</order>
            </rule>
          </section>
        </rules>
      </arrangement>
    </codeStyleSettings>
    <codeStyleSettings language="kotlin">
      <option name="CODE_STYLE_DEFAULTS" value="KOTLIN_OFFICIAL" />
      <option name="KEEP_BLANK_LINES_IN_DECLARATIONS" value="1" />
      <option name="KEEP_BLANK_LINES_IN_CODE" value="1" />
      <option name="KEEP_BLANK_LINES_BEFORE_RBRACE" value="1" />
      <indentOptions>
        <option name="INDENT_SIZE" value="2" />
        <option name="CONTINUATION_INDENT_SIZE" value="4" />
        <option name="TAB_SIZE" value="2" />
      </indentOptions>
    </codeStyleSettings>
  </code_scheme>
</component><|MERGE_RESOLUTION|>--- conflicted
+++ resolved
@@ -1,7 +1,5 @@
 <component name="ProjectCodeStyleConfiguration">
   <code_scheme name="Project" version="173">
-<<<<<<< HEAD
-=======
     <AndroidXmlCodeStyleSettings>
       <option name="USE_CUSTOM_SETTINGS" value="true" />
     </AndroidXmlCodeStyleSettings>
@@ -9,23 +7,16 @@
       <option name="CLASS_COUNT_TO_USE_IMPORT_ON_DEMAND" value="999" />
       <option name="NAMES_COUNT_TO_USE_IMPORT_ON_DEMAND" value="999" />
     </JavaCodeStyleSettings>
->>>>>>> fb3a1ad5
     <JetCodeStyleSettings>
       <option name="NAME_COUNT_TO_USE_STAR_IMPORT" value="2147483647" />
       <option name="NAME_COUNT_TO_USE_STAR_IMPORT_FOR_MEMBERS" value="2147483647" />
       <option name="CODE_STYLE_DEFAULTS" value="KOTLIN_OFFICIAL" />
     </JetCodeStyleSettings>
     <XML>
-<<<<<<< HEAD
-      <option name="XML_KEEP_LINE_BREAKS_IN_TEXT" value="false" />
-      <option name="XML_KEEP_BLANK_LINES" value="0" />
-      <option name="XML_WHITE_SPACE_AROUND_CDATA" value="1" />
-=======
       <option name="XML_KEEP_LINE_BREAKS" value="false" />
       <option name="XML_KEEP_BLANK_LINES" value="0" />
       <option name="XML_ALIGN_ATTRIBUTES" value="false" />
       <option name="XML_SPACE_INSIDE_EMPTY_TAG" value="true" />
->>>>>>> fb3a1ad5
     </XML>
     <codeStyleSettings language="Groovy">
       <indentOptions>
