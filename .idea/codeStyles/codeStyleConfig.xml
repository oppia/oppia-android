--- conflicted
+++ resolved
@@ -1,10 +1,6 @@
 <component name="ProjectCodeStyleConfiguration">
   <state>
     <option name="USE_PER_PROJECT_SETTINGS" value="true" />
-<<<<<<< HEAD
-    <option name="PREFERRED_PROJECT_CODE_STYLE" value="Project copy" />
-=======
     <option name="PREFERRED_PROJECT_CODE_STYLE" value="Default" />
->>>>>>> e92f2c7f
   </state>
 </component>