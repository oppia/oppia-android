--- conflicted
+++ resolved
@@ -33,12 +33,8 @@
         custom_package = "org.oppia.android",
         instruments = "//instrumentation:oppia_test",
         manifest = "//instrumentation:src/javatests/AndroidManifest.xml",
-<<<<<<< HEAD
-        deps = [":%s_lib" % name],
+        deps = [test_lib_name],
         tags = ["manual"],
-=======
-        deps = [test_lib_name],
->>>>>>> 4a7fc843
     )
 
     # TODO(#3617): Target isn't supported yet. Remove the manual tag once fixed.
