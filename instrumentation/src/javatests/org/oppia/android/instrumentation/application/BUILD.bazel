"""
This library contains the Robolectric tests for the e2e test modules.
"""

load("//:oppia_android_test.bzl", "oppia_android_test")

oppia_android_test(
    name = "EndToEndTestGcsResourceModuleTest",
    srcs = ["EndToEndTestGcsResourceModuleTest.kt"],
    custom_package = "org.oppia.android.instrumentation.application",
    test_class = "org.oppia.android.instrumentation.application.EndToEndTestGcsResourceModuleTest",
    test_manifest = "//testing:test_manifest",
    deps = [
<<<<<<< HEAD
=======
        "//:dagger",
>>>>>>> f118fa27
        "//instrumentation/src/java/org/oppia/android/instrumentation/application:oppia_test_application",
        "//third_party:androidx_test_ext_junit",
        "//third_party:androidx_test_runner",
        "//third_party:com_google_truth_truth",
        "//third_party:org_robolectric_robolectric",
        "//third_party:robolectric_android-all",
    ],
)

oppia_android_test(
    name = "EndToEndTestImageParsingModuleTest",
    srcs = ["EndToEndTestImageParsingModuleTest.kt"],
    custom_package = "org.oppia.android.instrumentation.application",
    test_class = "org.oppia.android.instrumentation.application.EndToEndTestImageParsingModuleTest",
    test_manifest = "//testing:test_manifest",
    deps = [
<<<<<<< HEAD
=======
        "//:dagger",
>>>>>>> f118fa27
        "//instrumentation/src/java/org/oppia/android/instrumentation/application:oppia_test_application",
        "//third_party:androidx_test_ext_junit",
        "//third_party:androidx_test_runner",
        "//third_party:com_google_truth_truth",
        "//third_party:org_robolectric_robolectric",
        "//third_party:robolectric_android-all",
    ],
)

oppia_android_test(
    name = "EndToEndTestNetworkConfigModuleTest",
    srcs = ["EndToEndTestNetworkConfigModuleTest.kt"],
    custom_package = "org.oppia.android.instrumentation.application",
    test_class = "org.oppia.android.instrumentation.application.EndToEndTestNetworkConfigModuleTest",
    test_manifest = "//testing:test_manifest",
    deps = [
<<<<<<< HEAD
=======
        "//:dagger",
>>>>>>> f118fa27
        "//instrumentation/src/java/org/oppia/android/instrumentation/application:oppia_test_application",
        "//third_party:androidx_test_ext_junit",
        "//third_party:androidx_test_runner",
        "//third_party:com_google_truth_truth",
        "//third_party:org_robolectric_robolectric",
        "//third_party:robolectric_android-all",
    ],
)<|MERGE_RESOLUTION|>--- conflicted
+++ resolved
@@ -11,10 +11,7 @@
     test_class = "org.oppia.android.instrumentation.application.EndToEndTestGcsResourceModuleTest",
     test_manifest = "//testing:test_manifest",
     deps = [
-<<<<<<< HEAD
-=======
         "//:dagger",
->>>>>>> f118fa27
         "//instrumentation/src/java/org/oppia/android/instrumentation/application:oppia_test_application",
         "//third_party:androidx_test_ext_junit",
         "//third_party:androidx_test_runner",
@@ -31,10 +28,7 @@
     test_class = "org.oppia.android.instrumentation.application.EndToEndTestImageParsingModuleTest",
     test_manifest = "//testing:test_manifest",
     deps = [
-<<<<<<< HEAD
-=======
         "//:dagger",
->>>>>>> f118fa27
         "//instrumentation/src/java/org/oppia/android/instrumentation/application:oppia_test_application",
         "//third_party:androidx_test_ext_junit",
         "//third_party:androidx_test_runner",
@@ -51,10 +45,7 @@
     test_class = "org.oppia.android.instrumentation.application.EndToEndTestNetworkConfigModuleTest",
     test_manifest = "//testing:test_manifest",
     deps = [
-<<<<<<< HEAD
-=======
         "//:dagger",
->>>>>>> f118fa27
         "//instrumentation/src/java/org/oppia/android/instrumentation/application:oppia_test_application",
         "//third_party:androidx_test_ext_junit",
         "//third_party:androidx_test_runner",
