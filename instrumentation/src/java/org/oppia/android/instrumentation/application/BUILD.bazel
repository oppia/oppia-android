--- conflicted
+++ resolved
@@ -24,11 +24,7 @@
         "//app/src/main/java/org/oppia/android/app/application/testing:testing_build_flavor_module",
         "//data/src/main/java/org/oppia/android/data/backends/gae:network_config_annotations",
         "//domain",
-<<<<<<< HEAD
-=======
         "//testing/src/main/java/org/oppia/android/testing/firebase:test_authentication_module",
-        "//utility",
->>>>>>> 4a7fc843
         "//utility/src/main/java/org/oppia/android/util/logging:standard_event_logging_configuration_module",
         "//utility/src/main/java/org/oppia/android/util/logging/firebase:debug_module",
         "//utility/src/main/java/org/oppia/android/util/networking:debug_module",
