"""
This library contains the test application and modules used to build the test app for end-to-end tests.
"""

<<<<<<< HEAD
load("@io_bazel_rules_kotlin//kotlin:kotlin.bzl", "kt_android_library")
=======
load("@io_bazel_rules_kotlin//kotlin:android.bzl", "kt_android_library")
>>>>>>> f118fa27

kt_android_library(
    name = "oppia_test_application",
    testonly = True,
    srcs = [
        "EndToEndTestGcsResourceModule.kt",
        "EndToEndTestImageParsingModule.kt",
        "EndToEndTestNetworkConfigModule.kt",
        "TestApplicationComponent.kt",
        "TestOppiaApplication.kt",
    ],
    visibility = ["//:oppia_e2e_testing_visibility"],
    deps = [
<<<<<<< HEAD
=======
        "//:dagger",
>>>>>>> f118fa27
        "//app",
        "//app/src/main/java/org/oppia/android/app/application:abstract_application",
        "//app/src/main/java/org/oppia/android/app/application:application_component",
        "//app/src/main/java/org/oppia/android/app/application:common_application_modules",
        "//app/src/main/java/org/oppia/android/app/application/testing:testing_build_flavor_module",
        "//data/src/main/java/org/oppia/android/data/backends/gae:network_config_annotations",
        "//domain",
        "//utility",
        "//utility/src/main/java/org/oppia/android/util/logging:standard_event_logging_configuration_module",
        "//utility/src/main/java/org/oppia/android/util/logging/firebase:debug_module",
        "//utility/src/main/java/org/oppia/android/util/networking:debug_module",
    ],
)<|MERGE_RESOLUTION|>--- conflicted
+++ resolved
@@ -2,11 +2,7 @@
 This library contains the test application and modules used to build the test app for end-to-end tests.
 """
 
-<<<<<<< HEAD
-load("@io_bazel_rules_kotlin//kotlin:kotlin.bzl", "kt_android_library")
-=======
 load("@io_bazel_rules_kotlin//kotlin:android.bzl", "kt_android_library")
->>>>>>> f118fa27
 
 kt_android_library(
     name = "oppia_test_application",
@@ -20,10 +16,7 @@
     ],
     visibility = ["//:oppia_e2e_testing_visibility"],
     deps = [
-<<<<<<< HEAD
-=======
         "//:dagger",
->>>>>>> f118fa27
         "//app",
         "//app/src/main/java/org/oppia/android/app/application:abstract_application",
         "//app/src/main/java/org/oppia/android/app/application:application_component",
