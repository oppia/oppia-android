--- conflicted
+++ resolved
@@ -6,36 +6,6 @@
  of the test suite.
 """
 
-<<<<<<< HEAD
-# Used for end to end tests
-android_binary(
-    name = "oppia_test",
-    testonly = True,
-    custom_package = "org.oppia.android",
-    enable_data_binding = True,
-    manifest = "src/java/AndroidManifest.xml",
-    manifest_values = {
-        "applicationId": "org.oppia.android",
-        "minSdkVersion": "19",
-        "targetSdkVersion": "29",
-        "versionCode": "0",
-        "versionName": "0.1-alpha",
-    },
-    multidex = "native",
-    visibility = ["//:oppia_testing_visibility"],
-    deps = [
-        "//app",
-        "//instrumentation/src/java/org/oppia/android/instrumentation:oppia_test_application",
-    ],
-)
-
-android_binary(
-    name = "ExplorationPlayerTest",
-    testonly = True,
-    custom_package = "org.oppia.android",
-    instruments = "//:oppia_test",
-    manifest = "src/javatest/AndroidManifest.xml",
-=======
 load(":oppia_instrumentation_test.bzl", "oppia_instrumentation_test")
 
 oppia_instrumentation_test(
@@ -43,7 +13,6 @@
     srcs = [
         "//instrumentation/src/javatest/org/oppia/android/instrumentation:player/ExplorationPlayerTest.kt",
     ],
->>>>>>> 3bb53485
     deps = [
         "//instrumentation/src/javatest/org/oppia/android/instrumentation:e2e_test_helper",
         "//third_party:androidx_test_ext_junit",
