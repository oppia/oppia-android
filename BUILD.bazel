load("@rules_android//android:rules.bzl", "android_binary")

# TODO(#1532): Rename file to 'BUILD' post-Gradle.
# TODO(#1640): Move binary manifest to top-level package post-Gradle.
android_binary(
    name = "oppia",
    custom_package = "org.oppia.app",
    enable_data_binding = True,
    manifest = "//app:src/main/AndroidManifest.xml",
    manifest_values = {
        "applicationId": "org.oppia.app",
        "versionCode": "0",
        "versionName": "0.1-alpha",
<<<<<<< HEAD
=======
        "minSdkVersion": "19",
        "targetSdkVersion": "29",
>>>>>>> bdd47d07
    },
    multidex = "legacy",
    deps = [
        "//app",
    ],
)<|MERGE_RESOLUTION|>--- conflicted
+++ resolved
@@ -9,13 +9,10 @@
     manifest = "//app:src/main/AndroidManifest.xml",
     manifest_values = {
         "applicationId": "org.oppia.app",
+        "minSdkVersion": "19",
+        "targetSdkVersion": "29",
         "versionCode": "0",
         "versionName": "0.1-alpha",
-<<<<<<< HEAD
-=======
-        "minSdkVersion": "19",
-        "targetSdkVersion": "29",
->>>>>>> bdd47d07
     },
     multidex = "legacy",
     deps = [
