# TODO(#1532): Rename file to 'BUILD' post-Gradle.

load("//:build_flavors.bzl", "AVAILABLE_APK_FLAVORS", "AVAILABLE_BUNDLE_FLAVORS", "define_oppia_aab_binary_flavor", "define_oppia_apk_binary_flavor")

# This is exported here since config/ isn't a Bazel package.
exports_files(["config/kitkat_main_dex_class_list.txt"])

# Corresponds to being accessible to all Oppia targets. This should be used for production APIs &
# modules that may be used both in production targets and in tests.
package_group(
    name = "oppia_api_visibility",
    packages = [
        "//...",
    ],
)

# Corresponds to being accessible to the Oppia binary. This should only be used by production-facing
# modules that must be included in the top-level binary in order for the app to build.
package_group(
    name = "oppia_binary_visibility",
    packages = [
        "//",
    ],
)

# Corresponds to being accessible to Oppia tests. This should be used by fakes & test-only modules
# that can be included in tests for custom state arrangement or to satisfy upstream/downstream
# dependency requirements for components whose production implementations cannot be used in test
# environments.
# TODO(#2773): Remove the open visibility access granted here & instead restrict this access to only
# test targets.
package_group(
    name = "oppia_testing_visibility",
    packages = [
        "//app/...",
        "//data/...",
        "//domain/...",
        "//instrumentation/...",
        "//testing/...",
        "//utility/...",
    ],
)

package_group(
    name = "oppia_e2e_testing_visibility",
    packages = [
        "//instrumentation/...",
    ],
)

# Special visibility group specific to debug mode. This provides access to the target for both the
# Oppia tests and specific debug only packages.
package_group(
    name = "oppia_debug_visibility",
    includes = [
        ":oppia_testing_visibility",
    ],
    packages = [
        "//app/src/main/java/org/oppia/android/app/devoptions/...",
    ],
)

# Special visibility group specific to prod modules. This provides access to the module for both the
# Oppia binary & tests.
package_group(
    name = "oppia_prod_module_visibility",
    includes = [
        ":oppia_binary_visibility",
        ":oppia_testing_visibility",
    ],
)

<<<<<<< HEAD
[
    define_oppia_apk_binary_flavor(flavor = flavor)
    for flavor in AVAILABLE_APK_FLAVORS
=======
# TODO: Add docs.
[
    define_oppia_apk_binary_flavor(flavor = flavor)
    for flavor in AVAILABLE_APK_FLAVORS
]

[
    android_binary(
        name = apk_flavor_metadata["flavor"],
        custom_package = "org.oppia.android",
        enable_data_binding = True,
        main_dex_list = apk_flavor_metadata.get("main_dex_list"),
        manifest = "oppia_apk_%s_transformed_manifest" % apk_flavor_metadata["flavor"],
        manifest_values = {
            "applicationId": "org.oppia.android",
            "minSdkVersion": "%d" % apk_flavor_metadata["min_sdk_version"],
            "targetSdkVersion": "%d" % apk_flavor_metadata["target_sdk_version"],
        },
        multidex = apk_flavor_metadata["multidex"],
        deps = [
            "//app/src/main/java/org/oppia/android/app/application/dev:developer_application",
        ],
    )
    for apk_flavor_metadata in [
        {
            "flavor": "oppia",
            "min_sdk_version": 21,
            "multidex": "native",
            "target_sdk_version": 30,
        },
        {
            "flavor": "oppia_kitkat",
            "main_dex_list": "//:config/kitkat_main_dex_class_list.txt",
            "min_sdk_version": 19,
            "multidex": "manual_main_dex",
            "target_sdk_version": 30,
        },
    ]
>>>>>>> develop
>>>>>>> 5891220a
]

# Define all binary flavors that can be built. Note that these are AABs, not APKs, and can be
# be installed on a local device or emulator using a 'bazel run' command like so:
#  bazel run //:install_oppia_dev
[
    define_oppia_aab_binary_flavor(flavor = flavor)
    for flavor in AVAILABLE_BUNDLE_FLAVORS
]<|MERGE_RESOLUTION|>--- conflicted
+++ resolved
@@ -70,51 +70,10 @@
     ],
 )
 
-<<<<<<< HEAD
-[
-    define_oppia_apk_binary_flavor(flavor = flavor)
-    for flavor in AVAILABLE_APK_FLAVORS
-=======
 # TODO: Add docs.
 [
     define_oppia_apk_binary_flavor(flavor = flavor)
     for flavor in AVAILABLE_APK_FLAVORS
-]
-
-[
-    android_binary(
-        name = apk_flavor_metadata["flavor"],
-        custom_package = "org.oppia.android",
-        enable_data_binding = True,
-        main_dex_list = apk_flavor_metadata.get("main_dex_list"),
-        manifest = "oppia_apk_%s_transformed_manifest" % apk_flavor_metadata["flavor"],
-        manifest_values = {
-            "applicationId": "org.oppia.android",
-            "minSdkVersion": "%d" % apk_flavor_metadata["min_sdk_version"],
-            "targetSdkVersion": "%d" % apk_flavor_metadata["target_sdk_version"],
-        },
-        multidex = apk_flavor_metadata["multidex"],
-        deps = [
-            "//app/src/main/java/org/oppia/android/app/application/dev:developer_application",
-        ],
-    )
-    for apk_flavor_metadata in [
-        {
-            "flavor": "oppia",
-            "min_sdk_version": 21,
-            "multidex": "native",
-            "target_sdk_version": 30,
-        },
-        {
-            "flavor": "oppia_kitkat",
-            "main_dex_list": "//:config/kitkat_main_dex_class_list.txt",
-            "min_sdk_version": 19,
-            "multidex": "manual_main_dex",
-            "target_sdk_version": 30,
-        },
-    ]
->>>>>>> develop
->>>>>>> 5891220a
 ]
 
 # Define all binary flavors that can be built. Note that these are AABs, not APKs, and can be
