--- conflicted
+++ resolved
@@ -86,27 +86,6 @@
     ],
 )
 
-<<<<<<< HEAD
-android_binary(
-    name = "oppia_kitkat",
-    custom_package = "org.oppia.android",
-    enable_data_binding = True,
-    manifest = "//app:src/main/AndroidManifest.xml",
-    manifest_values = {
-        "applicationId": "org.oppia.android",
-        "minSdkVersion": "19",
-        "targetSdkVersion": "29",
-        "versionCode": "0",
-        "versionName": "0.1-alpha",
-    },
-    multidex = "native",
-    deps = [
-        "//app:app_kitkat",
-    ],
-)
-
-=======
->>>>>>> 92ce46b8
 # Define all binary flavors that can be built. Note that these are AABs, not APKs, and can be
 # be installed on a local device or emulator using a 'bazel run' command like so:
 #  bazel run //:install_oppia_dev
