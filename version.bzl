--- conflicted
+++ resolved
@@ -11,20 +11,10 @@
 
 # TODO(#4419): Remove the Kenya-specific alpha version code.
 # TODO(#4348): Offset these version codes by '+1' for the next release.
-<<<<<<< HEAD
-OPPIA_DEV_KITKAT_VERSION_CODE = 22
-OPPIA_DEV_VERSION_CODE = 23
-OPPIA_ALPHA_KITKAT_VERSION_CODE = 24
-OPPIA_ALPHA_VERSION_CODE = 25
-OPPIA_ALPHA_KENYA_VERSION_CODE = 28
-OPPIA_BETA_VERSION_CODE = 26
-OPPIA_GA_VERSION_CODE = 27
-=======
 OPPIA_DEV_KITKAT_VERSION_CODE = 27
 OPPIA_DEV_VERSION_CODE = 28
 OPPIA_ALPHA_KITKAT_VERSION_CODE = 29
 OPPIA_ALPHA_VERSION_CODE = 30
 OPPIA_ALPHA_KENYA_VERSION_CODE = 31
 OPPIA_BETA_VERSION_CODE = 32
-OPPIA_GA_VERSION_CODE = 33
->>>>>>> 3b9b6afb
+OPPIA_GA_VERSION_CODE = 33