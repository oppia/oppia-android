--- conflicted
+++ resolved
@@ -9,11 +9,11 @@
 MAJOR_VERSION = 0
 MINOR_VERSION = 7
 
-<<<<<<< HEAD
-OPPIA_DEV_KITKAT_VERSION_CODE = 14
-OPPIA_DEV_VERSION_CODE = 15
-OPPIA_ALPHA_KITKAT_VERSION_CODE = 16
-OPPIA_ALPHA_VERSION_CODE = 17
+# TODO(#4348): Offset these version codes by '+1' for the next release.
+OPPIA_DEV_KITKAT_VERSION_CODE = 22
+OPPIA_DEV_VERSION_CODE = 23
+OPPIA_ALPHA_KITKAT_VERSION_CODE = 24
+OPPIA_ALPHA_VERSION_CODE = 25
 
 TOTAL_VERSIONS = 4
 
@@ -30,11 +30,4 @@
     OPPIA_ALPHA_KITKAT_VERSION_CODE += TOTAL_VERSIONS
     OPPIA_ALPHA_VERSION_CODE += TOTAL_VERSIONS
     OPPIA_DEV_KITKAT_VERSION_CODE += TOTAL_VERSIONS
-    OPPIA_DEV_VERSION_CODE += TOTAL_VERSIONS
-=======
-# TODO(#4348): Offset these version codes by '+1' for the next release.
-OPPIA_DEV_KITKAT_VERSION_CODE = 22
-OPPIA_DEV_VERSION_CODE = 23
-OPPIA_ALPHA_KITKAT_VERSION_CODE = 24
-OPPIA_ALPHA_VERSION_CODE = 25
->>>>>>> 517964cd
+    OPPIA_DEV_VERSION_CODE += TOTAL_VERSIONS