--- conflicted
+++ resolved
@@ -12,20 +12,9 @@
 MAJOR_VERSION = 0
 MINOR_VERSION = 13
 
-<<<<<<< HEAD
-OPPIA_DEV_VERSION_CODE = 117
-OPPIA_DEV_KITKAT_VERSION_CODE = 116
-OPPIA_ALPHA_VERSION_CODE = 114
-OPPIA_ALPHA_KITKAT_VERSION_CODE = 113
-OPPIA_BETA_VERSION_CODE = 112
-OPPIA_GA_VERSION_CODE = 111
-=======
-# TODO(#4419): Remove the Kenya-specific alpha version code.
 OPPIA_DEV_VERSION_CODE = 166
 OPPIA_DEV_KITKAT_VERSION_CODE = 165
-OPPIA_ALPHA_KENYA_VERSION_CODE = 164
 OPPIA_ALPHA_VERSION_CODE = 163
 OPPIA_ALPHA_KITKAT_VERSION_CODE = 162
 OPPIA_BETA_VERSION_CODE = 161
-OPPIA_GA_VERSION_CODE = 160
->>>>>>> 103f5a81
+OPPIA_GA_VERSION_CODE = 160