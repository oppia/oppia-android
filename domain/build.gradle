--- conflicted
+++ resolved
@@ -95,12 +95,8 @@
       'com.google.firebase:firebase-crashlytics:17.0.0',
       'com.google.guava:guava:31.0.1-android',
       'com.google.protobuf:protobuf-javalite:3.17.3',
-<<<<<<< HEAD
-      "org.jetbrains.kotlin:kotlin-stdlib-jdk8:$kotlin_version"
-=======
       "org.jetbrains.kotlin:kotlin-stdlib-jdk7:$kotlin_version",
       'org.jetbrains.kotlinx:kotlinx-coroutines-guava:1.4.1'
->>>>>>> a92e37c5
   )
   compileOnly(
       'jakarta.xml.bind:jakarta.xml.bind-api:2.3.2',
