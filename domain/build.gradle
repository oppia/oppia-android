apply plugin: 'com.android.library'
apply plugin: 'kotlin-android'
apply plugin: 'kotlin-android-extensions'
apply plugin: 'kotlin-kapt'

android {
  compileSdkVersion 28
  buildToolsVersion "29.0.1"

  defaultConfig {
    minSdkVersion 19
    targetSdkVersion 28
    versionCode 1
    versionName "1.0"
  }

  compileOptions {
    sourceCompatibility JavaVersion.VERSION_1_8
    targetCompatibility JavaVersion.VERSION_1_8
  }

  kotlinOptions {
    jvmTarget = JavaVersion.VERSION_1_8
  }

  testOptions {
    unitTests {
      includeAndroidResources = true
    }
  }

  buildTypes {
    release {
      minifyEnabled false
      proguardFiles getDefaultProguardFile('proguard-android-optimize.txt'), 'proguard-rules.pro'
    }
  }
}

dependencies {
  implementation fileTree(dir: 'libs', include: ['*.jar'])
  implementation(
      'androidx.appcompat:appcompat:1.0.2',
      'androidx.lifecycle:lifecycle-livedata-ktx:2.2.0-alpha03',
      'com.google.dagger:dagger:2.24',
      "org.jetbrains.kotlin:kotlin-stdlib-jdk7:$kotlin_version"
  )
  testImplementation(
      'android.arch.core:core-testing:1.1.1',
      'androidx.test.espresso:espresso-core:3.2.0',
      'androidx.test.ext:junit:1.1.1',
      'com.google.dagger:dagger:2.24',
      'com.google.truth:truth:0.43',
      'junit:junit:4.12',
      'org.jetbrains.kotlinx:kotlinx-coroutines-android:1.2.2',
      'org.jetbrains.kotlinx:kotlinx-coroutines-test:1.2.2',
      'org.mockito:mockito-core:2.19.0',
      'org.robolectric:robolectric:4.3',
  )
  kapt(
      'com.google.dagger:dagger-compiler:2.24'
  )
  kaptTest(
      'com.google.dagger:dagger-compiler:2.24'
  )
<<<<<<< HEAD
  kapt(
      'com.google.dagger:dagger-compiler:2.24'
  )
  // TODO(#59): Avoid needing to expose data implementations to other modules in order to make Oppia symbols
  // sufficiently visible for generated Dagger code. This can be done cleaner via Bazel since dependencies are
  // controlled more directly than in Gradle.
  api project(":data")
  implementation project(":model")
  implementation project(":utility")
=======
  // TODO(#59): Avoid needing to expose data implementations to other modules in order to make Oppia symbols
  // sufficiently visible for generated Dagger code. This can be done more cleanly via Bazel since dependencies can be
  // controlled more directly than in Gradle.
  api project(':data')
  implementation project(':model')
  implementation project(':utility')
>>>>>>> bda2f7c0
}
repositories {
  mavenCentral()
}<|MERGE_RESOLUTION|>--- conflicted
+++ resolved
@@ -63,24 +63,12 @@
   kaptTest(
       'com.google.dagger:dagger-compiler:2.24'
   )
-<<<<<<< HEAD
-  kapt(
-      'com.google.dagger:dagger-compiler:2.24'
-  )
-  // TODO(#59): Avoid needing to expose data implementations to other modules in order to make Oppia symbols
-  // sufficiently visible for generated Dagger code. This can be done cleaner via Bazel since dependencies are
-  // controlled more directly than in Gradle.
-  api project(":data")
-  implementation project(":model")
-  implementation project(":utility")
-=======
   // TODO(#59): Avoid needing to expose data implementations to other modules in order to make Oppia symbols
   // sufficiently visible for generated Dagger code. This can be done more cleanly via Bazel since dependencies can be
   // controlled more directly than in Gradle.
   api project(':data')
   implementation project(':model')
   implementation project(':utility')
->>>>>>> bda2f7c0
 }
 repositories {
   mavenCentral()
