--- conflicted
+++ resolved
@@ -117,11 +117,7 @@
       'org.jetbrains.kotlinx:kotlinx-coroutines-android:1.4.2',
       'org.jetbrains.kotlinx:kotlinx-coroutines-test:1.2.2',
       'org.mockito:mockito-core:3.9.0',
-<<<<<<< HEAD
-      'org.robolectric:robolectric:4.10.3',
-=======
       'org.robolectric:robolectric:4.8.2',
->>>>>>> e92be897
       project(":testing"),
   )
   kapt(
