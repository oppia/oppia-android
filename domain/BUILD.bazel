--- conflicted
+++ resolved
@@ -80,13 +80,10 @@
         "//model:question_java_proto_lite",
         "//model:topic_java_proto_lite",
         "//third_party:androidx_work_work-runtime-ktx",
-<<<<<<< HEAD
+        "//utility/src/main/java/org/oppia/android/util/data:data_providers",
         "//utility/src/main/java/org/oppia/android/util/extensions:language_code_extensions",
-=======
-        "//utility/src/main/java/org/oppia/android/util/data:data_providers",
         "//utility/src/main/java/org/oppia/android/util/logging:event_logger",
         "//utility/src/main/java/org/oppia/android/util/logging:log_uploader",
->>>>>>> 9cc062ca
         "//utility/src/main/java/org/oppia/android/util/networking:network_connection_util",
         "//utility/src/main/java/org/oppia/android/util/profile:directory_management_util",
     ],
