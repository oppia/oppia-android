--- conflicted
+++ resolved
@@ -24,7 +24,6 @@
 )
 
 TEST_DEPS = [
-<<<<<<< HEAD
     ":dagger",
     ":domain",
     "//data:persistent_cache_store",
@@ -33,23 +32,10 @@
     "@robolectric//bazel:android-all",
     artifact("androidx.arch.core:core-testing"),
     artifact("androidx.test.ext:junit"),
+    artifact("androidx.work:work-testing:2.4.0"),
     artifact("com.google.truth:truth"),
     artifact("org.jetbrains.kotlin:kotlin-test-junit"),
     artifact("org.jetbrains.kotlin:kotlin-reflect"),
-=======
-        ":dagger",
-        ":domain",
-        "//data:persistent_cache_store",
-        "//model",
-        "//testing",
-        "@robolectric//bazel:android-all",
-        artifact("androidx.arch.core:core-testing"),
-        artifact("androidx.test.ext:junit"),
-        artifact("androidx.work:work-testing:2.4.0"),
-        artifact("com.google.truth:truth"),
-        artifact("org.jetbrains.kotlin:kotlin-test-junit"),
-        artifact("org.jetbrains.kotlin:kotlin-reflect"),
->>>>>>> 634c0983
 ]
 
 domain_test(
