--- conflicted
+++ resolved
@@ -98,10 +98,6 @@
     visibility = ["//visibility:public"],
     deps = [
         ":dagger",
-<<<<<<< HEAD
-        "//data:persistent_cache_store",
-        "//utility:math",
-=======
         "//data/src/main/java/org/oppia/android/data/backends/gae/api",
         "//data/src/main/java/org/oppia/android/data/persistence:cache_store",
         "//domain/src/main/java/org/oppia/android/domain/oppialogger:oppia_logger",
@@ -120,8 +116,8 @@
         "//model:platform_parameter_java_proto_lite",
         "//model:question_java_proto_lite",
         "//model:topic_java_proto_lite",
->>>>>>> d0177600
         "//third_party:androidx_work_work-runtime-ktx",
+        "//utility:math",
         "//utility/src/main/java/org/oppia/android/util/caching:topic_list_to_cache",
         "//utility/src/main/java/org/oppia/android/util/data:data_providers",
         "//utility/src/main/java/org/oppia/android/util/extensions:bundle_extensions",
