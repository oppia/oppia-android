--- conflicted
+++ resolved
@@ -27,11 +27,8 @@
 # globs here to ensure that new files added to migrated packages don't accidentally get included in the
 # top-level module library.
 MIGRATED_PROD_FILES = glob([
-<<<<<<< HEAD
+    "src/main/java/org/oppia/android/domain/feedbackreporting/*.kt",
     "src/main/java/org/oppia/android/domain/oppialogger/**/*.kt",
-=======
-    "src/main/java/org/oppia/android/domain/feedbackreporting/*.kt",
->>>>>>> 970d561f
     "src/main/java/org/oppia/android/domain/util/*.kt",
 ])
 
