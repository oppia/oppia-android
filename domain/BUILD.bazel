# TODO(#1532): Rename file to 'BUILD' post-Gradle.
"""
This library contains the frontend controller and business service logic for the application.
"""

load("@dagger//:workspace_defs.bzl", "dagger_rules")
load("@io_bazel_rules_kotlin//kotlin:kotlin.bzl", "kt_android_library")
load("//domain:domain_assets.bzl", "generate_assets_list_from_text_protos")
load("//domain:domain_test.bzl", "domain_test")

# Source files that have been migrated to their own package-based libraries. Files added to this
# list will be excluded automatically from the top-level utility library. It is recommended to use
# globs here to ensure that new files added to migrated packages don't accidentally get included in the
# top-level module library.
MIGRATED_PROD_FILES = glob([
<<<<<<< HEAD
    "src/main/java/org/oppia/android/domain/oppialogger/*.kt",
=======
    "src/main/java/org/oppia/android/domain/util/*.kt",
>>>>>>> 11abf3b9
])

DOMAIN_ASSETS = generate_assets_list_from_text_protos(
    name = "domain_assets",
    exploration_file_names = [
        "test_exp_id_2",
        "13",
        "test_exp_id_4",
        "umPkwp0L1M0-",
        "MjZzEVOG47_1",
        "2mzzFVDLuAj8",
        "5NWuolNcwH6e",
        "k2bQ7z5XHNbK",
        "tIoSb3HZFN6e",
    ],
    skills_file_names = [
        "skills",
    ],
    story_file_names = [
        "test_story_id_0",
        "test_story_id_2",
        "wANbh4oOClga",
        "wAMdg4oOClga",
        "xBSdg4oOClga",
    ],
    subtopic_file_names = [
        "GJ2rLXRKD5hw_1",
        "GJ2rLXRKD5hw_2",
        "GJ2rLXRKD5hw_3",
        "GJ2rLXRKD5hw_4",
        "omzF4oqgeTXd_1",
    ],
    topic_file_names = [
        "test_topic_id_0",
        "test_topic_id_1",
        "test_topic_id_2",
        "GJ2rLXRKD5hw",
        "omzF4oqgeTXd",
    ],
    topic_list_file_names = [
        "topics",
    ],
)

kt_android_library(
    name = "domain",
    srcs = glob(
        ["src/main/java/org/oppia/android/domain/**/*.kt"],
        exclude = MIGRATED_PROD_FILES + ["src/main/java/org/oppia/android/domain/testing/**/*.kt"],
    ),
    assets = glob(
        ["src/main/assets/**"],
        exclude = ["src/main/assets/**/*.textproto"],
    ) + DOMAIN_ASSETS,
    assets_dir = "src/main/assets/",
    custom_package = "org.oppia.android.domain",
    manifest = "src/main/AndroidManifest.xml",
    visibility = ["//visibility:public"],
    deps = [
        ":dagger",
        "//data/src/main/java/org/oppia/android/data/persistence:cache_store",
<<<<<<< HEAD
        "//domain/src/main/java/org/oppia/android/domain/oppialogger:oppia_logger",
        "//domain/src/main/java/org/oppia/android/domain/oppialogger/exceptions:controller",
=======
        "//domain/src/main/java/org/oppia/android/domain/util:asset",
        "//domain/src/main/java/org/oppia/android/domain/util:extensions",
        "//domain/src/main/java/org/oppia/android/domain/util:retriever",
>>>>>>> 11abf3b9
        "//model:onboarding_java_proto_lite",
        "//model:question_java_proto_lite",
        "//model:topic_java_proto_lite",
        "//third_party:androidx_work_work-runtime-ktx",
        "//utility/src/main/java/org/oppia/android/util/caching:topic_list_to_cache",
        "//utility/src/main/java/org/oppia/android/util/data:data_providers",
        "//utility/src/main/java/org/oppia/android/util/logging:event_logger",
        "//utility/src/main/java/org/oppia/android/util/logging:log_uploader",
        "//utility/src/main/java/org/oppia/android/util/networking:network_connection_util",
        "//utility/src/main/java/org/oppia/android/util/profile:directory_management_util",
    ],
)

kt_android_library(
    name = "testing",
    testonly = True,
    srcs = glob(["src/main/java/org/oppia/android/domain/testing/**/*.kt"]),
    deps = [
        ":domain",
        "//third_party:androidx_work_work-runtime-ktx",
    ],
)

# TODO(#2143): Move InteractionObjectTestBuilder to a testing package outside the test folder.
kt_android_library(
    name = "interaction_object_test_builder",
    testonly = True,
    srcs = [
        "src/test/java/org/oppia/android/domain/classify/InteractionObjectTestBuilder.kt",
    ],
    deps = [
        "//model:question_java_proto_lite",
    ],
)

# keep sorted
TEST_DEPS = [
    ":dagger",
    ":domain",
    ":interaction_object_test_builder",
    ":testing",
    "//data/src/main/java/org/oppia/android/data/backends/gae/model",
    "//data/src/main/java/org/oppia/android/data/persistence:cache_store",
    "//domain/src/main/java/org/oppia/android/domain/oppialogger/exceptions:startup_listener",
    "//domain/src/main/java/org/oppia/android/domain/oppialogger/loguploader:worker_factory",
    "//domain/src/main/java/org/oppia/android/domain/oppialogger/loguploader:worker_module",
    "//testing",
    "//testing/src/main/java/org/oppia/android/testing/robolectric:test_module",
    "//testing/src/main/java/org/oppia/android/testing/threading:test_module",
    "//testing/src/main/java/org/oppia/android/testing/time:test_module",
    "//third_party:androidx_arch_core_core-testing",
    "//third_party:androidx_test_ext_junit",
    "//third_party:androidx_work_work-testing",
    "//third_party:com_google_truth_truth",
    "//third_party:org_jetbrains_kotlin_kotlin-reflect",
    "//third_party:org_jetbrains_kotlin_kotlin-test-junit",
    "//third_party:robolectric_android-all",
    "//utility/src/main/java/org/oppia/android/util/caching/testing:caching_test_module",
]

# Qualified file paths for test classes that have been migrated over to their own packages &
# shouldn't be defined as module-level tests.
# keep sorted
MIGRATED_TESTS = [
]

[domain_test(
    name = test_file_path,
    filtered_tests = MIGRATED_TESTS,
    deps = TEST_DEPS,
) for test_file_path in glob(["src/test/java/org/oppia/android/domain/**/*Test.kt"])]

dagger_rules()<|MERGE_RESOLUTION|>--- conflicted
+++ resolved
@@ -13,11 +13,7 @@
 # globs here to ensure that new files added to migrated packages don't accidentally get included in the
 # top-level module library.
 MIGRATED_PROD_FILES = glob([
-<<<<<<< HEAD
     "src/main/java/org/oppia/android/domain/oppialogger/*.kt",
-=======
-    "src/main/java/org/oppia/android/domain/util/*.kt",
->>>>>>> 11abf3b9
 ])
 
 DOMAIN_ASSETS = generate_assets_list_from_text_protos(
@@ -79,14 +75,11 @@
     deps = [
         ":dagger",
         "//data/src/main/java/org/oppia/android/data/persistence:cache_store",
-<<<<<<< HEAD
         "//domain/src/main/java/org/oppia/android/domain/oppialogger:oppia_logger",
         "//domain/src/main/java/org/oppia/android/domain/oppialogger/exceptions:controller",
-=======
         "//domain/src/main/java/org/oppia/android/domain/util:asset",
         "//domain/src/main/java/org/oppia/android/domain/util:extensions",
         "//domain/src/main/java/org/oppia/android/domain/util:retriever",
->>>>>>> 11abf3b9
         "//model:onboarding_java_proto_lite",
         "//model:question_java_proto_lite",
         "//model:topic_java_proto_lite",
