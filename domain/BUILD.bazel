--- conflicted
+++ resolved
@@ -101,14 +101,8 @@
         ":dagger",
         "//data/src/main/java/org/oppia/android/data/backends/gae/api",
         "//data/src/main/java/org/oppia/android/data/persistence:cache_store",
-<<<<<<< HEAD
-        "//domain/src/main/java/org/oppia/android/domain/classify:classification_controller_and_result",
-        "//domain/src/main/java/org/oppia/android/domain/classify:interaction_classifier",
-        "//domain/src/main/java/org/oppia/android/domain/hintsandsolution:hint_handler",
-=======
         "//domain/src/main/java/org/oppia/android/domain/classify:answer_classification_controller",
         "//domain/src/main/java/org/oppia/android/domain/classify:classification_result",
->>>>>>> a709655a
         "//domain/src/main/java/org/oppia/android/domain/oppialogger:oppia_logger",
         "//domain/src/main/java/org/oppia/android/domain/oppialogger:startup_listener",
         "//domain/src/main/java/org/oppia/android/domain/oppialogger/exceptions:controller",
