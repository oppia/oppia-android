--- conflicted
+++ resolved
@@ -11,7 +11,7 @@
     name = "domain",
     srcs = glob(
         ["src/main/java/org/oppia/android/domain/**/*.kt"],
-        exclude=["src/main/java/org/oppia/android/domain/testing/**/*.kt"]
+        exclude = ["src/main/java/org/oppia/android/domain/testing/**/*.kt"],
     ),
     assets = glob(["src/main/assets/**"]),
     assets_dir = "src/main/assets/",
@@ -25,7 +25,6 @@
     ],
 )
 
-<<<<<<< HEAD
 kt_android_library(
     name = "testing",
     testonly = True,
@@ -48,9 +47,7 @@
     ],
 )
 
-=======
 # keep sorted
->>>>>>> 8cbd6a2a
 TEST_DEPS = [
     ":dagger",
     ":domain",
