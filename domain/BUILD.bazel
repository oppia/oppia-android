# TODO(#1532): Rename file to 'BUILD' post-Gradle.
"""
This library contains the frontend controller and business service logic for the application.
"""

load("@dagger//:workspace_defs.bzl", "dagger_rules")
load("@io_bazel_rules_kotlin//kotlin:kotlin.bzl", "kt_android_library")
load("//domain:domain_assets.bzl", "generate_assets_list_from_text_protos")
load("//domain:domain_test.bzl", "domain_test")

filegroup(
    name = "test_manifest",
    srcs = ["src/test/AndroidManifest.xml"],
    visibility = ["//:oppia_testing_visibility"],
)

# Visibility for migrated domain tests.
package_group(
    name = "domain_testing_visibility",
    packages = [
        "//domain/src/test/...",
    ],
)

# Source files that have been migrated to their own package-based libraries. Files added to this
# list will be excluded automatically from the top-level utility library. It is recommended to use
# globs here to ensure that new files added to migrated packages don't accidentally get included in the
# top-level module library.
MIGRATED_PROD_FILES = glob([
    "src/main/java/org/oppia/android/domain/feedbackreporting/*.kt",
    "src/main/java/org/oppia/android/domain/oppialogger/**/*.kt",
    "src/main/java/org/oppia/android/domain/util/*.kt",
    "src/main/java/org/oppia/android/domain/state/*.kt",
])

DOMAIN_ASSETS = generate_assets_list_from_text_protos(
    name = "domain_assets",
    exploration_file_names = [
        "test_exp_id_2",
        "13",
        "test_exp_id_4",
        "umPkwp0L1M0-",
        "MjZzEVOG47_1",
        "2mzzFVDLuAj8",
        "5NWuolNcwH6e",
        "k2bQ7z5XHNbK",
        "tIoSb3HZFN6e",
        "test_single_interactive_state_exp_no_hints_no_solution",
        "test_single_interactive_state_exp_with_hints_and_solution",
        "test_single_interactive_state_exp_with_one_hint_and_solution",
        "test_single_interactive_state_exp_with_one_hint_and_no_solution",
        "test_single_interactive_state_exp_with_only_solution",
    ],
    skills_file_names = [
        "skills",
    ],
    story_file_names = [
        "test_story_id_0",
        "test_story_id_2",
        "wANbh4oOClga",
        "wAMdg4oOClga",
        "xBSdg4oOClga",
    ],
    subtopic_file_names = [
        "GJ2rLXRKD5hw_1",
        "GJ2rLXRKD5hw_2",
        "GJ2rLXRKD5hw_3",
        "GJ2rLXRKD5hw_4",
        "omzF4oqgeTXd_1",
    ],
    topic_file_names = [
        "test_topic_id_0",
        "test_topic_id_1",
        "test_topic_id_2",
        "GJ2rLXRKD5hw",
        "omzF4oqgeTXd",
    ],
    topic_list_file_names = [
        "topics",
    ],
)

kt_android_library(
    name = "domain",
    srcs = glob(
        ["src/main/java/org/oppia/android/domain/**/*.kt"],
        exclude = MIGRATED_PROD_FILES + ["src/main/java/org/oppia/android/domain/testing/**/*.kt"],
    ),
    assets = glob(
        ["src/main/assets/**"],
        exclude = ["src/main/assets/**/*.textproto"],
    ) + DOMAIN_ASSETS,
    assets_dir = "src/main/assets/",
    custom_package = "org.oppia.android.domain",
    manifest = "src/main/AndroidManifest.xml",
    visibility = ["//visibility:public"],
    deps = [
        ":dagger",
        "//data/src/main/java/org/oppia/android/data/backends/gae/api",
        "//data/src/main/java/org/oppia/android/data/persistence:cache_store",
<<<<<<< HEAD
        "//domain/src/main/java/org/oppia/android/domain/state:state_deck",
        "//domain/src/main/java/org/oppia/android/domain/state:state_graph",
        "//domain/src/main/java/org/oppia/android/domain/state:state_list",
=======
        "//domain/src/main/java/org/oppia/android/domain/oppialogger:oppia_logger",
        "//domain/src/main/java/org/oppia/android/domain/oppialogger:startup_listener",
        "//domain/src/main/java/org/oppia/android/domain/oppialogger/exceptions:controller",
        "//domain/src/main/java/org/oppia/android/domain/oppialogger/loguploader:worker_factory",
>>>>>>> c1d22dfb
        "//domain/src/main/java/org/oppia/android/domain/util:asset",
        "//domain/src/main/java/org/oppia/android/domain/util:extensions",
        "//domain/src/main/java/org/oppia/android/domain/util:retriever",
        "//model:exploration_checkpoint_java_proto_lite",
        "//model:onboarding_java_proto_lite",
        "//model:platform_parameter_java_proto_lite",
        "//model:question_java_proto_lite",
        "//model:topic_java_proto_lite",
        "//third_party:androidx_work_work-runtime-ktx",
        "//utility/src/main/java/org/oppia/android/util/caching:topic_list_to_cache",
        "//utility/src/main/java/org/oppia/android/util/data:data_providers",
        "//utility/src/main/java/org/oppia/android/util/extensions:bundle_extensions",
        "//utility/src/main/java/org/oppia/android/util/extensions:context_extensions",
        "//utility/src/main/java/org/oppia/android/util/logging:event_logger",
        "//utility/src/main/java/org/oppia/android/util/logging:log_uploader",
        "//utility/src/main/java/org/oppia/android/util/networking:network_connection_util",
        "//utility/src/main/java/org/oppia/android/util/profile:directory_management_util",
    ],
)

kt_android_library(
    name = "testing",
    testonly = True,
    srcs = glob(["src/main/java/org/oppia/android/domain/testing/**/*.kt"]),
    deps = [
        ":domain",
        "//third_party:androidx_work_work-runtime-ktx",
    ],
)

android_library(
    name = "test_resources",
    testonly = True,
    custom_package = "org.oppia.android.domain",
    manifest = ":test_manifest",
    resource_files = glob(["src/test/res/**"]),
    visibility = [
        ":domain_testing_visibility",
        "//app/src/test/java/org/oppia/android/app/translation:__pkg__",
    ],
)

# TODO(#2143): Move InteractionObjectTestBuilder to a testing package outside the test folder.
kt_android_library(
    name = "interaction_object_test_builder",
    testonly = True,
    srcs = [
        "src/test/java/org/oppia/android/domain/classify/InteractionObjectTestBuilder.kt",
    ],
    deps = [
        "//model:question_java_proto_lite",
    ],
)

# keep sorted
TEST_DEPS = [
    ":dagger",
    ":domain",
    ":interaction_object_test_builder",
    ":testing",
    "//data/src/main/java/org/oppia/android/data/backends/gae:network_config_prod_module",
    "//data/src/main/java/org/oppia/android/data/backends/gae/model",
    "//data/src/main/java/org/oppia/android/data/persistence:cache_store",
    "//domain/src/main/java/org/oppia/android/domain/feedbackreporting:prod_module",
    "//domain/src/main/java/org/oppia/android/domain/feedbackreporting:report_schema_version",
    "//domain/src/main/java/org/oppia/android/domain/oppialogger/exceptions:startup_listener",
    "//domain/src/main/java/org/oppia/android/domain/oppialogger/loguploader:worker_factory",
    "//domain/src/main/java/org/oppia/android/domain/oppialogger/loguploader:worker_module",
    "//testing",
    "//testing/src/main/java/org/oppia/android/testing/network:network",
    "//testing/src/main/java/org/oppia/android/testing/network:test_module",
    "//testing/src/main/java/org/oppia/android/testing/platformparameter:test_module",
    "//testing/src/main/java/org/oppia/android/testing/robolectric:test_module",
    "//testing/src/main/java/org/oppia/android/testing/threading:test_module",
    "//testing/src/main/java/org/oppia/android/testing/time:test_module",
    "//third_party:androidx_arch_core_core-testing",
    "//third_party:androidx_test_ext_junit",
    "//third_party:androidx_work_work-testing",
    "//third_party:com_google_truth_extensions_truth-liteproto-extension",
    "//third_party:com_google_truth_truth",
    "//third_party:org_jetbrains_kotlin_kotlin-reflect",
    "//third_party:org_jetbrains_kotlin_kotlin-test-junit",
    "//third_party:robolectric_android-all",
    "//utility/src/main/java/org/oppia/android/util/caching:asset_prod_module",
    "//utility/src/main/java/org/oppia/android/util/caching/testing:caching_test_module",
    "//utility/src/main/java/org/oppia/android/util/extensions:context_extensions",
    "//utility/src/main/java/org/oppia/android/util/locale:prod_module",
    "//utility/src/main/java/org/oppia/android/util/networking:debug_module",
    "//utility/src/main/java/org/oppia/android/util/networking:debug_util_module",
]

# Qualified file paths for test classes that have been migrated over to their own packages &
# shouldn't be defined as module-level tests.
# keep sorted
MIGRATED_TESTS = [
]

[domain_test(
    name = test_file_path,
    filtered_tests = MIGRATED_TESTS,
    deps = TEST_DEPS,
) for test_file_path in glob(["src/test/java/org/oppia/android/domain/**/*Test.kt"])]

dagger_rules()<|MERGE_RESOLUTION|>--- conflicted
+++ resolved
@@ -98,16 +98,9 @@
         ":dagger",
         "//data/src/main/java/org/oppia/android/data/backends/gae/api",
         "//data/src/main/java/org/oppia/android/data/persistence:cache_store",
-<<<<<<< HEAD
         "//domain/src/main/java/org/oppia/android/domain/state:state_deck",
         "//domain/src/main/java/org/oppia/android/domain/state:state_graph",
         "//domain/src/main/java/org/oppia/android/domain/state:state_list",
-=======
-        "//domain/src/main/java/org/oppia/android/domain/oppialogger:oppia_logger",
-        "//domain/src/main/java/org/oppia/android/domain/oppialogger:startup_listener",
-        "//domain/src/main/java/org/oppia/android/domain/oppialogger/exceptions:controller",
-        "//domain/src/main/java/org/oppia/android/domain/oppialogger/loguploader:worker_factory",
->>>>>>> c1d22dfb
         "//domain/src/main/java/org/oppia/android/domain/util:asset",
         "//domain/src/main/java/org/oppia/android/domain/util:extensions",
         "//domain/src/main/java/org/oppia/android/domain/util:retriever",
