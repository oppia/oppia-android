--- conflicted
+++ resolved
@@ -21,12 +21,8 @@
     deps = [
         ":dagger",
         "//data:persistent_cache_store",
-<<<<<<< HEAD
         "//utility:math",
-        artifact("androidx.work:work-runtime-ktx:2.4.0"),
-=======
         "//third_party:androidx_work_work-runtime-ktx",
->>>>>>> 1a3f4e94
     ],
 )
 
