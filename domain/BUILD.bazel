# TODO(#1532): Rename file to 'BUILD' post-Gradle.
"""
This library contains the frontend controller and business service logic for the application.
"""

load("@io_bazel_rules_kotlin//kotlin:android.bzl", "kt_android_library")
load("//domain:domain_assets.bzl", "generate_assets_list_from_text_protos")
load("//domain:domain_test.bzl", "domain_test")

filegroup(
    name = "test_manifest",
    srcs = ["src/test/AndroidManifest.xml"],
    visibility = ["//:oppia_testing_visibility"],
)

# Visibility for migrated domain tests.
package_group(
    name = "domain_testing_visibility",
    packages = [
        "//domain",
        "//domain/src/test/...",
    ],
)

# Source files that have been migrated to their own package-based libraries. Files added to this
# list will be excluded automatically from the top-level utility library. It is recommended to use
# globs here to ensure that new files added to migrated packages don't accidentally get included in the
# top-level module library.
MIGRATED_PROD_FILES = glob([
    "src/main/java/org/oppia/android/domain/feedbackreporting/*.kt",
    "src/main/java/org/oppia/android/domain/onboarding/**/*.kt",
    "src/main/java/org/oppia/android/domain/oppialogger/**/*.kt",
    "src/main/java/org/oppia/android/domain/util/*.kt",
    "src/main/java/org/oppia/android/domain/state/*.kt",
])

DOMAIN_ASSETS = generate_assets_list_from_text_protos(
    name = "domain_assets",
    exploration_file_names = [
        "test_exp_id_2",
        "13",
        "test_exp_id_4",
        "test_exp_id_5",
        "umPkwp0L1M0-",
        "MjZzEVOG47_1",
        "2mzzFVDLuAj8",
        "5NWuolNcwH6e",
        "k2bQ7z5XHNbK",
        "tIoSb3HZFN6e",
        "test_single_interactive_state_exp_no_hints_no_solution",
        "test_single_interactive_state_exp_with_hints_and_solution",
        "test_single_interactive_state_exp_with_one_hint_and_solution",
        "test_single_interactive_state_exp_with_one_hint_and_no_solution",
        "test_single_interactive_state_exp_with_only_solution",
        "test_single_interactive_state_exp_with_solution_missing_answer",
        "test_checkpointing_base_exploration",
        "test_checkpointing_exploration_missing_first_state",
        "test_checkpointing_exploration_multiple_compatible_updates",
        "test_checkpointing_exploration_multiple_updates_one_incompatible",
        "test_checkpointing_exploration_new_title",
        "test_checkpointing_exploration_new_version",
        "test_checkpointing_exploration_updated_first_state_compat_rule_spec",
        "test_checkpointing_exploration_updated_first_state_correctness_label",
        "test_checkpointing_exploration_updated_first_state_destination",
        "test_checkpointing_exploration_updated_first_state_feedback_html",
        "test_checkpointing_exploration_updated_first_state_feedback_id",
        "test_checkpointing_exploration_updated_first_state_incompat_rule_spec",
        "test_checkpointing_exploration_updated_first_state_interaction",
        "test_checkpointing_exploration_updated_first_state_new_correct_answer",
        "test_checkpointing_exploration_updated_first_state_updated_hints",
        "test_checkpointing_exploration_updated_second_state_removed",
    ],
    skills_file_names = [
        "skills",
    ],
    story_file_names = [
        "test_story_id_0",
        "test_story_id_2",
        "wANbh4oOClga",
        "wAMdg4oOClga",
        "xBSdg4oOClga",
    ],
    subtopic_file_names = [
        "GJ2rLXRKD5hw_1",
        "GJ2rLXRKD5hw_2",
        "GJ2rLXRKD5hw_3",
        "GJ2rLXRKD5hw_4",
        "omzF4oqgeTXd_1",
        "test_topic_id_0_1",
    ],
    topic_file_names = [
        "test_topic_id_0",
        "test_topic_id_1",
        "test_topic_id_2",
        "GJ2rLXRKD5hw",
        "omzF4oqgeTXd",
    ],
    topic_list_file_names = [
        "topics",
    ],
)

kt_android_library(
    name = "domain",
    srcs = glob(
        ["src/main/java/org/oppia/android/domain/**/*.kt"],
        exclude = MIGRATED_PROD_FILES + ["src/main/java/org/oppia/android/domain/testing/**/*.kt"],
    ),
    assets = glob(
        ["src/main/assets/**"],
        exclude = ["src/main/assets/**/*.textproto"],
    ) + DOMAIN_ASSETS,
    assets_dir = "src/main/assets/",
    custom_package = "org.oppia.android.domain",
    manifest = "src/main/AndroidManifest.xml",
    visibility = ["//visibility:public"],
    deps = [
        "//:dagger",
        "//data/src/main/java/org/oppia/android/data/backends/gae/api",
        "//data/src/main/java/org/oppia/android/data/persistence:cache_store",
        "//domain/src/main/java/org/oppia/android/domain/classify:answer_classification_controller",
        "//domain/src/main/java/org/oppia/android/domain/classify:classification_result",
        "//domain/src/main/java/org/oppia/android/domain/oppialogger:oppia_logger",
        "//domain/src/main/java/org/oppia/android/domain/oppialogger:startup_listener",
        "//domain/src/main/java/org/oppia/android/domain/oppialogger/analytics:analytics_startup_listener",
        "//domain/src/main/java/org/oppia/android/domain/oppialogger/exceptions:controller",
        "//domain/src/main/java/org/oppia/android/domain/oppialogger/logscheduler:metric_log_scheduling_worker_factory",
        "//domain/src/main/java/org/oppia/android/domain/oppialogger/loguploader:worker_factory",
        "//domain/src/main/java/org/oppia/android/domain/profile:profile_management_controller",
        "//domain/src/main/java/org/oppia/android/domain/state:state_deck",
        "//domain/src/main/java/org/oppia/android/domain/state:state_graph",
        "//domain/src/main/java/org/oppia/android/domain/state:state_list",
        "//domain/src/main/java/org/oppia/android/domain/translation:translation_controller",
        "//domain/src/main/java/org/oppia/android/domain/util:asset",
        "//domain/src/main/java/org/oppia/android/domain/util:extensions",
        "//domain/src/main/java/org/oppia/android/domain/util:retriever",
        "//model/src/main/proto:exploration_checkpoint_java_proto_lite",
        "//model/src/main/proto:onboarding_java_proto_lite",
        "//model/src/main/proto:platform_parameter_java_proto_lite",
        "//model/src/main/proto:question_java_proto_lite",
        "//model/src/main/proto:topic_java_proto_lite",
<<<<<<< HEAD
        "//third_party/app_prod:androidx_appcompat_appcompat",
        "//third_party/app_prod:androidx_work_work-runtime-ktx",
=======
        "//third_party:androidx_work_work-runtime-ktx",
        "//third_party:org_jetbrains_kotlinx_kotlinx-coroutines-guava",
>>>>>>> 6e747dc9
        "//utility/src/main/java/org/oppia/android/util/caching:topic_list_to_cache",
        "//utility/src/main/java/org/oppia/android/util/data:data_providers",
        "//utility/src/main/java/org/oppia/android/util/extensions:bundle_extensions",
        "//utility/src/main/java/org/oppia/android/util/extensions:context_extensions",
        "//utility/src/main/java/org/oppia/android/util/extensions:string_extensions",
        "//utility/src/main/java/org/oppia/android/util/gcsresource:annotations",
        "//utility/src/main/java/org/oppia/android/util/logging:event_logger",
        "//utility/src/main/java/org/oppia/android/util/logging:log_uploader",
        "//utility/src/main/java/org/oppia/android/util/math:extensions",
        "//utility/src/main/java/org/oppia/android/util/math:math_expression_parser",
        "//utility/src/main/java/org/oppia/android/util/networking:network_connection_util",
        "//utility/src/main/java/org/oppia/android/util/parser/html:exploration_html_parser_entity_type",
        "//utility/src/main/java/org/oppia/android/util/parser/image:image_parsing_annonations",
        "//utility/src/main/java/org/oppia/android/util/profile:directory_management_util",
    ],
)

# TODO(#2143): Move InteractionObjectTestBuilder to a testing package outside the test folder.
kt_android_library(
    name = "interaction_object_test_builder",
    testonly = True,
    srcs = [
        "src/test/java/org/oppia/android/domain/classify/InteractionObjectTestBuilder.kt",
    ],
    deps = [
        "//model/src/main/proto:question_java_proto_lite",
    ],
)

# keep sorted
TEST_DEPS = [
    ":domain",
    ":interaction_object_test_builder",
    "//:dagger",
    "//app:crashlytics",
    "//app:crashlytics_deps",
    "//app/src/main/java/org/oppia/android/app/application/testing:testing_build_flavor_module",
    "//config/src/java/org/oppia/android/config:all_languages_config",
    "//data/src/main/java/org/oppia/android/data/backends/gae:network_config_prod_module",
    "//data/src/main/java/org/oppia/android/data/backends/gae/model",
    "//data/src/main/java/org/oppia/android/data/persistence:cache_store",
    "//domain/src/main/java/org/oppia/android/domain/audio:audio_player_controller",
    "//domain/src/main/java/org/oppia/android/domain/audio:cellular_audio_dialog_controller",
    "//domain/src/main/java/org/oppia/android/domain/classify:interactions_module",
    "//domain/src/main/java/org/oppia/android/domain/classify/rules/algebraicexpressioninput:algebraic_expression_input_rule_module",
    "//domain/src/main/java/org/oppia/android/domain/classify/rules/continueinteraction:continue_module",
    "//domain/src/main/java/org/oppia/android/domain/classify/rules/dragAndDropSortInput:drag_and_drop_sort_input_module",
    "//domain/src/main/java/org/oppia/android/domain/classify/rules/fractioninput:fraction_input_module",
    "//domain/src/main/java/org/oppia/android/domain/classify/rules/imageClickInput:image_click_input_module",
    "//domain/src/main/java/org/oppia/android/domain/classify/rules/itemselectioninput:item_selection_input_module",
    "//domain/src/main/java/org/oppia/android/domain/classify/rules/mathequationinput:math_equation_input_rule_module",
    "//domain/src/main/java/org/oppia/android/domain/classify/rules/multiplechoiceinput:multiple_choice_input_module",
    "//domain/src/main/java/org/oppia/android/domain/classify/rules/numberwithunits:number_with_units_rule_module",
    "//domain/src/main/java/org/oppia/android/domain/classify/rules/numericexpressioninput:numeric_expression_input_rule_module",
    "//domain/src/main/java/org/oppia/android/domain/classify/rules/numericinput:numeric_input_rule_module",
    "//domain/src/main/java/org/oppia/android/domain/classify/rules/ratioinput:ratio_input_module",
    "//domain/src/main/java/org/oppia/android/domain/classify/rules/textinput:text_input_rule_module",
    "//domain/src/main/java/org/oppia/android/domain/feedbackreporting:prod_module",
    "//domain/src/main/java/org/oppia/android/domain/feedbackreporting:report_schema_version",
    "//domain/src/main/java/org/oppia/android/domain/onboarding:retriever_prod_module",
    "//domain/src/main/java/org/oppia/android/domain/onboarding:state_controller",
    "//domain/src/main/java/org/oppia/android/domain/oppialogger:prod_module",
    "//domain/src/main/java/org/oppia/android/domain/oppialogger/analytics:cpu_module",
    "//domain/src/main/java/org/oppia/android/domain/oppialogger/analytics:prod_module",
    "//domain/src/main/java/org/oppia/android/domain/oppialogger/analytics/testing:fake_log_scheduler",
    "//domain/src/main/java/org/oppia/android/domain/oppialogger/exceptions:logger_module",
    "//domain/src/main/java/org/oppia/android/domain/oppialogger/exceptions:startup_listener",
    "//domain/src/main/java/org/oppia/android/domain/oppialogger/logscheduler:metric_log_scheduler_module",
    "//domain/src/main/java/org/oppia/android/domain/oppialogger/loguploader:worker_factory",
    "//domain/src/main/java/org/oppia/android/domain/oppialogger/loguploader:worker_module",
    "//domain/src/main/java/org/oppia/android/domain/spotlight:spotlight_state_controller",
    "//domain/src/main/java/org/oppia/android/domain/testing/oppialogger/loguploader:fake_log_uploader",
    "//model/src/main/proto:spotlight_java_proto_lite",
    "//testing",
    "//testing/src/main/java/org/oppia/android/testing/data:async_result_subject",
    "//testing/src/main/java/org/oppia/android/testing/data:data_provider_test_monitor",
    "//testing/src/main/java/org/oppia/android/testing/logging:event_log_subject",
    "//testing/src/main/java/org/oppia/android/testing/logging:sync_status_test_module",
    "//testing/src/main/java/org/oppia/android/testing/logging:test_sync_status_manager",
    "//testing/src/main/java/org/oppia/android/testing/network:network",
    "//testing/src/main/java/org/oppia/android/testing/network:test_module",
    "//testing/src/main/java/org/oppia/android/testing/platformparameter:test_module",
    "//testing/src/main/java/org/oppia/android/testing/robolectric:test_module",
    "//testing/src/main/java/org/oppia/android/testing/threading:test_module",
    "//testing/src/main/java/org/oppia/android/testing/time:test_module",
    "//third_party/app_test:androidx_arch_core_core-testing",
    "//third_party/app_test:androidx_test_ext_junit",
    "//third_party/app_test:androidx_work_work-testing",
    "//third_party/app_test:com_google_truth_extensions_truth-liteproto-extension",
    "//third_party/app_test:com_google_truth_truth",
    "//third_party/app_test:org_jetbrains_kotlin_kotlin-reflect",
    "//third_party/app_test:org_jetbrains_kotlin_kotlin-test-junit",
    "//third_party/app_test:robolectric_android-all",
    "//utility/src/main/java/org/oppia/android/util/caching:asset_prod_module",
    "//utility/src/main/java/org/oppia/android/util/caching/testing:caching_test_module",
    "//utility/src/main/java/org/oppia/android/util/caching/testing:fake_asset_repository",
    "//utility/src/main/java/org/oppia/android/util/extensions:context_extensions",
    "//utility/src/main/java/org/oppia/android/util/locale:prod_module",
    "//utility/src/main/java/org/oppia/android/util/logging:prod_module",
    "//utility/src/main/java/org/oppia/android/util/logging/firebase:prod_module",
    "//utility/src/main/java/org/oppia/android/util/logging/performancemetrics:performance_metrics_assessor_module",
    "//utility/src/main/java/org/oppia/android/util/logging/performancemetrics:performance_metrics_configurations_module",
    "//utility/src/main/java/org/oppia/android/util/networking:debug_module",
    "//utility/src/main/java/org/oppia/android/util/networking:debug_util_module",
    "//utility/src/main/java/org/oppia/android/util/system:prod_module",
]

# Qualified file paths for test classes that have been migrated over to their own packages &
# shouldn't be defined as module-level tests.
# keep sorted
MIGRATED_TESTS = [
]

[domain_test(
    name = test_file_path,
    filtered_tests = MIGRATED_TESTS,
    deps = TEST_DEPS,
) for test_file_path in glob(["src/test/java/org/oppia/android/domain/**/*Test.kt"])]<|MERGE_RESOLUTION|>--- conflicted
+++ resolved
@@ -139,13 +139,8 @@
         "//model/src/main/proto:platform_parameter_java_proto_lite",
         "//model/src/main/proto:question_java_proto_lite",
         "//model/src/main/proto:topic_java_proto_lite",
-<<<<<<< HEAD
-        "//third_party/app_prod:androidx_appcompat_appcompat",
-        "//third_party/app_prod:androidx_work_work-runtime-ktx",
-=======
         "//third_party:androidx_work_work-runtime-ktx",
         "//third_party:org_jetbrains_kotlinx_kotlinx-coroutines-guava",
->>>>>>> 6e747dc9
         "//utility/src/main/java/org/oppia/android/util/caching:topic_list_to_cache",
         "//utility/src/main/java/org/oppia/android/util/data:data_providers",
         "//utility/src/main/java/org/oppia/android/util/extensions:bundle_extensions",
