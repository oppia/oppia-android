# TODO(#1532): Rename file to 'BUILD' post-Gradle.
"""
This library contains the frontend controller and business service logic for the application.
"""

load("@dagger//:workspace_defs.bzl", "dagger_rules")
load("@io_bazel_rules_kotlin//kotlin:kotlin.bzl", "kt_android_library")
load("//domain:domain_assets.bzl", "generate_assets_list_from_text_protos")
load("//domain:domain_test.bzl", "domain_test")

filegroup(
    name = "test_manifest",
    srcs = ["src/test/AndroidManifest.xml"],
    visibility = ["//:oppia_testing_visibility"],
)

# Visibility for migrated domain tests.
package_group(
    name = "domain_testing_visibility",
    packages = [
        "//domain/src/test/...",
    ],
)

# Source files that have been migrated to their own package-based libraries. Files added to this
# list will be excluded automatically from the top-level utility library. It is recommended to use
# globs here to ensure that new files added to migrated packages don't accidentally get included in the
# top-level module library.
MIGRATED_PROD_FILES = glob([
    "src/main/java/org/oppia/android/domain/feedbackreporting/*.kt",
    "src/main/java/org/oppia/android/domain/oppialogger/**/*.kt",
    "src/main/java/org/oppia/android/domain/util/*.kt",
    "src/main/java/org/oppia/android/domain/state/*.kt",
])

DOMAIN_ASSETS = generate_assets_list_from_text_protos(
    name = "domain_assets",
    exploration_file_names = [
        "test_exp_id_2",
        "13",
        "test_exp_id_4",
        "umPkwp0L1M0-",
        "MjZzEVOG47_1",
        "2mzzFVDLuAj8",
        "5NWuolNcwH6e",
        "k2bQ7z5XHNbK",
        "tIoSb3HZFN6e",
        "test_single_interactive_state_exp_no_hints_no_solution",
        "test_single_interactive_state_exp_with_hints_and_solution",
        "test_single_interactive_state_exp_with_one_hint_and_solution",
        "test_single_interactive_state_exp_with_one_hint_and_no_solution",
        "test_single_interactive_state_exp_with_only_solution",
    ],
    skills_file_names = [
        "skills",
    ],
    story_file_names = [
        "test_story_id_0",
        "test_story_id_2",
        "wANbh4oOClga",
        "wAMdg4oOClga",
        "xBSdg4oOClga",
    ],
    subtopic_file_names = [
        "GJ2rLXRKD5hw_1",
        "GJ2rLXRKD5hw_2",
        "GJ2rLXRKD5hw_3",
        "GJ2rLXRKD5hw_4",
        "omzF4oqgeTXd_1",
        "test_topic_id_0_1",
    ],
    topic_file_names = [
        "test_topic_id_0",
        "test_topic_id_1",
        "test_topic_id_2",
        "GJ2rLXRKD5hw",
        "omzF4oqgeTXd",
    ],
    topic_list_file_names = [
        "topics",
    ],
)

kt_android_library(
    name = "domain",
    srcs = glob(
        ["src/main/java/org/oppia/android/domain/**/*.kt"],
        exclude = MIGRATED_PROD_FILES + ["src/main/java/org/oppia/android/domain/testing/**/*.kt"],
    ),
    assets = glob(
        ["src/main/assets/**"],
        exclude = ["src/main/assets/**/*.textproto"],
    ) + DOMAIN_ASSETS,
    assets_dir = "src/main/assets/",
    custom_package = "org.oppia.android.domain",
    manifest = "src/main/AndroidManifest.xml",
    visibility = ["//visibility:public"],
    deps = [
        ":dagger",
        "//data/src/main/java/org/oppia/android/data/backends/gae/api",
        "//data/src/main/java/org/oppia/android/data/persistence:cache_store",
        "//domain/src/main/java/org/oppia/android/domain/oppialogger:oppia_logger",
        "//domain/src/main/java/org/oppia/android/domain/oppialogger:startup_listener",
        "//domain/src/main/java/org/oppia/android/domain/oppialogger/exceptions:controller",
        "//domain/src/main/java/org/oppia/android/domain/oppialogger/loguploader:worker_factory",
<<<<<<< HEAD
        "//domain/src/main/java/org/oppia/android/domain/translation:translation_controller",
=======
        "//domain/src/main/java/org/oppia/android/domain/state:state_deck",
        "//domain/src/main/java/org/oppia/android/domain/state:state_graph",
        "//domain/src/main/java/org/oppia/android/domain/state:state_list",
>>>>>>> b0a86a81
        "//domain/src/main/java/org/oppia/android/domain/util:asset",
        "//domain/src/main/java/org/oppia/android/domain/util:extensions",
        "//domain/src/main/java/org/oppia/android/domain/util:retriever",
        "//model:exploration_checkpoint_java_proto_lite",
        "//model:onboarding_java_proto_lite",
        "//model:platform_parameter_java_proto_lite",
        "//model:question_java_proto_lite",
        "//model:topic_java_proto_lite",
        "//third_party:androidx_work_work-runtime-ktx",
        "//utility/src/main/java/org/oppia/android/util/caching:topic_list_to_cache",
        "//utility/src/main/java/org/oppia/android/util/data:data_providers",
        "//utility/src/main/java/org/oppia/android/util/extensions:bundle_extensions",
        "//utility/src/main/java/org/oppia/android/util/extensions:context_extensions",
        "//utility/src/main/java/org/oppia/android/util/logging:event_logger",
        "//utility/src/main/java/org/oppia/android/util/logging:log_uploader",
        "//utility/src/main/java/org/oppia/android/util/networking:network_connection_util",
        "//utility/src/main/java/org/oppia/android/util/profile:directory_management_util",
    ],
)

kt_android_library(
    name = "testing",
    testonly = True,
    srcs = glob(["src/main/java/org/oppia/android/domain/testing/**/*.kt"]),
    deps = [
        ":domain",
        "//third_party:androidx_work_work-runtime-ktx",
    ],
)

android_library(
    name = "test_resources",
    testonly = True,
    custom_package = "org.oppia.android.domain",
    manifest = ":test_manifest",
    resource_files = glob(["src/test/res/**"]),
    visibility = [
        ":domain_testing_visibility",
        "//app/src/test/java/org/oppia/android/app/translation:__pkg__",
    ],
)

# TODO(#2143): Move InteractionObjectTestBuilder to a testing package outside the test folder.
kt_android_library(
    name = "interaction_object_test_builder",
    testonly = True,
    srcs = [
        "src/test/java/org/oppia/android/domain/classify/InteractionObjectTestBuilder.kt",
    ],
    deps = [
        "//model:question_java_proto_lite",
    ],
)

# keep sorted
TEST_DEPS = [
    ":dagger",
    ":domain",
    ":interaction_object_test_builder",
    ":testing",
    "//app:crashlytics",
    "//app:crashlytics_deps",
    "//data/src/main/java/org/oppia/android/data/backends/gae:network_config_prod_module",
    "//data/src/main/java/org/oppia/android/data/backends/gae/model",
    "//data/src/main/java/org/oppia/android/data/persistence:cache_store",
    "//domain/src/main/java/org/oppia/android/domain/feedbackreporting:prod_module",
    "//domain/src/main/java/org/oppia/android/domain/feedbackreporting:report_schema_version",
    "//domain/src/main/java/org/oppia/android/domain/oppialogger/exceptions:logger_module",
    "//domain/src/main/java/org/oppia/android/domain/oppialogger/exceptions:startup_listener",
    "//domain/src/main/java/org/oppia/android/domain/oppialogger/loguploader:worker_factory",
    "//domain/src/main/java/org/oppia/android/domain/oppialogger/loguploader:worker_module",
    "//testing",
    "//testing/src/main/java/org/oppia/android/testing/data:data_provider_test_monitor",
    "//testing/src/main/java/org/oppia/android/testing/network:network",
    "//testing/src/main/java/org/oppia/android/testing/network:test_module",
    "//testing/src/main/java/org/oppia/android/testing/platformparameter:test_module",
    "//testing/src/main/java/org/oppia/android/testing/robolectric:test_module",
    "//testing/src/main/java/org/oppia/android/testing/threading:test_module",
    "//testing/src/main/java/org/oppia/android/testing/time:test_module",
    "//third_party:androidx_arch_core_core-testing",
    "//third_party:androidx_test_ext_junit",
    "//third_party:androidx_work_work-testing",
    "//third_party:com_google_truth_extensions_truth-liteproto-extension",
    "//third_party:com_google_truth_truth",
    "//third_party:org_jetbrains_kotlin_kotlin-reflect",
    "//third_party:org_jetbrains_kotlin_kotlin-test-junit",
    "//third_party:robolectric_android-all",
    "//utility/src/main/java/org/oppia/android/util/caching:asset_prod_module",
    "//utility/src/main/java/org/oppia/android/util/caching/testing:caching_test_module",
    "//utility/src/main/java/org/oppia/android/util/extensions:context_extensions",
    "//utility/src/main/java/org/oppia/android/util/locale:prod_module",
    "//utility/src/main/java/org/oppia/android/util/networking:debug_module",
    "//utility/src/main/java/org/oppia/android/util/networking:debug_util_module",
]

# Qualified file paths for test classes that have been migrated over to their own packages &
# shouldn't be defined as module-level tests.
# keep sorted
MIGRATED_TESTS = [
]

[domain_test(
    name = test_file_path,
    filtered_tests = MIGRATED_TESTS,
    deps = TEST_DEPS,
) for test_file_path in glob(["src/test/java/org/oppia/android/domain/**/*Test.kt"])]

dagger_rules()<|MERGE_RESOLUTION|>--- conflicted
+++ resolved
@@ -103,13 +103,10 @@
         "//domain/src/main/java/org/oppia/android/domain/oppialogger:startup_listener",
         "//domain/src/main/java/org/oppia/android/domain/oppialogger/exceptions:controller",
         "//domain/src/main/java/org/oppia/android/domain/oppialogger/loguploader:worker_factory",
-<<<<<<< HEAD
-        "//domain/src/main/java/org/oppia/android/domain/translation:translation_controller",
-=======
         "//domain/src/main/java/org/oppia/android/domain/state:state_deck",
         "//domain/src/main/java/org/oppia/android/domain/state:state_graph",
         "//domain/src/main/java/org/oppia/android/domain/state:state_list",
->>>>>>> b0a86a81
+        "//domain/src/main/java/org/oppia/android/domain/translation:translation_controller",
         "//domain/src/main/java/org/oppia/android/domain/util:asset",
         "//domain/src/main/java/org/oppia/android/domain/util:extensions",
         "//domain/src/main/java/org/oppia/android/domain/util:retriever",
