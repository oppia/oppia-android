--- conflicted
+++ resolved
@@ -127,31 +127,6 @@
     ],
 )
 
-<<<<<<< HEAD
-=======
-kt_android_library(
-    name = "testing",
-    testonly = True,
-    srcs = glob(["src/main/java/org/oppia/android/domain/testing/**/*.kt"]),
-    deps = [
-        ":domain",
-        "//third_party:androidx_work_work-runtime-ktx",
-    ],
-)
-
-android_library(
-    name = "test_resources",
-    testonly = True,
-    custom_package = "org.oppia.android.domain",
-    manifest = ":test_manifest",
-    resource_files = glob(["src/test/res/**"]),
-    visibility = [
-        ":domain_testing_visibility",
-        "//app/src/test/java/org/oppia/android/app/translation:__pkg__",
-    ],
-)
-
->>>>>>> e3d9c89b
 # TODO(#2143): Move InteractionObjectTestBuilder to a testing package outside the test folder.
 kt_android_library(
     name = "interaction_object_test_builder",
