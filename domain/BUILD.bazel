--- conflicted
+++ resolved
@@ -23,11 +23,8 @@
         "//data:persistent_cache_store",
         "//model:onboarding_java_proto_lite",
         "//third_party:androidx_work_work-runtime-ktx",
-<<<<<<< HEAD
-        "//utility/src/main/java/org/oppia/android/util/networking:network_connection_util"
-=======
+        "//utility/src/main/java/org/oppia/android/util/networking:network_connection_util",
         "//utility/src/main/java/org/oppia/android/util/profile:directory_management_util",
->>>>>>> 0a374bdd
     ],
 )
 
