# TODO(#1532): Rename file to 'BUILD' post-Gradle.
"""
This library contains the frontend controller and business service logic for the application.
"""

load("@io_bazel_rules_kotlin//kotlin:android.bzl", "kt_android_library")
load("//domain:domain_assets.bzl", "generate_assets_list_from_text_protos")
load("//domain:domain_test.bzl", "domain_test")

filegroup(
    name = "test_manifest",
    srcs = ["src/test/AndroidManifest.xml"],
    visibility = ["//:oppia_testing_visibility"],
)

# Visibility for migrated domain tests.
package_group(
    name = "domain_testing_visibility",
    packages = [
        "//domain/src/test/...",
    ],
)

# Source files that have been migrated to their own package-based libraries. Files added to this
# list will be excluded automatically from the top-level utility library. It is recommended to use
# globs here to ensure that new files added to migrated packages don't accidentally get included in the
# top-level module library.
MIGRATED_PROD_FILES = glob([
    "src/main/java/org/oppia/android/domain/auth/*.kt",
    "src/main/java/org/oppia/android/domain/feedbackreporting/*.kt",
    "src/main/java/org/oppia/android/domain/onboarding/**/*.kt",
    "src/main/java/org/oppia/android/domain/oppialogger/**/*.kt",
    "src/main/java/org/oppia/android/domain/util/*.kt",
    "src/main/java/org/oppia/android/domain/state/*.kt",
    "src/main/java/org/oppia/android/domain/survey/*.kt",
])

DOMAIN_ASSETS = generate_assets_list_from_text_protos(
    name = "domain_assets",
    classroom_list_file_names = [
        "classrooms",
    ],
    exploration_file_names = [
        "test_exp_id_2",
        "13",
        "test_exp_id_4",
        "test_exp_id_5",
        "umPkwp0L1M0-",
        "MjZzEVOG47_1",
        "2mzzFVDLuAj8",
        "5NWuolNcwH6e",
        "k2bQ7z5XHNbK",
        "tIoSb3HZFN6e",
        "test_single_interactive_state_exp_no_hints_no_solution",
        "test_single_interactive_state_exp_with_hints_and_solution",
        "test_single_interactive_state_exp_with_one_hint_and_solution",
        "test_single_interactive_state_exp_with_one_hint_and_no_solution",
        "test_single_interactive_state_exp_with_only_solution",
        "test_single_interactive_state_exp_with_solution_missing_answer",
        "test_checkpointing_base_exploration",
        "test_checkpointing_exploration_missing_first_state",
        "test_checkpointing_exploration_multiple_compatible_updates",
        "test_checkpointing_exploration_multiple_updates_one_incompatible",
        "test_checkpointing_exploration_new_title",
        "test_checkpointing_exploration_new_version",
        "test_checkpointing_exploration_updated_first_state_compat_rule_spec",
        "test_checkpointing_exploration_updated_first_state_correctness_label",
        "test_checkpointing_exploration_updated_first_state_destination",
        "test_checkpointing_exploration_updated_first_state_feedback_html",
        "test_checkpointing_exploration_updated_first_state_feedback_id",
        "test_checkpointing_exploration_updated_first_state_incompat_rule_spec",
        "test_checkpointing_exploration_updated_first_state_interaction",
        "test_checkpointing_exploration_updated_first_state_new_correct_answer",
        "test_checkpointing_exploration_updated_first_state_updated_hints",
        "test_checkpointing_exploration_updated_second_state_removed",
    ],
    skills_file_names = [
        "skills",
    ],
    story_file_names = [
        "test_story_id_0",
        "test_story_id_2",
        "wANbh4oOClga",
        "wAMdg4oOClga",
        "xBSdg4oOClga",
    ],
    subtopic_file_names = [
        "GJ2rLXRKD5hw_1",
        "GJ2rLXRKD5hw_2",
        "GJ2rLXRKD5hw_3",
        "GJ2rLXRKD5hw_4",
        "omzF4oqgeTXd_1",
        "test_topic_id_0_1",
    ],
    topic_file_names = [
        "test_topic_id_0",
        "test_topic_id_1",
        "test_topic_id_2",
        "GJ2rLXRKD5hw",
        "omzF4oqgeTXd",
    ],
)

kt_android_library(
    name = "domain",
    srcs = glob(
        ["src/main/java/org/oppia/android/domain/**/*.kt"],
        exclude = MIGRATED_PROD_FILES + ["src/main/java/org/oppia/android/domain/testing/**/*.kt"],
    ),
    assets = glob(
        ["src/main/assets/**"],
        exclude = ["src/main/assets/**/*.textproto"],
    ) + DOMAIN_ASSETS,
    assets_dir = "src/main/assets/",
    custom_package = "org.oppia.android.domain",
    manifest = "src/main/AndroidManifest.xml",
    visibility = ["//visibility:public"],
    deps = [
        "//:dagger",
        "//data/src/main/java/org/oppia/android/data/backends/gae/api",
        "//data/src/main/java/org/oppia/android/data/persistence:cache_store",
        "//domain/src/main/java/org/oppia/android/domain/classify:answer_classification_controller",
        "//domain/src/main/java/org/oppia/android/domain/classify:classification_result",
        "//domain/src/main/java/org/oppia/android/domain/oppialogger:oppia_logger",
        "//domain/src/main/java/org/oppia/android/domain/oppialogger:startup_listener",
        "//domain/src/main/java/org/oppia/android/domain/oppialogger/analytics:analytics_startup_listener",
        "//domain/src/main/java/org/oppia/android/domain/oppialogger/exceptions:controller",
        "//domain/src/main/java/org/oppia/android/domain/oppialogger/logscheduler:metric_log_scheduling_worker_factory",
        "//domain/src/main/java/org/oppia/android/domain/oppialogger/loguploader:worker_factory",
        "//domain/src/main/java/org/oppia/android/domain/profile:profile_management_controller",
        "//domain/src/main/java/org/oppia/android/domain/state:state_deck",
        "//domain/src/main/java/org/oppia/android/domain/state:state_graph",
        "//domain/src/main/java/org/oppia/android/domain/state:state_list",
        "//domain/src/main/java/org/oppia/android/domain/translation:translation_controller",
        "//domain/src/main/java/org/oppia/android/domain/util:asset",
        "//domain/src/main/java/org/oppia/android/domain/util:extensions",
        "//domain/src/main/java/org/oppia/android/domain/util:retriever",
        "//model/src/main/proto:exploration_checkpoint_java_proto_lite",
        "//model/src/main/proto:onboarding_java_proto_lite",
        "//model/src/main/proto:platform_parameter_java_proto_lite",
        "//model/src/main/proto:question_java_proto_lite",
        "//model/src/main/proto:topic_java_proto_lite",
        "//third_party:androidx_work_work-runtime-ktx",
<<<<<<< HEAD
        "//third_party:org_jetbrains_kotlinx_kotlinx-coroutines-guava",
        "//utility/src/main/java/org/oppia/android/util/caching:topic_list_to_cache",
=======
>>>>>>> 82bb588c
        "//utility/src/main/java/org/oppia/android/util/data:data_providers",
        "//utility/src/main/java/org/oppia/android/util/extensions:bundle_extensions",
        "//utility/src/main/java/org/oppia/android/util/extensions:context_extensions",
        "//utility/src/main/java/org/oppia/android/util/extensions:string_extensions",
        "//utility/src/main/java/org/oppia/android/util/logging:event_logger",
        "//utility/src/main/java/org/oppia/android/util/logging:log_uploader",
        "//utility/src/main/java/org/oppia/android/util/math:extensions",
        "//utility/src/main/java/org/oppia/android/util/math:math_expression_parser",
        "//utility/src/main/java/org/oppia/android/util/networking:network_connection_util",
        "//utility/src/main/java/org/oppia/android/util/parser/html:exploration_html_parser_entity_type",
        "//utility/src/main/java/org/oppia/android/util/parser/image:image_parsing_annonations",
        "//utility/src/main/java/org/oppia/android/util/profile:directory_management_util",
    ],
)

# TODO(#2143): Move InteractionObjectTestBuilder to a testing package outside the test folder.
kt_android_library(
    name = "interaction_object_test_builder",
    testonly = True,
    srcs = [
        "src/test/java/org/oppia/android/domain/classify/InteractionObjectTestBuilder.kt",
    ],
    deps = [
        "//model/src/main/proto:question_java_proto_lite",
    ],
)

# keep sorted
TEST_DEPS = [
    ":domain",
    ":interaction_object_test_builder",
    "//:dagger",
    "//app:crashlytics",
    "//app:crashlytics_deps",
    "//app:firestore_deps",
    "//app/src/main/java/org/oppia/android/app/application/testing:testing_build_flavor_module",
    "//config/src/java/org/oppia/android/config:all_languages_config",
    "//data/src/main/java/org/oppia/android/data/backends/gae:network_config_prod_module",
    "//data/src/main/java/org/oppia/android/data/backends/gae/model",
    "//data/src/main/java/org/oppia/android/data/persistence:cache_store",
    "//domain/src/main/java/org/oppia/android/domain/audio:audio_player_controller",
    "//domain/src/main/java/org/oppia/android/domain/audio:cellular_audio_dialog_controller",
    "//domain/src/main/java/org/oppia/android/domain/classify:interactions_module",
    "//domain/src/main/java/org/oppia/android/domain/classify/rules/algebraicexpressioninput:algebraic_expression_input_rule_module",
    "//domain/src/main/java/org/oppia/android/domain/classify/rules/continueinteraction:continue_module",
    "//domain/src/main/java/org/oppia/android/domain/classify/rules/dragAndDropSortInput:drag_and_drop_sort_input_module",
    "//domain/src/main/java/org/oppia/android/domain/classify/rules/fractioninput:fraction_input_module",
    "//domain/src/main/java/org/oppia/android/domain/classify/rules/imageClickInput:image_click_input_module",
    "//domain/src/main/java/org/oppia/android/domain/classify/rules/itemselectioninput:item_selection_input_module",
    "//domain/src/main/java/org/oppia/android/domain/classify/rules/mathequationinput:math_equation_input_rule_module",
    "//domain/src/main/java/org/oppia/android/domain/classify/rules/multiplechoiceinput:multiple_choice_input_module",
    "//domain/src/main/java/org/oppia/android/domain/classify/rules/numberwithunits:number_with_units_rule_module",
    "//domain/src/main/java/org/oppia/android/domain/classify/rules/numericexpressioninput:numeric_expression_input_rule_module",
    "//domain/src/main/java/org/oppia/android/domain/classify/rules/numericinput:numeric_input_rule_module",
    "//domain/src/main/java/org/oppia/android/domain/classify/rules/ratioinput:ratio_input_module",
    "//domain/src/main/java/org/oppia/android/domain/classify/rules/textinput:text_input_rule_module",
    "//domain/src/main/java/org/oppia/android/domain/feedbackreporting:prod_module",
    "//domain/src/main/java/org/oppia/android/domain/feedbackreporting:report_schema_version",
    "//domain/src/main/java/org/oppia/android/domain/onboarding:deprecation_controller",
    "//domain/src/main/java/org/oppia/android/domain/onboarding:retriever_prod_module",
    "//domain/src/main/java/org/oppia/android/domain/onboarding:state_controller",
    "//domain/src/main/java/org/oppia/android/domain/oppialogger:prod_module",
    "//domain/src/main/java/org/oppia/android/domain/oppialogger/analytics:cpu_module",
    "//domain/src/main/java/org/oppia/android/domain/oppialogger/analytics:prod_module",
    "//domain/src/main/java/org/oppia/android/domain/oppialogger/analytics/testing:fake_log_scheduler",
    "//domain/src/main/java/org/oppia/android/domain/oppialogger/exceptions:logger_module",
    "//domain/src/main/java/org/oppia/android/domain/oppialogger/exceptions:startup_listener",
    "//domain/src/main/java/org/oppia/android/domain/oppialogger/logscheduler:metric_log_scheduler_module",
    "//domain/src/main/java/org/oppia/android/domain/oppialogger/loguploader:worker_factory",
    "//domain/src/main/java/org/oppia/android/domain/oppialogger/loguploader:worker_module",
    "//domain/src/main/java/org/oppia/android/domain/spotlight:spotlight_state_controller",
    "//domain/src/main/java/org/oppia/android/domain/testing/oppialogger/loguploader:fake_log_uploader",
    "//model/src/main/proto:spotlight_java_proto_lite",
    "//testing",
    "//testing/src/main/java/org/oppia/android/testing/data:async_result_subject",
    "//testing/src/main/java/org/oppia/android/testing/data:data_provider_test_monitor",
    "//testing/src/main/java/org/oppia/android/testing/logging:event_log_subject",
    "//testing/src/main/java/org/oppia/android/testing/logging:sync_status_test_module",
    "//testing/src/main/java/org/oppia/android/testing/logging:test_sync_status_manager",
    "//testing/src/main/java/org/oppia/android/testing/network:network",
    "//testing/src/main/java/org/oppia/android/testing/network:test_module",
    "//testing/src/main/java/org/oppia/android/testing/platformparameter:test_module",
    "//testing/src/main/java/org/oppia/android/testing/robolectric:test_module",
    "//testing/src/main/java/org/oppia/android/testing/threading:test_module",
    "//testing/src/main/java/org/oppia/android/testing/time:test_module",
    "//third_party:androidx_arch_core_core-testing",
    "//third_party:androidx_test_ext_junit",
    "//third_party:androidx_work_work-testing",
    "//third_party:com_google_truth_extensions_truth-liteproto-extension",
    "//third_party:com_google_truth_truth",
    "//third_party:org_jetbrains_kotlin_kotlin-reflect",
    "//third_party:org_jetbrains_kotlin_kotlin-test-junit",
    "//third_party:robolectric_android-all",
    "//utility/src/main/java/org/oppia/android/util/caching:asset_prod_module",
    "//utility/src/main/java/org/oppia/android/util/caching/testing:caching_test_module",
    "//utility/src/main/java/org/oppia/android/util/caching/testing:fake_asset_repository",
    "//utility/src/main/java/org/oppia/android/util/extensions:context_extensions",
    "//utility/src/main/java/org/oppia/android/util/locale:prod_module",
    "//utility/src/main/java/org/oppia/android/util/logging:prod_module",
    "//utility/src/main/java/org/oppia/android/util/logging/firebase:prod_module",
    "//utility/src/main/java/org/oppia/android/util/logging/performancemetrics:performance_metrics_assessor_module",
    "//utility/src/main/java/org/oppia/android/util/logging/performancemetrics:performance_metrics_configurations_module",
    "//utility/src/main/java/org/oppia/android/util/networking:debug_module",
    "//utility/src/main/java/org/oppia/android/util/networking:debug_util_module",
    "//utility/src/main/java/org/oppia/android/util/system:prod_module",
]

# Qualified file paths for test classes that have been migrated over to their own packages &
# shouldn't be defined as module-level tests.
# keep sorted
MIGRATED_TESTS = [
]

[domain_test(
    name = test_file_path,
    filtered_tests = MIGRATED_TESTS,
    deps = TEST_DEPS,
) for test_file_path in glob(["src/test/java/org/oppia/android/domain/**/*Test.kt"])]<|MERGE_RESOLUTION|>--- conflicted
+++ resolved
@@ -141,11 +141,7 @@
         "//model/src/main/proto:question_java_proto_lite",
         "//model/src/main/proto:topic_java_proto_lite",
         "//third_party:androidx_work_work-runtime-ktx",
-<<<<<<< HEAD
         "//third_party:org_jetbrains_kotlinx_kotlinx-coroutines-guava",
-        "//utility/src/main/java/org/oppia/android/util/caching:topic_list_to_cache",
-=======
->>>>>>> 82bb588c
         "//utility/src/main/java/org/oppia/android/util/data:data_providers",
         "//utility/src/main/java/org/oppia/android/util/extensions:bundle_extensions",
         "//utility/src/main/java/org/oppia/android/util/extensions:context_extensions",
