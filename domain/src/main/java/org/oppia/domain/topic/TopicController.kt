--- conflicted
+++ resolved
@@ -68,29 +68,10 @@
   /** Returns the [Topic] corresponding to the specified topic ID, or a failed result if no such topic exists. */
   fun getTopic(topicId: String): LiveData<AsyncResult<Topic>> {
     return MutableLiveData(
-<<<<<<< HEAD
       try {
         AsyncResult.success(retrieveTopic(topicId))
       } catch (e: Exception) {
         AsyncResult.failed<Topic>(e)
-=======
-      when (topicId) {
-        TEST_TOPIC_ID_0 -> AsyncResult.success(createTestTopic0())
-        TEST_TOPIC_ID_1 -> AsyncResult.success(createTestTopic1())
-        FRACTIONS_TOPIC_ID -> AsyncResult.success(
-          createTopicFromJson(
-            "fractions_topic.json",
-            "fractions_skills.json",
-            "fractions_stories.json"
-          )
-        )
-        RATIOS_TOPIC_ID -> AsyncResult.success(
-          createTopicFromJson(
-            "ratios_topic.json", "ratios_skills.json", "ratios_stories.json"
-          )
-        )
-        else -> AsyncResult.failed(IllegalArgumentException("Invalid topic ID: $topicId"))
->>>>>>> b60a8e16
       }
     )
   }
