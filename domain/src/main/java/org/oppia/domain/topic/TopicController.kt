--- conflicted
+++ resolved
@@ -290,17 +290,7 @@
       .addStory(createTestTopic0Story0())
       .addStory(createTestTopic0Story0())
       .addSkill(createTestTopic0Skill0())
-<<<<<<< HEAD
-      .addSkill(createTestTopic0Skill0())
-      .addSkill(createTestTopic0Skill0())
-      .addSkill(createTestTopic0Skill0())
-      .addSkill(createTestTopic0Skill0())
-      .addSkill(createTestTopic0Skill0())
-      .addSkill(createTestTopic0Skill0())
-      .addSkill(createTestTopic0Skill0())
-=======
       .addStory(createTestTopic0Story1())
->>>>>>> 55f959ef
       .addSkill(createTestTopic0Skill1())
       .setTopicThumbnail(createTestTopic0Thumbnail())
       .build()
