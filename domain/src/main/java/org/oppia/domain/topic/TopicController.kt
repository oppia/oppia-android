package org.oppia.domain.topic

import androidx.lifecycle.LiveData
import androidx.lifecycle.MutableLiveData
import org.json.JSONArray
import org.json.JSONObject
import org.oppia.app.model.ChapterPlayState
import org.oppia.app.model.ChapterSummary
import org.oppia.app.model.ConceptCard
import org.oppia.app.model.Question
import org.oppia.app.model.ReviewCard
import org.oppia.app.model.SkillSummary
import org.oppia.app.model.SkillThumbnail
import org.oppia.app.model.SkillThumbnailGraphic
import org.oppia.app.model.StorySummary
import org.oppia.app.model.SubtitledHtml
import org.oppia.app.model.Subtopic
import org.oppia.app.model.SubtopicThumbnail
import org.oppia.app.model.SubtopicThumbnailGraphic
import org.oppia.app.model.Topic
import org.oppia.app.model.Translation
import org.oppia.app.model.TranslationMapping
import org.oppia.app.model.Voiceover
import org.oppia.app.model.VoiceoverMapping
import org.oppia.domain.exploration.TEST_EXPLORATION_ID_30
import org.oppia.domain.util.JsonAssetRetriever
import org.oppia.domain.util.StateRetriever
import org.oppia.util.data.AsyncResult
import org.oppia.util.data.DataProvider
import org.oppia.util.data.DataProviders
import javax.inject.Inject
import javax.inject.Singleton

const val TEST_SKILL_ID_0 = "test_skill_id_0"
const val TEST_SKILL_ID_1 = "test_skill_id_1"
const val TEST_SKILL_ID_2 = "test_skill_id_2"
const val FRACTIONS_SKILL_ID_0 = "5RM9KPfQxobH"
const val FRACTIONS_SKILL_ID_1 = "UxTGIJqaHMLa"
const val FRACTIONS_SKILL_ID_2 = "B39yK4cbHZYI"
const val FRACTIONS_SUBTOPIC_ID_1 = "1"
const val FRACTIONS_SUBTOPIC_ID_2 = "2"
<<<<<<< HEAD
const val FRACTIONS_SUBTOPIC_ID_3= "3"
const val FRACTIONS_SUBTOPIC_ID_4 = "4"
=======
const val FRACTIONS_SUBTOPIC_ID_3 = "3"
>>>>>>> 2d21c6d7
const val RATIOS_SKILL_ID_0 = "NGZ89uMw0IGV"
const val TEST_SKILL_CONTENT_ID_0 = "test_skill_content_id_0"
const val TEST_SKILL_CONTENT_ID_1 = "test_skill_content_id_1"
const val TEST_QUESTION_ID_0 = "question_id_0"
const val TEST_QUESTION_ID_1 = "question_id_1"
const val TEST_QUESTION_ID_2 = "question_id_2"
const val TEST_QUESTION_ID_3 = "question_id_3"
const val TEST_QUESTION_ID_4 = "question_id_4"
const val TEST_QUESTION_ID_5 = "question_id_5"
const val FRACTIONS_QUESTION_ID_0 = "dobbibJorU9T"
const val FRACTIONS_QUESTION_ID_1 = "EwbUb5oITtUX"
const val FRACTIONS_QUESTION_ID_2 = "ryIPWUmts8rN"
const val FRACTIONS_QUESTION_ID_3 = "7LcsKDzzfImQ"
const val FRACTIONS_QUESTION_ID_4 = "gDQxuodXI3Uo"
const val FRACTIONS_QUESTION_ID_5 = "Ep2t5mulNUsi"
const val FRACTIONS_QUESTION_ID_6 = "wTfCaDBKMixD"
const val FRACTIONS_QUESTION_ID_7 = "leeSNRVbbBwp"
const val FRACTIONS_QUESTION_ID_8 = "AciwQAtcvZfI"
const val FRACTIONS_QUESTION_ID_9 = "YQwbX2r6p3Xj"
const val FRACTIONS_QUESTION_ID_10 = "NNuVGmbJpnj5"
const val RATIOS_QUESTION_ID_0 = "QiKxvAXpvUbb"
val TOPIC_FILE_ASSOCIATIONS = mapOf(
  FRACTIONS_TOPIC_ID to listOf(
    "fractions_exploration0.json",
    "fractions_exploration1.json",
    "fractions_questions.json",
    "fractions_skills.json",
    "fractions_stories.json",
    "fractions_topic.json"
  ),
  RATIOS_TOPIC_ID to listOf(
    "ratios_exploration0.json",
    "ratios_exploration1.json",
    "ratios_exploration2.json",
    "ratios_exploration3.json",
    "ratios_questions.json",
    "ratios_skills.json",
    "ratios_stories.json",
    "ratios_topic.json"
  )
)

private const val QUESTION_DATA_PROVIDER_ID = "QuestionDataProvider"

/** Controller for retrieving all aspects of a topic. */
@Singleton
class TopicController @Inject constructor(
  private val dataProviders: DataProviders,
  private val jsonAssetRetriever: JsonAssetRetriever,
  private val stateRetriever: StateRetriever,
  private val storyProgressController: StoryProgressController
) {
  /** Returns the [Topic] corresponding to the specified topic ID, or a failed result if no such topic exists. */
  fun getTopic(topicId: String): LiveData<AsyncResult<Topic>> {
    return MutableLiveData(
      try {
        AsyncResult.success(retrieveTopic(topicId))
      } catch (e: Exception) {
        AsyncResult.failed<Topic>(e)
      }
    )
  }

  // TODO(#21): Expose this as a data provider, or omit if it's not needed.
  internal fun retrieveTopic(topicId: String): Topic {
    return when (topicId) {
      TEST_TOPIC_ID_0 -> createTestTopic0()
      TEST_TOPIC_ID_1 -> createTestTopic1()
      FRACTIONS_TOPIC_ID -> createTopicFromJson(
        "fractions_topic.json", "fractions_skills.json", "fractions_stories.json"
      )
      RATIOS_TOPIC_ID -> createTopicFromJson(
        "ratios_topic.json", "ratios_skills.json", "ratios_stories.json"
      )
      else -> throw IllegalArgumentException("Invalid topic ID: $topicId")
    }
  }

  // TODO(#173): Move this to its own controller once structural data & saved progress data are better distinguished.

  /** Returns the [StorySummary] corresponding to the specified story ID, or a failed result if there is none. */
  fun getStory(storyId: String): LiveData<AsyncResult<StorySummary>> {
    return MutableLiveData(
      when (storyId) {
        TEST_STORY_ID_0 -> AsyncResult.success(createTestTopic0Story0())
        TEST_STORY_ID_1 -> AsyncResult.success(createTestTopic0Story1())
        TEST_STORY_ID_2 -> AsyncResult.success(createTestTopic1Story2())
        FRACTIONS_STORY_ID_0 -> AsyncResult.success(
          createStoryFromJsonFile(
            "fractions_stories.json", /* index= */ 0
          )
        )
        RATIOS_STORY_ID_0 -> AsyncResult.success(
          createStoryFromJsonFile(
            "ratios_stories.json", /* index= */ 0
          )
        )
        RATIOS_STORY_ID_1 -> AsyncResult.success(
          createStoryFromJsonFile(
            "ratios_stories.json", /* index= */ 1
          )
        )
        else -> AsyncResult.failed(IllegalArgumentException("Invalid story ID: $storyId"))
      }
    )
  }

  /** Returns the [ConceptCard] corresponding to the specified skill ID, or a failed result if there is none. */
  fun getConceptCard(skillId: String): LiveData<AsyncResult<ConceptCard>> {
    return MutableLiveData(
      when (skillId) {
        TEST_SKILL_ID_0 -> AsyncResult.success(createTestConceptCardForSkill0())
        TEST_SKILL_ID_1 -> AsyncResult.success(createTestConceptCardForSkill1())
        TEST_SKILL_ID_2 -> AsyncResult.success(createTestConceptCardForSkill2())
        FRACTIONS_SKILL_ID_0 -> AsyncResult.success(
          createConceptCardFromJson(
            "fractions_skills.json", /* index= */ 0
          )
        )
        FRACTIONS_SKILL_ID_1 -> AsyncResult.success(
          createConceptCardFromJson(
            "fractions_skills.json", /* index= */ 1
          )
        )
        FRACTIONS_SKILL_ID_2 -> AsyncResult.success(
          createConceptCardFromJson(
            "fractions_skills.json", /* index= */ 2
          )
        )
        RATIOS_SKILL_ID_0 -> AsyncResult.success(
          createConceptCardFromJson(
            "ratios_skills.json", /* index= */ 0
          )
        )
        else -> AsyncResult.failed(IllegalArgumentException("Invalid skill ID: $skillId"))
      }
    )
  }

  /** Returns the [ReviewCard] corresponding to the specified topic Id and subtopic ID, or a failed result if there is none. */
  fun getReviewCard(topicId: String, subtopicId: String): LiveData<AsyncResult<ReviewCard>> {
    return MutableLiveData(
      try {
        AsyncResult.success(retrieveReviewCard(topicId, subtopicId))
      } catch (e: Exception) {
        AsyncResult.failed<ReviewCard>(e)
      }
    )
  }

  // TODO(#45): Expose this as a data provider, or omit if it's not needed.
  private fun retrieveReviewCard(topicId: String, subtopicId: String): ReviewCard {
    return when (subtopicId) {
      FRACTIONS_SUBTOPIC_ID_1 -> createSubtopicFromJson(
        "fractions_subtopics.json"
      )
      FRACTIONS_SUBTOPIC_ID_2 -> createSubtopicFromJson(
        "fractions_subtopics.json"
      )
      FRACTIONS_SUBTOPIC_ID_3 -> createSubtopicFromJson(
        "fractions_subtopics.json"
      )
      else -> throw IllegalArgumentException("Invalid topic Name: $topicId")
    }
  }

  fun retrieveQuestionsForSkillIds(skillIdsList: List<String>): DataProvider<List<Question>> {
    return dataProviders.createInMemoryDataProvider(QUESTION_DATA_PROVIDER_ID) {
      loadQuestionsForSkillIds(skillIdsList)
    }
  }

  // Loads and returns the questions given a list of skill ids.
  private fun loadQuestionsForSkillIds(skillIdsList: List<String>): List<Question> {
    return loadQuestions(skillIdsList)
  }

  private fun loadQuestions(skillIdsList: List<String>): List<Question> {
    val questionsList = mutableListOf<Question>()
    val questionsJSON = jsonAssetRetriever.loadJsonFromAsset(
      "sample_questions.json"
    )?.getJSONArray("questions")
    val fractionQuestionsJSON = jsonAssetRetriever.loadJsonFromAsset(
      "fractions_questions.json"
    )?.getJSONArray("questions")!!
    val ratiosQuestionsJSON = jsonAssetRetriever.loadJsonFromAsset(
      "ratios_questions.json"
    )?.getJSONArray("questions")!!
    for (skillId in skillIdsList) {
      when (skillId) {
        TEST_SKILL_ID_0 -> questionsList.addAll(
          mutableListOf(
            createTestQuestion0(questionsJSON),
            createTestQuestion1(questionsJSON),
            createTestQuestion2(questionsJSON)
          )
        )
        TEST_SKILL_ID_1 -> questionsList.addAll(
          mutableListOf(
            createTestQuestion0(questionsJSON),
            createTestQuestion3(questionsJSON)
          )
        )
        TEST_SKILL_ID_2 -> questionsList.addAll(
          mutableListOf(
            createTestQuestion2(questionsJSON),
            createTestQuestion4(questionsJSON),
            createTestQuestion5(questionsJSON)
          )
        )
        FRACTIONS_SKILL_ID_0 -> questionsList.addAll(
          mutableListOf(
            createQuestionFromJsonObject(fractionQuestionsJSON.getJSONObject(0)),
            createQuestionFromJsonObject(fractionQuestionsJSON.getJSONObject(1)),
            createQuestionFromJsonObject(fractionQuestionsJSON.getJSONObject(2)),
            createQuestionFromJsonObject(fractionQuestionsJSON.getJSONObject(3)),
            createQuestionFromJsonObject(fractionQuestionsJSON.getJSONObject(4))
          )
        )
        FRACTIONS_SKILL_ID_1 -> questionsList.addAll(
          mutableListOf(
            createQuestionFromJsonObject(fractionQuestionsJSON.getJSONObject(5)),
            createQuestionFromJsonObject(fractionQuestionsJSON.getJSONObject(6)),
            createQuestionFromJsonObject(fractionQuestionsJSON.getJSONObject(7)),
            createQuestionFromJsonObject(fractionQuestionsJSON.getJSONObject(10))
          )
        )
        FRACTIONS_SKILL_ID_2 -> questionsList.addAll(
          mutableListOf(
            createQuestionFromJsonObject(fractionQuestionsJSON.getJSONObject(8)),
            createQuestionFromJsonObject(fractionQuestionsJSON.getJSONObject(9)),
            createQuestionFromJsonObject(fractionQuestionsJSON.getJSONObject(10))
          )
        )
        RATIOS_SKILL_ID_0 -> questionsList.add(
          createQuestionFromJsonObject(ratiosQuestionsJSON.getJSONObject(0))
        )
        else -> {
          throw IllegalStateException("Invalid skill ID: $skillId")
        }
      }
    }
    return questionsList
  }

  private fun createQuestionFromJsonObject(questionJson: JSONObject): Question {
    return Question.newBuilder()
      .setQuestionId(questionJson.getString("id"))
      .setQuestionState(
        stateRetriever.createStateFromJson(
          "question", questionJson.getJSONObject("question_state_data")
        )
      )
      .addAllLinkedSkillIds(jsonAssetRetriever.getStringsFromJSONArray(questionJson.getJSONArray("linked_skill_ids")))
      .build()
  }

  private fun createTestQuestion0(questionsJson: JSONArray?): Question {
    return Question.newBuilder()
      .setQuestionId(TEST_QUESTION_ID_0)
      .setQuestionState(
        stateRetriever.createStateFromJson(
          "question", questionsJson?.getJSONObject(0)
        )
      )
      .addAllLinkedSkillIds(mutableListOf(TEST_SKILL_ID_0, TEST_SKILL_ID_1))
      .build()
  }

  private fun createTestQuestion1(questionsJson: JSONArray?): Question {
    return Question.newBuilder()
      .setQuestionId(TEST_QUESTION_ID_1)
      .setQuestionState(
        stateRetriever.createStateFromJson(
          "question", questionsJson?.getJSONObject(1)
        )
      )
      .addAllLinkedSkillIds(mutableListOf(TEST_SKILL_ID_0))
      .build()
  }

  private fun createTestQuestion2(questionsJson: JSONArray?): Question {
    return Question.newBuilder()
      .setQuestionId(TEST_QUESTION_ID_2)
      .setQuestionState(
        stateRetriever.createStateFromJson(
          "question", questionsJson?.getJSONObject(2)
        )
      )
      .addAllLinkedSkillIds(mutableListOf(TEST_SKILL_ID_0, TEST_SKILL_ID_2))
      .build()
  }

  private fun createTestQuestion3(questionsJson: JSONArray?): Question {
    return Question.newBuilder()
      .setQuestionId(TEST_QUESTION_ID_3)
      .setQuestionState(
        stateRetriever.createStateFromJson(
          "question", questionsJson?.getJSONObject(0)
        )
      )
      .addAllLinkedSkillIds(mutableListOf(TEST_SKILL_ID_1))
      .build()
  }

  private fun createTestQuestion4(questionsJson: JSONArray?): Question {
    return Question.newBuilder()
      .setQuestionId(TEST_QUESTION_ID_4)
      .setQuestionState(
        stateRetriever.createStateFromJson(
          "question", questionsJson?.getJSONObject(1)
        )
      )
      .addAllLinkedSkillIds(mutableListOf(TEST_SKILL_ID_2))
      .build()
  }

  private fun createTestQuestion5(questionsJson: JSONArray?): Question {
    return Question.newBuilder()
      .setQuestionId(TEST_QUESTION_ID_5)
      .setQuestionState(
        stateRetriever.createStateFromJson(
          "question", questionsJson?.getJSONObject(2)
        )
      )
      .addAllLinkedSkillIds(mutableListOf(TEST_SKILL_ID_2))
      .build()
  }

  private fun createTestTopic0(): Topic {
    return Topic.newBuilder()
      .setTopicId(TEST_TOPIC_ID_0)
      .setName("First Test Topic")
      .setDescription("A topic investigating the interesting aspects of the Oppia Android app.")
      .addStory(createTestTopic0Story0())
      .addSkill(createTestTopic0Skill0())
      .addStory(createTestTopic0Story1())
      .addSkill(createTestTopic0Skill1())
      .addSkill(createTestTopic0Skill2())
      .addSkill(createTestTopic0Skill3())
      .setTopicThumbnail(createTopicThumbnail0())
      .build()
  }

  private fun createTestTopic1(): Topic {
    return Topic.newBuilder()
      .setTopicId(TEST_TOPIC_ID_1)
      .setName("Second Test Topic")
      .setDescription(
        "A topic considering the various implications of having especially long topic descriptions. " +
            "These descriptions almost certainly need to wrap, which should be interesting in the UI (especially on " +
            "small screens). Consider also that there may even be multiple points pertaining to a topic, some of which " +
            "may require expanding the description section in order to read the whole topic description."
      )
      .addStory(createTestTopic1Story2())
      .addSkill(createTestTopic1Skill0())
      .setTopicThumbnail(createTopicThumbnail1())
      .build()
  }

  /**
   * Creates topic from its json representation. The json file is expected to have
   * a key called 'topic' that holds the topic data.
   */
  private fun createTopicFromJson(topicFileName: String, skillFileName: String, storyFileName: String): Topic {
    val topicData = jsonAssetRetriever.loadJsonFromAsset(topicFileName)?.getJSONObject("topic")!!
    val subtopicList: List<Subtopic> = createSubtopicListFromJsonArray(topicData.optJSONArray("subtopics"))
    val topicId = topicData.getString("id")
    return Topic.newBuilder()
      .setTopicId(topicId)
      .setName(topicData.getString("name"))
      .setDescription(topicData.getString("description"))
      .addAllSkill(createSkillsFromJson(skillFileName))
      .addAllStory(createStoriesFromJson(storyFileName))
      .setTopicThumbnail(TOPIC_THUMBNAILS.getValue(topicId))
      .setDiskSizeBytes(computeTopicSizeBytes(TOPIC_FILE_ASSOCIATIONS.getValue(topicId)))
      .addAllSubtopic(subtopicList)
      .build()
  }

  /** Creates a sub-topic from its json representation. */
  private fun createSubtopicFromJson(topicFileName: String): ReviewCard {
    val subtopicData = jsonAssetRetriever.loadJsonFromAsset(topicFileName)?.getJSONObject("page_contents")!!
    val subtopicTitle = jsonAssetRetriever.loadJsonFromAsset(topicFileName)?.getString("subtopic_title")!!
    return ReviewCard.newBuilder()
      .setSubtopicTitle(subtopicTitle)
      .setPageContents(
        SubtitledHtml.newBuilder()
          .setHtml(subtopicData.getJSONObject("subtitled_html").getString("html"))
          .setContentId(subtopicData.getJSONObject("subtitled_html").getString("content_id")).build()
      )
      .build()
  }

  /**
   * Creates the subtopic list of a topic from its json representation. The json file is expected to have
   * a key called 'subtopic' that contains an array of skill Ids,subtopic_id and title.
   */
  private fun createSubtopicListFromJsonArray(subtopicJsonArray: JSONArray?): List<Subtopic> {
    val subtopicList = mutableListOf<Subtopic>()

    for (i in 0 until subtopicJsonArray!!.length()) {
      val skillIdList = ArrayList<String>()

      val currentSubtopicJsonObject = subtopicJsonArray.optJSONObject(i)
      val skillJsonArray = currentSubtopicJsonObject.optJSONArray("skill_ids")

      for (j in 0 until skillJsonArray.length()) {
        skillIdList.add(skillJsonArray.optString(j))
      }
      val subtopic = Subtopic.newBuilder().setSubtopicId(currentSubtopicJsonObject.optString("id"))
        .setTitle(currentSubtopicJsonObject.optString("title"))
        .setSubtopicThumbnail(createSubtopicThumbnail(currentSubtopicJsonObject.optString("id")))
        .addAllSkillIds(skillIdList).build()
      subtopicList.add(subtopic)
    }
    return subtopicList
  }

  private fun computeTopicSizeBytes(constituentFiles: List<String>): Long {
    // TODO(#169): Compute this based on protos & the combined topic package.
    // TODO(#386): Incorporate audio & image files in this computation.
    return constituentFiles.map(jsonAssetRetriever::getAssetSize).map(Int::toLong).reduceRight(Long::plus)
  }

  /**
   * Creates a list of skill for topic from its json representation. The json file is expected to have
   * a key called 'skill_list' that contains an array of skill objects, each with the key 'skill'.
   */
  private fun createSkillsFromJson(fileName: String): List<SkillSummary> {
    val skillList = mutableListOf<SkillSummary>()
    val skillData = jsonAssetRetriever.loadJsonFromAsset(fileName)?.getJSONArray("skill_list")!!
    for (i in 0 until skillData.length()) {
      skillList.add(createSkillFromJson(skillData.getJSONObject(i).getJSONObject("skill")))
    }
    return skillList
  }

  private fun createSkillFromJson(skillData: JSONObject): SkillSummary {
    return SkillSummary.newBuilder()
      .setSkillId(skillData.getString("id"))
      .setDescription(skillData.getString("description"))
      .setSkillThumbnail(createSkillThumbnail(skillData.getString("id")))
      .build()
  }

  /**
   * Creates a list of [StorySummary]s for topic from its json representation. The json file is expected to have
   * a key called 'story_list' that contains an array of story objects, each with the key 'story'.
   */
  private fun createStoriesFromJson(fileName: String): List<StorySummary> {
    val storyList = mutableListOf<StorySummary>()
    val storyData = jsonAssetRetriever.loadJsonFromAsset(fileName)?.getJSONArray("story_list")!!
    for (i in 0 until storyData.length()) {
      storyList.add(createStoryFromJson(storyData.getJSONObject(i).getJSONObject("story")))
    }
    return storyList
  }

  /** Creates a list of [StorySummary]s for topic given its json representation and the index of the story in json. */
  private fun createStoryFromJsonFile(fileName: String, index: Int): StorySummary {
    val storyData = jsonAssetRetriever.loadJsonFromAsset(fileName)?.getJSONArray("story_list")!!
    if (storyData.length() < index) {
      return StorySummary.getDefaultInstance()
    }
    return createStoryFromJson(storyData.getJSONObject(index).getJSONObject("story"))
  }

  private fun createStoryFromJson(storyData: JSONObject): StorySummary {
    val storyId = storyData.getString("id")
    return StorySummary.newBuilder()
      .setStoryId(storyId)
      .setStoryName(storyData.getString("title"))
      .addAllChapter(
        createChaptersFromJson(
          storyId, storyData.getJSONObject("story_contents").getJSONArray("nodes")
        )
      )
      .build()
  }

  private fun createChaptersFromJson(storyId: String, chapterData: JSONArray): List<ChapterSummary> {
    val chapterList = mutableListOf<ChapterSummary>()
    val storyProgress = storyProgressController.retrieveStoryProgress(storyId)

    val chapterProgressMap = storyProgress.chapterProgressMap
    for (i in 0 until chapterData.length()) {
      val chapter = chapterData.getJSONObject(i)
      val explorationId = chapter.getString("exploration_id")
      val chapterPlayState = chapterProgressMap[explorationId] ?: ChapterPlayState.NOT_PLAYABLE_MISSING_PREREQUISITES

      chapterList.add(
        ChapterSummary.newBuilder()
          .setExplorationId(explorationId)
          .setName(chapter.getString("title"))
          .setChapterPlayState(chapterPlayState)
          .setChapterThumbnail(EXPLORATION_THUMBNAILS.getValue(explorationId))
          .build()
      )
    }
    return chapterList
  }

  private fun createTestTopic0Story0(): StorySummary {
    return StorySummary.newBuilder()
      .setStoryId(TEST_STORY_ID_0)
      .setStoryName("First Story")
      .addChapter(createTestTopic0Story0Chapter0())
      .build()
  }

  private fun createTestTopic0Story0Chapter0(): ChapterSummary {
    return ChapterSummary.newBuilder()
      .setExplorationId(TEST_EXPLORATION_ID_30)
      .setName("Prototype Exploration")
      .setSummary("This is the prototype exploration to verify interaction functionality.")
      .setChapterPlayState(ChapterPlayState.NOT_STARTED)
      .setChapterThumbnail(createChapterThumbnail0())
      .build()
  }

  private fun createTestTopic0Story1(): StorySummary {
    return StorySummary.newBuilder()
      .setStoryId(TEST_STORY_ID_1)
      .setStoryName("Second Story")
      .addChapter(createTestTopic0Story1Chapter0())
      .addChapter(createTestTopic0Story1Chapter1())
      .addChapter(createTestTopic0Story1Chapter2())
      .build()
  }

  private fun createTestTopic0Story1Chapter0(): ChapterSummary {
    return ChapterSummary.newBuilder()
      .setExplorationId(TEST_EXPLORATION_ID_1)
      .setName("Second Exploration")
      .setSummary("This is the second exploration summary")
      .setChapterPlayState(ChapterPlayState.NOT_STARTED)
      .setChapterThumbnail(createChapterThumbnail1())
      .build()
  }

  private fun createTestTopic0Story1Chapter1(): ChapterSummary {
    return ChapterSummary.newBuilder()
      .setExplorationId(TEST_EXPLORATION_ID_2)
      .setName("Third Exploration")
      .setSummary("This is the third exploration summary")
      .setChapterPlayState(ChapterPlayState.NOT_PLAYABLE_MISSING_PREREQUISITES)
      .setChapterThumbnail(createChapterThumbnail2())
      .build()
  }

  private fun createTestTopic0Story1Chapter2(): ChapterSummary {
    return ChapterSummary.newBuilder()
      .setExplorationId(TEST_EXPLORATION_ID_3)
      .setName("Fourth Exploration")
      .setSummary("This is the fourth exploration summary")
      .setChapterPlayState(ChapterPlayState.NOT_PLAYABLE_MISSING_PREREQUISITES)
      .setChapterThumbnail(createChapterThumbnail3())
      .build()
  }

  private fun createTestTopic1Story2(): StorySummary {
    return StorySummary.newBuilder()
      .setStoryId(TEST_STORY_ID_2)
      .setStoryName("Other Interesting Story")
      .addChapter(createTestTopic1Story2Chapter0())
      .build()
  }

  private fun createTestTopic1Story2Chapter0(): ChapterSummary {
    return ChapterSummary.newBuilder()
      .setExplorationId(TEST_EXPLORATION_ID_4)
      .setName("Fifth Exploration")
      .setChapterPlayState(ChapterPlayState.NOT_STARTED)
      .setChapterThumbnail(createChapterThumbnail4())
      .build()
  }

  private fun createTestTopic0Skill0(): SkillSummary {
    return SkillSummary.newBuilder()
      .setSkillId(TEST_SKILL_ID_0)
      .setDescription("An important skill")
      .setSkillThumbnail(createSkillThumbnail(TEST_SKILL_ID_0))
      .build()
  }

  private fun createTestTopic0Skill1(): SkillSummary {
    return SkillSummary.newBuilder()
      .setSkillId(TEST_SKILL_ID_1)
      .setDescription("Another important skill")
      .setSkillThumbnail(createSkillThumbnail(TEST_SKILL_ID_1))
      .build()
  }

  private fun createTestTopic0Skill2(): SkillSummary {
    return SkillSummary.newBuilder()
      .setSkillId(TEST_SKILL_ID_1)
      .setDescription("A different skill in a different topic Another important skill")
      .setSkillThumbnail(createSkillThumbnail(TEST_SKILL_ID_1))
      .build()
  }

  private fun createTestTopic0Skill3(): SkillSummary {
    return SkillSummary.newBuilder()
      .setSkillId(TEST_SKILL_ID_1)
      .setDescription("Another important skill")
      .setSkillThumbnail(createSkillThumbnail(TEST_SKILL_ID_1))
      .build()
  }

  private fun createTestTopic1Skill0(): SkillSummary {
    return SkillSummary.newBuilder()
      .setSkillId(TEST_SKILL_ID_2)
      .setDescription("A different skill in a different topic")
      .setSkillThumbnail(createSkillThumbnail(TEST_SKILL_ID_2))
      .build()
  }

  private fun createConceptCardFromJson(fileName: String, index: Int): ConceptCard {
    val skillList = jsonAssetRetriever.loadJsonFromAsset(fileName)?.getJSONArray("skill_list")!!
    if (skillList.length() < index) {
      return ConceptCard.getDefaultInstance()
    }
    val skillData = skillList.getJSONObject(index).getJSONObject("skill")
    val skillContents = skillData.getJSONObject("skill_contents")
    return ConceptCard.newBuilder()
      .setSkillId(skillData.getString("id"))
      .setSkillDescription(skillData.getString("description"))
      .setExplanation(
        SubtitledHtml.newBuilder()
          .setHtml(skillContents.getJSONObject("explanation").getString("html"))
          .setContentId(skillContents.getJSONObject("explanation").getString("content_id")).build()
      )
      .addAllWorkedExample(createWorkedExamplesFromJson(skillContents.getJSONArray("worked_examples")))
      .build()
  }

  private fun createWorkedExamplesFromJson(workedExampleData: JSONArray): List<SubtitledHtml> {
    val workedExampleList = mutableListOf<SubtitledHtml>()
    for (i in 0 until workedExampleData.length()) {
      workedExampleList.add(
        SubtitledHtml.newBuilder()
          .setContentId(workedExampleData.getJSONObject(i).getString("content_id"))
          .setHtml(workedExampleData.getJSONObject(i).getString("html"))
          .build()
      )
    }
    return workedExampleList
  }

  private fun createTestConceptCardForSkill0(): ConceptCard {
    return ConceptCard.newBuilder()
      .setSkillId(TEST_SKILL_ID_0)
      .setSkillDescription(createTestTopic0Skill0().description)
      .setExplanation(
        SubtitledHtml.newBuilder().setHtml("Hello. Welcome to Oppia.").setContentId(TEST_SKILL_CONTENT_ID_0).build()
      )
      .addWorkedExample(
        SubtitledHtml.newBuilder().setHtml("This is the first example.").setContentId(TEST_SKILL_CONTENT_ID_1).build()
      )
      .putRecordedVoiceover(
        TEST_SKILL_CONTENT_ID_0, VoiceoverMapping.newBuilder().putVoiceoverMapping(
          "es", Voiceover.newBuilder().setFileName("fake_spanish_xlated_explanation.mp3").setFileSizeBytes(456).build()
        ).build()
      )
      .putRecordedVoiceover(
        TEST_SKILL_CONTENT_ID_1, VoiceoverMapping.newBuilder().putVoiceoverMapping(
          "es", Voiceover.newBuilder().setFileName("fake_spanish_xlated_example.mp3").setFileSizeBytes(123).build()
        ).build()
      )
      .putWrittenTranslation(
        TEST_SKILL_CONTENT_ID_0, TranslationMapping.newBuilder().putTranslationMapping(
          "es", Translation.newBuilder().setHtml("Hola. Bienvenidos a Oppia.").build()
        ).build()
      )
      .putWrittenTranslation(
        TEST_SKILL_CONTENT_ID_1, TranslationMapping.newBuilder().putTranslationMapping(
          "es", Translation.newBuilder().setHtml("Este es el primer ejemplo trabajado.").build()
        ).build()
      )
      .build()
  }

  private fun createTestConceptCardForSkill1(): ConceptCard {
    return ConceptCard.newBuilder()
      .setSkillId(TEST_SKILL_ID_1)
      .setSkillDescription(createTestTopic0Skill1().description)
      .setExplanation(SubtitledHtml.newBuilder().setHtml("Explanation with <b>rich text</b>.").build())
      .addWorkedExample(SubtitledHtml.newBuilder().setHtml("Worked example with <i>rich text</i>.").build())
      .build()
  }

  private fun createTestConceptCardForSkill2(): ConceptCard {
    return ConceptCard.newBuilder()
      .setSkillId(TEST_SKILL_ID_2)
      .setSkillDescription(createTestTopic1Skill0().description)
      .setExplanation(SubtitledHtml.newBuilder().setHtml("Explanation without rich text.").build())
      .addWorkedExample(SubtitledHtml.newBuilder().setHtml("Worked example without rich text.").build())
      .addWorkedExample(SubtitledHtml.newBuilder().setHtml("Second worked example.").build())
      .build()
  }

  private fun createSkillThumbnail(skillId: String): SkillThumbnail {
    return when (skillId) {
      FRACTIONS_SKILL_ID_0 -> SkillThumbnail.newBuilder()
        .setThumbnailGraphic(SkillThumbnailGraphic.IDENTIFYING_THE_PARTS_OF_A_FRACTION)
        .build()
      FRACTIONS_SKILL_ID_1 -> SkillThumbnail.newBuilder()
        .setThumbnailGraphic(SkillThumbnailGraphic.WRITING_FRACTIONS)
        .build()
      FRACTIONS_SKILL_ID_2 -> SkillThumbnail.newBuilder()
        .setThumbnailGraphic(SkillThumbnailGraphic.MIXED_NUMBERS_AND_IMPROPER_FRACTIONS)
        .build()
      RATIOS_SKILL_ID_0 -> SkillThumbnail.newBuilder()
        .setThumbnailGraphic(SkillThumbnailGraphic.DERIVE_A_RATIO)
        .build()
      else -> SkillThumbnail.newBuilder()
        .setThumbnailGraphic(SkillThumbnailGraphic.IDENTIFYING_THE_PARTS_OF_A_FRACTION)
        .build()
    }
  }

  private fun createSubtopicThumbnail(subtopicId: String): SubtopicThumbnail {
    return when (subtopicId) {
      FRACTIONS_SUBTOPIC_ID_1 -> SubtopicThumbnail.newBuilder()
        .setThumbnailGraphic(SubtopicThumbnailGraphic.WHAT_IS_A_FRACTION)
        .build()
      FRACTIONS_SUBTOPIC_ID_2 -> SubtopicThumbnail.newBuilder()
        .setThumbnailGraphic(SubtopicThumbnailGraphic.FRACTION_OF_A_GROUP)
        .build()
      FRACTIONS_SUBTOPIC_ID_3 -> SubtopicThumbnail.newBuilder()
        .setThumbnailGraphic(SubtopicThumbnailGraphic.MIXED_NUMBERS)
        .build()
      FRACTIONS_SUBTOPIC_ID_4 -> SubtopicThumbnail.newBuilder()
        .setThumbnailGraphic(SubtopicThumbnailGraphic.ADDING_FRACTIONS)
        .build()
      else -> SubtopicThumbnail.newBuilder()
        .setThumbnailGraphic(SubtopicThumbnailGraphic.THE_NUMBER_LINE)
        .build()
    }
  }
}<|MERGE_RESOLUTION|>--- conflicted
+++ resolved
@@ -39,12 +39,8 @@
 const val FRACTIONS_SKILL_ID_2 = "B39yK4cbHZYI"
 const val FRACTIONS_SUBTOPIC_ID_1 = "1"
 const val FRACTIONS_SUBTOPIC_ID_2 = "2"
-<<<<<<< HEAD
 const val FRACTIONS_SUBTOPIC_ID_3= "3"
 const val FRACTIONS_SUBTOPIC_ID_4 = "4"
-=======
-const val FRACTIONS_SUBTOPIC_ID_3 = "3"
->>>>>>> 2d21c6d7
 const val RATIOS_SKILL_ID_0 = "NGZ89uMw0IGV"
 const val TEST_SKILL_CONTENT_ID_0 = "test_skill_content_id_0"
 const val TEST_SKILL_CONTENT_ID_1 = "test_skill_content_id_1"
