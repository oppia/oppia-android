package org.oppia.domain.exploration

import org.json.JSONObject
import org.oppia.app.model.Exploration
import org.oppia.app.model.State
import org.oppia.domain.util.JsonAssetRetriever
import org.oppia.domain.util.StateRetriever
import java.io.IOException
import javax.inject.Inject

const val TEST_EXPLORATION_ID_5 = "DIWZiVgs0km-"
const val TEST_EXPLORATION_ID_6 = "test_exp_id_6"
<<<<<<< HEAD
const val TEST_EXPLORATION_ID_30 = "30"
=======
const val TEST_EXPLORATION_ID_7 = "test_exp_id_7"
>>>>>>> 1125d64a

// TODO(#59): Make this class inaccessible outside of the domain package except for tests. UI code should not be allowed
//  to depend on this utility.

/** Internal class for actually retrieving an exploration object for uses in domain controllers. */
class ExplorationRetriever @Inject constructor(
  private val jsonAssetRetriever: JsonAssetRetriever,
  private val stateRetriever: StateRetriever) {
  /** Loads and returns an exploration for the specified exploration ID, or fails. */
  @Suppress("RedundantSuspendModifier") // Force callers to call this on a background thread.
  internal suspend fun loadExploration(explorationId: String): Exploration {
    return when (explorationId) {
      TEST_EXPLORATION_ID_5 -> loadExplorationFromAsset("welcome.json")
      TEST_EXPLORATION_ID_6 -> loadExplorationFromAsset("about_oppia.json")
<<<<<<< HEAD
      TEST_EXPLORATION_ID_30 -> loadExplorationFromAsset("prototype_exploration.json")
=======
      TEST_EXPLORATION_ID_7 -> loadExplorationFromAsset("oppia_exploration.json")
>>>>>>> 1125d64a
      else -> throw IllegalStateException("Invalid exploration ID: $explorationId")
    }
  }

  // Returns an exploration given an assetName
  private fun loadExplorationFromAsset(assetName: String): Exploration {
    try {
      val explorationObject = jsonAssetRetriever.loadJsonFromAsset(assetName) ?: return Exploration.getDefaultInstance()
      return Exploration.newBuilder()
        .setTitle(explorationObject.getString("title"))
        .setLanguageCode(explorationObject.getString("language_code"))
        .setInitStateName(explorationObject.getString("init_state_name"))
        .setObjective(explorationObject.getString("objective"))
        .putAllStates(createStatesFromJsonObject(explorationObject.getJSONObject("states")))
        .build()
    } catch (e: IOException) {
      throw(Throwable("Failed to load and parse the json asset file. %s", e))
    }
  }

  // Creates the states map from JSON
  private fun createStatesFromJsonObject(statesJsonObject: JSONObject?): MutableMap<String, State> {
    val statesMap: MutableMap<String, State> = mutableMapOf()
    val statesKeys = statesJsonObject?.keys() ?: return statesMap
    val statesIterator = statesKeys.iterator()
    while (statesIterator.hasNext()) {
      val key = statesIterator.next()
      statesMap[key] = stateRetriever.createStateFromJson(key, statesJsonObject.getJSONObject(key))
    }
    return statesMap
  }

}<|MERGE_RESOLUTION|>--- conflicted
+++ resolved
@@ -10,11 +10,8 @@
 
 const val TEST_EXPLORATION_ID_5 = "DIWZiVgs0km-"
 const val TEST_EXPLORATION_ID_6 = "test_exp_id_6"
-<<<<<<< HEAD
 const val TEST_EXPLORATION_ID_30 = "30"
-=======
 const val TEST_EXPLORATION_ID_7 = "test_exp_id_7"
->>>>>>> 1125d64a
 
 // TODO(#59): Make this class inaccessible outside of the domain package except for tests. UI code should not be allowed
 //  to depend on this utility.
@@ -29,11 +26,8 @@
     return when (explorationId) {
       TEST_EXPLORATION_ID_5 -> loadExplorationFromAsset("welcome.json")
       TEST_EXPLORATION_ID_6 -> loadExplorationFromAsset("about_oppia.json")
-<<<<<<< HEAD
       TEST_EXPLORATION_ID_30 -> loadExplorationFromAsset("prototype_exploration.json")
-=======
       TEST_EXPLORATION_ID_7 -> loadExplorationFromAsset("oppia_exploration.json")
->>>>>>> 1125d64a
       else -> throw IllegalStateException("Invalid exploration ID: $explorationId")
     }
   }
@@ -65,5 +59,4 @@
     }
     return statesMap
   }
-
 }