package org.oppia.domain.exploration

<<<<<<< HEAD
import android.content.Context
import com.google.gson.Gson
import org.json.JSONArray
=======
>>>>>>> 904c9f49
import org.json.JSONObject
import org.oppia.app.model.Exploration
import org.oppia.app.model.State
import org.oppia.domain.util.JsonAssetRetriever
import org.oppia.domain.util.StateRetriever
import java.io.IOException
import javax.inject.Inject

const val TEST_EXPLORATION_ID_5 = "DIWZiVgs0km-"
const val TEST_EXPLORATION_ID_6 = "test_exp_id_6"

// TODO(#59): Make this class inaccessible outside of the domain package except for tests. UI code should not be allowed
//  to depend on this utility.

/** Internal class for actually retrieving an exploration object for uses in domain controllers. */
class ExplorationRetriever @Inject constructor(
  private val jsonAssetRetriever: JsonAssetRetriever,
  private val stateRetriever: StateRetriever) {
  /** Loads and returns an exploration for the specified exploration ID, or fails. */
  @Suppress("RedundantSuspendModifier") // Force callers to call this on a background thread.
  internal suspend fun loadExploration(explorationId: String): Exploration {
    return when (explorationId) {
      TEST_EXPLORATION_ID_5 -> loadExplorationFromAsset("welcome.json")
      TEST_EXPLORATION_ID_6 -> loadExplorationFromAsset("about_oppia.json")
      else -> throw IllegalStateException("Invalid exploration ID: $explorationId")
    }
  }

  // Returns an exploration given an assetName
  private fun loadExplorationFromAsset(assetName: String): Exploration {
    try {
      val explorationObject = jsonAssetRetriever.loadJsonFromAsset(assetName) ?: return Exploration.getDefaultInstance()
      return Exploration.newBuilder()
        .setTitle(explorationObject.getString("title"))
        .setLanguageCode(explorationObject.getString("language_code"))
        .setInitStateName(explorationObject.getString("init_state_name"))
        .setObjective(explorationObject.getString("objective"))
        .putAllStates(createStatesFromJsonObject(explorationObject.getJSONObject("states")))
        .build()
    } catch (e: IOException) {
      throw(Throwable("Failed to load and parse the json asset file. %s", e))
    }
  }

  // Creates the states map from JSON
  private fun createStatesFromJsonObject(statesJsonObject: JSONObject?): MutableMap<String, State> {
    val statesMap: MutableMap<String, State> = mutableMapOf()
    val statesKeys = statesJsonObject?.keys() ?: return statesMap
    val statesIterator = statesKeys.iterator()
    while (statesIterator.hasNext()) {
      val key = statesIterator.next()
      statesMap[key] = stateRetriever.createStateFromJson(key, statesJsonObject.getJSONObject(key))
    }
    return statesMap
  }

<<<<<<< HEAD
  // Creates a single state object from JSON
  private fun createStateFromJson(stateName: String, stateJson: JSONObject?): State {
    return State.newBuilder()
      .setName(stateName)
      .setContent(
        SubtitledHtml.newBuilder().setHtml(
          stateJson?.getJSONObject("content")?.getString("html")
        )
      )
      .setInteraction(createInteractionFromJson(stateJson?.getJSONObject("interaction")))
      .build()
  }

  // Creates an interaction from JSON
  private fun createInteractionFromJson(interactionJson: JSONObject?): Interaction {
    if (interactionJson == null) {
      return Interaction.getDefaultInstance()
    }
    return Interaction.newBuilder()
      .setId(interactionJson.getString("id"))
      .addAllAnswerGroups(
        createAnswerGroupsFromJson(
          interactionJson.getJSONArray("answer_groups"),
          interactionJson.getString("id")
        )
      )
      .addAllConfirmedUnclassifiedAnswers(
        createAnswerGroupsFromJson(
          interactionJson.getJSONArray("confirmed_unclassified_answers"),
          interactionJson.getString("id")
        )
      )
      .setDefaultOutcome(
        createOutcomeFromJson(
          getJsonObject(interactionJson, "default_outcome")
        )
      )
      .putAllCustomizationArgs(
        createCustomizationArgsMapFromJson(
          getJsonObject(interactionJson, "customization_args")
        )
      )
      .build()
  }

  // Creates the list of answer group objects from JSON
  private fun createAnswerGroupsFromJson(
    answerGroupsJson: JSONArray?, interactionId: String
  ): MutableList<AnswerGroup> {
    val answerGroups = mutableListOf<AnswerGroup>()
    if (answerGroupsJson == null) {
      return answerGroups
    }
    for (i in 0 until answerGroupsJson.length()) {
      answerGroups.add(
        createSingleAnswerGroupFromJson(
          answerGroupsJson.getJSONObject(i), interactionId
        )
      )
    }
    return answerGroups
  }

  // Creates a single answer group object from JSON
  private fun createSingleAnswerGroupFromJson(
    answerGroupJson: JSONObject, interactionId: String
  ): AnswerGroup {
    return AnswerGroup.newBuilder()
      .setOutcome(
        createOutcomeFromJson(answerGroupJson.getJSONObject("outcome"))
      )
      .addAllRuleSpecs(
        createRuleSpecsFromJson(
          answerGroupJson.getJSONArray("rule_specs"), interactionId
        )
      )
      .build()
  }

  // Creates an outcome object from JSON
  private fun createOutcomeFromJson(outcomeJson: JSONObject?): Outcome {
    if (outcomeJson == null) {
      return Outcome.getDefaultInstance()
    }
    return Outcome.newBuilder()
      .setDestStateName(outcomeJson.getString("dest"))
      .setFeedback(
        SubtitledHtml.newBuilder()
          .setHtml(outcomeJson.getString("feedback"))
      )
      .setLabelledAsCorrect(outcomeJson.getBoolean("labelled_as_correct"))
      .build()
  }

  // Creates the list of rule spec objects from JSON
  private fun createRuleSpecsFromJson(
    ruleSpecJson: JSONArray?, interactionId: String
  ): MutableList<RuleSpec> {
    val ruleSpecList = mutableListOf<RuleSpec>()
    if (ruleSpecJson == null) {
      return ruleSpecList
    }
    for (i in 0 until ruleSpecJson.length()) {
      val ruleSpecBuilder = RuleSpec.newBuilder()
      ruleSpecBuilder.ruleType = ruleSpecJson.getJSONObject(i).getString("rule_type")
      val inputsJson = ruleSpecJson.getJSONObject(i).getJSONObject("inputs")
      val inputKeysIterator = inputsJson.keys()
      while (inputKeysIterator.hasNext()) {
        val inputName = inputKeysIterator.next()
        ruleSpecBuilder.putInput(inputName, createInputFromJson(inputsJson, inputName, interactionId))
      }
      ruleSpecList.add(ruleSpecBuilder.build())
    }
    return ruleSpecList
  }

  // Creates an input interaction object from JSON
  private fun createInputFromJson(
    inputJson: JSONObject?, keyName: String, interactionId: String
  ): InteractionObject {
    if (inputJson == null) {
      return InteractionObject.getDefaultInstance()
    }
    return when (interactionId) {
      "MultipleChoiceInput" -> InteractionObject.newBuilder()
        .setNonNegativeInt(inputJson.getInt(keyName))
        .build()
      "TextInput" -> InteractionObject.newBuilder()
        .setNormalizedString(inputJson.getString(keyName))
        .build()
      "NumericInput" -> InteractionObject.newBuilder()
        .setReal(inputJson.getDouble(keyName))
        .build()
      else -> throw IllegalStateException("Encountered unexpected interaction ID: $interactionId")
    }
  }

  // Creates a customization arg mapping from JSON
  private fun createCustomizationArgsMapFromJson(
    customizationArgsJson: JSONObject?
  ): MutableMap<String, InteractionObject> {
    val customizationArgsMap: MutableMap<String, InteractionObject> = mutableMapOf()
    if (customizationArgsJson == null) {
      return customizationArgsMap
    }
    val customizationArgsKeys = customizationArgsJson.keys() ?: return customizationArgsMap
    val customizationArgsIterator = customizationArgsKeys.iterator()
    while (customizationArgsIterator.hasNext()) {
      val key = customizationArgsIterator.next()
      customizationArgsMap[key] = createCustomizationArgValueFromJson(
        customizationArgsJson.getJSONObject(key).get("value")
      )
    }
    return customizationArgsMap
  }

  // Creates a customization arg value interaction object from JSON
  private fun createCustomizationArgValueFromJson(customizationArgValue: Any): InteractionObject {
    val interactionObjectBuilder = InteractionObject.newBuilder()
    when (customizationArgValue) {
      is String -> return interactionObjectBuilder
        .setNormalizedString(customizationArgValue).build()
      is Int -> return interactionObjectBuilder
        .setSignedInt(customizationArgValue).build()
      is Double -> return interactionObjectBuilder
        .setReal(customizationArgValue).build()
      else -> {
        var customizationArgValueTemp = Gson().fromJson(customizationArgValue.toString(), ArrayList::class.java)
        if (customizationArgValueTemp is List<*> && customizationArgValueTemp.size > 0) {
          return interactionObjectBuilder.setSetOfHtmlString(
            createStringList(customizationArgValueTemp)
          ).build()
        }
      }
    }
    return InteractionObject.getDefaultInstance()
  }

  @Suppress("UNCHECKED_CAST") // Checked cast in the if statement
  private fun createStringList(value: List<*>): StringList {
    val stringList = mutableListOf<String>()
    if (value[0] is String) {
      stringList.addAll(value as List<String>)
      return StringList.newBuilder().addAllHtml(stringList).build()
    }
    return StringList.getDefaultInstance()
  }
=======
>>>>>>> 904c9f49
}<|MERGE_RESOLUTION|>--- conflicted
+++ resolved
@@ -1,11 +1,5 @@
 package org.oppia.domain.exploration
 
-<<<<<<< HEAD
-import android.content.Context
-import com.google.gson.Gson
-import org.json.JSONArray
-=======
->>>>>>> 904c9f49
 import org.json.JSONObject
 import org.oppia.app.model.Exploration
 import org.oppia.app.model.State
@@ -62,194 +56,4 @@
     return statesMap
   }
 
-<<<<<<< HEAD
-  // Creates a single state object from JSON
-  private fun createStateFromJson(stateName: String, stateJson: JSONObject?): State {
-    return State.newBuilder()
-      .setName(stateName)
-      .setContent(
-        SubtitledHtml.newBuilder().setHtml(
-          stateJson?.getJSONObject("content")?.getString("html")
-        )
-      )
-      .setInteraction(createInteractionFromJson(stateJson?.getJSONObject("interaction")))
-      .build()
-  }
-
-  // Creates an interaction from JSON
-  private fun createInteractionFromJson(interactionJson: JSONObject?): Interaction {
-    if (interactionJson == null) {
-      return Interaction.getDefaultInstance()
-    }
-    return Interaction.newBuilder()
-      .setId(interactionJson.getString("id"))
-      .addAllAnswerGroups(
-        createAnswerGroupsFromJson(
-          interactionJson.getJSONArray("answer_groups"),
-          interactionJson.getString("id")
-        )
-      )
-      .addAllConfirmedUnclassifiedAnswers(
-        createAnswerGroupsFromJson(
-          interactionJson.getJSONArray("confirmed_unclassified_answers"),
-          interactionJson.getString("id")
-        )
-      )
-      .setDefaultOutcome(
-        createOutcomeFromJson(
-          getJsonObject(interactionJson, "default_outcome")
-        )
-      )
-      .putAllCustomizationArgs(
-        createCustomizationArgsMapFromJson(
-          getJsonObject(interactionJson, "customization_args")
-        )
-      )
-      .build()
-  }
-
-  // Creates the list of answer group objects from JSON
-  private fun createAnswerGroupsFromJson(
-    answerGroupsJson: JSONArray?, interactionId: String
-  ): MutableList<AnswerGroup> {
-    val answerGroups = mutableListOf<AnswerGroup>()
-    if (answerGroupsJson == null) {
-      return answerGroups
-    }
-    for (i in 0 until answerGroupsJson.length()) {
-      answerGroups.add(
-        createSingleAnswerGroupFromJson(
-          answerGroupsJson.getJSONObject(i), interactionId
-        )
-      )
-    }
-    return answerGroups
-  }
-
-  // Creates a single answer group object from JSON
-  private fun createSingleAnswerGroupFromJson(
-    answerGroupJson: JSONObject, interactionId: String
-  ): AnswerGroup {
-    return AnswerGroup.newBuilder()
-      .setOutcome(
-        createOutcomeFromJson(answerGroupJson.getJSONObject("outcome"))
-      )
-      .addAllRuleSpecs(
-        createRuleSpecsFromJson(
-          answerGroupJson.getJSONArray("rule_specs"), interactionId
-        )
-      )
-      .build()
-  }
-
-  // Creates an outcome object from JSON
-  private fun createOutcomeFromJson(outcomeJson: JSONObject?): Outcome {
-    if (outcomeJson == null) {
-      return Outcome.getDefaultInstance()
-    }
-    return Outcome.newBuilder()
-      .setDestStateName(outcomeJson.getString("dest"))
-      .setFeedback(
-        SubtitledHtml.newBuilder()
-          .setHtml(outcomeJson.getString("feedback"))
-      )
-      .setLabelledAsCorrect(outcomeJson.getBoolean("labelled_as_correct"))
-      .build()
-  }
-
-  // Creates the list of rule spec objects from JSON
-  private fun createRuleSpecsFromJson(
-    ruleSpecJson: JSONArray?, interactionId: String
-  ): MutableList<RuleSpec> {
-    val ruleSpecList = mutableListOf<RuleSpec>()
-    if (ruleSpecJson == null) {
-      return ruleSpecList
-    }
-    for (i in 0 until ruleSpecJson.length()) {
-      val ruleSpecBuilder = RuleSpec.newBuilder()
-      ruleSpecBuilder.ruleType = ruleSpecJson.getJSONObject(i).getString("rule_type")
-      val inputsJson = ruleSpecJson.getJSONObject(i).getJSONObject("inputs")
-      val inputKeysIterator = inputsJson.keys()
-      while (inputKeysIterator.hasNext()) {
-        val inputName = inputKeysIterator.next()
-        ruleSpecBuilder.putInput(inputName, createInputFromJson(inputsJson, inputName, interactionId))
-      }
-      ruleSpecList.add(ruleSpecBuilder.build())
-    }
-    return ruleSpecList
-  }
-
-  // Creates an input interaction object from JSON
-  private fun createInputFromJson(
-    inputJson: JSONObject?, keyName: String, interactionId: String
-  ): InteractionObject {
-    if (inputJson == null) {
-      return InteractionObject.getDefaultInstance()
-    }
-    return when (interactionId) {
-      "MultipleChoiceInput" -> InteractionObject.newBuilder()
-        .setNonNegativeInt(inputJson.getInt(keyName))
-        .build()
-      "TextInput" -> InteractionObject.newBuilder()
-        .setNormalizedString(inputJson.getString(keyName))
-        .build()
-      "NumericInput" -> InteractionObject.newBuilder()
-        .setReal(inputJson.getDouble(keyName))
-        .build()
-      else -> throw IllegalStateException("Encountered unexpected interaction ID: $interactionId")
-    }
-  }
-
-  // Creates a customization arg mapping from JSON
-  private fun createCustomizationArgsMapFromJson(
-    customizationArgsJson: JSONObject?
-  ): MutableMap<String, InteractionObject> {
-    val customizationArgsMap: MutableMap<String, InteractionObject> = mutableMapOf()
-    if (customizationArgsJson == null) {
-      return customizationArgsMap
-    }
-    val customizationArgsKeys = customizationArgsJson.keys() ?: return customizationArgsMap
-    val customizationArgsIterator = customizationArgsKeys.iterator()
-    while (customizationArgsIterator.hasNext()) {
-      val key = customizationArgsIterator.next()
-      customizationArgsMap[key] = createCustomizationArgValueFromJson(
-        customizationArgsJson.getJSONObject(key).get("value")
-      )
-    }
-    return customizationArgsMap
-  }
-
-  // Creates a customization arg value interaction object from JSON
-  private fun createCustomizationArgValueFromJson(customizationArgValue: Any): InteractionObject {
-    val interactionObjectBuilder = InteractionObject.newBuilder()
-    when (customizationArgValue) {
-      is String -> return interactionObjectBuilder
-        .setNormalizedString(customizationArgValue).build()
-      is Int -> return interactionObjectBuilder
-        .setSignedInt(customizationArgValue).build()
-      is Double -> return interactionObjectBuilder
-        .setReal(customizationArgValue).build()
-      else -> {
-        var customizationArgValueTemp = Gson().fromJson(customizationArgValue.toString(), ArrayList::class.java)
-        if (customizationArgValueTemp is List<*> && customizationArgValueTemp.size > 0) {
-          return interactionObjectBuilder.setSetOfHtmlString(
-            createStringList(customizationArgValueTemp)
-          ).build()
-        }
-      }
-    }
-    return InteractionObject.getDefaultInstance()
-  }
-
-  @Suppress("UNCHECKED_CAST") // Checked cast in the if statement
-  private fun createStringList(value: List<*>): StringList {
-    val stringList = mutableListOf<String>()
-    if (value[0] is String) {
-      stringList.addAll(value as List<String>)
-      return StringList.newBuilder().addAllHtml(stringList).build()
-    }
-    return StringList.getDefaultInstance()
-  }
-=======
->>>>>>> 904c9f49
 }