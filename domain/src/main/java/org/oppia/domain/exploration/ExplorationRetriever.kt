package org.oppia.domain.exploration

import org.json.JSONObject
import org.oppia.app.model.Exploration
import org.oppia.app.model.State
import org.oppia.domain.topic.FRACTIONS_EXPLORATION_ID_0
import org.oppia.domain.topic.FRACTIONS_EXPLORATION_ID_1
import org.oppia.domain.util.JsonAssetRetriever
import org.oppia.domain.util.StateRetriever
import java.io.IOException
import javax.inject.Inject

const val TEST_EXPLORATION_ID_5 = "DIWZiVgs0km-"
const val TEST_EXPLORATION_ID_6 = "test_exp_id_6"
const val TEST_EXPLORATION_ID_7 = "test_exp_id_7"

// TODO(#59): Make this class inaccessible outside of the domain package except for tests. UI code should not be allowed
//  to depend on this utility.

/** Internal class for actually retrieving an exploration object for uses in domain controllers. */
class ExplorationRetriever @Inject constructor(
  private val jsonAssetRetriever: JsonAssetRetriever,
  private val stateRetriever: StateRetriever
) {
  /** Loads and returns an exploration for the specified exploration ID, or fails. */
  @Suppress("RedundantSuspendModifier") // Force callers to call this on a background thread.
  internal suspend fun loadExploration(explorationId: String): Exploration {
    return when (explorationId) {
      TEST_EXPLORATION_ID_5 -> loadExplorationFromAsset("welcome.json")
      TEST_EXPLORATION_ID_6 -> loadExplorationFromAsset("about_oppia.json")
<<<<<<< HEAD
      FRACTIONS_EXPLORATION_ID_0 -> loadExplorationFromAsset("fractions_exploration0.json")
      FRACTIONS_EXPLORATION_ID_1 -> loadExplorationFromAsset("fractions_exploration1.json")
=======
      TEST_EXPLORATION_ID_7 -> loadExplorationFromAsset("oppia_exploration.json")
>>>>>>> 5b268289
      else -> throw IllegalStateException("Invalid exploration ID: $explorationId")
    }
  }

  // Returns an exploration given an assetName
  private fun loadExplorationFromAsset(assetName: String): Exploration {
    try {
      val explorationObject = jsonAssetRetriever.loadJsonFromAsset(assetName) ?: return Exploration.getDefaultInstance()
      return Exploration.newBuilder()
        .setTitle(explorationObject.getString("title"))
        .setLanguageCode(explorationObject.getString("language_code"))
        .setInitStateName(explorationObject.getString("init_state_name"))
        .setObjective(explorationObject.getString("objective"))
        .putAllStates(createStatesFromJsonObject(explorationObject.getJSONObject("states")))
        .build()
    } catch (e: IOException) {
      throw(Throwable("Failed to load and parse the json asset file. %s", e))
    }
  }

  // Creates the states map from JSON
  private fun createStatesFromJsonObject(statesJsonObject: JSONObject?): MutableMap<String, State> {
    val statesMap: MutableMap<String, State> = mutableMapOf()
    val statesKeys = statesJsonObject?.keys() ?: return statesMap
    val statesIterator = statesKeys.iterator()
    while (statesIterator.hasNext()) {
      val key = statesIterator.next()
      statesMap[key] = stateRetriever.createStateFromJson(key, statesJsonObject.getJSONObject(key))
    }
    return statesMap
  }

}<|MERGE_RESOLUTION|>--- conflicted
+++ resolved
@@ -28,12 +28,9 @@
     return when (explorationId) {
       TEST_EXPLORATION_ID_5 -> loadExplorationFromAsset("welcome.json")
       TEST_EXPLORATION_ID_6 -> loadExplorationFromAsset("about_oppia.json")
-<<<<<<< HEAD
+      TEST_EXPLORATION_ID_7 -> loadExplorationFromAsset("oppia_exploration.json")
       FRACTIONS_EXPLORATION_ID_0 -> loadExplorationFromAsset("fractions_exploration0.json")
       FRACTIONS_EXPLORATION_ID_1 -> loadExplorationFromAsset("fractions_exploration1.json")
-=======
-      TEST_EXPLORATION_ID_7 -> loadExplorationFromAsset("oppia_exploration.json")
->>>>>>> 5b268289
       else -> throw IllegalStateException("Invalid exploration ID: $explorationId")
     }
   }
