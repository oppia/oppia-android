package org.oppia.domain.exploration

import androidx.lifecycle.LiveData
<<<<<<< HEAD
=======
import androidx.lifecycle.MutableLiveData
>>>>>>> a3c4667f
import org.oppia.app.model.Exploration
import org.oppia.util.data.AsyncResult
import org.oppia.util.data.DataProviders
import javax.inject.Inject

private const val EXPLORATION_DATA_PROVIDER_ID = "ExplorationDataProvider"
<<<<<<< HEAD
private const val START_PLAYING_EXPLORATION_RESULT_DATA_PROVIDER_ID = "StartPlayingExplorationResultDataProvider"
private const val STOP_PLAYING_EXPLORATION_RESULT_DATA_PROVIDER_ID = "StopPlayingExplorationResultDataProvider"
=======
>>>>>>> a3c4667f

/**
 * Controller for loading explorations by ID, or beginning to play an exploration.
 *
 * At most one exploration may be played at a given time, and its state will be managed by
 * [ExplorationProgressController].
 */
class ExplorationDataController @Inject constructor(
  private val explorationProgressController: ExplorationProgressController,
  private val explorationRetriever: ExplorationRetriever,
  private val dataProviders: DataProviders
) {
  /** Returns an [Exploration] given an ID. */
  fun getExplorationById(id: String): LiveData<AsyncResult<Exploration>> {
    val dataProvider = dataProviders.createInMemoryDataProviderAsync(EXPLORATION_DATA_PROVIDER_ID) {
      retrieveExplorationById(id)
    }
    return dataProviders.convertToLiveData(dataProvider)
  }

  /**
   * Begins playing an exploration of the specified ID. This method is not expected to fail.
   * [ExplorationProgressController] should be used to manage the play state, and monitor the load success/failure of
   * the exploration.
   *
   * This must be called only if no active exploration is being played. The previous exploration must have first been
   * stopped using [stopPlayingExploration] otherwise an exception will be thrown.
   *
   * @return a one-time [LiveData] to observe whether initiating the play request succeeded. The exploration may still
   *     fail to load, but this provides early-failure detection.
   */
  fun startPlayingExploration(explorationId: String): LiveData<AsyncResult<Any?>> {
<<<<<<< HEAD
    val operation = explorationProgressController.beginExplorationAsync(explorationId)
    val dataProvider = dataProviders.createDeferredDataProviderAsync(
      START_PLAYING_EXPLORATION_RESULT_DATA_PROVIDER_ID, operation)
    return dataProviders.convertToLiveData(dataProvider)
  }

  /**
   * Finishes the most recent exploration started by [startPlayingExploration]. This method should only be called if an
   * active exploration is being played, otherwise an exception will be thrown.
   */
  fun stopPlayingExploration(): LiveData<AsyncResult<Any?>> {
    val operation = explorationProgressController.finishExplorationAsync()
    val dataProvider = dataProviders.createDeferredDataProviderAsync(
      STOP_PLAYING_EXPLORATION_RESULT_DATA_PROVIDER_ID, operation)
    return dataProviders.convertToLiveData(dataProvider)
  }

=======
    return try {
      explorationProgressController.beginExplorationAsync(explorationId)
      MutableLiveData(AsyncResult.success<Any?>(null))
    } catch (e: Exception) {
      MutableLiveData(AsyncResult.failed(e))
    }
  }

  /**
   * Finishes the most recent exploration started by [startPlayingExploration]. This method should only be called if an
   * active exploration is being played, otherwise an exception will be thrown.
   */
  fun stopPlayingExploration(): LiveData<AsyncResult<Any?>> {
    return try {
      explorationProgressController.finishExplorationAsync()
      MutableLiveData(AsyncResult.success<Any?>(null))
    } catch (e: Exception) {
      MutableLiveData(AsyncResult.failed(e))
    }
  }

>>>>>>> a3c4667f
  @Suppress("RedundantSuspendModifier") // DataProviders expects this function to be a suspend function.
  private suspend fun retrieveExplorationById(explorationId: String): AsyncResult<Exploration> {
    return try {
      AsyncResult.success(explorationRetriever.loadExploration(explorationId))
    } catch (e: Exception) {
      AsyncResult.failed(e)
    }
  }
}<|MERGE_RESOLUTION|>--- conflicted
+++ resolved
@@ -1,21 +1,13 @@
 package org.oppia.domain.exploration
 
 import androidx.lifecycle.LiveData
-<<<<<<< HEAD
-=======
 import androidx.lifecycle.MutableLiveData
->>>>>>> a3c4667f
 import org.oppia.app.model.Exploration
 import org.oppia.util.data.AsyncResult
 import org.oppia.util.data.DataProviders
 import javax.inject.Inject
 
 private const val EXPLORATION_DATA_PROVIDER_ID = "ExplorationDataProvider"
-<<<<<<< HEAD
-private const val START_PLAYING_EXPLORATION_RESULT_DATA_PROVIDER_ID = "StartPlayingExplorationResultDataProvider"
-private const val STOP_PLAYING_EXPLORATION_RESULT_DATA_PROVIDER_ID = "StopPlayingExplorationResultDataProvider"
-=======
->>>>>>> a3c4667f
 
 /**
  * Controller for loading explorations by ID, or beginning to play an exploration.
@@ -48,25 +40,6 @@
    *     fail to load, but this provides early-failure detection.
    */
   fun startPlayingExploration(explorationId: String): LiveData<AsyncResult<Any?>> {
-<<<<<<< HEAD
-    val operation = explorationProgressController.beginExplorationAsync(explorationId)
-    val dataProvider = dataProviders.createDeferredDataProviderAsync(
-      START_PLAYING_EXPLORATION_RESULT_DATA_PROVIDER_ID, operation)
-    return dataProviders.convertToLiveData(dataProvider)
-  }
-
-  /**
-   * Finishes the most recent exploration started by [startPlayingExploration]. This method should only be called if an
-   * active exploration is being played, otherwise an exception will be thrown.
-   */
-  fun stopPlayingExploration(): LiveData<AsyncResult<Any?>> {
-    val operation = explorationProgressController.finishExplorationAsync()
-    val dataProvider = dataProviders.createDeferredDataProviderAsync(
-      STOP_PLAYING_EXPLORATION_RESULT_DATA_PROVIDER_ID, operation)
-    return dataProviders.convertToLiveData(dataProvider)
-  }
-
-=======
     return try {
       explorationProgressController.beginExplorationAsync(explorationId)
       MutableLiveData(AsyncResult.success<Any?>(null))
@@ -88,7 +61,6 @@
     }
   }
 
->>>>>>> a3c4667f
   @Suppress("RedundantSuspendModifier") // DataProviders expects this function to be a suspend function.
   private suspend fun retrieveExplorationById(explorationId: String): AsyncResult<Exploration> {
     return try {
