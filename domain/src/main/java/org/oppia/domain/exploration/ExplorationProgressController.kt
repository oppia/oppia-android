package org.oppia.domain.exploration

import androidx.lifecycle.LiveData
import androidx.lifecycle.MutableLiveData
import org.oppia.app.model.AnswerAndResponse
import org.oppia.app.model.AnswerOutcome
import org.oppia.app.model.CompletedState
import org.oppia.app.model.EphemeralState
import org.oppia.app.model.Exploration
import org.oppia.app.model.Hint
import org.oppia.app.model.Outcome
import org.oppia.app.model.PendingState
import org.oppia.app.model.Solution
import org.oppia.app.model.State
import org.oppia.app.model.SubtitledHtml
import org.oppia.app.model.UserAnswer
import org.oppia.domain.classify.AnswerClassificationController
import org.oppia.util.data.AsyncDataSubscriptionManager
import org.oppia.util.data.AsyncResult
import org.oppia.util.data.DataProviders
import java.util.concurrent.locks.ReentrantLock
import javax.inject.Inject
import javax.inject.Singleton
import kotlin.concurrent.withLock

// TODO(#186): Use an interaction repository to retrieve whether a specific ID corresponds to a terminal interaction.
private const val TERMINAL_INTERACTION_ID = "EndExploration"

private const val CURRENT_STATE_DATA_PROVIDER_ID = "CurrentStateDataProvider"

/**
 * Controller that tracks and reports the learner's ephemeral/non-persisted progress through an exploration. Note that
 * this controller only supports one active exploration at a time.
 *
 * The current exploration session is started via the exploration data controller.
 *
 * This class is thread-safe, but the order of applied operations is arbitrary. Calling code should take care to ensure
 * that uses of this class do not specifically depend on ordering.
 */
@Singleton
class ExplorationProgressController @Inject constructor(
  private val dataProviders: DataProviders,
  private val asyncDataSubscriptionManager: AsyncDataSubscriptionManager,
  private val explorationRetriever: ExplorationRetriever,
  private val answerClassificationController: AnswerClassificationController
) {
  // TODO(#180): Add support for hints.
  // TODO(#179): Add support for parameters.
  // TODO(#181): Add support for solutions.
  // TODO(#182): Add support for refresher explorations.
  // TODO(#90): Update the internal locking of this controller to use something like an in-memory blocking cache to
  // simplify state locking. However, doing this correctly requires a fix in MediatorLiveData to avoid unexpected
  // cancellations in chained cross-scope coroutines. Note that this is also essential to ensure post-load operations
  // can be queued before load completes to avoid cases in tests where the exploration load operation needs to be fully
  // finished before performing a post-load operation. The current state of the controller is leaking this
  // implementation detail to tests.

  private val currentStateDataProvider =
    dataProviders.createInMemoryDataProviderAsync(CURRENT_STATE_DATA_PROVIDER_ID, this::retrieveCurrentStateAsync)
  private val explorationProgress = ExplorationProgress()
  private val explorationProgressLock = ReentrantLock()

  /** Resets this controller to begin playing the specified [Exploration]. */
  internal fun beginExplorationAsync(explorationId: String) {
    explorationProgressLock.withLock {
      check(explorationProgress.playStage == PlayStage.NOT_PLAYING) {
        "Expected to finish previous exploration before starting a new one."
      }

      explorationProgress.currentExplorationId = explorationId
      explorationProgress.advancePlayStageTo(PlayStage.LOADING_EXPLORATION)
      asyncDataSubscriptionManager.notifyChangeAsync(CURRENT_STATE_DATA_PROVIDER_ID)
    }
  }

  /** Indicates that the current exploration being played is now completed. */
  internal fun finishExplorationAsync() {
    explorationProgressLock.withLock {
      check(explorationProgress.playStage != PlayStage.NOT_PLAYING) {
        "Cannot finish playing an exploration that hasn't yet been started"
      }
      explorationProgress.advancePlayStageTo(PlayStage.NOT_PLAYING)
    }
  }

  /**
   * Submits an answer to the current state and returns how the UI should respond to this answer. The returned
   * [LiveData] will only have at most two results posted: a pending result, and then a completed success/failure
   * result. Failures in this case represent a failure of the app (possibly due to networking conditions). The app
   * should report this error in a consumable way to the user so that they may take action on it. No additional values
   * will be reported to the [LiveData]. Each call to this method returns a new, distinct, [LiveData] object that must
   * be observed. Note also that the returned [LiveData] is not guaranteed to begin with a pending state.
   *
   * If the app undergoes a configuration change, calling code should rely on the [LiveData] from [getCurrentState] to
   * know whether a current answer is pending. That [LiveData] will have its state changed to pending during answer
   * submission and until answer resolution.
   *
   * Submitting an answer should result in the learner staying in the current state, moving to a new state in the
   * exploration, being shown a concept card, or being navigated to another exploration altogether. Note that once a
   * correct answer is processed, the current state reported to [getCurrentState] will change from a pending state to a
   * completed state since the learner completed that card. The learner can then proceed from the current completed
   * state to the next pending state using [moveToNextState].
   *
   * This method cannot be called until an exploration has started and [getCurrentState] returns a non-pending result
   * or the result will fail. Calling code must also take care not to allow users to submit an answer while a previous
   * answer is pending. That scenario will also result in a failed answer submission.
   *
   * No assumptions should be made about the completion order of the returned [LiveData] vs. the [LiveData] from
   * [getCurrentState]. Also note that the returned [LiveData] will only have a single value and not be reused after
   * that point.
   */
  fun submitAnswer(userAnswer: UserAnswer): LiveData<AsyncResult<AnswerOutcome>> {
    try {
      explorationProgressLock.withLock {
        check(explorationProgress.playStage != PlayStage.NOT_PLAYING) {
          "Cannot submit an answer if an exploration is not being played."
        }
        check(explorationProgress.playStage != PlayStage.LOADING_EXPLORATION) {
          "Cannot submit an answer while the exploration is being loaded."
        }
        check(explorationProgress.playStage != PlayStage.SUBMITTING_ANSWER) {
          "Cannot submit an answer while another answer is pending."
        }

        // Notify observers that the submitted answer is currently pending.
        explorationProgress.advancePlayStageTo(PlayStage.SUBMITTING_ANSWER)
        asyncDataSubscriptionManager.notifyChangeAsync(CURRENT_STATE_DATA_PROVIDER_ID)

        lateinit var answerOutcome: AnswerOutcome
        try {
          val topPendingState = explorationProgress.stateDeck.getPendingTopState()
          val outcome = answerClassificationController.classify(topPendingState.interaction, userAnswer.answer)
          answerOutcome = explorationProgress.stateGraph.computeAnswerOutcomeForResult(topPendingState, outcome)
          explorationProgress.stateDeck.submitAnswer(userAnswer, answerOutcome.feedback)
          // Follow the answer's outcome to another part of the graph if it's different.
          if (answerOutcome.destinationCase == AnswerOutcome.DestinationCase.STATE_NAME) {
            explorationProgress.stateDeck.pushState(explorationProgress.stateGraph.getState(answerOutcome.stateName))
          }
        } finally {
          // Ensure that the user always returns to the VIEWING_STATE stage to avoid getting stuck in an 'always
          // submitting answer' situation. This can specifically happen if answer classification throws an exception.
          explorationProgress.advancePlayStageTo(PlayStage.VIEWING_STATE)
        }

        asyncDataSubscriptionManager.notifyChangeAsync(CURRENT_STATE_DATA_PROVIDER_ID)

        return MutableLiveData(AsyncResult.success(answerOutcome))
      }
    } catch (e: Exception) {
      return MutableLiveData(AsyncResult.failed(e))
    }
  }

  fun submitHintIsRevealed(state: State, hintIsRevealed: Boolean, hintIndex: Int): LiveData<AsyncResult<Hint>> {
    try {
      explorationProgressLock.withLock {
        check(explorationProgress.playStage != PlayStage.NOT_PLAYING) {
          "Cannot submit an answer if an exploration is not being played."
        }
        check(explorationProgress.playStage != PlayStage.LOADING_EXPLORATION) {
          "Cannot submit an answer while the exploration is being loaded."
        }
        check(explorationProgress.playStage != PlayStage.SUBMITTING_ANSWER) {
          "Cannot submit an answer while another answer is pending."
        }
        lateinit var hint: Hint
        try {
<<<<<<< HEAD

=======
>>>>>>> d6748daa
          explorationProgress.stateDeck.submitHintRevealed(state, hintIsRevealed, hintIndex)
          hint = explorationProgress.stateGraph.computeHintForResult(
            state,
            hintIsRevealed,
            hintIndex
          )
          explorationProgress.stateDeck.pushStateForHint(state, hintIndex)

        } finally {
          // Ensure that the user always returns to the VIEWING_STATE stage to avoid getting stuck in an 'always
          // showing hint' situation. This can specifically happen if hint throws an exception.
          explorationProgress.advancePlayStageTo(PlayStage.VIEWING_STATE)
        }
<<<<<<< HEAD

=======
>>>>>>> d6748daa
        asyncDataSubscriptionManager.notifyChangeAsync(CURRENT_STATE_DATA_PROVIDER_ID)
        return MutableLiveData(AsyncResult.success(hint))
      }
    } catch (e: Exception) {
      return MutableLiveData(AsyncResult.failed(e))
    }
  }

  fun submitSolutionIsRevealed(state: State, solutionIsRevealed: Boolean): LiveData<AsyncResult<Solution>> {
    try {
      explorationProgressLock.withLock {
        check(explorationProgress.playStage != PlayStage.NOT_PLAYING) {
          "Cannot submit an answer if an exploration is not being played."
        }
        check(explorationProgress.playStage != PlayStage.LOADING_EXPLORATION) {
          "Cannot submit an answer while the exploration is being loaded."
        }
        check(explorationProgress.playStage != PlayStage.SUBMITTING_ANSWER) {
          "Cannot submit an answer while another answer is pending."
        }
        lateinit var solution: Solution
        try {

          explorationProgress.stateDeck.submitSolutionRevealed(state, solutionIsRevealed)
          solution = explorationProgress.stateGraph.computeSolutionForResult(
            state,
            solutionIsRevealed
          )
          explorationProgress.stateDeck.pushStateForSolution(state)

        } finally {
          // Ensure that the user always returns to the VIEWING_STATE stage to avoid getting stuck in an 'always
<<<<<<< HEAD
          // showing hint' situation. This can specifically happen if hint throws an exception.
=======
          // showing solution' situation. This can specifically happen if solution throws an exception.
>>>>>>> d6748daa
          explorationProgress.advancePlayStageTo(PlayStage.VIEWING_STATE)
        }

        asyncDataSubscriptionManager.notifyChangeAsync(CURRENT_STATE_DATA_PROVIDER_ID)
        return MutableLiveData(AsyncResult.success(solution))
      }
    } catch (e: Exception) {
      return MutableLiveData(AsyncResult.failed(e))
    }
  }

  /**
   * Navigates to the previous state in the graph. If the learner is currently on the initial state, this method will
   * throw an exception. Calling code is responsible for ensuring this method is only called when it's possible to
   * navigate backward.
   *
   * @return a one-time [LiveData] indicating whether the movement to the previous state was successful, or a failure if
   *     state navigation was attempted at an invalid time in the state graph (e.g. if currently viewing the initial
   *     state of the exploration). It's recommended that calling code only listen to this result for failures, and
   *     instead rely on [getCurrentState] for observing a successful transition to another state.
   */
  fun moveToPreviousState(): LiveData<AsyncResult<Any?>> {
    try {
      explorationProgressLock.withLock {
        check(explorationProgress.playStage != PlayStage.NOT_PLAYING) {
          "Cannot navigate to a previous state if an exploration is not being played."
        }
        check(explorationProgress.playStage != PlayStage.LOADING_EXPLORATION) {
          "Cannot navigate to a previous state if an exploration is being loaded."
        }
        check(explorationProgress.playStage != PlayStage.SUBMITTING_ANSWER) {
          "Cannot navigate to a previous state if an answer submission is pending."
        }
        explorationProgress.stateDeck.navigateToPreviousState()
        asyncDataSubscriptionManager.notifyChangeAsync(CURRENT_STATE_DATA_PROVIDER_ID)
      }
      return MutableLiveData(AsyncResult.success<Any?>(null))
    } catch (e: Exception) {
      return MutableLiveData(AsyncResult.failed(e))
    }
  }

  /**
   * Navigates to the next state in the graph. This method is only valid if the current [EphemeralState] reported by
   * [getCurrentState] is a completed state. Calling code is responsible for ensuring this method is only called when
   * it's possible to navigate forward.
   *
   * Note that if the current state is a pending state, the user needs to submit a correct answer that routes to a later
   * state via [submitAnswer] in order for the current state to change to a completed state before forward navigation
   * can occur.
   *
   * @return a one-time [LiveData] indicating whether the movement to the next state was successful, or a failure if
   *     state navigation was attempted at an invalid time in the state graph (e.g. if the current state is pending or
   *     terminal). It's recommended that calling code only listen to this result for failures, and instead rely on
   *     [getCurrentState] for observing a successful transition to another state.
   */
  fun moveToNextState(): LiveData<AsyncResult<Any?>> {
    try {
      explorationProgressLock.withLock {
        check(explorationProgress.playStage != PlayStage.NOT_PLAYING) {
          "Cannot navigate to a next state if an exploration is not being played."
        }
        check(explorationProgress.playStage != PlayStage.LOADING_EXPLORATION) {
          "Cannot navigate to a next state if an exploration is being loaded."
        }
        check(explorationProgress.playStage != PlayStage.SUBMITTING_ANSWER) {
          "Cannot navigate to a next state if an answer submission is pending."
        }
        explorationProgress.stateDeck.navigateToNextState()
        asyncDataSubscriptionManager.notifyChangeAsync(CURRENT_STATE_DATA_PROVIDER_ID)
      }
      return MutableLiveData(AsyncResult.success<Any?>(null))
    } catch (e: Exception) {
      return MutableLiveData(AsyncResult.failed(e))
    }
  }

  /**
   * Returns a [LiveData] monitoring the current [EphemeralState] the learner is currently viewing. If this state
   * corresponds to a a terminal state, then the learner has completed the exploration. Note that [moveToPreviousState]
   * and [moveToNextState] will automatically update observers of this live data when the next state is navigated to.
   *
   * This [LiveData] may initially be pending while the exploration object is loaded. It may also switch from a
   * completed to a pending result during transient operations like submitting an answer via [submitAnswer]. Calling
   * code should be made resilient to this by caching the current state object to display since it may disappear
   * temporarily during answer submission. Calling code should persist this state object across configuration changes if
   * needed since it cannot rely on this [LiveData] for immediate state reconstitution after configuration changes.
   *
   * The underlying state returned by this function can only be changed by calls to [moveToNextState] and
   * [moveToPreviousState], or the exploration data controller if another exploration is loaded. UI code can be
   * confident only calls from the UI layer will trigger state changes here to ensure atomicity between receiving and
   * making state changes.
   *
   * This method is safe to be called before an exploration has started. If there is no ongoing exploration, it should
   * return a pending state.
   */
  fun getCurrentState(): LiveData<AsyncResult<EphemeralState>> {
    return dataProviders.convertToLiveData(currentStateDataProvider)
  }

  private suspend fun retrieveCurrentStateAsync(): AsyncResult<EphemeralState> {
    return try {
      retrieveCurrentStateWithinCacheAsync()
    } catch (e: Exception) {
      AsyncResult.failed(e)
    }
  }

  private suspend fun retrieveCurrentStateWithinCacheAsync(): AsyncResult<EphemeralState> {
    var explorationId: String? = null
    lateinit var currentStage: PlayStage
    explorationProgressLock.withLock {
      currentStage = explorationProgress.playStage
      if (currentStage == PlayStage.LOADING_EXPLORATION) {
        explorationId = explorationProgress.currentExplorationId
      }
    }

    val exploration: Exploration? =
      if (explorationId != null) explorationRetriever.loadExploration(explorationId!!) else null

    explorationProgressLock.withLock {
      // It's possible for the exploration ID or stage to change between critical sections. However, this is the only
      // way to ensure the exploration is loaded since suspended functions cannot be called within a mutex.
      check(exploration == null || explorationProgress.currentExplorationId == explorationId) {
        "Encountered race condition when retrieving exploration. ID changed from $explorationId" +
            " to ${explorationProgress.currentExplorationId}"
      }
      check(explorationProgress.playStage == currentStage) {
        "Encountered race condition when retrieving exploration. ID changed from $explorationId" +
            " to ${explorationProgress.currentExplorationId}"
      }
      return when (explorationProgress.playStage) {
        PlayStage.NOT_PLAYING -> AsyncResult.pending()
        PlayStage.LOADING_EXPLORATION -> {
          try {
            // The exploration must be available for this stage since it was loaded above.
            finishLoadExploration(exploration!!, explorationProgress)
            AsyncResult.success(explorationProgress.stateDeck.getCurrentEphemeralState())
          } catch (e: Exception) {
            AsyncResult.failed<EphemeralState>(e)
          }
        }
        PlayStage.VIEWING_STATE -> AsyncResult.success(explorationProgress.stateDeck.getCurrentEphemeralState())
        PlayStage.SUBMITTING_ANSWER -> AsyncResult.pending()
      }
    }
  }

  private fun finishLoadExploration(exploration: Exploration, progress: ExplorationProgress) {
    // The exploration must be initialized first since other lazy fields depend on it being inited.
    progress.currentExploration = exploration
    progress.stateGraph.resetStateGraph(exploration.statesMap)
    progress.stateDeck.resetDeck(progress.stateGraph.getState(exploration.initStateName))

    // Advance the stage, but do not notify observers since the current state can be reported immediately to the UI.
    progress.advancePlayStageTo(PlayStage.VIEWING_STATE)
  }

  /** Different stages in which the progress controller can exist. */
  private enum class PlayStage {
    /** No exploration is currently being played. */
    NOT_PLAYING,

    /** An exploration is being prepared to be played. */
    LOADING_EXPLORATION,

    /** The controller is currently viewing a State. */
    VIEWING_STATE,

    /** The controller is in the process of submitting an answer. */
    SUBMITTING_ANSWER
  }

  /**
   * Private class that encapsulates the mutable state of the progress controller. This class is thread-safe. This class
   * can exist across multiple exploration instances, but calling code is responsible for ensuring it is properly reset.
   */
  private class ExplorationProgress {
    internal lateinit var currentExplorationId: String
    internal lateinit var currentExploration: Exploration
    internal var playStage = PlayStage.NOT_PLAYING
    internal val stateGraph: StateGraph by lazy {
      StateGraph(
        currentExploration.statesMap
      )
    }
    internal val stateDeck: StateDeck by lazy {
      StateDeck(
        stateGraph.getState(currentExploration.initStateName)
      )
    }

    /**
     * Advances the current play stage to the specified stage, verifying that the transition is correct.
     *
     * Calling code should prevent this method from failing by checking state ahead of calling this method and providing
     * more useful errors to UI calling code since errors thrown by this method will be more obscure. This method aims to
     * ensure the internal state of the controller remains correct. This method is not meant to be covered in unit tests
     * since none of the failures here should ever be exposed to controller callers.
     */
    internal fun advancePlayStageTo(nextPlayStage: PlayStage) {
      when (nextPlayStage) {
        PlayStage.NOT_PLAYING -> {
          // All transitions to NOT_PLAYING are valid except itself. Stopping playing can happen at any time.
          check(playStage != PlayStage.NOT_PLAYING) { "Cannot transition to NOT_PLAYING from NOT_PLAYING" }
          playStage = nextPlayStage
        }
        PlayStage.LOADING_EXPLORATION -> {
          // An exploration can only be requested to be loaded from the initial NOT_PLAYING stage.
          check(playStage == PlayStage.NOT_PLAYING) { "Cannot transition to LOADING_EXPLORATION from $playStage" }
          playStage = nextPlayStage
        }
        PlayStage.VIEWING_STATE -> {
          // A state can be viewed after loading an exploration, after viewing another state, or after submitting an
          // answer. It cannot be viewed without a loaded exploration.
          check(
            playStage == PlayStage.LOADING_EXPLORATION
                || playStage == PlayStage.VIEWING_STATE
                || playStage == PlayStage.SUBMITTING_ANSWER
          ) {
            "Cannot transition to VIEWING_STATE from $playStage"
          }
          playStage = nextPlayStage
        }
        PlayStage.SUBMITTING_ANSWER -> {
          // An answer can only be submitted after viewing a stage.
          check(playStage == PlayStage.VIEWING_STATE) { "Cannot transition to SUBMITTING_ANSWER from $playStage" }
          playStage = nextPlayStage
        }
      }
    }
  }

  /**
   * Graph that provides lookup access for [State]s and functionality for processing the outcome of a submitted learner
   * answer.
   */
  private class StateGraph internal constructor(private var stateGraph: Map<String, State>) {
    /** Resets this graph to the new graph represented by the specified [Map]. */
    internal fun resetStateGraph(stateGraph: Map<String, State>) {
      this.stateGraph = stateGraph
    }

    /** Returns the [State] corresponding to the specified name. */
    internal fun getState(stateName: String): State {
      return stateGraph.getValue(stateName)
    }

    /** Returns an [AnswerOutcome] based on the current state and resulting [Outcome] from the learner's answer. */
    internal fun computeAnswerOutcomeForResult(currentState: State, outcome: Outcome): AnswerOutcome {
      val answerOutcomeBuilder = AnswerOutcome.newBuilder()
        .setFeedback(outcome.feedback)
        .setLabelledAsCorrectAnswer(outcome.labelledAsCorrect)
        .setState(currentState)
      when {
        outcome.refresherExplorationId.isNotEmpty() ->
          answerOutcomeBuilder.refresherExplorationId = outcome.refresherExplorationId
        outcome.missingPrerequisiteSkillId.isNotEmpty() ->
          answerOutcomeBuilder.missingPrerequisiteSkillId = outcome.missingPrerequisiteSkillId
        outcome.destStateName == currentState.name -> answerOutcomeBuilder.sameState = true
        else -> answerOutcomeBuilder.stateName = outcome.destStateName
      }
      return answerOutcomeBuilder.build()
    }

    /** Returns an [Hint] based on the current state and revealed [Hint] from the learner's answer. */
    internal fun computeHintForResult(currentState: State, hintIsRevealed: Boolean, hintIndex: Int): Hint {
      return Hint.newBuilder()
        .setHintIsRevealed(hintIsRevealed)
        .setHintContent(currentState.interaction.getHint(hintIndex).hintContent)
        .setState(currentState)
        .build()
    }

    /** Returns an [Solution] based on the current state and revealed [Solution] from the learner's answer. */
    internal fun computeSolutionForResult(currentState: State, solutionIsRevealed: Boolean): Solution {
      return Solution.newBuilder()
        .setSolutionIsRevealed(solutionIsRevealed)
        .setAnswerIsExclusive(currentState.interaction.solution.answerIsExclusive)
        .setCorrectAnswer(currentState.interaction.solution.correctAnswer)
        .setExplanation(currentState.interaction.solution.explanation).build()
    }


    /** Returns an [Solution] based on the current state and revealed [Solution] from the learner's answer. */
    internal fun computeSolutionForResult(currentState: State, solutionIsRevealed: Boolean): Solution {
      val solutionBuilder = Solution.newBuilder()
        .setSolutionIsRevealed(solutionIsRevealed)
        .setAnswerIsExclusive(currentState.interaction.solution.answerIsExclusive)
        .setCorrectAnswer(currentState.interaction.solution.correctAnswer)
        .setExplanation(currentState.interaction.solution.explanation)

      return solutionBuilder.build()
    }
  }

  private class StateDeck internal constructor(initialState: State) {
    private var pendingTopState: State = initialState
    private val previousStates: MutableList<EphemeralState> = ArrayList()
    private val currentDialogInteractions: MutableList<AnswerAndResponse> = ArrayList()
    private val hintList: MutableList<Hint> = ArrayList()
    private lateinit var solution: Solution
    private var stateIndex: Int = 0

    /** Resets this deck to a new, specified initial [State]. */
    internal fun resetDeck(initialState: State) {
      pendingTopState = initialState
      previousStates.clear()
      currentDialogInteractions.clear()
      hintList.clear()
      stateIndex = 0
    }

    /** Navigates to the previous State in the deck, or fails if this isn't possible. */
    internal fun navigateToPreviousState() {
      check(!isCurrentStateInitial()) { "Cannot navigate to previous state; at initial state." }
      stateIndex--
    }

    /** Navigates to the next State in the deck, or fails if this isn't possible. */
    internal fun navigateToNextState() {
      check(!isCurrentStateTopOfDeck()) { "Cannot navigate to next state; at most recent state." }
      val previousState = previousStates[stateIndex]
      stateIndex++
      if (!previousState.hasNextState) {
        // Update the previous state to indicate that it has a next state now that its next state has actually been
        // 'created' by navigating to it.
        previousStates[stateIndex - 1] = previousState.toBuilder().setHasNextState(true).build()
      }
    }

    /**
     * Returns the [State] corresponding to the latest card in the deck, regardless of whichever State the learner is
     * currently viewing.
     */
    internal fun getPendingTopState(): State {
      return pendingTopState
    }

    /** Returns the current [EphemeralState] the learner is viewing. */
    internal fun getCurrentEphemeralState(): EphemeralState {
      // Note that the terminal state is evaluated first since it can only return true if the current state is the top
      // of the deck, and that state is the terminal one. Otherwise the terminal check would never be triggered since
      // the second case assumes the top of the deck must be pending.
      return when {
        isCurrentStateTerminal() -> getCurrentTerminalState()
        stateIndex == previousStates.size -> getCurrentPendingState()
        else -> getPreviousState()
      }
    }

    /**
     * Pushes a new State onto the deck. This cannot happen if the learner isn't at the most recent State, if the
     * current State is not terminal, or if the learner hasn't submitted an answer to the most recent State. This
     * operation implies that the most recently submitted answer was the correct answer to the previously current State.
     * This does NOT change the user's position in the deck, it just marks the current state as completed.
     */
    internal fun pushState(state: State) {
      check(isCurrentStateTopOfDeck()) { "Cannot push a new state unless the learner is at the most recent state." }
      check(!isCurrentStateTerminal()) { "Cannot push another state after reaching a terminal state." }
      check(currentDialogInteractions.size != 0) { "Cannot push another state without an answer." }
      check(state.name != pendingTopState.name) { "Cannot route from the same state to itself as a new card." }
      // NB: This technically has a 'next' state, but it's not marked until it's first navigated away since the new
      // state doesn't become fully realized until navigated to.
      previousStates += EphemeralState.newBuilder()
        .setState(pendingTopState)
        .setHasPreviousState(!isCurrentStateInitial())
        .setCompletedState(CompletedState.newBuilder().addAllAnswer(currentDialogInteractions))
        .build()
      currentDialogInteractions.clear()
      hintList.clear()
      pendingTopState = state
    }

    internal fun pushStateForHint(state: State, hintIndex: Int): EphemeralState {
      val interactionBuilder = state.interaction.toBuilder().setHint(hintIndex, hintList.get(0))
      val newState = state.toBuilder().setInteraction(interactionBuilder).build()
      val ephemeralState = EphemeralState.newBuilder()
        .setState(newState)
        .setHasPreviousState(!isCurrentStateInitial())
        .setPendingState(PendingState.newBuilder().addAllWrongAnswer(currentDialogInteractions).addAllHint(hintList))
        .build()
      pendingTopState = newState
      hintList.clear()
      return ephemeralState
    }

    internal fun pushStateForSolution(state: State): EphemeralState {
      val interactionBuilder = state.interaction.toBuilder().setSolution(solution)
      val newState = state.toBuilder().setInteraction(interactionBuilder).build()
      val ephemeralState = EphemeralState.newBuilder()
        .setState(newState)
        .setHasPreviousState(!isCurrentStateInitial())
        .setPendingState(PendingState.newBuilder().addAllWrongAnswer(currentDialogInteractions).addAllHint(hintList))
        .build()
      pendingTopState = newState
      return ephemeralState
    }

    /**
     * Submits an answer & feedback dialog the learner experience in the current State. This fails if the user is not at
     * the most recent State in the deck, or if the most recent State is terminal (since no answer can be submitted to a
     * terminal interaction).
     */
    internal fun submitAnswer(userAnswer: UserAnswer, feedback: SubtitledHtml) {
      check(isCurrentStateTopOfDeck()) { "Cannot submit an answer except to the most recent state." }
      check(!isCurrentStateTerminal()) { "Cannot submit an answer to a terminal state." }
      currentDialogInteractions += AnswerAndResponse.newBuilder()
        .setUserAnswer(userAnswer)
        .setFeedback(feedback)
        .build()
    }

    internal fun submitHintRevealed(state: State, hintIsRevealed: Boolean, hintIndex: Int) {
      hintList += Hint.newBuilder()
        .setHintIsRevealed(hintIsRevealed)
        .setHintContent(state.interaction.getHint(hintIndex).hintContent)
        .build()
    }

    internal fun submitSolutionRevealed(state: State, solutionIsRevealed: Boolean) {
      solution = Solution.newBuilder()
        .setSolutionIsRevealed(solutionIsRevealed)
        .setAnswerIsExclusive(state.interaction.solution.answerIsExclusive)
        .setCorrectAnswer(state.interaction.solution.correctAnswer)
        .setExplanation(state.interaction.solution.explanation)
        .build()
    }

    private fun getCurrentPendingState(): EphemeralState {
      return EphemeralState.newBuilder()
        .setState(pendingTopState)
        .setHasPreviousState(!isCurrentStateInitial())
        .setPendingState(PendingState.newBuilder().addAllWrongAnswer(currentDialogInteractions).addAllHint(hintList))
        .build()
    }

    private fun getCurrentTerminalState(): EphemeralState {
      return EphemeralState.newBuilder()
        .setState(pendingTopState)
        .setHasPreviousState(!isCurrentStateInitial())
        .setTerminalState(true)
        .build()
    }

    private fun getPreviousState(): EphemeralState {
      return previousStates[stateIndex]
    }

    /** Returns whether the current scrolled State is the first State of the exploration. */
    private fun isCurrentStateInitial(): Boolean {
      return stateIndex == 0
    }

    /** Returns whether the current scrolled State is the most recent State played by the learner. */
    private fun isCurrentStateTopOfDeck(): Boolean {
      return stateIndex == previousStates.size
    }

    /** Returns whether the current State is terminal. */
    private fun isCurrentStateTerminal(): Boolean {
      // Cards not on top of the deck cannot be terminal/the terminal card must be the last card in the deck, if it's
      // present.
      return isCurrentStateTopOfDeck() && isTopOfDeckTerminal()
    }

    /** Returns whether the most recent card on the deck is terminal. */
    private fun isTopOfDeckTerminal(): Boolean {
      return pendingTopState.interaction.id == TERMINAL_INTERACTION_ID
    }
  }
}<|MERGE_RESOLUTION|>--- conflicted
+++ resolved
@@ -165,10 +165,6 @@
         }
         lateinit var hint: Hint
         try {
-<<<<<<< HEAD
-
-=======
->>>>>>> d6748daa
           explorationProgress.stateDeck.submitHintRevealed(state, hintIsRevealed, hintIndex)
           hint = explorationProgress.stateGraph.computeHintForResult(
             state,
@@ -182,10 +178,6 @@
           // showing hint' situation. This can specifically happen if hint throws an exception.
           explorationProgress.advancePlayStageTo(PlayStage.VIEWING_STATE)
         }
-<<<<<<< HEAD
-
-=======
->>>>>>> d6748daa
         asyncDataSubscriptionManager.notifyChangeAsync(CURRENT_STATE_DATA_PROVIDER_ID)
         return MutableLiveData(AsyncResult.success(hint))
       }
@@ -218,11 +210,7 @@
 
         } finally {
           // Ensure that the user always returns to the VIEWING_STATE stage to avoid getting stuck in an 'always
-<<<<<<< HEAD
-          // showing hint' situation. This can specifically happen if hint throws an exception.
-=======
           // showing solution' situation. This can specifically happen if solution throws an exception.
->>>>>>> d6748daa
           explorationProgress.advancePlayStageTo(PlayStage.VIEWING_STATE)
         }
 
@@ -505,18 +493,6 @@
         .setAnswerIsExclusive(currentState.interaction.solution.answerIsExclusive)
         .setCorrectAnswer(currentState.interaction.solution.correctAnswer)
         .setExplanation(currentState.interaction.solution.explanation).build()
-    }
-
-
-    /** Returns an [Solution] based on the current state and revealed [Solution] from the learner's answer. */
-    internal fun computeSolutionForResult(currentState: State, solutionIsRevealed: Boolean): Solution {
-      val solutionBuilder = Solution.newBuilder()
-        .setSolutionIsRevealed(solutionIsRevealed)
-        .setAnswerIsExclusive(currentState.interaction.solution.answerIsExclusive)
-        .setCorrectAnswer(currentState.interaction.solution.correctAnswer)
-        .setExplanation(currentState.interaction.solution.explanation)
-
-      return solutionBuilder.build()
     }
   }
 
