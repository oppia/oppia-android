--- conflicted
+++ resolved
@@ -315,20 +315,10 @@
   }
 
   private suspend fun retrieveCurrentStateWithinCacheAsync(): AsyncResult<EphemeralState> {
-<<<<<<< HEAD
-    var explorationId: String? = null
-    lateinit var currentStage: ExplorationProgress.PlayStage
-    explorationProgressLock.withLock {
-      currentStage = explorationProgress.playStage
-      if (currentStage == ExplorationProgress.PlayStage.LOADING_EXPLORATION) {
-        explorationId = explorationProgress.currentExplorationId
-      }
-=======
     val explorationId: String? = explorationProgressLock.withLock {
-      return@withLock if (explorationProgress.playStage == PlayStage.LOADING_EXPLORATION) {
+      if (explorationProgress.playStage == ExplorationProgress.PlayStage.LOADING_EXPLORATION) {
         explorationProgress.currentExplorationId
       } else null
->>>>>>> 98ff4aff
     }
 
     val exploration = explorationId?.let(explorationRetriever::loadExploration)
