--- conflicted
+++ resolved
@@ -545,10 +545,7 @@
     }
 
     internal fun submitHintRevealed(state: State, hintIsRevealed: Boolean, hintIndex: Int) {
-<<<<<<< HEAD
-=======
       hintList.clear()
->>>>>>> c9705de4
        hintList += Hint.newBuilder()
         .setHintIsRevealed(hintIsRevealed)
         .setHintContent(state.interaction.getHint(hintIndex).hintContent)
