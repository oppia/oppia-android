package org.oppia.domain.exploration

import androidx.lifecycle.LiveData
import androidx.lifecycle.MutableLiveData
import org.oppia.app.model.AnswerAndResponse
import org.oppia.app.model.AnswerOutcome
import org.oppia.app.model.CompletedState
import org.oppia.app.model.EphemeralState
import org.oppia.app.model.Exploration
import org.oppia.app.model.Hint
import org.oppia.app.model.Outcome
import org.oppia.app.model.PendingState
import org.oppia.app.model.Solution
import org.oppia.app.model.State
import org.oppia.app.model.SubtitledHtml
import org.oppia.app.model.UserAnswer
import org.oppia.domain.classify.AnswerClassificationController
import org.oppia.util.data.AsyncDataSubscriptionManager
import org.oppia.util.data.AsyncResult
import org.oppia.util.data.DataProviders
import java.util.concurrent.locks.ReentrantLock
import javax.inject.Inject
import javax.inject.Singleton
import kotlin.concurrent.withLock

// TODO(#186): Use an interaction repository to retrieve whether a specific ID corresponds to a terminal interaction.
private const val TERMINAL_INTERACTION_ID = "EndExploration"

private const val CURRENT_STATE_DATA_PROVIDER_ID = "CurrentStateDataProvider"

/**
 * Controller that tracks and reports the learner's ephemeral/non-persisted progress through an exploration. Note that
 * this controller only supports one active exploration at a time.
 *
 * The current exploration session is started via the exploration data controller.
 *
 * This class is thread-safe, but the order of applied operations is arbitrary. Calling code should take care to ensure
 * that uses of this class do not specifically depend on ordering.
 */
@Singleton
class ExplorationProgressController @Inject constructor(
  private val dataProviders: DataProviders,
  private val asyncDataSubscriptionManager: AsyncDataSubscriptionManager,
  private val explorationRetriever: ExplorationRetriever,
  private val answerClassificationController: AnswerClassificationController
) {
  // TODO(#180): Add support for hints.
  // TODO(#179): Add support for parameters.
  // TODO(#181): Add support for solutions.
  // TODO(#182): Add support for refresher explorations.
  // TODO(#90): Update the internal locking of this controller to use something like an in-memory blocking cache to
  // simplify state locking. However, doing this correctly requires a fix in MediatorLiveData to avoid unexpected
  // cancellations in chained cross-scope coroutines. Note that this is also essential to ensure post-load operations
  // can be queued before load completes to avoid cases in tests where the exploration load operation needs to be fully
  // finished before performing a post-load operation. The current state of the controller is leaking this
  // implementation detail to tests.

  private val currentStateDataProvider =
    dataProviders.createInMemoryDataProviderAsync(CURRENT_STATE_DATA_PROVIDER_ID, this::retrieveCurrentStateAsync)
  private val explorationProgress = ExplorationProgress()
  private val explorationProgressLock = ReentrantLock()

  /** Resets this controller to begin playing the specified [Exploration]. */
  internal fun beginExplorationAsync(explorationId: String) {
    explorationProgressLock.withLock {
      check(explorationProgress.playStage == PlayStage.NOT_PLAYING) {
        "Expected to finish previous exploration before starting a new one."
      }

      explorationProgress.currentExplorationId = explorationId
      explorationProgress.advancePlayStageTo(PlayStage.LOADING_EXPLORATION)
      asyncDataSubscriptionManager.notifyChangeAsync(CURRENT_STATE_DATA_PROVIDER_ID)
    }
  }

  /** Indicates that the current exploration being played is now completed. */
  internal fun finishExplorationAsync() {
    explorationProgressLock.withLock {
      check(explorationProgress.playStage != PlayStage.NOT_PLAYING) {
        "Cannot finish playing an exploration that hasn't yet been started"
      }
      explorationProgress.advancePlayStageTo(PlayStage.NOT_PLAYING)
    }
  }

  /**
   * Submits an answer to the current state and returns how the UI should respond to this answer. The returned
   * [LiveData] will only have at most two results posted: a pending result, and then a completed success/failure
   * result. Failures in this case represent a failure of the app (possibly due to networking conditions). The app
   * should report this error in a consumable way to the user so that they may take action on it. No additional values
   * will be reported to the [LiveData]. Each call to this method returns a new, distinct, [LiveData] object that must
   * be observed. Note also that the returned [LiveData] is not guaranteed to begin with a pending state.
   *
   * If the app undergoes a configuration change, calling code should rely on the [LiveData] from [getCurrentState] to
   * know whether a current answer is pending. That [LiveData] will have its state changed to pending during answer
   * submission and until answer resolution.
   *
   * Submitting an answer should result in the learner staying in the current state, moving to a new state in the
   * exploration, being shown a concept card, or being navigated to another exploration altogether. Note that once a
   * correct answer is processed, the current state reported to [getCurrentState] will change from a pending state to a
   * completed state since the learner completed that card. The learner can then proceed from the current completed
   * state to the next pending state using [moveToNextState].
   *
   * This method cannot be called until an exploration has started and [getCurrentState] returns a non-pending result
   * or the result will fail. Calling code must also take care not to allow users to submit an answer while a previous
   * answer is pending. That scenario will also result in a failed answer submission.
   *
   * No assumptions should be made about the completion order of the returned [LiveData] vs. the [LiveData] from
   * [getCurrentState]. Also note that the returned [LiveData] will only have a single value and not be reused after
   * that point.
   */
  fun submitAnswer(userAnswer: UserAnswer): LiveData<AsyncResult<AnswerOutcome>> {
    try {
      explorationProgressLock.withLock {
        check(explorationProgress.playStage != PlayStage.NOT_PLAYING) {
          "Cannot submit an answer if an exploration is not being played."
        }
        check(explorationProgress.playStage != PlayStage.LOADING_EXPLORATION) {
          "Cannot submit an answer while the exploration is being loaded."
        }
        check(explorationProgress.playStage != PlayStage.SUBMITTING_ANSWER) {
          "Cannot submit an answer while another answer is pending."
        }

        // Notify observers that the submitted answer is currently pending.
        explorationProgress.advancePlayStageTo(PlayStage.SUBMITTING_ANSWER)
        asyncDataSubscriptionManager.notifyChangeAsync(CURRENT_STATE_DATA_PROVIDER_ID)

        lateinit var answerOutcome: AnswerOutcome
        try {
          val topPendingState = explorationProgress.stateDeck.getPendingTopState()
          val outcome = answerClassificationController.classify(topPendingState.interaction, userAnswer.answer)
          answerOutcome = explorationProgress.stateGraph.computeAnswerOutcomeForResult(topPendingState, outcome)
          explorationProgress.stateDeck.submitAnswer(userAnswer, answerOutcome.feedback)
          // Follow the answer's outcome to another part of the graph if it's different.
          if (answerOutcome.destinationCase == AnswerOutcome.DestinationCase.STATE_NAME) {
            explorationProgress.stateDeck.pushState(explorationProgress.stateGraph.getState(answerOutcome.stateName))
          }
        } finally {
          // Ensure that the user always returns to the VIEWING_STATE stage to avoid getting stuck in an 'always
          // submitting answer' situation. This can specifically happen if answer classification throws an exception.
          explorationProgress.advancePlayStageTo(PlayStage.VIEWING_STATE)
        }

        asyncDataSubscriptionManager.notifyChangeAsync(CURRENT_STATE_DATA_PROVIDER_ID)

        return MutableLiveData(AsyncResult.success(answerOutcome))
      }
    } catch (e: Exception) {
      return MutableLiveData(AsyncResult.failed(e))
    }
  }

  fun submitHintIsRevealed(state: State, hintIsRevealed: Boolean, hintIndex: Int): LiveData<AsyncResult<Hint>> {
    try {
      explorationProgressLock.withLock {
        check(explorationProgress.playStage != PlayStage.NOT_PLAYING) {
          "Cannot submit an answer if an exploration is not being played."
        }
        check(explorationProgress.playStage != PlayStage.LOADING_EXPLORATION) {
          "Cannot submit an answer while the exploration is being loaded."
        }
        check(explorationProgress.playStage != PlayStage.SUBMITTING_ANSWER) {
          "Cannot submit an answer while another answer is pending."
        }
        lateinit var hint: Hint
        try {
          explorationProgress.stateDeck.submitHintRevealed(state, hintIsRevealed, hintIndex)
          hint = explorationProgress.stateGraph.computeHintForResult(
            state,
            hintIsRevealed,
            hintIndex
          )
          explorationProgress.stateDeck.pushStateForHint(state, hintIndex)

        } finally {
          // Ensure that the user always returns to the VIEWING_STATE stage to avoid getting stuck in an 'always
          // showing hint' situation. This can specifically happen if hint throws an exception.
          explorationProgress.advancePlayStageTo(PlayStage.VIEWING_STATE)
        }
        asyncDataSubscriptionManager.notifyChangeAsync(CURRENT_STATE_DATA_PROVIDER_ID)
        return MutableLiveData(AsyncResult.success(hint))
      }
    } catch (e: Exception) {
      return MutableLiveData(AsyncResult.failed(e))
    }
  }

  fun submitSolutionIsRevealed(state: State, solutionIsRevealed: Boolean): LiveData<AsyncResult<Solution>> {
    try {
      explorationProgressLock.withLock {
        check(explorationProgress.playStage != PlayStage.NOT_PLAYING) {
          "Cannot submit an answer if an exploration is not being played."
        }
        check(explorationProgress.playStage != PlayStage.LOADING_EXPLORATION) {
          "Cannot submit an answer while the exploration is being loaded."
        }
        check(explorationProgress.playStage != PlayStage.SUBMITTING_ANSWER) {
          "Cannot submit an answer while another answer is pending."
        }
        lateinit var solution: Solution
        try {

          explorationProgress.stateDeck.submitSolutionRevealed(state, solutionIsRevealed)
          solution = explorationProgress.stateGraph.computeSolutionForResult(
            state,
            solutionIsRevealed
          )
          explorationProgress.stateDeck.pushStateForSolution(state)

        } finally {
          // Ensure that the user always returns to the VIEWING_STATE stage to avoid getting stuck in an 'always
          // showing solution' situation. This can specifically happen if solution throws an exception.
          explorationProgress.advancePlayStageTo(PlayStage.VIEWING_STATE)
        }

        asyncDataSubscriptionManager.notifyChangeAsync(CURRENT_STATE_DATA_PROVIDER_ID)
        return MutableLiveData(AsyncResult.success(solution))
      }
    } catch (e: Exception) {
      return MutableLiveData(AsyncResult.failed(e))
    }
  }

  /**
   * Navigates to the previous state in the graph. If the learner is currently on the initial state, this method will
   * throw an exception. Calling code is responsible for ensuring this method is only called when it's possible to
   * navigate backward.
   *
   * @return a one-time [LiveData] indicating whether the movement to the previous state was successful, or a failure if
   *     state navigation was attempted at an invalid time in the state graph (e.g. if currently viewing the initial
   *     state of the exploration). It's recommended that calling code only listen to this result for failures, and
   *     instead rely on [getCurrentState] for observing a successful transition to another state.
   */
  fun moveToPreviousState(): LiveData<AsyncResult<Any?>> {
    try {
      explorationProgressLock.withLock {
        check(explorationProgress.playStage != PlayStage.NOT_PLAYING) {
          "Cannot navigate to a previous state if an exploration is not being played."
        }
        check(explorationProgress.playStage != PlayStage.LOADING_EXPLORATION) {
          "Cannot navigate to a previous state if an exploration is being loaded."
        }
        check(explorationProgress.playStage != PlayStage.SUBMITTING_ANSWER) {
          "Cannot navigate to a previous state if an answer submission is pending."
        }
        explorationProgress.stateDeck.navigateToPreviousState()
        asyncDataSubscriptionManager.notifyChangeAsync(CURRENT_STATE_DATA_PROVIDER_ID)
      }
      return MutableLiveData(AsyncResult.success<Any?>(null))
    } catch (e: Exception) {
      return MutableLiveData(AsyncResult.failed(e))
    }
  }

  /**
   * Navigates to the next state in the graph. This method is only valid if the current [EphemeralState] reported by
   * [getCurrentState] is a completed state. Calling code is responsible for ensuring this method is only called when
   * it's possible to navigate forward.
   *
   * Note that if the current state is a pending state, the user needs to submit a correct answer that routes to a later
   * state via [submitAnswer] in order for the current state to change to a completed state before forward navigation
   * can occur.
   *
   * @return a one-time [LiveData] indicating whether the movement to the next state was successful, or a failure if
   *     state navigation was attempted at an invalid time in the state graph (e.g. if the current state is pending or
   *     terminal). It's recommended that calling code only listen to this result for failures, and instead rely on
   *     [getCurrentState] for observing a successful transition to another state.
   */
  fun moveToNextState(): LiveData<AsyncResult<Any?>> {
    try {
      explorationProgressLock.withLock {
        check(explorationProgress.playStage != PlayStage.NOT_PLAYING) {
          "Cannot navigate to a next state if an exploration is not being played."
        }
        check(explorationProgress.playStage != PlayStage.LOADING_EXPLORATION) {
          "Cannot navigate to a next state if an exploration is being loaded."
        }
        check(explorationProgress.playStage != PlayStage.SUBMITTING_ANSWER) {
          "Cannot navigate to a next state if an answer submission is pending."
        }
        explorationProgress.stateDeck.navigateToNextState()
        asyncDataSubscriptionManager.notifyChangeAsync(CURRENT_STATE_DATA_PROVIDER_ID)
      }
      return MutableLiveData(AsyncResult.success<Any?>(null))
    } catch (e: Exception) {
      return MutableLiveData(AsyncResult.failed(e))
    }
  }

  /**
   * Returns a [LiveData] monitoring the current [EphemeralState] the learner is currently viewing. If this state
   * corresponds to a a terminal state, then the learner has completed the exploration. Note that [moveToPreviousState]
   * and [moveToNextState] will automatically update observers of this live data when the next state is navigated to.
   *
   * This [LiveData] may initially be pending while the exploration object is loaded. It may also switch from a
   * completed to a pending result during transient operations like submitting an answer via [submitAnswer]. Calling
   * code should be made resilient to this by caching the current state object to display since it may disappear
   * temporarily during answer submission. Calling code should persist this state object across configuration changes if
   * needed since it cannot rely on this [LiveData] for immediate state reconstitution after configuration changes.
   *
   * The underlying state returned by this function can only be changed by calls to [moveToNextState] and
   * [moveToPreviousState], or the exploration data controller if another exploration is loaded. UI code can be
   * confident only calls from the UI layer will trigger state changes here to ensure atomicity between receiving and
   * making state changes.
   *
   * This method is safe to be called before an exploration has started. If there is no ongoing exploration, it should
   * return a pending state.
   */
  fun getCurrentState(): LiveData<AsyncResult<EphemeralState>> {
    return dataProviders.convertToLiveData(currentStateDataProvider)
  }

  private suspend fun retrieveCurrentStateAsync(): AsyncResult<EphemeralState> {
    return try {
      retrieveCurrentStateWithinCacheAsync()
    } catch (e: Exception) {
      AsyncResult.failed(e)
    }
  }

  private suspend fun retrieveCurrentStateWithinCacheAsync(): AsyncResult<EphemeralState> {
    val explorationId: String? = explorationProgressLock.withLock {
      return@withLock if (explorationProgress.playStage == PlayStage.LOADING_EXPLORATION) {
        explorationProgress.currentExplorationId
      } else null
    }

    val exploration = explorationId?.let(explorationRetriever::loadExploration)

    explorationProgressLock.withLock {
      // It's possible for the exploration ID or stage to change between critical sections. However, this is the only
      // way to ensure the exploration is loaded since suspended functions cannot be called within a mutex. Note that
      // it's also possible for the stage to change between critical sections, sometimes due to this suspend function
      // being called multiple times and a former call finishing the exploration load.
      check(exploration == null || explorationProgress.currentExplorationId == explorationId) {
        "Encountered race condition when retrieving exploration. ID changed from $explorationId" +
          " to ${explorationProgress.currentExplorationId}"
      }
<<<<<<< HEAD
=======
      check(explorationProgress.playStage == currentStage) {
        "Encountered race condition when retrieving exploration. ID changed from $explorationId" +
          " to ${explorationProgress.currentExplorationId}"
      }
>>>>>>> 4ffe1fb9
      return when (explorationProgress.playStage) {
        PlayStage.NOT_PLAYING -> AsyncResult.pending()
        PlayStage.LOADING_EXPLORATION -> {
          try {
            // The exploration must be available for this stage since it was loaded above.
            finishLoadExploration(exploration!!, explorationProgress)
            AsyncResult.success(explorationProgress.stateDeck.getCurrentEphemeralState())
          } catch (e: Exception) {
            AsyncResult.failed<EphemeralState>(e)
          }
        }
        PlayStage.VIEWING_STATE -> AsyncResult.success(explorationProgress.stateDeck.getCurrentEphemeralState())
        PlayStage.SUBMITTING_ANSWER -> AsyncResult.pending()
      }
    }
  }

  private fun finishLoadExploration(exploration: Exploration, progress: ExplorationProgress) {
    // The exploration must be initialized first since other lazy fields depend on it being inited.
    progress.currentExploration = exploration
    progress.stateGraph.resetStateGraph(exploration.statesMap)
    progress.stateDeck.resetDeck(progress.stateGraph.getState(exploration.initStateName))

    // Advance the stage, but do not notify observers since the current state can be reported immediately to the UI.
    progress.advancePlayStageTo(PlayStage.VIEWING_STATE)
  }

  /** Different stages in which the progress controller can exist. */
  private enum class PlayStage {
    /** No exploration is currently being played. */
    NOT_PLAYING,

    /** An exploration is being prepared to be played. */
    LOADING_EXPLORATION,

    /** The controller is currently viewing a State. */
    VIEWING_STATE,

    /** The controller is in the process of submitting an answer. */
    SUBMITTING_ANSWER
  }

  /**
   * Private class that encapsulates the mutable state of the progress controller. This class is thread-safe. This class
   * can exist across multiple exploration instances, but calling code is responsible for ensuring it is properly reset.
   */
  private class ExplorationProgress {
    internal lateinit var currentExplorationId: String
    internal lateinit var currentExploration: Exploration
    internal var playStage = PlayStage.NOT_PLAYING
    internal val stateGraph: StateGraph by lazy {
      StateGraph(
        currentExploration.statesMap
      )
    }
    internal val stateDeck: StateDeck by lazy {
      StateDeck(
        stateGraph.getState(currentExploration.initStateName)
      )
    }

    /**
     * Advances the current play stage to the specified stage, verifying that the transition is correct.
     *
     * Calling code should prevent this method from failing by checking state ahead of calling this method and providing
     * more useful errors to UI calling code since errors thrown by this method will be more obscure. This method aims to
     * ensure the internal state of the controller remains correct. This method is not meant to be covered in unit tests
     * since none of the failures here should ever be exposed to controller callers.
     */
    internal fun advancePlayStageTo(nextPlayStage: PlayStage) {
      when (nextPlayStage) {
        PlayStage.NOT_PLAYING -> {
          // All transitions to NOT_PLAYING are valid except itself. Stopping playing can happen at any time.
          check(playStage != PlayStage.NOT_PLAYING) { "Cannot transition to NOT_PLAYING from NOT_PLAYING" }
          playStage = nextPlayStage
        }
        PlayStage.LOADING_EXPLORATION -> {
          // An exploration can only be requested to be loaded from the initial NOT_PLAYING stage.
          check(playStage == PlayStage.NOT_PLAYING) { "Cannot transition to LOADING_EXPLORATION from $playStage" }
          playStage = nextPlayStage
        }
        PlayStage.VIEWING_STATE -> {
          // A state can be viewed after loading an exploration, after viewing another state, or after submitting an
          // answer. It cannot be viewed without a loaded exploration.
          check(
            playStage == PlayStage.LOADING_EXPLORATION
              || playStage == PlayStage.VIEWING_STATE
              || playStage == PlayStage.SUBMITTING_ANSWER
          ) {
            "Cannot transition to VIEWING_STATE from $playStage"
          }
          playStage = nextPlayStage
        }
        PlayStage.SUBMITTING_ANSWER -> {
          // An answer can only be submitted after viewing a stage.
          check(playStage == PlayStage.VIEWING_STATE) { "Cannot transition to SUBMITTING_ANSWER from $playStage" }
          playStage = nextPlayStage
        }
      }
    }
  }

  /**
   * Graph that provides lookup access for [State]s and functionality for processing the outcome of a submitted learner
   * answer.
   */
  private class StateGraph internal constructor(private var stateGraph: Map<String, State>) {
    /** Resets this graph to the new graph represented by the specified [Map]. */
    internal fun resetStateGraph(stateGraph: Map<String, State>) {
      this.stateGraph = stateGraph
    }

    /** Returns the [State] corresponding to the specified name. */
    internal fun getState(stateName: String): State {
      return stateGraph.getValue(stateName)
    }

    /** Returns an [AnswerOutcome] based on the current state and resulting [Outcome] from the learner's answer. */
    internal fun computeAnswerOutcomeForResult(currentState: State, outcome: Outcome): AnswerOutcome {
      val answerOutcomeBuilder = AnswerOutcome.newBuilder()
        .setFeedback(outcome.feedback)
        .setLabelledAsCorrectAnswer(outcome.labelledAsCorrect)
        .setState(currentState)
      when {
        outcome.refresherExplorationId.isNotEmpty() ->
          answerOutcomeBuilder.refresherExplorationId = outcome.refresherExplorationId
        outcome.missingPrerequisiteSkillId.isNotEmpty() ->
          answerOutcomeBuilder.missingPrerequisiteSkillId = outcome.missingPrerequisiteSkillId
        outcome.destStateName == currentState.name -> answerOutcomeBuilder.sameState = true
        else -> answerOutcomeBuilder.stateName = outcome.destStateName
      }
      return answerOutcomeBuilder.build()
    }

    /** Returns an [Hint] based on the current state and revealed [Hint] from the learner's answer. */
    internal fun computeHintForResult(currentState: State, hintIsRevealed: Boolean, hintIndex: Int): Hint {
      return Hint.newBuilder()
        .setHintIsRevealed(hintIsRevealed)
        .setHintContent(currentState.interaction.getHint(hintIndex).hintContent)
        .setState(currentState)
        .build()
    }

    /** Returns an [Solution] based on the current state and revealed [Solution] from the learner's answer. */
    internal fun computeSolutionForResult(currentState: State, solutionIsRevealed: Boolean): Solution {
      return Solution.newBuilder()
        .setSolutionIsRevealed(solutionIsRevealed)
        .setAnswerIsExclusive(currentState.interaction.solution.answerIsExclusive)
        .setCorrectAnswer(currentState.interaction.solution.correctAnswer)
        .setExplanation(currentState.interaction.solution.explanation).build()
    }
  }

  private class StateDeck internal constructor(initialState: State) {
    private var pendingTopState: State = initialState
    private val previousStates: MutableList<EphemeralState> = ArrayList()
    private val currentDialogInteractions: MutableList<AnswerAndResponse> = ArrayList()
    private val hintList: MutableList<Hint> = ArrayList()
    private lateinit var solution: Solution
    private var stateIndex: Int = 0

    /** Resets this deck to a new, specified initial [State]. */
    internal fun resetDeck(initialState: State) {
      pendingTopState = initialState
      previousStates.clear()
      currentDialogInteractions.clear()
      hintList.clear()
      stateIndex = 0
    }

    /** Navigates to the previous State in the deck, or fails if this isn't possible. */
    internal fun navigateToPreviousState() {
      check(!isCurrentStateInitial()) { "Cannot navigate to previous state; at initial state." }
      stateIndex--
    }

    /** Navigates to the next State in the deck, or fails if this isn't possible. */
    internal fun navigateToNextState() {
      check(!isCurrentStateTopOfDeck()) { "Cannot navigate to next state; at most recent state." }
      val previousState = previousStates[stateIndex]
      stateIndex++
      if (!previousState.hasNextState) {
        // Update the previous state to indicate that it has a next state now that its next state has actually been
        // 'created' by navigating to it.
        previousStates[stateIndex - 1] = previousState.toBuilder().setHasNextState(true).build()
      }
    }

    /**
     * Returns the [State] corresponding to the latest card in the deck, regardless of whichever State the learner is
     * currently viewing.
     */
    internal fun getPendingTopState(): State {
      return pendingTopState
    }

    /** Returns the current [EphemeralState] the learner is viewing. */
    internal fun getCurrentEphemeralState(): EphemeralState {
      // Note that the terminal state is evaluated first since it can only return true if the current state is the top
      // of the deck, and that state is the terminal one. Otherwise the terminal check would never be triggered since
      // the second case assumes the top of the deck must be pending.
      return when {
        isCurrentStateTerminal() -> getCurrentTerminalState()
        stateIndex == previousStates.size -> getCurrentPendingState()
        else -> getPreviousState()
      }
    }

    /**
     * Pushes a new State onto the deck. This cannot happen if the learner isn't at the most recent State, if the
     * current State is not terminal, or if the learner hasn't submitted an answer to the most recent State. This
     * operation implies that the most recently submitted answer was the correct answer to the previously current State.
     * This does NOT change the user's position in the deck, it just marks the current state as completed.
     */
    internal fun pushState(state: State) {
      check(isCurrentStateTopOfDeck()) { "Cannot push a new state unless the learner is at the most recent state." }
      check(!isCurrentStateTerminal()) { "Cannot push another state after reaching a terminal state." }
      check(currentDialogInteractions.size != 0) { "Cannot push another state without an answer." }
      check(state.name != pendingTopState.name) { "Cannot route from the same state to itself as a new card." }
      // NB: This technically has a 'next' state, but it's not marked until it's first navigated away since the new
      // state doesn't become fully realized until navigated to.
      previousStates += EphemeralState.newBuilder()
        .setState(pendingTopState)
        .setHasPreviousState(!isCurrentStateInitial())
        .setCompletedState(CompletedState.newBuilder().addAllAnswer(currentDialogInteractions))
        .build()
      currentDialogInteractions.clear()
      hintList.clear()
      pendingTopState = state
    }

    internal fun pushStateForHint(state: State, hintIndex: Int): EphemeralState {
      val interactionBuilder = state.interaction.toBuilder().setHint(hintIndex, hintList.get(0))
      val newState = state.toBuilder().setInteraction(interactionBuilder).build()
      val ephemeralState = EphemeralState.newBuilder()
        .setState(newState)
        .setHasPreviousState(!isCurrentStateInitial())
        .setPendingState(PendingState.newBuilder().addAllWrongAnswer(currentDialogInteractions).addAllHint(hintList))
        .build()
      pendingTopState = newState
      hintList.clear()
      return ephemeralState
    }

    internal fun pushStateForSolution(state: State): EphemeralState {
      val interactionBuilder = state.interaction.toBuilder().setSolution(solution)
      val newState = state.toBuilder().setInteraction(interactionBuilder).build()
      val ephemeralState = EphemeralState.newBuilder()
        .setState(newState)
        .setHasPreviousState(!isCurrentStateInitial())
        .setPendingState(PendingState.newBuilder().addAllWrongAnswer(currentDialogInteractions).addAllHint(hintList))
        .build()
      pendingTopState = newState
      return ephemeralState
    }

    /**
     * Submits an answer & feedback dialog the learner experience in the current State. This fails if the user is not at
     * the most recent State in the deck, or if the most recent State is terminal (since no answer can be submitted to a
     * terminal interaction).
     */
    internal fun submitAnswer(userAnswer: UserAnswer, feedback: SubtitledHtml) {
      check(isCurrentStateTopOfDeck()) { "Cannot submit an answer except to the most recent state." }
      check(!isCurrentStateTerminal()) { "Cannot submit an answer to a terminal state." }
      currentDialogInteractions += AnswerAndResponse.newBuilder()
        .setUserAnswer(userAnswer)
        .setFeedback(feedback)
        .build()
    }

    internal fun submitHintRevealed(state: State, hintIsRevealed: Boolean, hintIndex: Int) {
      hintList += Hint.newBuilder()
        .setHintIsRevealed(hintIsRevealed)
        .setHintContent(state.interaction.getHint(hintIndex).hintContent)
        .build()
    }

    internal fun submitSolutionRevealed(state: State, solutionIsRevealed: Boolean) {
      solution = Solution.newBuilder()
        .setSolutionIsRevealed(solutionIsRevealed)
        .setAnswerIsExclusive(state.interaction.solution.answerIsExclusive)
        .setCorrectAnswer(state.interaction.solution.correctAnswer)
        .setExplanation(state.interaction.solution.explanation)
        .build()
    }

    private fun getCurrentPendingState(): EphemeralState {
      return EphemeralState.newBuilder()
        .setState(pendingTopState)
        .setHasPreviousState(!isCurrentStateInitial())
        .setPendingState(PendingState.newBuilder().addAllWrongAnswer(currentDialogInteractions).addAllHint(hintList))
        .build()
    }

    private fun getCurrentTerminalState(): EphemeralState {
      return EphemeralState.newBuilder()
        .setState(pendingTopState)
        .setHasPreviousState(!isCurrentStateInitial())
        .setTerminalState(true)
        .build()
    }

    private fun getPreviousState(): EphemeralState {
      return previousStates[stateIndex]
    }

    /** Returns whether the current scrolled State is the first State of the exploration. */
    private fun isCurrentStateInitial(): Boolean {
      return stateIndex == 0
    }

    /** Returns whether the current scrolled State is the most recent State played by the learner. */
    private fun isCurrentStateTopOfDeck(): Boolean {
      return stateIndex == previousStates.size
    }

    /** Returns whether the current State is terminal. */
    private fun isCurrentStateTerminal(): Boolean {
      // Cards not on top of the deck cannot be terminal/the terminal card must be the last card in the deck, if it's
      // present.
      return isCurrentStateTopOfDeck() && isTopOfDeckTerminal()
    }

    /** Returns whether the most recent card on the deck is terminal. */
    private fun isTopOfDeckTerminal(): Boolean {
      return pendingTopState.interaction.id == TERMINAL_INTERACTION_ID
    }
  }
}<|MERGE_RESOLUTION|>--- conflicted
+++ resolved
@@ -337,13 +337,6 @@
         "Encountered race condition when retrieving exploration. ID changed from $explorationId" +
           " to ${explorationProgress.currentExplorationId}"
       }
-<<<<<<< HEAD
-=======
-      check(explorationProgress.playStage == currentStage) {
-        "Encountered race condition when retrieving exploration. ID changed from $explorationId" +
-          " to ${explorationProgress.currentExplorationId}"
-      }
->>>>>>> 4ffe1fb9
       return when (explorationProgress.playStage) {
         PlayStage.NOT_PLAYING -> AsyncResult.pending()
         PlayStage.LOADING_EXPLORATION -> {
