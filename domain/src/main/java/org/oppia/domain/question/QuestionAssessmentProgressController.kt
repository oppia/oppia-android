--- conflicted
+++ resolved
@@ -4,13 +4,9 @@
 import androidx.lifecycle.MutableLiveData
 import org.oppia.app.model.AnsweredQuestionOutcome
 import org.oppia.app.model.EphemeralQuestion
-<<<<<<< HEAD
-import org.oppia.app.model.Question
-=======
 import org.oppia.app.model.Interaction
 import org.oppia.app.model.Question
 import org.oppia.app.model.State
->>>>>>> c581a576
 import org.oppia.app.model.UserAnswer
 import org.oppia.domain.classify.AnswerClassificationController
 import org.oppia.domain.question.QuestionAssessmentProgress.TrainStage
@@ -18,10 +14,7 @@
 import org.oppia.util.data.AsyncResult
 import org.oppia.util.data.DataProvider
 import org.oppia.util.data.DataProviders
-<<<<<<< HEAD
-=======
 import org.oppia.util.data.DataProviders.NestedTransformedDataProvider
->>>>>>> c581a576
 import java.util.concurrent.locks.ReentrantLock
 import javax.inject.Inject
 import javax.inject.Singleton
@@ -50,11 +43,7 @@
 
   private val progress = QuestionAssessmentProgress()
   private val progressLock = ReentrantLock()
-<<<<<<< HEAD
-  private var currentQuestionDataProvider: DataProvider<EphemeralQuestion> =
-=======
   private val currentQuestionDataProvider: NestedTransformedDataProvider<EphemeralQuestion> =
->>>>>>> c581a576
     createCurrentQuestionDataProvider(createEmptyQuestionsListDataProvider())
 
   internal fun beginQuestionTrainingSession(questionsListDataProvider: DataProvider<List<Question>>) {
@@ -64,11 +53,7 @@
       }
 
       progress.advancePlayStageTo(TrainStage.LOADING_TRAINING_SESSION)
-<<<<<<< HEAD
-      currentQuestionDataProvider = createCurrentQuestionDataProvider(questionsListDataProvider)
-=======
       currentQuestionDataProvider.setBaseDataProvider(questionsListDataProvider, this::retrieveCurrentQuestionAsync)
->>>>>>> c581a576
       asyncDataSubscriptionManager.notifyChangeAsync(CURRENT_QUESTION_DATA_PROVIDER_ID)
     }
   }
@@ -79,13 +64,9 @@
         "Cannot stop a new training session which wasn't started."
       }
       progress.advancePlayStageTo(TrainStage.NOT_IN_TRAINING_SESSION)
-<<<<<<< HEAD
-      currentQuestionDataProvider = createCurrentQuestionDataProvider(createEmptyQuestionsListDataProvider())
-=======
       currentQuestionDataProvider.setBaseDataProvider(
         createEmptyQuestionsListDataProvider(), this::retrieveCurrentQuestionAsync
       )
->>>>>>> c581a576
     }
   }
 
@@ -127,65 +108,6 @@
         check(progress.trainStage != TrainStage.SUBMITTING_ANSWER) {
           "Cannot submit an answer while another answer is pending."
         }
-<<<<<<< HEAD
-
-        // Notify observers that the submitted answer is currently pending.
-        progress.advancePlayStageTo(TrainStage.SUBMITTING_ANSWER)
-        asyncDataSubscriptionManager.notifyChangeAsync(CURRENT_QUESTION_DATA_PROVIDER_ID)
-
-        lateinit var answeredQuestionOutcome: AnsweredQuestionOutcome
-        try {
-          val topPendingState = progress.stateDeck.getPendingTopState()
-          val outcome = answerClassificationController.classify(topPendingState.interaction, answer.answer)
-          answeredQuestionOutcome = progress.stateList.computeAnswerOutcomeForResult(outcome)
-          progress.stateDeck.submitAnswer(answer, answeredQuestionOutcome.feedback)
-          // Do not proceed unless the user submitted the correct answer.
-          if (answeredQuestionOutcome.isCorrectAnswer) {
-            progress.completeCurrentCard()
-            // Only push a new state if the assessment isn't completed.
-            if (!progress.isAssessmentCompleted()) {
-              progress.stateDeck.pushState(progress.getNextState())
-            }
-          }
-        } finally {
-          // Ensure that the user always returns to the VIEWING_STATE stage to avoid getting stuck in an 'always
-          // submitting answer' situation. This can specifically happen if answer classification throws an exception.
-          progress.advancePlayStageTo(TrainStage.VIEWING_STATE)
-        }
-
-        asyncDataSubscriptionManager.notifyChangeAsync(CURRENT_QUESTION_DATA_PROVIDER_ID)
-
-        return MutableLiveData(AsyncResult.success(answeredQuestionOutcome))
-      }
-    } catch (e: Exception) {
-      return MutableLiveData(AsyncResult.failed(e))
-    }
-  }
-
-  /**
-   * Navigates to the previous question already answered. If the learner is currently on the first question, this method
-   * will throw an exception. Calling code is responsible for ensuring this method is only called when it's possible to
-   * navigate backward.
-   *
-   * @return a one-time [LiveData] indicating whether the movement to the previous question was successful, or a failure
-   *     if question navigation was attempted at an invalid time (such as when viewing the first question). It's
-   *     recommended that calling code only listen to this result for failures, and instead rely on [getCurrentQuestion]
-   *     for observing a successful transition to another state.
-   */
-  fun moveToPreviousQuestion(): LiveData<AsyncResult<Any?>> {
-    try {
-      progressLock.withLock {
-        check(progress.trainStage != TrainStage.NOT_IN_TRAINING_SESSION) {
-          "Cannot navigate to a previous question if a training session has not begun."
-        }
-        check(progress.trainStage != TrainStage.SUBMITTING_ANSWER) {
-          "Cannot navigate to a previous question if an answer submission is pending."
-        }
-        progress.stateDeck.navigateToPreviousState()
-        asyncDataSubscriptionManager.notifyChangeAsync(CURRENT_QUESTION_DATA_PROVIDER_ID)
-      }
-      return MutableLiveData(AsyncResult.success<Any?>(null))
-=======
 
         // Notify observers that the submitted answer is currently pending.
         progress.advancePlayStageTo(TrainStage.SUBMITTING_ANSWER)
@@ -218,7 +140,6 @@
 
         return MutableLiveData(AsyncResult.success(answeredQuestionOutcome))
       }
->>>>>>> c581a576
     } catch (e: Exception) {
       return MutableLiveData(AsyncResult.failed(e))
     }
@@ -241,11 +162,7 @@
     try {
       progressLock.withLock {
         check(progress.trainStage != TrainStage.NOT_IN_TRAINING_SESSION) {
-<<<<<<< HEAD
-          "Cannot navigate to a next question if a training session has not beegun."
-=======
           "Cannot navigate to a next question if a training session has not begun."
->>>>>>> c581a576
         }
         check(progress.trainStage != TrainStage.SUBMITTING_ANSWER) {
           "Cannot navigate to a next question if an answer submission is pending."
@@ -289,24 +206,14 @@
 
   private fun createCurrentQuestionDataProvider(
     questionsListDataProvider: DataProvider<List<Question>>
-<<<<<<< HEAD
-  ): DataProvider<EphemeralQuestion> {
-    return dataProviders.transformAsync(
-      CURRENT_QUESTION_DATA_PROVIDER_ID, questionsListDataProvider, this::retrieveCurrentQuestionStateAsync
-=======
   ): NestedTransformedDataProvider<EphemeralQuestion> {
     return dataProviders.createNestedTransformedDataProvider(
       CURRENT_QUESTION_DATA_PROVIDER_ID, questionsListDataProvider, this::retrieveCurrentQuestionAsync
->>>>>>> c581a576
     )
   }
 
   @Suppress("RedundantSuspendModifier") // 'suspend' expected by DataProviders.
-<<<<<<< HEAD
-  private suspend fun retrieveCurrentQuestionStateAsync(questionsList: List<Question>): AsyncResult<EphemeralQuestion> {
-=======
   private suspend fun retrieveCurrentQuestionAsync(questionsList: List<Question>): AsyncResult<EphemeralQuestion> {
->>>>>>> c581a576
     progressLock.withLock {
       return try {
         when (progress.trainStage) {
@@ -314,23 +221,15 @@
           TrainStage.LOADING_TRAINING_SESSION -> {
             // If the assessment hasn't yet been initialized, initialize it now that a list of questions is available.
             initializeAssessment(questionsList)
-<<<<<<< HEAD
-            AsyncResult.success(retrieveEphemeralQuestionState())
-          }
-          TrainStage.VIEWING_STATE -> AsyncResult.success(retrieveEphemeralQuestionState())
-=======
             progress.advancePlayStageTo(TrainStage.VIEWING_STATE)
             AsyncResult.success(retrieveEphemeralQuestionState(questionsList))
           }
           TrainStage.VIEWING_STATE -> AsyncResult.success(retrieveEphemeralQuestionState(questionsList))
->>>>>>> c581a576
           TrainStage.SUBMITTING_ANSWER -> AsyncResult.pending()
         }
       } catch (e: Exception) {
         AsyncResult.failed(e)
       }
-<<<<<<< HEAD
-=======
     }
   }
 
@@ -344,30 +243,13 @@
       .setInitialTotalQuestionCount(progress.getTotalQuestionCount())
     if (currentQuestionIndex < questionsList.size) {
       ephemeralQuestionBuilder.question = questionsList[currentQuestionIndex]
->>>>>>> c581a576
     }
     return ephemeralQuestionBuilder.build()
   }
 
-<<<<<<< HEAD
-  private fun retrieveEphemeralQuestionState(): EphemeralQuestion {
-    val ephemeralState = progress.stateDeck.getCurrentEphemeralState()
-    return EphemeralQuestion.newBuilder()
-      .setEphemeralState(ephemeralState)
-      .setCurrentQuestionIndex(progress.getCurrentQuestionIndex())
-      .setTotalQuestionCount(progress.getTotalQuestionCount())
-      .setInitialTotalQuestionCount(progress.getTotalQuestionCount())
-      .build()
-=======
   private fun initializeAssessment(questionsList: List<Question>) {
     check(questionsList.isNotEmpty()) { "Cannot start a training session with zero questions." }
     progress.initialize(questionsList)
->>>>>>> c581a576
-  }
-
-  private fun initializeAssessment(questionsList: List<Question>) {
-    check(questionsList.isNotEmpty()) { "Cannot start a training session with zero questions." }
-    progress.initialize(questionsList)
   }
 
   /** Returns a temporary [DataProvider] that always provides an empty list of [Question]s. */
