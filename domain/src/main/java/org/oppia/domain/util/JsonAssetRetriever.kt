package org.oppia.domain.util

import org.json.JSONArray
import org.json.JSONObject
<<<<<<< HEAD
=======
import org.oppia.util.caching.AssetRepository
>>>>>>> ceb645df
import javax.inject.Inject

/** Utility that retrieves JSON assets and converts them to JSON objects. */
class JsonAssetRetriever @Inject constructor(private val assetRepository: AssetRepository) {

  /** Loads the JSON string from an asset and converts it to a JSONObject */
  fun loadJsonFromAsset(assetName: String): JSONObject? {
    return JSONObject(assetRepository.loadTextFileFromLocalAssets(assetName))
  }

  /** Returns the on-disk size of the specified asset, in bytes. */
  fun getAssetSize(assetName: String): Int {
    // Unfortunately, the entire file needs to be read to retrieve the asset size since JSON files are compressed in the
    // apk. See: https://stackoverflow.com/a/6187097.
    return assetRepository.loadTextFileFromLocalAssets(assetName).toByteArray(Charsets.UTF_8).size
  }

  fun getStringsFromJSONArray(jsonData: JSONArray): List<String> {
    val stringList = mutableListOf<String>()
    for (i in 0 until jsonData.length()) {
      stringList.add(jsonData.getString(i))
    }
    return stringList
  }
}<|MERGE_RESOLUTION|>--- conflicted
+++ resolved
@@ -2,10 +2,7 @@
 
 import org.json.JSONArray
 import org.json.JSONObject
-<<<<<<< HEAD
-=======
 import org.oppia.util.caching.AssetRepository
->>>>>>> ceb645df
 import javax.inject.Inject
 
 /** Utility that retrieves JSON assets and converts them to JSON objects. */
