--- conflicted
+++ resolved
@@ -179,13 +179,6 @@
     }
     return Solution.newBuilder()
       .setCorrectAnswer(createCorrectAnswer(solutionJson))
-<<<<<<< HEAD
-      .setExplanation(SubtitledHtml.newBuilder().setHtml(
-        solutionJson.getJSONObject("explanation")?.getString("html")
-      ).setContentId(
-        solutionJson.getJSONObject("explanation")?.optString("content_id")
-      ))
-=======
       .setExplanation(
         SubtitledHtml.newBuilder().setHtml(
           solutionJson.getJSONObject("explanation")?.getString("html")
@@ -193,7 +186,6 @@
           solutionJson.getJSONObject("explanation")?.optString("content_id")
         )
       )
->>>>>>> c9705de4
       .setAnswerIsExclusive(solutionJson.getBoolean("answer_is_exclusive"))
       .build()
   }
