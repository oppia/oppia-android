package org.oppia.domain.oppialogger.analytics

import android.content.Context
import org.oppia.app.model.EventLog
import org.oppia.app.model.EventLog.EventAction
import org.oppia.app.model.EventLog.Priority
import org.oppia.util.logging.EventLogger
import javax.inject.Inject

/** Controller for handling analytics event logging.
 * [OppiaLogger] should be the only caller of this class. Any other classes that want to log
 * events should call either [OppiaLogger.logTransitionEvent] or [OppiaLogger.logClickEvent].
 */
class AnalyticsController @Inject constructor(
  private val eventLogger: EventLogger
) {
  /**
   * Logs transition events.
   * These events are given HIGH priority.
   */
  fun logTransitionEvent(
    context: Context,
    timestamp: Long,
    eventAction: EventAction,
    eventContext: EventLog.Context?
  ) {
    eventLogger.logEvent(
      context,
      createEventLog(
        timestamp,
        eventAction,
        eventContext,
        Priority.ESSENTIAL
      )
    )
  }

  /**
   * Logs click events.
   * These events are given LOW priority.
   */
  fun logClickEvent(
    context: Context,
    timestamp: Long,
    eventAction: EventAction,
    eventContext: EventLog.Context?
  ) {
    eventLogger.logEvent(
      context,
      createEventLog(
        timestamp,
        eventAction,
        eventContext,
        Priority.OPTIONAL
      )
    )
  }

  /** Returns an event log containing relevant data for event reporting. */
  private fun createEventLog(
    timestamp: Long,
    eventAction: EventAction,
    eventContext: EventLog.Context?,
    priority: Priority
  ): EventLog {
    val event: EventLog.Builder = EventLog.newBuilder()
    event.timestamp = timestamp
    event.actionName = eventAction
    event.priority = priority

    if (eventContext != null)
      event.context = eventContext

    return event.build()
  }

<<<<<<< HEAD
  /** Returns the context of an event related to exploration. */
  fun createExplorationContext(
    topicId: String,
    storyId: String,
    explorationId: String
  ): EventLog.Context {
    return EventLog.Context.newBuilder()
      .setExplorationContext(
        EventLog.ExplorationContext.newBuilder()
          .setTopicId(topicId)
          .setStoryId(storyId)
          .setExplorationId(explorationId)
          .build()
      )
      .build()
  }

  /** Returns the context of an event related to question. */
  fun createQuestionContext(
    questionId: String,
    skillId: List<String>
  ): EventLog.Context {
    return EventLog.Context.newBuilder()
      .setQuestionContext(
        EventLog.QuestionContext.newBuilder()
          .setQuestionId(questionId)
          .addAllSkillId(skillId)
          .build()
      )
      .build()
  }

  /** Returns the context of an event related to topic. */
  fun createTopicContext(
    topicId: String
  ): EventLog.Context {
    return EventLog.Context.newBuilder()
      .setTopicContext(
        EventLog.TopicContext.newBuilder()
          .setTopicId(topicId)
          .build()
      )
      .build()
  }

  /** Returns the context of an event related to story. */
  fun createStoryContext(
    topicId: String,
    storyId: String
  ): EventLog.Context {
    return EventLog.Context.newBuilder()
      .setStoryContext(
        EventLog.StoryContext.newBuilder()
          .setTopicId(topicId)
          .setStoryId(storyId)
          .build()
      )
      .build()
  }

  /** Returns the context of an event related to concept card. */
  fun createConceptCardContext(
    skillId: String
  ): EventLog.Context {
    return EventLog.Context.newBuilder()
      .setConceptCardContext(
        EventLog.ConceptCardContext.newBuilder()
          .setSkillId(skillId)
          .build()
      )
      .build()
  }

  /** Returns the context of an event related to revision card. */
  fun createRevisionCardContext(
    topicId: String,
    subTopicId: String
  ): EventLog.Context {
    return EventLog.Context.newBuilder()
      .setRevisionCardContext(
        EventLog.RevisionCardContext.newBuilder()
          .setTopicId(topicId)
          .setSubTopicId(subTopicId)
          .build()
      )
      .build()
=======
  /**
   * Checks network connectivity of the device.
   *
   * Saves the [eventLog] to the [eventLogStore] in the absence of it.
   * Uploads to remote service in the presence of it.
   */
  private fun uploadOrCacheEventLog(eventLog: EventLog) {
    when (networkConnectionUtil.getCurrentConnectionStatus()) {
      NONE -> cacheEventLog(eventLog)
      else -> eventLogger.logEvent(eventLog)
    }
  }

  /**
   * Adds an event to the storage.
   *
   * At first, it checks if the size of the store isn't exceeding [eventLogStorageCacheSize]
   * If the limit is exceeded then the least recent event is removed from the [eventLogStore]
   * After this, the [eventLog] is added to the store.
   * */
  private fun cacheEventLog(eventLog: EventLog) {
    eventLogStore.storeDataAsync(updateInMemoryCache = true) { oppiaEventLogs ->
      val storeSize = oppiaEventLogs.eventLogList.size
      if (storeSize + 1 > eventLogStorageCacheSize) {
        val eventLogRemovalIndex = getLeastRecentEventIndex(oppiaEventLogs)
        if (eventLogRemovalIndex != null) {
          return@storeDataAsync oppiaEventLogs.toBuilder()
            .removeEventLog(eventLogRemovalIndex)
            .addEventLog(eventLog)
            .build()
        } else {
          // TODO (#1433): Refactoring for logging exceptions to both console and exception loggers.
          val exception =
            NullPointerException("Least Recent Event index absent -- EventLogCacheStoreSize is 0")
          consoleLogger.e("Analytics Controller", exception.toString())
          exceptionLogger.logException(exception)
        }
      }
      return@storeDataAsync oppiaEventLogs.toBuilder().addEventLog(eventLog).build()
    }.invokeOnCompletion {
      it?.let {
        consoleLogger.e(
          "Analytics Controller",
          "Failed to store event log",
          it
        )
      }
    }
  }

  /**
   * Returns the index of the least recent event from the existing store on the basis of recency and priority.
   *
   * At first, it checks the index of the least recent event which has OPTIONAL priority.
   * If that returns null, then the index of the least recent event regardless of the priority is returned.
   */
  private fun getLeastRecentEventIndex(oppiaEventLogs: OppiaEventLogs): Int? =
    oppiaEventLogs.eventLogList.withIndex()
      .filter { it.value.priority == Priority.OPTIONAL }
      .minBy { it.value.timestamp }?.index ?: getLeastRecentGeneralEventIndex(oppiaEventLogs)

  /** Returns the index of the least recent event regardless of their priority. */
  private fun getLeastRecentGeneralEventIndex(oppiaEventLogs: OppiaEventLogs): Int? =
    oppiaEventLogs.eventLogList.withIndex()
      .minBy { it.value.timestamp }?.index

  /**
   * Returns a [LiveData] result which can be used to get [OppiaEventLogs]
   * for the purpose of uploading in the presence of network connectivity.
   */
  fun getEventLogs(): LiveData<AsyncResult<OppiaEventLogs>> {
    return dataProviders.convertToLiveData(eventLogStore)
>>>>>>> 01bffec0
  }
}<|MERGE_RESOLUTION|>--- conflicted
+++ resolved
@@ -1,10 +1,19 @@
 package org.oppia.domain.oppialogger.analytics
 
-import android.content.Context
+import androidx.lifecycle.LiveData
 import org.oppia.app.model.EventLog
 import org.oppia.app.model.EventLog.EventAction
 import org.oppia.app.model.EventLog.Priority
+import org.oppia.app.model.OppiaEventLogs
+import org.oppia.data.persistence.PersistentCacheStore
+import org.oppia.domain.oppialogger.EventLogStorageCacheSize
+import org.oppia.util.data.AsyncResult
+import org.oppia.util.data.DataProviders
+import org.oppia.util.logging.ConsoleLogger
 import org.oppia.util.logging.EventLogger
+import org.oppia.util.logging.ExceptionLogger
+import org.oppia.util.networking.NetworkConnectionUtil
+import org.oppia.util.networking.NetworkConnectionUtil.ConnectionStatus.NONE
 import javax.inject.Inject
 
 /** Controller for handling analytics event logging.
@@ -12,20 +21,27 @@
  * events should call either [OppiaLogger.logTransitionEvent] or [OppiaLogger.logClickEvent].
  */
 class AnalyticsController @Inject constructor(
-  private val eventLogger: EventLogger
+  private val eventLogger: EventLogger,
+  cacheStoreFactory: PersistentCacheStore.Factory,
+  private val dataProviders: DataProviders,
+  private val consoleLogger: ConsoleLogger,
+  private val networkConnectionUtil: NetworkConnectionUtil,
+  private val exceptionLogger: ExceptionLogger,
+  @EventLogStorageCacheSize private val eventLogStorageCacheSize: Int
 ) {
+  private val eventLogStore =
+    cacheStoreFactory.create("event_logs", OppiaEventLogs.getDefaultInstance())
+
   /**
    * Logs transition events.
    * These events are given HIGH priority.
    */
   fun logTransitionEvent(
-    context: Context,
     timestamp: Long,
     eventAction: EventAction,
     eventContext: EventLog.Context?
   ) {
-    eventLogger.logEvent(
-      context,
+    uploadOrCacheEventLog(
       createEventLog(
         timestamp,
         eventAction,
@@ -40,13 +56,11 @@
    * These events are given LOW priority.
    */
   fun logClickEvent(
-    context: Context,
     timestamp: Long,
     eventAction: EventAction,
     eventContext: EventLog.Context?
   ) {
-    eventLogger.logEvent(
-      context,
+    uploadOrCacheEventLog(
       createEventLog(
         timestamp,
         eventAction,
@@ -74,94 +88,6 @@
     return event.build()
   }
 
-<<<<<<< HEAD
-  /** Returns the context of an event related to exploration. */
-  fun createExplorationContext(
-    topicId: String,
-    storyId: String,
-    explorationId: String
-  ): EventLog.Context {
-    return EventLog.Context.newBuilder()
-      .setExplorationContext(
-        EventLog.ExplorationContext.newBuilder()
-          .setTopicId(topicId)
-          .setStoryId(storyId)
-          .setExplorationId(explorationId)
-          .build()
-      )
-      .build()
-  }
-
-  /** Returns the context of an event related to question. */
-  fun createQuestionContext(
-    questionId: String,
-    skillId: List<String>
-  ): EventLog.Context {
-    return EventLog.Context.newBuilder()
-      .setQuestionContext(
-        EventLog.QuestionContext.newBuilder()
-          .setQuestionId(questionId)
-          .addAllSkillId(skillId)
-          .build()
-      )
-      .build()
-  }
-
-  /** Returns the context of an event related to topic. */
-  fun createTopicContext(
-    topicId: String
-  ): EventLog.Context {
-    return EventLog.Context.newBuilder()
-      .setTopicContext(
-        EventLog.TopicContext.newBuilder()
-          .setTopicId(topicId)
-          .build()
-      )
-      .build()
-  }
-
-  /** Returns the context of an event related to story. */
-  fun createStoryContext(
-    topicId: String,
-    storyId: String
-  ): EventLog.Context {
-    return EventLog.Context.newBuilder()
-      .setStoryContext(
-        EventLog.StoryContext.newBuilder()
-          .setTopicId(topicId)
-          .setStoryId(storyId)
-          .build()
-      )
-      .build()
-  }
-
-  /** Returns the context of an event related to concept card. */
-  fun createConceptCardContext(
-    skillId: String
-  ): EventLog.Context {
-    return EventLog.Context.newBuilder()
-      .setConceptCardContext(
-        EventLog.ConceptCardContext.newBuilder()
-          .setSkillId(skillId)
-          .build()
-      )
-      .build()
-  }
-
-  /** Returns the context of an event related to revision card. */
-  fun createRevisionCardContext(
-    topicId: String,
-    subTopicId: String
-  ): EventLog.Context {
-    return EventLog.Context.newBuilder()
-      .setRevisionCardContext(
-        EventLog.RevisionCardContext.newBuilder()
-          .setTopicId(topicId)
-          .setSubTopicId(subTopicId)
-          .build()
-      )
-      .build()
-=======
   /**
    * Checks network connectivity of the device.
    *
@@ -234,6 +160,5 @@
    */
   fun getEventLogs(): LiveData<AsyncResult<OppiaEventLogs>> {
     return dataProviders.convertToLiveData(eventLogStore)
->>>>>>> 01bffec0
   }
 }