--- conflicted
+++ resolved
@@ -25,7 +25,9 @@
 import org.oppia.util.profile.DirectoryManagementUtil
 import java.io.File
 import java.io.FileOutputStream
-import java.util.*
+import java.lang.Exception
+import java.util.Date
+import java.util.Locale
 import javax.inject.Inject
 import javax.inject.Singleton
 
@@ -138,13 +140,8 @@
     colorRgb: Int,
     isAdmin: Boolean,
     storyTextSize: StoryTextSize,
-<<<<<<< HEAD
-    appLanguage: String,
-    audioLanguage: String
-=======
     appLanguage: AppLanguage,
     audioLanguage: AudioLanguage
->>>>>>> 4409ca78
   ): LiveData<AsyncResult<Any?>> {
 
     if (!onlyLetters(name)) {
@@ -189,14 +186,6 @@
       })
   }
 
-  fun getStoryTextSize(storyTextSize: StoryTextSize) : Float{
-    return when(storyTextSize) {
-      StoryTextSize.SMALL_TEXT_SIZE -> 16f
-      StoryTextSize.MEDIUM_TEXT_SIZE -> 18f
-      StoryTextSize.LARGE_TEXT_SIZE -> 20f
-      else -> 22f
-    }
-  }
   /**
    * Updates the name of an existing profile.
    *
@@ -299,10 +288,6 @@
       })
   }
 
-<<<<<<< HEAD
-
-=======
->>>>>>> 4409ca78
   /**
    * Updates the app language of the profile.
    *
@@ -311,11 +296,7 @@
    * @return a [LiveData] that indicates the success/failure of this update operation.
    */
   fun updateAppLanguage(
-<<<<<<< HEAD
-    profileId: ProfileId, appLanguage: String
-=======
     profileId: ProfileId, appLanguage: AppLanguage
->>>>>>> 4409ca78
   ): LiveData<AsyncResult<Any?>> {
     val deferred = profileDataStore.storeDataWithCustomChannelAsync(updateInMemoryCache = true) {
       val profile = it.profilesMap[profileId.internalId] ?: return@storeDataWithCustomChannelAsync Pair(
@@ -340,11 +321,7 @@
    * @return a [LiveData] that indicates the success/failure of this update operation.
    */
   fun updateAudioLanguage(
-<<<<<<< HEAD
-    profileId: ProfileId, audioLanguage: String
-=======
     profileId: ProfileId, audioLanguage: AudioLanguage
->>>>>>> 4409ca78
   ): LiveData<AsyncResult<Any?>> {
     val deferred = profileDataStore.storeDataWithCustomChannelAsync(updateInMemoryCache = true) {
       val profile = it.profilesMap[profileId.internalId] ?: return@storeDataWithCustomChannelAsync Pair(
