--- conflicted
+++ resolved
@@ -22,13 +22,8 @@
       colorRgb = -10710042,
       isAdmin = true,
       storyTextSize = StoryTextSize.SMALL_TEXT_SIZE,
-<<<<<<< HEAD
-      appLanguage = "English",
-      audioLanguage = "Hindi"
-=======
       appLanguage = AppLanguage.ENGLISH_APP_LANGUAGE,
       audioLanguage = AudioLanguage.HINDI_AUDIO_LANGUAGE
->>>>>>> 4409ca78
     )
     profileManagementController.addProfile(
       name = "Ben",
@@ -38,13 +33,8 @@
       colorRgb = -10710042,
       isAdmin = false,
       storyTextSize = StoryTextSize.MEDIUM_TEXT_SIZE,
-<<<<<<< HEAD
-      appLanguage = "Hindi",
-      audioLanguage = "English"
-=======
       appLanguage = AppLanguage.HINDI_APP_LANGUAGE,
       audioLanguage = AudioLanguage.ENGLISH_AUDIO_LANGUAGE
->>>>>>> 4409ca78
     )
     return profileManagementController.loginToProfile(ProfileId.newBuilder().setInternalId(0).build())
   }
@@ -60,13 +50,8 @@
         colorRgb = -10710042,
         isAdmin = false,
         storyTextSize = StoryTextSize.LARGE_TEXT_SIZE,
-<<<<<<< HEAD
-        appLanguage = "Chinese",
-        audioLanguage = "French"
-=======
         appLanguage = AppLanguage.ENGLISH_APP_LANGUAGE,
         audioLanguage = AudioLanguage.ENGLISH_AUDIO_LANGUAGE
->>>>>>> 4409ca78
       )
     }
   }
