package org.oppia.android.domain.devoptions

import org.oppia.android.app.model.ChapterPlayState
import org.oppia.android.app.model.ProfileId
import org.oppia.android.app.model.StorySummary
import org.oppia.android.app.model.Topic
import org.oppia.android.app.model.TopicProgress
import org.oppia.android.domain.topic.StoryProgressController
import org.oppia.android.domain.topic.TopicController
import org.oppia.android.domain.topic.TopicListController
import org.oppia.android.util.data.AsyncResult
import org.oppia.android.util.data.DataProvider
import org.oppia.android.util.data.DataProviders.Companion.combineWith
import org.oppia.android.util.data.DataProviders.Companion.transformAsync
import org.oppia.android.util.system.OppiaClock
import javax.inject.Inject
import javax.inject.Singleton

private const val GET_ALL_TOPICS_PROVIDER_ID = "get_all_topics_provider_id"
private const val GET_ALL_TOPICS_COMBINED_PROVIDER_ID = "get_all_topics_combined_provider_id"
private const val GET_ALL_STORIES_PROVIDER_ID = "get_all_stories_provider_id"

// TODO(#3423): Remove ModifyLessonProgressController from prod build of the app.
/** Controller to modify lesson progress such as marking chapters/stories/topics completed. */
@Singleton
class ModifyLessonProgressController @Inject constructor(
  private val topicController: TopicController,
  private val topicListController: TopicListController,
  private val storyProgressController: StoryProgressController,
  private val oppiaClock: OppiaClock
) {

  /**
   * Fetches a list of topics given a profile ID.
   *
   * @param profileId: the ID corresponding to the profile for which progress needs fetched.
   * @return a [DataProvider] for [List] of [Topic] combined with [TopicProgress].
   */
  fun getAllTopicsWithProgress(profileId: ProfileId): DataProvider<List<Topic>> {
    val allTopicsDataProvider = topicListController.getTopicList()
      .transformAsync(GET_ALL_TOPICS_PROVIDER_ID) { topicList ->
        // Ignore topics no longer on the device.
        val listOfTopics = topicList.topicSummaryList.mapNotNull { topicSummary ->
          topicController.retrieveTopic(topicSummary.topicId)
        }
<<<<<<< HEAD
        AsyncResult.success(listOfTopics)
=======
        AsyncResult.Success(listOfTopics.toList())
>>>>>>> 84e277a4
      }
    val topicProgressListDataProvider =
      storyProgressController.retrieveTopicProgressListDataProvider(profileId)
    return allTopicsDataProvider.combineWith(
      topicProgressListDataProvider,
      GET_ALL_TOPICS_COMBINED_PROVIDER_ID,
      ::combineTopicListAndTopicProgressList
    )
  }

  /**
   * Fetches a list of stories mapped to their corresponding topic ids given a profile ID.
   *
   * @param profileId: the ID corresponding to the profile for which progress needs fetched.
   * @return a [DataProvider] for [Map] of topic id mapped to list of [StorySummary] combined
   * with [StoryProgress].
   */
  fun getStoryMapWithProgress(
    profileId: ProfileId
  ): DataProvider<Map<String, List<StorySummary>>> {
    return getAllTopicsWithProgress(profileId)
      .transformAsync(GET_ALL_STORIES_PROVIDER_ID) { listOfTopics ->
        val storyMap = linkedMapOf<String, List<StorySummary>>()
        listOfTopics.forEach { topic ->
          storyMap[topic.topicId] = topic.storyList
        }
        AsyncResult.Success(storyMap.toMap())
      }
  }

  /**
   * Checks if a topic is completed or not.
   *
   * @param topicWithProgress: the topic for which progress needs to be fetched.
   * @return a [Boolean] indicating whether the topic is completed or not.
   */
  fun checkIfTopicIsCompleted(topicWithProgress: Topic): Boolean {
    topicWithProgress.storyList.forEach { storySummary ->
      storySummary.chapterList.forEach { chapterSummary ->
        if (chapterSummary.chapterPlayState != ChapterPlayState.COMPLETED) return false
      }
    }
    return true
  }

  /**
   * Checks if a story is completed or not.
   *
   * @param storyWithProgress: the story for which progress needs to be fetched.
   * @return a [Boolean] indicating whether the story is completed or not.
   */
  fun checkIfStoryIsCompleted(storyWithProgress: StorySummary): Boolean {
    storyWithProgress.chapterList.forEach { chapterSummary ->
      if (chapterSummary.chapterPlayState != ChapterPlayState.COMPLETED) return false
    }
    return true
  }

  /**
   * Modifies lesson progress by marking multiple topics as completed for the current user profile.
   *
   * @param profileId: the ID corresponding to the profile for which progress needs modified.
   * @param topicIdList: the list of topic IDs for which progress needs modified.
   */
  fun markMultipleTopicsCompleted(profileId: ProfileId, topicIdList: List<String>) {
    topicIdList.forEach { topicId ->
      val topic = checkNotNull(topicController.retrieveTopic(topicId)) {
        "Expected topic to be present in order to update its completion state: $topicId."
      }
      topic.storyList.forEach { storySummary ->
        storySummary.chapterList.forEach { chapterSummary ->
          storyProgressController.recordCompletedChapter(
            profileId = profileId,
            topicId = topic.topicId,
            storyId = storySummary.storyId,
            explorationId = chapterSummary.explorationId,
            completionTimestamp = oppiaClock.getCurrentTimeMs()
          )
        }
      }
    }
  }

  /**
   * Modifies lesson progress by marking multiple stories as completed for the current user profile.
   *
   * @param profileId: the ID corresponding to the profile for which progress needs modified.
   * @param storyMap: the list of topic IDs mapped to corresponding story IDs for which progress
   * needs modified.
   */
  fun markMultipleStoriesCompleted(profileId: ProfileId, storyMap: Map<String, String>) {
    storyMap.forEach {
      val storySummary = topicController.retrieveStory(topicId = it.value, storyId = it.key)
      storySummary.chapterList.forEach { chapterSummary ->
        storyProgressController.recordCompletedChapter(
          profileId = profileId,
          topicId = it.value,
          storyId = storySummary.storyId,
          explorationId = chapterSummary.explorationId,
          completionTimestamp = oppiaClock.getCurrentTimeMs()
        )
      }
    }
  }

  /**
   * Modifies lesson progress by marking multiple chapters as completed for the current user profile.
   *
   * @param profileId: the ID corresponding to the profile for which progress needs modified.
   * @param chapterMap: the list of [Pair] of topic IDs and story IDs mapped to corresponding
   * exploration IDs for which progress needs modified.
   */
  fun markMultipleChaptersCompleted(
    profileId: ProfileId,
    chapterMap: Map<String, Pair<String, String>>
  ) {
    chapterMap.forEach {
      storyProgressController.recordCompletedChapter(
        profileId = profileId,
        topicId = it.value.second,
        storyId = it.value.first,
        explorationId = it.key,
        completionTimestamp = oppiaClock.getCurrentTimeMs()
      )
    }
  }

  /** Combines list of topics without progress and list of [TopicProgress] into a list of [Topic]. */
  private fun combineTopicListAndTopicProgressList(
    allTopics: List<Topic>,
    topicProgressList: List<TopicProgress>
  ): List<Topic> {
    val topicProgressMap = topicProgressList.associateBy({ it.topicId }, { it })
    val allTopicsWithProgress = mutableListOf<Topic>()
    allTopics.forEach { topic ->
      allTopicsWithProgress.add(
        topicController.combineTopicAndTopicProgress(
          topic = topic,
          topicProgress = topicProgressMap[topic.topicId] ?: TopicProgress.getDefaultInstance()
        )
      )
    }
    return allTopicsWithProgress
  }
}<|MERGE_RESOLUTION|>--- conflicted
+++ resolved
@@ -43,11 +43,7 @@
         val listOfTopics = topicList.topicSummaryList.mapNotNull { topicSummary ->
           topicController.retrieveTopic(topicSummary.topicId)
         }
-<<<<<<< HEAD
-        AsyncResult.success(listOfTopics)
-=======
-        AsyncResult.Success(listOfTopics.toList())
->>>>>>> 84e277a4
+        AsyncResult.Success(listOfTopics)
       }
     val topicProgressListDataProvider =
       storyProgressController.retrieveTopicProgressListDataProvider(profileId)
