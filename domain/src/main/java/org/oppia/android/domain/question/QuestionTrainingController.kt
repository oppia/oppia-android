--- conflicted
+++ resolved
@@ -11,11 +11,8 @@
 import javax.inject.Singleton
 import kotlin.random.Random
 import org.oppia.android.util.data.AsyncResult
-<<<<<<< HEAD
-=======
 import org.oppia.android.util.data.DataProviders.Companion.combineWith
 import org.oppia.android.util.data.DataProviders.Companion.combineWithAsync
->>>>>>> c515106a
 
 private const val RETRIEVE_QUESTION_FOR_SKILLS_ID_PROVIDER_ID =
   "retrieve_question_for_skills_id_provider_id"
@@ -52,11 +49,6 @@
     skillIdsList: List<String>
   ): DataProvider<Any?> {
     return try {
-<<<<<<< HEAD
-      questionAssessmentProgressController.beginQuestionTrainingSession(
-        questionsListDataProvider = retrieveQuestionsForSkillIds(skillIdsList), profileId
-      )
-=======
       val retrieveQuestionsDataProvider = retrieveQuestionsForSkillIds(skillIdsList)
       val beginSessionDataProvider =
         questionAssessmentProgressController.beginQuestionTrainingSession(
@@ -68,7 +60,6 @@
       retrieveQuestionsDataProvider.combineWith(
         beginSessionDataProvider, START_QUESTION_TRAINING_SESSION_PROVIDER_ID
       ) { _, sessionResult -> sessionResult }
->>>>>>> c515106a
     } catch (e: Exception) {
       exceptionsController.logNonFatalException(e)
       dataProviders.createInMemoryDataProviderAsync(START_QUESTION_TRAINING_SESSION_PROVIDER_ID) {
