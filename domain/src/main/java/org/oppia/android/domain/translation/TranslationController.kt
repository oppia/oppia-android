package org.oppia.android.domain.translation

import org.oppia.android.app.model.AppLanguageSelection
import org.oppia.android.app.model.AudioTranslationLanguageSelection
import org.oppia.android.app.model.LanguageSupportDefinition
import org.oppia.android.app.model.LanguageSupportDefinition.LanguageId.LanguageTypeCase.IETF_BCP47_ID
import org.oppia.android.app.model.LanguageSupportDefinition.LanguageId.LanguageTypeCase.LANGUAGETYPE_NOT_SET
import org.oppia.android.app.model.LanguageSupportDefinition.LanguageId.LanguageTypeCase.MACARONIC_ID
import org.oppia.android.app.model.OppiaLanguage
import org.oppia.android.app.model.ProfileId
import org.oppia.android.app.model.SubtitledHtml
import org.oppia.android.app.model.SubtitledUnicode
import org.oppia.android.app.model.TranslatableSetOfNormalizedString
import org.oppia.android.app.model.Translation
import org.oppia.android.app.model.TranslationMapping
import org.oppia.android.app.model.WrittenTranslationContext
import org.oppia.android.app.model.WrittenTranslationLanguageSelection
import org.oppia.android.domain.locale.LocaleController
import org.oppia.android.util.data.AsyncDataSubscriptionManager
import org.oppia.android.util.data.AsyncResult
import org.oppia.android.util.data.DataProvider
import org.oppia.android.util.data.DataProviders
import org.oppia.android.util.data.DataProviders.Companion.transform
import org.oppia.android.util.data.DataProviders.Companion.transformAsync
import org.oppia.android.util.locale.OppiaLocale
<<<<<<< HEAD
=======
import java.util.concurrent.locks.ReentrantLock
import javax.inject.Inject
import javax.inject.Singleton
import kotlin.concurrent.withLock
>>>>>>> 970d561f

private const val SYSTEM_LANGUAGE_LOCALE_DATA_PROVIDER_ID = "system_language_locale"
private const val APP_LANGUAGE_DATA_PROVIDER_ID = "app_language"
private const val APP_LANGUAGE_LOCALE_DATA_PROVIDER_ID = "app_language_locale"
private const val UPDATE_APP_LANGUAGE_DATA_PROVIDER_ID = "update_app_language"
private const val WRITTEN_TRANSLATION_CONTENT_DATA_PROVIDER_ID = "written_translation_content"
private const val WRITTEN_TRANSLATION_CONTENT_LOCALE_DATA_PROVIDER_ID =
  "written_translation_content_locale"
private const val UPDATE_WRITTEN_TRANSLATION_CONTENT_DATA_PROVIDER_ID =
  "update_written_translation_content"
private const val AUDIO_TRANSLATION_CONTENT_DATA_PROVIDER_ID = "audio_translation_content"
private const val AUDIO_TRANSLATION_CONTENT_LOCALE_DATA_PROVIDER_ID =
  "audio_translation_content_locale"
private const val UPDATE_AUDIO_TRANSLATION_CONTENT_DATA_PROVIDER_ID =
  "update_audio_translation_content"

/**
<<<<<<< HEAD
 * Represents the Oppia language code corresponding to the default language to use for written
 * translations if the user-selected language is unavailable. Note that while this is English, it's
 * unexpected to be used since most lessons supported by the app are in English by default (which
 * means their English translations are the default content strings). This is defined here so that
 * future non-English based lessons properly support language fail-over.
 */
private const val DEFAULT_WRITTEN_TRANSLATION_LANGUAGE_CODE = "en"

=======
 * Domain controller for performing operations corresponding to translations.
 *
 * This controller is often used instead of [LocaleController] since it provides additional
 * functionality which simplifies interacting with the locales needed for various translation
 * scenarios, but it relies on locale controller as its source of truth.
 */
@Singleton
>>>>>>> 970d561f
class TranslationController @Inject constructor(
  private val dataProviders: DataProviders,
  private val localeController: LocaleController,
  private val asyncDataSubscriptionManager: AsyncDataSubscriptionManager,
  private val machineLocale: OppiaLocale.MachineLocale
) {
  // TODO(#52): Finish this implementation. The implementation below doesn't actually save/restore
  //  settings from the local filesystem since the UI has been currently disabled as part of #20.
  //  Also, there should be a proper default locale for pre-profile selection (either a default
  //  app-wide setting determined by the administrator, or the last locale used by a profile)--more
  //  product & UX thought is needed here. Further, extra work is likely needed to handle the case
  //  when the user switches between a system & non-system language since the existing system
  //  defaulting behavior breaks down when the system locale is overwritten (such as when a
  //  different language is selected).

  private val dataLock = ReentrantLock()
  private val appLanguageSettings = mutableMapOf<ProfileId, AppLanguageSelection>()
  private val writtenTranslationLanguageSettings =
    mutableMapOf<ProfileId, WrittenTranslationLanguageSelection>()
  private val audioVoiceoverLanguageSettings =
    mutableMapOf<ProfileId, AudioTranslationLanguageSelection>()

  /**
   * Returns a data provider for an app string [OppiaLocale.DisplayLocale] corresponding to the
   * current user-selected system language.
   */
  fun getSystemLanguageLocale(): DataProvider<OppiaLocale.DisplayLocale> {
    return getSystemLanguage().transformAsync(SYSTEM_LANGUAGE_LOCALE_DATA_PROVIDER_ID) { language ->
      localeController.retrieveAppStringDisplayLocale(language).retrieveData()
    }
  }

  /**
   * Returns a data provider for the current [OppiaLanguage] selected for app strings for the
   * specified user (per their [profileId]).
   *
   * This language can be updated via [updateAppLanguage].
   */
  fun getAppLanguage(profileId: ProfileId): DataProvider<OppiaLanguage> {
    return getAppLanguageLocale(profileId).transform(APP_LANGUAGE_DATA_PROVIDER_ID) { locale ->
      locale.getCurrentLanguage()
    }
  }

  /**
   * Returns a data provider for a [OppiaLocale.DisplayLocale] corresponding to the user's selected
   * language for app strings (see [getAppLanguage]).
   */
  fun getAppLanguageLocale(profileId: ProfileId): DataProvider<OppiaLocale.DisplayLocale> {
    val providerId = APP_LANGUAGE_LOCALE_DATA_PROVIDER_ID
    return getSystemLanguage().transformAsync(providerId) { systemLanguage ->
      val language = computeAppLanguage(profileId, systemLanguage)
      return@transformAsync localeController.retrieveAppStringDisplayLocale(language).retrieveData()
    }
  }

  /**
   * Updates the language to be used by the specified user for app string translations. Note that
   * the provided [AppLanguageSelection] provides the user with the option of either selecting a
   * specific supported language for app strings, or to fall back to the system default.
   *
   * The app guarantees app language compatibility for any non-system language selected, and a
   * best-effort basis for translating strings for system languages (generally if the system
   * language matches a supported language, otherwise the app defaults to English).
   *
   * @return a [DataProvider] which succeeds only if the update succeeds, otherwise fails (only one
   *     result is ever provided)
   */
  fun updateAppLanguage(profileId: ProfileId, selection: AppLanguageSelection): DataProvider<Any> {
    return dataProviders.createInMemoryDataProviderAsync(UPDATE_APP_LANGUAGE_DATA_PROVIDER_ID) {
      updateAppLanguageSelection(profileId, selection)
      return@createInMemoryDataProviderAsync AsyncResult.success(Unit)
    }
  }

  /**
   * Returns a data provider for the current [OppiaLanguage] selected for written content strings
   * for the specified user (per their [profileId]).
   *
   * This language can be updated via [updateWrittenTranslationContentLanguage].
   */
  fun getWrittenTranslationContentLanguage(profileId: ProfileId): DataProvider<OppiaLanguage> {
    val providerId = WRITTEN_TRANSLATION_CONTENT_DATA_PROVIDER_ID
    return getWrittenTranslationContentLocale(profileId).transform(providerId) { locale ->
      locale.getCurrentLanguage()
    }
  }

  /**
   * Returns a data provider for a [OppiaLocale.ContentLocale] corresponding to the user's selected
   * language for written content strings (see [getWrittenTranslationContentLanguage]).
   */
  fun getWrittenTranslationContentLocale(
    profileId: ProfileId
  ): DataProvider<OppiaLocale.ContentLocale> {
    val providerId = WRITTEN_TRANSLATION_CONTENT_LOCALE_DATA_PROVIDER_ID
    return getSystemLanguage().transformAsync(providerId) { systemLanguage ->
      val language = computeWrittenTranslationContentLanguage(profileId, systemLanguage)
      val writtenTranslationLocale = localeController.retrieveWrittenTranslationsLocale(language)
      return@transformAsync writtenTranslationLocale.retrieveData()
    }
  }

  /**
   * Updates the language to be used by the specified user for written content string translations.
   * Note that the provided [WrittenTranslationLanguageSelection] provides the user with the option
   * of either selecting a specific supported language for content strings, or to fall back to
   * whatever the app language selection is (which may be the system default).
   *
   * Note that the app guarantees a list of languages to support for written translations as a
   * superset. The actual availability for a particular language is topic-dependent.
   *
   * @return a [DataProvider] which succeeds only if the update succeeds, otherwise fails (only one
   *     result is ever provided)
   */
  fun updateWrittenTranslationContentLanguage(
    profileId: ProfileId,
    selection: WrittenTranslationLanguageSelection
  ): DataProvider<Any> {
    val providerId = UPDATE_WRITTEN_TRANSLATION_CONTENT_DATA_PROVIDER_ID
    return dataProviders.createInMemoryDataProviderAsync(providerId) {
      updateWrittenTranslationContentLanguageSelection(profileId, selection)
      return@createInMemoryDataProviderAsync AsyncResult.success(Unit)
    }
  }

  /**
   * Returns a data provider for the current [OppiaLanguage] selected for audio voiceovers for the
   * specified user (per their [profileId]).
   *
   * This language can be updated via [updateAudioTranslationContentLanguage].
   */
  fun getAudioTranslationContentLanguage(profileId: ProfileId): DataProvider<OppiaLanguage> {
    val providerId = AUDIO_TRANSLATION_CONTENT_DATA_PROVIDER_ID
    return getAudioTranslationContentLocale(profileId).transform(providerId) { locale ->
      locale.getCurrentLanguage()
    }
  }

  /**
   * Returns a data provider for a [OppiaLocale.ContentLocale] corresponding to the user's selected
   * language for audio voiceovers (see [getAudioTranslationContentLanguage]).
   */
  fun getAudioTranslationContentLocale(
    profileId: ProfileId
  ): DataProvider<OppiaLocale.ContentLocale> {
    val providerId = AUDIO_TRANSLATION_CONTENT_LOCALE_DATA_PROVIDER_ID
    return getSystemLanguage().transformAsync(providerId) { systemLanguage ->
      val language = computeAudioTranslationContentLanguage(profileId, systemLanguage)
      val audioTranslationLocale = localeController.retrieveAudioTranslationsLocale(language)
      return@transformAsync audioTranslationLocale.retrieveData()
    }
  }

  /**
   * Updates the language to be used by the specified user for audio voiceover selection. Note that
   * the provided [AudioTranslationLanguageSelection] provides the user with the option of either
   * selecting a specific supported language for audio voiceovers, or to fall back to whatever the
   * app language selection is (which may be the system default).
   *
   * Note that the app guarantees a list of languages to support for audio voiceovers as a superset.
   * The actual availability for a particular language is topic-dependent.
   *
   * @return a [DataProvider] which succeeds only if the update succeeds, otherwise fails (only one
   *     result is ever provided)
   */
  fun updateAudioTranslationContentLanguage(
    profileId: ProfileId,
    selection: AudioTranslationLanguageSelection
  ): DataProvider<Any> {
    val providerId = UPDATE_AUDIO_TRANSLATION_CONTENT_DATA_PROVIDER_ID
    return dataProviders.createInMemoryDataProviderAsync(providerId) {
      updateAudioTranslationContentLanguageSelection(profileId, selection)
      return@createInMemoryDataProviderAsync AsyncResult.success(Unit)
    }
  }

  /**
   * Returns a potentially translated HTML string for the given [SubtitledHtml] to display to the
   * user, considering the specified [WrittenTranslationContext].
   *
   * Generally, this method will attempt to return the translated string corresponding to this
   * [SubtitledHtml] given the translation context, but will fall back to the default string
   * contents if no translation exists for the subtitle.
   */
  fun extractString(html: SubtitledHtml, context: WrittenTranslationContext): String {
    return context.translationsMap[html.contentId]?.extractHtml() ?: html.html
  }

  /**
   * Returns a potentially translated Unicode string for the given [SubtitledUnicode] to display to
   * the user, with the same considerations and behavior as the [extractString] ([SubtitledHtml]
   * variant).
   */
  fun extractString(unicode: SubtitledUnicode, context: WrittenTranslationContext): String {
    return context.translationsMap[unicode.contentId]?.extractHtml() ?: unicode.unicodeStr
  }

  fun extractStringList(
    translatableSetOfNormalizedString: TranslatableSetOfNormalizedString,
    context: WrittenTranslationContext
  ): List<String> {
    return context.translationsMap[translatableSetOfNormalizedString.contentId]?.extractHtmlList()
      ?: translatableSetOfNormalizedString.normalizedStringsList
  }

  fun computeWrittenTranslationContext(
    writtenTranslationsMap: Map<String, TranslationMapping>,
    writtenTranslationContentLocale: OppiaLocale.ContentLocale
  ): WrittenTranslationContext = WrittenTranslationContext.newBuilder().apply {
    val languageCode = writtenTranslationContentLocale.getLanguageId().getOppiaLanguageCode()
    val fallbackLanguageCode =
      writtenTranslationContentLocale.getFallbackLanguageId().getOppiaLanguageCode()
    val contentMapping = writtenTranslationsMap.mapValuesNotNull { (_, mapping) ->
      mapping.selectTranslation(languageCode, fallbackLanguageCode)
    }
    // Translations that don't match this context are excluded (so app layer code is expected to
    // default to the base HTML translation).
    putAllTranslations(contentMapping)
  }.build()

  private fun computeAppLanguage(
    profileId: ProfileId,
    systemLanguage: OppiaLanguage
  ): OppiaLanguage {
    val languageSelection = retrieveAppLanguageSelection(profileId)
    return when (languageSelection.selectionTypeCase) {
      AppLanguageSelection.SelectionTypeCase.SELECTED_LANGUAGE -> languageSelection.selectedLanguage
      AppLanguageSelection.SelectionTypeCase.USE_SYSTEM_LANGUAGE_OR_APP_DEFAULT,
      AppLanguageSelection.SelectionTypeCase.SELECTIONTYPE_NOT_SET, null -> systemLanguage
    }
  }

  private fun computeWrittenTranslationContentLanguage(
    profileId: ProfileId,
    systemLanguage: OppiaLanguage
  ): OppiaLanguage {
    val languageSelection = retrieveWrittenTranslationContentLanguageSelection(profileId)
    return when (languageSelection.selectionTypeCase) {
      WrittenTranslationLanguageSelection.SelectionTypeCase.SELECTED_LANGUAGE ->
        languageSelection.selectedLanguage
      WrittenTranslationLanguageSelection.SelectionTypeCase.USE_APP_LANGUAGE,
      WrittenTranslationLanguageSelection.SelectionTypeCase.SELECTIONTYPE_NOT_SET, null ->
        computeAppLanguage(profileId, systemLanguage)
    }
  }

  private fun computeAudioTranslationContentLanguage(
    profileId: ProfileId,
    systemLanguage: OppiaLanguage
  ): OppiaLanguage {
    val languageSelection = retrieveAudioTranslationContentLanguageSelection(profileId)
    return when (languageSelection.selectionTypeCase) {
      AudioTranslationLanguageSelection.SelectionTypeCase.SELECTED_LANGUAGE ->
        languageSelection.selectedLanguage
      AudioTranslationLanguageSelection.SelectionTypeCase.USE_APP_LANGUAGE,
      AudioTranslationLanguageSelection.SelectionTypeCase.SELECTIONTYPE_NOT_SET, null ->
        computeAppLanguage(profileId, systemLanguage)
    }
  }

  private fun retrieveAppLanguageSelection(profileId: ProfileId): AppLanguageSelection {
    return dataLock.withLock {
      appLanguageSettings[profileId] ?: AppLanguageSelection.getDefaultInstance()
    }
  }

  private suspend fun updateAppLanguageSelection(
    profileId: ProfileId,
    selection: AppLanguageSelection
  ) {
    dataLock.withLock {
      appLanguageSettings[profileId] = selection
    }
    asyncDataSubscriptionManager.notifyChange(APP_LANGUAGE_LOCALE_DATA_PROVIDER_ID)
  }

  private fun retrieveWrittenTranslationContentLanguageSelection(
    profileId: ProfileId
  ): WrittenTranslationLanguageSelection {
    return dataLock.withLock {
      writtenTranslationLanguageSettings[profileId]
        ?: WrittenTranslationLanguageSelection.getDefaultInstance()
    }
  }

  private suspend fun updateWrittenTranslationContentLanguageSelection(
    profileId: ProfileId,
    selection: WrittenTranslationLanguageSelection
  ) {
    dataLock.withLock {
      writtenTranslationLanguageSettings[profileId] = selection
    }
    asyncDataSubscriptionManager.notifyChange(WRITTEN_TRANSLATION_CONTENT_LOCALE_DATA_PROVIDER_ID)
  }

  private fun retrieveAudioTranslationContentLanguageSelection(
    profileId: ProfileId
  ): AudioTranslationLanguageSelection {
    return dataLock.withLock {
      audioVoiceoverLanguageSettings[profileId]
        ?: AudioTranslationLanguageSelection.getDefaultInstance()
    }
  }

  private suspend fun updateAudioTranslationContentLanguageSelection(
    profileId: ProfileId,
    selection: AudioTranslationLanguageSelection
  ) {
    dataLock.withLock {
      audioVoiceoverLanguageSettings[profileId] = selection
    }
    asyncDataSubscriptionManager.notifyChange(AUDIO_TRANSLATION_CONTENT_LOCALE_DATA_PROVIDER_ID)
  }

  private fun getSystemLanguage(): DataProvider<OppiaLanguage> =
    localeController.retrieveSystemLanguage()

  private fun TranslationMapping.selectTranslation(
    languageCode: String?,
    fallbackLanguageCode: String?
  ): Translation? {
    return languageCode?.let { translationMappingMap[it] }
      ?: fallbackLanguageCode?.let { translationMappingMap[it] }
      ?: translationMappingMap[DEFAULT_WRITTEN_TRANSLATION_LANGUAGE_CODE]
  }

  private fun LanguageSupportDefinition.LanguageId.getOppiaLanguageCode(): String? {
    return when (languageTypeCase) {
      IETF_BCP47_ID -> machineLocale.run { ietfBcp47Id.ietfLanguageTag.toMachineLowerCase() }
      MACARONIC_ID -> machineLocale.run { macaronicId.combinedLanguageCode.toMachineLowerCase() }
      LANGUAGETYPE_NOT_SET, null -> null
    }
  }

  private companion object {
    private fun Translation.extractHtml(): String? = takeIf {
      it.dataFormatCase == Translation.DataFormatCase.HTML
    }?.html

    private fun Translation.extractHtmlList(): List<String>? = takeIf {
      it.dataFormatCase == Translation.DataFormatCase.HTML_LIST
    }?.htmlList?.htmlList

    private fun <K, I, O> Map<K, I>.mapValuesNotNull(map: (Map.Entry<K, I>) -> O?): Map<K, O> {
      // The force-non-null operator is safe here since nulls are filtered out.
      return mapValues(map).filterValues { it != null }.mapValues { (_, value) -> value!! }
    }
  }
}<|MERGE_RESOLUTION|>--- conflicted
+++ resolved
@@ -23,13 +23,10 @@
 import org.oppia.android.util.data.DataProviders.Companion.transform
 import org.oppia.android.util.data.DataProviders.Companion.transformAsync
 import org.oppia.android.util.locale.OppiaLocale
-<<<<<<< HEAD
-=======
 import java.util.concurrent.locks.ReentrantLock
 import javax.inject.Inject
 import javax.inject.Singleton
 import kotlin.concurrent.withLock
->>>>>>> 970d561f
 
 private const val SYSTEM_LANGUAGE_LOCALE_DATA_PROVIDER_ID = "system_language_locale"
 private const val APP_LANGUAGE_DATA_PROVIDER_ID = "app_language"
@@ -47,7 +44,6 @@
   "update_audio_translation_content"
 
 /**
-<<<<<<< HEAD
  * Represents the Oppia language code corresponding to the default language to use for written
  * translations if the user-selected language is unavailable. Note that while this is English, it's
  * unexpected to be used since most lessons supported by the app are in English by default (which
@@ -56,7 +52,7 @@
  */
 private const val DEFAULT_WRITTEN_TRANSLATION_LANGUAGE_CODE = "en"
 
-=======
+/**
  * Domain controller for performing operations corresponding to translations.
  *
  * This controller is often used instead of [LocaleController] since it provides additional
@@ -64,7 +60,6 @@
  * scenarios, but it relies on locale controller as its source of truth.
  */
 @Singleton
->>>>>>> 970d561f
 class TranslationController @Inject constructor(
   private val dataProviders: DataProviders,
   private val localeController: LocaleController,
