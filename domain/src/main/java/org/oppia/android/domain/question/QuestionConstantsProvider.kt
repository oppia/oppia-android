package org.oppia.android.domain.question

import dagger.Module
import dagger.Provides
import org.oppia.android.util.system.OppiaClock
import javax.inject.Qualifier

@Qualifier
annotation class QuestionCountPerTrainingSession

@Qualifier
annotation class QuestionTrainingSeed

<<<<<<< HEAD
@Qualifier
annotation class ViewHintScorePenalty

@Qualifier
annotation class WrongAnswerScorePenalty

@Qualifier
annotation class MaxScorePerQuestion

@Qualifier
annotation class InternalScoreMultiplyFactor

@Qualifier
annotation class MaxMasteryGainPerQuestion

@Qualifier
annotation class MaxMasteryLossPerQuestion

@Qualifier
annotation class ViewHintMasteryPenalty

@Qualifier
annotation class WrongAnswerMasteryPenalty

@Qualifier
annotation class InternalMasteryMultiplyFactor

=======
/**
 * Qualifier corresponding to the penalty users receive for each hint viewed in a practice session.
 */
@Qualifier
annotation class ViewHintScorePenalty

/**
 * Qualifier corresponding to the penalty users receive for each wrong answer submitted in a
 * practice session.
 */
@Qualifier
annotation class WrongAnswerScorePenalty

/**
 * Qualifier corresponding to the maximum score users can receive for each question in a practice
 * session.
 */
@Qualifier
annotation class MaxScorePerQuestion

/**
 * Qualifier corresponding to the factor by which all the score constants were internally multiplied
 * (relative to Oppia web) with the purpose of maintaining integer representations of constants and
 * scores for internal score calculations.
 */
@Qualifier
annotation class InternalScoreMultiplyFactor

>>>>>>> 9cc4dae7
/** Provider to return any constants required during the training session. */
@Module
class QuestionModule {
  @Provides
  @QuestionCountPerTrainingSession
  fun provideQuestionCountPerTrainingSession(): Int = 10

  @Provides
  @QuestionTrainingSeed
  fun provideQuestionTrainingSeed(oppiaClock: OppiaClock): Long = oppiaClock.getCurrentTimeMs()

  @Provides
  @ViewHintScorePenalty
  fun provideViewHintScorePenalty(): Int = 1

  @Provides
  @WrongAnswerScorePenalty
  fun provideWrongAnswerScorePenalty(): Int = 1

  @Provides
  @MaxScorePerQuestion
  fun provideMaxScorePerQuestion(): Int = 10

  @Provides
  @InternalScoreMultiplyFactor
  fun provideInternalScoreMultiplyFactor(): Int = 10
<<<<<<< HEAD

  @Provides
  @MaxMasteryGainPerQuestion
  fun provideMaxMasteryGainPerQuestion(): Int = 10

  @Provides
  @MaxMasteryLossPerQuestion
  fun provideMaxMasteryLossPerQuestion(): Int = -10

  @Provides
  @ViewHintMasteryPenalty
  fun provideViewHintMasteryPenalty(): Int = 2

  @Provides
  @WrongAnswerMasteryPenalty
  fun provideWrongAnswerMasteryPenalty(): Int = 5

  @Provides
  @InternalMasteryMultiplyFactor
  fun provideInternalMasteryMultiplyFactor(): Int = 100
=======
>>>>>>> 9cc4dae7
}<|MERGE_RESOLUTION|>--- conflicted
+++ resolved
@@ -11,35 +11,6 @@
 @Qualifier
 annotation class QuestionTrainingSeed
 
-<<<<<<< HEAD
-@Qualifier
-annotation class ViewHintScorePenalty
-
-@Qualifier
-annotation class WrongAnswerScorePenalty
-
-@Qualifier
-annotation class MaxScorePerQuestion
-
-@Qualifier
-annotation class InternalScoreMultiplyFactor
-
-@Qualifier
-annotation class MaxMasteryGainPerQuestion
-
-@Qualifier
-annotation class MaxMasteryLossPerQuestion
-
-@Qualifier
-annotation class ViewHintMasteryPenalty
-
-@Qualifier
-annotation class WrongAnswerMasteryPenalty
-
-@Qualifier
-annotation class InternalMasteryMultiplyFactor
-
-=======
 /**
  * Qualifier corresponding to the penalty users receive for each hint viewed in a practice session.
  */
@@ -68,7 +39,42 @@
 @Qualifier
 annotation class InternalScoreMultiplyFactor
 
->>>>>>> 9cc4dae7
+/**
+ * Qualifier corresponding to the maximum mastery degrees users can receive for each question in a 
+ * practice session.
+ */
+@Qualifier
+annotation class MaxMasteryGainPerQuestion
+
+/**
+ * Qualifier corresponding to the maximum mastery degrees users can lose for each question in a 
+ * practice session.
+ */
+@Qualifier
+annotation class MaxMasteryLossPerQuestion
+
+/**
+ * Qualifier corresponding to the mastery penalty users receive for each hint viewed in a practice 
+ * session.
+ */
+@Qualifier
+annotation class ViewHintMasteryPenalty
+
+/**
+ * Qualifier corresponding to the mastery penalty users receive for each wrong answer submitted in a
+ * practice session.
+ */
+@Qualifier
+annotation class WrongAnswerMasteryPenalty
+
+/**
+ * Qualifier corresponding to the factor by which all the mastery constants were internally multiplied
+ * (relative to Oppia web) with the purpose of maintaining integer representations of constants and
+ * masteries for internal mastery calculations.
+ */
+@Qualifier
+annotation class InternalMasteryMultiplyFactor
+
 /** Provider to return any constants required during the training session. */
 @Module
 class QuestionModule {
@@ -95,7 +101,6 @@
   @Provides
   @InternalScoreMultiplyFactor
   fun provideInternalScoreMultiplyFactor(): Int = 10
-<<<<<<< HEAD
 
   @Provides
   @MaxMasteryGainPerQuestion
@@ -116,6 +121,4 @@
   @Provides
   @InternalMasteryMultiplyFactor
   fun provideInternalMasteryMultiplyFactor(): Int = 100
-=======
->>>>>>> 9cc4dae7
 }