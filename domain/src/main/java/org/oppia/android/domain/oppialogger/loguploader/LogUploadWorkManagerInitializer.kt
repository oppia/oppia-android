package org.oppia.android.domain.oppialogger.loguploader

import android.content.Context
import androidx.work.Constraints
import androidx.work.Data
import androidx.work.NetworkType
import androidx.work.PeriodicWorkRequest
import androidx.work.WorkManager
import org.oppia.android.domain.oppialogger.ApplicationStartupListener
import org.oppia.android.domain.oppialogger.logscheduler.MetricLogSchedulingWorker
import org.oppia.android.util.logging.LogUploader
import org.oppia.android.util.logging.MetricLogScheduler
import org.oppia.android.util.platformparameter.PerformanceMetricsCollectionHighFrequencyTimeIntervalInMinutes
import org.oppia.android.util.platformparameter.PerformanceMetricsCollectionLowFrequencyTimeIntervalInMinutes
import org.oppia.android.util.platformparameter.PlatformParameterValue
import java.util.UUID
import java.util.concurrent.TimeUnit
import javax.inject.Inject
import javax.inject.Singleton

/** Enqueues unique periodic work requests for uploading events and exceptions to the remote service on application creation. */
@Singleton
class LogUploadWorkManagerInitializer @Inject constructor(
  private val context: Context,
  private val logUploader: LogUploader,
  private val metricLogScheduler: MetricLogScheduler,
  @PerformanceMetricsCollectionHighFrequencyTimeIntervalInMinutes
  performanceMetricsCollectionHighFrequencyTimeInterval: PlatformParameterValue<Int>,
  @PerformanceMetricsCollectionLowFrequencyTimeIntervalInMinutes
  performanceMetricCollectionLowFrequencyTimeInterval: PlatformParameterValue<Int>
) : ApplicationStartupListener {

  private val logReportWorkerConstraints = Constraints.Builder()
    .setRequiredNetworkType(NetworkType.CONNECTED)
    .setRequiresBatteryNotLow(true)
    .build()

  private val workerCaseForUploadingEvents: Data = Data.Builder()
    .putString(
      LogUploadWorker.WORKER_CASE_KEY,
      LogUploadWorker.EVENT_WORKER
    )
    .build()

  private val workerCaseForUploadingExceptions: Data = Data.Builder()
    .putString(
      LogUploadWorker.WORKER_CASE_KEY,
      LogUploadWorker.EXCEPTION_WORKER
    )
    .build()

<<<<<<< HEAD
  private val workerCaseForUploadingPerformanceMetrics: Data = Data.Builder()
    .putString(
      LogUploadWorker.WORKER_CASE_KEY,
      LogUploadWorker.PERFORMANCE_METRICS_WORKER
    )
    .build()

  private val workerCaseForCreatingPeriodicMetricLogs: Data = Data.Builder()
=======
  private val workerCaseForSchedulingPeriodicMetricLogs: Data = Data.Builder()
>>>>>>> cfddbd0c
    .putString(
      MetricLogSchedulingWorker.WORKER_CASE_KEY,
      MetricLogSchedulingWorker.PERIODIC_METRIC_WORKER
    )
    .build()

  private val workerCaseForSchedulingStorageUsageMetricLogs: Data = Data.Builder()
    .putString(
      MetricLogSchedulingWorker.WORKER_CASE_KEY,
      MetricLogSchedulingWorker.STORAGE_USAGE_WORKER
    )
    .build()

  private val workerCaseForSchedulingMemoryUsageMetricLogs: Data = Data.Builder()
    .putString(
      MetricLogSchedulingWorker.WORKER_CASE_KEY,
      MetricLogSchedulingWorker.MEMORY_USAGE_WORKER
    )
    .build()

  private val workRequestForUploadingEvents: PeriodicWorkRequest = PeriodicWorkRequest
    .Builder(LogUploadWorker::class.java, 6, TimeUnit.HOURS)
    .setInputData(workerCaseForUploadingEvents)
    .setConstraints(logReportWorkerConstraints)
    .build()

  private val workRequestForUploadingExceptions: PeriodicWorkRequest = PeriodicWorkRequest
    .Builder(LogUploadWorker::class.java, 6, TimeUnit.HOURS)
    .setInputData(workerCaseForUploadingExceptions)
    .setConstraints(logReportWorkerConstraints)
    .build()

<<<<<<< HEAD
  private val workRequestForUploadingPerformanceMetrics: PeriodicWorkRequest = PeriodicWorkRequest
    .Builder(LogUploadWorker::class.java, 6, TimeUnit.HOURS)
    .setInputData(workerCaseForUploadingPerformanceMetrics)
    .setConstraints(logReportWorkerConstraints)
    .build()

  private val workRequestForGeneratingPeriodicMetricLogs: PeriodicWorkRequest = PeriodicWorkRequest
=======
  private val workRequestForSchedulingPeriodicMetricLogs: PeriodicWorkRequest = PeriodicWorkRequest
>>>>>>> cfddbd0c
    .Builder(
      MetricLogSchedulingWorker::class.java,
      performanceMetricsCollectionHighFrequencyTimeInterval.value.toLong(),
      TimeUnit.MINUTES
    )
    .setInputData(workerCaseForSchedulingPeriodicMetricLogs)
    .setConstraints(logReportWorkerConstraints)
    .build()

  private val workRequestForSchedulingStorageUsageMetricLogs: PeriodicWorkRequest =
    PeriodicWorkRequest
      .Builder(
        MetricLogSchedulingWorker::class.java,
        performanceMetricCollectionLowFrequencyTimeInterval.value.toLong(),
        TimeUnit.MINUTES
      )
      .setInputData(workerCaseForSchedulingStorageUsageMetricLogs)
      .setConstraints(logReportWorkerConstraints)
      .build()

  private val workRequestForSchedulingMemoryUsageMetricLogs: PeriodicWorkRequest =
    PeriodicWorkRequest
      .Builder(
        MetricLogSchedulingWorker::class.java,
        performanceMetricsCollectionHighFrequencyTimeInterval.value.toLong(),
        TimeUnit.MINUTES
      )
      .setInputData(workerCaseForSchedulingMemoryUsageMetricLogs)
      .setConstraints(logReportWorkerConstraints)
      .build()

  override fun onCreate() {
    val workManager = WorkManager.getInstance(context)
    logUploader.enqueueWorkRequestForEvents(workManager, workRequestForUploadingEvents)
    logUploader.enqueueWorkRequestForExceptions(workManager, workRequestForUploadingExceptions)
    logUploader.enqueueWorkRequestForPerformanceMetrics(
      workManager,
      workRequestForUploadingPerformanceMetrics
    )
    metricLogScheduler.enqueueWorkRequestForPeriodicMetrics(
      workManager,
      workRequestForSchedulingPeriodicMetricLogs
    )
    metricLogScheduler.enqueueWorkRequestForStorageUsage(
      workManager,
      workRequestForSchedulingStorageUsageMetricLogs
    )
    metricLogScheduler.enqueueWorkRequestForMemoryUsage(
      workManager,
      workRequestForSchedulingMemoryUsageMetricLogs
    )
  }

  /** Returns the worker constraints set for the log uploading work requests. */
  fun getLogUploadWorkerConstraints(): Constraints = logReportWorkerConstraints

  /** Returns the [UUID] of the work request that is enqueued for uploading event logs. */
  fun getWorkRequestForEventsId(): UUID = workRequestForUploadingEvents.id

  /** Returns the [UUID] of the work request that is enqueued for uploading exception logs. */
  fun getWorkRequestForExceptionsId(): UUID = workRequestForUploadingExceptions.id

  /**
   * Returns the [UUID] of the work request that is enqueued for scheduling memory usage
   * performance metrics collection.
   */
  fun getWorkRequestForSchedulingMemoryUsageMetricLogsId(): UUID =
    workRequestForSchedulingMemoryUsageMetricLogs.id

  /**
   * Returns the [UUID] of the work request that is enqueued for scheduling storage usage
   * performance metrics collection.
   */
  fun getWorkRequestForSchedulingStorageUsageMetricLogsId(): UUID =
    workRequestForSchedulingStorageUsageMetricLogs.id

  /**
   * Returns the [UUID] of the work request that is enqueued for scheduling periodic performance
   * metrics collection.
   */
  fun getWorkRequestForSchedulingPeriodicPerformanceMetricLogsId(): UUID =
    workRequestForSchedulingPeriodicMetricLogs.id

  /** Returns the [Data] that goes into the work request that is enqueued for uploading event logs. */
  fun getWorkRequestDataForEvents(): Data = workerCaseForUploadingEvents

  /** Returns the [Data] that goes into the work request that is enqueued for uploading exception logs. */
  fun getWorkRequestDataForExceptions(): Data = workerCaseForUploadingExceptions

  /**
   * Returns the [Data] that goes into the work request that is enqueued for scheduling storage
   * usage performance metrics collection.
   */
  fun getWorkRequestDataForSchedulingStorageUsageMetricLogs(): Data =
    workerCaseForSchedulingStorageUsageMetricLogs

  /**
   * Returns the [Data] that goes into the work request that is enqueued for scheduling memory
   * usage performance metrics collection.
   */
  fun getWorkRequestDataForSchedulingMemoryUsageMetricLogs(): Data =
    workerCaseForSchedulingMemoryUsageMetricLogs

  /**
   * Returns the [Data] that goes into the work request that is enqueued for scheduling periodic
   * performance metrics collection.
   */
  fun getWorkRequestDataForSchedulingPeriodicPerformanceMetricLogs(): Data =
    workerCaseForSchedulingPeriodicMetricLogs
}<|MERGE_RESOLUTION|>--- conflicted
+++ resolved
@@ -49,7 +49,6 @@
     )
     .build()
 
-<<<<<<< HEAD
   private val workerCaseForUploadingPerformanceMetrics: Data = Data.Builder()
     .putString(
       LogUploadWorker.WORKER_CASE_KEY,
@@ -57,10 +56,7 @@
     )
     .build()
 
-  private val workerCaseForCreatingPeriodicMetricLogs: Data = Data.Builder()
-=======
   private val workerCaseForSchedulingPeriodicMetricLogs: Data = Data.Builder()
->>>>>>> cfddbd0c
     .putString(
       MetricLogSchedulingWorker.WORKER_CASE_KEY,
       MetricLogSchedulingWorker.PERIODIC_METRIC_WORKER
@@ -93,17 +89,14 @@
     .setConstraints(logReportWorkerConstraints)
     .build()
 
-<<<<<<< HEAD
   private val workRequestForUploadingPerformanceMetrics: PeriodicWorkRequest = PeriodicWorkRequest
     .Builder(LogUploadWorker::class.java, 6, TimeUnit.HOURS)
     .setInputData(workerCaseForUploadingPerformanceMetrics)
     .setConstraints(logReportWorkerConstraints)
     .build()
 
-  private val workRequestForGeneratingPeriodicMetricLogs: PeriodicWorkRequest = PeriodicWorkRequest
-=======
+
   private val workRequestForSchedulingPeriodicMetricLogs: PeriodicWorkRequest = PeriodicWorkRequest
->>>>>>> cfddbd0c
     .Builder(
       MetricLogSchedulingWorker::class.java,
       performanceMetricsCollectionHighFrequencyTimeInterval.value.toLong(),
