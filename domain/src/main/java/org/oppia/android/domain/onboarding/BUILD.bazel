--- conflicted
+++ resolved
@@ -22,11 +22,8 @@
         "//utility/src/main/java/org/oppia/android/util/data:data_provider",
         "//utility/src/main/java/org/oppia/android/util/data:data_providers",
         "//utility/src/main/java/org/oppia/android/util/extensions:bundle_extensions",
-<<<<<<< HEAD
+        "//utility/src/main/java/org/oppia/android/util/extensions:context_extensions",
         "//utility/src/main/java/org/oppia/android/util/locale:oppia_locale",
-=======
-        "//utility/src/main/java/org/oppia/android/util/extensions:context_extensions",
->>>>>>> d7fa24ff
     ],
 )
 
