package org.oppia.android.domain.oppialogger

import org.oppia.android.app.model.EventLog
import org.oppia.android.domain.oppialogger.analytics.AnalyticsController
import org.oppia.android.util.logging.ConsoleLogger
import javax.inject.Inject
<<<<<<< HEAD
import org.oppia.android.util.platformparameter.PlatformParameterValue
=======
import org.oppia.android.util.system.OppiaClock
>>>>>>> e19b9df0

/** Logger that handles general-purpose logging throughout the domain & UI layers. */
class OppiaLogger @Inject constructor(
  private val analyticsController: AnalyticsController,
  private val consoleLogger: ConsoleLogger,
<<<<<<< HEAD
  @LearnerStudyAnalytics private val enableLearnerStudyAnalytics: PlatformParameterValue<Boolean>
=======
  private val oppiaClock: OppiaClock
>>>>>>> e19b9df0
) {
  /** Logs high-priority events. See [AnalyticsController.logImportantEvent] for more context. */
  fun logImportantEvent(eventContext: EventLog.Context) {
    analyticsController.logImportantEvent(oppiaClock.getCurrentTimeMs(), eventContext)
  }

  // TODO(#4064): Remove this method & migrate callsites to use logImportantEvent.
  /** Logs transition events. See [AnalyticsController.logTransitionEvent] for more context. */
  fun logTransitionEvent(
    timestamp: Long,
    eventContext: EventLog.Context
  ) {
    analyticsController.logTransitionEvent(timestamp, eventContext)
  }

<<<<<<< HEAD
  /** Logs transition events which are specifically related to Learner Study Analytics. These events
   * will only get logged if the value of [LearnerStudyAnalytics] platform parameter is set to true.
   * See [AnalyticsController.logTransitionEvent] for more context.
   */
  fun logLearnerAnalyticsEvent(
    timestamp: Long,
    eventContext: EventLog.Context
  ) {
    if (enableLearnerStudyAnalytics.value) {
      analyticsController.logTransitionEvent(timestamp, eventContext)
    }
  }

=======
>>>>>>> e19b9df0
  /** Logs a verbose message with the specified tag. See [ConsoleLogger.v] for more context */
  fun v(tag: String, msg: String) {
    consoleLogger.v(tag, msg)
  }

  /**
   * Logs a verbose message with the specified tag, message and exception. See [ConsoleLogger.v]
   * for more context
   */
  fun v(tag: String, msg: String, tr: Throwable) {
    consoleLogger.v(tag, msg, tr)
  }

  /** Logs a debug message with the specified tag. See [ConsoleLogger.d] for more context */
  fun d(tag: String, msg: String) {
    consoleLogger.d(tag, msg)
  }

  /**
   * Logs a debug message with the specified tag, message and exception. See [ConsoleLogger.d] for
   * more context
   */
  fun d(tag: String, msg: String, tr: Throwable) {
    consoleLogger.d(tag, msg, tr)
  }

  /** Logs an info message with the specified tag. See [ConsoleLogger.i] for more context */
  fun i(tag: String, msg: String) {
    consoleLogger.i(tag, msg)
  }

  /**
   * Logs an info message with the specified tag, message and exception. See [ConsoleLogger.i] for
   * more context
   */
  fun i(tag: String, msg: String, tr: Throwable) {
    consoleLogger.i(tag, msg, tr)
  }

  /** Logs a warn message with the specified tag. See [ConsoleLogger.w] for more context */
  fun w(tag: String, msg: String) {
    consoleLogger.w(tag, msg)
  }

  /**
   * Logs a warn message with the specified tag, message and exception. See [ConsoleLogger.w] for
   * more context
   */
  fun w(tag: String, msg: String, tr: Throwable) {
    consoleLogger.w(tag, msg, tr)
  }

  /** Logs an error message with the specified tag. See [ConsoleLogger.e] for more context */
  fun e(tag: String, msg: String) {
    consoleLogger.e(tag, msg)
  }

  /**
   * Logs an error message with the specified tag, message and exception. See [ConsoleLogger.e] for
   * more context
   */
  fun e(tag: String, msg: String, tr: Throwable?) {
    consoleLogger.e(tag, msg, tr)
  }

  /** Returns the context of an event related to exploration. */
  fun createExplorationContext(
    topicId: String,
    storyId: String,
    explorationId: String
  ): EventLog.Context {
    return EventLog.Context.newBuilder()
      .setOpenExplorationActivity(
        EventLog.ExplorationContext.newBuilder()
          .setTopicId(topicId)
          .setStoryId(storyId)
          .setExplorationId(explorationId)
          .build()
      )
      .build()
  }

  /** Returns the context of the event indicating that the user opened the home activity. */
  fun createOpenHomeContext(): EventLog.Context {
    return EventLog.Context.newBuilder().setOpenHome(true).build()
  }

  /** Returns the context of the event indicating that the user opened the profile chooser activity. */
  fun createOpenProfileChooserContext(): EventLog.Context {
    return EventLog.Context.newBuilder().setOpenProfileChooser(true).build()
  }

  /** Returns the context of the event indicating that the user opened the exploration activity. */
  fun createOpenExplorationActivityContext(
    topicId: String,
    storyId: String,
    explorationId: String
  ): EventLog.Context {
    return EventLog.Context.newBuilder()
      .setOpenExplorationActivity(
        EventLog.ExplorationContext.newBuilder()
          .setTopicId(topicId)
          .setStoryId(storyId)
          .setExplorationId(explorationId)
          .build()
      )
      .build()
  }

  /** Returns the context of the event indicating that the user opened the question player. */
  fun createOpenQuestionPlayerContext(
    questionId: String,
    skillId: List<String>
  ): EventLog.Context {
    return EventLog.Context.newBuilder()
      .setOpenQuestionPlayer(
        EventLog.QuestionContext.newBuilder()
          .setQuestionId(questionId)
          .addAllSkillId(skillId)
          .build()
      )
      .build()
  }

  /** Returns the context of the event indicating that the user opened the practice tab. */
  fun createOpenPracticeTabContext(
    topicId: String
  ): EventLog.Context {
    return EventLog.Context.newBuilder()
      .setOpenPracticeTab(
        EventLog.TopicContext.newBuilder()
          .setTopicId(topicId)
          .build()
      )
      .build()
  }

  /** Returns the context of the event indicating that the user opened the info tab. */
  fun createOpenInfoTabContext(
    topicId: String
  ): EventLog.Context {
    return EventLog.Context.newBuilder()
      .setOpenInfoTab(
        EventLog.TopicContext.newBuilder()
          .setTopicId(topicId)
          .build()
      )
      .build()
  }

  /** Returns the context of the event indicating that the user opened the lessons tab. */
  fun createOpenLessonsTabContext(
    topicId: String
  ): EventLog.Context {
    return EventLog.Context.newBuilder()
      .setOpenLessonsTab(
        EventLog.TopicContext.newBuilder()
          .setTopicId(topicId)
          .build()
      )
      .build()
  }

  /** Returns the context of the event indicating that the user opened the revision tab. */
  fun createOpenRevisionTabContext(
    topicId: String
  ): EventLog.Context {
    return EventLog.Context.newBuilder()
      .setOpenRevisionTab(
        EventLog.TopicContext.newBuilder()
          .setTopicId(topicId)
          .build()
      )
      .build()
  }

  /** Returns the context of the event indicating that the user opened the story activity. */
  fun createOpenStoryActivityContext(
    topicId: String,
    storyId: String
  ): EventLog.Context {
    return EventLog.Context.newBuilder()
      .setOpenStoryActivity(
        EventLog.StoryContext.newBuilder()
          .setTopicId(topicId)
          .setStoryId(storyId)
          .build()
      )
      .build()
  }

  /** Returns the context of the event indicating that the user opened the concept card. */
  fun createOpenConceptCardContext(
    skillId: String
  ): EventLog.Context {
    return EventLog.Context.newBuilder()
      .setOpenConceptCard(
        EventLog.ConceptCardContext.newBuilder()
          .setSkillId(skillId)
          .build()
      )
      .build()
  }

  /** Returns the context of the event indicating that the user opened the revision card. */
  fun createOpenRevisionCardContext(
    topicId: String,
    subTopicId: Int
  ): EventLog.Context {
    return EventLog.Context.newBuilder()
      .setOpenRevisionCard(
        EventLog.RevisionCardContext.newBuilder()
          .setTopicId(topicId)
          .setSubTopicId(subTopicId)
          .build()
      )
      .build()
  }
}<|MERGE_RESOLUTION|>--- conflicted
+++ resolved
@@ -4,21 +4,13 @@
 import org.oppia.android.domain.oppialogger.analytics.AnalyticsController
 import org.oppia.android.util.logging.ConsoleLogger
 import javax.inject.Inject
-<<<<<<< HEAD
-import org.oppia.android.util.platformparameter.PlatformParameterValue
-=======
 import org.oppia.android.util.system.OppiaClock
->>>>>>> e19b9df0
 
 /** Logger that handles general-purpose logging throughout the domain & UI layers. */
 class OppiaLogger @Inject constructor(
   private val analyticsController: AnalyticsController,
   private val consoleLogger: ConsoleLogger,
-<<<<<<< HEAD
-  @LearnerStudyAnalytics private val enableLearnerStudyAnalytics: PlatformParameterValue<Boolean>
-=======
   private val oppiaClock: OppiaClock
->>>>>>> e19b9df0
 ) {
   /** Logs high-priority events. See [AnalyticsController.logImportantEvent] for more context. */
   fun logImportantEvent(eventContext: EventLog.Context) {
@@ -34,22 +26,6 @@
     analyticsController.logTransitionEvent(timestamp, eventContext)
   }
 
-<<<<<<< HEAD
-  /** Logs transition events which are specifically related to Learner Study Analytics. These events
-   * will only get logged if the value of [LearnerStudyAnalytics] platform parameter is set to true.
-   * See [AnalyticsController.logTransitionEvent] for more context.
-   */
-  fun logLearnerAnalyticsEvent(
-    timestamp: Long,
-    eventContext: EventLog.Context
-  ) {
-    if (enableLearnerStudyAnalytics.value) {
-      analyticsController.logTransitionEvent(timestamp, eventContext)
-    }
-  }
-
-=======
->>>>>>> e19b9df0
   /** Logs a verbose message with the specified tag. See [ConsoleLogger.v] for more context */
   fun v(tag: String, msg: String) {
     consoleLogger.v(tag, msg)
