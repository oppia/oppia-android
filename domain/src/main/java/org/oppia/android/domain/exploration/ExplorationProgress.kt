--- conflicted
+++ resolved
@@ -1,18 +1,8 @@
 package org.oppia.android.domain.exploration
 
 import org.oppia.android.app.model.CheckpointState
-import org.oppia.android.app.model.EphemeralState
 import org.oppia.android.app.model.Exploration
-<<<<<<< HEAD
-import org.oppia.android.app.model.ExplorationCheckpoint
-import org.oppia.android.app.model.HelpIndex
-import org.oppia.android.app.model.Hint
-import org.oppia.android.app.model.HintState
-import org.oppia.android.app.model.Interaction
-=======
->>>>>>> 958932ff
 import org.oppia.android.app.model.ProfileId
-import org.oppia.android.app.model.Solution
 import org.oppia.android.app.model.State
 import org.oppia.android.domain.state.StateDeck
 import org.oppia.android.domain.state.StateGraph
@@ -33,8 +23,7 @@
   internal lateinit var currentExploration: Exploration
 
   internal var shouldSavePartialProgress: Boolean = false
-  internal lateinit var currentCheckpointState: CheckpointState
-  internal lateinit var currentExplorationCheckpoint: ExplorationCheckpoint
+  internal var checkpointState = CheckpointState.CHECKPOINT_UNSAVED
 
   internal var playStage = PlayStage.NOT_PLAYING
   internal val stateGraph: StateGraph by lazy {
@@ -98,7 +87,7 @@
    *     completion of the save operation for checkpoints either successfully or unsuccessfully.
    */
   internal fun updateCheckpointState(newCheckpointState: CheckpointState) {
-    currentCheckpointState = newCheckpointState
+    checkpointState = newCheckpointState
   }
 
   companion object {
@@ -121,144 +110,4 @@
     /** The controller is in the process of submitting an answer. */
     SUBMITTING_ANSWER
   }
-
-  /**
-   * Updates the hint state with the one created from the saved checkpoint or the default instance
-   * of hint state if exploration is not being resumed.
-   */
-  internal fun loadHintState() {
-    hintState =
-      if (currentExplorationCheckpoint == ExplorationCheckpoint.getDefaultInstance()) {
-        HintState.getDefaultInstance()
-      } else {
-        HintState.newBuilder().apply {
-          helpIndex = currentExplorationCheckpoint.helpIndex
-          hintSequenceNumber = 0
-          delayToShowNextHintAndSolution = -1
-        }.build()
-      }
-  }
-
-  /**
-   * Initializes the variables of [StateDeck]. If the [ExplorationCheckpoint] is of type default
-   * instance, the values of [StateDeck] are reset. Otherwise, the variables of [StateDeck] are
-   * re-initialized with the values created from the saved [ExplorationCheckpoint].
-   *
-   * This function expects explorationProgress.hintState to be initialized with the correct values,
-   * so it should only be called after the function [loadHintState] has executed.
-   *
-   * @param exploration the current [Exploration] that has to be played
-   */
-  internal fun loadStateDeck(exploration: Exploration) {
-    if (currentExplorationCheckpoint == ExplorationCheckpoint.getDefaultInstance()) {
-      stateDeck.resetDeck(stateGraph.getState(exploration.initStateName))
-    } else {
-      stateDeck.resumeDeck(
-        createPendingTopStateFromCheckpoint(),
-        getPreviousStatesFromCheckpoint(),
-        currentExplorationCheckpoint.pendingUserAnswersList,
-        currentExplorationCheckpoint.stateIndex
-      )
-    }
-  }
-
-  /**
-   * Creates a pending top state for the current exploration as it was when the checkpoint was
-   * created.
-   *
-   * @return the pending [State] for the current exploration
-   */
-  private fun createPendingTopStateFromCheckpoint(): State {
-    val pendingTopState =
-      stateGraph.getState(currentExplorationCheckpoint.pendingStateName)
-    val hintList = createHintListFromCheckpoint(
-      pendingTopState.interaction.hintList,
-      currentExplorationCheckpoint.helpIndex
-    )
-    val solution =
-      createSolutionFromCheckpoint(pendingTopState, currentExplorationCheckpoint.helpIndex)
-    val interactionBuilder = Interaction.newBuilder().addAllHint(hintList).setSolution(solution)
-
-    return pendingTopState.toBuilder().setInteraction(interactionBuilder.build()).build()
-  }
-
-  /**
-   * Mark all hints as reveled in the pendingState that were revealed for the current state pending
-   * state before the checkpoint was saved.
-   *
-   * @param pendingStateHintList the list of hint for the current pending state
-   * @param helpIndex the state of hints for the exploration which was generated using the saved
-   *     checkpoint
-   *
-   * @return the updated list of [Hint]s for the pending state created from the saved checkpoint
-   */
-  private fun createHintListFromCheckpoint(
-    pendingStateHintList: List<Hint>,
-    helpIndex: HelpIndex
-  ): List<Hint> {
-    return when (helpIndex.indexTypeCase) {
-      HelpIndex.IndexTypeCase.LATEST_REVEALED_HINT_INDEX -> {
-        pendingStateHintList.mapIndexed { index, hint ->
-          hint.toBuilder().setHintIsRevealed(index <= helpIndex.latestRevealedHintIndex).build()
-        }
-      }
-      HelpIndex.IndexTypeCase.AVAILABLE_NEXT_HINT_INDEX -> {
-        pendingStateHintList.mapIndexed { index, hint ->
-          hint.toBuilder().setHintIsRevealed(index < helpIndex.availableNextHintIndex).build()
-        }
-      }
-      HelpIndex.IndexTypeCase.SHOW_SOLUTION, HelpIndex.IndexTypeCase.EVERYTHING_REVEALED -> {
-        // All the hints are visible and revealed if helpIndex.indexTypeCase is equal to
-        // SHOW_SOLUTION or EVERYTHING_REVEALED.
-        pendingStateHintList.map { hint ->
-          hint.toBuilder().setHintIsRevealed(true).build()
-        }
-      }
-      else -> pendingStateHintList
-    }
-  }
-
-  /**
-   * Set solution is reveled in the pendingState to true or false depending upon if solution was
-   * revealed for the current state pending state before the checkpoint was saved.
-   *
-   * @param pendingTopState the pending state created from the checkpoint
-   * @param helpIndex the state of solution for the exploration which was generated using the saved
-   *     checkpoint
-   *
-   * @return the updated [Solution] for the pending state created from the checkpoint
-   */
-  private fun createSolutionFromCheckpoint(
-    pendingTopState: State,
-    helpIndex: HelpIndex
-  ): Solution {
-    val solutionBuilder = pendingTopState.interaction.solution.toBuilder()
-    return when (helpIndex.indexTypeCase) {
-      HelpIndex.IndexTypeCase.SHOW_SOLUTION -> {
-        solutionBuilder.setSolutionIsRevealed(false).build()
-      }
-      HelpIndex.IndexTypeCase.EVERYTHING_REVEALED -> {
-        solutionBuilder.setSolutionIsRevealed(true).build()
-      }
-      else -> solutionBuilder.build()
-    }
-  }
-
-  /**
-   * Creates a list of completed states from the saved [ExplorationCheckpoint].
-   *
-   * @return [List] of [EphemeralState]s containing all the states that were completed before the
-   *     checkpoint was created
-   */
-  private fun getPreviousStatesFromCheckpoint(): List<EphemeralState> {
-    return currentExplorationCheckpoint.completedStatesInCheckpointList
-      .mapIndexed { index, state ->
-        EphemeralState.newBuilder()
-          .setState(stateGraph.getState(state.stateName))
-          .setHasPreviousState(index != 0)
-          .setCompletedState(state.completedState)
-          .setHasNextState(index != currentExplorationCheckpoint.stateIndex)
-          .build()
-      }
-  }
 }