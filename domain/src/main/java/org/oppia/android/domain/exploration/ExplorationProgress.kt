package org.oppia.android.domain.exploration

import org.oppia.android.app.model.CheckpointState
import org.oppia.android.app.model.Exploration
import org.oppia.android.app.model.ExplorationCheckpoint
import org.oppia.android.app.model.HintState
import org.oppia.android.app.model.ProfileId
import org.oppia.android.app.model.State
import org.oppia.android.domain.state.StateDeck
import org.oppia.android.domain.state.StateGraph

// TODO(#186): Use an interaction repository to retrieve whether a specific ID corresponds to a terminal interaction.
private const val TERMINAL_INTERACTION_ID = "EndExploration"

/**
 * Private class that encapsulates the mutable state of an exploration progress controller. This class is not
 * thread-safe, so owning classes should ensure synchronized access. This class can exist across multiple exploration
 * instances, but calling code is responsible for ensuring it is properly reset.
 */
internal class ExplorationProgress {
  internal lateinit var currentProfileId: ProfileId
  internal lateinit var currentTopicId: String
  internal lateinit var currentStoryId: String
  internal lateinit var currentExplorationId: String
  internal lateinit var currentExploration: Exploration

  internal var shouldSavePartialProgress: Boolean = false
<<<<<<< HEAD
  internal var checkpointState = CheckpointState.CHECKPOINT_UNSAVED
  internal lateinit var explorationCheckpoint: ExplorationCheckpoint
  internal lateinit var hintState: HintState
=======
  internal lateinit var currentCheckpointState: CheckpointState
  internal lateinit var currentExplorationCheckpoint: ExplorationCheckpoint
>>>>>>> 9245e517

  internal var playStage = PlayStage.NOT_PLAYING
  internal val stateGraph: StateGraph by lazy {
    StateGraph(currentExploration.statesMap)
  }
  internal val stateDeck: StateDeck by lazy {
    StateDeck(stateGraph.getState(currentExploration.initStateName), ::isTopStateTerminal)
  }

  /**
   * Advances the current play stage to the specified stage, verifying that the transition is correct.
   *
   * Calling code should prevent this method from failing by checking state ahead of calling this method and providing
   * more useful errors to UI calling code since errors thrown by this method will be more obscure. This method aims to
   * ensure the internal state of the controller remains correct. This method is not meant to be covered in unit tests
   * since none of the failures here should ever be exposed to controller callers.
   */
  internal fun advancePlayStageTo(nextPlayStage: PlayStage) {
    when (nextPlayStage) {
      PlayStage.NOT_PLAYING -> {
        // All transitions to NOT_PLAYING are valid except itself. Stopping playing can happen at any time.
        check(playStage != PlayStage.NOT_PLAYING) {
          "Cannot transition to NOT_PLAYING from NOT_PLAYING"
        }
        playStage = nextPlayStage
      }
      PlayStage.LOADING_EXPLORATION -> {
        // An exploration can only be requested to be loaded from the initial NOT_PLAYING stage.
        check(playStage == PlayStage.NOT_PLAYING) {
          "Cannot transition to LOADING_EXPLORATION from $playStage"
        }
        playStage = nextPlayStage
      }
      PlayStage.VIEWING_STATE -> {
        // A state can be viewed after loading an exploration, after viewing another state, or after submitting an
        // answer. It cannot be viewed without a loaded exploration.
        check(
          playStage == PlayStage.LOADING_EXPLORATION ||
            playStage == PlayStage.VIEWING_STATE ||
            playStage == PlayStage.SUBMITTING_ANSWER
        ) {
          "Cannot transition to VIEWING_STATE from $playStage"
        }
        playStage = nextPlayStage
      }
      PlayStage.SUBMITTING_ANSWER -> {
        // An answer can only be submitted after viewing a stage.
        check(playStage == PlayStage.VIEWING_STATE) {
          "Cannot transition to SUBMITTING_ANSWER from $playStage"
        }
        playStage = nextPlayStage
      }
    }
  }

  /**
   * Updates the checkpointState to a new state depending upon the result of save operation for
   * checkpoints.
   *
   * @param newCheckpointState is the latest checkpoint state that is returned upon
   *     completion of the save operation for checkpoints either successfully or unsuccessfully.
   */
  internal fun updateCheckpointState(newCheckpointState: CheckpointState) {
    currentCheckpointState = newCheckpointState
  }

  companion object {
    internal fun isTopStateTerminal(state: State): Boolean {
      return state.interaction.id == TERMINAL_INTERACTION_ID
    }
  }

  /** Different stages in which the progress controller can exist. */
  enum class PlayStage {
    /** No exploration is currently being played. */
    NOT_PLAYING,

    /** An exploration is being prepared to be played. */
    LOADING_EXPLORATION,

    /** The controller is currently viewing a State. */
    VIEWING_STATE,

    /** The controller is in the process of submitting an answer. */
    SUBMITTING_ANSWER
  }
}<|MERGE_RESOLUTION|>--- conflicted
+++ resolved
@@ -25,14 +25,8 @@
   internal lateinit var currentExploration: Exploration
 
   internal var shouldSavePartialProgress: Boolean = false
-<<<<<<< HEAD
-  internal var checkpointState = CheckpointState.CHECKPOINT_UNSAVED
-  internal lateinit var explorationCheckpoint: ExplorationCheckpoint
-  internal lateinit var hintState: HintState
-=======
   internal lateinit var currentCheckpointState: CheckpointState
   internal lateinit var currentExplorationCheckpoint: ExplorationCheckpoint
->>>>>>> 9245e517
 
   internal var playStage = PlayStage.NOT_PLAYING
   internal val stateGraph: StateGraph by lazy {
@@ -41,6 +35,8 @@
   internal val stateDeck: StateDeck by lazy {
     StateDeck(stateGraph.getState(currentExploration.initStateName), ::isTopStateTerminal)
   }
+
+  internal lateinit var hintState: HintState
 
   /**
    * Advances the current play stage to the specified stage, verifying that the transition is correct.
