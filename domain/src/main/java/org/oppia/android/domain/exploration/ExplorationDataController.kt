package org.oppia.android.domain.exploration

import org.oppia.android.app.model.Exploration
import org.oppia.android.app.model.ExplorationCheckpoint
import org.oppia.android.app.model.ProfileId
import org.oppia.android.domain.exploration.lightweightcheckpointing.ExplorationCheckpointController
import org.oppia.android.domain.oppialogger.exceptions.ExceptionsController
import org.oppia.android.util.data.AsyncResult
import org.oppia.android.util.data.DataProvider
import org.oppia.android.util.data.DataProviders
import javax.inject.Inject

private const val GET_EXPLORATION_BY_ID_PROVIDER_ID =
  "get_exploration_by_id_provider_id"

/**
 * Controller for loading explorations by ID, or beginning to play an exploration. This controller
 * is also responsible for controlling the saved checkpoints when the exploration is started or
 * stopped.
 *
 * At most one exploration may be played at a given time, and its state will be managed by
 * [ExplorationProgressController].
 */
class ExplorationDataController @Inject constructor(
  private val explorationProgressController: ExplorationProgressController,
  private val explorationRetriever: ExplorationRetriever,
  private val dataProviders: DataProviders,
  private val exceptionsController: ExceptionsController,
  private val explorationCheckpointController: ExplorationCheckpointController
) {
  /** Returns an [Exploration] given an ID. */
  fun getExplorationById(id: String): DataProvider<Exploration> {
    return dataProviders.createInMemoryDataProviderAsync(
      GET_EXPLORATION_BY_ID_PROVIDER_ID
    ) {
      retrieveExplorationById(id)
    }
  }

  /**
<<<<<<< HEAD
   * Begins playing an exploration of the specified ID. This method is not expected to fail.
   *
=======
   * Begins playing an exploration of the specified ID.
   *
   * This method is not expected to fail.
   *
>>>>>>> e67a0c33
   * [ExplorationProgressController] should be used to manage the play state, and monitor the load
   * success/failure of the exploration.
   *
   * This must be called only if no active exploration is being played. The previous exploration
<<<<<<< HEAD
   * must have first been stopped using [stopPlayingExploration] otherwise the returned provider
   * will fail.
=======
   * must have first been stopped using [stopPlayingExploration], otherwise the operation will fail.
>>>>>>> e67a0c33
   *
   * @param internalProfileId the ID corresponding to the profile for which exploration has to be
   *     played
   * @param topicId the ID corresponding to the topic for which exploration has to be played
   * @param storyId the ID corresponding to the story for which exploration has to be played
   * @param explorationId the ID of the exploration which has to be played
   * @param shouldSavePartialProgress the boolean that indicates if partial progress has to be saved
   *     for the current exploration
   * @param explorationCheckpoint the checkpoint which may be used to resume the exploration
<<<<<<< HEAD
   * @return a one-time [DataProvider] to observe whether initiating the play request succeeded. The
   *     exploration may still fail to load, but this provides early-failure detection.
=======
   * @return a one-time [DataProvider] to observe whether initiating the play request succeeded.
   *     The exploration may still fail to load, but this provides early-failure detection.
>>>>>>> e67a0c33
   */
  fun startPlayingExploration(
    internalProfileId: Int,
    topicId: String,
    storyId: String,
    explorationId: String,
    shouldSavePartialProgress: Boolean,
    explorationCheckpoint: ExplorationCheckpoint
  ): DataProvider<Any?> {
    return explorationProgressController.beginExplorationAsync(
      ProfileId.newBuilder().apply { internalId = internalProfileId }.build(),
      topicId,
      storyId,
      explorationId,
      shouldSavePartialProgress,
      explorationCheckpoint
    )
  }

  /**
<<<<<<< HEAD
   * Finishes the most recent exploration started by [startPlayingExploration].
   *
   * This method should only be called if an active exploration is being played, otherwise the
   * resulting provider will fail.
=======
   * Finishes the most recent exploration started by [startPlayingExploration], and returns a
   * one-off [DataProvider] indicating whether the operation succeeded.
   *
   * This method should only be called if an active exploration is being played, otherwise the
   * operation will fail.
>>>>>>> e67a0c33
   */
  fun stopPlayingExploration(): DataProvider<Any?> =
    explorationProgressController.finishExplorationAsync()

  /**
   * Fetches the details of the oldest saved exploration for a specified profileId.
   *
   * @param profileId the ID corresponding to the profile for which the oldest checkpoint details
   *     has to be retrieved
   * @return a [DataProvider] that indicates the success or failure of the retrieve operation
   */
  fun getOldestExplorationDetailsDataProvider(profileId: ProfileId) =
    explorationCheckpointController.retrieveOldestSavedExplorationCheckpointDetails(profileId)

  /**
   * Kicks off the operation to delete the saved progress for the exploration specified by the
   * exploration id and profile id.
   *
   * @param profileId the ID corresponding to the profile for which the oldest checkpoint details
   *     has to be retrieved
   * @param explorationId the ID of the exploration whose checkpoint has to be deleted
   */
  fun deleteExplorationProgressById(profileId: ProfileId, explorationId: String) {
    explorationCheckpointController.deleteSavedExplorationCheckpoint(
      profileId,
      explorationId
    )
  }

  // DataProviders expects this function to be a suspend function.
  @Suppress("RedundantSuspendModifier")
  private suspend fun retrieveExplorationById(explorationId: String): AsyncResult<Exploration> {
    return try {
      AsyncResult.Success(explorationRetriever.loadExploration(explorationId))
    } catch (e: Exception) {
      exceptionsController.logNonFatalException(e)
      AsyncResult.Failure(e)
    }
  }
}<|MERGE_RESOLUTION|>--- conflicted
+++ resolved
@@ -38,25 +38,16 @@
   }
 
   /**
-<<<<<<< HEAD
-   * Begins playing an exploration of the specified ID. This method is not expected to fail.
-   *
-=======
    * Begins playing an exploration of the specified ID.
    *
    * This method is not expected to fail.
    *
->>>>>>> e67a0c33
    * [ExplorationProgressController] should be used to manage the play state, and monitor the load
    * success/failure of the exploration.
    *
    * This must be called only if no active exploration is being played. The previous exploration
-<<<<<<< HEAD
    * must have first been stopped using [stopPlayingExploration] otherwise the returned provider
    * will fail.
-=======
-   * must have first been stopped using [stopPlayingExploration], otherwise the operation will fail.
->>>>>>> e67a0c33
    *
    * @param internalProfileId the ID corresponding to the profile for which exploration has to be
    *     played
@@ -66,13 +57,8 @@
    * @param shouldSavePartialProgress the boolean that indicates if partial progress has to be saved
    *     for the current exploration
    * @param explorationCheckpoint the checkpoint which may be used to resume the exploration
-<<<<<<< HEAD
-   * @return a one-time [DataProvider] to observe whether initiating the play request succeeded. The
-   *     exploration may still fail to load, but this provides early-failure detection.
-=======
    * @return a one-time [DataProvider] to observe whether initiating the play request succeeded.
    *     The exploration may still fail to load, but this provides early-failure detection.
->>>>>>> e67a0c33
    */
   fun startPlayingExploration(
     internalProfileId: Int,
@@ -93,18 +79,11 @@
   }
 
   /**
-<<<<<<< HEAD
-   * Finishes the most recent exploration started by [startPlayingExploration].
-   *
-   * This method should only be called if an active exploration is being played, otherwise the
-   * resulting provider will fail.
-=======
    * Finishes the most recent exploration started by [startPlayingExploration], and returns a
    * one-off [DataProvider] indicating whether the operation succeeded.
    *
    * This method should only be called if an active exploration is being played, otherwise the
-   * operation will fail.
->>>>>>> e67a0c33
+   * resulting provider will fail.
    */
   fun stopPlayingExploration(): DataProvider<Any?> =
     explorationProgressController.finishExplorationAsync()
