--- conflicted
+++ resolved
@@ -97,8 +97,6 @@
     )
   }
 
-<<<<<<< HEAD
-=======
   private fun startPlayingExploration(
     internalProfileId: Int,
     topicId: String,
@@ -119,7 +117,6 @@
     )
   }
 
->>>>>>> 64bc5896
   // TODO: Fix this documentation (w.r.t. the new methods), and remove this method.
   /**
    * Begins playing an exploration of the specified ID.
@@ -154,8 +151,7 @@
     storyId: String,
     explorationId: String,
     shouldSavePartialProgress: Boolean,
-    explorationCheckpoint: ExplorationCheckpoint,
-    isRestart: Boolean
+    explorationCheckpoint: ExplorationCheckpoint
   ): DataProvider<Any?> {
     return explorationProgressController.beginExplorationAsync(
       ProfileId.newBuilder().apply { internalId = internalProfileId }.build(),
@@ -164,11 +160,7 @@
       explorationId,
       shouldSavePartialProgress,
       explorationCheckpoint,
-<<<<<<< HEAD
-      isRestart
-=======
-      isRestart = false
->>>>>>> 64bc5896
+      isRestart = false
     )
   }
 
@@ -188,11 +180,7 @@
    * @param isCompletion indicates whether this stop action is fully ending the exploration (i.e. no
    *     checkpoint will be saved since this indicates the exploration is completed)
    */
-<<<<<<< HEAD
-  fun stopPlayingExploration(isCompletion: Boolean): DataProvider<Any?> =
-=======
    fun stopPlayingExploration(isCompletion: Boolean): DataProvider<Any?> =
->>>>>>> 64bc5896
     explorationProgressController.finishExplorationAsync(isCompletion)
 
   /**
