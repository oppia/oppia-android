package org.oppia.android.domain.platformparameter

import dagger.Module
import dagger.Provides
import org.oppia.android.util.platformparameter.AUTOMATIC_UPDATE_TOPIC_SETTING
import org.oppia.android.util.platformparameter.AUTOMATIC_UPDATE_TOPIC_SETTING_VALUE
import org.oppia.android.util.platformparameter.AutomaticUpdateTopicSetting
import org.oppia.android.util.platformparameter.CACHE_LATEX_RENDERING
import org.oppia.android.util.platformparameter.CACHE_LATEX_RENDERING_DEFAULT_VALUE
import org.oppia.android.util.platformparameter.CacheLatexRendering
import org.oppia.android.util.platformparameter.ENABLE_CONTINUE_BUTTON_ANIMATION_DEFAULT_VALUE
import org.oppia.android.util.platformparameter.ENABLE_EDIT_ACCOUNTS_OPTIONS_UI_DEFAULT_VALUE
import org.oppia.android.util.platformparameter.ENABLE_EXTRA_TOPIC_TABS_UI_DEFAULT_VALUE
import org.oppia.android.util.platformparameter.ENABLE_INTERACTION_CONFIG_CHANGE_STATE_RETENTION
import org.oppia.android.util.platformparameter.ENABLE_LANGUAGE_SELECTION_UI_DEFAULT_VALUE
import org.oppia.android.util.platformparameter.ENABLE_PERFORMANCE_METRICS_COLLECTION
import org.oppia.android.util.platformparameter.ENABLE_PERFORMANCE_METRICS_COLLECTION_DEFAULT_VALUE
import org.oppia.android.util.platformparameter.EnableContinueButtonAnimation
import org.oppia.android.util.platformparameter.EnableEditAccountsOptionsUi
import org.oppia.android.util.platformparameter.EnableExtraTopicTabsUi
import org.oppia.android.util.platformparameter.EnableInteractionConfigChangeStateRetention
import org.oppia.android.util.platformparameter.EnableLanguageSelectionUi
import org.oppia.android.util.platformparameter.EnablePerformanceMetricsCollection
import org.oppia.android.util.platformparameter.LEARNER_STUDY_ANALYTICS
import org.oppia.android.util.platformparameter.LearnerStudyAnalytics
import org.oppia.android.util.platformparameter.PERFORMANCE_METRICS_COLLECTION_HIGH_FREQUENCY_TIME_INTERVAL_IN_MINUTES
import org.oppia.android.util.platformparameter.PERFORMANCE_METRICS_COLLECTION_HIGH_FREQUENCY_TIME_INTERVAL_IN_MINUTES_DEFAULT_VAL
import org.oppia.android.util.platformparameter.PERFORMANCE_METRICS_COLLECTION_LOW_FREQUENCY_TIME_INTERVAL_IN_MINUTES
import org.oppia.android.util.platformparameter.PERFORMANCE_METRICS_COLLECTION_LOW_FREQUENCY_TIME_INTERVAL_IN_MINUTES_DEFAULT_VAL
import org.oppia.android.util.platformparameter.PERFORMANCE_METRICS_COLLECTION_UPLOAD_TIME_INTERVAL_IN_MINUTES
import org.oppia.android.util.platformparameter.PERFORMANCE_METRICS_COLLECTION_UPLOAD_TIME_INTERVAL_IN_MINUTES_DEFAULT_VAL
import org.oppia.android.util.platformparameter.PerformanceMetricsCollectionHighFrequencyTimeIntervalInMinutes
import org.oppia.android.util.platformparameter.PerformanceMetricsCollectionLowFrequencyTimeIntervalInMinutes
import org.oppia.android.util.platformparameter.PerformanceMetricsCollectionUploadTimeIntervalInMinutes
import org.oppia.android.util.platformparameter.PlatformParameterSingleton
import org.oppia.android.util.platformparameter.PlatformParameterValue
import org.oppia.android.util.platformparameter.SPLASH_SCREEN_WELCOME_MSG
import org.oppia.android.util.platformparameter.SPLASH_SCREEN_WELCOME_MSG_DEFAULT_VALUE
import org.oppia.android.util.platformparameter.SYNC_UP_WORKER_TIME_PERIOD_IN_HOURS
import org.oppia.android.util.platformparameter.SYNC_UP_WORKER_TIME_PERIOD_IN_HOURS_DEFAULT_VALUE
import org.oppia.android.util.platformparameter.SplashScreenWelcomeMsg
import org.oppia.android.util.platformparameter.SyncUpWorkerTimePeriodHours

// TODO(#4419): Remove this module.
/**
 * Dagger module that provides bindings for platform parameters for the Kenya-specific alpha build
 * of the app.
 */
@Module
class PlatformParameterAlphaKenyaModule {

  @Provides
  @AutomaticUpdateTopicSetting
  fun provideAutomaticUpdateTopicSettingParam(
    platformParameterSingleton: PlatformParameterSingleton
  ): PlatformParameterValue<Boolean> {
    return platformParameterSingleton.getBooleanPlatformParameter(AUTOMATIC_UPDATE_TOPIC_SETTING)
      ?: PlatformParameterValue.createDefaultParameter(AUTOMATIC_UPDATE_TOPIC_SETTING_VALUE)
  }

  @Provides
  @SplashScreenWelcomeMsg
  fun provideSplashScreenWelcomeMsgParam(
    platformParameterSingleton: PlatformParameterSingleton
  ): PlatformParameterValue<Boolean> {
    return platformParameterSingleton.getBooleanPlatformParameter(SPLASH_SCREEN_WELCOME_MSG)
      ?: PlatformParameterValue.createDefaultParameter(SPLASH_SCREEN_WELCOME_MSG_DEFAULT_VALUE)
  }

  @Provides
  @SyncUpWorkerTimePeriodHours
  fun provideSyncUpWorkerTimePeriod(
    platformParameterSingleton: PlatformParameterSingleton
  ): PlatformParameterValue<Int> {
    return platformParameterSingleton.getIntegerPlatformParameter(
      SYNC_UP_WORKER_TIME_PERIOD_IN_HOURS
    ) ?: PlatformParameterValue.createDefaultParameter(
      SYNC_UP_WORKER_TIME_PERIOD_IN_HOURS_DEFAULT_VALUE
    )
  }

  @Provides
  @EnableLanguageSelectionUi
  fun provideEnableLanguageSelectionUi(): PlatformParameterValue<Boolean> {
    return PlatformParameterValue.createDefaultParameter(
      ENABLE_LANGUAGE_SELECTION_UI_DEFAULT_VALUE
    )
  }

  @Provides
  @EnableEditAccountsOptionsUi
  fun provideEnableEditAccountsOptionsUi(): PlatformParameterValue<Boolean> {
    return PlatformParameterValue.createDefaultParameter(
      ENABLE_EDIT_ACCOUNTS_OPTIONS_UI_DEFAULT_VALUE
    )
  }

  @Provides
  @LearnerStudyAnalytics
  fun provideLearnerStudyAnalytics(
    platformParameterSingleton: PlatformParameterSingleton
  ): PlatformParameterValue<Boolean> {
    // Turn on the learner study platform parameter by default.
    return platformParameterSingleton.getBooleanPlatformParameter(LEARNER_STUDY_ANALYTICS)
      ?: PlatformParameterValue.createDefaultParameter(true)
  }

  @Provides
  @CacheLatexRendering
  fun provideCacheLatexRendering(
    platformParameterSingleton: PlatformParameterSingleton
  ): PlatformParameterValue<Boolean> {
    return platformParameterSingleton.getBooleanPlatformParameter(CACHE_LATEX_RENDERING)
      ?: PlatformParameterValue.createDefaultParameter(CACHE_LATEX_RENDERING_DEFAULT_VALUE)
  }

  @Provides
  @EnablePerformanceMetricsCollection
  fun provideEnablePerformanceMetricCollection(
    platformParameterSingleton: PlatformParameterSingleton
  ): PlatformParameterValue<Boolean> {
    return platformParameterSingleton.getBooleanPlatformParameter(
      ENABLE_PERFORMANCE_METRICS_COLLECTION
    ) ?: PlatformParameterValue.createDefaultParameter(
      ENABLE_PERFORMANCE_METRICS_COLLECTION_DEFAULT_VALUE
    )
  }

  @Provides
  @PerformanceMetricsCollectionUploadTimeIntervalInMinutes
  fun providePerformanceMetricsCollectionUploadTimeIntervalInMinutes(
    platformParameterSingleton: PlatformParameterSingleton
  ): PlatformParameterValue<Int> {
    return platformParameterSingleton.getIntegerPlatformParameter(
      PERFORMANCE_METRICS_COLLECTION_UPLOAD_TIME_INTERVAL_IN_MINUTES
    ) ?: PlatformParameterValue.createDefaultParameter(
      PERFORMANCE_METRICS_COLLECTION_UPLOAD_TIME_INTERVAL_IN_MINUTES_DEFAULT_VAL
    )
  }

  @Provides
  @PerformanceMetricsCollectionHighFrequencyTimeIntervalInMinutes
  fun providePerformanceMetricsCollectionHighFrequencyTimeIntervalInMinutes(
    platformParameterSingleton: PlatformParameterSingleton
  ): PlatformParameterValue<Int> {
    return platformParameterSingleton.getIntegerPlatformParameter(
      PERFORMANCE_METRICS_COLLECTION_HIGH_FREQUENCY_TIME_INTERVAL_IN_MINUTES
    ) ?: PlatformParameterValue.createDefaultParameter(
      PERFORMANCE_METRICS_COLLECTION_HIGH_FREQUENCY_TIME_INTERVAL_IN_MINUTES_DEFAULT_VAL
    )
  }

  @Provides
  @PerformanceMetricsCollectionLowFrequencyTimeIntervalInMinutes
  fun providePerformanceMetricsCollectionLowFrequencyTimeIntervalInMinutes(
    platformParameterSingleton: PlatformParameterSingleton
  ): PlatformParameterValue<Int> {
    return platformParameterSingleton.getIntegerPlatformParameter(
      PERFORMANCE_METRICS_COLLECTION_LOW_FREQUENCY_TIME_INTERVAL_IN_MINUTES
    ) ?: PlatformParameterValue.createDefaultParameter(
      PERFORMANCE_METRICS_COLLECTION_LOW_FREQUENCY_TIME_INTERVAL_IN_MINUTES_DEFAULT_VAL
    )
  }

  @Provides
  @EnableExtraTopicTabsUi
  fun provideEnableExtraTopicTabsUi(): PlatformParameterValue<Boolean> {
    return PlatformParameterValue.createDefaultParameter(
      ENABLE_EXTRA_TOPIC_TABS_UI_DEFAULT_VALUE
    )
  }

  @Provides
<<<<<<< HEAD
  @EnableContinueButtonAnimation
  fun provideEnableContinueButtonAnimation(): PlatformParameterValue<Boolean> {
    return PlatformParameterValue.createDefaultParameter(
      ENABLE_CONTINUE_BUTTON_ANIMATION_DEFAULT_VALUE
=======
  @EnableInteractionConfigChangeStateRetention
  fun provideEnableInteractionConfigChangeStateRetention(): PlatformParameterValue<Boolean> {
    return PlatformParameterValue.createDefaultParameter(
      ENABLE_INTERACTION_CONFIG_CHANGE_STATE_RETENTION
>>>>>>> 724fcb6c
    )
  }
}<|MERGE_RESOLUTION|>--- conflicted
+++ resolved
@@ -171,17 +171,18 @@
   }
 
   @Provides
-<<<<<<< HEAD
+  @EnableInteractionConfigChangeStateRetention
+  fun provideEnableInteractionConfigChangeStateRetention(): PlatformParameterValue<Boolean> {
+    return PlatformParameterValue.createDefaultParameter(
+      ENABLE_INTERACTION_CONFIG_CHANGE_STATE_RETENTION
+    )
+  }
+
+  @Provides
   @EnableContinueButtonAnimation
   fun provideEnableContinueButtonAnimation(): PlatformParameterValue<Boolean> {
     return PlatformParameterValue.createDefaultParameter(
       ENABLE_CONTINUE_BUTTON_ANIMATION_DEFAULT_VALUE
-=======
-  @EnableInteractionConfigChangeStateRetention
-  fun provideEnableInteractionConfigChangeStateRetention(): PlatformParameterValue<Boolean> {
-    return PlatformParameterValue.createDefaultParameter(
-      ENABLE_INTERACTION_CONFIG_CHANGE_STATE_RETENTION
->>>>>>> 724fcb6c
     )
   }
 }