package org.oppia.android.domain.state

import org.oppia.android.app.model.AnswerOutcome
import org.oppia.android.app.model.Outcome
import org.oppia.android.app.model.State

/**
 * Graph that provides lookup access for [State]s and functionality for processing the outcome of a submitted learner
 * answer.
 */
 class StateGraph  constructor(
  private var stateGraph: Map<String, State>
) {
  /** Resets this graph to the new graph represented by the specified [Map]. */
   fun reset(stateGraph: Map<String, State>) {
    this.stateGraph = stateGraph
  }

  /** Returns the [State] corresponding to the specified name. */
   fun getState(stateName: String): State {
    return stateGraph.getValue(stateName)
  }

  /** Returns an [AnswerOutcome] based on the current state and resulting [Outcome] from the learner's answer. */
   fun computeAnswerOutcomeForResult(currentState: State, outcome: Outcome): AnswerOutcome {
    val answerOutcomeBuilder = AnswerOutcome.newBuilder()
      .setFeedback(outcome.feedback)
      .setLabelledAsCorrectAnswer(outcome.labelledAsCorrect)
      .setState(currentState)
    when {
      outcome.refresherExplorationId.isNotEmpty() ->
        answerOutcomeBuilder.refresherExplorationId = outcome.refresherExplorationId
      outcome.missingPrerequisiteSkillId.isNotEmpty() ->
        answerOutcomeBuilder.missingPrerequisiteSkillId = outcome.missingPrerequisiteSkillId
      outcome.destStateName == currentState.name -> answerOutcomeBuilder.sameState = true
      else -> answerOutcomeBuilder.stateName = outcome.destStateName
    }
    return answerOutcomeBuilder.build()
  }
<<<<<<< HEAD

  /** Returns an [Hint] based on the current state and revealed [Hint] from the learner's answer. */
   fun computeHintForResult(
    currentState: State,
    hintIsRevealed: Boolean,
    hintIndex: Int
  ): Hint {
    return Hint.newBuilder()
      .setHintIsRevealed(hintIsRevealed)
      .setHintContent(currentState.interaction.getHint(hintIndex).hintContent)
      .setState(currentState)
      .build()
  }

  /** Returns an [Solution] based on the current state and revealed [Solution] from the learner's answer. */
   fun computeSolutionForResult(
    currentState: State
  ): Solution {
    return Solution.newBuilder()
      .setSolutionIsRevealed(true)
      .setAnswerIsExclusive(currentState.interaction.solution.answerIsExclusive)
      .setCorrectAnswer(currentState.interaction.solution.correctAnswer)
      .setExplanation(currentState.interaction.solution.explanation).build()
  }
=======
>>>>>>> 48da8975
}<|MERGE_RESOLUTION|>--- conflicted
+++ resolved
@@ -37,7 +37,6 @@
     }
     return answerOutcomeBuilder.build()
   }
-<<<<<<< HEAD
 
   /** Returns an [Hint] based on the current state and revealed [Hint] from the learner's answer. */
    fun computeHintForResult(
@@ -62,6 +61,4 @@
       .setCorrectAnswer(currentState.interaction.solution.correctAnswer)
       .setExplanation(currentState.interaction.solution.explanation).build()
   }
-=======
->>>>>>> 48da8975
 }