"""
Library for providing log uploading functionality to the Oppia android app.
"""

load("@io_bazel_rules_kotlin//kotlin:android.bzl", "kt_android_library")

kt_android_library(
    name = "initializer",
    srcs = [
        "LogReportWorkManagerInitializer.kt",
    ],
    visibility = [
        "//domain:domain_testing_visibility",
    ],
    deps = [
        ":worker",
        "//domain/src/main/java/org/oppia/android/domain/oppialogger:startup_listener",
        "//domain/src/main/java/org/oppia/android/domain/oppialogger/analytics:analytics_startup_listener",
        "//domain/src/main/java/org/oppia/android/domain/oppialogger/logscheduler:metric_log_scheduling_worker",
        "//third_party/app_prod:androidx_work_work-runtime-ktx",
        "//utility/src/main/java/org/oppia/android/util/logging:log_uploader",
        "//utility/src/main/java/org/oppia/android/util/logging:metric_log_scheduler",
    ],
)

kt_android_library(
    name = "worker",
    srcs = [
        "LogUploadWorker.kt",
    ],
    visibility = [
        "//domain:domain_testing_visibility",
    ],
    deps = [
        "//domain/src/main/java/org/oppia/android/domain/oppialogger/analytics:controller",
        "//domain/src/main/java/org/oppia/android/domain/oppialogger/analytics:performance_metrics_controller",
        "//domain/src/main/java/org/oppia/android/domain/oppialogger/exceptions:controller",
        "//domain/src/main/java/org/oppia/android/domain/util:extensions",
<<<<<<< HEAD
        "//third_party/app_prod:androidx_work_work-runtime-ktx",
        "//third_party/app_prod:com_google_guava_guava",
=======
        "//third_party:androidx_work_work-runtime-ktx",
        "//third_party:com_google_guava_guava",
        "//third_party:org_jetbrains_kotlinx_kotlinx-coroutines-guava",
>>>>>>> 6e747dc9
        "//utility/src/main/java/org/oppia/android/util/logging:console_logger",
        "//utility/src/main/java/org/oppia/android/util/logging:event_logger",
        "//utility/src/main/java/org/oppia/android/util/logging:exception_logger",
        "//utility/src/main/java/org/oppia/android/util/logging/performancemetrics:performance_metrics_event_logger",
        "//utility/src/main/java/org/oppia/android/util/threading:annotations",
    ],
)

kt_android_library(
    name = "worker_factory",
    srcs = [
        "LogUploadWorkerFactory.kt",
    ],
    visibility = ["//domain:__pkg__"],
    deps = [
        ":worker",
        "//third_party/app_prod:androidx_work_work-runtime-ktx",
    ],
)

kt_android_library(
    name = "worker_module",
    srcs = [
        "LogReportWorkerModule.kt",
    ],
    visibility = ["//:oppia_prod_module_visibility"],
    deps = [
        ":initializer",
        "//:dagger",
        "//domain/src/main/java/org/oppia/android/domain/oppialogger:startup_listener",
    ],
)<|MERGE_RESOLUTION|>--- conflicted
+++ resolved
@@ -36,14 +36,9 @@
         "//domain/src/main/java/org/oppia/android/domain/oppialogger/analytics:performance_metrics_controller",
         "//domain/src/main/java/org/oppia/android/domain/oppialogger/exceptions:controller",
         "//domain/src/main/java/org/oppia/android/domain/util:extensions",
-<<<<<<< HEAD
-        "//third_party/app_prod:androidx_work_work-runtime-ktx",
-        "//third_party/app_prod:com_google_guava_guava",
-=======
         "//third_party:androidx_work_work-runtime-ktx",
         "//third_party:com_google_guava_guava",
         "//third_party:org_jetbrains_kotlinx_kotlinx-coroutines-guava",
->>>>>>> 6e747dc9
         "//utility/src/main/java/org/oppia/android/util/logging:console_logger",
         "//utility/src/main/java/org/oppia/android/util/logging:event_logger",
         "//utility/src/main/java/org/oppia/android/util/logging:exception_logger",
