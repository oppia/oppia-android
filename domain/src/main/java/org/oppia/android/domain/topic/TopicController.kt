package org.oppia.android.domain.topic

import android.graphics.Color
import androidx.lifecycle.LiveData
import androidx.lifecycle.MutableLiveData
import org.json.JSONArray
import org.json.JSONObject
import org.oppia.android.app.model.ChapterPlayState
import org.oppia.android.app.model.ChapterProgress
import org.oppia.android.app.model.ChapterRecord
import org.oppia.android.app.model.ChapterSummary
import org.oppia.android.app.model.CompletedStory
import org.oppia.android.app.model.CompletedStoryList
import org.oppia.android.app.model.ConceptCard
import org.oppia.android.app.model.LessonThumbnail
import org.oppia.android.app.model.LessonThumbnailGraphic
import org.oppia.android.app.model.OngoingTopicList
import org.oppia.android.app.model.ProfileId
import org.oppia.android.app.model.Question
import org.oppia.android.app.model.RevisionCard
import org.oppia.android.app.model.StoryProgress
import org.oppia.android.app.model.StoryRecord
import org.oppia.android.app.model.StorySummary
import org.oppia.android.app.model.Subtopic
import org.oppia.android.app.model.SubtopicRecord
import org.oppia.android.app.model.Topic
import org.oppia.android.app.model.TopicPlayAvailability
import org.oppia.android.app.model.TopicProgress
import org.oppia.android.app.model.TopicRecord
import org.oppia.android.domain.oppialogger.exceptions.ExceptionsController
import org.oppia.android.domain.question.QuestionRetriever
import org.oppia.android.domain.util.JsonAssetRetriever
import org.oppia.android.util.caching.AssetRepository
import org.oppia.android.util.caching.LoadLessonProtosFromAssets
import org.oppia.android.util.data.AsyncResult
import org.oppia.android.util.data.DataProvider
import org.oppia.android.util.data.DataProviders
import org.oppia.android.util.data.DataProviders.Companion.combineWith
import org.oppia.android.util.data.DataProviders.Companion.transformAsync
import javax.inject.Inject
import javax.inject.Singleton

const val TEST_SKILL_ID_0 = "test_skill_id_0"
const val TEST_SKILL_ID_1 = "test_skill_id_1"
const val TEST_SKILL_ID_2 = "test_skill_id_2"
const val FRACTIONS_SKILL_ID_0 = "5RM9KPfQxobH"
const val FRACTIONS_SKILL_ID_1 = "UxTGIJqaHMLa"
const val FRACTIONS_SKILL_ID_2 = "B39yK4cbHZYI"
const val RATIOS_SKILL_ID_0 = "NGZ89uMw0IGV"
const val TEST_QUESTION_ID_0 = "question_id_0"
const val TEST_QUESTION_ID_1 = "question_id_1"
const val TEST_QUESTION_ID_2 = "question_id_2"
const val TEST_QUESTION_ID_3 = "question_id_3"
const val FRACTIONS_QUESTION_ID_0 = "dobbibJorU9T"
const val FRACTIONS_QUESTION_ID_1 = "EwbUb5oITtUX"
const val FRACTIONS_QUESTION_ID_2 = "ryIPWUmts8rN"
const val FRACTIONS_QUESTION_ID_3 = "7LcsKDzzfImQ"
const val FRACTIONS_QUESTION_ID_4 = "gDQxuodXI3Uo"
const val FRACTIONS_QUESTION_ID_5 = "Ep2t5mulNUsi"
const val FRACTIONS_QUESTION_ID_6 = "wTfCaDBKMixD"
const val FRACTIONS_QUESTION_ID_7 = "leeSNRVbbBwp"
const val FRACTIONS_QUESTION_ID_8 = "AciwQAtcvZfI"
const val FRACTIONS_QUESTION_ID_9 = "YQwbX2r6p3Xj"
const val FRACTIONS_QUESTION_ID_10 = "NNuVGmbJpnj5"
const val RATIOS_QUESTION_ID_0 = "QiKxvAXpvUbb"

private const val FRACTIONS_SUBTOPIC_ID_1 = 1
private const val FRACTIONS_SUBTOPIC_ID_2 = 2
private const val FRACTIONS_SUBTOPIC_ID_3 = 3
private const val FRACTIONS_SUBTOPIC_ID_4 = 4
private const val SUBTOPIC_BG_COLOR = "#FFFFFF"

private const val RETRIEVED_QUESTIONS_FOR_SKILLS_ID_PROVIDER_ID =
  "retrieved_questions_for_skills_id_provider_id"
private const val GET_COMPLETED_STORY_LIST_PROVIDER_ID =
  "get_completed_story_list_provider_id"
private const val GET_ONGOING_TOPIC_LIST_PROVIDER_ID =
  "get_ongoing_topic_list_provider_id"
private const val GET_TOPIC_PROVIDER_ID = "get_topic_provider_id"
private const val GET_STORY_PROVIDER_ID = "get_story_provider_id"
private const val GET_TOPIC_COMBINED_PROVIDER_ID = "get_topic_combined_provider_id"
private const val GET_STORY_COMBINED_PROVIDER_ID = "get_story_combined_provider_id"

/** Controller for retrieving all aspects of a topic. */
@Singleton
class TopicController @Inject constructor(
  private val dataProviders: DataProviders,
  private val jsonAssetRetriever: JsonAssetRetriever,
  private val questionRetriever: QuestionRetriever,
  private val conceptCardRetriever: ConceptCardRetriever,
  private val revisionCardRetriever: RevisionCardRetriever,
  private val storyProgressController: StoryProgressController,
<<<<<<< HEAD
  private val exceptionsController: ExceptionsController,
  private val oppiaClock: OppiaClock,
  private val assetRepository: AssetRepository,
  @LoadLessonProtosFromAssets private val loadLessonProtosFromAssets: Boolean
=======
  private val exceptionsController: ExceptionsController
>>>>>>> 68759352
) {

  /**
   * Fetches a topic given a profile ID and a topic ID.
   *
   * @param profileId the ID corresponding to the profile for which progress needs fetched.
   * @param topicId the ID corresponding to the topic which needs to be returned.
   * @return a [DataProvider] for [Topic] combined with [TopicProgress].
   */
  fun getTopic(profileId: ProfileId, topicId: String): DataProvider<Topic> {
    val topicDataProvider =
      dataProviders.createInMemoryDataProviderAsync(GET_TOPIC_PROVIDER_ID) {
        return@createInMemoryDataProviderAsync AsyncResult.success(retrieveTopic(topicId))
      }
    val topicProgressDataProvider =
      storyProgressController.retrieveTopicProgressDataProvider(profileId, topicId)

    return topicDataProvider.combineWith(
      topicProgressDataProvider,
      GET_TOPIC_COMBINED_PROVIDER_ID,
      ::combineTopicAndTopicProgress
    )
  }

  /**
   * Fetches a story given a profile ID, a topic ID and story ID.
   *
   * @param profileId the ID corresponding to the profile for which progress needs fetched.
   * @param topicId the ID corresponding to the topic which contains this story.
   * @param storyId the ID corresponding to the story which needs to be returned.
   * @return a [DataProvider] for [StorySummary] combined with [StoryProgress].
   */
  fun getStory(
    profileId: ProfileId,
    topicId: String,
    storyId: String
  ): DataProvider<StorySummary> {
    val storyDataProvider =
      dataProviders.createInMemoryDataProviderAsync(GET_STORY_PROVIDER_ID) {
        return@createInMemoryDataProviderAsync AsyncResult.success(retrieveStory(topicId, storyId))
      }
    val storyProgressDataProvider =
      storyProgressController.retrieveStoryProgressDataProvider(profileId, topicId, storyId)

    return storyDataProvider.combineWith(
      storyProgressDataProvider,
      GET_STORY_COMBINED_PROVIDER_ID,
      ::combineStorySummaryAndStoryProgress
    )
  }

  /**
   * Returns the [ConceptCard] corresponding to the specified skill ID, or a failed result if there
   * is none.
   */
  fun getConceptCard(skillId: String): LiveData<AsyncResult<ConceptCard>> {
    return MutableLiveData(
      try {
        AsyncResult.success(conceptCardRetriever.loadConceptCard(skillId))
      } catch (e: Exception) {
        exceptionsController.logNonFatalException(e)
        AsyncResult.failed<ConceptCard>(e)
      }
    )
  }

  /**
   * Returns the [RevisionCard] corresponding to the specified topic Id and subtopic ID, or a failed
   * result if there is none.
   */
  fun getRevisionCard(topicId: String, subtopicId: Int): LiveData<AsyncResult<RevisionCard>> {
    return MutableLiveData(
      try {
        AsyncResult.success(retrieveReviewCard(topicId, subtopicId))
      } catch (e: Exception) {
        exceptionsController.logNonFatalException(e)
        AsyncResult.failed<RevisionCard>(e)
      }
    )
  }

  /**
   * Returns the list of all completed stories in the form of [CompletedStoryList] for a specific
   * profile.
   */
  fun getCompletedStoryList(profileId: ProfileId): DataProvider<CompletedStoryList> {
    return storyProgressController.retrieveTopicProgressListDataProvider(
      profileId
    ).transformAsync(GET_COMPLETED_STORY_LIST_PROVIDER_ID) {
      val completedStoryListBuilder = CompletedStoryList.newBuilder()
      it.forEach { topicProgress ->
        val topic = retrieveTopic(topicProgress.topicId)
        val storyProgressList = mutableListOf<StoryProgress>()
        val transformedStoryProgressList = topicProgress
          .storyProgressMap.values.toList()
        storyProgressList.addAll(transformedStoryProgressList)

        completedStoryListBuilder.addAllCompletedStory(
          createCompletedStoryListFromProgress(
            topic,
            storyProgressList
          )
        )
      }
      AsyncResult.success(completedStoryListBuilder.build())
    }
  }

  /**
   * Returns the list of ongoing topics in the form on [OngoingTopicList] for a specific profile.
   */
  fun getOngoingTopicList(profileId: ProfileId): DataProvider<OngoingTopicList> {
    return storyProgressController.retrieveTopicProgressListDataProvider(
      profileId
    ).transformAsync(GET_ONGOING_TOPIC_LIST_PROVIDER_ID) {
      val ongoingTopicList = createOngoingTopicListFromProgress(it)
      AsyncResult.success(ongoingTopicList)
    }
  }

  fun retrieveQuestionsForSkillIds(skillIdsList: List<String>): DataProvider<List<Question>> {
    return dataProviders.createInMemoryDataProvider(RETRIEVED_QUESTIONS_FOR_SKILLS_ID_PROVIDER_ID) {
      loadQuestionsForSkillIds(skillIdsList)
    }
  }

  private fun createOngoingTopicListFromProgress(
    topicProgressList: List<TopicProgress>
  ): OngoingTopicList {
    val ongoingTopicListBuilder = OngoingTopicList.newBuilder()
    topicProgressList.forEach { topicProgress ->
      val topic = retrieveTopic(topicProgress.topicId)
      if (topicProgress.storyProgressCount != 0) {
        if (checkIfTopicIsOngoing(topic, topicProgress)) {
          ongoingTopicListBuilder.addTopic(topic)
        }
      }
    }
    return ongoingTopicListBuilder.build()
  }

  private fun checkIfTopicIsOngoing(topic: Topic, topicProgress: TopicProgress): Boolean {
    val completedChapterProgressList = ArrayList<ChapterProgress>()
    val startedChapterProgressList = ArrayList<ChapterProgress>()
    topicProgress.storyProgressMap.values.toList().forEach { storyProgress ->
      completedChapterProgressList.addAll(
        storyProgress.chapterProgressMap.values
          .filter { chapterProgress ->
            chapterProgress.chapterPlayState ==
              ChapterPlayState.COMPLETED
          }
      )
      startedChapterProgressList.addAll(
        storyProgress.chapterProgressMap.values
          .filter { chapterProgress ->
            chapterProgress.chapterPlayState ==
              ChapterPlayState.STARTED_NOT_COMPLETED
          }
      )
    }

    // If there is at least 1 completed chapter and 1 not-completed chapter, it is definitely an
    // ongoing-topic.
    if (startedChapterProgressList.isNotEmpty()) {
      return true
    }

    if (topic.storyCount != topicProgress.storyProgressCount &&
      topicProgress.storyProgressMap.isNotEmpty()
    ) {
      return true
    }

    topic.storyList.forEach { storySummary ->
      if (topicProgress.storyProgressMap.containsKey(storySummary.storyId)) {
        val storyProgress = topicProgress.storyProgressMap[storySummary.storyId]
        val lastChapterSummary = storySummary.chapterList.last()
        if (!storyProgress!!.chapterProgressMap.containsKey(lastChapterSummary.explorationId)) {
          return true
        }
      }
    }
    return false
  }

  private fun createCompletedStoryListFromProgress(
    topic: Topic,
    storyProgressList: List<StoryProgress>
  ): List<CompletedStory> {
    val completedStoryList = ArrayList<CompletedStory>()
    storyProgressList.forEach { storyProgress ->
      val storySummary = retrieveStory(topic.topicId, storyProgress.storyId)
      val lastChapterSummary = storySummary.chapterList.last()
      if (storyProgress.chapterProgressMap.containsKey(lastChapterSummary.explorationId) &&
        storyProgress.chapterProgressMap[lastChapterSummary.explorationId]!!.chapterPlayState ==
        ChapterPlayState.COMPLETED
      ) {
        val completedStoryBuilder = CompletedStory.newBuilder()
          .setStoryId(storySummary.storyId)
          .setStoryName(storySummary.storyName)
          .setTopicId(topic.topicId)
          .setTopicName(topic.name)
          .setLessonThumbnail(storySummary.storyThumbnail)
        completedStoryList.add(completedStoryBuilder.build())
      }
    }
    return completedStoryList
  }

  /** Combines the specified topic without progress and topic-progress into a topic. */
  private fun combineTopicAndTopicProgress(topic: Topic, topicProgress: TopicProgress): Topic {
    val topicBuilder = topic.toBuilder()
    if (topicProgress.storyProgressMap.isNotEmpty()) {
      topic.storyList.forEachIndexed { storyIndex, storySummary ->
        val updatedStorySummary =
          if (topicProgress.storyProgressMap.containsKey(storySummary.storyId)) {
            combineStorySummaryAndStoryProgress(
              storySummary,
              topicProgress.storyProgressMap[storySummary.storyId]!!
            )
          } else {
            setFirstChapterAsNotStarted(storySummary)
          }
        topicBuilder.setStory(storyIndex, updatedStorySummary)
      }
    } else {
      topic.storyList.forEachIndexed { storyIndex, storySummary ->
        val updatedStorySummary = setFirstChapterAsNotStarted(storySummary)
        topicBuilder.setStory(storyIndex, updatedStorySummary)
      }
    }
    return topicBuilder.build()
  }

  /** Combines the specified story-summary without progress and story-progress into a new topic. */
  private fun combineStorySummaryAndStoryProgress(
    storySummary: StorySummary,
    storyProgress: StoryProgress
  ): StorySummary {
    if (storyProgress.chapterProgressMap.isNotEmpty()) {
      val storyBuilder = storySummary.toBuilder()
      storySummary.chapterList.forEachIndexed { chapterIndex, chapterSummary ->
        val chapterBuilder = chapterSummary.toBuilder()
        if (storyProgress.chapterProgressMap.containsKey(chapterSummary.explorationId)) {
          chapterBuilder.chapterPlayState =
            storyProgress.chapterProgressMap[chapterSummary.explorationId]!!.chapterPlayState
        } else {
          val prerequisiteChapter = storyBuilder.getChapter(chapterIndex - 1)
          if (prerequisiteChapter.chapterPlayState == ChapterPlayState.COMPLETED) {
            chapterBuilder.chapterPlayState = ChapterPlayState.NOT_STARTED
          } else {
            chapterBuilder.chapterPlayState = ChapterPlayState.NOT_PLAYABLE_MISSING_PREREQUISITES
            chapterBuilder.missingPrerequisiteChapter = prerequisiteChapter
          }
        }
        storyBuilder.setChapter(chapterIndex, chapterBuilder)
      }
      return storyBuilder.build()
    } else {
      return setFirstChapterAsNotStarted(storySummary)
    }
  }

  // TODO(#21): Expose this as a data provider, or omit if it's not needed.
  internal fun retrieveTopic(topicId: String): Topic {
    return if (loadLessonProtosFromAssets) {
      val topicRecord =
        assetRepository.loadProtoFromLocalAssets(
          assetName = topicId,
          baseMessage = TopicRecord.getDefaultInstance()
        )
      val subtopics = topicRecord.subtopicIdsList.map { loadSubtopic(topicId, it) }
      val stories = topicRecord.canonicalStoryIdsList.map { loadStorySummary(it) }
      return Topic.newBuilder().apply {
        this.topicId = topicId
        name = topicRecord.name
        description = topicRecord.description
        addAllStory(stories)
        topicThumbnail = topicRecord.topicThumbnail
        diskSizeBytes = computeTopicSizeBytes(getProtoAssetFileNameList(topicId)).toLong()
        addAllSubtopic(subtopics)
        topicPlayAvailability = TopicPlayAvailability.newBuilder().apply {
          if (topicRecord.isPublished) availableToPlayNow = true else availableToPlayInFuture = true
        }.build()
      }.build()
    } else createTopicFromJson(topicId)
  }

  internal fun retrieveStory(topicId: String, storyId: String): StorySummary {
    return if (loadLessonProtosFromAssets) {
      loadStorySummary(storyId)
    } else createStorySummaryFromJson(topicId, storyId)
  }

  // TODO(#45): Expose this as a data provider, or omit if it's not needed.
  private fun retrieveReviewCard(topicId: String, subtopicId: Int): RevisionCard {
    return revisionCardRetriever.loadRevisionCard(topicId, subtopicId)
  }

  // Loads and returns the questions given a list of skill ids.
  private fun loadQuestionsForSkillIds(skillIdsList: List<String>): List<Question> {
    return questionRetriever.loadQuestions(skillIdsList)
  }

  /**
   * Helper function for [combineTopicAndTopicProgress] to set first chapter as NOT_STARTED in
   * [StorySummary].
   */
  private fun setFirstChapterAsNotStarted(storySummary: StorySummary): StorySummary {
    return if (storySummary.chapterList.isNotEmpty()) {
      val storyBuilder = storySummary.toBuilder()
      storySummary.chapterList.forEachIndexed { index, chapterSummary ->
        val chapterBuilder = chapterSummary.toBuilder()
        if (index != 0) {
          chapterBuilder.chapterPlayState = ChapterPlayState.NOT_PLAYABLE_MISSING_PREREQUISITES
          chapterBuilder.missingPrerequisiteChapter = storySummary.chapterList[index - 1]
        } else {
          chapterBuilder.chapterPlayState = ChapterPlayState.NOT_STARTED
        }
        storyBuilder.setChapter(index, chapterBuilder)
      }
      storyBuilder.build()
    } else {
      storySummary
    }
  }

  /**
   * Creates topic from its json representation. The json file is expected to have
   * a key called 'topic' that holds the topic data.
   */
  private fun createTopicFromJson(topicId: String): Topic {
    val topicData = jsonAssetRetriever.loadJsonFromAsset("$topicId.json")!!
    val subtopicList: List<Subtopic> =
      createSubtopicListFromJsonArray(topicData.optJSONArray("subtopics"))
    val storySummaryList: List<StorySummary> =
      createStorySummaryListFromJsonArray(topicId, topicData.optJSONArray("canonical_story_dicts"))
    val topicPlayAvailability = if (topicData.getBoolean("published")) {
      TopicPlayAvailability.newBuilder().setAvailableToPlayNow(true).build()
    } else {
      TopicPlayAvailability.newBuilder().setAvailableToPlayInFuture(true).build()
    }
    return Topic.newBuilder()
      .setTopicId(topicId)
      .setName(topicData.getString("topic_name"))
      .setDescription(topicData.getString("topic_description"))
      .addAllStory(storySummaryList)
      .setTopicThumbnail(createTopicThumbnail(topicData))
      .setDiskSizeBytes(computeTopicSizeBytes(getJsonAssetFileNameList(topicId)).toLong())
      .addAllSubtopic(subtopicList)
      .setTopicPlayAvailability(topicPlayAvailability)
      .build()
  }

  private fun loadSubtopic(topicId: String, subtopicId: Int): Subtopic {
    val subtopicRecord = assetRepository.loadProtoFromLocalAssets(
      assetName = "${topicId}_$subtopicId",
      baseMessage = SubtopicRecord.getDefaultInstance()
    )
    return Subtopic.newBuilder().apply {
      this.subtopicId = subtopicId
      title = subtopicRecord.subtopicTitle
      addAllSkillIds(subtopicRecord.skillIdsList)
      subtopicThumbnail = subtopicRecord.subtopicThumbnail
    }.build()
  }

  /**
   * Creates the subtopic list of a topic from its json representation. The json file is expected to
   * have a key called 'subtopic' that contains an array of skill Ids,subtopic_id and title.
   */
  private fun createSubtopicListFromJsonArray(subtopicJsonArray: JSONArray?): List<Subtopic> {
    val subtopicList = mutableListOf<Subtopic>()
    for (i in 0 until subtopicJsonArray!!.length()) {
      val skillIdList = ArrayList<String>()

      val currentSubtopicJsonObject = subtopicJsonArray.optJSONObject(i)
      val skillJsonArray = currentSubtopicJsonObject.optJSONArray("skill_ids")

      for (j in 0 until skillJsonArray.length()) {
        skillIdList.add(skillJsonArray.optString(j))
      }
      val subtopic = Subtopic.newBuilder()
        .setSubtopicId(currentSubtopicJsonObject.optInt("id"))
        .setTitle(currentSubtopicJsonObject.optString("title"))
        .setSubtopicThumbnail(
          createSubtopicThumbnail(currentSubtopicJsonObject)
        )
        .addAllSkillIds(skillIdList).build()
      subtopicList.add(subtopic)
    }
    return subtopicList
  }

  private fun computeTopicSizeBytes(constituentFiles: List<String>): Int {
    // TODO(#169): Compute this based on protos & the combined topic package.
    // TODO(#386): Incorporate image files in this computation.
    return constituentFiles.map { file ->
      if (loadLessonProtosFromAssets) {
        assetRepository.getLocalAssetProtoSize(file)
      } else {
        jsonAssetRetriever.getAssetSize(file)
      }
    }.sum()
  }

  private fun getProtoAssetFileNameList(topicId: String): List<String> {
    val topicRecord =
      assetRepository.loadProtoFromLocalAssets(
        assetName = topicId,
        baseMessage = TopicRecord.getDefaultInstance()
      )
    val storyRecords = topicRecord.canonicalStoryIdsList.map { storyId ->
      assetRepository.loadProtoFromLocalAssets(
        assetName = storyId,
        baseMessage = StoryRecord.getDefaultInstance()
      )
    }
    return storyRecords.flatMap { storyRecord: StoryRecord ->
      storyRecord.chaptersList.map(ChapterRecord::getExplorationId) + storyRecord.storyId
    } + topicRecord.subtopicIdsList.map { "${topicId}_$it" } + listOf("skills", topicId)
  }

  internal fun getJsonAssetFileNameList(topicId: String): List<String> {
    val assetFileNameList = mutableListOf<String>()
    assetFileNameList.add("questions.json")
    assetFileNameList.add("skills.json")
    assetFileNameList.add("$topicId.json")

    val topicJsonObject = jsonAssetRetriever
      .loadJsonFromAsset("$topicId.json")!!
    val storySummaryJsonArray = topicJsonObject
      .optJSONArray("canonical_story_dicts")
    for (i in 0 until storySummaryJsonArray.length()) {
      val storySummaryJsonObject = storySummaryJsonArray.optJSONObject(i)
      val storyId = storySummaryJsonObject.optString("id")
      assetFileNameList.add("$storyId.json")

      val storyJsonObject = jsonAssetRetriever
        .loadJsonFromAsset("$storyId.json")!!
      val storyNodeJsonArray = storyJsonObject.optJSONArray("story_nodes")
      for (j in 0 until storyNodeJsonArray.length()) {
        val storyNodeJsonObject = storyNodeJsonArray.optJSONObject(j)
        val explorationId = storyNodeJsonObject.optString("exploration_id")
        assetFileNameList.add("$explorationId.json")
      }
    }
    val subtopicJsonArray = topicJsonObject.optJSONArray("subtopics")
    for (i in 0 until subtopicJsonArray.length()) {
      val subtopicJsonObject = subtopicJsonArray.optJSONObject(i)
      val subtopicId = subtopicJsonObject.optInt("id")
      assetFileNameList.add(topicId + "_" + subtopicId + ".json")
    }
    return assetFileNameList
  }

  /**
   * Creates a list of [StorySummary]s for topic from its json representation. The json file is
   * expected to have a key called 'canonical_story_dicts' that contains an array of story objects.
   */
  private fun createStorySummaryListFromJsonArray(
    topicId: String,
    storySummaryJsonArray: JSONArray?
  ): List<StorySummary> {
    val storySummaryList = mutableListOf<StorySummary>()
    for (i in 0 until storySummaryJsonArray!!.length()) {
      val currentStorySummaryJsonObject = storySummaryJsonArray.optJSONObject(i)
      val storySummary: StorySummary =
        createStorySummaryFromJson(topicId, currentStorySummaryJsonObject.optString("id"))
      storySummaryList.add(storySummary)
    }
    return storySummaryList
  }

  /**
   * Creates a list of [StorySummary]s for topic given its json representation and the index of the
   * story in json.
   */
  private fun createStorySummaryFromJson(topicId: String, storyId: String): StorySummary {
    val storyDataJsonObject = jsonAssetRetriever.loadJsonFromAsset("$storyId.json")
    return StorySummary.newBuilder()
      .setStoryId(storyId)
      .setStoryName(storyDataJsonObject?.optString("story_title"))
      .setStoryThumbnail(createStoryThumbnail(topicId, storyId))
      .addAllChapter(
        createChaptersFromJson(
          storyDataJsonObject!!.optJSONArray("story_nodes")
        )
      )
      .build()
  }

  private fun loadStorySummary(storyId: String): StorySummary {
    val storyRecord =
      assetRepository.loadProtoFromLocalAssets(
        assetName = storyId,
        baseMessage = StoryRecord.getDefaultInstance()
      )
    return StorySummary.newBuilder().apply {
      this.storyId = storyId
      storyName = storyRecord.storyName
      storyThumbnail = storyRecord.storyThumbnail
      addAllChapter(storyRecord.chaptersList.map { chapterRecord ->
        ChapterSummary.newBuilder().apply {
          explorationId = chapterRecord.explorationId
          name = chapterRecord.title
          summary = chapterRecord.outline
          chapterPlayState = ChapterPlayState.COMPLETION_STATUS_UNSPECIFIED
          chapterThumbnail = chapterRecord.chapterThumbnail
        }.build()
      })
    }.build()
  }

  private fun createChaptersFromJson(chapterData: JSONArray): List<ChapterSummary> {
    val chapterList = mutableListOf<ChapterSummary>()

    for (i in 0 until chapterData.length()) {
      val chapter = chapterData.getJSONObject(i)
      val explorationId = chapter.getString("exploration_id")
      chapterList.add(
        ChapterSummary.newBuilder()
          .setExplorationId(explorationId)
          .setName(chapter.getString("title"))
          .setSummary(chapter.getString("outline"))
          .setChapterPlayState(ChapterPlayState.COMPLETION_STATUS_UNSPECIFIED)
          .setChapterThumbnail(createChapterThumbnail(chapter))
          .build()
      )
    }
    return chapterList
  }

  private fun createStoryThumbnail(topicId: String, storyId: String): LessonThumbnail {
    val topicJsonObject = jsonAssetRetriever.loadJsonFromAsset("$topicId.json")!!
    val storyData = topicJsonObject.getJSONArray("canonical_story_dicts")
    var thumbnailBgColor = ""
    var thumbnailFilename = ""
    for (i in 0 until storyData.length()) {
      val storyJsonObject = storyData.getJSONObject(i)
      if (storyId == storyJsonObject.optString("id")) {
        thumbnailBgColor = storyJsonObject.optString("thumbnail_bg_color")
        thumbnailFilename = storyJsonObject.optString("thumbnail_filename")
      }
    }

    return if (thumbnailFilename.isNotEmpty() && thumbnailBgColor.isNotEmpty()) {
      LessonThumbnail.newBuilder()
        .setThumbnailFilename(thumbnailFilename)
        .setBackgroundColorRgb(Color.parseColor(thumbnailBgColor))
        .build()
    } else if (STORY_THUMBNAILS.containsKey(storyId)) {
      STORY_THUMBNAILS.getValue(storyId)
    } else {
      createDefaultStoryThumbnail()
    }
  }

  private fun createChapterThumbnail(chapterJsonObject: JSONObject): LessonThumbnail {
    val explorationId = chapterJsonObject.optString("exploration_id")
    val thumbnailBgColor = chapterJsonObject
      .optString("thumbnail_bg_color")
    val thumbnailFilename = chapterJsonObject
      .optString("thumbnail_filename")

    return if (thumbnailFilename.isNotEmpty() && thumbnailBgColor.isNotEmpty()) {
      LessonThumbnail.newBuilder()
        .setThumbnailFilename(thumbnailFilename)
        .setBackgroundColorRgb(Color.parseColor(thumbnailBgColor))
        .build()
    } else if (EXPLORATION_THUMBNAILS.containsKey(explorationId)) {
      EXPLORATION_THUMBNAILS.getValue(explorationId)
    } else {
      createDefaultChapterThumbnail()
    }
  }

  private fun createDefaultChapterThumbnail(): LessonThumbnail {
    return LessonThumbnail.newBuilder()
      .setThumbnailGraphic(LessonThumbnailGraphic.BAKER)
      .setBackgroundColorRgb(0xd325ec)
      .build()
  }

  private fun createSubtopicThumbnail(subtopicJsonObject: JSONObject): LessonThumbnail {
    val subtopicId = subtopicJsonObject.optInt("id")
    val thumbnailBgColor = subtopicJsonObject.optString("thumbnail_bg_color")
    val thumbnailFilename = subtopicJsonObject.optString("thumbnail_filename")

    return if (thumbnailFilename.isNotEmpty() && thumbnailBgColor.isNotEmpty()) {
      LessonThumbnail.newBuilder()
        .setThumbnailFilename(thumbnailFilename)
        .setBackgroundColorRgb(Color.parseColor(thumbnailBgColor))
        .build()
    } else {
      createSubtopicThumbnail(subtopicId)
    }
  }

  private fun createSubtopicThumbnail(subtopicId: Int): LessonThumbnail {
    return when (subtopicId) {
      FRACTIONS_SUBTOPIC_ID_1 ->
        LessonThumbnail.newBuilder()
          .setThumbnailGraphic(LessonThumbnailGraphic.WHAT_IS_A_FRACTION)
          .setBackgroundColorRgb(Color.parseColor(SUBTOPIC_BG_COLOR))
          .build()
      FRACTIONS_SUBTOPIC_ID_2 ->
        LessonThumbnail.newBuilder()
          .setThumbnailGraphic(LessonThumbnailGraphic.FRACTION_OF_A_GROUP)
          .setBackgroundColorRgb(Color.parseColor(SUBTOPIC_BG_COLOR))
          .build()
      FRACTIONS_SUBTOPIC_ID_3 ->
        LessonThumbnail.newBuilder()
          .setThumbnailGraphic(LessonThumbnailGraphic.MIXED_NUMBERS)
          .setBackgroundColorRgb(Color.parseColor(SUBTOPIC_BG_COLOR))
          .build()
      FRACTIONS_SUBTOPIC_ID_4 ->
        LessonThumbnail.newBuilder()
          .setThumbnailGraphic(LessonThumbnailGraphic.ADDING_FRACTIONS)
          .setBackgroundColorRgb(Color.parseColor(SUBTOPIC_BG_COLOR))
          .build()
      else ->
        LessonThumbnail.newBuilder()
          .setThumbnailGraphic(LessonThumbnailGraphic.THE_NUMBER_LINE)
          .setBackgroundColorRgb(Color.parseColor(SUBTOPIC_BG_COLOR))
          .build()
    }
  }
}<|MERGE_RESOLUTION|>--- conflicted
+++ resolved
@@ -90,14 +90,9 @@
   private val conceptCardRetriever: ConceptCardRetriever,
   private val revisionCardRetriever: RevisionCardRetriever,
   private val storyProgressController: StoryProgressController,
-<<<<<<< HEAD
   private val exceptionsController: ExceptionsController,
-  private val oppiaClock: OppiaClock,
   private val assetRepository: AssetRepository,
   @LoadLessonProtosFromAssets private val loadLessonProtosFromAssets: Boolean
-=======
-  private val exceptionsController: ExceptionsController
->>>>>>> 68759352
 ) {
 
   /**
