package org.oppia.android.domain.topic

import android.graphics.Color
import androidx.lifecycle.LiveData
import androidx.lifecycle.MutableLiveData
import org.json.JSONArray
import org.json.JSONObject
import org.oppia.android.app.model.ChapterPlayState
import org.oppia.android.app.model.ChapterRecord
import org.oppia.android.app.model.ChapterSummary
import org.oppia.android.app.model.CompletedStory
import org.oppia.android.app.model.CompletedStoryList
import org.oppia.android.app.model.ConceptCard
import org.oppia.android.app.model.LessonThumbnail
import org.oppia.android.app.model.LessonThumbnailGraphic
import org.oppia.android.app.model.OngoingTopicList
import org.oppia.android.app.model.ProfileId
import org.oppia.android.app.model.Question
import org.oppia.android.app.model.RevisionCard
import org.oppia.android.app.model.StoryProgress
import org.oppia.android.app.model.StoryRecord
import org.oppia.android.app.model.StorySummary
import org.oppia.android.app.model.Subtopic
import org.oppia.android.app.model.SubtopicRecord
import org.oppia.android.app.model.Topic
import org.oppia.android.app.model.TopicPlayAvailability
import org.oppia.android.app.model.TopicProgress
import org.oppia.android.app.model.TopicRecord
import org.oppia.android.domain.oppialogger.exceptions.ExceptionsController
import org.oppia.android.domain.question.QuestionRetriever
import org.oppia.android.domain.util.JsonAssetRetriever
import org.oppia.android.domain.util.getStringFromObject
import org.oppia.android.util.caching.AssetRepository
import org.oppia.android.util.caching.LoadLessonProtosFromAssets
import org.oppia.android.util.data.AsyncResult
import org.oppia.android.util.data.DataProvider
import org.oppia.android.util.data.DataProviders
import org.oppia.android.util.data.DataProviders.Companion.combineWith
import org.oppia.android.util.data.DataProviders.Companion.transformAsync
import javax.inject.Inject
import javax.inject.Singleton

const val TEST_SKILL_ID_0 = "test_skill_id_0"
const val TEST_SKILL_ID_1 = "test_skill_id_1"
const val TEST_SKILL_ID_2 = "test_skill_id_2"
const val FRACTIONS_SKILL_ID_0 = "5RM9KPfQxobH"
const val FRACTIONS_SKILL_ID_1 = "UxTGIJqaHMLa"
const val FRACTIONS_SKILL_ID_2 = "B39yK4cbHZYI"
const val RATIOS_SKILL_ID_0 = "NGZ89uMw0IGV"
const val TEST_QUESTION_ID_0 = "question_id_0"
const val TEST_QUESTION_ID_1 = "question_id_1"
const val TEST_QUESTION_ID_2 = "question_id_2"
const val TEST_QUESTION_ID_3 = "question_id_3"
const val FRACTIONS_QUESTION_ID_0 = "dobbibJorU9T"
const val FRACTIONS_QUESTION_ID_1 = "EwbUb5oITtUX"
const val FRACTIONS_QUESTION_ID_2 = "ryIPWUmts8rN"
const val FRACTIONS_QUESTION_ID_3 = "7LcsKDzzfImQ"
const val FRACTIONS_QUESTION_ID_4 = "gDQxuodXI3Uo"
const val FRACTIONS_QUESTION_ID_5 = "Ep2t5mulNUsi"
const val FRACTIONS_QUESTION_ID_6 = "wTfCaDBKMixD"
const val FRACTIONS_QUESTION_ID_7 = "leeSNRVbbBwp"
const val FRACTIONS_QUESTION_ID_8 = "AciwQAtcvZfI"
const val FRACTIONS_QUESTION_ID_9 = "YQwbX2r6p3Xj"
const val FRACTIONS_QUESTION_ID_10 = "NNuVGmbJpnj5"
const val RATIOS_QUESTION_ID_0 = "QiKxvAXpvUbb"

private const val FRACTIONS_SUBTOPIC_ID_1 = 1
private const val FRACTIONS_SUBTOPIC_ID_2 = 2
private const val FRACTIONS_SUBTOPIC_ID_3 = 3
private const val FRACTIONS_SUBTOPIC_ID_4 = 4
private const val SUBTOPIC_BG_COLOR = "#FFFFFF"

private const val RETRIEVED_QUESTIONS_FOR_SKILLS_ID_PROVIDER_ID =
  "retrieved_questions_for_skills_id_provider_id"
private const val GET_COMPLETED_STORY_LIST_PROVIDER_ID =
  "get_completed_story_list_provider_id"
private const val GET_ONGOING_TOPIC_LIST_PROVIDER_ID =
  "get_ongoing_topic_list_provider_id"
private const val GET_TOPIC_PROVIDER_ID = "get_topic_provider_id"
private const val GET_STORY_PROVIDER_ID = "get_story_provider_id"
private const val GET_CHAPTER_PROVIDER_ID = "get_chapter_provider_id"
private const val GET_TOPIC_COMBINED_PROVIDER_ID = "get_topic_combined_provider_id"
private const val GET_STORY_COMBINED_PROVIDER_ID = "get_story_combined_provider_id"

/** Controller for retrieving all aspects of a topic. */
@Singleton
class TopicController @Inject constructor(
  private val dataProviders: DataProviders,
  private val jsonAssetRetriever: JsonAssetRetriever,
  private val questionRetriever: QuestionRetriever,
  private val conceptCardRetriever: ConceptCardRetriever,
  private val revisionCardRetriever: RevisionCardRetriever,
  private val storyProgressController: StoryProgressController,
  private val exceptionsController: ExceptionsController,
  private val assetRepository: AssetRepository,
  @LoadLessonProtosFromAssets private val loadLessonProtosFromAssets: Boolean
) {

  /**
   * Indicates that the chapter for the specified exploration, story, and topic ID was not found.
   */
  class ChapterNotFoundException(message: String) : Exception(message)

  /**
   * Fetches a topic given a profile ID and a topic ID.
   *
   * @param profileId the ID corresponding to the profile for which progress needs fetched.
   * @param topicId the ID corresponding to the topic which needs to be returned.
   * @return a [DataProvider] for [Topic] combined with [TopicProgress].
   */
  fun getTopic(profileId: ProfileId, topicId: String): DataProvider<Topic> {
    val topicDataProvider =
      dataProviders.createInMemoryDataProviderAsync(GET_TOPIC_PROVIDER_ID) {
        return@createInMemoryDataProviderAsync AsyncResult.success(retrieveTopic(topicId))
      }
    val topicProgressDataProvider =
      storyProgressController.retrieveTopicProgressDataProvider(profileId, topicId)

    return topicDataProvider.combineWith(
      topicProgressDataProvider,
      GET_TOPIC_COMBINED_PROVIDER_ID,
      ::combineTopicAndTopicProgress
    )
  }

  /**
   * Fetches a story given a profile ID, a topic ID and story ID.
   *
   * @param profileId the ID corresponding to the profile for which progress needs fetched.
   * @param topicId the ID corresponding to the topic which contains this story.
   * @param storyId the ID corresponding to the story which needs to be returned.
   * @return a [DataProvider] for [StorySummary] combined with [StoryProgress].
   */
  fun getStory(
    profileId: ProfileId,
    topicId: String,
    storyId: String
  ): DataProvider<StorySummary> {
    val storyDataProvider =
      dataProviders.createInMemoryDataProviderAsync(GET_STORY_PROVIDER_ID) {
        return@createInMemoryDataProviderAsync AsyncResult.success(retrieveStory(topicId, storyId))
      }
    val storyProgressDataProvider =
      storyProgressController.retrieveStoryProgressDataProvider(profileId, topicId, storyId)

    return storyDataProvider.combineWith(
      storyProgressDataProvider,
      GET_STORY_COMBINED_PROVIDER_ID,
      ::combineStorySummaryAndStoryProgress
    )
  }

  /**
   * Retrieves a chapter given a topic ID, story ID, and exploration ID.
   *
   * @param topicId the ID corresponding to the topic which contains this story
   * @param storyId the ID corresponding to the story which needs to be returned
   * @param explorationId the ID corresponding to the exploration which needs to be returned
   * @return a [DataProvider] for [ChapterSummary]
   */
  fun retrieveChapter(
    topicId: String,
    storyId: String,
    explorationId: String
  ): DataProvider<ChapterSummary> {
    return dataProviders.createInMemoryDataProviderAsync(GET_STORY_PROVIDER_ID) {
      return@createInMemoryDataProviderAsync AsyncResult.success(retrieveStory(topicId, storyId))
    }.transformAsync(GET_CHAPTER_PROVIDER_ID) { storySummary ->
      val chapterSummary = fetchChapter(storySummary, explorationId)
      if (chapterSummary != null) {
        AsyncResult.success(chapterSummary)
      } else {
        AsyncResult.failed(
          ChapterNotFoundException(
            "Chapter for exploration $explorationId not found in story $storyId and topic $topicId"
          )
        )
      }
    }
  }

  /**
   * Returns the [ConceptCard] corresponding to the specified skill ID, or a failed result if there
   * is none.
   */
  fun getConceptCard(skillId: String): LiveData<AsyncResult<ConceptCard>> {
    return MutableLiveData(
      try {
        AsyncResult.success(conceptCardRetriever.loadConceptCard(skillId))
      } catch (e: Exception) {
        exceptionsController.logNonFatalException(e)
        AsyncResult.failed<ConceptCard>(e)
      }
    )
  }

  /**
   * Returns the [RevisionCard] corresponding to the specified topic Id and subtopic ID, or a failed
   * result if there is none.
   */
  fun getRevisionCard(topicId: String, subtopicId: Int): LiveData<AsyncResult<RevisionCard>> {
    return MutableLiveData(
      try {
        AsyncResult.success(retrieveReviewCard(topicId, subtopicId))
      } catch (e: Exception) {
        exceptionsController.logNonFatalException(e)
        AsyncResult.failed<RevisionCard>(e)
      }
    )
  }

  /**
   * Returns the list of all completed stories in the form of [CompletedStoryList] for a specific
   * profile.
   */
  fun getCompletedStoryList(profileId: ProfileId): DataProvider<CompletedStoryList> {
    return storyProgressController.retrieveTopicProgressListDataProvider(
      profileId
    ).transformAsync(GET_COMPLETED_STORY_LIST_PROVIDER_ID) {
      val completedStoryListBuilder = CompletedStoryList.newBuilder()
      it.forEach { topicProgress ->
        val topic = retrieveTopic(topicProgress.topicId)
        val storyProgressList = mutableListOf<StoryProgress>()
        val transformedStoryProgressList = topicProgress
          .storyProgressMap.values.toList()
        storyProgressList.addAll(transformedStoryProgressList)

        completedStoryListBuilder.addAllCompletedStory(
          createCompletedStoryListFromProgress(
            topic,
            storyProgressList
          )
        )
      }
      AsyncResult.success(completedStoryListBuilder.build())
    }
  }

  /**
   * Returns the list of ongoing topics in the form on [OngoingTopicList] for a specific profile.
   */
  fun getOngoingTopicList(profileId: ProfileId): DataProvider<OngoingTopicList> {
    return storyProgressController.retrieveTopicProgressListDataProvider(
      profileId
    ).transformAsync(GET_ONGOING_TOPIC_LIST_PROVIDER_ID) {
      val ongoingTopicList = createOngoingTopicListFromProgress(it)
      AsyncResult.success(ongoingTopicList)
    }
  }

  fun retrieveQuestionsForSkillIds(skillIdsList: List<String>): DataProvider<List<Question>> {
    return dataProviders.createInMemoryDataProvider(RETRIEVED_QUESTIONS_FOR_SKILLS_ID_PROVIDER_ID) {
      loadQuestionsForSkillIds(skillIdsList)
    }
  }

  private fun createOngoingTopicListFromProgress(
    topicProgressList: List<TopicProgress>
  ): OngoingTopicList {
    val ongoingTopicListBuilder = OngoingTopicList.newBuilder()
    topicProgressList.forEach { topicProgress ->
      val topic = retrieveTopic(topicProgress.topicId)
      if (topicProgress.storyProgressCount != 0) {
        if (checkIfTopicIsOngoing(topic, topicProgress)) {
          ongoingTopicListBuilder.addTopic(topic)
        }
      }
    }
    return ongoingTopicListBuilder.build()
  }

  private fun checkIfTopicIsOngoing(topic: Topic, topicProgress: TopicProgress): Boolean {
    // If there's at least one story with progress and not yet completed, then the topic
    // is considered ongoing.
    return topic.storyList.any { storySummary ->
      topicProgress.storyProgressMap[storySummary.storyId]?.let { storyProgress ->
        storySummary.isOngoing(storyProgress)
      } ?: false
    }
  }

  /**
   * Return whether the current [StorySummary] can be considered "ongoing" given the specified
   * [StoryProgress] (that is, at least one chapter has started and the final chapter isn't yet
   * completed).
   */
  private fun StorySummary.isOngoing(storyProgress: StoryProgress): Boolean {
    val firstChapterState = storyProgress.getChapterPlayState(chapterList.first().explorationId)
    val lastChapterState = storyProgress.getChapterPlayState(chapterList.last().explorationId)
    return firstChapterState != ChapterPlayState.NOT_STARTED &&
      lastChapterState != ChapterPlayState.COMPLETED
  }

  /**
   * Returns the [ChapterPlayState] of this progress for the specified exploration, or
   * [ChapterPlayState.NOT_STARTED] if the exploration hasn't even been attempted yet.
   */
  private fun StoryProgress.getChapterPlayState(explorationId: String): ChapterPlayState {
    return chapterProgressMap[explorationId]?.chapterPlayState ?: ChapterPlayState.NOT_STARTED
  }

  private fun createCompletedStoryListFromProgress(
    topic: Topic,
    storyProgressList: List<StoryProgress>
  ): List<CompletedStory> {
    val completedStoryList = ArrayList<CompletedStory>()
    storyProgressList.forEach { storyProgress ->
      val storySummary = retrieveStory(topic.topicId, storyProgress.storyId)
      val lastChapterSummary = storySummary.chapterList.last()
      if (storyProgress.chapterProgressMap.containsKey(lastChapterSummary.explorationId) &&
        storyProgress.chapterProgressMap[lastChapterSummary.explorationId]!!.chapterPlayState ==
        ChapterPlayState.COMPLETED
      ) {
        val completedStoryBuilder = CompletedStory.newBuilder()
          .setStoryId(storySummary.storyId)
          .setStoryName(storySummary.storyName)
          .setTopicId(topic.topicId)
          .setTopicName(topic.name)
          .setLessonThumbnail(storySummary.storyThumbnail)
        completedStoryList.add(completedStoryBuilder.build())
      }
    }
    return completedStoryList
  }

  /** Combines the specified topic without progress and topic-progress into a topic. */
  internal fun combineTopicAndTopicProgress(topic: Topic, topicProgress: TopicProgress): Topic {
    val topicBuilder = topic.toBuilder()
    if (topicProgress.storyProgressMap.isNotEmpty()) {
      topic.storyList.forEachIndexed { storyIndex, storySummary ->
        val updatedStorySummary =
          if (topicProgress.storyProgressMap.containsKey(storySummary.storyId)) {
            combineStorySummaryAndStoryProgress(
              storySummary,
              topicProgress.storyProgressMap[storySummary.storyId]!!
            )
          } else {
            setFirstChapterAsNotStarted(storySummary)
          }
        topicBuilder.setStory(storyIndex, updatedStorySummary)
      }
    } else {
      topic.storyList.forEachIndexed { storyIndex, storySummary ->
        val updatedStorySummary = setFirstChapterAsNotStarted(storySummary)
        topicBuilder.setStory(storyIndex, updatedStorySummary)
      }
    }
    return topicBuilder.build()
  }

  /** Combines the specified story-summary without progress and story-progress into a new topic. */
  private fun combineStorySummaryAndStoryProgress(
    storySummary: StorySummary,
    storyProgress: StoryProgress
  ): StorySummary {
    if (storyProgress.chapterProgressMap.isNotEmpty()) {
      val storyBuilder = storySummary.toBuilder()
      storySummary.chapterList.forEachIndexed { chapterIndex, chapterSummary ->
        val chapterBuilder = chapterSummary.toBuilder()
        if (storyProgress.chapterProgressMap.containsKey(chapterSummary.explorationId)) {
          chapterBuilder.chapterPlayState =
            storyProgress.chapterProgressMap[chapterSummary.explorationId]!!.chapterPlayState
        } else {
          val prerequisiteChapter = storyBuilder.getChapter(chapterIndex - 1)
          if (prerequisiteChapter.chapterPlayState == ChapterPlayState.COMPLETED) {
            chapterBuilder.chapterPlayState = ChapterPlayState.NOT_STARTED
          } else {
            chapterBuilder.chapterPlayState = ChapterPlayState.NOT_PLAYABLE_MISSING_PREREQUISITES
            chapterBuilder.missingPrerequisiteChapter = prerequisiteChapter
          }
        }
        storyBuilder.setChapter(chapterIndex, chapterBuilder)
      }
      return storyBuilder.build()
    } else {
      return setFirstChapterAsNotStarted(storySummary)
    }
  }

  internal fun retrieveTopic(topicId: String): Topic {
    return if (loadLessonProtosFromAssets) {
      val topicRecord =
        assetRepository.loadProtoFromLocalAssets(
          assetName = topicId,
          baseMessage = TopicRecord.getDefaultInstance()
        )
      val subtopics = topicRecord.subtopicIdsList.map { loadSubtopic(topicId, it) }
      val stories = topicRecord.canonicalStoryIdsList.map { loadStorySummary(it) }
      return Topic.newBuilder().apply {
        this.topicId = topicId
        name = topicRecord.name
        description = topicRecord.description
        addAllStory(stories)
        topicThumbnail = createTopicThumbnailFromProto(topicId, topicRecord.topicThumbnail)
        diskSizeBytes = computeTopicSizeBytes(getProtoAssetFileNameList(topicId)).toLong()
        addAllSubtopic(subtopics)
        topicPlayAvailability = TopicPlayAvailability.newBuilder().apply {
          if (topicRecord.isPublished) availableToPlayNow = true else availableToPlayInFuture = true
        }.build()
      }.build()
    } else createTopicFromJson(topicId)
  }

  private fun fetchChapter(
    storySummary: StorySummary,
    explorationId: String
  ): ChapterSummary? {
    return storySummary.chapterList.firstOrNull {
      it.explorationId == explorationId
    }
  }

  internal fun retrieveStory(topicId: String, storyId: String): StorySummary {
    return if (loadLessonProtosFromAssets) {
      loadStorySummary(storyId)
    } else createStorySummaryFromJson(topicId, storyId)
  }

  // TODO(#45): Expose this as a data provider, or omit if it's not needed.
  private fun retrieveReviewCard(topicId: String, subtopicId: Int): RevisionCard {
    return revisionCardRetriever.loadRevisionCard(topicId, subtopicId)
  }

  // Loads and returns the questions given a list of skill ids.
  private fun loadQuestionsForSkillIds(skillIdsList: List<String>): List<Question> {
    return questionRetriever.loadQuestions(skillIdsList)
  }

  /**
   * Helper function for [combineTopicAndTopicProgress] to set first chapter as NOT_STARTED in
   * [StorySummary].
   */
  private fun setFirstChapterAsNotStarted(storySummary: StorySummary): StorySummary {
    return if (storySummary.chapterList.isNotEmpty()) {
      val storyBuilder = storySummary.toBuilder()
      storySummary.chapterList.forEachIndexed { index, chapterSummary ->
        val chapterBuilder = chapterSummary.toBuilder()
        if (index != 0) {
          chapterBuilder.chapterPlayState = ChapterPlayState.NOT_PLAYABLE_MISSING_PREREQUISITES
          chapterBuilder.missingPrerequisiteChapter = storySummary.chapterList[index - 1]
        } else {
          chapterBuilder.chapterPlayState = ChapterPlayState.NOT_STARTED
        }
        storyBuilder.setChapter(index, chapterBuilder)
      }
      storyBuilder.build()
    } else {
      storySummary
    }
  }

  /**
   * Creates topic from its json representation. The json file is expected to have
   * a key called 'topic' that holds the topic data.
   */
  private fun createTopicFromJson(topicId: String): Topic {
    val topicData = jsonAssetRetriever.loadJsonFromAsset("$topicId.json")!!
    val subtopicList: List<Subtopic> =
      createSubtopicListFromJsonArray(topicData.optJSONArray("subtopics"))
    val storySummaryList: List<StorySummary> =
      createStorySummaryListFromJsonArray(topicId, topicData.optJSONArray("canonical_story_dicts"))
    val topicPlayAvailability = if (topicData.getBoolean("published")) {
      TopicPlayAvailability.newBuilder().setAvailableToPlayNow(true).build()
    } else {
      TopicPlayAvailability.newBuilder().setAvailableToPlayInFuture(true).build()
    }
    return Topic.newBuilder()
      .setTopicId(topicId)
      .setName(topicData.getStringFromObject("topic_name"))
      .setDescription(topicData.getStringFromObject("topic_description"))
      .addAllStory(storySummaryList)
      .setTopicThumbnail(createTopicThumbnailFromJson(topicData))
      .setDiskSizeBytes(computeTopicSizeBytes(getJsonAssetFileNameList(topicId)).toLong())
      .addAllSubtopic(subtopicList)
      .setTopicPlayAvailability(topicPlayAvailability)
      .build()
  }

  private fun loadSubtopic(topicId: String, subtopicId: Int): Subtopic {
    val subtopicRecord = assetRepository.loadProtoFromLocalAssets(
      assetName = "${topicId}_$subtopicId",
      baseMessage = SubtopicRecord.getDefaultInstance()
    )
    return Subtopic.newBuilder().apply {
      this.subtopicId = subtopicId
      title = subtopicRecord.subtopicTitle
      addAllSkillIds(subtopicRecord.skillIdsList)
      subtopicThumbnail = subtopicRecord.subtopicThumbnail
    }.build()
  }

  /**
   * Creates the subtopic list of a topic from its json representation. The json file is expected to
   * have a key called 'subtopic' that contains an array of skill Ids,subtopic_id and title.
   */
  private fun createSubtopicListFromJsonArray(subtopicJsonArray: JSONArray?): List<Subtopic> {
    val subtopicList = mutableListOf<Subtopic>()
    for (i in 0 until subtopicJsonArray!!.length()) {
      val skillIdList = ArrayList<String>()

      val currentSubtopicJsonObject = subtopicJsonArray.optJSONObject(i)
      val skillJsonArray = currentSubtopicJsonObject.optJSONArray("skill_ids")

      for (j in 0 until skillJsonArray.length()) {
        skillIdList.add(skillJsonArray.optString(j))
      }
      val subtopic = Subtopic.newBuilder()
        .setSubtopicId(currentSubtopicJsonObject.optInt("id"))
        .setTitle(currentSubtopicJsonObject.optString("title"))
        .setSubtopicThumbnail(
          createSubtopicThumbnail(currentSubtopicJsonObject)
        )
        .addAllSkillIds(skillIdList).build()
      subtopicList.add(subtopic)
    }
    return subtopicList
  }

  private fun computeTopicSizeBytes(constituentFiles: List<String>): Int {
    // TODO(#169): Compute this based on protos & the combined topic package.
    // TODO(#169): Incorporate image files in this computation.
    return constituentFiles.map { file ->
      if (loadLessonProtosFromAssets) {
        assetRepository.getLocalAssetProtoSize(file)
      } else {
        jsonAssetRetriever.getAssetSize(file)
      }
    }.sum()
  }

  private fun getProtoAssetFileNameList(topicId: String): List<String> {
    val topicRecord =
      assetRepository.loadProtoFromLocalAssets(
        assetName = topicId,
        baseMessage = TopicRecord.getDefaultInstance()
      )
    val storyRecords = topicRecord.canonicalStoryIdsList.map { storyId ->
      assetRepository.loadProtoFromLocalAssets(
        assetName = storyId,
        baseMessage = StoryRecord.getDefaultInstance()
      )
    }
    return storyRecords.flatMap { storyRecord: StoryRecord ->
      storyRecord.chaptersList.map(ChapterRecord::getExplorationId) + storyRecord.storyId
    } + topicRecord.subtopicIdsList.map { "${topicId}_$it" } + listOf("skills", topicId)
  }

  internal fun getJsonAssetFileNameList(topicId: String): List<String> {
    val assetFileNameList = mutableListOf<String>()
    assetFileNameList.add("questions.json")
    assetFileNameList.add("skills.json")
    assetFileNameList.add("$topicId.json")

    val topicJsonObject = jsonAssetRetriever
      .loadJsonFromAsset("$topicId.json")!!
    val storySummaryJsonArray = topicJsonObject
      .optJSONArray("canonical_story_dicts")
    for (i in 0 until storySummaryJsonArray.length()) {
      val storySummaryJsonObject = storySummaryJsonArray.optJSONObject(i)
      val storyId = storySummaryJsonObject.optString("id")
      assetFileNameList.add("$storyId.json")

      val storyJsonObject = jsonAssetRetriever
        .loadJsonFromAsset("$storyId.json")!!
      val storyNodeJsonArray = storyJsonObject.optJSONArray("story_nodes")
      for (j in 0 until storyNodeJsonArray.length()) {
        val storyNodeJsonObject = storyNodeJsonArray.optJSONObject(j)
        val explorationId = storyNodeJsonObject.optString("exploration_id")
        assetFileNameList.add("$explorationId.json")
      }
    }
    val subtopicJsonArray = topicJsonObject.optJSONArray("subtopics")
    for (i in 0 until subtopicJsonArray.length()) {
      val subtopicJsonObject = subtopicJsonArray.optJSONObject(i)
      val subtopicId = subtopicJsonObject.optInt("id")
      assetFileNameList.add(topicId + "_" + subtopicId + ".json")
    }
    return assetFileNameList
  }

  /**
   * Creates a list of [StorySummary]s for topic from its json representation. The json file is
   * expected to have a key called 'canonical_story_dicts' that contains an array of story objects.
   */
  private fun createStorySummaryListFromJsonArray(
    topicId: String,
    storySummaryJsonArray: JSONArray?
  ): List<StorySummary> {
    val storySummaryList = mutableListOf<StorySummary>()
    for (i in 0 until storySummaryJsonArray!!.length()) {
      val currentStorySummaryJsonObject = storySummaryJsonArray.optJSONObject(i)
      val storySummary: StorySummary =
        createStorySummaryFromJson(topicId, currentStorySummaryJsonObject.optString("id"))
      storySummaryList.add(storySummary)
    }
    return storySummaryList
  }

  /**
   * Creates a list of [StorySummary]s for topic given its json representation and the index of the
   * story in json.
   */
  private fun createStorySummaryFromJson(topicId: String, storyId: String): StorySummary {
    val storyDataJsonObject = jsonAssetRetriever.loadJsonFromAsset("$storyId.json")
    return StorySummary.newBuilder()
      .setStoryId(storyId)
      .setStoryName(storyDataJsonObject?.optString("story_title"))
      .setStoryThumbnail(createStoryThumbnail(topicId, storyId))
      .addAllChapter(
        createChaptersFromJson(
          storyDataJsonObject!!.optJSONArray("story_nodes")
        )
      )
      .build()
  }

  private fun loadStorySummary(storyId: String): StorySummary {
    val storyRecord =
      assetRepository.loadProtoFromLocalAssets(
        assetName = storyId,
        baseMessage = StoryRecord.getDefaultInstance()
      )
    return StorySummary.newBuilder().apply {
      this.storyId = storyId
      storyName = storyRecord.storyName
      storyThumbnail = storyRecord.storyThumbnail
      addAllChapter(
        storyRecord.chaptersList.map { chapterRecord ->
          ChapterSummary.newBuilder().apply {
            explorationId = chapterRecord.explorationId
            name = chapterRecord.title
            summary = chapterRecord.description
            chapterPlayState = ChapterPlayState.COMPLETION_STATUS_UNSPECIFIED
            chapterThumbnail = chapterRecord.chapterThumbnail
          }.build()
        }
      )
    }.build()
  }

  private fun createChaptersFromJson(chapterData: JSONArray): List<ChapterSummary> {
    val chapterList = mutableListOf<ChapterSummary>()

    for (i in 0 until chapterData.length()) {
      val chapter = chapterData.getJSONObject(i)
      val explorationId = chapter.getStringFromObject("exploration_id")
      chapterList.add(
        ChapterSummary.newBuilder()
          .setExplorationId(explorationId)
<<<<<<< HEAD
          .setName(chapter.getString("title"))
          .setSummary(chapter.getString("description"))
=======
          .setName(chapter.getStringFromObject("title"))
          .setSummary(chapter.getStringFromObject("outline"))
>>>>>>> 1173afca
          .setChapterPlayState(ChapterPlayState.COMPLETION_STATUS_UNSPECIFIED)
          .setChapterThumbnail(createChapterThumbnail(chapter))
          .build()
      )
    }
    return chapterList
  }

  private fun createStoryThumbnail(topicId: String, storyId: String): LessonThumbnail {
    val topicJsonObject = jsonAssetRetriever.loadJsonFromAsset("$topicId.json")!!
    val storyData = topicJsonObject.getJSONArray("canonical_story_dicts")
    var thumbnailBgColor = ""
    var thumbnailFilename = ""
    for (i in 0 until storyData.length()) {
      val storyJsonObject = storyData.getJSONObject(i)
      if (storyId == storyJsonObject.optString("id")) {
        thumbnailBgColor = storyJsonObject.optString("thumbnail_bg_color")
        thumbnailFilename = storyJsonObject.optString("thumbnail_filename")
      }
    }

    return if (thumbnailFilename.isNotEmpty() && thumbnailBgColor.isNotEmpty()) {
      LessonThumbnail.newBuilder()
        .setThumbnailFilename(thumbnailFilename)
        .setBackgroundColorRgb(Color.parseColor(thumbnailBgColor))
        .build()
    } else if (STORY_THUMBNAILS.containsKey(storyId)) {
      STORY_THUMBNAILS.getValue(storyId)
    } else {
      createDefaultStoryThumbnail()
    }
  }

  private fun createChapterThumbnail(chapterJsonObject: JSONObject): LessonThumbnail {
    val explorationId = chapterJsonObject.optString("exploration_id")
    val thumbnailBgColor = chapterJsonObject
      .optString("thumbnail_bg_color")
    val thumbnailFilename = chapterJsonObject
      .optString("thumbnail_filename")

    return if (thumbnailFilename.isNotEmpty() && thumbnailBgColor.isNotEmpty()) {
      LessonThumbnail.newBuilder()
        .setThumbnailFilename(thumbnailFilename)
        .setBackgroundColorRgb(Color.parseColor(thumbnailBgColor))
        .build()
    } else if (EXPLORATION_THUMBNAILS.containsKey(explorationId)) {
      EXPLORATION_THUMBNAILS.getValue(explorationId)
    } else {
      createDefaultChapterThumbnail()
    }
  }

  private fun createDefaultChapterThumbnail(): LessonThumbnail {
    return LessonThumbnail.newBuilder()
      .setThumbnailGraphic(LessonThumbnailGraphic.BAKER)
      .setBackgroundColorRgb(0xd325ec)
      .build()
  }

  private fun createSubtopicThumbnail(subtopicJsonObject: JSONObject): LessonThumbnail {
    val subtopicId = subtopicJsonObject.optInt("id")
    val thumbnailBgColor = subtopicJsonObject.optString("thumbnail_bg_color")
    val thumbnailFilename = subtopicJsonObject.optString("thumbnail_filename")

    return if (thumbnailFilename.isNotEmpty() && thumbnailBgColor.isNotEmpty()) {
      LessonThumbnail.newBuilder()
        .setThumbnailFilename(thumbnailFilename)
        .setBackgroundColorRgb(Color.parseColor(thumbnailBgColor))
        .build()
    } else {
      createSubtopicThumbnail(subtopicId)
    }
  }

  private fun createSubtopicThumbnail(subtopicId: Int): LessonThumbnail {
    return when (subtopicId) {
      FRACTIONS_SUBTOPIC_ID_1 ->
        LessonThumbnail.newBuilder()
          .setThumbnailGraphic(LessonThumbnailGraphic.WHAT_IS_A_FRACTION)
          .setBackgroundColorRgb(Color.parseColor(SUBTOPIC_BG_COLOR))
          .build()
      FRACTIONS_SUBTOPIC_ID_2 ->
        LessonThumbnail.newBuilder()
          .setThumbnailGraphic(LessonThumbnailGraphic.FRACTION_OF_A_GROUP)
          .setBackgroundColorRgb(Color.parseColor(SUBTOPIC_BG_COLOR))
          .build()
      FRACTIONS_SUBTOPIC_ID_3 ->
        LessonThumbnail.newBuilder()
          .setThumbnailGraphic(LessonThumbnailGraphic.MIXED_NUMBERS)
          .setBackgroundColorRgb(Color.parseColor(SUBTOPIC_BG_COLOR))
          .build()
      FRACTIONS_SUBTOPIC_ID_4 ->
        LessonThumbnail.newBuilder()
          .setThumbnailGraphic(LessonThumbnailGraphic.ADDING_FRACTIONS)
          .setBackgroundColorRgb(Color.parseColor(SUBTOPIC_BG_COLOR))
          .build()
      else ->
        LessonThumbnail.newBuilder()
          .setThumbnailGraphic(LessonThumbnailGraphic.THE_NUMBER_LINE)
          .setBackgroundColorRgb(Color.parseColor(SUBTOPIC_BG_COLOR))
          .build()
    }
  }
}<|MERGE_RESOLUTION|>--- conflicted
+++ resolved
@@ -647,13 +647,8 @@
       chapterList.add(
         ChapterSummary.newBuilder()
           .setExplorationId(explorationId)
-<<<<<<< HEAD
           .setName(chapter.getString("title"))
-          .setSummary(chapter.getString("description"))
-=======
-          .setName(chapter.getStringFromObject("title"))
-          .setSummary(chapter.getStringFromObject("outline"))
->>>>>>> 1173afca
+          .setSummary(chapter.getString("outline"))
           .setChapterPlayState(ChapterPlayState.COMPLETION_STATUS_UNSPECIFIED)
           .setChapterThumbnail(createChapterThumbnail(chapter))
           .build()
