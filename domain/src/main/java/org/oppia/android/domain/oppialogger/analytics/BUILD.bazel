"""
Library for providing logging analytics to the Oppia android app.
"""

load("@dagger//:workspace_defs.bzl", "dagger_rules")
load("@io_bazel_rules_kotlin//kotlin:kotlin.bzl", "kt_android_library")

kt_android_library(
    name = "controller",
    srcs = [
        "AnalyticsController.kt",
    ],
    visibility = ["//domain/src/main/java/org/oppia/android/domain/oppialogger:__subpackages__"],
    deps = [
        ":dagger",
        "//data/src/main/java/org/oppia/android/data/persistence:cache_store",
<<<<<<< HEAD
        "//domain/src/main/java/org/oppia/android/domain/oppialogger:prod_module",
        "//model:event_logger_java_proto_lite",
=======
        "//domain/src/main/java/org/oppia/android/domain/oppialogger:storage_module",
        "//model/src/main/proto:event_logger_java_proto_lite",
>>>>>>> b77e8ad6
        "//utility/src/main/java/org/oppia/android/util/data:data_provider",
        "//utility/src/main/java/org/oppia/android/util/logging:console_logger",
        "//utility/src/main/java/org/oppia/android/util/logging:event_logger",
        "//utility/src/main/java/org/oppia/android/util/logging:exception_logger",
        "//utility/src/main/java/org/oppia/android/util/networking:network_connection_util",
    ],
)

kt_android_library(
    name = "learner_analytics_inactivity_limit_millis",
    srcs = [
        "LearnerAnalyticsInactivityLimitMillis.kt",
    ],
    visibility = ["//:oppia_api_visibility"],
    deps = [
        "//third_party:javax_inject_javax_inject",
    ],
)

kt_android_library(
    name = "application_lifecycle_observer",
    srcs = [
        "ApplicationLifecycleObserver.kt",
    ],
    visibility = ["//:oppia_api_visibility"],
    deps = [
        ":dagger",
        ":learner_analytics_inactivity_limit_millis",
        "//domain/src/main/java/org/oppia/android/domain/oppialogger:logging_identifier_controller",
        "//domain/src/main/java/org/oppia/android/domain/oppialogger:startup_listener",
        "//third_party:androidx_lifecycle_lifecycle-extensions",
        "//utility/src/main/java/org/oppia/android/util/system:oppia_clock",
    ],
)

kt_android_library(
    name = "prod_module",
    srcs = [
        "ApplicationLifecycleModule.kt",
    ],
    visibility = ["//:oppia_prod_module_visibility"],
    deps = [
        ":application_lifecycle_observer",
        ":dagger",
        ":learner_analytics_inactivity_limit_millis",
    ],
)

dagger_rules()<|MERGE_RESOLUTION|>--- conflicted
+++ resolved
@@ -14,13 +14,8 @@
     deps = [
         ":dagger",
         "//data/src/main/java/org/oppia/android/data/persistence:cache_store",
-<<<<<<< HEAD
         "//domain/src/main/java/org/oppia/android/domain/oppialogger:prod_module",
-        "//model:event_logger_java_proto_lite",
-=======
-        "//domain/src/main/java/org/oppia/android/domain/oppialogger:storage_module",
         "//model/src/main/proto:event_logger_java_proto_lite",
->>>>>>> b77e8ad6
         "//utility/src/main/java/org/oppia/android/util/data:data_provider",
         "//utility/src/main/java/org/oppia/android/util/logging:console_logger",
         "//utility/src/main/java/org/oppia/android/util/logging:event_logger",
