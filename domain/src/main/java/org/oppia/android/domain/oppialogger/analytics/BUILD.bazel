"""
Library for providing logging analytics to the Oppia android app.
"""

load("//defs:oppia_android_library.bzl", "oppia_android_library")

oppia_android_library(
    name = "analytics_startup_listener",
    srcs = [
        "AnalyticsStartupListener.kt",
    ],
    visibility = ["//:oppia_api_visibility"],
    deps = [
        "//third_party:androidx_work_work-runtime",
    ],
)

oppia_android_library(
    name = "controller",
    srcs = ["AnalyticsController.kt"],
    visibility = ["//:oppia_api_visibility"],
    deps = [
        "//:dagger",
        "//data/src/main/java/org/oppia/android/data/backends/gae:network_interceptors",
        "//data/src/main/java/org/oppia/android/data/persistence:cache_store",
        "//domain/src/main/java/org/oppia/android/domain/oppialogger:prod_module",
        "//domain/src/main/java/org/oppia/android/domain/translation:translation_controller",
        "//model/src/main/proto:event_logger_java_proto_lite",
        "//model/src/main/proto:profile_java_proto_lite",
        "//third_party:com_google_protobuf_protobuf-javalite",
        "//third_party:javax_inject_javax_inject",
        "//third_party:kotlinx-coroutines-core-jvm",
        "//utility/src/main/java/org/oppia/android/util/data:async_result",
        "//utility/src/main/java/org/oppia/android/util/data:data_provider",
        "//utility/src/main/java/org/oppia/android/util/data:data_providers",
        "//utility/src/main/java/org/oppia/android/util/logging:console_logger",
        "//utility/src/main/java/org/oppia/android/util/logging:event_logger",
        "//utility/src/main/java/org/oppia/android/util/logging:exception_logger",
        "//utility/src/main/java/org/oppia/android/util/logging:sync_status_manager",
        "//utility/src/main/java/org/oppia/android/util/networking:connection_status",
        "//utility/src/main/java/org/oppia/android/util/networking:network_connection_util",
        "//utility/src/main/java/org/oppia/android/util/platformparameter",
        "//utility/src/main/java/org/oppia/android/util/system:oppia_clock",
        "//utility/src/main/java/org/oppia/android/util/threading:annotations",
    ],
)

oppia_android_library(
    name = "performance_metrics_controller",
    srcs = ["PerformanceMetricsController.kt"],
    visibility = [
        "//domain:domain_testing_visibility",
        "//domain/src/main/java/org/oppia/android/domain/oppialogger:__subpackages__",
    ],
    deps = [
        "//data/src/main/java/org/oppia/android/data/persistence:cache_store",
        "//domain/src/main/java/org/oppia/android/domain/oppialogger:prod_module",
        "//model/src/main/proto:performance_metrics_event_logger_java_proto_lite",
        "//model/src/main/proto:screens_java_proto_lite",
        "//third_party:com_google_protobuf_protobuf-javalite",
        "//third_party:javax_inject_javax_inject",
        "//third_party:kotlinx-coroutines-core-jvm",
        "//utility/src/main/java/org/oppia/android/util/data:data_provider",
        "//utility/src/main/java/org/oppia/android/util/logging:console_logger",
        "//utility/src/main/java/org/oppia/android/util/logging:exception_logger",
        "//utility/src/main/java/org/oppia/android/util/logging/performancemetrics:performance_metrics_assessor",
        "//utility/src/main/java/org/oppia/android/util/logging/performancemetrics:performance_metrics_event_logger",
        "//utility/src/main/java/org/oppia/android/util/networking:connection_status",
        "//utility/src/main/java/org/oppia/android/util/networking:network_connection_util",
    ],
)

oppia_android_library(
    name = "learner_analytics_logger",
    srcs = ["LearnerAnalyticsLogger.kt"],
    visibility = ["//:oppia_api_visibility"],
    deps = [
        ":controller",
        "//domain/src/main/java/org/oppia/android/domain/oppialogger:logging_identifier_controller",
        "//domain/src/main/java/org/oppia/android/domain/oppialogger:oppia_logger",
        "//model/src/main/proto:event_logger_java_proto_lite",
        "//model/src/main/proto:exploration_java_proto_lite",
        "//model/src/main/proto:interaction_object_java_proto_lite",
        "//model/src/main/proto:languages_java_proto_lite",
        "//model/src/main/proto:profile_java_proto_lite",
        "//third_party:com_google_protobuf_protobuf-javalite",
        "//third_party:javax_inject_javax_inject",
        "//third_party:kotlinx-coroutines-core-jvm",
        "//utility/src/main/java/org/oppia/android/util/math:fraction_extensions",
        "//utility/src/main/java/org/oppia/android/util/math:ratio_extensions",
    ],
)

oppia_android_library(
    name = "performance_metrics_logger",
    srcs = [
        "PerformanceMetricsLogger.kt",
    ],
    visibility = ["//:oppia_api_visibility"],
    deps = [
        ":performance_metrics_controller",
        "//model/src/main/proto:performance_metrics_event_logger_java_proto_lite",
        "//model/src/main/proto:screens_java_proto_lite",
        "//third_party:javax_inject_javax_inject",
        "//utility/src/main/java/org/oppia/android/util/logging/performancemetrics:performance_metrics_assessor",
        "//utility/src/main/java/org/oppia/android/util/platformparameter",
        "//utility/src/main/java/org/oppia/android/util/system:oppia_clock",
    ],
)

oppia_android_library(
    name = "learner_analytics_inactivity_limit_millis",
    srcs = [
        "LearnerAnalyticsInactivityLimitMillis.kt",
    ],
    visibility = ["//:oppia_api_visibility"],
    deps = [
        "//third_party:javax_inject_javax_inject",
    ],
)

oppia_android_library(
    name = "cpu_performance_logging_time_period_millis",
    srcs = [
        "CpuPerformanceLoggingTimePeriodMillis.kt",
    ],
    visibility = ["//:oppia_api_visibility"],
    deps = [
        "//third_party:javax_inject_javax_inject",
    ],
)

oppia_android_library(
    name = "application_lifecycle_observer",
    srcs = [
        "ApplicationLifecycleObserver.kt",
    ],
    visibility = ["//:oppia_api_visibility"],
    deps = [
        ":application_lifecycle_listener",
        ":cpu_performance_snapshotter",
        ":feature_flags_logger",
        ":learner_analytics_inactivity_limit_millis",
        ":learner_analytics_logger",
        ":performance_metrics_controller",
        ":performance_metrics_logger",
        "//domain/src/main/java/org/oppia/android/domain/oppialogger:logging_identifier_controller",
        "//domain/src/main/java/org/oppia/android/domain/oppialogger:oppia_logger",
        "//domain/src/main/java/org/oppia/android/domain/oppialogger:startup_listener",
        "//domain/src/main/java/org/oppia/android/domain/profile:profile_management_controller",
        "//model/src/main/proto:profile_java_proto_lite",
        "//model/src/main/proto:screens_java_proto_lite",
        "//third_party:androidx_lifecycle_lifecycle-common",
        "//third_party:androidx_lifecycle_lifecycle-process",
        "//third_party:javax_inject_javax_inject",
        "//third_party:kotlinx-coroutines-core-jvm",
        "//utility/src/main/java/org/oppia/android/util/logging:current_app_screen_name_intent_decorator",
        "//utility/src/main/java/org/oppia/android/util/logging/performancemetrics:performance_metrics_assessor",
        "//utility/src/main/java/org/oppia/android/util/platformparameter",
        "//utility/src/main/java/org/oppia/android/util/system:oppia_clock",
        "//utility/src/main/java/org/oppia/android/util/threading:annotations",
    ],
)

oppia_android_library(
    name = "prod_module",
    srcs = [
        "ApplicationLifecycleModule.kt",
    ],
    visibility = ["//:oppia_prod_module_visibility"],
    deps = [
        ":application_lifecycle_observer",
        ":learner_analytics_inactivity_limit_millis",
        "//:dagger",
<<<<<<< HEAD
        "//domain/src/main/java/org/oppia/android/domain/oppialogger:startup_listener",
=======
        "//domain",
>>>>>>> d7fa24ff
    ],
)

oppia_android_library(
    name = "cpu_performance_snapshotter",
    srcs = [
        "CpuPerformanceSnapshotter.kt",
    ],
    visibility = ["//:oppia_testing_visibility"],
    deps = [
        ":performance_metrics_logger",
        "//model/src/main/proto:screens_java_proto_lite",
        "//third_party:kotlinx-coroutines-core-jvm",
        "//utility/src/main/java/org/oppia/android/util/logging:console_logger",
        "//utility/src/main/java/org/oppia/android/util/logging:exception_logger",
        "//utility/src/main/java/org/oppia/android/util/logging/performancemetrics:performance_metrics_assessor",
    ],
)

oppia_android_library(
    name = "cpu_module",
    srcs = [
        "CpuPerformanceSnapshotterModule.kt",
    ],
    visibility = ["//:oppia_prod_module_visibility"],
    deps = [
        ":cpu_performance_logging_time_period_millis",
        ":cpu_performance_snapshotter",
        ":performance_metrics_logger",
        "//:dagger",
        "//third_party:javax_inject_javax_inject",
        "//third_party:kotlinx-coroutines-core-jvm",
        "//utility/src/main/java/org/oppia/android/util/logging:console_logger",
        "//utility/src/main/java/org/oppia/android/util/logging:exception_logger",
        "//utility/src/main/java/org/oppia/android/util/logging/performancemetrics:performance_metrics_assessor",
        "//utility/src/main/java/org/oppia/android/util/threading:annotations",
    ],
)

kt_android_library(
    name = "application_lifecycle_listener",
    srcs = [
        "ApplicationLifecycleListener.kt",
    ],
    visibility = ["//:oppia_api_visibility"],
)

kt_android_library(
    name = "feature_flags_logger",
    srcs = [
        "FeatureFlagsLogger.kt",
    ],
    visibility = ["//:oppia_api_visibility"],
    deps = [
        "//:dagger",
        "//domain/src/main/java/org/oppia/android/domain/oppialogger:oppia_logger",
        "//domain/src/main/java/org/oppia/android/domain/oppialogger/analytics:controller",
        "//third_party:javax_inject_javax_inject",
    ],
)

kt_android_library(
    name = "data_controller",
    srcs = [
        "FirestoreDataController.kt",
    ],
    visibility = ["//:oppia_api_visibility"],
    deps = [
        "//:dagger",
        "//data/src/main/java/org/oppia/android/data/persistence:cache_store",
        "//domain/src/main/java/org/oppia/android/domain/auth:authentication_controller",
        "//domain/src/main/java/org/oppia/android/domain/oppialogger:prod_module",
        "//model/src/main/proto:event_logger_java_proto_lite",
        "//utility/src/main/java/org/oppia/android/util/logging:console_logger",
        "//utility/src/main/java/org/oppia/android/util/logging:exception_logger",
        "//utility/src/main/java/org/oppia/android/util/logging/firebase:firestore_logger",
        "//utility/src/main/java/org/oppia/android/util/networking:network_connection_util",
        "//utility/src/main/java/org/oppia/android/util/system:oppia_clock",
    ],
)<|MERGE_RESOLUTION|>--- conflicted
+++ resolved
@@ -172,11 +172,7 @@
         ":application_lifecycle_observer",
         ":learner_analytics_inactivity_limit_millis",
         "//:dagger",
-<<<<<<< HEAD
         "//domain/src/main/java/org/oppia/android/domain/oppialogger:startup_listener",
-=======
-        "//domain",
->>>>>>> d7fa24ff
     ],
 )
 
