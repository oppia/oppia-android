--- conflicted
+++ resolved
@@ -141,11 +141,8 @@
     deps = [
         ":application_lifecycle_observer",
         ":learner_analytics_inactivity_limit_millis",
-<<<<<<< HEAD
         "//:dagger",
-=======
         "//domain",
->>>>>>> 8c879933
     ],
 )
 
@@ -182,9 +179,6 @@
         ":learner_analytics_inactivity_limit_millis",
         "//:dagger",
     ],
-<<<<<<< HEAD
-)
-=======
 )
 
 kt_android_library(
@@ -202,7 +196,7 @@
     ],
     visibility = ["//:oppia_api_visibility"],
     deps = [
-        ":dagger",
+        "//:dagger",
         "//data/src/main/java/org/oppia/android/data/persistence:cache_store",
         "//domain/src/main/java/org/oppia/android/domain/auth:authentication_controller",
         "//domain/src/main/java/org/oppia/android/domain/oppialogger:prod_module",
@@ -214,7 +208,4 @@
         "//utility/src/main/java/org/oppia/android/util/networking:network_connection_util",
         "//utility/src/main/java/org/oppia/android/util/system:oppia_clock",
     ],
-)
-
-dagger_rules()
->>>>>>> 8c879933
+)