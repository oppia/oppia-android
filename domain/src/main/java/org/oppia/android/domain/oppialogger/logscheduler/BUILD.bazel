"""
Library for providing log scheduling functionality to the Oppia android app.
"""

load("@io_bazel_rules_kotlin//kotlin:android.bzl", "kt_android_library")

kt_android_library(
    name = "performance_metrics_log_scheduler",
    srcs = [
        "PerformanceMetricsLogScheduler.kt",
    ],
    deps = [
        ":metric_log_scheduling_worker",
        "//third_party/app_prod:androidx_work_work-runtime-ktx",
        "//utility/src/main/java/org/oppia/android/util/logging:metric_log_scheduler",
    ],
)

kt_android_library(
    name = "metric_log_scheduling_worker",
    srcs = [
        "MetricLogSchedulingWorker.kt",
    ],
    visibility = ["//:oppia_api_visibility"],
    deps = [
        "//domain/src/main/java/org/oppia/android/domain/oppialogger/analytics:application_lifecycle_observer",
        "//domain/src/main/java/org/oppia/android/domain/oppialogger/analytics:performance_metrics_logger",
        "//domain/src/main/java/org/oppia/android/domain/oppialogger/exceptions:controller",
        "//domain/src/main/java/org/oppia/android/domain/util:extensions",
        "//model/src/main/proto:screens_java_proto_lite",
<<<<<<< HEAD
        "//third_party/app_prod:androidx_work_work-runtime-ktx",
        "//third_party/app_prod:com_google_guava_guava",
=======
        "//third_party:androidx_work_work-runtime-ktx",
        "//third_party:org_jetbrains_kotlinx_kotlinx-coroutines-guava",
>>>>>>> 6e747dc9
        "//utility/src/main/java/org/oppia/android/util/logging:console_logger",
        "//utility/src/main/java/org/oppia/android/util/threading:annotations",
    ],
)

kt_android_library(
    name = "metric_log_scheduling_worker_factory",
    srcs = [
        "MetricLogSchedulingWorkerFactory.kt",
    ],
    visibility = ["//domain:__pkg__"],
    deps = [
        ":metric_log_scheduling_worker",
        "//third_party/app_prod:androidx_work_work-runtime-ktx",
    ],
)

kt_android_library(
    name = "metric_log_scheduler_module",
    srcs = [
        "MetricLogSchedulerModule.kt",
    ],
    visibility = ["//:oppia_prod_module_visibility"],
    deps = [
        ":performance_metrics_log_scheduler",
        "//:dagger",
        "//domain/src/main/java/org/oppia/android/domain/oppialogger:startup_listener",
        "//utility/src/main/java/org/oppia/android/util/logging:metric_log_scheduler",
    ],
)<|MERGE_RESOLUTION|>--- conflicted
+++ resolved
@@ -28,13 +28,8 @@
         "//domain/src/main/java/org/oppia/android/domain/oppialogger/exceptions:controller",
         "//domain/src/main/java/org/oppia/android/domain/util:extensions",
         "//model/src/main/proto:screens_java_proto_lite",
-<<<<<<< HEAD
-        "//third_party/app_prod:androidx_work_work-runtime-ktx",
-        "//third_party/app_prod:com_google_guava_guava",
-=======
         "//third_party:androidx_work_work-runtime-ktx",
         "//third_party:org_jetbrains_kotlinx_kotlinx-coroutines-guava",
->>>>>>> 6e747dc9
         "//utility/src/main/java/org/oppia/android/util/logging:console_logger",
         "//utility/src/main/java/org/oppia/android/util/threading:annotations",
     ],
