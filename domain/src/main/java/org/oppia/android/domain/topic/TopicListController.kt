--- conflicted
+++ resolved
@@ -248,26 +248,6 @@
               }
               .sortedByDescending { chapterProgress -> chapterProgress.lastPlayedTimestamp }
 
-<<<<<<< HEAD
-      val sortedTopicProgressList = topicProgressList.sortedByDescending { it.lastPlayedTimestamp }
-
-      sortedTopicProgressList.forEach { topicProgress ->
-        val topic = topicController.retrieveTopic(topicProgress.topicId)
-
-        topicProgress.storyProgressMap.values.forEach { storyProgress ->
-          val storyId = storyProgress.storyId
-          val story = topicController.retrieveStory(topic.topicId, storyId)
-
-          val completedChapterProgressList =
-            storyProgress.chapterProgressMap.values
-              .filter { chapterProgress ->
-                chapterProgress.chapterPlayState ==
-                  ChapterPlayState.COMPLETED
-              }
-              .sortedByDescending { chapterProgress -> chapterProgress.lastPlayedTimestamp }
-
-=======
->>>>>>> 6d31714a
           val lastCompletedChapterProgress: ChapterProgress? =
             completedChapterProgressList.firstOrNull()
 
@@ -288,11 +268,7 @@
               }
             if (recentlyPlayerChapterSummary != null) {
               val numberOfDaysPassed =
-<<<<<<< HEAD
-                (Date().time - recentlyPlayerChapterProgress.lastPlayedTimestamp) / ONE_DAY_IN_MS
-=======
                 (oppiaClock.getCurrentCalendar().timeInMillis - recentlyPlayerChapterProgress.lastPlayedTimestamp) / ONE_DAY_IN_MS
->>>>>>> 6d31714a
               val promotedStory = createPromotedStory(
                 storyId,
                 topic,
@@ -317,11 +293,7 @@
             val nextChapterSummary: ChapterSummary? = story.chapterList[nextChapterIndex]
             if (nextChapterSummary != null) {
               val numberOfDaysPassed =
-<<<<<<< HEAD
-                (Date().time - lastCompletedChapterProgress.lastPlayedTimestamp) / ONE_DAY_IN_MS
-=======
                 (oppiaClock.getCurrentCalendar().timeInMillis - lastCompletedChapterProgress.lastPlayedTimestamp) / ONE_DAY_IN_MS
->>>>>>> 6d31714a
               val promotedStory = createPromotedStory(
                 storyId,
                 topic,
@@ -340,10 +312,6 @@
         }
       }
     }
-<<<<<<< HEAD
-
-=======
->>>>>>> 6d31714a
     return ongoingStoryListBuilder.build()
   }
 
@@ -355,11 +323,7 @@
     if (topicProgressList.isNotEmpty()) {
       val recommendedStoryBuilder = RecommendedStoryList.newBuilder()
       if (topicProgressList.size == 1) {
-<<<<<<< HEAD
-        recommendedStoryBuilder.addAllSuggestStory(
-=======
         recommendedStoryBuilder.addAllSuggestedStory(
->>>>>>> 6d31714a
           createRecommendedStoryList(
             topicProgressList
           )
@@ -368,10 +332,6 @@
       } else {
         val sortedTopicProgressList =
           topicProgressList.sortedByDescending { it.lastPlayedTimestamp }
-<<<<<<< HEAD
-
-=======
->>>>>>> 6d31714a
         sortedTopicProgressList.forEach { topicProgress ->
           val topic = topicController.retrieveTopic(topicProgress.topicId)
           topicProgress.storyProgressMap.values.forEach { storyProgress ->
@@ -456,11 +416,7 @@
           recommendedActivityListBuilder.setRecommendedStoryList(recommendedStoryBuilder)
         }
         if (recommendedStoryBuilder.recentlyPlayedStoryCount == 0 && recommendedStoryBuilder.olderPlayedStoryCount == 0) {
-<<<<<<< HEAD
-          recommendedStoryBuilder.addAllSuggestStory(
-=======
           recommendedStoryBuilder.addAllSuggestedStory(
->>>>>>> 6d31714a
             createRecommendedStoryList(
               topicProgressList
             )
@@ -554,12 +510,7 @@
       topicList.add(topicIdJsonArray[i].toString())
     }
 
-<<<<<<< HEAD
-    val index = topicList.indexOf(topicProgressList[topicProgressList.size - 1].topicId)
-
-=======
     val index = topicList.indexOf(topicProgressList.last().topicId)
->>>>>>> 6d31714a
     if (topicIdJsonArray.length() > (index + 1)) {
       recommendedStories.add(createRecommendedStoryFromAssets(topicIdJsonArray[index + 1].toString()))
       return recommendedStories
