--- conflicted
+++ resolved
@@ -21,10 +21,7 @@
 import org.oppia.android.app.model.StorySummary
 import org.oppia.android.app.model.SubtitledHtml
 import org.oppia.android.app.model.Topic
-<<<<<<< HEAD
-=======
 import org.oppia.android.app.model.ClassroomList
->>>>>>> 23b36d97
 import org.oppia.android.app.model.TopicList
 import org.oppia.android.app.model.TopicPlayAvailability
 import org.oppia.android.app.model.TopicPlayAvailability.AvailabilityCase.AVAILABLE_TO_PLAY_IN_FUTURE
@@ -139,25 +136,12 @@
 
   private fun createTopicList(contentLocale: OppiaLocale.ContentLocale): TopicList {
     return if (loadLessonProtosFromAssets) {
-<<<<<<< HEAD
       val topicIdList = loadCombinedClassroomTopicList()
       return TopicList.newBuilder().apply {
         // Only include topics currently playable in the topic list.
         addAllTopicSummary(
           topicIdList.map {
             createEphemeralTopicSummary(it, contentLocale)
-=======
-      val classroomList =
-        assetRepository.loadProtoFromLocalAssets(
-          assetName = "classrooms",
-          baseMessage = ClassroomList.getDefaultInstance()
-        )
-      return TopicList.newBuilder().apply {
-        // Only include topics currently playable in the topic list.
-        addAllTopicSummary(
-          classroomList.classroomsList.flatMap { classroom ->
-            classroom.topicIdsList.map { createEphemeralTopicSummary(it, contentLocale) }
->>>>>>> 23b36d97
           }.filter {
             it.topicSummary.topicPlayAvailability.availabilityCase == AVAILABLE_TO_PLAY_NOW
           }
@@ -566,17 +550,8 @@
     contentLocale: OppiaLocale.ContentLocale
   ): List<PromotedStory> {
     return if (loadLessonProtosFromAssets) {
-<<<<<<< HEAD
       val topicIdList = loadCombinedClassroomTopicList()
       return computeSuggestedStoriesForTopicIds(topicProgressList, topicIdList, contentLocale)
-=======
-      val topicIdsList =
-        assetRepository.loadProtoFromLocalAssets(
-          assetName = "classrooms",
-          baseMessage = ClassroomList.getDefaultInstance()
-        ).flatMap { it.topicIdsList }
-      return computeSuggestedStoriesForTopicIds(topicProgressList, topicIdsList, contentLocale)
->>>>>>> 23b36d97
     } else computeSuggestedStoriesFromJson(topicProgressList, contentLocale)
   }
 
