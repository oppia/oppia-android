--- conflicted
+++ resolved
@@ -419,11 +419,7 @@
         ) {
           recommendedActivityListBuilder.setRecommendedStoryList(recommendedStoryBuilder)
         }
-<<<<<<< HEAD
-        if (recommendedStoryBuilder.recentlyPlayedCount == 0 && recommendedStoryBuilder.olderStoryCount == 0) {
-=======
         if (recommendedStoryBuilder.recentlyPlayedStoryCount == 0 && recommendedStoryBuilder.olderPlayedStoryCount == 0) {
->>>>>>> 5327b743
            recommendedStoryBuilder.addAllSuggestStory(
             createRecommendedStoryList(
               topicProgressList
