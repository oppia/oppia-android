package org.oppia.android.domain.topic

import android.graphics.Color
import org.json.JSONObject
import org.oppia.android.app.model.ChapterPlayState
import org.oppia.android.app.model.ChapterProgress
import org.oppia.android.app.model.ChapterSummary
import org.oppia.android.app.model.ComingSoonTopicList
import org.oppia.android.app.model.LessonThumbnail
import org.oppia.android.app.model.LessonThumbnailGraphic
import org.oppia.android.app.model.ProfileId
import org.oppia.android.app.model.PromotedActivityList
import org.oppia.android.app.model.PromotedStory
import org.oppia.android.app.model.PromotedStoryList
import org.oppia.android.app.model.StoryProgress
import org.oppia.android.app.model.StorySummary
import org.oppia.android.app.model.Topic
import org.oppia.android.app.model.TopicList
import org.oppia.android.app.model.TopicPlayAvailability
import org.oppia.android.app.model.TopicPlayAvailability.AvailabilityCase.AVAILABLE_TO_PLAY_IN_FUTURE
import org.oppia.android.app.model.TopicPlayAvailability.AvailabilityCase.AVAILABLE_TO_PLAY_NOW
import org.oppia.android.app.model.TopicProgress
import org.oppia.android.app.model.TopicSummary
import org.oppia.android.app.model.UpcomingTopic
import org.oppia.android.domain.util.JsonAssetRetriever
import org.oppia.android.util.data.AsyncResult
import org.oppia.android.util.data.DataProvider
import org.oppia.android.util.data.DataProviders
import org.oppia.android.util.data.DataProviders.Companion.transformAsync
import org.oppia.android.util.system.OppiaClock
import java.util.concurrent.TimeUnit
import javax.inject.Inject
import javax.inject.Singleton

private const val ONE_WEEK_IN_DAYS = 7

private const val TOPIC_BG_COLOR = "#C6DCDA"

private const val CHAPTER_BG_COLOR_1 = "#F8BF74"
private const val CHAPTER_BG_COLOR_2 = "#D68F78"
private const val CHAPTER_BG_COLOR_3 = "#8EBBB6"
private const val CHAPTER_BG_COLOR_4 = "#B3D8F1"

const val TEST_TOPIC_ID_0 = "test_topic_id_0"
const val TEST_TOPIC_ID_1 = "test_topic_id_1"
const val TEST_TOPIC_ID_2 = "test_topic_id_2"
const val FRACTIONS_TOPIC_ID = "GJ2rLXRKD5hw"
const val SUBTOPIC_TOPIC_ID = 1
const val SUBTOPIC_TOPIC_ID_2 = 2
const val RATIOS_TOPIC_ID = "omzF4oqgeTXd"
val TOPIC_THUMBNAILS = mapOf(
  FRACTIONS_TOPIC_ID to createTopicThumbnail0(),
  RATIOS_TOPIC_ID to createTopicThumbnail1(),
  TEST_TOPIC_ID_0 to createTopicThumbnail2(),
  TEST_TOPIC_ID_1 to createTopicThumbnail3()
)
val STORY_THUMBNAILS = mapOf(
  FRACTIONS_STORY_ID_0 to createStoryThumbnail0(),
  RATIOS_STORY_ID_0 to createStoryThumbnail1(),
  RATIOS_STORY_ID_1 to createStoryThumbnail2(),
  TEST_STORY_ID_0 to createStoryThumbnail3(),
  TEST_STORY_ID_1 to createStoryThumbnail4(),
  TEST_STORY_ID_2 to createStoryThumbnail5()
)
val EXPLORATION_THUMBNAILS = mapOf(
  FRACTIONS_EXPLORATION_ID_0 to createChapterThumbnail0(),
  FRACTIONS_EXPLORATION_ID_1 to createChapterThumbnail1(),
  RATIOS_EXPLORATION_ID_0 to createChapterThumbnail2(),
  RATIOS_EXPLORATION_ID_1 to createChapterThumbnail3(),
  RATIOS_EXPLORATION_ID_2 to createChapterThumbnail4(),
  RATIOS_EXPLORATION_ID_3 to createChapterThumbnail5(),
  TEST_EXPLORATION_ID_0 to createChapterThumbnail6(),
  TEST_EXPLORATION_ID_1 to createChapterThumbnail7(),
  TEST_EXPLORATION_ID_2 to createChapterThumbnail8(),
  TEST_EXPLORATION_ID_3 to createChapterThumbnail9(),
  TEST_EXPLORATION_ID_4 to createChapterThumbnail0(),
  TEST_EXPLORATION_ID_5 to createChapterThumbnail0(),
  TEST_EXPLORATION_ID_6 to createChapterThumbnail0()
)

private const val GET_TOPIC_LIST_PROVIDER_ID = "get_topic_list_provider_id"
private const val GET_PROMOTED_ACTIVITY_LIST_PROVIDER_ID =
  "get_recommended_actvity_list_provider_id"

private val EVICTION_TIME_MILLIS = TimeUnit.DAYS.toMillis(1)

/** Controller for retrieving the list of topics available to the learner to play. */
@Singleton
class TopicListController @Inject constructor(
  private val jsonAssetRetriever: JsonAssetRetriever,
  private val topicController: TopicController,
  private val storyProgressController: StoryProgressController,
  private val dataProviders: DataProviders,
  private val oppiaClock: OppiaClock
) {

  private var completedStoryTopicId: String = ""

  /**
   * Returns the list of [TopicSummary]s currently tracked by the app, possibly up to
   * [EVICTION_TIME_MILLIS] old.
   */
  fun getTopicList(): DataProvider<TopicList> {
    return dataProviders.createInMemoryDataProvider(
      GET_TOPIC_LIST_PROVIDER_ID,
      this::createTopicList
    )
  }

  /**
   * Returns the list of ongoing [PromotedStory]s that can be viewed via a link on the homescreen.
   * The total number of promoted stories should correspond to the ongoing story count within the
   * [TopicList] returned by [getTopicList].
   *
   * @param profileId the ID corresponding to the profile for which [PromotedStory] needs to be
   *    fetched.
   * @return a [DataProvider] for an [PromotedActivityList].
   */
  fun getPromotedActivityList(profileId: ProfileId): DataProvider<PromotedActivityList> {
    return storyProgressController.retrieveTopicProgressListDataProvider(profileId)
      .transformAsync(GET_PROMOTED_ACTIVITY_LIST_PROVIDER_ID) {
        val promotedActivityList = computePromotedActivityList(it)
        AsyncResult.success(promotedActivityList)
      }
  }

  private fun createTopicList(): TopicList {
    val topicIdJsonArray = jsonAssetRetriever
      .loadJsonFromAsset("topics.json")!!
      .getJSONArray("topic_id_list")
    val topicListBuilder = TopicList.newBuilder()
    for (i in 0 until topicIdJsonArray.length()) {
      val topicSummary = createTopicSummary(topicIdJsonArray.optString(i)!!)
      // Only include topics currently playable in the topic list.
      if (topicSummary.topicPlayAvailability.availabilityCase == AVAILABLE_TO_PLAY_NOW) {
        topicListBuilder.addTopicSummary(topicSummary)
      }
    }
    return topicListBuilder.build()
  }

  private fun computeComingSoonTopicList(): ComingSoonTopicList {
    val topicIdJsonArray = jsonAssetRetriever
      .loadJsonFromAsset("topics.json")!!
      .getJSONArray("topic_id_list")
    val comingSoonTopicListBuilder = ComingSoonTopicList.newBuilder()
    for (i in 0 until topicIdJsonArray.length()) {
      val upcomingTopicSummary = createUpcomingTopicSummary(topicIdJsonArray.optString(i)!!)
      // Only include topics currently not playable in the upcoming topic list.
      if (upcomingTopicSummary.topicPlayAvailability.availabilityCase
        == AVAILABLE_TO_PLAY_IN_FUTURE
      ) {
        comingSoonTopicListBuilder.addUpcomingTopic(upcomingTopicSummary)
      }
    }
    return comingSoonTopicListBuilder.build()
  }

  private fun createTopicSummary(topicId: String): TopicSummary {
    val topicJson =
      jsonAssetRetriever.loadJsonFromAsset("$topicId.json")!!
    return createTopicSummaryFromJson(topicId, topicJson)
  }

  private fun createUpcomingTopicSummary(topicId: String): UpcomingTopic {
    val topicJson =
      jsonAssetRetriever.loadJsonFromAsset("$topicId.json")!!
    return createUpcomingTopicSummaryFromJson(topicId, topicJson)
  }

  private fun createTopicSummaryFromJson(topicId: String, jsonObject: JSONObject): TopicSummary {
    var totalChapterCount = 0
    val storyData = jsonObject.getJSONArray("canonical_story_dicts")
    for (i in 0 until storyData.length()) {
      totalChapterCount += storyData
        .getJSONObject(i)
        .getJSONArray("node_titles")
        .length()
    }
    val topicPlayAvailability = if (jsonObject.getBoolean("published")) {
      TopicPlayAvailability.newBuilder().setAvailableToPlayNow(true).build()
    } else {
      TopicPlayAvailability.newBuilder().setAvailableToPlayInFuture(true).build()
    }
    return TopicSummary.newBuilder()
      .setTopicId(topicId)
      .setName(jsonObject.getString("topic_name"))
      .setVersion(jsonObject.optInt("version"))
      .setTotalChapterCount(totalChapterCount)
      .setTopicThumbnail(createTopicThumbnail(jsonObject))
      .setTopicPlayAvailability(topicPlayAvailability)
      .build()
  }

  private fun createUpcomingTopicSummaryFromJson(
    topicId: String,
    jsonObject: JSONObject
  ): UpcomingTopic {
    val upcomingTopic = UpcomingTopic.newBuilder()
    var totalChapterCount = 0
    val storyData = jsonObject.getJSONArray("canonical_story_dicts")
    for (i in 0 until storyData.length()) {
      totalChapterCount += storyData
        .getJSONObject(i)
        .getJSONArray("node_titles")
        .length()
    }
    val topicPlayAvailability = if (jsonObject.getBoolean("published")) {
      TopicPlayAvailability.newBuilder().setAvailableToPlayNow(true).build()
    } else {
      TopicPlayAvailability.newBuilder().setAvailableToPlayInFuture(true).build()
    }

    return upcomingTopic.setTopicId(topicId)
      .setName(jsonObject.getString("topic_name"))
      .setVersion(jsonObject.optInt("version"))
      .setTopicPlayAvailability(topicPlayAvailability)
      .setLessonThumbnail(createTopicThumbnail(jsonObject))
      .build()
  }

<<<<<<< HEAD
  private fun computePromotedActivityList(topicProgressList: List<TopicProgress>): PromotedActivityList {
=======
  private fun computePromotedActivityList(
    topicProgressList: List<TopicProgress>
  ): PromotedActivityList {
>>>>>>> 16a68ad9
    val promotedActivityListBuilder = PromotedActivityList.newBuilder()
    if (topicProgressList.isNotEmpty()) {
      promotedActivityListBuilder.promotedStoryList = computePromotedStoryList(topicProgressList)
      if (promotedActivityListBuilder.promotedStoryList.getTotalPromotedStoryCount() == 0) {
        promotedActivityListBuilder.comingSoonTopicList = computeComingSoonTopicList()
      }
    }
    return promotedActivityListBuilder.build()
  }

  private fun computePromotedStoryList(topicProgressList: List<TopicProgress>): PromotedStoryList {
    val promotedStoryListBuilder = PromotedStoryList.newBuilder()
    promotedStoryListBuilder
      .addAllUpTo(
        populateRecentlyPlayedStories(topicProgressList),
        PromotedStoryList.Builder::addAllRecentlyPlayedStory,
        limit = 3
      )
      .addAllUpTo(
        populateOlderPlayedStories(topicProgressList),
        PromotedStoryList.Builder::addAllOlderPlayedStory,
        limit = 3
      )
      .addAllUpTo(
        computeSuggestedStories(topicProgressList),
        PromotedStoryList.Builder::addAllSuggestedStory,
        limit = 3
      )

    return promotedStoryListBuilder.build()
  }

  private fun PromotedStoryList.getTotalPromotedStoryCount(): Int {
    return recentlyPlayedStoryList.size + olderPlayedStoryList.size + suggestedStoryList.size
  }

  private fun PromotedStoryList.Builder.getTotalPromotedStoryCount(): Int {
    return recentlyPlayedStoryList.size + olderPlayedStoryList.size + suggestedStoryList.size
  }

  private fun PromotedStoryList.Builder.addAllUpTo(
    iterable: Iterable<PromotedStory>,
    addAll: PromotedStoryList.Builder.(Iterable<PromotedStory>) -> PromotedStoryList.Builder,
    limit: Int
  ): PromotedStoryList.Builder {
    return this.addAll(iterable.take(limit - this.getTotalPromotedStoryCount()))
  }

  private fun populateRecentlyPlayedStories(
    topicProgressList: List<TopicProgress>
  ): List<PromotedStory> {
    computePromotedStories(topicProgressList).let {
      Pair(it.first, it.second)
      if (it.second < ONE_WEEK_IN_DAYS)
        return it.first
    }
    return emptyList()
  }

  private fun populateOlderPlayedStories(
    topicProgressList: List<TopicProgress>
  ): List<PromotedStory> {
    computePromotedStories(topicProgressList).let {
      Pair(it.first, it.second)
      if (it.second > ONE_WEEK_IN_DAYS)
        return it.first
    }
    return emptyList()
  }

  private fun computePromotedStories(
    topicProgressList: List<TopicProgress>
  ): Pair<List<PromotedStory>, Long> {
    var numberOfDaysPassed = 0L
    val recentlyPlayedPromotedStoryList = mutableListOf<PromotedStory>()
    val sortedTopicProgressList =
      topicProgressList.sortedByDescending { it.lastPlayedTimestamp }

    sortedTopicProgressList.forEach { topicProgress ->
      val topic = topicController.retrieveTopic(topicProgress.topicId)

      topicProgress.storyProgressMap.values.forEach { storyProgress ->
        val storyId = storyProgress.storyId
        val story = topicController.retrieveStory(topic.topicId, storyId)

        val completedChapterProgressList = getCompletedChapterProgressList(storyProgress)
        val mostRecentCompletedChapterProgress: ChapterProgress? =
          completedChapterProgressList.firstOrNull()

        val startedChapterProgressList = getStartedChapterProgressList(storyProgress)
        val recentlyPlayerChapterProgress: ChapterProgress? =
          startedChapterProgressList.firstOrNull()

<<<<<<< HEAD
         checkIfStoryIsCompleted(topic.topicId, mostRecentCompletedChapterProgress, story)
=======
        checkIfStoryIsCompleted(topic.topicId, mostRecentCompletedChapterProgress, story)
>>>>>>> 16a68ad9

        when {
          recentlyPlayerChapterProgress != null -> {
            createOngoingStoryListBasedOnRecentlyPlayed(
              storyId,
              story,
              recentlyPlayerChapterProgress,
              completedChapterProgressList,
              topic,
              completedStoryTopicId
            ).let {
              Pair(it.first, it.second)
              numberOfDaysPassed = it.second
              it.first?.let { it1 -> recentlyPlayedPromotedStoryList.add(it1) }
            }
          }
          mostRecentCompletedChapterProgress != null &&
            mostRecentCompletedChapterProgress.explorationId !=
            story.chapterList.last().explorationId -> {
            createOngoingStoryListBasedOnMostRecentlyCompleted(
              storyId,
              story,
              mostRecentCompletedChapterProgress,
              completedChapterProgressList,
              topic,
              completedStoryTopicId
            ).let {
              Pair(it.first, it.second)
              numberOfDaysPassed = it.second
              it.first?.let { it1 -> recentlyPlayedPromotedStoryList.add(it1) }
            }
          }
        }
      }
    }
    return Pair(recentlyPlayedPromotedStoryList, numberOfDaysPassed)
  }

  private fun checkIfStoryIsCompleted(
    topicId: String,
    mostRecentCompletedChapterProgress: ChapterProgress?,
    story: StorySummary
  ) {
<<<<<<< HEAD
    if(mostRecentCompletedChapterProgress != null &&
      mostRecentCompletedChapterProgress.explorationId ==
      story.chapterList.last().explorationId) {
             completedStoryTopicId = topicId
=======
    if (mostRecentCompletedChapterProgress != null &&
      mostRecentCompletedChapterProgress.explorationId ==
      story.chapterList.last().explorationId
    ) {
      completedStoryTopicId = topicId
>>>>>>> 16a68ad9
    }
  }

  private fun getStartedChapterProgressList(storyProgress: StoryProgress): List<ChapterProgress> =
    getSortedChapterProgressListByPlayState(
      storyProgress, playState = ChapterPlayState.STARTED_NOT_COMPLETED
    )

  private fun getCompletedChapterProgressList(storyProgress: StoryProgress): List<ChapterProgress> =
    getSortedChapterProgressListByPlayState(
      storyProgress, playState = ChapterPlayState.COMPLETED
    )

  private fun getSortedChapterProgressListByPlayState(
    storyProgress: StoryProgress,
    playState: ChapterPlayState
  ): List<ChapterProgress> {
    return storyProgress.chapterProgressMap.values
      .filter { chapterProgress -> chapterProgress.chapterPlayState == playState }
      .sortedByDescending { chapterProgress -> chapterProgress.lastPlayedTimestamp }
  }

  private fun createOngoingStoryListBasedOnRecentlyPlayed(
    storyId: String,
    story: StorySummary,
    recentlyPlayerChapterProgress: ChapterProgress,
    completedChapterProgressList: List<ChapterProgress>,
    topic: Topic,
    completedStoryTopicId: String
  ): Pair<PromotedStory?, Long> {

    val recentlyPlayerChapterSummary: ChapterSummary? =
      story.chapterList.find { chapterSummary ->
        recentlyPlayerChapterProgress.explorationId == chapterSummary.explorationId
      }
    if (recentlyPlayerChapterSummary != null) {
      val numberOfDaysPassed = recentlyPlayerChapterProgress.getNumberOfDaysPassed()
      return Pair(
        addPromotedStoryInRecommendedStoryList(
          storyId,
          topic,
          completedChapterProgressList.size,
          story.chapterCount,
          recentlyPlayerChapterSummary.name,
          recentlyPlayerChapterSummary.explorationId,
          completedStoryTopicId
<<<<<<< HEAD
        ), numberOfDaysPassed
=======
        ),
        numberOfDaysPassed
>>>>>>> 16a68ad9
      )
    }
    return Pair(null, 0)
  }

  private fun createOngoingStoryListBasedOnMostRecentlyCompleted(
    storyId: String,
    story: StorySummary,
    mostRecentCompletedChapterProgress: ChapterProgress,
    completedChapterProgressList: List<ChapterProgress>,
    topic: Topic,
    completedStoryTopicId: String
  ): Pair<PromotedStory?, Long> {

    val lastChapterSummary: ChapterSummary? =
      story.chapterList.find { chapterSummary ->
        mostRecentCompletedChapterProgress.explorationId == chapterSummary.explorationId
      }
    val nextChapterIndex = story.chapterList.indexOf(lastChapterSummary) + 1
    if (story.chapterList.size > nextChapterIndex) {
      val nextChapterSummary: ChapterSummary? = story.chapterList[nextChapterIndex]
      if (nextChapterSummary != null) {
        val numberOfDaysPassed = mostRecentCompletedChapterProgress.getNumberOfDaysPassed()
        return Pair(
          addPromotedStoryInRecommendedStoryList(
            storyId,
            topic,
            completedChapterProgressList.size,
            story.chapterCount,
            nextChapterSummary.name,
            nextChapterSummary.explorationId,
            completedStoryTopicId
<<<<<<< HEAD
          ), numberOfDaysPassed
=======
          ),
          numberOfDaysPassed
>>>>>>> 16a68ad9
        )
      }
    }
    return Pair(null, 0)
  }

  private fun addPromotedStoryInRecommendedStoryList(
    storyId: String,
    topic: Topic,
    completedChapterProgressListSize: Int,
    chapterCount: Int,
    chapterSummaryName: String,
    chapterSummaryExplorationId: String,
    completedStoryTopicId: String
  ): PromotedStory {
    return createPromotedStory(
      storyId,
      topic,
      completedChapterProgressListSize,
      chapterCount,
      chapterSummaryName,
      chapterSummaryExplorationId,
      completedStoryTopicId
    )
  }

  private fun ChapterProgress.getNumberOfDaysPassed(): Long {
    return TimeUnit.MILLISECONDS.toDays(
      oppiaClock.getCurrentCalendar().timeInMillis - this.lastPlayedTimestamp
    )
  }

  private fun computeSuggestedStories(
    topicProgressList: List<TopicProgress>
  ): List<PromotedStory> {
    val recommendedStories = mutableListOf<PromotedStory>()

    val topicIdJsonArray = jsonAssetRetriever
      .loadJsonFromAsset("topics.json")!!
      .getJSONArray("topic_id_list")

    val topicIdList = (0 until topicIdJsonArray.length()).map { topicIdJsonArray[it].toString() }

    val index = topicIdList.indexOf(topicProgressList.last().topicId)

    for (i in (index + 1) until topicIdJsonArray.length()) {
      if (topicIdJsonArray.length() > i &&
        createRecommendedStoryFromAssets(topicIdJsonArray[i].toString()) != null
      ) {
        recommendedStories.add(createRecommendedStoryFromAssets(topicIdJsonArray[i].toString())!!)
      }
    }
    return recommendedStories
  }

  private fun createRecommendedStoryFromAssets(topicId: String): PromotedStory? {
    val topicJson = jsonAssetRetriever.loadJsonFromAsset("$topicId.json")!!
    if (!topicJson.getBoolean("published")) {
      // Do not recommend unpublished topics.
      return null
    }

    val storyData = topicJson.getJSONArray("canonical_story_dicts")
    if (storyData.length() == 0) {
      return PromotedStory.getDefaultInstance()
    }
    val totalChapterCount = storyData
      .getJSONObject(0)
      .getJSONArray("node_titles")
      .length()
    val storyId = storyData.optJSONObject(0).optString("id")
    val storySummary = topicController.retrieveStory(topicId, storyId)

    val promotedStoryBuilder = PromotedStory.newBuilder()
      .setStoryId(storyId)
      .setStoryName(storySummary.storyName)
      .setLessonThumbnail(storySummary.storyThumbnail)
      .setTopicId(topicId)
      .setTopicName(topicJson.optString("topic_name"))
      .setCompletedChapterCount(0)
      .setTotalChapterCount(totalChapterCount)
    if (storySummary.chapterList.isNotEmpty()) {
      promotedStoryBuilder.nextChapterName = storySummary.chapterList[0].name
      promotedStoryBuilder.explorationId = storySummary.chapterList[0].explorationId
    }
    return promotedStoryBuilder.build()
  }

  private fun createPromotedStory(
    storyId: String,
    topic: Topic,
    completedChapterCount: Int,
    totalChapterCount: Int,
    nextChapterName: String?,
    explorationId: String?,
    completedStoryTopicId: String
  ): PromotedStory {
    val storySummary = topic.storyList.find { summary -> summary.storyId == storyId }!!
    val promotedStoryBuilder = PromotedStory.newBuilder()
      .setStoryId(storyId)
      .setStoryName(storySummary.storyName)
      .setLessonThumbnail(storySummary.storyThumbnail)
      .setTopicId(topic.topicId)
      .setTopicName(topic.name)
      .setCompletedChapterCount(completedChapterCount)
      .setTotalChapterCount(totalChapterCount)
      .setCompletedStoryTopicID(completedStoryTopicId)
    if (nextChapterName != null && explorationId != null) {
      promotedStoryBuilder.nextChapterName = nextChapterName
      promotedStoryBuilder.explorationId = explorationId
    }
    return promotedStoryBuilder.build()
  }
}

internal fun createTopicThumbnail(topicJsonObject: JSONObject): LessonThumbnail {
  val topicId = topicJsonObject.optString("topic_id")
  val thumbnailBgColor = topicJsonObject.optString("thumbnail_bg_color")
  val thumbnailFilename = topicJsonObject.optString("thumbnail_filename")

  return if (thumbnailFilename.isNotEmpty() && thumbnailBgColor.isNotEmpty()) {
    LessonThumbnail.newBuilder()
      .setThumbnailFilename(thumbnailFilename)
      .setBackgroundColorRgb(Color.parseColor(thumbnailBgColor))
      .build()
  } else if (TOPIC_THUMBNAILS.containsKey(topicId)) {
    TOPIC_THUMBNAILS.getValue(topicId)
  } else {
    createDefaultTopicThumbnail()
  }
}

internal fun createDefaultTopicThumbnail(): LessonThumbnail {
  return LessonThumbnail.newBuilder()
    .setThumbnailGraphic(LessonThumbnailGraphic.CHILD_WITH_FRACTIONS_HOMEWORK)
    .setBackgroundColorRgb(Color.parseColor(TOPIC_BG_COLOR))
    .build()
}

internal fun createTopicThumbnail0(): LessonThumbnail {
  return LessonThumbnail.newBuilder()
    .setThumbnailGraphic(LessonThumbnailGraphic.CHILD_WITH_FRACTIONS_HOMEWORK)
    .setBackgroundColorRgb(Color.parseColor(TOPIC_BG_COLOR))
    .build()
}

internal fun createTopicThumbnail1(): LessonThumbnail {
  return LessonThumbnail.newBuilder()
    .setThumbnailGraphic(LessonThumbnailGraphic.DUCK_AND_CHICKEN)
    .setBackgroundColorRgb(Color.parseColor(TOPIC_BG_COLOR))
    .build()
}

internal fun createTopicThumbnail2(): LessonThumbnail {
  return LessonThumbnail.newBuilder()
    .setThumbnailGraphic(LessonThumbnailGraphic.ADDING_AND_SUBTRACTING_FRACTIONS)
    .setBackgroundColorRgb(Color.parseColor(TOPIC_BG_COLOR))
    .build()
}

internal fun createTopicThumbnail3(): LessonThumbnail {
  return LessonThumbnail.newBuilder()
    .setThumbnailGraphic(LessonThumbnailGraphic.BAKER)
    .setBackgroundColorRgb(Color.parseColor(TOPIC_BG_COLOR))
    .build()
}

internal fun createDefaultStoryThumbnail(): LessonThumbnail {
  return LessonThumbnail.newBuilder()
    .setThumbnailGraphic(LessonThumbnailGraphic.CHILD_WITH_FRACTIONS_HOMEWORK)
    .setBackgroundColorRgb(0xa5d3ec)
    .build()
}

internal fun createStoryThumbnail0(): LessonThumbnail {
  return LessonThumbnail.newBuilder()
    .setThumbnailGraphic(LessonThumbnailGraphic.DUCK_AND_CHICKEN)
    .setBackgroundColorRgb(0xa5d3ec)
    .build()
}

internal fun createStoryThumbnail1(): LessonThumbnail {
  return LessonThumbnail.newBuilder()
    .setThumbnailGraphic(LessonThumbnailGraphic.CHILD_WITH_FRACTIONS_HOMEWORK)
    .setBackgroundColorRgb(0xd3a5ec)
    .build()
}

internal fun createStoryThumbnail2(): LessonThumbnail {
  return LessonThumbnail.newBuilder()
    .setThumbnailGraphic(LessonThumbnailGraphic.CHILD_WITH_CUPCAKES)
    .setBackgroundColorRgb(0xa5ecd3)
    .build()
}

internal fun createStoryThumbnail3(): LessonThumbnail {
  return LessonThumbnail.newBuilder()
    .setThumbnailGraphic(LessonThumbnailGraphic.BAKER)
    .setBackgroundColorRgb(0xa5a2d3)
    .build()
}

internal fun createStoryThumbnail4(): LessonThumbnail {
  return LessonThumbnail.newBuilder()
    .setThumbnailGraphic(LessonThumbnailGraphic.COMPARING_FRACTIONS)
    .setBackgroundColorRgb(0xf2ecd3)
    .build()
}

internal fun createStoryThumbnail5(): LessonThumbnail {
  return LessonThumbnail.newBuilder()
    .setThumbnailGraphic(LessonThumbnailGraphic.DERIVE_A_RATIO)
    .setBackgroundColorRgb(0xf2ec63)
    .build()
}

internal fun createChapterThumbnail0(): LessonThumbnail {
  return LessonThumbnail.newBuilder()
    .setThumbnailGraphic(LessonThumbnailGraphic.CHILD_WITH_FRACTIONS_HOMEWORK)
    .setBackgroundColorRgb(Color.parseColor(CHAPTER_BG_COLOR_1))
    .build()
}

internal fun createChapterThumbnail1(): LessonThumbnail {
  return LessonThumbnail.newBuilder()
    .setThumbnailGraphic(LessonThumbnailGraphic.DUCK_AND_CHICKEN)
    .setBackgroundColorRgb(Color.parseColor(CHAPTER_BG_COLOR_2))
    .build()
}

internal fun createChapterThumbnail2(): LessonThumbnail {
  return LessonThumbnail.newBuilder()
    .setThumbnailGraphic(LessonThumbnailGraphic.PERSON_WITH_PIE_CHART)
    .setBackgroundColorRgb(Color.parseColor(CHAPTER_BG_COLOR_3))
    .build()
}

internal fun createChapterThumbnail3(): LessonThumbnail {
  return LessonThumbnail.newBuilder()
    .setThumbnailGraphic(LessonThumbnailGraphic.CHILD_WITH_CUPCAKES)
    .setBackgroundColorRgb(Color.parseColor(CHAPTER_BG_COLOR_4))
    .build()
}

internal fun createChapterThumbnail4(): LessonThumbnail {
  return LessonThumbnail.newBuilder()
    .setThumbnailGraphic(LessonThumbnailGraphic.BAKER)
    .setBackgroundColorRgb(Color.parseColor(CHAPTER_BG_COLOR_1))
    .build()
}

internal fun createChapterThumbnail5(): LessonThumbnail {
  return LessonThumbnail.newBuilder()
    .setThumbnailGraphic(LessonThumbnailGraphic.DUCK_AND_CHICKEN)
    .setBackgroundColorRgb(Color.parseColor(CHAPTER_BG_COLOR_2))
    .build()
}

internal fun createChapterThumbnail6(): LessonThumbnail {
  return LessonThumbnail.newBuilder()
    .setThumbnailGraphic(LessonThumbnailGraphic.BAKER)
    .setBackgroundColorRgb(Color.parseColor(CHAPTER_BG_COLOR_3))
    .build()
}

internal fun createChapterThumbnail7(): LessonThumbnail {
  return LessonThumbnail.newBuilder()
    .setThumbnailGraphic(LessonThumbnailGraphic.PERSON_WITH_PIE_CHART)
    .setBackgroundColorRgb(Color.parseColor(CHAPTER_BG_COLOR_4))
    .build()
}

internal fun createChapterThumbnail8(): LessonThumbnail {
  return LessonThumbnail.newBuilder()
    .setThumbnailGraphic(LessonThumbnailGraphic.DUCK_AND_CHICKEN)
    .setBackgroundColorRgb(Color.parseColor(CHAPTER_BG_COLOR_1))
    .build()
}

internal fun createChapterThumbnail9(): LessonThumbnail {
  return LessonThumbnail.newBuilder()
    .setThumbnailGraphic(LessonThumbnailGraphic.CHILD_WITH_FRACTIONS_HOMEWORK)
    .setBackgroundColorRgb(Color.parseColor(CHAPTER_BG_COLOR_2))
    .build()
}<|MERGE_RESOLUTION|>--- conflicted
+++ resolved
@@ -219,13 +219,9 @@
       .build()
   }
 
-<<<<<<< HEAD
-  private fun computePromotedActivityList(topicProgressList: List<TopicProgress>): PromotedActivityList {
-=======
   private fun computePromotedActivityList(
     topicProgressList: List<TopicProgress>
   ): PromotedActivityList {
->>>>>>> 16a68ad9
     val promotedActivityListBuilder = PromotedActivityList.newBuilder()
     if (topicProgressList.isNotEmpty()) {
       promotedActivityListBuilder.promotedStoryList = computePromotedStoryList(topicProgressList)
@@ -319,11 +315,7 @@
         val recentlyPlayerChapterProgress: ChapterProgress? =
           startedChapterProgressList.firstOrNull()
 
-<<<<<<< HEAD
-         checkIfStoryIsCompleted(topic.topicId, mostRecentCompletedChapterProgress, story)
-=======
         checkIfStoryIsCompleted(topic.topicId, mostRecentCompletedChapterProgress, story)
->>>>>>> 16a68ad9
 
         when {
           recentlyPlayerChapterProgress != null -> {
@@ -367,18 +359,11 @@
     mostRecentCompletedChapterProgress: ChapterProgress?,
     story: StorySummary
   ) {
-<<<<<<< HEAD
-    if(mostRecentCompletedChapterProgress != null &&
-      mostRecentCompletedChapterProgress.explorationId ==
-      story.chapterList.last().explorationId) {
-             completedStoryTopicId = topicId
-=======
     if (mostRecentCompletedChapterProgress != null &&
       mostRecentCompletedChapterProgress.explorationId ==
       story.chapterList.last().explorationId
     ) {
       completedStoryTopicId = topicId
->>>>>>> 16a68ad9
     }
   }
 
@@ -425,12 +410,8 @@
           recentlyPlayerChapterSummary.name,
           recentlyPlayerChapterSummary.explorationId,
           completedStoryTopicId
-<<<<<<< HEAD
-        ), numberOfDaysPassed
-=======
         ),
         numberOfDaysPassed
->>>>>>> 16a68ad9
       )
     }
     return Pair(null, 0)
@@ -463,12 +444,8 @@
             nextChapterSummary.name,
             nextChapterSummary.explorationId,
             completedStoryTopicId
-<<<<<<< HEAD
-          ), numberOfDaysPassed
-=======
           ),
           numberOfDaysPassed
->>>>>>> 16a68ad9
         )
       }
     }
