package org.oppia.android.domain.topic

import android.graphics.Color
import android.util.Log
import androidx.lifecycle.LiveData
import androidx.lifecycle.MutableLiveData
import org.json.JSONObject
import org.oppia.android.app.model.ChapterPlayState
import org.oppia.android.app.model.ChapterProgress
import org.oppia.android.app.model.ChapterSummary
import org.oppia.android.app.model.ComingSoonTopicList
import org.oppia.android.app.model.LessonThumbnail
import org.oppia.android.app.model.LessonThumbnailGraphic
import org.oppia.android.app.model.OngoingStoryList
import org.oppia.android.app.model.ProfileId
import org.oppia.android.app.model.PromotedStory
import org.oppia.android.app.model.RecommendedActivityList
import org.oppia.android.app.model.RecommendedStoryList
import org.oppia.android.app.model.StoryProgress
import org.oppia.android.app.model.Topic
import org.oppia.android.app.model.TopicList
import org.oppia.android.app.model.TopicPlayAvailability
import org.oppia.android.app.model.TopicPlayAvailability.AvailabilityCase.AVAILABLE_TO_PLAY_IN_FUTURE
import org.oppia.android.app.model.TopicPlayAvailability.AvailabilityCase.AVAILABLE_TO_PLAY_NOW
import org.oppia.android.app.model.TopicProgress
import org.oppia.android.app.model.TopicSummary
import org.oppia.android.app.model.UpcomingTopic
import org.oppia.android.domain.util.JsonAssetRetriever
import org.oppia.android.util.data.AsyncResult
import org.oppia.android.util.data.DataProvider
import org.oppia.android.util.data.DataProviders
import org.oppia.android.util.data.DataProviders.Companion.transformAsync
import org.oppia.android.util.system.OppiaClock
import java.util.Date
import java.util.concurrent.TimeUnit
import javax.inject.Inject
import javax.inject.Singleton
import kotlin.collections.ArrayList

private const val ONE_WEEK_IN_DAYS = 7
private const val ONE_DAY_IN_MS = 24 * 60 * 60 * 1000

private const val TOPIC_BG_COLOR = "#C6DCDA"

const val TEST_TOPIC_ID_0 = "test_topic_id_0"
const val TEST_TOPIC_ID_1 = "test_topic_id_1"
const val TEST_TOPIC_ID_2 = "test_topic_id_2"
const val FRACTIONS_TOPIC_ID = "GJ2rLXRKD5hw"
const val SUBTOPIC_TOPIC_ID = 1
const val SUBTOPIC_TOPIC_ID_2 = 2
const val RATIOS_TOPIC_ID = "omzF4oqgeTXd"
val TOPIC_THUMBNAILS = mapOf(
  FRACTIONS_TOPIC_ID to createTopicThumbnail0(),
  RATIOS_TOPIC_ID to createTopicThumbnail1(),
  TEST_TOPIC_ID_0 to createTopicThumbnail2(),
  TEST_TOPIC_ID_1 to createTopicThumbnail3()
)
val STORY_THUMBNAILS = mapOf(
  FRACTIONS_STORY_ID_0 to createStoryThumbnail0(),
  RATIOS_STORY_ID_0 to createStoryThumbnail1(),
  RATIOS_STORY_ID_1 to createStoryThumbnail2(),
  TEST_STORY_ID_0 to createStoryThumbnail3(),
  TEST_STORY_ID_1 to createStoryThumbnail4(),
  TEST_STORY_ID_2 to createStoryThumbnail5()
)
val EXPLORATION_THUMBNAILS = mapOf(
  FRACTIONS_EXPLORATION_ID_0 to createChapterThumbnail0(),
  FRACTIONS_EXPLORATION_ID_1 to createChapterThumbnail1(),
  RATIOS_EXPLORATION_ID_0 to createChapterThumbnail2(),
  RATIOS_EXPLORATION_ID_1 to createChapterThumbnail3(),
  RATIOS_EXPLORATION_ID_2 to createChapterThumbnail4(),
  RATIOS_EXPLORATION_ID_3 to createChapterThumbnail5(),
  TEST_EXPLORATION_ID_0 to createChapterThumbnail6(),
  TEST_EXPLORATION_ID_1 to createChapterThumbnail7(),
  TEST_EXPLORATION_ID_2 to createChapterThumbnail8(),
  TEST_EXPLORATION_ID_3 to createChapterThumbnail9(),
  TEST_EXPLORATION_ID_4 to createChapterThumbnail0(),
  TEST_EXPLORATION_ID_5 to createChapterThumbnail0(),
  TEST_EXPLORATION_ID_6 to createChapterThumbnail0()
)

private const val GET_TOPIC_LIST_PROVIDER_ID = "get_topic_list_provider_id"
private const val GET_COMING_SOON_TOPIC_LIST_PROVIDER_ID = "get_coming_soon_topic_list_provider_id"
private const val GET_ONGOING_STORY_LIST_PROVIDER_ID =
  "get_ongoing_story_list_provider_id"

private val EVICTION_TIME_MILLIS = TimeUnit.DAYS.toMillis(1)

/** Controller for retrieving the list of topics available to the learner to play. */
@Singleton
class TopicListController @Inject constructor(
  private val jsonAssetRetriever: JsonAssetRetriever,
  private val topicController: TopicController,
  private val storyProgressController: StoryProgressController,
  private val dataProviders: DataProviders,
  private val oppiaClock: OppiaClock
) {
  /**
   * Returns the list of [TopicSummary]s currently tracked by the app, possibly up to
   * [EVICTION_TIME_MILLIS] old.
   */
  fun getTopicList(): DataProvider<TopicList> {
    return dataProviders.createInMemoryDataProvider(
      GET_TOPIC_LIST_PROVIDER_ID,
      this::createTopicList
    )
  }

  /**
   * Returns the list of ongoing [PromotedStory]s that can be viewed via a link on the homescreen.
   * The total number of promoted stories should correspond to the ongoing story count within the
   * [TopicList] returned by [getTopicList].
   *
   * @param profileId the ID corresponding to the profile for which [PromotedStory] needs to be
   *    fetched.
   * @return a [DataProvider] for an [OngoingStoryList].
   */
  fun getOngoingStoryList(profileId: ProfileId): DataProvider<OngoingStoryList> {
    return storyProgressController.retrieveTopicProgressListDataProvider(profileId)
      .transformAsync(GET_ONGOING_STORY_LIST_PROVIDER_ID) {
        val ongoingStoryList = createOngoingStoryListFromProgress(it)
        AsyncResult.success(ongoingStoryList)
      }
  }

  /**
   * Returns the list of ongoing [PromotedStory]s that can be viewed via a link on the homescreen.
   * The total number of promoted stories should correspond to the ongoing story count within the
   * [TopicList] returned by [getTopicList].
   *
   * @param profileId the ID corresponding to the profile for which [PromotedStory] needs to be
   *    fetched.
   * @return a [DataProvider] for an [OngoingStoryList].
   */
  fun getRecommendedActivityList(profileId: ProfileId): DataProvider<RecommendedActivityList> {
    return storyProgressController.retrieveTopicProgressListDataProvider(profileId)
      .transformAsync(GET_ONGOING_STORY_LIST_PROVIDER_ID) {
        val recommendedActivityList = createRecommendedActivityList(it)
        AsyncResult.success(recommendedActivityList)
      }
  }

  private fun createTopicList(): TopicList {
    val topicIdJsonArray = jsonAssetRetriever
      .loadJsonFromAsset("topics.json")!!
      .getJSONArray("topic_id_list")
    val topicListBuilder = TopicList.newBuilder()
    for (i in 0 until topicIdJsonArray.length()) {
      val topicSummary = createTopicSummary(topicIdJsonArray.optString(i)!!)
      // Only include topics currently playable in the topic list.
      if (topicSummary.topicPlayAvailability.availabilityCase == AVAILABLE_TO_PLAY_NOW) {
        topicListBuilder.addTopicSummary(topicSummary)
      }
    }
    return topicListBuilder.build()
  }

  private fun createComingSoonTopicList(): ComingSoonTopicList {
    val topicIdJsonArray = jsonAssetRetriever
      .loadJsonFromAsset("topics.json")!!
      .getJSONArray("topic_id_list")
    val comingSoonTopicListBuilder = ComingSoonTopicList.newBuilder()
    for (i in 0 until topicIdJsonArray.length()) {
      val upcomingTopicSummary = createUpcomingTopicSummary(topicIdJsonArray.optString(i)!!)
      // Only include topics currently not playable in the upcoming topic list.
      if (upcomingTopicSummary.topicPlayAvailability.availabilityCase == AVAILABLE_TO_PLAY_IN_FUTURE) {
        comingSoonTopicListBuilder.addUpcomingTopic(upcomingTopicSummary)
      }
    }
    return comingSoonTopicListBuilder.build()
  }

  private fun createTopicSummary(topicId: String): TopicSummary {
    val topicJson =
      jsonAssetRetriever.loadJsonFromAsset("$topicId.json")!!
    return createTopicSummaryFromJson(topicId, topicJson)
  }

  private fun createUpcomingTopicSummary(topicId: String): UpcomingTopic {
    val topicJson =
      jsonAssetRetriever.loadJsonFromAsset("$topicId.json")!!
    return createUpcomingTopicSummaryFromJson(topicId, topicJson)
  }

  private fun createTopicSummaryFromJson(topicId: String, jsonObject: JSONObject): TopicSummary {
    var totalChapterCount = 0
    val storyData = jsonObject.getJSONArray("canonical_story_dicts")
    for (i in 0 until storyData.length()) {
      totalChapterCount += storyData
        .getJSONObject(i)
        .getJSONArray("node_titles")
        .length()
    }
    val topicPlayAvailability = if (jsonObject.getBoolean("published")) {
      TopicPlayAvailability.newBuilder().setAvailableToPlayNow(true).build()
    } else {
      TopicPlayAvailability.newBuilder().setAvailableToPlayInFuture(true).build()
    }
    return TopicSummary.newBuilder()
      .setTopicId(topicId)
      .setName(jsonObject.getString("topic_name"))
      .setVersion(jsonObject.optInt("version"))
      .setTotalChapterCount(totalChapterCount)
      .setTopicThumbnail(createTopicThumbnail(jsonObject))
      .setTopicPlayAvailability(topicPlayAvailability)
      .build()
  }

  private fun createUpcomingTopicSummaryFromJson(
    topicId: String,
    jsonObject: JSONObject
  ): UpcomingTopic {
    val upcomingTopic = UpcomingTopic.newBuilder()
    var totalChapterCount = 0
    val storyData = jsonObject.getJSONArray("canonical_story_dicts")
    for (i in 0 until storyData.length()) {
      totalChapterCount += storyData
        .getJSONObject(i)
        .getJSONArray("node_titles")
        .length()
    }
    val topicPlayAvailability = if (jsonObject.getBoolean("published")) {
      TopicPlayAvailability.newBuilder().setAvailableToPlayNow(true).build()
    } else {
      TopicPlayAvailability.newBuilder().setAvailableToPlayInFuture(true).build()
    }

      return  upcomingTopic.setTopicId(topicId)
        .setName(jsonObject.getString("topic_name"))
        .setVersion(jsonObject.optInt("version"))
        .setEstimatedReleaseUnixTimestamp(oppiaClock.getCurrentCalendar().timeInMillis)
         .setTopicPlayAvailability(topicPlayAvailability)
        .setLessonThumbnail(createTopicThumbnail(jsonObject))
         .build()


  }

  private fun createOngoingStoryListFromProgress(
    topicProgressList: List<TopicProgress>
  ): OngoingStoryList {
    val ongoingStoryListBuilder = OngoingStoryList.newBuilder()
    if (topicProgressList.isNotEmpty()) {
      val sortedTopicProgressList = topicProgressList.sortedByDescending { it.lastPlayedTimestamp }
      sortedTopicProgressList.forEach { topicProgress ->
        val topic = topicController.retrieveTopic(topicProgress.topicId)

        topicProgress.storyProgressMap.values.forEach { storyProgress ->
          val storyId = storyProgress.storyId
          val story = topicController.retrieveStory(topic.topicId, storyId)

          val completedChapterProgressList = getCompletedChapterProgressList(storyProgress)
          val lastCompletedChapterProgress: ChapterProgress? =
            completedChapterProgressList.firstOrNull()

          val startedChapterProgressList = getStartedChapterProgressList(storyProgress)
          val recentlyPlayerChapterProgress: ChapterProgress? =
            startedChapterProgressList.firstOrNull()

          when {
            recentlyPlayerChapterProgress != null -> {
              val recentlyPlayerChapterSummary: ChapterSummary? =
                story.chapterList.find { chapterSummary ->
                  recentlyPlayerChapterProgress.explorationId == chapterSummary.explorationId
                }
              if (recentlyPlayerChapterSummary != null) {
                val numberOfDaysPassed =
                  (oppiaClock.getCurrentCalendar().timeInMillis - recentlyPlayerChapterProgress.lastPlayedTimestamp) / ONE_DAY_IN_MS
                val promotedStory = createPromotedStory(
                  storyId,
                  topic,
                  completedChapterProgressList.size,
                  story.chapterCount,
                  recentlyPlayerChapterSummary.name,
                  recentlyPlayerChapterSummary.explorationId
                )
                if (numberOfDaysPassed < ONE_WEEK_IN_DAYS) {
                  ongoingStoryListBuilder.addRecentStory(promotedStory)
                } else {
                  ongoingStoryListBuilder.addOlderStory(promotedStory)
                }
              }
            }
            lastCompletedChapterProgress != null &&
              lastCompletedChapterProgress.explorationId != story.chapterList.last().explorationId -> {
              val lastChapterSummary: ChapterSummary? = story.chapterList.find { chapterSummary ->
                lastCompletedChapterProgress.explorationId == chapterSummary.explorationId
              }
              val nextChapterIndex = story.chapterList.indexOf(lastChapterSummary) + 1
              val nextChapterSummary: ChapterSummary? = story.chapterList[nextChapterIndex]
              if (nextChapterSummary != null) {
                val numberOfDaysPassed =
                  (oppiaClock.getCurrentCalendar().timeInMillis - lastCompletedChapterProgress.lastPlayedTimestamp) / ONE_DAY_IN_MS
                val promotedStory = createPromotedStory(
                  storyId,
                  topic,
                  completedChapterProgressList.size,
                  story.chapterCount,
                  nextChapterSummary.name,
                  nextChapterSummary.explorationId
                )
                if (numberOfDaysPassed < ONE_WEEK_IN_DAYS) {
                  ongoingStoryListBuilder.addRecentStory(promotedStory)
                } else {
                  ongoingStoryListBuilder.addOlderStory(promotedStory)
                }
              }
            }
          }
        }
      }
    }
    return ongoingStoryListBuilder.build()
  }

  private fun getStartedChapterProgressList(storyProgress: StoryProgress): List<ChapterProgress> {
    return storyProgress.chapterProgressMap.values
      .filter { chapterProgress ->
        chapterProgress.chapterPlayState ==
          ChapterPlayState.STARTED_NOT_COMPLETED
      }
      .sortedByDescending { chapterProgress -> chapterProgress.lastPlayedTimestamp }

  }

  private fun getCompletedChapterProgressList(storyProgress: StoryProgress): List<ChapterProgress> {
    return storyProgress.chapterProgressMap.values
      .filter { chapterProgress ->
        chapterProgress.chapterPlayState ==
          ChapterPlayState.COMPLETED
      }
      .sortedByDescending { chapterProgress -> chapterProgress.lastPlayedTimestamp }
  }

  private fun createRecommendedActivityList(
    topicProgressList: List<TopicProgress>
  ): RecommendedActivityList {
    val recommendedActivityListBuilder = RecommendedActivityList.newBuilder()

    Log.d("topic prog","size - "+ topicProgressList.size)
    if (topicProgressList.isNotEmpty()) {
      val recommendedStoryBuilder = RecommendedStoryList.newBuilder()
      if (topicProgressList.size == 1) {
        recommendedStoryBuilder.addAllSuggestedStory(
          createRecommendedStoryList(
            topicProgressList,
            recommendedActivityListBuilder,
            recommendedStoryBuilder
          )
        )
        recommendedActivityListBuilder.setRecommendedStoryList(recommendedStoryBuilder)
        if (recommendedStoryBuilder.suggestedStoryCount == 0 && recommendedStoryBuilder.recentlyPlayedStoryCount == 0
          && recommendedStoryBuilder.olderPlayedStoryCount == 0) {
          recommendedActivityListBuilder.setComingSoonTopicList( createComingSoonTopicList())
        }
      } else {
        // Add recently played stories or last played stories in RecommendedActivityList.
        createRecentPlayedStories(
          topicProgressList,
          recommendedActivityListBuilder,
          recommendedStoryBuilder
        )

        // If no recently played stories or last played stories then set suggested stories stories in RecommendedActivityList.
        when {
          recommendedStoryBuilder.recentlyPlayedStoryCount == 0
            && recommendedStoryBuilder.olderPlayedStoryCount == 0 -> {
            recommendedStoryBuilder.addAllSuggestedStory(
              createRecommendedStoryList(
                topicProgressList,
                recommendedActivityListBuilder,
                recommendedStoryBuilder
              )
            )
            recommendedActivityListBuilder.setRecommendedStoryList(recommendedStoryBuilder)

            // If user has completed all the topcs then add upcoming topics in RecommendedActivityList.
            if (recommendedStoryBuilder.suggestedStoryCount == 0) {
              recommendedActivityListBuilder.setComingSoonTopicList( createComingSoonTopicList())
            }
<<<<<<< HEAD

=======
>>>>>>> e43a9fd5
          }
        }
      }
    }
    return recommendedActivityListBuilder.build()
  }

  private fun createRecentPlayedStories(
    topicProgressList: List<TopicProgress>,
    recommendedActivityListBuilder: RecommendedActivityList.Builder,
    recommendedStoryBuilder: RecommendedStoryList.Builder
  ) {
    val sortedTopicProgressList =
      topicProgressList.sortedByDescending { it.lastPlayedTimestamp }

    sortedTopicProgressList.forEach { topicProgress ->
      val topic = topicController.retrieveTopic(topicProgress.topicId)
      topicProgress.storyProgressMap.values.forEach { storyProgress ->
        val storyId = storyProgress.storyId
        val story = topicController.retrieveStory(topic.topicId, storyId)

        val completedChapterProgressList = getCompletedChapterProgressList(storyProgress)
        val lastCompletedChapterProgress: ChapterProgress? =
          completedChapterProgressList.firstOrNull()

        val startedChapterProgressList = getStartedChapterProgressList(storyProgress)

        val recentlyPlayerChapterProgress: ChapterProgress? =
          startedChapterProgressList.firstOrNull()

        when {
          recentlyPlayerChapterProgress != null -> {
            val recentlyPlayerChapterSummary: ChapterSummary? =
              story.chapterList.find { chapterSummary ->
                recentlyPlayerChapterProgress.explorationId == chapterSummary.explorationId
              }
            if (recentlyPlayerChapterSummary != null) {
              val numberOfDaysPassed =
                (oppiaClock.getCurrentCalendar().timeInMillis - recentlyPlayerChapterProgress.lastPlayedTimestamp) / ONE_DAY_IN_MS
              val promotedStory = createPromotedStory(
                storyId,
                topic,
                completedChapterProgressList.size,
                story.chapterCount,
                recentlyPlayerChapterSummary.name,
                recentlyPlayerChapterSummary.explorationId
              )
              if (numberOfDaysPassed < ONE_WEEK_IN_DAYS) {
                recommendedStoryBuilder.addRecentlyPlayedStory(promotedStory)
              } else {
                recommendedStoryBuilder.addOlderPlayedStory(promotedStory)
              }
            }
          }
          lastCompletedChapterProgress != null -> {
            if (lastCompletedChapterProgress.explorationId != story.chapterList.last().explorationId) {
              val lastChapterSummary: ChapterSummary? = story.chapterList.find { chapterSummary ->
                lastCompletedChapterProgress.explorationId == chapterSummary.explorationId
              }
              val nextChapterIndex = story.chapterList.indexOf(lastChapterSummary) + 1
              val nextChapterSummary: ChapterSummary? = story.chapterList[nextChapterIndex]
              if (nextChapterSummary != null) {
                val numberOfDaysPassed =
                  (oppiaClock.getCurrentCalendar().timeInMillis - lastCompletedChapterProgress.lastPlayedTimestamp) / ONE_DAY_IN_MS
                val promotedStory = createPromotedStory(
                  storyId,
                  topic,
                  completedChapterProgressList.size,
                  story.chapterCount,
                  nextChapterSummary.name,
                  nextChapterSummary.explorationId
                )
                if (numberOfDaysPassed < ONE_WEEK_IN_DAYS) {
                  recommendedStoryBuilder.addRecentlyPlayedStory(promotedStory)
                } else {
                  recommendedStoryBuilder.addOlderPlayedStory(promotedStory)
                }
              }
            }
          }
        }
      }
      recommendedActivityListBuilder.setRecommendedStoryList(recommendedStoryBuilder)
    }
  }

  private fun createRecommendedStoryList(
    topicProgressList: List<TopicProgress>,
    recommendedActivityListBuilder: RecommendedActivityList.Builder,
    recommendedStoryBuilder: RecommendedStoryList.Builder
  ): List<PromotedStory> {
    val recommendedStories = mutableListOf<PromotedStory>()

    createRecentPlayedStories(
      topicProgressList,
      recommendedActivityListBuilder,
      recommendedStoryBuilder
    )

    val topicIdJsonArray = jsonAssetRetriever
      .loadJsonFromAsset("topics.json")!!
      .getJSONArray("topic_id_list")

    val topicIdList = (0 until topicIdJsonArray.length()).map { topicIdJsonArray[it].toString() }

    val index = topicIdList.indexOf(topicProgressList.last().topicId)

      for (i in (index+1) until topicIdJsonArray.length()) {
        if (topicIdJsonArray.length() > i && createRecommendedStoryFromAssets(topicIdJsonArray[i].toString()) != null) {
          recommendedStories.add(createRecommendedStoryFromAssets(topicIdJsonArray[i].toString())!!)
          return recommendedStories
        }
    }
    return recommendedStories
  }

  private fun createRecommendedStoryFromAssets(topicId: String): PromotedStory? {
    val topicJson = jsonAssetRetriever.loadJsonFromAsset("$topicId.json")!!
    if (!topicJson.getBoolean("published")) {
      // Do not recommend unpublished topics.
      return null
    }

    val storyData = topicJson.getJSONArray("canonical_story_dicts")
    if (storyData.length() == 0) {
      return PromotedStory.getDefaultInstance()
    }
    val totalChapterCount = storyData
      .getJSONObject(0)
      .getJSONArray("node_titles")
      .length()
    val storyId = storyData.optJSONObject(0).optString("id")
    val storySummary = topicController.retrieveStory(topicId, storyId)

    val promotedStoryBuilder = PromotedStory.newBuilder()
      .setStoryId(storyId)
      .setStoryName(storySummary.storyName)
      .setLessonThumbnail(storySummary.storyThumbnail)
      .setTopicId(topicId)
      .setTopicName(topicJson.optString("topic_name"))
      .setCompletedChapterCount(0)
      .setTotalChapterCount(totalChapterCount)
    if (storySummary.chapterList.isNotEmpty()) {
      promotedStoryBuilder.nextChapterName = storySummary.chapterList[0].name
      promotedStoryBuilder.explorationId = storySummary.chapterList[0].explorationId
    }
    return promotedStoryBuilder.build()
  }

  private fun createPromotedStory(
    storyId: String,
    topic: Topic,
    completedChapterCount: Int,
    totalChapterCount: Int,
    nextChapterName: String?,
    explorationId: String?
  ): PromotedStory {
    val storySummary = topic.storyList.find { summary -> summary.storyId == storyId }!!
    val promotedStoryBuilder = PromotedStory.newBuilder()
      .setStoryId(storyId)
      .setStoryName(storySummary.storyName)
      .setLessonThumbnail(storySummary.storyThumbnail)
      .setTopicId(topic.topicId)
      .setTopicName(topic.name)
      .setCompletedChapterCount(completedChapterCount)
      .setTotalChapterCount(totalChapterCount)
    if (nextChapterName != null && explorationId != null) {
      promotedStoryBuilder.nextChapterName = nextChapterName
      promotedStoryBuilder.explorationId = explorationId
    }
    return promotedStoryBuilder.build()
  }
}

internal fun createTopicThumbnail(topicJsonObject: JSONObject): LessonThumbnail {
  val topicId = topicJsonObject.optString("topic_id")
  val thumbnailBgColor = topicJsonObject.optString("thumbnail_bg_color")
  val thumbnailFilename = topicJsonObject.optString("thumbnail_filename")

  return if (thumbnailFilename.isNotEmpty() && thumbnailBgColor.isNotEmpty()) {
    LessonThumbnail.newBuilder()
      .setThumbnailFilename(thumbnailFilename)
      .setBackgroundColorRgb(Color.parseColor(thumbnailBgColor))
      .build()
  } else if (TOPIC_THUMBNAILS.containsKey(topicId)) {
    TOPIC_THUMBNAILS.getValue(topicId)
  } else {
    createDefaultTopicThumbnail()
  }
}

internal fun createDefaultTopicThumbnail(): LessonThumbnail {
  return LessonThumbnail.newBuilder()
    .setThumbnailGraphic(LessonThumbnailGraphic.CHILD_WITH_FRACTIONS_HOMEWORK)
    .setBackgroundColorRgb(Color.parseColor(TOPIC_BG_COLOR))
    .build()
}

internal fun createTopicThumbnail0(): LessonThumbnail {
  return LessonThumbnail.newBuilder()
    .setThumbnailGraphic(LessonThumbnailGraphic.CHILD_WITH_FRACTIONS_HOMEWORK)
    .setBackgroundColorRgb(Color.parseColor(TOPIC_BG_COLOR))
    .build()
}

internal fun createTopicThumbnail1(): LessonThumbnail {
  return LessonThumbnail.newBuilder()
    .setThumbnailGraphic(LessonThumbnailGraphic.DUCK_AND_CHICKEN)
    .setBackgroundColorRgb(Color.parseColor(TOPIC_BG_COLOR))
    .build()
}

internal fun createTopicThumbnail2(): LessonThumbnail {
  return LessonThumbnail.newBuilder()
    .setThumbnailGraphic(LessonThumbnailGraphic.ADDING_AND_SUBTRACTING_FRACTIONS)
    .setBackgroundColorRgb(Color.parseColor(TOPIC_BG_COLOR))
    .build()
}

internal fun createTopicThumbnail3(): LessonThumbnail {
  return LessonThumbnail.newBuilder()
    .setThumbnailGraphic(LessonThumbnailGraphic.BAKER)
    .setBackgroundColorRgb(Color.parseColor(TOPIC_BG_COLOR))
    .build()
}

internal fun createDefaultStoryThumbnail(): LessonThumbnail {
  return LessonThumbnail.newBuilder()
    .setThumbnailGraphic(LessonThumbnailGraphic.CHILD_WITH_FRACTIONS_HOMEWORK)
    .setBackgroundColorRgb(0xa5d3ec)
    .build()
}

internal fun createStoryThumbnail0(): LessonThumbnail {
  return LessonThumbnail.newBuilder()
    .setThumbnailGraphic(LessonThumbnailGraphic.DUCK_AND_CHICKEN)
    .setBackgroundColorRgb(0xa5d3ec)
    .build()
}

internal fun createStoryThumbnail1(): LessonThumbnail {
  return LessonThumbnail.newBuilder()
    .setThumbnailGraphic(LessonThumbnailGraphic.CHILD_WITH_FRACTIONS_HOMEWORK)
    .setBackgroundColorRgb(0xd3a5ec)
    .build()
}

internal fun createStoryThumbnail2(): LessonThumbnail {
  return LessonThumbnail.newBuilder()
    .setThumbnailGraphic(LessonThumbnailGraphic.CHILD_WITH_CUPCAKES)
    .setBackgroundColorRgb(0xa5ecd3)
    .build()
}

internal fun createStoryThumbnail3(): LessonThumbnail {
  return LessonThumbnail.newBuilder()
    .setThumbnailGraphic(LessonThumbnailGraphic.BAKER)
    .setBackgroundColorRgb(0xa5a2d3)
    .build()
}

internal fun createStoryThumbnail4(): LessonThumbnail {
  return LessonThumbnail.newBuilder()
    .setThumbnailGraphic(LessonThumbnailGraphic.COMPARING_FRACTIONS)
    .setBackgroundColorRgb(0xf2ecd3)
    .build()
}

internal fun createStoryThumbnail5(): LessonThumbnail {
  return LessonThumbnail.newBuilder()
    .setThumbnailGraphic(LessonThumbnailGraphic.DERIVE_A_RATIO)
    .setBackgroundColorRgb(0xf2ec63)
    .build()
}

internal fun createChapterThumbnail0(): LessonThumbnail {
  return LessonThumbnail.newBuilder()
    .setThumbnailGraphic(LessonThumbnailGraphic.CHILD_WITH_FRACTIONS_HOMEWORK)
    .setBackgroundColorRgb(0xa5d3ec)
    .build()
}

internal fun createChapterThumbnail1(): LessonThumbnail {
  return LessonThumbnail.newBuilder()
    .setThumbnailGraphic(LessonThumbnailGraphic.DUCK_AND_CHICKEN)
    .setBackgroundColorRgb(0xf7bf73)
    .build()
}

internal fun createChapterThumbnail2(): LessonThumbnail {
  return LessonThumbnail.newBuilder()
    .setThumbnailGraphic(LessonThumbnailGraphic.PERSON_WITH_PIE_CHART)
    .setBackgroundColorRgb(0xd3a5ec)
    .build()
}

internal fun createChapterThumbnail3(): LessonThumbnail {
  return LessonThumbnail.newBuilder()
    .setThumbnailGraphic(LessonThumbnailGraphic.CHILD_WITH_CUPCAKES)
    .setBackgroundColorRgb(0xa5d3ec)
    .build()
}

internal fun createChapterThumbnail4(): LessonThumbnail {
  return LessonThumbnail.newBuilder()
    .setThumbnailGraphic(LessonThumbnailGraphic.BAKER)
    .setBackgroundColorRgb(0xa5ecd3)
    .build()
}

internal fun createChapterThumbnail5(): LessonThumbnail {
  return LessonThumbnail.newBuilder()
    .setThumbnailGraphic(LessonThumbnailGraphic.DUCK_AND_CHICKEN)
    .setBackgroundColorRgb(0xd3a5ec)
    .build()
}

internal fun createChapterThumbnail6(): LessonThumbnail {
  return LessonThumbnail.newBuilder()
    .setThumbnailGraphic(LessonThumbnailGraphic.BAKER)
    .setBackgroundColorRgb(0xd325ec)
    .build()
}

internal fun createChapterThumbnail7(): LessonThumbnail {
  return LessonThumbnail.newBuilder()
    .setThumbnailGraphic(LessonThumbnailGraphic.PERSON_WITH_PIE_CHART)
    .setBackgroundColorRgb(0xd985ec)
    .build()
}

internal fun createChapterThumbnail8(): LessonThumbnail {
  return LessonThumbnail.newBuilder()
    .setThumbnailGraphic(LessonThumbnailGraphic.DUCK_AND_CHICKEN)
    .setBackgroundColorRgb(0xd3aa2c)
    .build()
}

internal fun createChapterThumbnail9(): LessonThumbnail {
  return LessonThumbnail.newBuilder()
    .setThumbnailGraphic(LessonThumbnailGraphic.CHILD_WITH_FRACTIONS_HOMEWORK)
    .setBackgroundColorRgb(0xd3a67ec)
    .build()
}<|MERGE_RESOLUTION|>--- conflicted
+++ resolved
@@ -378,10 +378,6 @@
             if (recommendedStoryBuilder.suggestedStoryCount == 0) {
               recommendedActivityListBuilder.setComingSoonTopicList( createComingSoonTopicList())
             }
-<<<<<<< HEAD
-
-=======
->>>>>>> e43a9fd5
           }
         }
       }
