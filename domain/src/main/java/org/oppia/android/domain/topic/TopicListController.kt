package org.oppia.android.domain.topic

import android.graphics.Color
import android.util.Log
import androidx.lifecycle.LiveData
import androidx.lifecycle.MutableLiveData
import org.json.JSONObject
import org.oppia.android.app.model.ChapterPlayState
import org.oppia.android.app.model.ChapterProgress
import org.oppia.android.app.model.ChapterSummary
import org.oppia.android.app.model.ComingSoonTopicList
import org.oppia.android.app.model.LessonThumbnail
import org.oppia.android.app.model.LessonThumbnailGraphic
import org.oppia.android.app.model.OngoingStoryList
import org.oppia.android.app.model.ProfileId
import org.oppia.android.app.model.PromotedStory
import org.oppia.android.app.model.RecommendedActivityList
import org.oppia.android.app.model.RecommendedStoryList
import org.oppia.android.app.model.StoryProgress
import org.oppia.android.app.model.Topic
import org.oppia.android.app.model.TopicList
import org.oppia.android.app.model.TopicPlayAvailability
import org.oppia.android.app.model.TopicPlayAvailability.AvailabilityCase.AVAILABLE_TO_PLAY_NOW
import org.oppia.android.app.model.TopicProgress
import org.oppia.android.app.model.TopicSummary
import org.oppia.android.app.model.UpcomingTopic
import org.oppia.android.domain.util.JsonAssetRetriever
import org.oppia.android.util.data.AsyncResult
import org.oppia.android.util.data.DataProvider
import org.oppia.android.util.data.DataProviders
import org.oppia.android.util.data.DataProviders.Companion.transformAsync
import org.oppia.android.util.system.OppiaClock
import java.util.Date
import java.util.concurrent.TimeUnit
import javax.inject.Inject
import javax.inject.Singleton
import kotlin.collections.ArrayList

private const val ONE_WEEK_IN_DAYS = 7
private const val ONE_DAY_IN_MS = 24 * 60 * 60 * 1000

private const val TOPIC_BG_COLOR = "#C6DCDA"

const val TEST_TOPIC_ID_0 = "test_topic_id_0"
const val TEST_TOPIC_ID_1 = "test_topic_id_1"
const val TEST_TOPIC_ID_2 = "test_topic_id_2"
const val FRACTIONS_TOPIC_ID = "GJ2rLXRKD5hw"
const val SUBTOPIC_TOPIC_ID = 1
const val SUBTOPIC_TOPIC_ID_2 = 2
const val RATIOS_TOPIC_ID = "omzF4oqgeTXd"
val TOPIC_THUMBNAILS = mapOf(
  FRACTIONS_TOPIC_ID to createTopicThumbnail0(),
  RATIOS_TOPIC_ID to createTopicThumbnail1(),
  TEST_TOPIC_ID_0 to createTopicThumbnail2(),
  TEST_TOPIC_ID_1 to createTopicThumbnail3()
)
val STORY_THUMBNAILS = mapOf(
  FRACTIONS_STORY_ID_0 to createStoryThumbnail0(),
  RATIOS_STORY_ID_0 to createStoryThumbnail1(),
  RATIOS_STORY_ID_1 to createStoryThumbnail2(),
  TEST_STORY_ID_0 to createStoryThumbnail3(),
  TEST_STORY_ID_1 to createStoryThumbnail4(),
  TEST_STORY_ID_2 to createStoryThumbnail5()
)
val EXPLORATION_THUMBNAILS = mapOf(
  FRACTIONS_EXPLORATION_ID_0 to createChapterThumbnail0(),
  FRACTIONS_EXPLORATION_ID_1 to createChapterThumbnail1(),
  RATIOS_EXPLORATION_ID_0 to createChapterThumbnail2(),
  RATIOS_EXPLORATION_ID_1 to createChapterThumbnail3(),
  RATIOS_EXPLORATION_ID_2 to createChapterThumbnail4(),
  RATIOS_EXPLORATION_ID_3 to createChapterThumbnail5(),
  TEST_EXPLORATION_ID_0 to createChapterThumbnail6(),
  TEST_EXPLORATION_ID_1 to createChapterThumbnail7(),
  TEST_EXPLORATION_ID_2 to createChapterThumbnail8(),
  TEST_EXPLORATION_ID_3 to createChapterThumbnail9(),
  TEST_EXPLORATION_ID_4 to createChapterThumbnail0(),
  TEST_EXPLORATION_ID_5 to createChapterThumbnail0(),
  TEST_EXPLORATION_ID_6 to createChapterThumbnail0()
)

private const val GET_TOPIC_LIST_PROVIDER_ID = "get_topic_list_provider_id"
private const val GET_COMING_SOON_TOPIC_LIST_PROVIDER_ID = "get_coming_soon_topic_list_provider_id"
private const val GET_ONGOING_STORY_LIST_PROVIDER_ID =
  "get_ongoing_story_list_provider_id"

private val EVICTION_TIME_MILLIS = TimeUnit.DAYS.toMillis(1)

/** Controller for retrieving the list of topics available to the learner to play. */
@Singleton
class TopicListController @Inject constructor(
  private val jsonAssetRetriever: JsonAssetRetriever,
  private val topicController: TopicController,
  private val storyProgressController: StoryProgressController,
  private val dataProviders: DataProviders,
  private val oppiaClock: OppiaClock
) {
  /**
   * Returns the list of [TopicSummary]s currently tracked by the app, possibly up to
   * [EVICTION_TIME_MILLIS] old.
   */
  fun getTopicList(): DataProvider<TopicList> {
    return dataProviders.createInMemoryDataProvider(
      GET_TOPIC_LIST_PROVIDER_ID,
      this::createTopicList
    )
  }

  /**
   * Returns the list of ongoing [PromotedStory]s that can be viewed via a link on the homescreen.
   * The total number of promoted stories should correspond to the ongoing story count within the
   * [TopicList] returned by [getTopicList].
   *
   * @param profileId the ID corresponding to the profile for which [PromotedStory] needs to be
   *    fetched.
   * @return a [DataProvider] for an [OngoingStoryList].
   */
  fun getOngoingStoryList(profileId: ProfileId): DataProvider<OngoingStoryList> {
    return storyProgressController.retrieveTopicProgressListDataProvider(profileId)
      .transformAsync(GET_ONGOING_STORY_LIST_PROVIDER_ID) {
        val ongoingStoryList = createOngoingStoryListFromProgress(it)
        AsyncResult.success(ongoingStoryList)
      }
  }

  /**
   * Returns the list of ongoing [PromotedStory]s that can be viewed via a link on the homescreen.
   * The total number of promoted stories should correspond to the ongoing story count within the
   * [TopicList] returned by [getTopicList].
   *
   * @param profileId the ID corresponding to the profile for which [PromotedStory] needs to be
   *    fetched.
   * @return a [DataProvider] for an [OngoingStoryList].
   */
  fun getRecommendedActivityList(profileId: ProfileId): DataProvider<RecommendedActivityList> {
    return storyProgressController.retrieveTopicProgressListDataProvider(profileId)
      .transformAsync(GET_ONGOING_STORY_LIST_PROVIDER_ID) {
        val recommendedActivityList = createRecommendedActivityList(it)
        AsyncResult.success(recommendedActivityList)
      }
  }

  private fun createTopicList(): TopicList {
    val topicIdJsonArray = jsonAssetRetriever
      .loadJsonFromAsset("topics.json")!!
      .getJSONArray("topic_id_list")
    val topicListBuilder = TopicList.newBuilder()
    for (i in 0 until topicIdJsonArray.length()) {
      val topicSummary = createTopicSummary(topicIdJsonArray.optString(i)!!)
      // Only include topics currently playable in the topic list.
      if (topicSummary.topicPlayAvailability.availabilityCase == AVAILABLE_TO_PLAY_NOW) {
        topicListBuilder.addTopicSummary(topicSummary)
      }
    }
    return topicListBuilder.build()
  }

  private fun createComingSoonTopicList(): ComingSoonTopicList {
    val topicIdJsonArray = jsonAssetRetriever
      .loadJsonFromAsset("topics.json")!!
      .getJSONArray("topic_id_list")
    val comingSoonTopicListBuilder = ComingSoonTopicList.newBuilder()
    for (i in 0 until topicIdJsonArray.length()) {
      comingSoonTopicListBuilder.addUpcomingTopic(
        createUpcomingTopicSummary(
          topicIdJsonArray.optString(
            i
          )!!
        )
      )
    }
//    RecommendedActivityList.newBuilder().setComingSoonTopicList(comingSoonTopicListBuilder)
    return comingSoonTopicListBuilder.build()
  }

  private fun createTopicSummary(topicId: String): TopicSummary {
    val topicJson =
      jsonAssetRetriever.loadJsonFromAsset("$topicId.json")!!
    return createTopicSummaryFromJson(topicId, topicJson)
  }

  private fun createUpcomingTopicSummary(topicId: String): UpcomingTopic {
    val topicJson =
      jsonAssetRetriever.loadJsonFromAsset("$topicId.json")!!
    return createUpcomingTopicSummaryFromJson(topicId, topicJson)
  }

  private fun createTopicSummaryFromJson(topicId: String, jsonObject: JSONObject): TopicSummary {
    var totalChapterCount = 0
    val storyData = jsonObject.getJSONArray("canonical_story_dicts")
    for (i in 0 until storyData.length()) {
      totalChapterCount += storyData
        .getJSONObject(i)
        .getJSONArray("node_titles")
        .length()
    }
    val topicPlayAvailability = if (jsonObject.getBoolean("published")) {
      TopicPlayAvailability.newBuilder().setAvailableToPlayNow(true).build()
    } else {
      TopicPlayAvailability.newBuilder().setAvailableToPlayInFuture(true).build()
    }
    return TopicSummary.newBuilder()
      .setTopicId(topicId)
      .setName(jsonObject.getString("topic_name"))
      .setVersion(jsonObject.optInt("version"))
      .setTotalChapterCount(totalChapterCount)
      .setTopicThumbnail(createTopicThumbnail(jsonObject))
      .setTopicPlayAvailability(topicPlayAvailability)
      .build()
  }

  private fun createUpcomingTopicSummaryFromJson(
    topicId: String,
    jsonObject: JSONObject
  ): UpcomingTopic {
    var totalChapterCount = 0
    val storyData = jsonObject.getJSONArray("canonical_story_dicts")
    for (i in 0 until storyData.length()) {
      totalChapterCount += storyData
        .getJSONObject(i)
        .getJSONArray("node_titles")
        .length()
    }
    return UpcomingTopic.newBuilder()
      .setTopicId(topicId)
      .setName(jsonObject.getString("topic_name"))
      .setVersion(jsonObject.optInt("version"))
      .setEstimatedReleaseUnixTimestamp(oppiaClock.getCurrentCalendar().timeInMillis)
      .setLessonThumbnail(createTopicThumbnail(jsonObject))
      .build()
  }

  private fun createOngoingStoryListFromProgress(
    topicProgressList: List<TopicProgress>
  ): OngoingStoryList {
    val ongoingStoryListBuilder = OngoingStoryList.newBuilder()
    if (topicProgressList.isNotEmpty()) {
      val sortedTopicProgressList = topicProgressList.sortedByDescending { it.lastPlayedTimestamp }
      sortedTopicProgressList.forEach { topicProgress ->
        val topic = topicController.retrieveTopic(topicProgress.topicId)

        topicProgress.storyProgressMap.values.forEach { storyProgress ->
          val storyId = storyProgress.storyId
          val story = topicController.retrieveStory(topic.topicId, storyId)

          val completedChapterProgressList = getCompletedChapterProgressList(storyProgress)
          val lastCompletedChapterProgress: ChapterProgress? =
            completedChapterProgressList.firstOrNull()

          val startedChapterProgressList = getStartedChapterProgressList(storyProgress)
          val recentlyPlayerChapterProgress: ChapterProgress? =
            startedChapterProgressList.firstOrNull()

          when {
            recentlyPlayerChapterProgress != null -> {
              val recentlyPlayerChapterSummary: ChapterSummary? =
                story.chapterList.find { chapterSummary ->
                  recentlyPlayerChapterProgress.explorationId == chapterSummary.explorationId
                }
              if (recentlyPlayerChapterSummary != null) {
                val numberOfDaysPassed =
                  (oppiaClock.getCurrentCalendar().timeInMillis - recentlyPlayerChapterProgress.lastPlayedTimestamp) / ONE_DAY_IN_MS
                val promotedStory = createPromotedStory(
                  storyId,
                  topic,
                  completedChapterProgressList.size,
                  story.chapterCount,
                  recentlyPlayerChapterSummary.name,
                  recentlyPlayerChapterSummary.explorationId
                )
                if (numberOfDaysPassed < ONE_WEEK_IN_DAYS) {
                  ongoingStoryListBuilder.addRecentStory(promotedStory)
                } else {
                  ongoingStoryListBuilder.addOlderStory(promotedStory)
                }
              }
            }
            lastCompletedChapterProgress != null &&
              lastCompletedChapterProgress.explorationId != story.chapterList.last().explorationId -> {
              val lastChapterSummary: ChapterSummary? = story.chapterList.find { chapterSummary ->
                lastCompletedChapterProgress.explorationId == chapterSummary.explorationId
              }
              val nextChapterIndex = story.chapterList.indexOf(lastChapterSummary) + 1
              val nextChapterSummary: ChapterSummary? = story.chapterList[nextChapterIndex]
              if (nextChapterSummary != null) {
                val numberOfDaysPassed =
                  (oppiaClock.getCurrentCalendar().timeInMillis - lastCompletedChapterProgress.lastPlayedTimestamp) / ONE_DAY_IN_MS
                val promotedStory = createPromotedStory(
                  storyId,
                  topic,
                  completedChapterProgressList.size,
                  story.chapterCount,
                  nextChapterSummary.name,
                  nextChapterSummary.explorationId
                )
                if (numberOfDaysPassed < ONE_WEEK_IN_DAYS) {
                  ongoingStoryListBuilder.addRecentStory(promotedStory)
                } else {
                  ongoingStoryListBuilder.addOlderStory(promotedStory)
                }
              }
            }
          }
        }
      }
    }
    return ongoingStoryListBuilder.build()
  }

  private fun getStartedChapterProgressList(storyProgress: StoryProgress): List<ChapterProgress> {
    return storyProgress.chapterProgressMap.values
      .filter { chapterProgress ->
        chapterProgress.chapterPlayState ==
          ChapterPlayState.STARTED_NOT_COMPLETED
      }
      .sortedByDescending { chapterProgress -> chapterProgress.lastPlayedTimestamp }

  }

  private fun getCompletedChapterProgressList(storyProgress: StoryProgress): List<ChapterProgress> {
    return storyProgress.chapterProgressMap.values
      .filter { chapterProgress ->
        chapterProgress.chapterPlayState ==
          ChapterPlayState.COMPLETED
      }
      .sortedByDescending { chapterProgress -> chapterProgress.lastPlayedTimestamp }
  }

  private fun createRecommendedActivityList(
    topicProgressList: List<TopicProgress>
  ): RecommendedActivityList {
    val recommendedActivityListBuilder = RecommendedActivityList.newBuilder()

    if (topicProgressList.isNotEmpty()) {
      val recommendedStoryBuilder = RecommendedStoryList.newBuilder()
      if (topicProgressList.size == 1) {
        (createRecommendedStoryList(
          topicProgressList,
          recommendedActivityListBuilder,
          recommendedStoryBuilder
        )
          )
        recommendedActivityListBuilder.setRecommendedStoryList(recommendedStoryBuilder)
      } else {
        createRecentPlayedStories(
          topicProgressList,
          recommendedActivityListBuilder,
          recommendedStoryBuilder
        )
        when {
          recommendedStoryBuilder.recentlyPlayedStoryCount == 0 &&
            recommendedStoryBuilder.olderPlayedStoryCount > 0
            && recommendedStoryBuilder.suggestedStoryCount == 0 -> {
            recommendedActivityListBuilder.setRecommendedStoryList(recommendedStoryBuilder)
          }
        }
        when {
          recommendedStoryBuilder.recentlyPlayedStoryCount == 0
            && recommendedStoryBuilder.olderPlayedStoryCount == 0 -> {
            recommendedStoryBuilder.addAllSuggestedStory(
              createRecommendedStoryList(
                topicProgressList,
                recommendedActivityListBuilder,
                recommendedStoryBuilder
              )
            )
            recommendedActivityListBuilder.setRecommendedStoryList(recommendedStoryBuilder)

            if (recommendedStoryBuilder.suggestedStoryCount == 0) {
              recommendedActivityListBuilder.comingSoonTopicList = createComingSoonTopicList()
            }
          }
        }
      }
    }
    return recommendedActivityListBuilder.build()
  }

  private fun createRecentPlayedStories(
    topicProgressList: List<TopicProgress>,
    recommendedActivityListBuilder: RecommendedActivityList.Builder,
    recommendedStoryBuilder: RecommendedStoryList.Builder
  ) {
    val sortedTopicProgressList =
      topicProgressList.sortedByDescending { it.lastPlayedTimestamp }

    sortedTopicProgressList.forEach { topicProgress ->
      val topic = topicController.retrieveTopic(topicProgress.topicId)
      topicProgress.storyProgressMap.values.forEach { storyProgress ->
        val storyId = storyProgress.storyId
        val story = topicController.retrieveStory(topic.topicId, storyId)

        val completedChapterProgressList = getCompletedChapterProgressList(storyProgress)
        val lastCompletedChapterProgress: ChapterProgress? =
          completedChapterProgressList.firstOrNull()

        val startedChapterProgressList = getStartedChapterProgressList(storyProgress)

        val recentlyPlayerChapterProgress: ChapterProgress? =
          startedChapterProgressList.firstOrNull()

        when {
          recentlyPlayerChapterProgress != null -> {
            val recentlyPlayerChapterSummary: ChapterSummary? =
              story.chapterList.find { chapterSummary ->
                recentlyPlayerChapterProgress.explorationId == chapterSummary.explorationId
              }
            if (recentlyPlayerChapterSummary != null) {
              val numberOfDaysPassed =
                (oppiaClock.getCurrentCalendar().timeInMillis - recentlyPlayerChapterProgress.lastPlayedTimestamp) / ONE_DAY_IN_MS
              val promotedStory = createPromotedStory(
                storyId,
                topic,
                completedChapterProgressList.size,
                story.chapterCount,
                recentlyPlayerChapterSummary.name,
                recentlyPlayerChapterSummary.explorationId
              )
              if (numberOfDaysPassed < ONE_WEEK_IN_DAYS) {
                recommendedStoryBuilder.addRecentlyPlayedStory(promotedStory)
              } else {
                recommendedStoryBuilder.addOlderPlayedStory(promotedStory)
              }
            }
          }
          lastCompletedChapterProgress != null -> {
            if (lastCompletedChapterProgress.explorationId != story.chapterList.last().explorationId) {
              val lastChapterSummary: ChapterSummary? = story.chapterList.find { chapterSummary ->
                lastCompletedChapterProgress.explorationId == chapterSummary.explorationId
              }
              val nextChapterIndex = story.chapterList.indexOf(lastChapterSummary) + 1
              val nextChapterSummary: ChapterSummary? = story.chapterList[nextChapterIndex]
              if (nextChapterSummary != null) {
                val numberOfDaysPassed =
                  (oppiaClock.getCurrentCalendar().timeInMillis - lastCompletedChapterProgress.lastPlayedTimestamp) / ONE_DAY_IN_MS
                val promotedStory = createPromotedStory(
                  storyId,
                  topic,
                  completedChapterProgressList.size,
                  story.chapterCount,
                  nextChapterSummary.name,
                  nextChapterSummary.explorationId
                )
                if (numberOfDaysPassed < ONE_WEEK_IN_DAYS) {
                  recommendedStoryBuilder.addRecentlyPlayedStory(promotedStory)
                } else {
                  recommendedStoryBuilder.addOlderPlayedStory(promotedStory)
                }
              }
            }
          }
        }
      }
      recommendedActivityListBuilder.setRecommendedStoryList(recommendedStoryBuilder)
    }
  }

  private fun createRecommendedStoryList(
    topicProgressList: List<TopicProgress>,
    recommendedActivityListBuilder: RecommendedActivityList.Builder,
    recommendedStoryBuilder: RecommendedStoryList.Builder
  ): List<PromotedStory> {
    val recommendedStories = mutableListOf<PromotedStory>()

    createRecentPlayedStories(
      topicProgressList,
      recommendedActivityListBuilder,
      recommendedStoryBuilder
    )

    val topicIdJsonArray = jsonAssetRetriever
      .loadJsonFromAsset("topics.json")!!
      .getJSONArray("topic_id_list")

    val topicList = mutableListOf<String>()
    for (i in 0 until topicIdJsonArray.length()) {
<<<<<<< HEAD
      topicList.add(topicIdJsonArray[i].toString())
    }

    val index = topicList.indexOf(topicProgressList.last().topicId)
    if (topicIdJsonArray.length() > (index + 1)) {
      recommendedStoryBuilder.addSuggestedStory(createRecommendedStoryFromAssets(topicIdJsonArray[index + 1].toString()))
      return recommendedStories
=======
      createRecommendedStoryFromAssets(topicIdJsonArray[i].toString())?.let {
        recommendedStories.add(it)
      }
>>>>>>> 6f19edca
    }
    return recommendedStories
  }

  private fun createRecommendedStoryFromAssets(topicId: String): PromotedStory? {
    val topicJson = jsonAssetRetriever.loadJsonFromAsset("$topicId.json")!!
    if (!topicJson.getBoolean("published")) {
      // Do not recommend unpublished topics.
      return null
    }

    val storyData = topicJson.getJSONArray("canonical_story_dicts")
    if (storyData.length() == 0) {
      return PromotedStory.getDefaultInstance()
    }
    val totalChapterCount = storyData
      .getJSONObject(0)
      .getJSONArray("node_titles")
      .length()
    val storyId = storyData.optJSONObject(0).optString("id")
    val storySummary = topicController.retrieveStory(topicId, storyId)

    val promotedStoryBuilder = PromotedStory.newBuilder()
      .setStoryId(storyId)
      .setStoryName(storySummary.storyName)
      .setLessonThumbnail(storySummary.storyThumbnail)
      .setTopicId(topicId)
      .setTopicName(topicJson.optString("topic_name"))
      .setCompletedChapterCount(0)
      .setTotalChapterCount(totalChapterCount)
    if (storySummary.chapterList.isNotEmpty()) {
      promotedStoryBuilder.nextChapterName = storySummary.chapterList[0].name
      promotedStoryBuilder.explorationId = storySummary.chapterList[0].explorationId
    }
    return promotedStoryBuilder.build()
  }

  private fun createPromotedStory(
    storyId: String,
    topic: Topic,
    completedChapterCount: Int,
    totalChapterCount: Int,
    nextChapterName: String?,
    explorationId: String?
  ): PromotedStory {
    val storySummary = topic.storyList.find { summary -> summary.storyId == storyId }!!
    val promotedStoryBuilder = PromotedStory.newBuilder()
      .setStoryId(storyId)
      .setStoryName(storySummary.storyName)
      .setLessonThumbnail(storySummary.storyThumbnail)
      .setTopicId(topic.topicId)
      .setTopicName(topic.name)
      .setCompletedChapterCount(completedChapterCount)
      .setTotalChapterCount(totalChapterCount)
    if (nextChapterName != null && explorationId != null) {
      promotedStoryBuilder.nextChapterName = nextChapterName
      promotedStoryBuilder.explorationId = explorationId
    }
    return promotedStoryBuilder.build()
  }
}

internal fun createTopicThumbnail(topicJsonObject: JSONObject): LessonThumbnail {
  val topicId = topicJsonObject.optString("topic_id")
  val thumbnailBgColor = topicJsonObject.optString("thumbnail_bg_color")
  val thumbnailFilename = topicJsonObject.optString("thumbnail_filename")

  return if (thumbnailFilename.isNotEmpty() && thumbnailBgColor.isNotEmpty()) {
    LessonThumbnail.newBuilder()
      .setThumbnailFilename(thumbnailFilename)
      .setBackgroundColorRgb(Color.parseColor(thumbnailBgColor))
      .build()
  } else if (TOPIC_THUMBNAILS.containsKey(topicId)) {
    TOPIC_THUMBNAILS.getValue(topicId)
  } else {
    createDefaultTopicThumbnail()
  }
}

internal fun createDefaultTopicThumbnail(): LessonThumbnail {
  return LessonThumbnail.newBuilder()
    .setThumbnailGraphic(LessonThumbnailGraphic.CHILD_WITH_FRACTIONS_HOMEWORK)
    .setBackgroundColorRgb(Color.parseColor(TOPIC_BG_COLOR))
    .build()
}

internal fun createTopicThumbnail0(): LessonThumbnail {
  return LessonThumbnail.newBuilder()
    .setThumbnailGraphic(LessonThumbnailGraphic.CHILD_WITH_FRACTIONS_HOMEWORK)
    .setBackgroundColorRgb(Color.parseColor(TOPIC_BG_COLOR))
    .build()
}

internal fun createTopicThumbnail1(): LessonThumbnail {
  return LessonThumbnail.newBuilder()
    .setThumbnailGraphic(LessonThumbnailGraphic.DUCK_AND_CHICKEN)
    .setBackgroundColorRgb(Color.parseColor(TOPIC_BG_COLOR))
    .build()
}

internal fun createTopicThumbnail2(): LessonThumbnail {
  return LessonThumbnail.newBuilder()
    .setThumbnailGraphic(LessonThumbnailGraphic.ADDING_AND_SUBTRACTING_FRACTIONS)
    .setBackgroundColorRgb(Color.parseColor(TOPIC_BG_COLOR))
    .build()
}

internal fun createTopicThumbnail3(): LessonThumbnail {
  return LessonThumbnail.newBuilder()
    .setThumbnailGraphic(LessonThumbnailGraphic.BAKER)
    .setBackgroundColorRgb(Color.parseColor(TOPIC_BG_COLOR))
    .build()
}

internal fun createDefaultStoryThumbnail(): LessonThumbnail {
  return LessonThumbnail.newBuilder()
    .setThumbnailGraphic(LessonThumbnailGraphic.CHILD_WITH_FRACTIONS_HOMEWORK)
    .setBackgroundColorRgb(0xa5d3ec)
    .build()
}

internal fun createStoryThumbnail0(): LessonThumbnail {
  return LessonThumbnail.newBuilder()
    .setThumbnailGraphic(LessonThumbnailGraphic.DUCK_AND_CHICKEN)
    .setBackgroundColorRgb(0xa5d3ec)
    .build()
}

internal fun createStoryThumbnail1(): LessonThumbnail {
  return LessonThumbnail.newBuilder()
    .setThumbnailGraphic(LessonThumbnailGraphic.CHILD_WITH_FRACTIONS_HOMEWORK)
    .setBackgroundColorRgb(0xd3a5ec)
    .build()
}

internal fun createStoryThumbnail2(): LessonThumbnail {
  return LessonThumbnail.newBuilder()
    .setThumbnailGraphic(LessonThumbnailGraphic.CHILD_WITH_CUPCAKES)
    .setBackgroundColorRgb(0xa5ecd3)
    .build()
}

internal fun createStoryThumbnail3(): LessonThumbnail {
  return LessonThumbnail.newBuilder()
    .setThumbnailGraphic(LessonThumbnailGraphic.BAKER)
    .setBackgroundColorRgb(0xa5a2d3)
    .build()
}

internal fun createStoryThumbnail4(): LessonThumbnail {
  return LessonThumbnail.newBuilder()
    .setThumbnailGraphic(LessonThumbnailGraphic.COMPARING_FRACTIONS)
    .setBackgroundColorRgb(0xf2ecd3)
    .build()
}

internal fun createStoryThumbnail5(): LessonThumbnail {
  return LessonThumbnail.newBuilder()
    .setThumbnailGraphic(LessonThumbnailGraphic.DERIVE_A_RATIO)
    .setBackgroundColorRgb(0xf2ec63)
    .build()
}

internal fun createChapterThumbnail0(): LessonThumbnail {
  return LessonThumbnail.newBuilder()
    .setThumbnailGraphic(LessonThumbnailGraphic.CHILD_WITH_FRACTIONS_HOMEWORK)
    .setBackgroundColorRgb(0xa5d3ec)
    .build()
}

internal fun createChapterThumbnail1(): LessonThumbnail {
  return LessonThumbnail.newBuilder()
    .setThumbnailGraphic(LessonThumbnailGraphic.DUCK_AND_CHICKEN)
    .setBackgroundColorRgb(0xf7bf73)
    .build()
}

internal fun createChapterThumbnail2(): LessonThumbnail {
  return LessonThumbnail.newBuilder()
    .setThumbnailGraphic(LessonThumbnailGraphic.PERSON_WITH_PIE_CHART)
    .setBackgroundColorRgb(0xd3a5ec)
    .build()
}

internal fun createChapterThumbnail3(): LessonThumbnail {
  return LessonThumbnail.newBuilder()
    .setThumbnailGraphic(LessonThumbnailGraphic.CHILD_WITH_CUPCAKES)
    .setBackgroundColorRgb(0xa5d3ec)
    .build()
}

internal fun createChapterThumbnail4(): LessonThumbnail {
  return LessonThumbnail.newBuilder()
    .setThumbnailGraphic(LessonThumbnailGraphic.BAKER)
    .setBackgroundColorRgb(0xa5ecd3)
    .build()
}

internal fun createChapterThumbnail5(): LessonThumbnail {
  return LessonThumbnail.newBuilder()
    .setThumbnailGraphic(LessonThumbnailGraphic.DUCK_AND_CHICKEN)
    .setBackgroundColorRgb(0xd3a5ec)
    .build()
}

internal fun createChapterThumbnail6(): LessonThumbnail {
  return LessonThumbnail.newBuilder()
    .setThumbnailGraphic(LessonThumbnailGraphic.BAKER)
    .setBackgroundColorRgb(0xd325ec)
    .build()
}

internal fun createChapterThumbnail7(): LessonThumbnail {
  return LessonThumbnail.newBuilder()
    .setThumbnailGraphic(LessonThumbnailGraphic.PERSON_WITH_PIE_CHART)
    .setBackgroundColorRgb(0xd985ec)
    .build()
}

internal fun createChapterThumbnail8(): LessonThumbnail {
  return LessonThumbnail.newBuilder()
    .setThumbnailGraphic(LessonThumbnailGraphic.DUCK_AND_CHICKEN)
    .setBackgroundColorRgb(0xd3aa2c)
    .build()
}

internal fun createChapterThumbnail9(): LessonThumbnail {
  return LessonThumbnail.newBuilder()
    .setThumbnailGraphic(LessonThumbnailGraphic.CHILD_WITH_FRACTIONS_HOMEWORK)
    .setBackgroundColorRgb(0xd3a67ec)
    .build()
}<|MERGE_RESOLUTION|>--- conflicted
+++ resolved
@@ -473,7 +473,6 @@
 
     val topicList = mutableListOf<String>()
     for (i in 0 until topicIdJsonArray.length()) {
-<<<<<<< HEAD
       topicList.add(topicIdJsonArray[i].toString())
     }
 
@@ -481,11 +480,6 @@
     if (topicIdJsonArray.length() > (index + 1)) {
       recommendedStoryBuilder.addSuggestedStory(createRecommendedStoryFromAssets(topicIdJsonArray[index + 1].toString()))
       return recommendedStories
-=======
-      createRecommendedStoryFromAssets(topicIdJsonArray[i].toString())?.let {
-        recommendedStories.add(it)
-      }
->>>>>>> 6f19edca
     }
     return recommendedStories
   }
