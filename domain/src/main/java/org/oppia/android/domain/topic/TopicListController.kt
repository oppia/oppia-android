--- conflicted
+++ resolved
@@ -418,19 +418,9 @@
       // TEST_TOPIC_ID_1 (depends on TEST_TOPIC_ID_0,Ratios)
       TEST_TOPIC_ID_1 -> listOf(TEST_TOPIC_ID_0, RATIOS_TOPIC_ID)
       // Fractions (depends on A+S, Multiplication, Division)
-<<<<<<< HEAD
-      FRACTIONS_TOPIC_ID -> {
-        listOf()
-      }
-      // Ratios (depends on A+S, Multiplication, Division)
-      RATIOS_TOPIC_ID -> {
-        listOf()
-      }
-=======
       FRACTIONS_TOPIC_ID -> listOf()
       // Ratios (depends on A+S, Multiplication, Division)
       RATIOS_TOPIC_ID -> listOf()
->>>>>>> fdc28ccc
       // Addition and Subtraction (depends on Place Values)
       // Multiplication (depends on Addition and Subtraction)
       // Division (depends on Multiplication)
