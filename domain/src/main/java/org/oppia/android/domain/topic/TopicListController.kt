--- conflicted
+++ resolved
@@ -8,6 +8,7 @@
 import org.oppia.android.app.model.ComingSoonTopicList
 import org.oppia.android.app.model.LessonThumbnail
 import org.oppia.android.app.model.LessonThumbnailGraphic
+import org.oppia.android.app.model.OngoingStoryList
 import org.oppia.android.app.model.ProfileId
 import org.oppia.android.app.model.PromotedActivityList
 import org.oppia.android.app.model.PromotedStory
@@ -33,6 +34,7 @@
 import javax.inject.Singleton
 
 private const val ONE_WEEK_IN_DAYS = 7
+private const val ONE_DAY_IN_MS = 24 * 60 * 60 * 1000
 
 private const val TOPIC_BG_COLOR = "#C6DCDA"
 
@@ -79,6 +81,8 @@
 )
 
 private const val GET_TOPIC_LIST_PROVIDER_ID = "get_topic_list_provider_id"
+private const val GET_ONGOING_STORY_LIST_PROVIDER_ID =
+  "get_ongoing_story_list_provider_id"
 private const val GET_PROMOTED_ACTIVITY_LIST_PROVIDER_ID =
   "get_recommended_actvity_list_provider_id"
 
@@ -103,6 +107,23 @@
       GET_TOPIC_LIST_PROVIDER_ID,
       this::createTopicList
     )
+  }
+
+  /**
+   * Returns the list of ongoing [PromotedStory]s that can be viewed via a link on the homescreen.
+   * The total number of promoted stories should correspond to the ongoing story count within the
+   * [TopicList] returned by [getTopicList].
+   *
+   * @param profileId the ID corresponding to the profile for which [PromotedStory] needs to be
+   *    fetched.
+   * @return a [DataProvider] for an [OngoingStoryList].
+   */
+  fun getOngoingStoryList(profileId: ProfileId): DataProvider<OngoingStoryList> {
+    return storyProgressController.retrieveTopicProgressListDataProvider(profileId)
+      .transformAsync(GET_ONGOING_STORY_LIST_PROVIDER_ID) {
+        val ongoingStoryList = createOngoingStoryListFromProgress(it)
+        AsyncResult.success(ongoingStoryList)
+      }
   }
 
   /**
@@ -216,8 +237,6 @@
       .build()
   }
 
-<<<<<<< HEAD
-=======
   private fun createOngoingStoryListFromProgress(
     topicProgressList: List<TopicProgress>
   ): OngoingStoryList {
@@ -322,7 +341,6 @@
     return recommendedStories
   }
 
->>>>>>> f8f068d5
   private fun computePromotedActivityList(
     topicProgressList: List<TopicProgress>
   ): PromotedActivityList {
