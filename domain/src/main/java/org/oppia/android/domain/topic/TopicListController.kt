--- conflicted
+++ resolved
@@ -11,13 +11,10 @@
 import org.oppia.android.app.model.ProfileId
 import org.oppia.android.app.model.PromotedActivityList
 import org.oppia.android.app.model.PromotedStory
-<<<<<<< HEAD
 import org.oppia.android.app.model.StoryRecord
-=======
 import org.oppia.android.app.model.PromotedStoryList
 import org.oppia.android.app.model.StoryProgress
 import org.oppia.android.app.model.StorySummary
->>>>>>> 68759352
 import org.oppia.android.app.model.Topic
 import org.oppia.android.app.model.TopicIdList
 import org.oppia.android.app.model.TopicList
@@ -99,12 +96,9 @@
   private val topicController: TopicController,
   private val storyProgressController: StoryProgressController,
   private val dataProviders: DataProviders,
-<<<<<<< HEAD
+  private val oppiaClock: OppiaClock,
   private val assetRepository: AssetRepository,
   @LoadLessonProtosFromAssets private val loadLessonProtosFromAssets: Boolean
-=======
-  private val oppiaClock: OppiaClock
->>>>>>> 68759352
 ) {
 
   /**
@@ -481,20 +475,6 @@
     }
   }
 
-<<<<<<< HEAD
-  private fun createRecommendedStoryList(): List<PromotedStory> {
-    return if (loadLessonProtosFromAssets) {
-      val topicIdList =
-        assetRepository.loadProtoFromLocalAssets(
-          assetName = "topics",
-          baseMessage = TopicIdList.getDefaultInstance()
-        )
-      return topicIdList.topicIdsList.mapNotNull { loadRecommendedStory(it) }
-    } else createRecommendedStoryListFromJson()
-  }
-
-  private fun createRecommendedStoryListFromJson(): List<PromotedStory> {
-=======
   /*
   * Explanation for logic:
   * We always recommend the next topic that all dependencies are completed for. If a topic with
@@ -517,16 +497,20 @@
   private fun computeSuggestedStories(
     topicProgressList: List<TopicProgress>
   ): List<PromotedStory> {
->>>>>>> 68759352
+    // asdf
+//    return if (loadLessonProtosFromAssets) {
+//      val topicIdList =
+//          assetRepository.loadProtoFromLocalAssets(
+//              assetName = "topics",
+//              baseMessage = TopicIdList.getDefaultInstance()
+//          )
+//      return topicIdList.topicIdsList.mapNotNull { loadRecommendedStory(it) }
+//    } else createRecommendedStoryListFromJson()
+
     val recommendedStories = mutableListOf<PromotedStory>()
     val topicIdJsonArray = jsonAssetRetriever
       .loadJsonFromAsset("topics.json")!!
       .getJSONArray("topic_id_list")
-<<<<<<< HEAD
-    for (i in 0 until topicIdJsonArray.length()) {
-      loadRecommendedStory(topicIdJsonArray[i].toString())?.let {
-        recommendedStories.add(it)
-=======
 
     // The list of started or completed topic IDs.
     val startedTopicIds = topicProgressList.map(TopicProgress::getTopicId)
@@ -560,59 +544,16 @@
         createRecommendedStoryFromAssets(topicId)?.let {
           recommendedStories.add(it)
         }
->>>>>>> 68759352
       }
     }
     return recommendedStories
   }
 
-<<<<<<< HEAD
-  private fun loadRecommendedStory(topicId: String): PromotedStory? {
-    return if (loadLessonProtosFromAssets) {
-      val topicRecord =
-        assetRepository.loadProtoFromLocalAssets(
-          assetName = topicId,
-          baseMessage = TopicRecord.getDefaultInstance()
-        )
-
-      // Do not recommend unpublished topics.
-      if (!topicRecord.isPublished) return null
-
-      // Check if there are any stories to promote.
-      if (topicRecord.canonicalStoryIdsCount == 0) return PromotedStory.getDefaultInstance()
-
-      // Until better criteria is available, only recommend the first story of the topic.
-      val storySummary =
-        topicController.retrieveStory(topicId, topicRecord.canonicalStoryIdsList.first())
-
-      return PromotedStory.newBuilder().apply {
-        storyId = storySummary.storyId
-        storyName = storySummary.storyName
-        lessonThumbnail = storySummary.storyThumbnail
-        this.topicId = topicId
-        topicName = topicRecord.name
-        completedChapterCount = 0
-        totalChapterCount = storySummary.chapterCount
-        storySummary.chapterList.firstOrNull()?.let {
-          nextChapterName = it.name
-          explorationId = it.explorationId
-        }
-      }.build()
-    } else loadRecommendedStoryFromJson(topicId)
-  }
-
-  private fun loadRecommendedStoryFromJson(topicId: String): PromotedStory? {
-    val topicJson = jsonAssetRetriever.loadJsonFromAsset("$topicId.json")!!
-    if (!topicJson.getBoolean("published")) {
-      // Do not recommend unpublished topics.
-      return null
-=======
   private fun topicHasAtLeastOneStoryCompleted(it: TopicProgress): Boolean {
     val topic = topicController.retrieveTopic(it.topicId)
     return it.storyProgressMap.values.any { storyProgress ->
       val story = topicController.retrieveStory(topic.topicId, storyProgress.storyId)
       return@any checkIfStoryIsCompleted(storyProgress, story)
->>>>>>> 68759352
     }
   }
 
