--- conflicted
+++ resolved
@@ -1,19 +1,46 @@
 package org.oppia.android.domain.oppialogger.analytics
 
+import kotlinx.coroutines.CoroutineDispatcher
+import kotlinx.coroutines.CoroutineScope
+import kotlinx.coroutines.Deferred
+import kotlinx.coroutines.async
+import kotlinx.coroutines.flow.Flow
+import kotlinx.coroutines.flow.SharingStarted
+import kotlinx.coroutines.flow.collect
+import kotlinx.coroutines.flow.emitAll
+import kotlinx.coroutines.flow.flow
+import kotlinx.coroutines.flow.map
+import kotlinx.coroutines.flow.onCompletion
+import kotlinx.coroutines.flow.stateIn
+import kotlinx.coroutines.flow.transform
 import org.oppia.android.app.model.EventLog
 import org.oppia.android.app.model.EventLog.Priority
 import org.oppia.android.app.model.OppiaEventLogs
+import org.oppia.android.app.model.ProfileId
 import org.oppia.android.data.persistence.PersistentCacheStore
+import org.oppia.android.data.persistence.PersistentCacheStore.PublishMode.PUBLISH_TO_IN_MEMORY_CACHE
+import org.oppia.android.data.persistence.PersistentCacheStore.UpdateMode.UPDATE_IF_NEW_CACHE
 import org.oppia.android.domain.oppialogger.EventLogStorageCacheSize
+import org.oppia.android.domain.translation.TranslationController
+import org.oppia.android.util.data.AsyncResult
 import org.oppia.android.util.data.DataProvider
+import org.oppia.android.util.data.DataProviders
 import org.oppia.android.util.logging.AnalyticsEventLogger
 import org.oppia.android.util.logging.ConsoleLogger
 import org.oppia.android.util.logging.ExceptionLogger
 import org.oppia.android.util.logging.SyncStatusManager
 import org.oppia.android.util.networking.NetworkConnectionUtil
 import org.oppia.android.util.networking.NetworkConnectionUtil.ProdConnectionStatus.NONE
-import java.lang.IllegalStateException
+import org.oppia.android.util.platformparameter.EnableLearnerStudyAnalytics
+import org.oppia.android.util.platformparameter.PlatformParameterValue
+import org.oppia.android.util.system.OppiaClock
+import org.oppia.android.util.threading.BackgroundDispatcher
+import org.oppia.android.util.threading.BlockingDispatcher
+import java.util.concurrent.atomic.AtomicInteger
 import javax.inject.Inject
+import javax.inject.Singleton
+
+private const val UPLOAD_ALL_EVENTS_PROVIDER_ID = "AnalyticsController.upload_all_events"
 
 /**
  * Controller for handling analytics event logging.
@@ -21,6 +48,7 @@
  * Callers should not use this class directly; instead, they should use ``OppiaLogger`` which
  * provides convenience log methods.
  */
+@Singleton
 class AnalyticsController @Inject constructor(
   private val analyticsEventLogger: AnalyticsEventLogger,
   cacheStoreFactory: PersistentCacheStore.Factory,
@@ -28,10 +56,31 @@
   private val networkConnectionUtil: NetworkConnectionUtil,
   private val exceptionLogger: ExceptionLogger,
   private val syncStatusManager: SyncStatusManager,
-  @EventLogStorageCacheSize private val eventLogStorageCacheSize: Int
+  private val oppiaClock: OppiaClock,
+  private val translationController: TranslationController,
+  private val dataProviders: DataProviders,
+  @EventLogStorageCacheSize private val eventLogStorageCacheSize: Int,
+  @BlockingDispatcher private val blockingDispatcher: CoroutineDispatcher,
+  @BackgroundDispatcher private val backgroundDispatcher: CoroutineDispatcher,
+  @EnableLearnerStudyAnalytics private val enableLearnerStudyParam: PlatformParameterValue<Boolean>
 ) {
+  // NOTE TO DEVELOPER: This log store should not be lazy since it needs to be primed as early as
+  // possible. Creating the log store with a delay (such as would happen if it were lazy delegated)
+  // shouldn't affect event record integrity, but it can affect how the sync status manager reports
+  // progress since it won't have a data source to properly monitor for changes.
   private val eventLogStore =
-    cacheStoreFactory.create("event_logs", OppiaEventLogs.getDefaultInstance())
+    cacheStoreFactory.create("event_logs", OppiaEventLogs.getDefaultInstance()).also { store ->
+      store.primeInMemoryAndDiskCacheAsync(
+        UPDATE_IF_NEW_CACHE, PUBLISH_TO_IN_MEMORY_CACHE
+      ).invokeOnCompletion { error ->
+        error?.let {
+          consoleLogger.e("AnalyticsController", "Failed to prime event log cache.", error)
+        }
+      }
+      syncStatusManager.initializeEventLogStore(store)
+    }
+
+  private val enableLearnerStudyAnalytics get() = enableLearnerStudyParam.value
 
   /**
    * Logs a high priority event defined by [eventContext] corresponding to time [timestamp].
@@ -42,8 +91,12 @@
    * This method should only be used for events which are important to log and should be prioritized
    * over events logged via [logLowPriorityEvent].
    */
-  fun logImportantEvent(timestamp: Long, eventContext: EventLog.Context) {
-    uploadOrCacheEventLog(createEventLog(timestamp, eventContext, Priority.ESSENTIAL))
+  fun logImportantEvent(
+    eventContext: EventLog.Context,
+    profileId: ProfileId?,
+    timestamp: Long = oppiaClock.getCurrentTimeMs()
+  ) {
+    logEvent(eventContext, profileId, priority = Priority.ESSENTIAL, timestamp)
   }
 
   /**
@@ -59,10 +112,6 @@
    * it's unexpected for events to actually be dropped since the app is configured to support a
    * large number of cached events at one time).
    */
-<<<<<<< HEAD
-  fun logLowPriorityEvent(timestamp: Long, eventContext: EventLog.Context) {
-    uploadOrCacheEventLog(createEventLog(timestamp, eventContext, Priority.OPTIONAL))
-=======
   fun logLowPriorityEvent(
     eventContext: EventLog.Context,
     profileId: ProfileId?,
@@ -88,7 +137,6 @@
         )
       }
     }
->>>>>>> 845a4792
   }
 
   /** Returns an event log containing relevant data for event reporting. */
@@ -105,16 +153,14 @@
   }
 
   /** Either uploads or caches [eventLog] depending on current internet connectivity. */
-  private fun uploadOrCacheEventLog(eventLog: EventLog) {
+  private suspend fun uploadOrCacheEventLog(eventLog: EventLog) {
     when (networkConnectionUtil.getCurrentConnectionStatus()) {
-      NONE -> {
-        syncStatusManager.setSyncStatus(SyncStatusManager.SyncStatus.NO_CONNECTIVITY)
-        cacheEventLog(eventLog)
-      }
+      NONE -> cacheEventLog(eventLog)
       else -> {
-        syncStatusManager.setSyncStatus(SyncStatusManager.SyncStatus.DATA_UPLOADING)
         analyticsEventLogger.logEvent(eventLog)
-        syncStatusManager.setSyncStatus(SyncStatusManager.SyncStatus.DATA_UPLOADED)
+        if (enableLearnerStudyAnalytics) {
+          recordUploadedEvent(eventLog)
+        }
       }
     }
   }
@@ -126,15 +172,15 @@
    * limit is exceeded then the least recent event is removed from the [eventLogStore]. After this,
    * the [eventLog] is added to the store.
    */
-  private fun cacheEventLog(eventLog: EventLog) {
+  private suspend fun cacheEventLog(eventLog: EventLog) {
     eventLogStore.storeDataAsync(updateInMemoryCache = true) { oppiaEventLogs ->
-      val storeSize = oppiaEventLogs.eventLogList.size
+      val storeSize = oppiaEventLogs.eventLogsToUploadList.size
       if (storeSize + 1 > eventLogStorageCacheSize) {
         val eventLogRemovalIndex = getLeastRecentEventIndex(oppiaEventLogs)
         if (eventLogRemovalIndex != null) {
           return@storeDataAsync oppiaEventLogs.toBuilder()
-            .removeEventLog(eventLogRemovalIndex)
-            .addEventLog(eventLog)
+            .removeEventLogsToUpload(eventLogRemovalIndex)
+            .addEventLogsToUpload(eventLog)
             .build()
         } else {
           // TODO(#1433): Refactoring for logging exceptions to both console and exception loggers.
@@ -144,10 +190,14 @@
           exceptionLogger.logException(exception)
         }
       }
-      return@storeDataAsync oppiaEventLogs.toBuilder().addEventLog(eventLog).build()
-    }.invokeOnCompletion {
-      it?.let { consoleLogger.e("AnalyticsController", "Failed to store event log.", it) }
-    }
+      return@storeDataAsync oppiaEventLogs.toBuilder().addEventLogsToUpload(eventLog).build()
+    }.await()
+  }
+
+  private suspend fun recordUploadedEvent(eventLog: EventLog) {
+    eventLogStore.storeDataAsync(updateInMemoryCache = true) { oppiaEventLogs ->
+      oppiaEventLogs.toBuilder().addUploadedEventLogs(eventLog).build()
+    }.await()
   }
 
   /**
@@ -158,36 +208,121 @@
    * returns null, then the index of the least recent event regardless of the priority is returned.
    */
   private fun getLeastRecentEventIndex(oppiaEventLogs: OppiaEventLogs): Int? =
-    oppiaEventLogs.eventLogList.withIndex()
+    oppiaEventLogs.eventLogsToUploadList.withIndex()
       .filter { it.value.priority == Priority.OPTIONAL }
       .minByOrNull { it.value.timestamp }?.index ?: getLeastRecentGeneralEventIndex(oppiaEventLogs)
 
   /** Returns the index of the least recent event regardless of their priority. */
   private fun getLeastRecentGeneralEventIndex(oppiaEventLogs: OppiaEventLogs): Int? =
-    oppiaEventLogs.eventLogList.withIndex()
-      .minByOrNull { it.value.timestamp }?.index
+    oppiaEventLogs.eventLogsToUploadList.withIndex().minByOrNull { it.value.timestamp }?.index
 
   /** Returns a data provider for log reports that have been recorded for upload. */
-  fun getEventLogStore(): DataProvider<OppiaEventLogs> {
-    return eventLogStore
-  }
-
-  /**
-   * Returns a list of event log reports that have been recorded for upload.
-   *
-   * As we are using the await call on the deferred output of readDataAsync, the failure case would
-   * be caught and it'll throw an error.
-   */
-  suspend fun getEventLogStoreList(): MutableList<EventLog> {
-    return eventLogStore.readDataAsync().await().eventLogList
-  }
-
-  /** Removes the first event log report that had been recorded for upload. */
-  fun removeFirstEventLogFromStore() {
-    eventLogStore.storeDataAsync(updateInMemoryCache = true) { oppiaEventLogs ->
-      return@storeDataAsync oppiaEventLogs.toBuilder().removeEventLog(0).build()
-    }.invokeOnCompletion {
-      it?.let { consoleLogger.e("AnalyticsController", "Failed to remove event log.", it) }
-    }
+  fun getEventLogStore(): DataProvider<OppiaEventLogs> = eventLogStore
+
+  /**
+   * Uploads all events pending currently for upload, and blocks until the events are uploaded. An
+   * error will be thrown if something went wrong during upload.
+   *
+   * This should be used in cases when the caller needs to pause all of its execution until the
+   * events are guaranteed to synchronously be uploaded, unlike [uploadEventLogs] which can be used
+   * from a UI caller to track the upload operation asynchronously.
+   *
+   * [SyncStatusManager] can be used to observe the start & stop moments of event uploading.
+   */
+  suspend fun uploadEventLogsAndWait() {
+    val uploadResult = uploadAllEvents().lastOrNull()
+    if (uploadResult is AsyncResult.Failure) throw uploadResult.error
+  }
+
+  /**
+   * Uploads all events pending currently for upload, and returns a [DataProvider] to track the
+   * results.
+   *
+   * Note that the returned data provider will initially provide a pending result, but then will
+   * update with one or more [Pair]s with a [Pair.first] value of the current number of uploaded
+   * events and a [Pair.second] value of the total number of events to upload. The operation can be
+   * assumed that it's not completed until these two values are equal (and, per eventual
+   * consistency, it's guaranteed that there will be no follow-up changes to the provider).
+   *
+   * Unlike [uploadEventLogsAndWait], this can be called asynchronously and observed in a UI. This
+   * otherwise follows the same sync status update behaviors as [uploadEventLogsAndWait].
+   */
+  fun uploadEventLogs(): DataProvider<Pair<Int, Int>> {
+    return dataProviders.run {
+      // stateIn() produces a hot flow that never completes. This is fine for DataProviders, but
+      // doesn't work for synchronous operations (like in uploadEventLogsAndWait).
+      uploadAllEvents().stateIn(
+        CoroutineScope(backgroundDispatcher),
+        SharingStarted.Lazily,
+        initialValue = AsyncResult.Pending()
+      ).convertAsyncToAutomaticDataProvider(UPLOAD_ALL_EVENTS_PROVIDER_ID)
+    }
+  }
+
+  private fun uploadAllEvents(): Flow<AsyncResult<Pair<Int, Int>>> {
+    val completedEventCount = AtomicInteger()
+    syncStatusManager.reportUploadingStarted()
+    return retrieveEventLogCountAsync().transform { eventLogCount ->
+      // Values are emitted in any order of completion (since N operations of "remove first" should
+      // ensure that all logs are uploaded, and roughly in order).
+      when (eventLogCount) {
+        0 -> emit(AsyncResult.Success(0 to 0))
+        else -> repeat(eventLogCount) {
+          emitAll(
+            logFirstEventLogFromStoreAsync().map {
+              AsyncResult.Success(completedEventCount.incrementAndGet() to eventLogCount)
+            }
+          )
+        }
+      }
+    }.onCompletion {
+      // Only consider uploading successfully completed if nothing went wrong during upload.
+      if (it == null) syncStatusManager.reportUploadingEnded()
+    }
+  }
+
+  private fun retrieveEventLogCountAsync(): Flow<Int> =
+    flow { emit(eventLogStore.readDataAsync().await().eventLogsToUploadCount) }
+
+  private fun logFirstEventLogFromStoreAsync(): Flow<Unit> {
+    return flow {
+      check(networkConnectionUtil.getCurrentConnectionStatus() != NONE) {
+        "Cannot upload events without internet connectivity."
+      }
+      emit(analyticsEventLogger.logEvent(removeFirstEventLogFromStoreAsync().await()))
+    }
+  }
+
+  private fun removeFirstEventLogFromStoreAsync(): Deferred<EventLog> {
+    return eventLogStore.storeDataWithCustomChannelAsync(updateInMemoryCache = true) { eventLogs ->
+      eventLogs.toBuilder().apply {
+        if (enableLearnerStudyAnalytics) {
+          addUploadedEventLogs(eventLogs.eventLogsToUploadList.first())
+        }
+        removeEventLogsToUpload(0)
+      }.build() to eventLogs.eventLogsToUploadList.first()
+    }.also {
+      it.invokeOnCompletion { error ->
+        error?.let { consoleLogger.e("AnalyticsController", "Failed to remove event log.", error) }
+      }
+    }
+  }
+
+  // TODO(#4119): Migrate this to Flow.lastOrNull() once Kotlin 1.5 is available.
+  private suspend fun <T : Any> Flow<T>.lastOrNull(): T? {
+    return CoroutineScope(backgroundDispatcher).async {
+      var lastValue: T? = null
+      this@lastOrNull.collect {
+        lastValue = it
+      }
+      return@async lastValue
+    }.await()
+  }
+
+  private companion object {
+    private suspend fun <T> resolveProfileOperation(
+      profileId: ProfileId?,
+      createProvider: (ProfileId) -> DataProvider<T>
+    ): T? = profileId?.let { (createProvider(it).retrieveData() as? AsyncResult.Success<T>)?.value }
   }
 }