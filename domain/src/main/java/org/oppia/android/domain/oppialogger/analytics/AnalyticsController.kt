package org.oppia.android.domain.oppialogger.analytics

import kotlinx.coroutines.CoroutineDispatcher
import kotlinx.coroutines.CoroutineScope
import kotlinx.coroutines.Deferred
import kotlinx.coroutines.async
import kotlinx.coroutines.flow.Flow
import kotlinx.coroutines.flow.SharingStarted
import kotlinx.coroutines.flow.collect
import kotlinx.coroutines.flow.emitAll
import kotlinx.coroutines.flow.flow
import kotlinx.coroutines.flow.map
import kotlinx.coroutines.flow.onCompletion
import kotlinx.coroutines.flow.stateIn
import kotlinx.coroutines.flow.transform
import org.oppia.android.app.model.EventLog
import org.oppia.android.app.model.EventLog.Priority
import org.oppia.android.app.model.OppiaEventLogs
import org.oppia.android.app.model.ProfileId
import org.oppia.android.data.persistence.PersistentCacheStore
import org.oppia.android.data.persistence.PersistentCacheStore.PublishMode.PUBLISH_TO_IN_MEMORY_CACHE
import org.oppia.android.data.persistence.PersistentCacheStore.UpdateMode.UPDATE_IF_NEW_CACHE
import org.oppia.android.domain.oppialogger.EventLogStorageCacheSize
import org.oppia.android.domain.translation.TranslationController
import org.oppia.android.util.data.AsyncResult
import org.oppia.android.util.data.DataProvider
import org.oppia.android.util.data.DataProviders
import org.oppia.android.util.logging.AnalyticsEventLogger
import org.oppia.android.util.logging.ConsoleLogger
import org.oppia.android.util.logging.ExceptionLogger
import org.oppia.android.util.logging.SyncStatusManager
import org.oppia.android.util.networking.NetworkConnectionUtil
import org.oppia.android.util.networking.NetworkConnectionUtil.ProdConnectionStatus.NONE
import org.oppia.android.util.platformparameter.EnableLearnerStudyAnalytics
import org.oppia.android.util.platformparameter.PlatformParameterValue
import org.oppia.android.util.system.OppiaClock
import org.oppia.android.util.threading.BackgroundDispatcher
import org.oppia.android.util.threading.BlockingDispatcher
import java.util.concurrent.atomic.AtomicInteger
import javax.inject.Inject
import javax.inject.Singleton

private const val UPLOAD_ALL_EVENTS_PROVIDER_ID = "AnalyticsController.upload_all_events"

/**
 * Controller for handling analytics event logging.
 *
 * Callers should not use this class directly; instead, they should use ``OppiaLogger`` which
 * provides convenience log methods.
 */
@Singleton
class AnalyticsController @Inject constructor(
  private val analyticsEventLogger: AnalyticsEventLogger,
  cacheStoreFactory: PersistentCacheStore.Factory,
  private val consoleLogger: ConsoleLogger,
  private val networkConnectionUtil: NetworkConnectionUtil,
  private val exceptionLogger: ExceptionLogger,
  private val syncStatusManager: SyncStatusManager,
  private val oppiaClock: OppiaClock,
  private val translationController: TranslationController,
  private val dataProviders: DataProviders,
  @EventLogStorageCacheSize private val eventLogStorageCacheSize: Int,
  @BlockingDispatcher private val blockingDispatcher: CoroutineDispatcher,
  @BackgroundDispatcher private val backgroundDispatcher: CoroutineDispatcher,
  @EnableLearnerStudyAnalytics private val enableLearnerStudyParam: PlatformParameterValue<Boolean>
) {
  // NOTE TO DEVELOPER: This log store should not be lazy since it needs to be primed as early as
  // possible. Creating the log store with a delay (such as would happen if it were lazy delegated)
  // shouldn't affect event record integrity, but it can affect how the sync status manager reports
  // progress since it won't have a data source to properly monitor for changes.
  private val eventLogStore =
    cacheStoreFactory.create("event_logs", OppiaEventLogs.getDefaultInstance()).also { store ->
      store.primeInMemoryAndDiskCacheAsync(
        UPDATE_IF_NEW_CACHE, PUBLISH_TO_IN_MEMORY_CACHE
      ).invokeOnCompletion { error ->
        error?.let {
          consoleLogger.e("AnalyticsController", "Failed to prime event log cache.", error)
        }
      }
      syncStatusManager.initializeEventLogStore(store)
    }

  private val enableLearnerStudyAnalytics get() = enableLearnerStudyParam.value

  /**
   * Logs a high priority event defined by [eventContext] corresponding to time [timestamp].
   *
   * This will schedule a background upload of the event if there's internet connectivity, otherwise
   * it will cache the event for a later upload.
   *
   * This method should only be used for events which are important to log and should be prioritized
   * over events logged via [logLowPriorityEvent].
   */
  fun logImportantEvent(
    eventContext: EventLog.Context,
    profileId: ProfileId?,
    timestamp: Long = oppiaClock.getCurrentTimeMs()
  ) {
    logEvent(eventContext, profileId, priority = Priority.ESSENTIAL, timestamp)
  }

  /**
   * Logs a low priority event defined by [eventContext] corresponding to time [timestamp].
   *
   * This will schedule a background upload of the event if there's internet connectivity, otherwise
   * it will cache the event for a later upload.
   *
   * Low priority events may be removed from the event cache if device space is limited, and there's
   * no connectivity for immediately sending events.
   *
   * Callers should use this for events that are nice to have, but okay to miss occasionally (as
   * it's unexpected for events to actually be dropped since the app is configured to support a
   * large number of cached events at one time).
   */
  fun logLowPriorityEvent(
    eventContext: EventLog.Context,
    profileId: ProfileId?,
    timestamp: Long = oppiaClock.getCurrentTimeMs()
  ) {
    logEvent(eventContext, profileId, priority = Priority.OPTIONAL, timestamp)
  }

  private fun logEvent(
    eventContext: EventLog.Context,
    profileId: ProfileId?,
    priority: Priority,
    timestamp: Long
  ) {
    CoroutineScope(blockingDispatcher).async {
      uploadOrCacheEventLog(createEventLog(profileId, timestamp, eventContext, priority))
    }.invokeOnCompletion { failure ->
      failure?.let {
        consoleLogger.w(
          "AnalyticsController",
          "Failed to upload or cache $priority event: $eventContext (at time $timestamp).",
          it
        )
      }
    }
  }

  /** Returns an event log containing relevant data for event reporting. */
  private suspend fun createEventLog(
    profileId: ProfileId?,
    timestamp: Long,
    context: EventLog.Context,
    priority: Priority
  ): EventLog {
    return EventLog.newBuilder().apply {
      this.timestamp = timestamp
      this.priority = priority
      this.context = context
      profileId?.let { this.profileId = it }
      resolveProfileOperation(
        profileId, translationController::getAppLanguageSelection
      )?.let { this.appLanguageSelection = it }
      resolveProfileOperation(
        profileId, translationController::getWrittenTranslationContentLanguageSelection
      )?.let { this.writtenTranslationLanguageSelection = it }
      resolveProfileOperation(
        profileId, translationController::getAudioTranslationContentLanguageSelection
      )?.let { this.audioTranslationLanguageSelection = it }
    }.build()
  }

  /** Either uploads or caches [eventLog] depending on current internet connectivity. */
  private suspend fun uploadOrCacheEventLog(eventLog: EventLog) {
    when (networkConnectionUtil.getCurrentConnectionStatus()) {
      NONE -> cacheEventLog(eventLog)
      else -> {
        analyticsEventLogger.logEvent(eventLog)
        if (enableLearnerStudyAnalytics) {
          recordUploadedEvent(eventLog)
        }
      }
    }
  }

  /**
   * Adds an event to the storage.
   *
   * At first, it checks if the size of the store isn't exceeding [eventLogStorageCacheSize]. If the
   * limit is exceeded then the least recent event is removed from the [eventLogStore]. After this,
   * the [eventLog] is added to the store.
   */
  private suspend fun cacheEventLog(eventLog: EventLog) {
    eventLogStore.storeDataAsync(updateInMemoryCache = true) { oppiaEventLogs ->
      val storeSize = oppiaEventLogs.eventLogsToUploadList.size
      if (storeSize + 1 > eventLogStorageCacheSize) {
        val eventLogRemovalIndex = getLeastRecentEventIndex(oppiaEventLogs)
        if (eventLogRemovalIndex != null) {
          return@storeDataAsync oppiaEventLogs.toBuilder()
            .removeEventLogsToUpload(eventLogRemovalIndex)
            .addEventLogsToUpload(eventLog)
            .build()
        } else {
          // TODO(#1433): Refactoring for logging exceptions to both console and exception loggers.
          val exception =
            IllegalStateException("Least Recent Event index absent -- EventLogCacheStoreSize is 0")
          consoleLogger.e("AnalyticsController", "Failure while caching event.", exception)
          exceptionLogger.logException(exception)
        }
      }
      return@storeDataAsync oppiaEventLogs.toBuilder().addEventLogsToUpload(eventLog).build()
    }.await()
  }

  private suspend fun recordUploadedEvent(eventLog: EventLog) {
    eventLogStore.storeDataAsync(updateInMemoryCache = true) { oppiaEventLogs ->
      oppiaEventLogs.toBuilder().addUploadedEventLogs(eventLog).build()
    }.await()
  }

  /**
   * Returns the index of the least recent event from the existing store on the basis of recency and
   * priority.
   *
   * At first, it checks the index of the least recent event which has OPTIONAL priority. If that
   * returns null, then the index of the least recent event regardless of the priority is returned.
   */
  private fun getLeastRecentEventIndex(oppiaEventLogs: OppiaEventLogs): Int? =
    oppiaEventLogs.eventLogsToUploadList.withIndex()
      .filter { it.value.priority == Priority.OPTIONAL }
      .minByOrNull { it.value.timestamp }?.index ?: getLeastRecentGeneralEventIndex(oppiaEventLogs)

  /** Returns the index of the least recent event regardless of their priority. */
  private fun getLeastRecentGeneralEventIndex(oppiaEventLogs: OppiaEventLogs): Int? =
<<<<<<< HEAD
    oppiaEventLogs.eventLogList.withIndex()
      .minByOrNull { it.value.timestamp }?.index
=======
    oppiaEventLogs.eventLogsToUploadList.withIndex().minByOrNull { it.value.timestamp }?.index
>>>>>>> 6f9bbd61

  /** Returns a data provider for log reports that have been recorded for upload. */
  fun getEventLogStore(): DataProvider<OppiaEventLogs> = eventLogStore

  /**
   * Uploads all events pending currently for upload, and blocks until the events are uploaded. An
   * error will be thrown if something went wrong during upload.
   *
   * This should be used in cases when the caller needs to pause all of its execution until the
   * events are guaranteed to synchronously be uploaded, unlike [uploadEventLogs] which can be used
   * from a UI caller to track the upload operation asynchronously.
   *
   * [SyncStatusManager] can be used to observe the start & stop moments of event uploading.
   */
  suspend fun uploadEventLogsAndWait() {
    val uploadResult = uploadAllEvents().lastOrNull()
    if (uploadResult is AsyncResult.Failure) throw uploadResult.error
  }

  /**
   * Uploads all events pending currently for upload, and returns a [DataProvider] to track the
   * results.
   *
   * Note that the returned data provider will initially provide a pending result, but then will
   * update with one or more [Pair]s with a [Pair.first] value of the current number of uploaded
   * events and a [Pair.second] value of the total number of events to upload. The operation can be
   * assumed that it's not completed until these two values are equal (and, per eventual
   * consistency, it's guaranteed that there will be no follow-up changes to the provider).
   *
   * Unlike [uploadEventLogsAndWait], this can be called asynchronously and observed in a UI. This
   * otherwise follows the same sync status update behaviors as [uploadEventLogsAndWait].
   */
  fun uploadEventLogs(): DataProvider<Pair<Int, Int>> {
    return dataProviders.run {
      // stateIn() produces a hot flow that never completes. This is fine for DataProviders, but
      // doesn't work for synchronous operations (like in uploadEventLogsAndWait).
      uploadAllEvents().stateIn(
        CoroutineScope(backgroundDispatcher),
        SharingStarted.Lazily,
        initialValue = AsyncResult.Pending()
      ).convertAsyncToAutomaticDataProvider(UPLOAD_ALL_EVENTS_PROVIDER_ID)
    }
  }

  private fun uploadAllEvents(): Flow<AsyncResult<Pair<Int, Int>>> {
    val completedEventCount = AtomicInteger()
    syncStatusManager.reportUploadingStarted()
    return retrieveEventLogCountAsync().transform { eventLogCount ->
      // Values are emitted in any order of completion (since N operations of "remove first" should
      // ensure that all logs are uploaded, and roughly in order).
      when (eventLogCount) {
        0 -> emit(AsyncResult.Success(0 to 0))
        else -> repeat(eventLogCount) {
          emitAll(
            logFirstEventLogFromStoreAsync().map {
              AsyncResult.Success(completedEventCount.incrementAndGet() to eventLogCount)
            }
          )
        }
      }
    }.onCompletion {
      // Only consider uploading successfully completed if nothing went wrong during upload.
      if (it == null) syncStatusManager.reportUploadingEnded()
    }
  }

  private fun retrieveEventLogCountAsync(): Flow<Int> =
    flow { emit(eventLogStore.readDataAsync().await().eventLogsToUploadCount) }

  private fun logFirstEventLogFromStoreAsync(): Flow<Unit> {
    return flow {
      check(networkConnectionUtil.getCurrentConnectionStatus() != NONE) {
        "Cannot upload events without internet connectivity."
      }
      emit(analyticsEventLogger.logEvent(removeFirstEventLogFromStoreAsync().await()))
    }
  }

  private fun removeFirstEventLogFromStoreAsync(): Deferred<EventLog> {
    return eventLogStore.storeDataWithCustomChannelAsync(updateInMemoryCache = true) { eventLogs ->
      eventLogs.toBuilder().apply {
        if (enableLearnerStudyAnalytics) {
          addUploadedEventLogs(eventLogs.eventLogsToUploadList.first())
        }
        removeEventLogsToUpload(0)
      }.build() to eventLogs.eventLogsToUploadList.first()
    }.also {
      it.invokeOnCompletion { error ->
        error?.let { consoleLogger.e("AnalyticsController", "Failed to remove event log.", error) }
      }
    }
  }

  // TODO(#4119): Migrate this to Flow.lastOrNull() once Kotlin 1.5 is available.
  private suspend fun <T : Any> Flow<T>.lastOrNull(): T? {
    return CoroutineScope(backgroundDispatcher).async {
      var lastValue: T? = null
      this@lastOrNull.collect {
        lastValue = it
      }
      return@async lastValue
    }.await()
  }

  private companion object {
    private suspend fun <T> resolveProfileOperation(
      profileId: ProfileId?,
      createProvider: (ProfileId) -> DataProvider<T>
    ): T? = profileId?.let { (createProvider(it).retrieveData() as? AsyncResult.Success<T>)?.value }
  }
}<|MERGE_RESOLUTION|>--- conflicted
+++ resolved
@@ -225,12 +225,7 @@
 
   /** Returns the index of the least recent event regardless of their priority. */
   private fun getLeastRecentGeneralEventIndex(oppiaEventLogs: OppiaEventLogs): Int? =
-<<<<<<< HEAD
-    oppiaEventLogs.eventLogList.withIndex()
-      .minByOrNull { it.value.timestamp }?.index
-=======
     oppiaEventLogs.eventLogsToUploadList.withIndex().minByOrNull { it.value.timestamp }?.index
->>>>>>> 6f9bbd61
 
   /** Returns a data provider for log reports that have been recorded for upload. */
   fun getEventLogStore(): DataProvider<OppiaEventLogs> = eventLogStore
