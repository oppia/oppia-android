package org.oppia.android.domain.oppialogger.analytics

import org.oppia.android.app.model.EventLog
import org.oppia.android.app.model.EventLog.Priority
import org.oppia.android.app.model.OppiaEventLogs
import org.oppia.android.data.persistence.PersistentCacheStore
import org.oppia.android.domain.oppialogger.EventLogStorageCacheSize
import org.oppia.android.util.data.DataProvider
import org.oppia.android.util.logging.ConsoleLogger
import org.oppia.android.util.logging.EventLogger
import org.oppia.android.util.logging.ExceptionLogger
import org.oppia.android.util.networking.NetworkConnectionUtil
import org.oppia.android.util.networking.NetworkConnectionUtil.ProdConnectionStatus.NONE
import java.lang.IllegalStateException
import javax.inject.Inject
import org.oppia.android.util.logging.SyncStatusManager

/**
 * Controller for handling analytics event logging.
 *
 * Callers should not use this class directly; instead, they should use ``OppiaLogger`` which
 * provides convenience log methods.
 */
class AnalyticsController @Inject constructor(
  private val eventLogger: EventLogger,
  cacheStoreFactory: PersistentCacheStore.Factory,
  private val consoleLogger: ConsoleLogger,
  private val networkConnectionUtil: NetworkConnectionUtil,
  private val exceptionLogger: ExceptionLogger,
  private val syncStatusManager: SyncStatusManager,
  @EventLogStorageCacheSize private val eventLogStorageCacheSize: Int
) {
  private val eventLogStore =
    cacheStoreFactory.create("event_logs", OppiaEventLogs.getDefaultInstance())

  /**
   * Logs a high priority event defined by [eventContext] corresponding to time [timestamp].
   *
   * This will schedule a background upload of the event if there's internet connectivity, otherwise
   * it will cache the event for a later upload.
   *
   * This method should only be used for events which are important to log and should be prioritized
   * over events logged via [logLowPriorityEvent].
   */
  fun logImportantEvent(timestamp: Long, eventContext: EventLog.Context) {
    uploadOrCacheEventLog(createEventLog(timestamp, eventContext, Priority.ESSENTIAL))
  }

  // TODO(#4064): Remove the below method and migrate it to the above.
  /**
   * Logs transition events.
   * These events are given HIGH priority.
   */
  fun logTransitionEvent(
    timestamp: Long,
    eventContext: EventLog.Context
  ) {
    uploadOrCacheEventLog(
      createEventLog(
        timestamp,
        eventContext,
        Priority.ESSENTIAL
      )
    )
  }

  /**
   * Logs a low priority event defined by [eventContext] corresponding to time [timestamp].
   *
   * This will schedule a background upload of the event if there's internet connectivity, otherwise
   * it will cache the event for a later upload.
   *
   * Low priority events may be removed from the event cache if device space is limited, and there's
   * no connectivity for immediately sending events.
   *
   * Callers should use this for events that are nice to have, but okay to miss occasionally (as
   * it's unexpected for events to actually be dropped since the app is configured to support a
   * large number of cached events at one time).
   */
  fun logLowPriorityEvent(timestamp: Long, eventContext: EventLog.Context) {
    uploadOrCacheEventLog(createEventLog(timestamp, eventContext, Priority.OPTIONAL))
  }

  /** Returns an event log containing relevant data for event reporting. */
  private fun createEventLog(
    timestamp: Long,
    context: EventLog.Context,
    priority: Priority
  ): EventLog {
    return EventLog.newBuilder().apply {
      this.timestamp = timestamp
      this.priority = priority
      this.context = context
    }.build()
  }

  /** Either uploads or caches [eventLog] depending on current internet connectivity. */
  private fun uploadOrCacheEventLog(eventLog: EventLog) {
    when (networkConnectionUtil.getCurrentConnectionStatus()) {
<<<<<<< HEAD
      NONE -> {
        syncStatusManager.setSyncStatus(SyncStatusManager.SyncStatus.NO_CONNECTIVITY)
        cacheEventLog(eventLog)
      }
      else -> {
        syncStatusManager.setSyncStatus(SyncStatusManager.SyncStatus.DATA_UPLOADING)
        eventLogger.logEvent(eventLog)
        syncStatusManager.setSyncStatus(SyncStatusManager.SyncStatus.DATA_UPLOADED)
      }
=======
      NONE -> cacheEventLog(eventLog)
      else -> eventLogger.logEvent(eventLog)
>>>>>>> 0ad49f9f
    }
  }

  /**
   * Adds an event to the storage.
   *
   * At first, it checks if the size of the store isn't exceeding [eventLogStorageCacheSize]. If the
   * limit is exceeded then the least recent event is removed from the [eventLogStore]. After this,
   * the [eventLog] is added to the store.
   */
  private fun cacheEventLog(eventLog: EventLog) {
    eventLogStore.storeDataAsync(updateInMemoryCache = true) { oppiaEventLogs ->
      val storeSize = oppiaEventLogs.eventLogList.size
      if (storeSize + 1 > eventLogStorageCacheSize) {
        val eventLogRemovalIndex = getLeastRecentEventIndex(oppiaEventLogs)
        if (eventLogRemovalIndex != null) {
          return@storeDataAsync oppiaEventLogs.toBuilder()
            .removeEventLog(eventLogRemovalIndex)
            .addEventLog(eventLog)
            .build()
        } else {
          // TODO(#1433): Refactoring for logging exceptions to both console and exception loggers.
          val exception =
            IllegalStateException("Least Recent Event index absent -- EventLogCacheStoreSize is 0")
          consoleLogger.e("AnalyticsController", "Failure while caching event.", exception)
          exceptionLogger.logException(exception)
        }
      }
      return@storeDataAsync oppiaEventLogs.toBuilder().addEventLog(eventLog).build()
    }.invokeOnCompletion {
      it?.let { consoleLogger.e("AnalyticsController", "Failed to store event log.", it) }
    }
  }

  /**
   * Returns the index of the least recent event from the existing store on the basis of recency and
   * priority.
   *
   * At first, it checks the index of the least recent event which has OPTIONAL priority. If that
   * returns null, then the index of the least recent event regardless of the priority is returned.
   */
  private fun getLeastRecentEventIndex(oppiaEventLogs: OppiaEventLogs): Int? =
    oppiaEventLogs.eventLogList.withIndex()
      .filter { it.value.priority == Priority.OPTIONAL }
      .minByOrNull { it.value.timestamp }?.index ?: getLeastRecentGeneralEventIndex(oppiaEventLogs)

  /** Returns the index of the least recent event regardless of their priority. */
  private fun getLeastRecentGeneralEventIndex(oppiaEventLogs: OppiaEventLogs): Int? =
    oppiaEventLogs.eventLogList.withIndex()
      .minByOrNull { it.value.timestamp }?.index

  /** Returns a data provider for log reports that have been recorded for upload. */
  fun getEventLogStore(): DataProvider<OppiaEventLogs> {
    return eventLogStore
  }

  /**
   * Returns a list of event log reports that have been recorded for upload.
   *
   * As we are using the await call on the deferred output of readDataAsync, the failure case would
   * be caught and it'll throw an error.
   */
  suspend fun getEventLogStoreList(): MutableList<EventLog> {
    return eventLogStore.readDataAsync().await().eventLogList
  }

  /** Removes the first event log report that had been recorded for upload. */
  fun removeFirstEventLogFromStore() {
    eventLogStore.storeDataAsync(updateInMemoryCache = true) { oppiaEventLogs ->
      return@storeDataAsync oppiaEventLogs.toBuilder().removeEventLog(0).build()
    }.invokeOnCompletion {
      it?.let { consoleLogger.e("AnalyticsController", "Failed to remove event log.", it) }
    }
  }
}<|MERGE_RESOLUTION|>--- conflicted
+++ resolved
@@ -97,7 +97,6 @@
   /** Either uploads or caches [eventLog] depending on current internet connectivity. */
   private fun uploadOrCacheEventLog(eventLog: EventLog) {
     when (networkConnectionUtil.getCurrentConnectionStatus()) {
-<<<<<<< HEAD
       NONE -> {
         syncStatusManager.setSyncStatus(SyncStatusManager.SyncStatus.NO_CONNECTIVITY)
         cacheEventLog(eventLog)
@@ -107,10 +106,6 @@
         eventLogger.logEvent(eventLog)
         syncStatusManager.setSyncStatus(SyncStatusManager.SyncStatus.DATA_UPLOADED)
       }
-=======
-      NONE -> cacheEventLog(eventLog)
-      else -> eventLogger.logEvent(eventLog)
->>>>>>> 0ad49f9f
     }
   }
 
