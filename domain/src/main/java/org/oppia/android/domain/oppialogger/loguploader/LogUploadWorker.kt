package org.oppia.android.domain.oppialogger.loguploader

import android.content.Context
import androidx.work.ListenableWorker
import androidx.work.WorkerParameters
import com.google.common.util.concurrent.ListenableFuture
import com.google.common.util.concurrent.SettableFuture
import kotlinx.coroutines.CoroutineDispatcher
import kotlinx.coroutines.CoroutineScope
import kotlinx.coroutines.ExperimentalCoroutinesApi
import kotlinx.coroutines.async
import org.oppia.android.domain.oppialogger.analytics.AnalyticsController
import org.oppia.android.domain.oppialogger.exceptions.ExceptionsController
import org.oppia.android.domain.oppialogger.exceptions.toException
import org.oppia.android.domain.util.getStringFromData
import org.oppia.android.util.logging.ConsoleLogger
import org.oppia.android.util.logging.EventLogger
import org.oppia.android.util.logging.ExceptionLogger
import org.oppia.android.util.logging.SyncStatusManager
import org.oppia.android.util.logging.SyncStatusManager.SyncStatus.DATA_UPLOADED
import org.oppia.android.util.logging.SyncStatusManager.SyncStatus.DATA_UPLOADING
import org.oppia.android.util.logging.SyncStatusManager.SyncStatus.NETWORK_ERROR
import org.oppia.android.util.threading.BackgroundDispatcher
import javax.inject.Inject

/** Worker class that extracts log reports from the cache store and logs them to the remote service. */
class LogUploadWorker private constructor(
  context: Context,
  params: WorkerParameters,
  private val analyticsController: AnalyticsController,
  private val exceptionsController: ExceptionsController,
  private val exceptionLogger: ExceptionLogger,
  private val eventLogger: EventLogger,
  private val consoleLogger: ConsoleLogger,
  private val syncStatusManager: SyncStatusManager,
  @BackgroundDispatcher private val backgroundDispatcher: CoroutineDispatcher
) : ListenableWorker(context, params) {

  companion object {
    const val WORKER_CASE_KEY = "worker_case_key"
    const val TAG = "LogUploadWorker.tag"
    const val EVENT_WORKER = "event_worker"
    const val EXCEPTION_WORKER = "exception_worker"
  }

  @ExperimentalCoroutinesApi
  override fun startWork(): ListenableFuture<Result> {
    val backgroundScope = CoroutineScope(backgroundDispatcher)
    val result = backgroundScope.async {
      when (inputData.getStringFromData(WORKER_CASE_KEY)) {
        EVENT_WORKER -> uploadEvents()
        EXCEPTION_WORKER -> uploadExceptions()
        else -> Result.failure()
      }
    }

    val future = SettableFuture.create<Result>()
    result.invokeOnCompletion { failure ->
      if (failure != null) {
        syncStatusManager.setSyncStatus(NETWORK_ERROR)
        future.setException(failure)
      } else {
        syncStatusManager.setSyncStatus(DATA_UPLOADED)
        future.set(result.getCompleted())
      }
    }
    // TODO(#3715): Add withTimeout() to avoid potential hanging.
    return future
  }

  /** Extracts exception logs from the cache store and logs them to the remote service. */
  private suspend fun uploadExceptions(): Result {
    return try {
      val exceptionLogs = exceptionsController.getExceptionLogStoreList()
      exceptionLogs.let {
        for (exceptionLog in it) {
          exceptionLogger.logException(exceptionLog.toException())
          exceptionsController.removeFirstExceptionLogFromStore()
        }
      }
      Result.success()
    } catch (e: Exception) {
      consoleLogger.e(TAG, e.toString(), e)
      Result.failure()
    }
  }

  /** Extracts event logs from the cache store and logs them to the remote service. */
  private suspend fun uploadEvents(): Result {
    return try {
      syncStatusManager.setSyncStatus(DATA_UPLOADING)
      analyticsController.getEventLogStoreList().forEach { eventLog ->
        eventLogger.logCachedEvent(eventLog)
        analyticsController.removeFirstEventLogFromStore()
      }
      Result.success()
    } catch (e: Exception) {
<<<<<<< HEAD
=======
      syncStatusManager.setSyncStatus(NETWORK_ERROR)
>>>>>>> a6d6ea44
      consoleLogger.e(TAG, "Failed to upload events", e)
      Result.failure()
    }
  }

  /** Creates an instance of [LogUploadWorker] by properly injecting dependencies. */
  class Factory @Inject constructor(
    private val analyticsController: AnalyticsController,
    private val exceptionsController: ExceptionsController,
    private val exceptionLogger: ExceptionLogger,
    private val eventLogger: EventLogger,
    private val consoleLogger: ConsoleLogger,
    private val syncStatusManager: SyncStatusManager,
    @BackgroundDispatcher private val backgroundDispatcher: CoroutineDispatcher
  ) {

    fun create(context: Context, params: WorkerParameters): ListenableWorker {
      return LogUploadWorker(
        context,
        params,
        analyticsController,
        exceptionsController,
        exceptionLogger,
        eventLogger,
        consoleLogger,
        syncStatusManager,
        backgroundDispatcher
      )
    }
  }
}<|MERGE_RESOLUTION|>--- conflicted
+++ resolved
@@ -95,10 +95,7 @@
       }
       Result.success()
     } catch (e: Exception) {
-<<<<<<< HEAD
-=======
       syncStatusManager.setSyncStatus(NETWORK_ERROR)
->>>>>>> a6d6ea44
       consoleLogger.e(TAG, "Failed to upload events", e)
       Result.failure()
     }
