package org.oppia.android.domain.oppialogger.loguploader

import android.content.Context
import androidx.work.ListenableWorker
import androidx.work.WorkerParameters
import com.google.common.util.concurrent.ListenableFuture
import com.google.common.util.concurrent.SettableFuture
import kotlinx.coroutines.CoroutineDispatcher
import kotlinx.coroutines.CoroutineScope
import kotlinx.coroutines.ExperimentalCoroutinesApi
import kotlinx.coroutines.async
import org.oppia.android.domain.oppialogger.analytics.AnalyticsController
import org.oppia.android.domain.oppialogger.analytics.PerformanceMetricsController
import org.oppia.android.domain.oppialogger.exceptions.ExceptionsController
import org.oppia.android.domain.oppialogger.exceptions.toException
import org.oppia.android.domain.util.getStringFromData
import org.oppia.android.util.logging.AnalyticsEventLogger
import org.oppia.android.util.logging.ConsoleLogger
import org.oppia.android.util.logging.ExceptionLogger
import org.oppia.android.util.logging.SyncStatusManager
import org.oppia.android.util.logging.performancemetrics.PerformanceMetricsEventLogger
import org.oppia.android.util.threading.BackgroundDispatcher
import javax.inject.Inject

/** Worker class that extracts log reports from the cache store and logs them to the remote service. */
class LogUploadWorker private constructor(
  context: Context,
  params: WorkerParameters,
  private val analyticsController: AnalyticsController,
  private val exceptionsController: ExceptionsController,
  private val performanceMetricsController: PerformanceMetricsController,
  private val exceptionLogger: ExceptionLogger,
<<<<<<< HEAD
  private val analyticsEventLogger: AnalyticsEventLogger,
=======
  private val eventLogger: EventLogger,
  private val performanceMetricsEventLogger: PerformanceMetricsEventLogger,
>>>>>>> 3f935261
  private val consoleLogger: ConsoleLogger,
  private val syncStatusManager: SyncStatusManager,
  @BackgroundDispatcher private val backgroundDispatcher: CoroutineDispatcher
) : ListenableWorker(context, params) {

  companion object {
    const val WORKER_CASE_KEY = "worker_case_key"
    const val TAG = "LogUploadWorker.tag"
    const val EVENT_WORKER = "event_worker"
    const val EXCEPTION_WORKER = "exception_worker"
    const val PERFORMANCE_METRICS_WORKER = "performance_metrics_worker"
  }

  @ExperimentalCoroutinesApi
  override fun startWork(): ListenableFuture<Result> {
    val backgroundScope = CoroutineScope(backgroundDispatcher)
    val result = backgroundScope.async {
      when (inputData.getStringFromData(WORKER_CASE_KEY)) {
        EVENT_WORKER -> uploadEvents()
        EXCEPTION_WORKER -> uploadExceptions()
        PERFORMANCE_METRICS_WORKER -> uploadPerformanceMetrics()
        else -> Result.failure()
      }
    }

    val future = SettableFuture.create<Result>()
    result.invokeOnCompletion { failure ->
      if (failure != null) {
        future.setException(failure)
      } else {
        future.set(result.getCompleted())
      }
    }
    // TODO(#3715): Add withTimeout() to avoid potential hanging.
    return future
  }

  /** Extracts exception logs from the cache store and logs them to the remote service. */
  private suspend fun uploadExceptions(): Result {
    return try {
      val exceptionLogs = exceptionsController.getExceptionLogStoreList()
      exceptionLogs.let {
        for (exceptionLog in it) {
          exceptionLogger.logException(exceptionLog.toException())
          exceptionsController.removeFirstExceptionLogFromStore()
        }
      }
      Result.success()
    } catch (e: Exception) {
      consoleLogger.e(TAG, e.toString(), e)
      Result.failure()
    }
  }

  /** Extracts event logs from the cache store and logs them to the remote service. */
  private suspend fun uploadEvents(): Result {
    return try {
      syncStatusManager.setSyncStatus(SyncStatusManager.SyncStatus.DATA_UPLOADING)
      analyticsController.getEventLogStoreList().forEach { eventLog ->
        analyticsEventLogger.logEvent(eventLog)
        analyticsController.removeFirstEventLogFromStore()
      }
      syncStatusManager.setSyncStatus(SyncStatusManager.SyncStatus.DATA_UPLOADED)
      Result.success()
    } catch (e: Exception) {
      syncStatusManager.setSyncStatus(SyncStatusManager.SyncStatus.NETWORK_ERROR)
      consoleLogger.e(TAG, "Failed to upload events", e)
      Result.failure()
    }
  }

  /** Extracts performance metric logs from the cache store and logs them to the remote service. */
  private suspend fun uploadPerformanceMetrics(): Result {
    return try {
      val performanceMetricsLogs = performanceMetricsController.getMetricLogStoreList()
      performanceMetricsLogs.forEach { performanceMetricsLog ->
        performanceMetricsEventLogger.logPerformanceMetric(performanceMetricsLog)
        performanceMetricsController.removeFirstMetricLogFromStore()
      }
      Result.success()
    } catch (e: Exception) {
      consoleLogger.e(TAG, e.toString(), e)
      Result.failure()
    }
  }

  /** Creates an instance of [LogUploadWorker] by properly injecting dependencies. */
  class Factory @Inject constructor(
    private val analyticsController: AnalyticsController,
    private val exceptionsController: ExceptionsController,
    private val performanceMetricsController: PerformanceMetricsController,
    private val exceptionLogger: ExceptionLogger,
<<<<<<< HEAD
    private val analyticsEventLogger: AnalyticsEventLogger,
=======
    private val eventLogger: EventLogger,
    private val performanceMetricsEventLogger: PerformanceMetricsEventLogger,
>>>>>>> 3f935261
    private val consoleLogger: ConsoleLogger,
    private val syncStatusManager: SyncStatusManager,
    @BackgroundDispatcher private val backgroundDispatcher: CoroutineDispatcher
  ) {

    fun create(context: Context, params: WorkerParameters): ListenableWorker {
      return LogUploadWorker(
        context,
        params,
        analyticsController,
        exceptionsController,
        performanceMetricsController,
        exceptionLogger,
<<<<<<< HEAD
        analyticsEventLogger,
=======
        eventLogger,
        performanceMetricsEventLogger,
>>>>>>> 3f935261
        consoleLogger,
        syncStatusManager,
        backgroundDispatcher
      )
    }
  }
}<|MERGE_RESOLUTION|>--- conflicted
+++ resolved
@@ -14,8 +14,8 @@
 import org.oppia.android.domain.oppialogger.exceptions.ExceptionsController
 import org.oppia.android.domain.oppialogger.exceptions.toException
 import org.oppia.android.domain.util.getStringFromData
-import org.oppia.android.util.logging.AnalyticsEventLogger
 import org.oppia.android.util.logging.ConsoleLogger
+import org.oppia.android.util.logging.EventLogger
 import org.oppia.android.util.logging.ExceptionLogger
 import org.oppia.android.util.logging.SyncStatusManager
 import org.oppia.android.util.logging.performancemetrics.PerformanceMetricsEventLogger
@@ -30,12 +30,8 @@
   private val exceptionsController: ExceptionsController,
   private val performanceMetricsController: PerformanceMetricsController,
   private val exceptionLogger: ExceptionLogger,
-<<<<<<< HEAD
-  private val analyticsEventLogger: AnalyticsEventLogger,
-=======
   private val eventLogger: EventLogger,
   private val performanceMetricsEventLogger: PerformanceMetricsEventLogger,
->>>>>>> 3f935261
   private val consoleLogger: ConsoleLogger,
   private val syncStatusManager: SyncStatusManager,
   @BackgroundDispatcher private val backgroundDispatcher: CoroutineDispatcher
@@ -95,7 +91,7 @@
     return try {
       syncStatusManager.setSyncStatus(SyncStatusManager.SyncStatus.DATA_UPLOADING)
       analyticsController.getEventLogStoreList().forEach { eventLog ->
-        analyticsEventLogger.logEvent(eventLog)
+        eventLogger.logEvent(eventLog)
         analyticsController.removeFirstEventLogFromStore()
       }
       syncStatusManager.setSyncStatus(SyncStatusManager.SyncStatus.DATA_UPLOADED)
@@ -128,12 +124,8 @@
     private val exceptionsController: ExceptionsController,
     private val performanceMetricsController: PerformanceMetricsController,
     private val exceptionLogger: ExceptionLogger,
-<<<<<<< HEAD
-    private val analyticsEventLogger: AnalyticsEventLogger,
-=======
     private val eventLogger: EventLogger,
     private val performanceMetricsEventLogger: PerformanceMetricsEventLogger,
->>>>>>> 3f935261
     private val consoleLogger: ConsoleLogger,
     private val syncStatusManager: SyncStatusManager,
     @BackgroundDispatcher private val backgroundDispatcher: CoroutineDispatcher
@@ -147,12 +139,8 @@
         exceptionsController,
         performanceMetricsController,
         exceptionLogger,
-<<<<<<< HEAD
-        analyticsEventLogger,
-=======
         eventLogger,
         performanceMetricsEventLogger,
->>>>>>> 3f935261
         consoleLogger,
         syncStatusManager,
         backgroundDispatcher
