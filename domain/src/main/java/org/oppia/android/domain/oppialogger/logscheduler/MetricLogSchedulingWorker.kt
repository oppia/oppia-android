package org.oppia.android.domain.oppialogger.logscheduler

import android.content.Context
import androidx.work.ListenableWorker
import androidx.work.WorkerParameters
import com.google.common.util.concurrent.ListenableFuture
import com.google.common.util.concurrent.SettableFuture
import kotlinx.coroutines.CoroutineDispatcher
import kotlinx.coroutines.CoroutineScope
import kotlinx.coroutines.async
<<<<<<< HEAD
import org.oppia.android.domain.oppialogger.analytics.ActivityLifecycleObserver
import org.oppia.android.domain.oppialogger.analytics.PerformanceMetricsLogger
=======
>>>>>>> 07a9d414
import org.oppia.android.domain.util.getStringFromData
import org.oppia.android.util.logging.ConsoleLogger
import org.oppia.android.util.threading.BackgroundDispatcher
import javax.inject.Inject

private const val BACKGROUND_WORKER_SCREEN = "background_worker_screen"

/**
 * Worker class that generates metric log reports regarding the performance of the application
 * and then stores it in in device cache.
 */
class MetricLogSchedulingWorker private constructor(
  context: Context,
  params: WorkerParameters,
  private val consoleLogger: ConsoleLogger,
<<<<<<< HEAD
  private val performanceMetricsLogger: PerformanceMetricsLogger,
  private val activityLifecycleObserver: ActivityLifecycleObserver,
=======
>>>>>>> 07a9d414
  @BackgroundDispatcher private val backgroundDispatcher: CoroutineDispatcher
) : ListenableWorker(context, params) {

  companion object {
    private const val TAG = "MetricLogSchedulingWorker"
    /**
     * The key for an input key-value pair for [MetricLogSchedulingWorker] where one of
     * [PERIODIC_BACKGROUND_METRIC_WORKER], [PERIODIC_UI_METRIC_WORKER] and [STORAGE_USAGE_WORKER] indicates what
     * kind of work to perform.
     */
    const val WORKER_CASE_KEY = "metric_log_scheduling_worker_case_key"
    /**
     * Indicates to [MetricLogSchedulingWorker] that it should schedule logging for periodic
     * performance metrics.
     */
    const val PERIODIC_BACKGROUND_METRIC_WORKER = "periodic_background_metric_worker"
    /**
     * Indicates to [MetricLogSchedulingWorker] that it should schedule logging for storage usage
     * performance metrics.
     */
    const val STORAGE_USAGE_WORKER = "storage_usage_worker"
    /**
     * Indicates to [MetricLogSchedulingWorker] that it should schedule logging for ui-related
     * memory usage performance metrics.
     */
    const val PERIODIC_UI_METRIC_WORKER = "periodic_ui_metric_worker"
  }

  override fun startWork(): ListenableFuture<Result> {
    val backgroundScope = CoroutineScope(backgroundDispatcher)
    val result = backgroundScope.async {
      when (inputData.getStringFromData(WORKER_CASE_KEY)) {
        PERIODIC_BACKGROUND_METRIC_WORKER -> schedulePeriodicBackgroundMetricLogging()
        STORAGE_USAGE_WORKER -> scheduleStorageUsageMetricLogging()
        PERIODIC_UI_METRIC_WORKER -> schedulePeriodicUiMetricLogging()
        else -> Result.failure()
      }
    }

    val future = SettableFuture.create<Result>()
    result.invokeOnCompletion { failure ->
      if (failure != null) {
        future.setException(failure)
      } else {
        future.set(result.getCompleted())
      }
    }
    // TODO(#3715): Add withTimeout() to avoid potential hanging.
    return future
  }

  private fun schedulePeriodicBackgroundMetricLogging(): Result {
    return try {
      performanceMetricsLogger.logNetworkUsage(BACKGROUND_WORKER_SCREEN)
      // TODO(#4340): Add functionality to log cpu usage performance metrics.
      Result.success()
    } catch (e: Exception) {
      consoleLogger.e(TAG, e.toString(), e)
      return Result.failure()
    }
  }

  private fun scheduleStorageUsageMetricLogging(): Result {
    return try {
      performanceMetricsLogger.logStorageUsage(BACKGROUND_WORKER_SCREEN)
      Result.success()
    } catch (e: Exception) {
      consoleLogger.e(TAG, e.toString(), e)
      return Result.failure()
    }
  }

  private fun schedulePeriodicUiMetricLogging(): Result {
    return try {
      val currentScreen = activityLifecycleObserver.getCurrentScreen()
      if (currentScreen != null) {
        performanceMetricsLogger.logMemoryUsage(currentScreen)
      } else {
        performanceMetricsLogger.logMemoryUsage(BACKGROUND_WORKER_SCREEN)
      }
      Result.success()
    } catch (e: Exception) {
      consoleLogger.e(TAG, e.toString(), e)
      return Result.failure()
    }
  }

  /** Creates an instance of [MetricLogSchedulingWorker] by properly injecting dependencies. */
  class Factory @Inject constructor(
    private val consoleLogger: ConsoleLogger,
<<<<<<< HEAD
    private val performanceMetricsLogger: PerformanceMetricsLogger,
    private val activityLifecycleObserver: ActivityLifecycleObserver,
=======
>>>>>>> 07a9d414
    @BackgroundDispatcher private val backgroundDispatcher: CoroutineDispatcher
  ) {
    /**
     * Returns a new [MetricLogSchedulingWorker].
     *
     * This [MetricLogSchedulingWorker] implements the [ListenableWorker] for facilitating metric
     * log scheduling.
     */
    fun create(context: Context, params: WorkerParameters): ListenableWorker {
      return MetricLogSchedulingWorker(
        context,
        params,
        consoleLogger,
<<<<<<< HEAD
        performanceMetricsLogger,
        activityLifecycleObserver,
=======
>>>>>>> 07a9d414
        backgroundDispatcher
      )
    }
  }
}<|MERGE_RESOLUTION|>--- conflicted
+++ resolved
@@ -8,11 +8,8 @@
 import kotlinx.coroutines.CoroutineDispatcher
 import kotlinx.coroutines.CoroutineScope
 import kotlinx.coroutines.async
-<<<<<<< HEAD
 import org.oppia.android.domain.oppialogger.analytics.ActivityLifecycleObserver
 import org.oppia.android.domain.oppialogger.analytics.PerformanceMetricsLogger
-=======
->>>>>>> 07a9d414
 import org.oppia.android.domain.util.getStringFromData
 import org.oppia.android.util.logging.ConsoleLogger
 import org.oppia.android.util.threading.BackgroundDispatcher
@@ -28,11 +25,8 @@
   context: Context,
   params: WorkerParameters,
   private val consoleLogger: ConsoleLogger,
-<<<<<<< HEAD
   private val performanceMetricsLogger: PerformanceMetricsLogger,
   private val activityLifecycleObserver: ActivityLifecycleObserver,
-=======
->>>>>>> 07a9d414
   @BackgroundDispatcher private val backgroundDispatcher: CoroutineDispatcher
 ) : ListenableWorker(context, params) {
 
@@ -123,11 +117,8 @@
   /** Creates an instance of [MetricLogSchedulingWorker] by properly injecting dependencies. */
   class Factory @Inject constructor(
     private val consoleLogger: ConsoleLogger,
-<<<<<<< HEAD
     private val performanceMetricsLogger: PerformanceMetricsLogger,
     private val activityLifecycleObserver: ActivityLifecycleObserver,
-=======
->>>>>>> 07a9d414
     @BackgroundDispatcher private val backgroundDispatcher: CoroutineDispatcher
   ) {
     /**
@@ -141,11 +132,8 @@
         context,
         params,
         consoleLogger,
-<<<<<<< HEAD
         performanceMetricsLogger,
         activityLifecycleObserver,
-=======
->>>>>>> 07a9d414
         backgroundDispatcher
       )
     }
