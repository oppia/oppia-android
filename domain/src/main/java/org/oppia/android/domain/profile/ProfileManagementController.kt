package org.oppia.android.domain.profile

import android.content.Context
import android.graphics.Bitmap
import android.graphics.Matrix
import android.media.ThumbnailUtils
import android.net.Uri
import android.provider.MediaStore
import androidx.exifinterface.media.ExifInterface
import kotlinx.coroutines.Deferred
import org.oppia.android.app.model.AppLanguage
import org.oppia.android.app.model.AudioLanguage
import org.oppia.android.app.model.DeviceSettings
import org.oppia.android.app.model.Profile
import org.oppia.android.app.model.ProfileAvatar
import org.oppia.android.app.model.ProfileDatabase
import org.oppia.android.app.model.ProfileId
import org.oppia.android.app.model.ReadingTextSize
import org.oppia.android.data.persistence.PersistentCacheStore
import org.oppia.android.data.persistence.PersistentCacheStore.PublishMode
import org.oppia.android.data.persistence.PersistentCacheStore.UpdateMode
import org.oppia.android.domain.oppialogger.LoggingIdentifierController
import org.oppia.android.domain.oppialogger.OppiaLogger
import org.oppia.android.domain.oppialogger.analytics.LearnerAnalyticsLogger
import org.oppia.android.domain.oppialogger.exceptions.ExceptionsController
import org.oppia.android.util.data.AsyncResult
import org.oppia.android.util.data.DataProvider
import org.oppia.android.util.data.DataProviders
import org.oppia.android.util.data.DataProviders.Companion.transform
import org.oppia.android.util.data.DataProviders.Companion.transformAsync
import org.oppia.android.util.locale.OppiaLocale
import org.oppia.android.util.platformparameter.LearnerStudyAnalytics
import org.oppia.android.util.platformparameter.PlatformParameterValue
import org.oppia.android.util.profile.DirectoryManagementUtil
import org.oppia.android.util.profile.ProfileNameValidator
import org.oppia.android.util.system.OppiaClock
import java.io.File
import java.io.FileOutputStream
import javax.inject.Inject
import javax.inject.Singleton

private const val GET_PROFILES_PROVIDER_ID = "get_profiles_provider_id"
private const val GET_PROFILE_PROVIDER_ID = "get_profile_provider_id"
private const val GET_WAS_PROFILE_EVER_ADDED_PROVIDER_ID =
  "get_was_profile_ever_added_provider_id"
private const val GET_DEVICE_SETTINGS_PROVIDER_ID =
  "get_device_settings_provider_id"
private const val ADD_PROFILE_PROVIDER_ID = "add_profile_provided_id"
private const val UPDATE_NAME_PROVIDER_ID = "update_name_provider_id"
private const val UPDATE_PIN_PROVIDER_ID = "update_pin_provider_id"
private const val UPDATE_PROFILE_AVATAR_PROVIDER_ID =
  "update_profile_avatar_provider_id"
private const val UPDATE_WIFI_PERMISSION_DEVICE_SETTINGS_PROVIDER_ID =
  "update_wifi_permission_device_settings_provider_id"
private const val UPDATE_TOPIC_AUTOMATICALLY_PERMISSION_DEVICE_SETTINGS_PROVIDER_ID =
  "update_topic_automatically_permission_device_settings_provider_id"
private const val UPDATE_ALL_DOWNLOAD_ACCESS_PROVIDER_ID =
  "update_all_download_provider_id"
private const val LOGIN_TO_PROFILE_PROVIDER_ID = "login_to_profile_provider_id"
private const val DELETE_PROFILE_PROVIDER_ID = "delete_profile_provider_id"
private const val SET_CURRENT_PROFILE_ID_PROVIDER_ID = "set_current_profile_id_provider_id"
private const val UPDATE_READING_TEXT_SIZE_PROVIDER_ID =
  "update_reading_text_size_provider_id"
private const val UPDATE_APP_LANGUAGE_PROVIDER_ID = "update_app_language_provider_id"
private const val UPDATE_AUDIO_LANGUAGE_PROVIDER_ID =
  "update_audio_language_provider_id"
private const val UPDATE_LEARNER_ID_PROVIDER_ID = "update_learner_id_provider_id"

/** Controller for retrieving, adding, updating, and deleting profiles. */
@Singleton
class ProfileManagementController @Inject constructor(
  private val oppiaLogger: OppiaLogger,
  cacheStoreFactory: PersistentCacheStore.Factory,
  private val dataProviders: DataProviders,
  private val context: Context,
  private val directoryManagementUtil: DirectoryManagementUtil,
  private val exceptionsController: ExceptionsController,
  private val oppiaClock: OppiaClock,
  private val machineLocale: OppiaLocale.MachineLocale,
  private val loggingIdentifierController: LoggingIdentifierController,
  private val learnerAnalyticsLogger: LearnerAnalyticsLogger,
  @LearnerStudyAnalytics private val learnerStudyAnalytics: PlatformParameterValue<Boolean>,
  private val profileNameValidator: ProfileNameValidator
) {
  private var currentProfileId: Int = -1
  private val profileDataStore =
    cacheStoreFactory.create("profile_database", ProfileDatabase.getDefaultInstance())

  /** Indicates that the given name was is not unique. */
  class ProfileNameNotUniqueException(msg: String) : Exception(msg)

  /** Indicates that the given name does not contain only letters. */
  class ProfileNameOnlyLettersException(msg: String) : Exception(msg)

  /** Indicates that the selected image was not stored properly. */
  class FailedToStoreImageException(msg: String) : Exception(msg)

  /** Indicates that the gravatar url was not formed properly. */
  class FailedToGenerateGravatarException(msg: String) : Exception(msg)

  /** Indicates that the profile's directory was not delete properly. */
  class FailedToDeleteDirException(msg: String) : Exception(msg)

  /** Indicates that the given profileId is not associated with an existing profile. */
  class ProfileNotFoundException(msg: String) : Exception(msg)

  /** Indicates that the given profileId is not associated with an admin. */
  class ProfileNotAdminException(msg: String) : Exception(msg)

  /** Indicates that the Profile already has admin. */
  class ProfileAlreadyHasAdminException(msg: String) : Exception(msg)

  /** Indicates that the there is not device settings currently. */
  class DeviceSettingsNotFoundException(msg: String) : Exception(msg)

  /**
   * These Statuses correspond to the exceptions above such that if the deferred contains
   * PROFILE_NOT_FOUND, the [ProfileNotFoundException] will be passed to a failed AsyncResult.
   *
   * SUCCESS corresponds to a successful AsyncResult.
   */
  private enum class ProfileActionStatus {
    SUCCESS,
    INVALID_PROFILE_NAME,
    PROFILE_NAME_NOT_UNIQUE,
    FAILED_TO_STORE_IMAGE,
    FAILED_TO_GENERATE_GRAVATAR,
    FAILED_TO_DELETE_DIR,
    PROFILE_NOT_FOUND,
    PROFILE_NOT_ADMIN,
    PROFILE_ALREADY_HAS_ADMIN
  }

  // TODO(#272): Remove init block when storeDataAsync is fixed
  init {
    profileDataStore.primeInMemoryAndDiskCacheAsync(
      updateMode = UpdateMode.UPDATE_IF_NEW_CACHE,
      publishMode = PublishMode.PUBLISH_TO_IN_MEMORY_CACHE
    ).invokeOnCompletion {
      it?.let {
        oppiaLogger.e(
          "ProfileManagementController",
          "Failed to prime cache ahead of data retrieval for ProfileManagementController.",
          it
        )
      }
    }
  }

  /** Returns the list of created profiles. */
  fun getProfiles(): DataProvider<List<Profile>> {
    return profileDataStore.transform(GET_PROFILES_PROVIDER_ID) {
      it.profilesMap.values.toList()
    }
  }

  /** Returns a single profile, specified by profiledId. */
  fun getProfile(profileId: ProfileId): DataProvider<Profile> {
    return profileDataStore.transformAsync(GET_PROFILE_PROVIDER_ID) {
      val profile = it.profilesMap[profileId.internalId]
      if (profile != null) {
        AsyncResult.Success(profile)
      } else {
        AsyncResult.Failure(
          ProfileNotFoundException(
            "ProfileId ${profileId.internalId} does" +
              " not match an existing Profile"
          )
        )
      }
    }
  }

  /** Returns a boolean determining whether the profile was ever added or not. */
  fun getWasProfileEverAdded(): DataProvider<Boolean> {
    return profileDataStore.transformAsync(GET_WAS_PROFILE_EVER_ADDED_PROVIDER_ID) {
      val wasProfileEverAdded = it.wasProfileEverAdded
      AsyncResult.Success(wasProfileEverAdded)
    }
  }

  /** Returns device settings for the app. */
  fun getDeviceSettings(): DataProvider<DeviceSettings> {
    return profileDataStore.transformAsync(GET_DEVICE_SETTINGS_PROVIDER_ID) {
      val deviceSettings = it.deviceSettings
      if (deviceSettings != null) {
        AsyncResult.Success(deviceSettings)
      } else {
        AsyncResult.Failure(DeviceSettingsNotFoundException("Device Settings not found."))
      }
    }
  }

  /**
   * Adds a new profile with the specified parameters.
   *
   * @param name Name of the new profile.
   * @param pin Pin of the new profile.
   * @param avatarImagePath Uri path to user selected image. If null, the user did not select an image.
   * @param allowDownloadAccess Indicates whether the new profile can download content.
   * @param colorRgb Indicates the color RGB integer used for the avatar background.
   * @return a [DataProvider] that indicates the success/failure of this add operation.
   */
  fun addProfile(
    name: String,
    pin: String,
    avatarImagePath: Uri?,
    allowDownloadAccess: Boolean,
    colorRgb: Int,
    isAdmin: Boolean
  ): DataProvider<Any?> {
    val deferred = profileDataStore.storeDataWithCustomChannelAsync(
      updateInMemoryCache = true
    ) {
<<<<<<< HEAD
      if (!profileNameValidator.isNameValid(name)) {
=======
      if (!learnerStudyAnalytics.value && !onlyLetters(name)) {
>>>>>>> 5be4b791
        return@storeDataWithCustomChannelAsync Pair(it, ProfileActionStatus.INVALID_PROFILE_NAME)
      }
      if (!isNameUnique(name, it)) {
        return@storeDataWithCustomChannelAsync Pair(it, ProfileActionStatus.PROFILE_NAME_NOT_UNIQUE)
      }
      if (isAdmin && alreadyHasAdmin(it)) {
        return@storeDataWithCustomChannelAsync Pair(
          it,
          ProfileActionStatus.PROFILE_ALREADY_HAS_ADMIN
        )
      }

      val nextProfileId = it.nextProfileId
      val profileDir = directoryManagementUtil.getOrCreateDir(nextProfileId.toString())

      val newProfile = Profile.newBuilder().apply {
        this.name = name
        this.pin = pin
        this.allowDownloadAccess = allowDownloadAccess
        this.id = ProfileId.newBuilder().setInternalId(nextProfileId).build()
        dateCreatedTimestampMs = oppiaClock.getCurrentTimeMs()
        this.isAdmin = isAdmin
        readingTextSize = ReadingTextSize.MEDIUM_TEXT_SIZE
        appLanguage = AppLanguage.ENGLISH_APP_LANGUAGE
        audioLanguage = AudioLanguage.ENGLISH_AUDIO_LANGUAGE
        numberOfLogins = 0

        if (learnerStudyAnalytics.value) {
          // Only set a learner ID if there's an ongoing user study.
          learnerId = loggingIdentifierController.createLearnerId()
        }

        avatar = ProfileAvatar.newBuilder().apply {
          if (avatarImagePath != null) {
            val imageUri =
              saveImageToInternalStorage(avatarImagePath, profileDir)
                ?: return@storeDataWithCustomChannelAsync Pair(
                  it,
                  ProfileActionStatus.FAILED_TO_STORE_IMAGE
                )
            avatarImageUri = imageUri
          } else avatarColorRgb = colorRgb
        }.build()
      }.build()

      val wasProfileEverAdded = it.profilesCount > 0

      val profileDatabaseBuilder =
        it.toBuilder()
          .putProfiles(nextProfileId, newProfile)
          .setWasProfileEverAdded(wasProfileEverAdded)
          .setNextProfileId(nextProfileId + 1)
      Pair(profileDatabaseBuilder.build(), ProfileActionStatus.SUCCESS)
    }
    return dataProviders.createInMemoryDataProviderAsync(ADD_PROFILE_PROVIDER_ID) {
      return@createInMemoryDataProviderAsync getDeferredResult(null, name, deferred)
    }
  }

  /**
   * Updates the profile avatar of an existing profile.
   *
   * @param profileId the ID corresponding to the profile being updated.
   * @param avatarImagePath New profile avatar for the profile being updated.
   * @return a [DataProvider] that indicates the success/failure of this update operation.
   */
  fun updateProfileAvatar(
    profileId: ProfileId,
    avatarImagePath: Uri?,
    colorRgb: Int
  ): DataProvider<Any?> {
    val deferred = profileDataStore.storeDataWithCustomChannelAsync(
      updateInMemoryCache = true
    ) {
      val profile =
        it.profilesMap[profileId.internalId] ?: return@storeDataWithCustomChannelAsync Pair(
          it,
          ProfileActionStatus.PROFILE_NOT_FOUND
        )
      val profileDir = directoryManagementUtil.getOrCreateDir(profileId.toString())

      val updatedProfileBuilder = profile.toBuilder()
      if (avatarImagePath != null) {
        val imageUri =
          saveImageToInternalStorage(avatarImagePath, profileDir)
            ?: return@storeDataWithCustomChannelAsync Pair(
              it,
              ProfileActionStatus.FAILED_TO_STORE_IMAGE
            )
        updatedProfileBuilder.avatar =
          ProfileAvatar.newBuilder().setAvatarImageUri(imageUri).build()
      } else {
        updatedProfileBuilder.avatar =
          ProfileAvatar.newBuilder().setAvatarColorRgb(colorRgb).build()
      }

      val profileDatabaseBuilder =
        it.toBuilder().putProfiles(profileId.internalId, updatedProfileBuilder.build())
      Pair(profileDatabaseBuilder.build(), ProfileActionStatus.SUCCESS)
    }
    return dataProviders.createInMemoryDataProviderAsync(
      UPDATE_PROFILE_AVATAR_PROVIDER_ID
    ) {
      return@createInMemoryDataProviderAsync getDeferredResult(profileId, null, deferred)
    }
  }

  /**
   * Updates the name of an existing profile.
   *
   * @param profileId the ID corresponding to the profile being updated.
   * @param newName New name for the profile being updated.
   * @return a [DataProvider] that indicates the success/failure of this update operation.
   */
  fun updateName(profileId: ProfileId, newName: String): DataProvider<Any?> {
    val deferred = profileDataStore.storeDataWithCustomChannelAsync(
      updateInMemoryCache = true
    ) {
<<<<<<< HEAD
      if (!profileNameValidator.isNameValid(newName)) {
=======
      if (!learnerStudyAnalytics.value && !onlyLetters(newName)) {
>>>>>>> 5be4b791
        return@storeDataWithCustomChannelAsync Pair(it, ProfileActionStatus.INVALID_PROFILE_NAME)
      }
      if (!isNameUnique(newName, it)) {
        return@storeDataWithCustomChannelAsync Pair(it, ProfileActionStatus.PROFILE_NAME_NOT_UNIQUE)
      }
      val profile =
        it.profilesMap[profileId.internalId] ?: return@storeDataWithCustomChannelAsync Pair(
          it,
          ProfileActionStatus.PROFILE_NOT_FOUND
        )
      val updatedProfile = profile.toBuilder().setName(newName).build()
      val profileDatabaseBuilder = it.toBuilder().putProfiles(
        profileId.internalId,
        updatedProfile
      )
      Pair(profileDatabaseBuilder.build(), ProfileActionStatus.SUCCESS)
    }
    return dataProviders.createInMemoryDataProviderAsync(UPDATE_NAME_PROVIDER_ID) {
      return@createInMemoryDataProviderAsync getDeferredResult(profileId, newName, deferred)
    }
  }

  /**
   * Updates the PIN of an existing profile.
   *
   * @param profileId the ID corresponding to the profile being updated.
   * @param newPin New pin for the profile being updated.
   * @return a [DataProvider] that indicates the success/failure of this update operation.
   */
  fun updatePin(profileId: ProfileId, newPin: String): DataProvider<Any?> {
    val deferred = profileDataStore.storeDataWithCustomChannelAsync(
      updateInMemoryCache = true
    ) {
      val profile =
        it.profilesMap[profileId.internalId] ?: return@storeDataWithCustomChannelAsync Pair(
          it,
          ProfileActionStatus.PROFILE_NOT_FOUND
        )
      val updatedProfile = profile.toBuilder().setPin(newPin).build()
      val profileDatabaseBuilder = it.toBuilder().putProfiles(
        profileId.internalId,
        updatedProfile
      )
      Pair(profileDatabaseBuilder.build(), ProfileActionStatus.SUCCESS)
    }
    return dataProviders.createInMemoryDataProviderAsync(UPDATE_PIN_PROVIDER_ID) {
      return@createInMemoryDataProviderAsync getDeferredResult(profileId, null, deferred)
    }
  }

  /**
   * Updates the download/update on wifi only permission.
   *
   * @param profileId the ID corresponding to the profile being updated.
   * @param downloadAndUpdateOnWifiOnly download and update permission on wifi only.
   * @return a [DataProvider] that indicates the success/failure of this update operation.
   */
  fun updateWifiPermissionDeviceSettings(
    profileId: ProfileId,
    downloadAndUpdateOnWifiOnly: Boolean
  ): DataProvider<Any?> {
    val deferred = profileDataStore.storeDataWithCustomChannelAsync(
      updateInMemoryCache = true
    ) {
      val profile =
        it.profilesMap[profileId.internalId] ?: return@storeDataWithCustomChannelAsync Pair(
          it,
          ProfileActionStatus.PROFILE_NOT_FOUND
        )
      val profileDatabaseBuilder = it.toBuilder()
      if (profile.isAdmin) {
        val deviceSettingsBuilder = it.deviceSettings.toBuilder()
        deviceSettingsBuilder.allowDownloadAndUpdateOnlyOnWifi = downloadAndUpdateOnWifiOnly
        profileDatabaseBuilder.deviceSettings = deviceSettingsBuilder.build()
        Pair(profileDatabaseBuilder.build(), ProfileActionStatus.SUCCESS)
      } else {
        Pair(profileDatabaseBuilder.build(), ProfileActionStatus.PROFILE_NOT_ADMIN)
      }
    }
    return dataProviders.createInMemoryDataProviderAsync(
      UPDATE_WIFI_PERMISSION_DEVICE_SETTINGS_PROVIDER_ID
    ) {
      return@createInMemoryDataProviderAsync getDeferredResult(profileId, null, deferred)
    }
  }

  /**
   * Updates the automatically update topics permission.
   *
   * @param profileId the ID corresponding to the profile being updated.
   * @param automaticallyUpdateTopics automatically update topic permission.
   * @return a [DataProvider] that indicates the success/failure of this update operation.
   */
  fun updateTopicAutomaticallyPermissionDeviceSettings(
    profileId: ProfileId,
    automaticallyUpdateTopics: Boolean
  ): DataProvider<Any?> {
    val deferred = profileDataStore.storeDataWithCustomChannelAsync(
      updateInMemoryCache = true
    ) {
      val profile =
        it.profilesMap[profileId.internalId] ?: return@storeDataWithCustomChannelAsync Pair(
          it,
          ProfileActionStatus.PROFILE_NOT_FOUND
        )
      val profileDatabaseBuilder = it.toBuilder()
      if (profile.isAdmin) {
        val deviceSettingsBuilder = it.deviceSettings.toBuilder()
        deviceSettingsBuilder.automaticallyUpdateTopics = automaticallyUpdateTopics
        profileDatabaseBuilder.deviceSettings = deviceSettingsBuilder.build()
        Pair(profileDatabaseBuilder.build(), ProfileActionStatus.SUCCESS)
      } else {
        Pair(profileDatabaseBuilder.build(), ProfileActionStatus.PROFILE_NOT_ADMIN)
      }
    }
    return dataProviders.createInMemoryDataProviderAsync(
      UPDATE_TOPIC_AUTOMATICALLY_PERMISSION_DEVICE_SETTINGS_PROVIDER_ID
    ) {
      return@createInMemoryDataProviderAsync getDeferredResult(profileId, null, deferred)
    }
  }

  /**
   * Updates the download access of an existing profile.
   *
   * @param profileId the ID corresponding to the profile being updated.
   * @param allowDownloadAccess New download access status for the profile being updated.
   * @return a [DataProvider] that indicates the success/failure of this update operation.
   */
  fun updateAllowDownloadAccess(
    profileId: ProfileId,
    allowDownloadAccess: Boolean
  ): DataProvider<Any?> {
    val deferred = profileDataStore.storeDataWithCustomChannelAsync(
      updateInMemoryCache = true
    ) {
      val profile =
        it.profilesMap[profileId.internalId] ?: return@storeDataWithCustomChannelAsync Pair(
          it,
          ProfileActionStatus.PROFILE_NOT_FOUND
        )
      val updatedProfile = profile.toBuilder().setAllowDownloadAccess(allowDownloadAccess)
        .build()
      val profileDatabaseBuilder = it.toBuilder().putProfiles(
        profileId.internalId,
        updatedProfile
      )
      Pair(profileDatabaseBuilder.build(), ProfileActionStatus.SUCCESS)
    }
    return dataProviders.createInMemoryDataProviderAsync(
      UPDATE_ALL_DOWNLOAD_ACCESS_PROVIDER_ID
    ) {
      return@createInMemoryDataProviderAsync getDeferredResult(profileId, null, deferred)
    }
  }

  /**
   * Updates the story text size of the profile.
   *
   * @param profileId the ID corresponding to the profile being updated.
   * @param readingTextSize New text size for the profile being updated.
   * @return a [DataProvider] that indicates the success/failure of this update operation.
   */
  fun updateReadingTextSize(
    profileId: ProfileId,
    readingTextSize: ReadingTextSize
  ): DataProvider<Any?> {
    val deferred = profileDataStore.storeDataWithCustomChannelAsync(
      updateInMemoryCache = true
    ) {
      val profile =
        it.profilesMap[profileId.internalId] ?: return@storeDataWithCustomChannelAsync Pair(
          it,
          ProfileActionStatus.PROFILE_NOT_FOUND
        )
      val updatedProfile = profile.toBuilder().setReadingTextSize(readingTextSize).build()
      val profileDatabaseBuilder = it.toBuilder().putProfiles(
        profileId.internalId,
        updatedProfile
      )
      Pair(profileDatabaseBuilder.build(), ProfileActionStatus.SUCCESS)
    }
    return dataProviders.createInMemoryDataProviderAsync(UPDATE_READING_TEXT_SIZE_PROVIDER_ID) {
      return@createInMemoryDataProviderAsync getDeferredResult(profileId, null, deferred)
    }
  }

  /**
   * Updates the app language of the profile.
   *
   * @param profileId the ID corresponding to the profile being updated.
   * @param appLanguage New app language for the profile being updated.
   * @return a [DataProvider] that indicates the success/failure of this update operation.
   */
  fun updateAppLanguage(profileId: ProfileId, appLanguage: AppLanguage): DataProvider<Any?> {
    val deferred = profileDataStore.storeDataWithCustomChannelAsync(
      updateInMemoryCache = true
    ) {
      val profile =
        it.profilesMap[profileId.internalId] ?: return@storeDataWithCustomChannelAsync Pair(
          it,
          ProfileActionStatus.PROFILE_NOT_FOUND
        )
      val updatedProfile = profile.toBuilder().setAppLanguage(appLanguage).build()
      val profileDatabaseBuilder = it.toBuilder().putProfiles(
        profileId.internalId,
        updatedProfile
      )
      Pair(profileDatabaseBuilder.build(), ProfileActionStatus.SUCCESS)
    }
    return dataProviders.createInMemoryDataProviderAsync(
      UPDATE_APP_LANGUAGE_PROVIDER_ID
    ) {
      return@createInMemoryDataProviderAsync getDeferredResult(profileId, null, deferred)
    }
  }

  /**
   * Initializes the learner ID of the specified profile (if not set), otherwise clears it if there
   * is no ongoing study.
   *
   * @param profileId the ID corresponding to the profile being updated
   */
  fun initializeLearnerId(profileId: ProfileId): DataProvider<Any?> {
    val deferred = profileDataStore.storeDataWithCustomChannelAsync(
      updateInMemoryCache = true
    ) {
      val profile =
        it.profilesMap[profileId.internalId] ?: return@storeDataWithCustomChannelAsync Pair(
          it,
          ProfileActionStatus.PROFILE_NOT_FOUND
        )
      val updatedProfile = profile.toBuilder().apply {
        learnerId = when {
          !learnerStudyAnalytics.value -> "" // There should be no learner ID if no ongoing study.
          learnerId.isEmpty() -> loggingIdentifierController.createLearnerId() // Generate new ID.
          else -> learnerId // Keep it unchanged.
        }
      }.build()
      val profileDatabaseBuilder = it.toBuilder().putProfiles(
        profileId.internalId,
        updatedProfile
      )
      Pair(profileDatabaseBuilder.build(), ProfileActionStatus.SUCCESS)
    }
    return dataProviders.createInMemoryDataProviderAsync(
      UPDATE_LEARNER_ID_PROVIDER_ID
    ) {
      return@createInMemoryDataProviderAsync getDeferredResult(profileId, null, deferred)
    }
  }

  /**
   * Updates the audio language of the profile.
   *
   * @param profileId the ID corresponding to the profile being updated.
   * @param audioLanguage New audio language for the profile being updated.
   * @return a [DataProvider] that indicates the success/failure of this update operation.
   */
  fun updateAudioLanguage(profileId: ProfileId, audioLanguage: AudioLanguage): DataProvider<Any?> {
    val deferred = profileDataStore.storeDataWithCustomChannelAsync(
      updateInMemoryCache = true
    ) {
      val profile =
        it.profilesMap[profileId.internalId] ?: return@storeDataWithCustomChannelAsync Pair(
          it,
          ProfileActionStatus.PROFILE_NOT_FOUND
        )
      val updatedProfile = profile.toBuilder().setAudioLanguage(audioLanguage).build()
      val profileDatabaseBuilder = it.toBuilder().putProfiles(
        profileId.internalId,
        updatedProfile
      )
      Pair(profileDatabaseBuilder.build(), ProfileActionStatus.SUCCESS)
    }
    return dataProviders.createInMemoryDataProviderAsync(
      UPDATE_AUDIO_LANGUAGE_PROVIDER_ID
    ) {
      return@createInMemoryDataProviderAsync getDeferredResult(profileId, null, deferred)
    }
  }

  /**
   * Log in to the user's Profile by setting the current profile Id, updating profile's last logged in
   * time and updating the total number of logins for the current profile Id.
   *
   * @param profileId the ID corresponding to the profile being logged into.
   * @return a [DataProvider] that indicates the success/failure of this login operation.
   */
  fun loginToProfile(profileId: ProfileId): DataProvider<Any?> {
    return setCurrentProfileId(profileId).transformAsync(LOGIN_TO_PROFILE_PROVIDER_ID) {
      return@transformAsync getDeferredResult(
        profileId,
        null,
        updateLastLoggedInAsyncAndNumberOfLogins(profileId)
      )
    }
  }

  private fun setCurrentProfileId(profileId: ProfileId): DataProvider<Any?> {
    return dataProviders.createInMemoryDataProviderAsync(SET_CURRENT_PROFILE_ID_PROVIDER_ID) {
      val profileDatabase = profileDataStore.readDataAsync().await()
      if (profileDatabase.profilesMap.containsKey(profileId.internalId)) {
        currentProfileId = profileId.internalId
        return@createInMemoryDataProviderAsync AsyncResult.Success(0)
      }
      AsyncResult.Failure(
        ProfileNotFoundException(
          "ProfileId ${profileId.internalId} is" +
            " not associated with an existing profile"
        )
      )
    }
  }

  private fun updateLastLoggedInAsyncAndNumberOfLogins(profileId: ProfileId):
    Deferred<ProfileActionStatus> {
      return profileDataStore.storeDataWithCustomChannelAsync(updateInMemoryCache = true) {
        val profile = it.profilesMap[profileId.internalId]
          ?: return@storeDataWithCustomChannelAsync Pair(it, ProfileActionStatus.PROFILE_NOT_FOUND)
        val updatedProfile = profile.toBuilder()
          .setLastLoggedInTimestampMs(oppiaClock.getCurrentTimeMs())
          .setNumberOfLogins(profile.numberOfLogins + 1)
          .build()
        val profileDatabaseBuilder = it.toBuilder().putProfiles(
          profileId.internalId,
          updatedProfile
        )
        Pair(profileDatabaseBuilder.build(), ProfileActionStatus.SUCCESS)
      }
    }

  /**
   * Deletes an existing profile.
   *
   * @param profileId the ID corresponding to the profile being deleted.
   * @return a [DataProvider] that indicates the success/failure of this delete operation.
   */
  fun deleteProfile(profileId: ProfileId): DataProvider<Any?> {
    val deferred = profileDataStore.storeDataWithCustomChannelAsync(updateInMemoryCache = true) {
      if (!it.profilesMap.containsKey(profileId.internalId)) {
        return@storeDataWithCustomChannelAsync Pair(it, ProfileActionStatus.PROFILE_NOT_FOUND)
      }
      if (!directoryManagementUtil.deleteDir(profileId.internalId.toString())) {
        return@storeDataWithCustomChannelAsync Pair(it, ProfileActionStatus.FAILED_TO_DELETE_DIR)
      }
      val installationId = loggingIdentifierController.fetchInstallationId()
      val learnerId = it.profilesMap.getValue(profileId.internalId).learnerId
      learnerAnalyticsLogger.logDeleteProfile(installationId, learnerId)
      Pair(it.toBuilder().removeProfiles(profileId.internalId).build(), ProfileActionStatus.SUCCESS)
    }
    return dataProviders.createInMemoryDataProviderAsync(DELETE_PROFILE_PROVIDER_ID) {
      return@createInMemoryDataProviderAsync getDeferredResult(profileId, null, deferred)
    }
  }

  /**
   * Deletes all profiles installed on the device (and logs out the current user).
   *
   * Note that this will not update the in-memory cache as the app is expected to be forcibly closed
   * after deletion (since there's no mechanism to notify existing cache stores that they need to
   * reload/reset from their on-disk copies).
   *
   * Finally, this method attempts to never fail by forcibly deleting all profiles even if some are
   * in a bad state (and would normally failed if attempted to be deleted via [deleteProfile]).
   */
  fun deleteAllProfiles(): DataProvider<Any?> {
    val deferred = profileDataStore.storeDataWithCustomChannelAsync {
      val installationId = loggingIdentifierController.fetchInstallationId()
      it.profilesMap.forEach { (internalProfileId, profile) ->
        directoryManagementUtil.deleteDir(internalProfileId.toString())
        learnerAnalyticsLogger.logDeleteProfile(installationId, profile.learnerId)
      }
      Pair(ProfileDatabase.getDefaultInstance(), ProfileActionStatus.SUCCESS)
    }
    return dataProviders.createInMemoryDataProviderAsync(DELETE_PROFILE_PROVIDER_ID) {
      getDeferredResult(profileId = null, name = null, deferred)
    }
  }

  /**
   * Returns the ProfileId of the current profile. The default value is -1 if currentProfileId
   * hasn't been set.
   */
  fun getCurrentProfileId(): ProfileId {
    return ProfileId.newBuilder().setInternalId(currentProfileId).build()
  }

  /**
   * Returns the learner ID corresponding to the current logged-in profile (as given by
   * [getCurrentProfileId]), or null if there's no currently logged-in user.
   *
   * See [fetchLearnerId] for specifics.
   */
  suspend fun fetchCurrentLearnerId(): String? = fetchLearnerId(getCurrentProfileId())

  /**
   * Returns the learner ID corresponding to the specified [profileId], or null if the specified
   * profile doesn't exist.
   *
   * There are three important considerations when using this method:
   * 1. The returned ID may be empty or undefined if analytics IDs are not currently enabled for
   *    logging.
   * 2. The learner ID can change for a profile, so this method only guarantees returning the
   *    *current* learner ID corresponding to the profile. A [DataProvider] on the profile itself
   *    should be used if the caller requires the learner ID be kept up-to-date.
   * 3. This method is meant to only be called by background coroutines and should never be used
   *    from UI code.
   */
  suspend fun fetchLearnerId(profileId: ProfileId): String? {
    val profileDatabase = profileDataStore.readDataAsync().await()
    return profileDatabase.profilesMap[profileId.internalId]?.learnerId
  }

  private suspend fun getDeferredResult(
    profileId: ProfileId?,
    name: String?,
    deferred: Deferred<ProfileActionStatus>
  ): AsyncResult<Any?> {
    return when (deferred.await()) {
      ProfileActionStatus.SUCCESS -> AsyncResult.Success(null)
      ProfileActionStatus.INVALID_PROFILE_NAME ->
        AsyncResult.Failure(
          ProfileNameOnlyLettersException("$name does not contain only letters")
        )
      ProfileActionStatus.PROFILE_NAME_NOT_UNIQUE ->
        AsyncResult.Failure(
          ProfileNameNotUniqueException("$name is not unique to other profiles")
        )
      ProfileActionStatus.FAILED_TO_STORE_IMAGE ->
        AsyncResult.Failure(
          FailedToStoreImageException(
            "Failed to store user's selected avatar image"
          )
        )
      ProfileActionStatus.FAILED_TO_GENERATE_GRAVATAR ->
        AsyncResult.Failure(
          FailedToGenerateGravatarException("Failed to generate a gravatar url")
        )
      ProfileActionStatus.FAILED_TO_DELETE_DIR ->
        AsyncResult.Failure(
          FailedToDeleteDirException(
            "Failed to delete directory with ${profileId?.internalId}"
          )
        )
      ProfileActionStatus.PROFILE_NOT_FOUND ->
        AsyncResult.Failure(
          ProfileNotFoundException(
            "ProfileId ${profileId?.internalId} does not match an existing Profile"
          )
        )
      ProfileActionStatus.PROFILE_NOT_ADMIN ->
        AsyncResult.Failure(
          ProfileNotAdminException(
            "ProfileId ${profileId?.internalId} does not match an existing admin"
          )
        )
      ProfileActionStatus.PROFILE_ALREADY_HAS_ADMIN ->
        AsyncResult.Failure(
          ProfileAlreadyHasAdminException(
            "Profile cannot be an admin"
          )
        )
    }
  }

  private fun isNameUnique(newName: String, profileDatabase: ProfileDatabase): Boolean {
    val lowerCaseNewName = machineLocale.run { newName.toMachineLowerCase() }
    profileDatabase.profilesMap.values.forEach {
      if (machineLocale.run { it.name.toMachineLowerCase() } == lowerCaseNewName) {
        return false
      }
    }
    return true
  }

  private fun alreadyHasAdmin(profileDatabase: ProfileDatabase): Boolean {
    profileDatabase.profilesMap.values.forEach {
      if (it.isAdmin) {
        return true
      }
    }
    return false
  }

  private fun saveImageToInternalStorage(avatarImagePath: Uri, profileDir: File): String? {
    val bitmap = MediaStore.Images.Media.getBitmap(context.contentResolver, avatarImagePath)
    val fileName = avatarImagePath.pathSegments.last()
    val imageFile = File(profileDir, fileName)
    try {
      FileOutputStream(imageFile).use { fos ->
        rotateAndCompressBitmap(avatarImagePath, bitmap, /* cropSize= */ 300)
          .compress(Bitmap.CompressFormat.PNG, /* quality= */ 100, fos)
      }
    } catch (e: Exception) {
      exceptionsController.logNonFatalException(e)
      oppiaLogger.e(
        "ProfileManagementController",
        "Failed to store user submitted avatar image",
        e
      )
      return null
    }
    return imageFile.absolutePath
  }

  private fun rotateAndCompressBitmap(uri: Uri, bitmap: Bitmap, cropSize: Int): Bitmap {
    val croppedBitmap = ThumbnailUtils.extractThumbnail(bitmap, cropSize, cropSize)
    val inputStream = context.contentResolver.openInputStream(uri)!!
    val orientation = ExifInterface(inputStream).getAttributeInt(
      ExifInterface.TAG_ORIENTATION,
      1
    )
    var rotate = 0
    when (orientation) {
      ExifInterface.ORIENTATION_ROTATE_90 -> rotate = 90
      ExifInterface.ORIENTATION_ROTATE_180 -> rotate = 180
      ExifInterface.ORIENTATION_ROTATE_270 -> rotate = 270
    }
    val matrix = Matrix()
    matrix.postRotate(rotate.toFloat())
    return Bitmap.createBitmap(
      croppedBitmap,
      /* x= */ 0,
      /* y= */ 0,
      cropSize,
      cropSize,
      matrix,
      /* filter= */ true
    )
  }
}<|MERGE_RESOLUTION|>--- conflicted
+++ resolved
@@ -212,11 +212,7 @@
     val deferred = profileDataStore.storeDataWithCustomChannelAsync(
       updateInMemoryCache = true
     ) {
-<<<<<<< HEAD
-      if (!profileNameValidator.isNameValid(name)) {
-=======
-      if (!learnerStudyAnalytics.value && !onlyLetters(name)) {
->>>>>>> 5be4b791
+      if (!learnerStudyAnalytics.value && !profileNameValidator.isNameValid(name)) {
         return@storeDataWithCustomChannelAsync Pair(it, ProfileActionStatus.INVALID_PROFILE_NAME)
       }
       if (!isNameUnique(name, it)) {
@@ -335,11 +331,7 @@
     val deferred = profileDataStore.storeDataWithCustomChannelAsync(
       updateInMemoryCache = true
     ) {
-<<<<<<< HEAD
-      if (!profileNameValidator.isNameValid(newName)) {
-=======
-      if (!learnerStudyAnalytics.value && !onlyLetters(newName)) {
->>>>>>> 5be4b791
+      if (!learnerStudyAnalytics.value && !profileNameValidator.isNameValid(newName)) {
         return@storeDataWithCustomChannelAsync Pair(it, ProfileActionStatus.INVALID_PROFILE_NAME)
       }
       if (!isNameUnique(newName, it)) {
