package org.oppia.android.domain.profile

import android.content.Context
import android.graphics.Bitmap
import android.graphics.Matrix
import android.media.ThumbnailUtils
import android.net.Uri
import android.provider.MediaStore
import androidx.exifinterface.media.ExifInterface
import kotlinx.coroutines.Deferred
import org.oppia.android.app.model.AudioLanguage
import org.oppia.android.app.model.AudioTranslationLanguageSelection
import org.oppia.android.app.model.DeviceSettings
import org.oppia.android.app.model.OppiaLanguage
import org.oppia.android.app.model.Profile
import org.oppia.android.app.model.ProfileAvatar
import org.oppia.android.app.model.ProfileDatabase
import org.oppia.android.app.model.ProfileId
import org.oppia.android.app.model.ProfileOnboardingMode
import org.oppia.android.app.model.ProfileType
import org.oppia.android.app.model.ReadingTextSize
import org.oppia.android.data.persistence.PersistentCacheStore
import org.oppia.android.data.persistence.PersistentCacheStore.PublishMode
import org.oppia.android.data.persistence.PersistentCacheStore.UpdateMode
import org.oppia.android.domain.oppialogger.LoggingIdentifierController
import org.oppia.android.domain.oppialogger.OppiaLogger
import org.oppia.android.domain.oppialogger.analytics.LearnerAnalyticsLogger
import org.oppia.android.domain.oppialogger.exceptions.ExceptionsController
import org.oppia.android.domain.translation.TranslationController
import org.oppia.android.util.data.AsyncResult
import org.oppia.android.util.data.DataProvider
import org.oppia.android.util.data.DataProviders
import org.oppia.android.util.data.DataProviders.Companion.transform
import org.oppia.android.util.data.DataProviders.Companion.transformAsync
import org.oppia.android.util.locale.OppiaLocale
import org.oppia.android.util.platformparameter.EnableLearnerStudyAnalytics
import org.oppia.android.util.platformparameter.EnableLoggingLearnerStudyIds
import org.oppia.android.util.platformparameter.EnableOnboardingFlowV2
import org.oppia.android.util.platformparameter.PlatformParameterValue
import org.oppia.android.util.profile.DirectoryManagementUtil
import org.oppia.android.util.profile.ProfileNameValidator
import org.oppia.android.util.system.OppiaClock
import java.io.File
import java.io.FileOutputStream
import javax.inject.Inject
import javax.inject.Singleton

private const val DEFAULT_LOGGED_OUT_INTERNAL_PROFILE_ID = -1
private const val GET_PROFILES_PROVIDER_ID = "get_profiles_provider_id"
private const val GET_PROFILE_PROVIDER_ID = "get_profile_provider_id"
private const val GET_WAS_PROFILE_EVER_ADDED_PROVIDER_ID =
  "get_was_profile_ever_added_provider_id"
private const val GET_DEVICE_SETTINGS_PROVIDER_ID =
  "get_device_settings_provider_id"
private const val ADD_PROFILE_PROVIDER_ID = "add_profile_provided_id"
private const val UPDATE_NAME_PROVIDER_ID = "update_name_provider_id"
private const val UPDATE_PIN_PROVIDER_ID = "update_pin_provider_id"
private const val UPDATE_PROFILE_AVATAR_PROVIDER_ID =
  "update_profile_avatar_provider_id"
private const val UPDATE_WIFI_PERMISSION_DEVICE_SETTINGS_PROVIDER_ID =
  "update_wifi_permission_device_settings_provider_id"
private const val UPDATE_TOPIC_AUTOMATICALLY_PERMISSION_DEVICE_SETTINGS_PROVIDER_ID =
  "update_topic_automatically_permission_device_settings_provider_id"
private const val UPDATE_ALL_DOWNLOAD_ACCESS_PROVIDER_ID =
  "update_all_download_provider_id"
private const val LOGIN_TO_PROFILE_PROVIDER_ID = "login_to_profile_provider_id"
private const val UPDATE_SESSION_ID_PROVIDER_ID = "update_session_id_after_login_provider_id"
private const val DELETE_PROFILE_PROVIDER_ID = "delete_profile_provider_id"
private const val SET_CURRENT_PROFILE_ID_PROVIDER_ID = "set_current_profile_id_provider_id"
private const val UPDATE_READING_TEXT_SIZE_PROVIDER_ID =
  "update_reading_text_size_provider_id"
private const val UPDATE_APP_LANGUAGE_PROVIDER_ID = "update_app_language_provider_id"
private const val GET_AUDIO_LANGUAGE_PROVIDER_ID = "get_audio_language_provider_id"
private const val UPDATE_AUDIO_LANGUAGE_PROVIDER_ID = "update_audio_language_provider_id"
private const val UPDATE_LEARNER_ID_PROVIDER_ID = "update_learner_id_provider_id"
private const val SET_SURVEY_LAST_SHOWN_TIMESTAMP_PROVIDER_ID =
  "record_survey_last_shown_timestamp_provider_id"
private const val RETRIEVE_SURVEY_LAST_SHOWN_TIMESTAMP_PROVIDER_ID =
  "retrieve_survey_last_shown_timestamp_provider_id"
private const val SET_LAST_SELECTED_CLASSROOM_ID_PROVIDER_ID =
  "set_last_selected_classroom_id_provider_id"
private const val RETRIEVE_LAST_SELECTED_CLASSROOM_ID_PROVIDER_ID =
  "retrieve_last_selected_classroom_id_provider_id"
private const val UPDATE_PROFILE_DETAILS_PROVIDER_ID = "update_profile_details_data_provider_id"
private const val UPDATE_PROFILE_TYPE_PROVIDER_ID = "update_profile_type_data_provider_id"
private const val UPDATE_START_ONBOARDING_FLOW_PROVIDER_ID =
  "update_start_onboarding_flow_provider_id"
private const val UPDATE_END_ONBOARDING_FLOW_PROVIDER_ID = "update_end_onboarding_flow_provider_id"
private const val PROFILE_ONBOARDING_MODE_PROVIDER_ID = "profile_onboarding_mode_data_provider_id"

/** Controller for retrieving, adding, updating, and deleting profiles. */
@Singleton
class ProfileManagementController @Inject constructor(
  private val oppiaLogger: OppiaLogger,
  cacheStoreFactory: PersistentCacheStore.Factory,
  private val dataProviders: DataProviders,
  private val context: Context,
  private val directoryManagementUtil: DirectoryManagementUtil,
  private val exceptionsController: ExceptionsController,
  private val oppiaClock: OppiaClock,
  private val machineLocale: OppiaLocale.MachineLocale,
  private val loggingIdentifierController: LoggingIdentifierController,
  private val learnerAnalyticsLogger: LearnerAnalyticsLogger,
  @EnableLearnerStudyAnalytics
  private val enableLearnerStudyAnalytics: PlatformParameterValue<Boolean>,
  @EnableLoggingLearnerStudyIds
  private val enableLoggingLearnerStudyIds: PlatformParameterValue<Boolean>,
  private val profileNameValidator: ProfileNameValidator,
<<<<<<< HEAD
  @EnableOnboardingFlowV2
  private val enableOnboardingFlowV2: PlatformParameterValue<Boolean>
=======
  private val translationController: TranslationController
>>>>>>> da2fb5f8
) {
  private var currentProfileId: Int = DEFAULT_LOGGED_OUT_INTERNAL_PROFILE_ID
  private val profileDataStore =
    cacheStoreFactory.create("profile_database", ProfileDatabase.getDefaultInstance())

  /** Indicates that the given name was is not unique. */
  class ProfileNameNotUniqueException(msg: String) : Exception(msg)

  /** Indicates that the given name does not contain only letters. */
  class ProfileNameOnlyLettersException(msg: String) : Exception(msg)

  /** Indicates that the selected image was not stored properly. */
  class FailedToStoreImageException(msg: String) : Exception(msg)

  /** Indicates that the profile's directory was not deleted properly. */
  class FailedToDeleteDirException(msg: String) : Exception(msg)

  /** Indicates that the given profileId is not associated with an existing profile. */
  class ProfileNotFoundException(msg: String) : Exception(msg)

  /** Indicates that the given profileId is not associated with an admin. */
  class ProfileNotAdminException(msg: String) : Exception(msg)

  /** Indicates that the Profile already has admin. */
  class ProfileAlreadyHasAdminException(msg: String) : Exception(msg)

  /** Indicates that the a ProfileType was not passed. */
  class UnknownProfileTypeException(msg: String) : Exception(msg)

  /** Indicates that the there is not device settings currently. */
  class DeviceSettingsNotFoundException(msg: String) : Exception(msg)

  /**
   * These statuses correspond to the exceptions above such that if the deferred contains
   * PROFILE_NOT_FOUND, the [ProfileNotFoundException] will be passed to a failed AsyncResult.
   */
  private enum class ProfileActionStatus {
    /** Indicates that the profile operation succeeded. */
    SUCCESS,

    /** Indicates that the operation failed due to an invalid profile name being provided. */
    INVALID_PROFILE_NAME,

    /**
     * Indicates that the operation failed due to a provided profile name not being unique among all
     * other existing profiles.
     */
    PROFILE_NAME_NOT_UNIQUE,

    /**
     * Indicates that the operation failed due to an internal failure when trying to store the
     * profile's avatar image.
     */
    FAILED_TO_STORE_IMAGE,

    /**
     * Indicates that the operation failed due to an internal failure when trying to delete a
     * profile's data directory.
     */
    FAILED_TO_DELETE_DIR,

    /** Indicates that the operation failed due to no profile existing for the provided ID. */
    PROFILE_NOT_FOUND,

    /**
     * Indicates that the operation failed due to the current user not being an app administrator
     * despite the operation requiring administrator privileges.
     */
    PROFILE_NOT_ADMIN,

    /**
     * Indicates that the operation failed due to an attempt to re-elevate an administrator to
     * administrator status (this should never happen in regular app operations).
     */
    PROFILE_ALREADY_HAS_ADMIN,

    /** Indicates that the operation failed due to the profileType property not supplied. */
    PROFILE_TYPE_UNKNOWN,
  }

  // TODO(#272): Remove init block when storeDataAsync is fixed
  init {
    profileDataStore.primeInMemoryAndDiskCacheAsync(
      updateMode = UpdateMode.UPDATE_IF_NEW_CACHE,
      publishMode = PublishMode.PUBLISH_TO_IN_MEMORY_CACHE
    ).invokeOnCompletion {
      it?.let {
        oppiaLogger.e(
          "ProfileManagementController",
          "Failed to prime cache ahead of data retrieval for ProfileManagementController.",
          it
        )
      }
    }
  }

  /** Returns the list of created profiles. */
  fun getProfiles(): DataProvider<List<Profile>> {
    return profileDataStore.transform(GET_PROFILES_PROVIDER_ID) {
      it.profilesMap.values.toList()
    }
  }

  /** Returns a single profile, specified by profiledId. */
  fun getProfile(profileId: ProfileId): DataProvider<Profile> {
    return profileDataStore.transformAsync(GET_PROFILE_PROVIDER_ID) {
      val profile = it.profilesMap[profileId.internalId]
      if (profile != null) {
        if (enableOnboardingFlowV2.value) {
          if (profile.profileType.equals(ProfileType.PROFILE_TYPE_UNSPECIFIED)) {
            updateProfileType(profileId, computeProfileType(profile.isAdmin, profile.pin))
          }
        }
        AsyncResult.Success(profile)
      } else {
        AsyncResult.Failure(
          ProfileNotFoundException(
            "ProfileId ${profileId.internalId} does" +
              " not match an existing Profile"
          )
        )
      }
    }
  }

  /** Returns a boolean determining whether the profile was ever added or not. */
  fun getWasProfileEverAdded(): DataProvider<Boolean> {
    return profileDataStore.transformAsync(GET_WAS_PROFILE_EVER_ADDED_PROVIDER_ID) {
      val wasProfileEverAdded = it.wasProfileEverAdded
      AsyncResult.Success(wasProfileEverAdded)
    }
  }

  /** Returns device settings for the app. */
  fun getDeviceSettings(): DataProvider<DeviceSettings> {
    return profileDataStore.transformAsync(GET_DEVICE_SETTINGS_PROVIDER_ID) {
      val deviceSettings = it.deviceSettings
      if (deviceSettings != null) {
        AsyncResult.Success(deviceSettings)
      } else {
        AsyncResult.Failure(DeviceSettingsNotFoundException("Device Settings not found."))
      }
    }
  }

  /**
   * Adds a new profile with the specified parameters.
   *
   * @param name Name of the new profile.
   * @param pin Pin of the new profile.
   * @param avatarImagePath Uri path to user selected image. If null, the user did not select an image.
   * @param allowDownloadAccess Indicates whether the new profile can download content.
   * @param colorRgb Indicates the color RGB integer used for the avatar background.
   * @return a [DataProvider] that indicates the success/failure of this add operation.
   */
  fun addProfile(
    name: String,
    pin: String,
    avatarImagePath: Uri?,
    allowDownloadAccess: Boolean,
    colorRgb: Int,
    isAdmin: Boolean,
    allowInLessonQuickLanguageSwitching: Boolean = false
  ): DataProvider<Any?> {
    val deferred = profileDataStore.storeDataWithCustomChannelAsync(
      updateInMemoryCache = true
    ) {
      if (!enableLearnerStudyAnalytics.value && !profileNameValidator.isNameValid(name)) {
        return@storeDataWithCustomChannelAsync Pair(it, ProfileActionStatus.INVALID_PROFILE_NAME)
      }
      if (!isNameUnique(name, it)) {
        return@storeDataWithCustomChannelAsync Pair(it, ProfileActionStatus.PROFILE_NAME_NOT_UNIQUE)
      }
      if (isAdmin && alreadyHasAdmin(it)) {
        return@storeDataWithCustomChannelAsync Pair(
          it,
          ProfileActionStatus.PROFILE_ALREADY_HAS_ADMIN
        )
      }

      val nextProfileId = it.nextProfileId
      val profileDir = directoryManagementUtil.getOrCreateDir(nextProfileId.toString())

      val newProfile = Profile.newBuilder().apply {
        this.name = name
        this.pin = pin
        this.allowDownloadAccess = allowDownloadAccess
        this.allowInLessonQuickLanguageSwitching = allowInLessonQuickLanguageSwitching
        this.id = ProfileId.newBuilder().setInternalId(nextProfileId).build()
        dateCreatedTimestampMs = oppiaClock.getCurrentTimeMs()
        this.isAdmin = isAdmin
        readingTextSize = ReadingTextSize.MEDIUM_TEXT_SIZE
        numberOfLogins = 0

        if (enableLoggingLearnerStudyIds.value) {
          // Only set a learner ID if there's an ongoing user study.
          learnerId = loggingIdentifierController.createLearnerId()
        }

        avatar = ProfileAvatar.newBuilder().apply {
          if (avatarImagePath != null) {
            val imageUri =
              saveImageToInternalStorage(avatarImagePath, profileDir)
                ?: return@storeDataWithCustomChannelAsync Pair(
                  it,
                  ProfileActionStatus.FAILED_TO_STORE_IMAGE
                )
            avatarImageUri = imageUri
          } else avatarColorRgb = colorRgb
        }.build()

        if (enableOnboardingFlowV2.value) {
          this.profileType = computeProfileType(isAdmin, pin)
        }
      }.build()

      val wasProfileEverAdded = it.profilesCount > 0

      val profileDatabaseBuilder =
        it.toBuilder()
          .putProfiles(nextProfileId, newProfile)
          .setWasProfileEverAdded(wasProfileEverAdded)
          .setNextProfileId(nextProfileId + 1)
      Pair(profileDatabaseBuilder.build(), ProfileActionStatus.SUCCESS)
    }
    return dataProviders.createInMemoryDataProviderAsync(ADD_PROFILE_PROVIDER_ID) {
      return@createInMemoryDataProviderAsync getDeferredResult(null, name, deferred)
    }
  }

  private fun computeProfileType(isAdmin: Boolean, pin: String?): ProfileType {
    return when {
      isAdminWithPin(isAdmin, pin) -> ProfileType.SUPERVISOR
      isAdmin -> ProfileType.SOLE_LEARNER
      else -> ProfileType.ADDITIONAL_LEARNER
    }
  }

  private fun isAdminWithPin(isAdmin: Boolean, pin: String?): Boolean {
    return isAdmin && !pin.isNullOrBlank()
  }

  /**
   * Marks that the profile has started the onboarding flow, so that they can skip the profile setup
   * step if onboarding was previously abandoned.
   *
   *
   * @param profileId The ID of the profile to update.
   * @return A [DataProvider] that represents the result of the update operation.
   */
  fun markProfileOnboardingStarted(profileId: ProfileId): DataProvider<Any?> {
    val deferred = profileDataStore.storeDataWithCustomChannelAsync(
      updateInMemoryCache = true
    ) {
      val profile =
        it.profilesMap[profileId.internalId] ?: return@storeDataWithCustomChannelAsync Pair(
          it,
          ProfileActionStatus.PROFILE_NOT_FOUND
        )
      val updatedProfile = profile.toBuilder().setStartedProfileOboarding(true).build()
      val profileDatabaseBuilder = it.toBuilder().putProfiles(
        profileId.internalId,
        updatedProfile
      )
      Pair(profileDatabaseBuilder.build(), ProfileActionStatus.SUCCESS)
    }
    return dataProviders.createInMemoryDataProviderAsync(UPDATE_START_ONBOARDING_FLOW_PROVIDER_ID) {
      return@createInMemoryDataProviderAsync getDeferredResult(profileId, null, deferred)
    }
  }

  /**
   * Marks that the profile has completed the onboarding flow so that the onboarding flow is not
   * shown after the initial login.
   *
   * @param profileId the ID of the profile to update
   * @return a [DataProvider] that represents the result of the update operation
   */
  fun markProfileOnboardingEnded(profileId: ProfileId): DataProvider<Any?> {
    val deferred = profileDataStore.storeDataWithCustomChannelAsync(
      updateInMemoryCache = true
    ) {
      val profile =
        it.profilesMap[profileId.internalId] ?: return@storeDataWithCustomChannelAsync Pair(
          it,
          ProfileActionStatus.PROFILE_NOT_FOUND
        )
      val updatedProfile = profile.toBuilder().setCompletedProfileOboarding(true).build()
      val profileDatabaseBuilder = it.toBuilder().putProfiles(
        profileId.internalId,
        updatedProfile
      )
      Pair(profileDatabaseBuilder.build(), ProfileActionStatus.SUCCESS)
    }
    return dataProviders.createInMemoryDataProviderAsync(UPDATE_END_ONBOARDING_FLOW_PROVIDER_ID) {
      return@createInMemoryDataProviderAsync getDeferredResult(profileId, null, deferred)
    }
  }

  /** Returns the state of the app based on the number and type of existing profiles. */
  fun getProfileOnboardingState(): DataProvider<ProfileOnboardingMode> {
    return getProfiles()
      .transform(PROFILE_ONBOARDING_MODE_PROVIDER_ID) { profileList ->
        when {
          profileList.size > 1 -> {
            ProfileOnboardingMode.MULTIPLE_PROFILES
          }
          profileList.size == 1 -> {
            if (profileList.first().isAdmin && profileList.first().pin.isNotBlank()) {
              ProfileOnboardingMode.ADMIN_PROFILE_ONLY
            } else {
              ProfileOnboardingMode.SOLE_LEARNER_PROFILE
            }
          }
          else -> {
            ProfileOnboardingMode.NEW_INSTALL
          }
        }
      }
  }

  /**
   * Updates the profile avatar of an existing profile.
   *
   * @param profileId the ID corresponding to the profile being updated.
   * @param avatarImagePath New profile avatar for the profile being updated.
   * @return a [DataProvider] that indicates the success/failure of this update operation.
   */
  fun updateProfileAvatar(
    profileId: ProfileId,
    avatarImagePath: Uri?,
    colorRgb: Int
  ): DataProvider<Any?> {
    val deferred = profileDataStore.storeDataWithCustomChannelAsync(
      updateInMemoryCache = true
    ) {
      val profile =
        it.profilesMap[profileId.internalId] ?: return@storeDataWithCustomChannelAsync Pair(
          it,
          ProfileActionStatus.PROFILE_NOT_FOUND
        )
      val profileDir = directoryManagementUtil.getOrCreateDir(profileId.toString())

      val updatedProfileBuilder = profile.toBuilder()
      if (avatarImagePath != null) {
        val imageUri =
          saveImageToInternalStorage(avatarImagePath, profileDir)
            ?: return@storeDataWithCustomChannelAsync Pair(
              it,
              ProfileActionStatus.FAILED_TO_STORE_IMAGE
            )
        updatedProfileBuilder.avatar =
          ProfileAvatar.newBuilder().setAvatarImageUri(imageUri).build()
      } else {
        updatedProfileBuilder.avatar =
          ProfileAvatar.newBuilder().setAvatarColorRgb(colorRgb).build()
      }

      val profileDatabaseBuilder =
        it.toBuilder().putProfiles(profileId.internalId, updatedProfileBuilder.build())
      Pair(profileDatabaseBuilder.build(), ProfileActionStatus.SUCCESS)
    }
    return dataProviders.createInMemoryDataProviderAsync(
      UPDATE_PROFILE_AVATAR_PROVIDER_ID
    ) {
      return@createInMemoryDataProviderAsync getDeferredResult(profileId, null, deferred)
    }
  }

  /**
   * Updates the name of an existing profile.
   *
   * @param profileId the ID corresponding to the profile being updated.
   * @param newName new name for the profile being updated.
   * @return a [DataProvider] that indicates the success/failure of this update operation.
   */
  fun updateName(profileId: ProfileId, newName: String): DataProvider<Any?> {
    val deferred = profileDataStore.storeDataWithCustomChannelAsync(
      updateInMemoryCache = true
    ) {
      if (!enableLearnerStudyAnalytics.value && !profileNameValidator.isNameValid(newName)) {
        return@storeDataWithCustomChannelAsync Pair(it, ProfileActionStatus.INVALID_PROFILE_NAME)
      }
      if (!isNameUnique(newName, it)) {
        return@storeDataWithCustomChannelAsync Pair(it, ProfileActionStatus.PROFILE_NAME_NOT_UNIQUE)
      }
      val profile =
        it.profilesMap[profileId.internalId] ?: return@storeDataWithCustomChannelAsync Pair(
          it,
          ProfileActionStatus.PROFILE_NOT_FOUND
        )
      val updatedProfile = profile.toBuilder().setName(newName).build()
      val profileDatabaseBuilder = it.toBuilder().putProfiles(
        profileId.internalId,
        updatedProfile
      )
      Pair(profileDatabaseBuilder.build(), ProfileActionStatus.SUCCESS)
    }
    return dataProviders.createInMemoryDataProviderAsync(UPDATE_NAME_PROVIDER_ID) {
      return@createInMemoryDataProviderAsync getDeferredResult(profileId, newName, deferred)
    }
  }

  /**
   * Updates the profile type field of an existing profile.
   *
   * @param profileId the ID of the profile to update
   * @return a [DataProvider] that represents the result of the update operation
   */
  fun updateProfileType(
    profileId: ProfileId,
    profileType: ProfileType
  ): DataProvider<Any?> {
    val deferred = profileDataStore.storeDataWithCustomChannelAsync(
      updateInMemoryCache = true
    ) {
      val profile =
        it.profilesMap[profileId.internalId] ?: return@storeDataWithCustomChannelAsync Pair(
          it,
          ProfileActionStatus.PROFILE_NOT_FOUND
        )

      val updatedProfile = profile.toBuilder()

      if (profileType == ProfileType.PROFILE_TYPE_UNSPECIFIED) {
        return@storeDataWithCustomChannelAsync Pair(
          it,
          ProfileActionStatus.PROFILE_TYPE_UNKNOWN
        )
      } else {
        updatedProfile.profileType = profileType
      }

      val profileDatabaseBuilder = it.toBuilder().putProfiles(
        profileId.internalId,
        updatedProfile.build()
      )
      Pair(profileDatabaseBuilder.build(), ProfileActionStatus.SUCCESS)
    }
    return dataProviders.createInMemoryDataProviderAsync(UPDATE_PROFILE_TYPE_PROVIDER_ID) {
      return@createInMemoryDataProviderAsync getDeferredResult(profileId, null, deferred)
    }
  }

  /**
   * Updates the PIN of an existing profile.
   *
   * @param profileId the ID corresponding to the profile being updated.
   * @param newPin New pin for the profile being updated.
   * @return a [DataProvider] that indicates the success/failure of this update operation.
   */
  fun updatePin(profileId: ProfileId, newPin: String): DataProvider<Any?> {
    val deferred = profileDataStore.storeDataWithCustomChannelAsync(
      updateInMemoryCache = true
    ) {
      val profile =
        it.profilesMap[profileId.internalId] ?: return@storeDataWithCustomChannelAsync Pair(
          it,
          ProfileActionStatus.PROFILE_NOT_FOUND
        )
      val updatedProfile = profile.toBuilder().setPin(newPin).build()
      val profileDatabaseBuilder = it.toBuilder().putProfiles(
        profileId.internalId,
        updatedProfile
      )
      Pair(profileDatabaseBuilder.build(), ProfileActionStatus.SUCCESS)
    }
    return dataProviders.createInMemoryDataProviderAsync(UPDATE_PIN_PROVIDER_ID) {
      return@createInMemoryDataProviderAsync getDeferredResult(profileId, null, deferred)
    }
  }

  /**
   * Updates the download/update on wifi only permission.
   *
   * @param profileId the ID corresponding to the profile being updated.
   * @param downloadAndUpdateOnWifiOnly download and update permission on wifi only.
   * @return a [DataProvider] that indicates the success/failure of this update operation.
   */
  fun updateWifiPermissionDeviceSettings(
    profileId: ProfileId,
    downloadAndUpdateOnWifiOnly: Boolean
  ): DataProvider<Any?> {
    val deferred = profileDataStore.storeDataWithCustomChannelAsync(
      updateInMemoryCache = true
    ) {
      val profile =
        it.profilesMap[profileId.internalId] ?: return@storeDataWithCustomChannelAsync Pair(
          it,
          ProfileActionStatus.PROFILE_NOT_FOUND
        )
      val profileDatabaseBuilder = it.toBuilder()
      if (profile.isAdmin) {
        val deviceSettingsBuilder = it.deviceSettings.toBuilder()
        deviceSettingsBuilder.allowDownloadAndUpdateOnlyOnWifi = downloadAndUpdateOnWifiOnly
        profileDatabaseBuilder.deviceSettings = deviceSettingsBuilder.build()
        Pair(profileDatabaseBuilder.build(), ProfileActionStatus.SUCCESS)
      } else {
        Pair(profileDatabaseBuilder.build(), ProfileActionStatus.PROFILE_NOT_ADMIN)
      }
    }
    return dataProviders.createInMemoryDataProviderAsync(
      UPDATE_WIFI_PERMISSION_DEVICE_SETTINGS_PROVIDER_ID
    ) {
      return@createInMemoryDataProviderAsync getDeferredResult(profileId, null, deferred)
    }
  }

  /**
   * Updates the automatically update topics permission.
   *
   * @param profileId the ID corresponding to the profile being updated.
   * @param automaticallyUpdateTopics automatically update topic permission.
   * @return a [DataProvider] that indicates the success/failure of this update operation.
   */
  fun updateTopicAutomaticallyPermissionDeviceSettings(
    profileId: ProfileId,
    automaticallyUpdateTopics: Boolean
  ): DataProvider<Any?> {
    val deferred = profileDataStore.storeDataWithCustomChannelAsync(
      updateInMemoryCache = true
    ) {
      val profile =
        it.profilesMap[profileId.internalId] ?: return@storeDataWithCustomChannelAsync Pair(
          it,
          ProfileActionStatus.PROFILE_NOT_FOUND
        )
      val profileDatabaseBuilder = it.toBuilder()
      if (profile.isAdmin) {
        val deviceSettingsBuilder = it.deviceSettings.toBuilder()
        deviceSettingsBuilder.automaticallyUpdateTopics = automaticallyUpdateTopics
        profileDatabaseBuilder.deviceSettings = deviceSettingsBuilder.build()
        Pair(profileDatabaseBuilder.build(), ProfileActionStatus.SUCCESS)
      } else {
        Pair(profileDatabaseBuilder.build(), ProfileActionStatus.PROFILE_NOT_ADMIN)
      }
    }
    return dataProviders.createInMemoryDataProviderAsync(
      UPDATE_TOPIC_AUTOMATICALLY_PERMISSION_DEVICE_SETTINGS_PROVIDER_ID
    ) {
      return@createInMemoryDataProviderAsync getDeferredResult(profileId, null, deferred)
    }
  }

  /**
   * Updates the download access of an existing profile.
   *
   * @param profileId the ID corresponding to the profile being updated.
   * @param allowDownloadAccess New download access status for the profile being updated.
   * @return a [DataProvider] that indicates the success/failure of this update operation.
   */
  fun updateAllowDownloadAccess(
    profileId: ProfileId,
    allowDownloadAccess: Boolean
  ): DataProvider<Any?> {
    val deferred = profileDataStore.storeDataWithCustomChannelAsync(
      updateInMemoryCache = true
    ) {
      val profile =
        it.profilesMap[profileId.internalId] ?: return@storeDataWithCustomChannelAsync Pair(
          it,
          ProfileActionStatus.PROFILE_NOT_FOUND
        )
      val updatedProfile = profile.toBuilder().setAllowDownloadAccess(allowDownloadAccess)
        .build()
      val profileDatabaseBuilder = it.toBuilder().putProfiles(
        profileId.internalId,
        updatedProfile
      )
      Pair(profileDatabaseBuilder.build(), ProfileActionStatus.SUCCESS)
    }
    return dataProviders.createInMemoryDataProviderAsync(
      UPDATE_ALL_DOWNLOAD_ACCESS_PROVIDER_ID
    ) {
      return@createInMemoryDataProviderAsync getDeferredResult(profileId, null, deferred)
    }
  }

  /**
   * Updates whether the user of the profile is allowed to use a user study-only in-lesson quick
   * content language switcher.
   *
   * @param profileId the ID corresponding to the profile being updated
   * @param allowInLessonQuickLanguageSwitching the new allowance status for the updating profile
   * @return a [DataProvider] that indicates the success/failure of this update operation
   */
  fun updateEnableInLessonQuickLanguageSwitching(
    profileId: ProfileId,
    allowInLessonQuickLanguageSwitching: Boolean
  ): DataProvider<Any?> {
    val deferred = profileDataStore.storeDataWithCustomChannelAsync(
      updateInMemoryCache = true
    ) {
      val profile =
        it.profilesMap[profileId.internalId] ?: return@storeDataWithCustomChannelAsync Pair(
          it,
          ProfileActionStatus.PROFILE_NOT_FOUND
        )
      val updatedProfileDatabase = it.toBuilder().putProfiles(
        profileId.internalId,
        profile.toBuilder().apply {
          this.allowInLessonQuickLanguageSwitching = allowInLessonQuickLanguageSwitching
        }.build()
      ).build()
      Pair(updatedProfileDatabase, ProfileActionStatus.SUCCESS)
    }
    return dataProviders.createInMemoryDataProviderAsync(
      UPDATE_ALL_DOWNLOAD_ACCESS_PROVIDER_ID
    ) {
      return@createInMemoryDataProviderAsync getDeferredResult(profileId, null, deferred)
    }
  }

  /**
   * Updates the story text size of the profile.
   *
   * @param profileId the ID corresponding to the profile being updated.
   * @param readingTextSize New text size for the profile being updated.
   * @return a [DataProvider] that indicates the success/failure of this update operation.
   */
  fun updateReadingTextSize(
    profileId: ProfileId,
    readingTextSize: ReadingTextSize
  ): DataProvider<Any?> {
    val deferred = profileDataStore.storeDataWithCustomChannelAsync(
      updateInMemoryCache = true
    ) {
      val profile =
        it.profilesMap[profileId.internalId] ?: return@storeDataWithCustomChannelAsync Pair(
          it,
          ProfileActionStatus.PROFILE_NOT_FOUND
        )
      val updatedProfile = profile.toBuilder().setReadingTextSize(readingTextSize).build()
      val profileDatabaseBuilder = it.toBuilder().putProfiles(
        profileId.internalId,
        updatedProfile
      )
      Pair(profileDatabaseBuilder.build(), ProfileActionStatus.SUCCESS)
    }
    return dataProviders.createInMemoryDataProviderAsync(UPDATE_READING_TEXT_SIZE_PROVIDER_ID) {
      return@createInMemoryDataProviderAsync getDeferredResult(profileId, null, deferred)
    }
  }

  /**
   * Initializes the learner ID of the specified profile (if not set), otherwise clears it if there
   * is no ongoing study.
   *
   * @param profileId the ID corresponding to the profile being updated
   */
  fun initializeLearnerId(profileId: ProfileId): DataProvider<Any?> {
    val deferred = profileDataStore.storeDataWithCustomChannelAsync(
      updateInMemoryCache = true
    ) {
      val profile =
        it.profilesMap[profileId.internalId] ?: return@storeDataWithCustomChannelAsync Pair(
          it,
          ProfileActionStatus.PROFILE_NOT_FOUND
        )
      val updatedProfile = profile.toBuilder().apply {
        learnerId = when {
          // There should be no learner ID if no ongoing study.
          !enableLoggingLearnerStudyIds.value -> ""
          learnerId.isEmpty() -> loggingIdentifierController.createLearnerId() // Generate new ID.
          else -> learnerId // Keep it unchanged.
        }
      }.build()
      val profileDatabaseBuilder = it.toBuilder().putProfiles(
        profileId.internalId,
        updatedProfile
      )
      Pair(profileDatabaseBuilder.build(), ProfileActionStatus.SUCCESS)
    }
    return dataProviders.createInMemoryDataProviderAsync(
      UPDATE_LEARNER_ID_PROVIDER_ID
    ) {
      return@createInMemoryDataProviderAsync getDeferredResult(profileId, null, deferred)
    }
  }

  /**
   * Returns the current audio language configured for the specified profile ID, as possibly set by
   * [updateAudioLanguage].
   *
   * The return [DataProvider] will automatically update for subsequent calls to
   * [updateAudioLanguage] for this [profileId].
   */
  fun getAudioLanguage(profileId: ProfileId): DataProvider<AudioLanguage> {
    return translationController.getAudioTranslationContentLanguage(
      profileId
    ).transform(GET_AUDIO_LANGUAGE_PROVIDER_ID) { oppiaLanguage ->
      when (oppiaLanguage) {
        OppiaLanguage.UNRECOGNIZED, OppiaLanguage.LANGUAGE_UNSPECIFIED, OppiaLanguage.HINGLISH,
        OppiaLanguage.PORTUGUESE, OppiaLanguage.SWAHILI -> AudioLanguage.AUDIO_LANGUAGE_UNSPECIFIED
        OppiaLanguage.ARABIC -> AudioLanguage.ARABIC_LANGUAGE
        OppiaLanguage.ENGLISH -> AudioLanguage.ENGLISH_AUDIO_LANGUAGE
        OppiaLanguage.HINDI -> AudioLanguage.HINDI_AUDIO_LANGUAGE
        OppiaLanguage.BRAZILIAN_PORTUGUESE -> AudioLanguage.BRAZILIAN_PORTUGUESE_LANGUAGE
        OppiaLanguage.NIGERIAN_PIDGIN -> AudioLanguage.NIGERIAN_PIDGIN_LANGUAGE
      }
    }
  }

  /**
   * Updates the audio language of the profile.
   *
   * @param profileId the ID corresponding to the profile being updated
   * @param audioLanguage New audio language for the profile being updated
   * @return a [DataProvider] that indicates the success/failure of this update operation
   */
  fun updateAudioLanguage(profileId: ProfileId, audioLanguage: AudioLanguage): DataProvider<Any?> {
    val audioSelection = AudioTranslationLanguageSelection.newBuilder().apply {
      this.selectedLanguage = when (audioLanguage) {
        AudioLanguage.UNRECOGNIZED, AudioLanguage.AUDIO_LANGUAGE_UNSPECIFIED,
        AudioLanguage.NO_AUDIO -> OppiaLanguage.LANGUAGE_UNSPECIFIED
        AudioLanguage.ENGLISH_AUDIO_LANGUAGE -> OppiaLanguage.ENGLISH
        AudioLanguage.HINDI_AUDIO_LANGUAGE -> OppiaLanguage.HINDI
        AudioLanguage.BRAZILIAN_PORTUGUESE_LANGUAGE -> OppiaLanguage.BRAZILIAN_PORTUGUESE
        AudioLanguage.ARABIC_LANGUAGE -> OppiaLanguage.ARABIC
        AudioLanguage.NIGERIAN_PIDGIN_LANGUAGE -> OppiaLanguage.NIGERIAN_PIDGIN
      }
    }.build()
    // The transformation is needed to reinterpreted the result of the update to 'Any?'.
    return translationController.updateAudioTranslationContentLanguage(
      profileId, audioSelection
    ).transform(UPDATE_AUDIO_LANGUAGE_PROVIDER_ID) { value -> value }
  }

  /**
   * Updates the provided details of an newly created profile to migrate onboarding flow v2 support.
   *
   * @param profileId the ID of the profile to update
   * @param avatarImagePath the path to the profile's avatar image, or null if unset
   * @param colorRgb the randomly selected unique color to be used in place of a picture
   * @param newName the nickname to identify the profile
   * @param isAdmin whether the profile has administrator privileges
   * @return [DataProvider] that represents the result of the update operation
   */
  fun updateNewProfileDetails(
    profileId: ProfileId,
    profileType: ProfileType,
    avatarImagePath: Uri?,
    colorRgb: Int,
    newName: String,
    isAdmin: Boolean
  ): DataProvider<Any?> {
    val deferred = profileDataStore.storeDataWithCustomChannelAsync(
      updateInMemoryCache = true
    ) {
      if (!enableLearnerStudyAnalytics.value && !profileNameValidator.isNameValid(newName)) {
        return@storeDataWithCustomChannelAsync Pair(it, ProfileActionStatus.INVALID_PROFILE_NAME)
      }
      val profile =
        it.profilesMap[profileId.internalId] ?: return@storeDataWithCustomChannelAsync Pair(
          it,
          ProfileActionStatus.PROFILE_NOT_FOUND
        )
      val profileDir = directoryManagementUtil.getOrCreateDir(profileId.toString())

      val updatedProfile = profile.toBuilder()

      if (avatarImagePath != null) {
        val imageUri =
          saveImageToInternalStorage(avatarImagePath, profileDir)
            ?: return@storeDataWithCustomChannelAsync Pair(
              it,
              ProfileActionStatus.FAILED_TO_STORE_IMAGE
            )
        updatedProfile.avatar =
          ProfileAvatar.newBuilder().setAvatarImageUri(imageUri).build()
      } else {
        updatedProfile.avatar =
          ProfileAvatar.newBuilder().setAvatarColorRgb(colorRgb).build()
      }

      if (profileType == ProfileType.PROFILE_TYPE_UNSPECIFIED) {
        return@storeDataWithCustomChannelAsync Pair(
          it,
          ProfileActionStatus.PROFILE_TYPE_UNKNOWN
        )
      } else {
        updatedProfile.profileType = profileType
      }

      updatedProfile.name = newName

      updatedProfile.isAdmin = isAdmin

      val profileDatabaseBuilder = it.toBuilder().putProfiles(
        profileId.internalId,
        updatedProfile.build()
      )
      Pair(profileDatabaseBuilder.build(), ProfileActionStatus.SUCCESS)
    }
    return dataProviders.createInMemoryDataProviderAsync(UPDATE_PROFILE_DETAILS_PROVIDER_ID) {
      return@createInMemoryDataProviderAsync getDeferredResult(profileId, newName, deferred)
    }
  }

  /**
   * Log in to the user's Profile by setting the current profile Id, updating profile's last logged
   * in time and updating the total number of logins for the current profile Id.
   *
   * @param profileId the ID corresponding to the profile being logged into.
   * @return a [DataProvider] that indicates the success/failure of this login operation.
   */
  fun loginToProfile(profileId: ProfileId): DataProvider<Any?> {
    return setCurrentProfileId(profileId).transformAsync(LOGIN_TO_PROFILE_PROVIDER_ID) {
      return@transformAsync getDeferredResult(
        profileId,
        null,
        updateLastLoggedInAsyncAndNumberOfLogins(profileId)
      )
    }.transform(UPDATE_SESSION_ID_PROVIDER_ID) {
      // Since a new user has logged in (or the same user logged in again), a new session ID should
      // be generated.
      loggingIdentifierController.updateSessionId()
      it
    }
  }

  private fun setCurrentProfileId(profileId: ProfileId): DataProvider<Any?> {
    return dataProviders.createInMemoryDataProviderAsync(SET_CURRENT_PROFILE_ID_PROVIDER_ID) {
      val profileDatabase = profileDataStore.readDataAsync().await()
      if (profileDatabase.profilesMap.containsKey(profileId.internalId)) {
        currentProfileId = profileId.internalId
        return@createInMemoryDataProviderAsync AsyncResult.Success(0)
      }
      AsyncResult.Failure(
        ProfileNotFoundException(
          "ProfileId ${profileId.internalId} is" +
            " not associated with an existing profile"
        )
      )
    }
  }

  private fun updateLastLoggedInAsyncAndNumberOfLogins(profileId: ProfileId):
    Deferred<ProfileActionStatus> {
      return profileDataStore.storeDataWithCustomChannelAsync(updateInMemoryCache = true) {
        val profile = it.profilesMap[profileId.internalId]
          ?: return@storeDataWithCustomChannelAsync Pair(it, ProfileActionStatus.PROFILE_NOT_FOUND)
        val updatedProfile = profile.toBuilder()
          .setLastLoggedInTimestampMs(oppiaClock.getCurrentTimeMs())
          .setNumberOfLogins(profile.numberOfLogins + 1)
          .build()
        val profileDatabaseBuilder = it.toBuilder().putProfiles(
          profileId.internalId,
          updatedProfile
        )
        Pair(profileDatabaseBuilder.build(), ProfileActionStatus.SUCCESS)
      }
    }

  /**
   * Deletes an existing profile.
   *
   * @param profileId the ID corresponding to the profile being deleted.
   * @return a [DataProvider] that indicates the success/failure of this delete operation.
   */
  fun deleteProfile(profileId: ProfileId): DataProvider<Any?> {
    val deferred = profileDataStore.storeDataWithCustomChannelAsync(updateInMemoryCache = true) {
      if (!it.profilesMap.containsKey(profileId.internalId)) {
        return@storeDataWithCustomChannelAsync Pair(it, ProfileActionStatus.PROFILE_NOT_FOUND)
      }
      if (!directoryManagementUtil.deleteDir(profileId.internalId.toString())) {
        return@storeDataWithCustomChannelAsync Pair(it, ProfileActionStatus.FAILED_TO_DELETE_DIR)
      }
      val installationId = loggingIdentifierController.fetchInstallationId()
      val learnerId = it.profilesMap.getValue(profileId.internalId).learnerId
      learnerAnalyticsLogger.logDeleteProfile(installationId, profileId = null, learnerId)
      Pair(it.toBuilder().removeProfiles(profileId.internalId).build(), ProfileActionStatus.SUCCESS)
    }
    return dataProviders.createInMemoryDataProviderAsync(DELETE_PROFILE_PROVIDER_ID) {
      return@createInMemoryDataProviderAsync getDeferredResult(profileId, null, deferred)
    }
  }

  /**
   * Deletes all profiles installed on the device (and logs out the current user).
   *
   * Note that this will not update the in-memory cache as the app is expected to be forcibly closed
   * after deletion (since there's no mechanism to notify existing cache stores that they need to
   * reload/reset from their on-disk copies).
   *
   * Finally, this method attempts to never fail by forcibly deleting all profiles even if some are
   * in a bad state (and would normally failed if attempted to be deleted via [deleteProfile]).
   */
  fun deleteAllProfiles(): DataProvider<Any?> {
    val deferred = profileDataStore.storeDataWithCustomChannelAsync {
      val installationId = loggingIdentifierController.fetchInstallationId()
      it.profilesMap.forEach { (internalProfileId, profile) ->
        directoryManagementUtil.deleteDir(internalProfileId.toString())
        learnerAnalyticsLogger.logDeleteProfile(installationId, profileId = null, profile.learnerId)
      }
      Pair(ProfileDatabase.getDefaultInstance(), ProfileActionStatus.SUCCESS)
    }
    return dataProviders.createInMemoryDataProviderAsync(DELETE_PROFILE_PROVIDER_ID) {
      getDeferredResult(profileId = null, name = null, deferred)
    }
  }

  /** Returns the [ProfileId] of the current profile, or null if one hasn't yet been logged into. */
  fun getCurrentProfileId(): ProfileId? {
    return currentProfileId.takeIf { it != DEFAULT_LOGGED_OUT_INTERNAL_PROFILE_ID }?.let {
      ProfileId.newBuilder().setInternalId(it).build()
    }
  }

  /**
   * Returns the learner ID corresponding to the current logged-in profile (as given by
   * [getCurrentProfileId]), or null if there's no currently logged-in user.
   *
   * See [fetchLearnerId] for specifics.
   */
  suspend fun fetchCurrentLearnerId(): String? = getCurrentProfileId()?.let { fetchLearnerId(it) }

  /**
   * Returns the learner ID corresponding to the specified [profileId], or null if the specified
   * profile doesn't exist.
   *
   * There are three important considerations when using this method:
   * 1. The returned ID may be empty or undefined if analytics IDs are not currently enabled for
   *    logging.
   * 2. The learner ID can change for a profile, so this method only guarantees returning the
   *    *current* learner ID corresponding to the profile. A [DataProvider] on the profile itself
   *    should be used if the caller requires the learner ID be kept up-to-date.
   * 3. This method is meant to only be called by background coroutines and should never be used
   *    from UI code.
   */
  suspend fun fetchLearnerId(profileId: ProfileId): String? {
    val profileDatabase = profileDataStore.readDataAsync().await()
    return profileDatabase.profilesMap[profileId.internalId]?.learnerId
  }

  /**
   * Returns whether the exploration continue button animation has shown (or been disabled) for the
   * specified [profileId], or null if the profile doesn't exist.
   */
  suspend fun fetchContinueAnimationSeenStatus(profileId: ProfileId): Boolean? {
    val profileDatabase = profileDataStore.readDataAsync().await()
    return profileDatabase.profilesMap[profileId.internalId]?.isContinueButtonAnimationSeen
  }

  /** Marks that the continue button animation has been seen for the specified profile. */
  suspend fun markContinueButtonAnimationSeen(profileId: ProfileId) {
    val updateDatabaseDeferred = profileDataStore.storeDataAsync(true) {
      val profile = it.profilesMap[profileId.internalId]
      if (profile != null) {
        val updatedProfile = profile.toBuilder().setIsContinueButtonAnimationSeen(true).build()
        val profileDatabaseBuilder = it.toBuilder().putProfiles(
          profileId.internalId,
          updatedProfile
        )
        return@storeDataAsync profileDatabaseBuilder.build()
      } else it
    }
    updateDatabaseDeferred.await()
  }

  /**
   * Sets the timestamp when a nps survey was last shown for the specified profile.
   * Returns a [DataProvider] indicating whether the save was a success.
   */
  fun updateSurveyLastShownTimestamp(profileId: ProfileId): DataProvider<Any?> {
    val deferred = profileDataStore.storeDataWithCustomChannelAsync(
      updateInMemoryCache = true
    ) { profileDatabase ->
      val profile = profileDatabase.profilesMap[profileId.internalId]
      val updatedProfile = profile?.toBuilder()?.setSurveyLastShownTimestampMs(
        oppiaClock.getCurrentTimeMs()
      )?.build()
      val profileDatabaseBuilder = profileDatabase.toBuilder().putProfiles(
        profileId.internalId,
        updatedProfile
      )
      Pair(profileDatabaseBuilder.build(), ProfileActionStatus.SUCCESS)
    }
    return dataProviders.createInMemoryDataProviderAsync(
      SET_SURVEY_LAST_SHOWN_TIMESTAMP_PROVIDER_ID
    ) {
      return@createInMemoryDataProviderAsync getDeferredResult(profileId, null, deferred)
    }
  }

  /** Returns the timestamp at which the nps survey was last shown. */
  fun retrieveSurveyLastShownTimestamp(
    profileId: ProfileId
  ): DataProvider<Long> {
    return profileDataStore.transformAsync(RETRIEVE_SURVEY_LAST_SHOWN_TIMESTAMP_PROVIDER_ID) {
      val surveyLastShownTimestampMs =
        it.profilesMap[profileId.internalId]?.surveyLastShownTimestampMs ?: 0L
      AsyncResult.Success(surveyLastShownTimestampMs)
    }
  }

  /**
   * Sets the last selected [classroomId] for the specified [profileId]. Returns a [DataProvider]
   * indicating whether the save was a success.
   */
  fun updateLastSelectedClassroomId(
    profileId: ProfileId,
    classroomId: String
  ): DataProvider<Any?> {
    val deferred = profileDataStore.storeDataWithCustomChannelAsync(
      updateInMemoryCache = true
    ) { profileDatabase ->
      val profile = profileDatabase.profilesMap[profileId.internalId]
      val updatedProfile = profile?.toBuilder()?.setLastSelectedClassroomId(
        classroomId
      )?.build()
      val profileDatabaseBuilder = profileDatabase.toBuilder().putProfiles(
        profileId.internalId,
        updatedProfile
      )
      Pair(profileDatabaseBuilder.build(), ProfileActionStatus.SUCCESS)
    }
    return dataProviders.createInMemoryDataProviderAsync(
      SET_LAST_SELECTED_CLASSROOM_ID_PROVIDER_ID
    ) {
      return@createInMemoryDataProviderAsync getDeferredResult(profileId, null, deferred)
    }
  }

  /**
   * Returns a [DataProvider] containing a nullable last selected classroom ID for the specified
   * [profileId].
   */
  fun retrieveLastSelectedClassroomId(
    profileId: ProfileId
  ): DataProvider<String?> {
    return profileDataStore.transformAsync(RETRIEVE_LAST_SELECTED_CLASSROOM_ID_PROVIDER_ID) {
      val lastSelectedClassroomId = it.profilesMap[profileId.internalId]?.lastSelectedClassroomId
      AsyncResult.Success(lastSelectedClassroomId)
    }
  }

  private suspend fun getDeferredResult(
    profileId: ProfileId?,
    name: String?,
    deferred: Deferred<ProfileActionStatus>
  ): AsyncResult<Any?> {
    return when (deferred.await()) {
      ProfileActionStatus.SUCCESS -> AsyncResult.Success(null)
      ProfileActionStatus.INVALID_PROFILE_NAME ->
        AsyncResult.Failure(
          ProfileNameOnlyLettersException("$name does not contain only letters")
        )
      ProfileActionStatus.PROFILE_NAME_NOT_UNIQUE ->
        AsyncResult.Failure(
          ProfileNameNotUniqueException("$name is not unique to other profiles")
        )
      ProfileActionStatus.FAILED_TO_STORE_IMAGE ->
        AsyncResult.Failure(
          FailedToStoreImageException(
            "Failed to store user's selected avatar image"
          )
        )
      ProfileActionStatus.FAILED_TO_DELETE_DIR ->
        AsyncResult.Failure(
          FailedToDeleteDirException(
            "Failed to delete directory with ${profileId?.internalId}"
          )
        )
      ProfileActionStatus.PROFILE_NOT_FOUND ->
        AsyncResult.Failure(
          ProfileNotFoundException(
            "ProfileId ${profileId?.internalId} does not match an existing Profile"
          )
        )
      ProfileActionStatus.PROFILE_NOT_ADMIN ->
        AsyncResult.Failure(
          ProfileNotAdminException(
            "ProfileId ${profileId?.internalId} does not match an existing admin"
          )
        )
      ProfileActionStatus.PROFILE_ALREADY_HAS_ADMIN ->
        AsyncResult.Failure(
          ProfileAlreadyHasAdminException(
            "Profile cannot be an admin"
          )
        )
      ProfileActionStatus.PROFILE_TYPE_UNKNOWN ->
        AsyncResult.Failure(
          UnknownProfileTypeException(
            "ProfileType must be set"
          )
        )
    }
  }

  private fun isNameUnique(newName: String, profileDatabase: ProfileDatabase): Boolean {
    val lowerCaseNewName = machineLocale.run { newName.toMachineLowerCase() }
    profileDatabase.profilesMap.values.forEach {
      if (machineLocale.run { it.name.toMachineLowerCase() } == lowerCaseNewName) {
        return false
      }
    }
    return true
  }

  private fun alreadyHasAdmin(profileDatabase: ProfileDatabase): Boolean {
    profileDatabase.profilesMap.values.forEach {
      if (it.isAdmin) {
        return true
      }
    }
    return false
  }

  private fun saveImageToInternalStorage(avatarImagePath: Uri, profileDir: File): String? {
    // TODO(#3616): Migrate to the proper SDK 29+ APIs.
    @Suppress("DEPRECATION") // The code is correct for targeted versions of Android.
    val bitmap = MediaStore.Images.Media.getBitmap(context.contentResolver, avatarImagePath)
    val fileName = avatarImagePath.pathSegments.last()
    val imageFile = File(profileDir, fileName)
    try {
      FileOutputStream(imageFile).use { fos ->
        rotateAndCompressBitmap(avatarImagePath, bitmap, /* cropSize= */ 300)
          .compress(Bitmap.CompressFormat.PNG, /* quality = */ 100, fos)
      }
    } catch (e: Exception) {
      exceptionsController.logNonFatalException(e)
      oppiaLogger.e(
        "ProfileManagementController",
        "Failed to store user submitted avatar image",
        e
      )
      return null
    }
    return imageFile.absolutePath
  }

  private fun rotateAndCompressBitmap(uri: Uri, bitmap: Bitmap, cropSize: Int): Bitmap {
    val croppedBitmap = ThumbnailUtils.extractThumbnail(bitmap, cropSize, cropSize)
    val inputStream = context.contentResolver.openInputStream(uri)!!
    val orientation = ExifInterface(inputStream).getAttributeInt(
      ExifInterface.TAG_ORIENTATION,
      1
    )
    var rotate = 0
    when (orientation) {
      ExifInterface.ORIENTATION_ROTATE_90 -> rotate = 90
      ExifInterface.ORIENTATION_ROTATE_180 -> rotate = 180
      ExifInterface.ORIENTATION_ROTATE_270 -> rotate = 270
    }
    val matrix = Matrix()
    matrix.postRotate(rotate.toFloat())
    return Bitmap.createBitmap(
      croppedBitmap,
      /* x = */ 0,
      /* y = */ 0,
      cropSize,
      cropSize,
      matrix,
      /* filter = */ true
    )
  }
}<|MERGE_RESOLUTION|>--- conflicted
+++ resolved
@@ -106,12 +106,9 @@
   @EnableLoggingLearnerStudyIds
   private val enableLoggingLearnerStudyIds: PlatformParameterValue<Boolean>,
   private val profileNameValidator: ProfileNameValidator,
-<<<<<<< HEAD
+  private val translationController: TranslationController,
   @EnableOnboardingFlowV2
   private val enableOnboardingFlowV2: PlatformParameterValue<Boolean>
-=======
-  private val translationController: TranslationController
->>>>>>> da2fb5f8
 ) {
   private var currentProfileId: Int = DEFAULT_LOGGED_OUT_INTERNAL_PROFILE_ID
   private val profileDataStore =
