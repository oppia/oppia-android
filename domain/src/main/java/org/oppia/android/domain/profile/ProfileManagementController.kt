--- conflicted
+++ resolved
@@ -682,30 +682,6 @@
    * @return a [DataProvider] that indicates the success/failure of this update operation
    */
   fun updateAudioLanguage(profileId: ProfileId, audioLanguage: AudioLanguage): DataProvider<Any?> {
-<<<<<<< HEAD
-    val deferred = profileDataStore.storeDataWithCustomChannelAsync(
-      updateInMemoryCache = true
-    ) {
-      val profile =
-        it.profilesMap[
-          profileId.loggedInInternalProfileId
-        ] ?: return@storeDataWithCustomChannelAsync Pair(
-          it,
-          ProfileActionStatus.PROFILE_NOT_FOUND
-        )
-      val updatedProfile = profile.toBuilder().setAudioLanguage(audioLanguage).build()
-      val profileDatabaseBuilder = it.toBuilder().putProfiles(
-        profileId.loggedInInternalProfileId,
-        updatedProfile
-      )
-      Pair(profileDatabaseBuilder.build(), ProfileActionStatus.SUCCESS)
-    }
-    return dataProviders.createInMemoryDataProviderAsync(
-      UPDATE_AUDIO_LANGUAGE_PROVIDER_ID
-    ) {
-      return@createInMemoryDataProviderAsync getDeferredResult(profileId, null, deferred)
-    }
-=======
     val audioSelection = AudioTranslationLanguageSelection.newBuilder().apply {
       this.selectedLanguage = when (audioLanguage) {
         AudioLanguage.UNRECOGNIZED, AudioLanguage.AUDIO_LANGUAGE_UNSPECIFIED,
@@ -721,7 +697,6 @@
     return translationController.updateAudioTranslationContentLanguage(
       profileId, audioSelection
     ).transform(UPDATE_AUDIO_LANGUAGE_PROVIDER_ID) { value -> value }
->>>>>>> a85cc50a
   }
 
   /**
