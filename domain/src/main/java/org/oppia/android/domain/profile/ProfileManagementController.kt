package org.oppia.android.domain.profile

import android.content.Context
import android.graphics.Bitmap
import android.graphics.Matrix
import android.media.ThumbnailUtils
import android.net.Uri
import android.provider.MediaStore
import androidx.exifinterface.media.ExifInterface
import kotlinx.coroutines.Deferred
import org.oppia.android.app.model.AppLanguage
import org.oppia.android.app.model.AudioLanguage
import org.oppia.android.app.model.DeviceSettings
import org.oppia.android.app.model.Profile
import org.oppia.android.app.model.ProfileAvatar
import org.oppia.android.app.model.ProfileDatabase
import org.oppia.android.app.model.ProfileId
import org.oppia.android.app.model.ReadingTextSize
import org.oppia.android.data.persistence.PersistentCacheStore
import org.oppia.android.domain.oppialogger.LoggingIdentifierController
import org.oppia.android.domain.oppialogger.OppiaLogger
import org.oppia.android.domain.oppialogger.analytics.LearnerAnalyticsLogger
import org.oppia.android.domain.oppialogger.exceptions.ExceptionsController
import org.oppia.android.util.data.AsyncResult
import org.oppia.android.util.data.DataProvider
import org.oppia.android.util.data.DataProviders
import org.oppia.android.util.data.DataProviders.Companion.transform
import org.oppia.android.util.data.DataProviders.Companion.transformAsync
import org.oppia.android.util.locale.OppiaLocale
import org.oppia.android.util.platformparameter.LearnerStudyAnalytics
import org.oppia.android.util.platformparameter.PlatformParameterValue
import org.oppia.android.util.profile.DirectoryManagementUtil
import org.oppia.android.util.profile.ProfileNameValidator
import org.oppia.android.util.system.OppiaClock
import java.io.File
import java.io.FileOutputStream
import javax.inject.Inject
import javax.inject.Singleton

private const val GET_PROFILES_PROVIDER_ID = "get_profiles_provider_id"
private const val GET_PROFILE_PROVIDER_ID = "get_profile_provider_id"
private const val GET_WAS_PROFILE_EVER_ADDED_PROVIDER_ID =
  "get_was_profile_ever_added_provider_id"
private const val GET_DEVICE_SETTINGS_PROVIDER_ID =
  "get_device_settings_provider_id"
private const val ADD_PROFILE_PROVIDER_ID = "add_profile_provided_id"
private const val UPDATE_NAME_PROVIDER_ID = "update_name_provider_id"
private const val UPDATE_PIN_PROVIDER_ID = "update_pin_provider_id"
private const val UPDATE_PROFILE_AVATAR_PROVIDER_ID =
  "update_profile_avatar_provider_id"
private const val UPDATE_WIFI_PERMISSION_DEVICE_SETTINGS_PROVIDER_ID =
  "update_wifi_permission_device_settings_provider_id"
private const val UPDATE_TOPIC_AUTOMATICALLY_PERMISSION_DEVICE_SETTINGS_PROVIDER_ID =
  "update_topic_automatically_permission_device_settings_provider_id"
private const val UPDATE_ALL_DOWNLOAD_ACCESS_PROVIDER_ID =
  "update_all_download_provider_id"
private const val LOGIN_TO_PROFILE_PROVIDER_ID = "login_to_profile_provider_id"
private const val DELETE_PROFILE_PROVIDER_ID = "delete_profile_provider_id"
private const val SET_CURRENT_PROFILE_ID_PROVIDER_ID = "set_current_profile_id_provider_id"
private const val UPDATE_READING_TEXT_SIZE_PROVIDER_ID =
  "update_reading_text_size_provider_id"
private const val UPDATE_APP_LANGUAGE_PROVIDER_ID = "update_app_language_provider_id"
private const val UPDATE_AUDIO_LANGUAGE_PROVIDER_ID =
  "update_audio_language_provider_id"
private const val UPDATE_LEARNER_ID_PROVIDER_ID = "update_learner_id_provider_id"

/** Controller for retrieving, adding, updating, and deleting profiles. */
@Singleton
class ProfileManagementController @Inject constructor(
  private val oppiaLogger: OppiaLogger,
  cacheStoreFactory: PersistentCacheStore.Factory,
  private val dataProviders: DataProviders,
  private val context: Context,
  private val directoryManagementUtil: DirectoryManagementUtil,
  private val exceptionsController: ExceptionsController,
  private val oppiaClock: OppiaClock,
  private val machineLocale: OppiaLocale.MachineLocale,
<<<<<<< HEAD
  private val profileNameValidator: ProfileNameValidator
=======
  private val loggingIdentifierController: LoggingIdentifierController,
  private val learnerAnalyticsLogger: LearnerAnalyticsLogger,
  @LearnerStudyAnalytics private val learnerStudyAnalytics: PlatformParameterValue<Boolean>
>>>>>>> 516241b6
) {
  private var currentProfileId: Int = -1
  private val profileDataStore =
    cacheStoreFactory.create("profile_database", ProfileDatabase.getDefaultInstance())

  /** Indicates that the given name was is not unique. */
  class ProfileNameNotUniqueException(msg: String) : Exception(msg)

  /** Indicates that the given name does not contain only letters. */
  class ProfileNameOnlyLettersException(msg: String) : Exception(msg)

  /** Indicates that the selected image was not stored properly. */
  class FailedToStoreImageException(msg: String) : Exception(msg)

  /** Indicates that the gravatar url was not formed properly. */
  class FailedToGenerateGravatarException(msg: String) : Exception(msg)

  /** Indicates that the profile's directory was not delete properly. */
  class FailedToDeleteDirException(msg: String) : Exception(msg)

  /** Indicates that the given profileId is not associated with an existing profile. */
  class ProfileNotFoundException(msg: String) : Exception(msg)

  /** Indicates that the given profileId is not associated with an admin. */
  class ProfileNotAdminException(msg: String) : Exception(msg)

  /** Indicates that the Profile already has admin. */
  class ProfileAlreadyHasAdminException(msg: String) : Exception(msg)

  /** Indicates that the there is not device settings currently. */
  class DeviceSettingsNotFoundException(msg: String) : Exception(msg)

  /**
   * These Statuses correspond to the exceptions above such that if the deferred contains
   * PROFILE_NOT_FOUND, the [ProfileNotFoundException] will be passed to a failed AsyncResult.
   *
   * SUCCESS corresponds to a successful AsyncResult.
   */
  private enum class ProfileActionStatus {
    SUCCESS,
    INVALID_PROFILE_NAME,
    PROFILE_NAME_NOT_UNIQUE,
    FAILED_TO_STORE_IMAGE,
    FAILED_TO_GENERATE_GRAVATAR,
    FAILED_TO_DELETE_DIR,
    PROFILE_NOT_FOUND,
    PROFILE_NOT_ADMIN,
    PROFILE_ALREADY_HAS_ADMIN
  }

  // TODO(#272): Remove init block when storeDataAsync is fixed
  init {
    profileDataStore.primeInMemoryCacheAsync().invokeOnCompletion {
      it?.let {
        oppiaLogger.e(
          "DOMAIN",
          "Failed to prime cache ahead of data retrieval for ProfileManagementController.",
          it
        )
      }
    }
  }

  /** Returns the list of created profiles. */
  fun getProfiles(): DataProvider<List<Profile>> {
    return profileDataStore.transform(GET_PROFILES_PROVIDER_ID) {
      it.profilesMap.values.toList()
    }
  }

  /** Returns a single profile, specified by profiledId. */
  fun getProfile(profileId: ProfileId): DataProvider<Profile> {
    return profileDataStore.transformAsync(GET_PROFILE_PROVIDER_ID) {
      val profile = it.profilesMap[profileId.internalId]
      if (profile != null) {
        AsyncResult.Success(profile)
      } else {
        AsyncResult.Failure(
          ProfileNotFoundException(
            "ProfileId ${profileId.internalId} does" +
              " not match an existing Profile"
          )
        )
      }
    }
  }

  /** Returns a boolean determining whether the profile was ever added or not. */
  fun getWasProfileEverAdded(): DataProvider<Boolean> {
    return profileDataStore.transformAsync(GET_WAS_PROFILE_EVER_ADDED_PROVIDER_ID) {
      val wasProfileEverAdded = it.wasProfileEverAdded
      AsyncResult.Success(wasProfileEverAdded)
    }
  }

  /** Returns device settings for the app. */
  fun getDeviceSettings(): DataProvider<DeviceSettings> {
    return profileDataStore.transformAsync(GET_DEVICE_SETTINGS_PROVIDER_ID) {
      val deviceSettings = it.deviceSettings
      if (deviceSettings != null) {
        AsyncResult.Success(deviceSettings)
      } else {
        AsyncResult.Failure(DeviceSettingsNotFoundException("Device Settings not found."))
      }
    }
  }

  /**
   * Adds a new profile with the specified parameters.
   *
   * @param name Name of the new profile.
   * @param pin Pin of the new profile.
   * @param avatarImagePath Uri path to user selected image. If null, the user did not select an image.
   * @param allowDownloadAccess Indicates whether the new profile can download content.
   * @param colorRgb Indicates the color RGB integer used for the avatar background.
   * @return a [DataProvider] that indicates the success/failure of this add operation.
   */
  fun addProfile(
    name: String,
    pin: String,
    avatarImagePath: Uri?,
    allowDownloadAccess: Boolean,
    colorRgb: Int,
    isAdmin: Boolean
  ): DataProvider<Any?> {
    val deferred = profileDataStore.storeDataWithCustomChannelAsync(
      updateInMemoryCache = true
    ) {
      if (!profileNameValidator.isNameValid(name)) {
        return@storeDataWithCustomChannelAsync Pair(it, ProfileActionStatus.INVALID_PROFILE_NAME)
      }
      if (!isNameUnique(name, it)) {
        return@storeDataWithCustomChannelAsync Pair(it, ProfileActionStatus.PROFILE_NAME_NOT_UNIQUE)
      }
      if (isAdmin && alreadyHasAdmin(it)) {
        return@storeDataWithCustomChannelAsync Pair(
          it,
          ProfileActionStatus.PROFILE_ALREADY_HAS_ADMIN
        )
      }

      val nextProfileId = it.nextProfileId
      val profileDir = directoryManagementUtil.getOrCreateDir(nextProfileId.toString())

      val newProfile = Profile.newBuilder().apply {
        this.name = name
        this.pin = pin
        this.allowDownloadAccess = allowDownloadAccess
        this.id = ProfileId.newBuilder().setInternalId(nextProfileId).build()
        dateCreatedTimestampMs = oppiaClock.getCurrentTimeMs()
        this.isAdmin = isAdmin
        readingTextSize = ReadingTextSize.MEDIUM_TEXT_SIZE
        appLanguage = AppLanguage.ENGLISH_APP_LANGUAGE
        audioLanguage = AudioLanguage.ENGLISH_AUDIO_LANGUAGE

        if (learnerStudyAnalytics.value) {
          // Only set a learner ID if there's an ongoing user study.
          learnerId = loggingIdentifierController.createLearnerId()
        }

        avatar = ProfileAvatar.newBuilder().apply {
          if (avatarImagePath != null) {
            val imageUri =
              saveImageToInternalStorage(avatarImagePath, profileDir)
                ?: return@storeDataWithCustomChannelAsync Pair(
                  it,
                  ProfileActionStatus.FAILED_TO_STORE_IMAGE
                )
            avatarImageUri = imageUri
          } else avatarColorRgb = colorRgb
        }.build()
      }.build()

      val wasProfileEverAdded = it.profilesCount > 0

      val profileDatabaseBuilder =
        it.toBuilder()
          .putProfiles(nextProfileId, newProfile)
          .setWasProfileEverAdded(wasProfileEverAdded)
          .setNextProfileId(nextProfileId + 1)
      Pair(profileDatabaseBuilder.build(), ProfileActionStatus.SUCCESS)
    }
    return dataProviders.createInMemoryDataProviderAsync(ADD_PROFILE_PROVIDER_ID) {
      return@createInMemoryDataProviderAsync getDeferredResult(null, name, deferred)
    }
  }

  /**
   * Updates the profile avatar of an existing profile.
   *
   * @param profileId the ID corresponding to the profile being updated.
   * @param avatarImagePath New profile avatar for the profile being updated.
   * @return a [DataProvider] that indicates the success/failure of this update operation.
   */
  fun updateProfileAvatar(
    profileId: ProfileId,
    avatarImagePath: Uri?,
    colorRgb: Int
  ): DataProvider<Any?> {
    val deferred = profileDataStore.storeDataWithCustomChannelAsync(
      updateInMemoryCache = true
    ) {
      val profile =
        it.profilesMap[profileId.internalId] ?: return@storeDataWithCustomChannelAsync Pair(
          it,
          ProfileActionStatus.PROFILE_NOT_FOUND
        )
      val profileDir = directoryManagementUtil.getOrCreateDir(profileId.toString())

      val updatedProfileBuilder = profile.toBuilder()
      if (avatarImagePath != null) {
        val imageUri =
          saveImageToInternalStorage(avatarImagePath, profileDir)
            ?: return@storeDataWithCustomChannelAsync Pair(
              it,
              ProfileActionStatus.FAILED_TO_STORE_IMAGE
            )
        updatedProfileBuilder.avatar =
          ProfileAvatar.newBuilder().setAvatarImageUri(imageUri).build()
      } else {
        updatedProfileBuilder.avatar =
          ProfileAvatar.newBuilder().setAvatarColorRgb(colorRgb).build()
      }

      val profileDatabaseBuilder =
        it.toBuilder().putProfiles(profileId.internalId, updatedProfileBuilder.build())
      Pair(profileDatabaseBuilder.build(), ProfileActionStatus.SUCCESS)
    }
    return dataProviders.createInMemoryDataProviderAsync(
      UPDATE_PROFILE_AVATAR_PROVIDER_ID
    ) {
      return@createInMemoryDataProviderAsync getDeferredResult(profileId, null, deferred)
    }
  }

  /**
   * Updates the name of an existing profile.
   *
   * @param profileId the ID corresponding to the profile being updated.
   * @param newName New name for the profile being updated.
   * @return a [DataProvider] that indicates the success/failure of this update operation.
   */
  fun updateName(profileId: ProfileId, newName: String): DataProvider<Any?> {
    val deferred = profileDataStore.storeDataWithCustomChannelAsync(
      updateInMemoryCache = true
    ) {
      if (!profileNameValidator.isNameValid(newName)) {
        return@storeDataWithCustomChannelAsync Pair(it, ProfileActionStatus.INVALID_PROFILE_NAME)
      }
      if (!isNameUnique(newName, it)) {
        return@storeDataWithCustomChannelAsync Pair(it, ProfileActionStatus.PROFILE_NAME_NOT_UNIQUE)
      }
      val profile =
        it.profilesMap[profileId.internalId] ?: return@storeDataWithCustomChannelAsync Pair(
          it,
          ProfileActionStatus.PROFILE_NOT_FOUND
        )
      val updatedProfile = profile.toBuilder().setName(newName).build()
      val profileDatabaseBuilder = it.toBuilder().putProfiles(
        profileId.internalId,
        updatedProfile
      )
      Pair(profileDatabaseBuilder.build(), ProfileActionStatus.SUCCESS)
    }
    return dataProviders.createInMemoryDataProviderAsync(UPDATE_NAME_PROVIDER_ID) {
      return@createInMemoryDataProviderAsync getDeferredResult(profileId, newName, deferred)
    }
  }

  /**
   * Updates the PIN of an existing profile.
   *
   * @param profileId the ID corresponding to the profile being updated.
   * @param newPin New pin for the profile being updated.
   * @return a [DataProvider] that indicates the success/failure of this update operation.
   */
  fun updatePin(profileId: ProfileId, newPin: String): DataProvider<Any?> {
    val deferred = profileDataStore.storeDataWithCustomChannelAsync(
      updateInMemoryCache = true
    ) {
      val profile =
        it.profilesMap[profileId.internalId] ?: return@storeDataWithCustomChannelAsync Pair(
          it,
          ProfileActionStatus.PROFILE_NOT_FOUND
        )
      val updatedProfile = profile.toBuilder().setPin(newPin).build()
      val profileDatabaseBuilder = it.toBuilder().putProfiles(
        profileId.internalId,
        updatedProfile
      )
      Pair(profileDatabaseBuilder.build(), ProfileActionStatus.SUCCESS)
    }
    return dataProviders.createInMemoryDataProviderAsync(UPDATE_PIN_PROVIDER_ID) {
      return@createInMemoryDataProviderAsync getDeferredResult(profileId, null, deferred)
    }
  }

  /**
   * Updates the download/update on wifi only permission.
   *
   * @param profileId the ID corresponding to the profile being updated.
   * @param downloadAndUpdateOnWifiOnly download and update permission on wifi only.
   * @return a [DataProvider] that indicates the success/failure of this update operation.
   */
  fun updateWifiPermissionDeviceSettings(
    profileId: ProfileId,
    downloadAndUpdateOnWifiOnly: Boolean
  ): DataProvider<Any?> {
    val deferred = profileDataStore.storeDataWithCustomChannelAsync(
      updateInMemoryCache = true
    ) {
      val profile =
        it.profilesMap[profileId.internalId] ?: return@storeDataWithCustomChannelAsync Pair(
          it,
          ProfileActionStatus.PROFILE_NOT_FOUND
        )
      val profileDatabaseBuilder = it.toBuilder()
      if (profile.isAdmin) {
        val deviceSettingsBuilder = it.deviceSettings.toBuilder()
        deviceSettingsBuilder.allowDownloadAndUpdateOnlyOnWifi = downloadAndUpdateOnWifiOnly
        profileDatabaseBuilder.deviceSettings = deviceSettingsBuilder.build()
        Pair(profileDatabaseBuilder.build(), ProfileActionStatus.SUCCESS)
      } else {
        Pair(profileDatabaseBuilder.build(), ProfileActionStatus.PROFILE_NOT_ADMIN)
      }
    }
    return dataProviders.createInMemoryDataProviderAsync(
      UPDATE_WIFI_PERMISSION_DEVICE_SETTINGS_PROVIDER_ID
    ) {
      return@createInMemoryDataProviderAsync getDeferredResult(profileId, null, deferred)
    }
  }

  /**
   * Updates the automatically update topics permission.
   *
   * @param profileId the ID corresponding to the profile being updated.
   * @param automaticallyUpdateTopics automatically update topic permission.
   * @return a [DataProvider] that indicates the success/failure of this update operation.
   */
  fun updateTopicAutomaticallyPermissionDeviceSettings(
    profileId: ProfileId,
    automaticallyUpdateTopics: Boolean
  ): DataProvider<Any?> {
    val deferred = profileDataStore.storeDataWithCustomChannelAsync(
      updateInMemoryCache = true
    ) {
      val profile =
        it.profilesMap[profileId.internalId] ?: return@storeDataWithCustomChannelAsync Pair(
          it,
          ProfileActionStatus.PROFILE_NOT_FOUND
        )
      val profileDatabaseBuilder = it.toBuilder()
      if (profile.isAdmin) {
        val deviceSettingsBuilder = it.deviceSettings.toBuilder()
        deviceSettingsBuilder.automaticallyUpdateTopics = automaticallyUpdateTopics
        profileDatabaseBuilder.deviceSettings = deviceSettingsBuilder.build()
        Pair(profileDatabaseBuilder.build(), ProfileActionStatus.SUCCESS)
      } else {
        Pair(profileDatabaseBuilder.build(), ProfileActionStatus.PROFILE_NOT_ADMIN)
      }
    }
    return dataProviders.createInMemoryDataProviderAsync(
      UPDATE_TOPIC_AUTOMATICALLY_PERMISSION_DEVICE_SETTINGS_PROVIDER_ID
    ) {
      return@createInMemoryDataProviderAsync getDeferredResult(profileId, null, deferred)
    }
  }

  /**
   * Updates the download access of an existing profile.
   *
   * @param profileId the ID corresponding to the profile being updated.
   * @param allowDownloadAccess New download access status for the profile being updated.
   * @return a [DataProvider] that indicates the success/failure of this update operation.
   */
  fun updateAllowDownloadAccess(
    profileId: ProfileId,
    allowDownloadAccess: Boolean
  ): DataProvider<Any?> {
    val deferred = profileDataStore.storeDataWithCustomChannelAsync(
      updateInMemoryCache = true
    ) {
      val profile =
        it.profilesMap[profileId.internalId] ?: return@storeDataWithCustomChannelAsync Pair(
          it,
          ProfileActionStatus.PROFILE_NOT_FOUND
        )
      val updatedProfile = profile.toBuilder().setAllowDownloadAccess(allowDownloadAccess)
        .build()
      val profileDatabaseBuilder = it.toBuilder().putProfiles(
        profileId.internalId,
        updatedProfile
      )
      Pair(profileDatabaseBuilder.build(), ProfileActionStatus.SUCCESS)
    }
    return dataProviders.createInMemoryDataProviderAsync(
      UPDATE_ALL_DOWNLOAD_ACCESS_PROVIDER_ID
    ) {
      return@createInMemoryDataProviderAsync getDeferredResult(profileId, null, deferred)
    }
  }

  /**
   * Updates the story text size of the profile.
   *
   * @param profileId the ID corresponding to the profile being updated.
   * @param readingTextSize New text size for the profile being updated.
   * @return a [DataProvider] that indicates the success/failure of this update operation.
   */
  fun updateReadingTextSize(
    profileId: ProfileId,
    readingTextSize: ReadingTextSize
  ): DataProvider<Any?> {
    val deferred = profileDataStore.storeDataWithCustomChannelAsync(
      updateInMemoryCache = true
    ) {
      val profile =
        it.profilesMap[profileId.internalId] ?: return@storeDataWithCustomChannelAsync Pair(
          it,
          ProfileActionStatus.PROFILE_NOT_FOUND
        )
      val updatedProfile = profile.toBuilder().setReadingTextSize(readingTextSize).build()
      val profileDatabaseBuilder = it.toBuilder().putProfiles(
        profileId.internalId,
        updatedProfile
      )
      Pair(profileDatabaseBuilder.build(), ProfileActionStatus.SUCCESS)
    }
    return dataProviders.createInMemoryDataProviderAsync(UPDATE_READING_TEXT_SIZE_PROVIDER_ID) {
      return@createInMemoryDataProviderAsync getDeferredResult(profileId, null, deferred)
    }
  }

  /**
   * Updates the app language of the profile.
   *
   * @param profileId the ID corresponding to the profile being updated.
   * @param appLanguage New app language for the profile being updated.
   * @return a [DataProvider] that indicates the success/failure of this update operation.
   */
  fun updateAppLanguage(profileId: ProfileId, appLanguage: AppLanguage): DataProvider<Any?> {
    val deferred = profileDataStore.storeDataWithCustomChannelAsync(
      updateInMemoryCache = true
    ) {
      val profile =
        it.profilesMap[profileId.internalId] ?: return@storeDataWithCustomChannelAsync Pair(
          it,
          ProfileActionStatus.PROFILE_NOT_FOUND
        )
      val updatedProfile = profile.toBuilder().setAppLanguage(appLanguage).build()
      val profileDatabaseBuilder = it.toBuilder().putProfiles(
        profileId.internalId,
        updatedProfile
      )
      Pair(profileDatabaseBuilder.build(), ProfileActionStatus.SUCCESS)
    }
    return dataProviders.createInMemoryDataProviderAsync(
      UPDATE_APP_LANGUAGE_PROVIDER_ID
    ) {
      return@createInMemoryDataProviderAsync getDeferredResult(profileId, null, deferred)
    }
  }

  /**
   * Initializes the learner ID of the specified profile (if not set), otherwise clears it if there
   * is no ongoing study.
   *
   * @param profileId the ID corresponding to the profile being updated
   */
  fun initializeLearnerId(profileId: ProfileId): DataProvider<Any?> {
    val deferred = profileDataStore.storeDataWithCustomChannelAsync(
      updateInMemoryCache = true
    ) {
      val profile =
        it.profilesMap[profileId.internalId] ?: return@storeDataWithCustomChannelAsync Pair(
          it,
          ProfileActionStatus.PROFILE_NOT_FOUND
        )
      val updatedProfile = profile.toBuilder().apply {
        learnerId = when {
          !learnerStudyAnalytics.value -> "" // There should be no learner ID if no ongoing study.
          learnerId.isEmpty() -> loggingIdentifierController.createLearnerId() // Generate new ID.
          else -> learnerId // Keep it unchanged.
        }
      }.build()
      val profileDatabaseBuilder = it.toBuilder().putProfiles(
        profileId.internalId,
        updatedProfile
      )
      Pair(profileDatabaseBuilder.build(), ProfileActionStatus.SUCCESS)
    }
    return dataProviders.createInMemoryDataProviderAsync(
      UPDATE_LEARNER_ID_PROVIDER_ID
    ) {
      return@createInMemoryDataProviderAsync getDeferredResult(profileId, null, deferred)
    }
  }

  /**
   * Updates the audio language of the profile.
   *
   * @param profileId the ID corresponding to the profile being updated.
   * @param audioLanguage New audio language for the profile being updated.
   * @return a [DataProvider] that indicates the success/failure of this update operation.
   */
  fun updateAudioLanguage(profileId: ProfileId, audioLanguage: AudioLanguage): DataProvider<Any?> {
    val deferred = profileDataStore.storeDataWithCustomChannelAsync(
      updateInMemoryCache = true
    ) {
      val profile =
        it.profilesMap[profileId.internalId] ?: return@storeDataWithCustomChannelAsync Pair(
          it,
          ProfileActionStatus.PROFILE_NOT_FOUND
        )
      val updatedProfile = profile.toBuilder().setAudioLanguage(audioLanguage).build()
      val profileDatabaseBuilder = it.toBuilder().putProfiles(
        profileId.internalId,
        updatedProfile
      )
      Pair(profileDatabaseBuilder.build(), ProfileActionStatus.SUCCESS)
    }
    return dataProviders.createInMemoryDataProviderAsync(
      UPDATE_AUDIO_LANGUAGE_PROVIDER_ID
    ) {
      return@createInMemoryDataProviderAsync getDeferredResult(profileId, null, deferred)
    }
  }

  /**
   * Log in to the user's Profile by setting the current profile Id and updating profile's last logged in time.
   *
   * @param profileId the ID corresponding to the profile being logged into.
   * @return a [DataProvider] that indicates the success/failure of this login operation.
   */
  fun loginToProfile(profileId: ProfileId): DataProvider<Any?> {
    return setCurrentProfileId(profileId).transformAsync(LOGIN_TO_PROFILE_PROVIDER_ID) {
      return@transformAsync getDeferredResult(
        profileId,
        null,
        updateLastLoggedInAsync(profileId)
      )
    }
  }

  private fun setCurrentProfileId(profileId: ProfileId): DataProvider<Any?> {
    return dataProviders.createInMemoryDataProviderAsync(SET_CURRENT_PROFILE_ID_PROVIDER_ID) {
      val profileDatabase = profileDataStore.readDataAsync().await()
      if (profileDatabase.profilesMap.containsKey(profileId.internalId)) {
        currentProfileId = profileId.internalId
        return@createInMemoryDataProviderAsync AsyncResult.Success(0)
      }
      AsyncResult.Failure(
        ProfileNotFoundException(
          "ProfileId ${profileId.internalId} is" +
            " not associated with an existing profile"
        )
      )
    }
  }

  private fun updateLastLoggedInAsync(profileId: ProfileId): Deferred<ProfileActionStatus> {
    return profileDataStore.storeDataWithCustomChannelAsync(updateInMemoryCache = true) {
      val profile = it.profilesMap[profileId.internalId]
        ?: return@storeDataWithCustomChannelAsync Pair(it, ProfileActionStatus.PROFILE_NOT_FOUND)
      val updatedProfile =
        profile.toBuilder().setLastLoggedInTimestampMs(oppiaClock.getCurrentTimeMs()).build()
      val profileDatabaseBuilder = it.toBuilder().putProfiles(
        profileId.internalId,
        updatedProfile
      )
      Pair(profileDatabaseBuilder.build(), ProfileActionStatus.SUCCESS)
    }
  }

  /**
   * Deletes an existing profile.
   *
   * @param profileId the ID corresponding to the profile being deleted.
   * @return a [DataProvider] that indicates the success/failure of this delete operation.
   */
  fun deleteProfile(profileId: ProfileId): DataProvider<Any?> {
    val deferred = profileDataStore.storeDataWithCustomChannelAsync(
      updateInMemoryCache = true
    ) {
      if (!it.profilesMap.containsKey(profileId.internalId)) {
        return@storeDataWithCustomChannelAsync Pair(it, ProfileActionStatus.PROFILE_NOT_FOUND)
      }
      if (!directoryManagementUtil.deleteDir(profileId.internalId.toString())) {
        return@storeDataWithCustomChannelAsync Pair(it, ProfileActionStatus.FAILED_TO_DELETE_DIR)
      }
      val installationId = loggingIdentifierController.fetchInstallationId()
      val learnerId = it.profilesMap.getValue(profileId.internalId).learnerId
      learnerAnalyticsLogger.logDeleteProfile(installationId, learnerId)
      Pair(it.toBuilder().removeProfiles(profileId.internalId).build(), ProfileActionStatus.SUCCESS)
    }
    return dataProviders.createInMemoryDataProviderAsync(DELETE_PROFILE_PROVIDER_ID) {
      return@createInMemoryDataProviderAsync getDeferredResult(profileId, null, deferred)
    }
  }

  /**
   * Returns the ProfileId of the current profile. The default value is -1 if currentProfileId
   * hasn't been set.
   */
  fun getCurrentProfileId(): ProfileId {
    return ProfileId.newBuilder().setInternalId(currentProfileId).build()
  }

  /**
   * Returns the learner ID corresponding to the current logged-in profile (as given by
   * [getCurrentProfileId]), or null if there's no currently logged-in user.
   *
   * See [fetchLearnerId] for specifics.
   */
  suspend fun fetchCurrentLearnerId(): String? = fetchLearnerId(getCurrentProfileId())

  /**
   * Returns the learner ID corresponding to the specified [profileId], or null if the specified
   * profile doesn't exist.
   *
   * There are three important considerations when using this method:
   * 1. The returned ID may be empty or undefined if analytics IDs are not currently enabled for
   *    logging.
   * 2. The learner ID can change for a profile, so this method only guarantees returning the
   *    *current* learner ID corresponding to the profile. A [DataProvider] on the profile itself
   *    should be used if the caller requires the learner ID be kept up-to-date.
   * 3. This method is meant to only be called by background coroutines and should never be used
   *    from UI code.
   */
  suspend fun fetchLearnerId(profileId: ProfileId): String? {
    val profileDatabase = profileDataStore.readDataAsync().await()
    return profileDatabase.profilesMap[profileId.internalId]?.learnerId
  }

  private suspend fun getDeferredResult(
    profileId: ProfileId?,
    name: String?,
    deferred: Deferred<ProfileActionStatus>
  ): AsyncResult<Any?> {
    return when (deferred.await()) {
      ProfileActionStatus.SUCCESS -> AsyncResult.Success(null)
      ProfileActionStatus.INVALID_PROFILE_NAME ->
        AsyncResult.Failure(
          ProfileNameOnlyLettersException("$name does not contain only letters")
        )
      ProfileActionStatus.PROFILE_NAME_NOT_UNIQUE ->
        AsyncResult.Failure(
          ProfileNameNotUniqueException("$name is not unique to other profiles")
        )
      ProfileActionStatus.FAILED_TO_STORE_IMAGE ->
        AsyncResult.Failure(
          FailedToStoreImageException(
            "Failed to store user's selected avatar image"
          )
        )
      ProfileActionStatus.FAILED_TO_GENERATE_GRAVATAR ->
        AsyncResult.Failure(
          FailedToGenerateGravatarException("Failed to generate a gravatar url")
        )
      ProfileActionStatus.FAILED_TO_DELETE_DIR ->
        AsyncResult.Failure(
          FailedToDeleteDirException(
            "Failed to delete directory with ${profileId?.internalId}"
          )
        )
      ProfileActionStatus.PROFILE_NOT_FOUND ->
        AsyncResult.Failure(
          ProfileNotFoundException(
            "ProfileId ${profileId?.internalId} does not match an existing Profile"
          )
        )
      ProfileActionStatus.PROFILE_NOT_ADMIN ->
        AsyncResult.Failure(
          ProfileNotAdminException(
            "ProfileId ${profileId?.internalId} does not match an existing admin"
          )
        )
      ProfileActionStatus.PROFILE_ALREADY_HAS_ADMIN ->
        AsyncResult.Failure(
          ProfileAlreadyHasAdminException(
            "Profile cannot be an admin"
          )
        )
    }
  }

  private fun isNameUnique(newName: String, profileDatabase: ProfileDatabase): Boolean {
    val lowerCaseNewName = machineLocale.run { newName.toMachineLowerCase() }
    profileDatabase.profilesMap.values.forEach {
      if (machineLocale.run { it.name.toMachineLowerCase() } == lowerCaseNewName) {
        return false
      }
    }
    return true
  }

  private fun alreadyHasAdmin(profileDatabase: ProfileDatabase): Boolean {
    profileDatabase.profilesMap.values.forEach {
      if (it.isAdmin) {
        return true
      }
    }
    return false
  }

  private fun saveImageToInternalStorage(avatarImagePath: Uri, profileDir: File): String? {
    val bitmap = MediaStore.Images.Media.getBitmap(context.contentResolver, avatarImagePath)
    val fileName = avatarImagePath.pathSegments.last()
    val imageFile = File(profileDir, fileName)
    try {
      FileOutputStream(imageFile).use { fos ->
        rotateAndCompressBitmap(avatarImagePath, bitmap, /* cropSize= */ 300)
          .compress(Bitmap.CompressFormat.PNG, /* quality= */ 100, fos)
      }
    } catch (e: Exception) {
      exceptionsController.logNonFatalException(e)
      oppiaLogger.e(
        "ProfileManagementController",
        "Failed to store user submitted avatar image",
        e
      )
      return null
    }
    return imageFile.absolutePath
  }

  private fun rotateAndCompressBitmap(uri: Uri, bitmap: Bitmap, cropSize: Int): Bitmap {
    val croppedBitmap = ThumbnailUtils.extractThumbnail(bitmap, cropSize, cropSize)
    val inputStream = context.contentResolver.openInputStream(uri)!!
    val orientation = ExifInterface(inputStream).getAttributeInt(
      ExifInterface.TAG_ORIENTATION,
      1
    )
    var rotate = 0
    when (orientation) {
      ExifInterface.ORIENTATION_ROTATE_90 -> rotate = 90
      ExifInterface.ORIENTATION_ROTATE_180 -> rotate = 180
      ExifInterface.ORIENTATION_ROTATE_270 -> rotate = 270
    }
    val matrix = Matrix()
    matrix.postRotate(rotate.toFloat())
    return Bitmap.createBitmap(
      croppedBitmap,
      /* x= */ 0,
      /* y= */ 0,
      cropSize,
      cropSize,
      matrix,
      /* filter= */ true
    )
  }
}<|MERGE_RESOLUTION|>--- conflicted
+++ resolved
@@ -75,13 +75,10 @@
   private val exceptionsController: ExceptionsController,
   private val oppiaClock: OppiaClock,
   private val machineLocale: OppiaLocale.MachineLocale,
-<<<<<<< HEAD
-  private val profileNameValidator: ProfileNameValidator
-=======
   private val loggingIdentifierController: LoggingIdentifierController,
   private val learnerAnalyticsLogger: LearnerAnalyticsLogger,
-  @LearnerStudyAnalytics private val learnerStudyAnalytics: PlatformParameterValue<Boolean>
->>>>>>> 516241b6
+  @LearnerStudyAnalytics private val learnerStudyAnalytics: PlatformParameterValue<Boolean>,
+  private val profileNameValidator: ProfileNameValidator
 ) {
   private var currentProfileId: Int = -1
   private val profileDataStore =
