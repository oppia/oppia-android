--- conflicted
+++ resolved
@@ -216,31 +216,6 @@
       val nextProfileId = it.nextProfileId
       val profileDir = directoryManagementUtil.getOrCreateDir(nextProfileId.toString())
 
-<<<<<<< HEAD
-      val newProfileBuilder = Profile.newBuilder()
-        .setName(name)
-        .setPin(pin)
-        .setAllowDownloadAccess(allowDownloadAccess)
-        .setId(ProfileId.newBuilder().setInternalId(nextProfileId))
-        .setDateCreatedTimestampMs(oppiaClock.getCurrentTimeMs())
-        .setIsAdmin(isAdmin)
-        .setReadingTextSize(ReadingTextSize.MEDIUM_TEXT_SIZE)
-        .setAppLanguage(AppLanguage.ENGLISH_APP_LANGUAGE)
-        .setAudioLanguage(AudioLanguage.ENGLISH_AUDIO_LANGUAGE)
-        .setLearnerId(loggingIdentifierController.createLearnerId())
-
-      if (avatarImagePath != null) {
-        val imageUri =
-          saveImageToInternalStorage(avatarImagePath, profileDir)
-            ?: return@storeDataWithCustomChannelAsync Pair(
-              it,
-              ProfileActionStatus.FAILED_TO_STORE_IMAGE
-            )
-        newProfileBuilder.avatar = ProfileAvatar.newBuilder().setAvatarImageUri(imageUri).build()
-      } else {
-        newProfileBuilder.avatar = ProfileAvatar.newBuilder().setAvatarColorRgb(colorRgb).build()
-      }
-=======
       val newProfile = Profile.newBuilder().apply {
         this.name = name
         this.pin = pin
@@ -266,7 +241,6 @@
           } else avatarColorRgb = colorRgb
         }.build()
       }.build()
->>>>>>> e19b9df0
 
       val wasProfileEverAdded = it.profilesCount > 0
 
@@ -575,14 +549,10 @@
           ProfileActionStatus.PROFILE_NOT_FOUND
         )
       val updatedProfile = profile.toBuilder().apply {
-<<<<<<< HEAD
-        learnerId = loggingIdentifierController.createLearnerId()
-=======
         learnerId = when {
           // TODO(#4064): Update the learner ID here (only if the study parameter is enabled).
           else -> learnerId // Keep it unchanged.
         }
->>>>>>> e19b9df0
       }.build()
       val profileDatabaseBuilder = it.toBuilder().putProfiles(
         profileId.internalId,
