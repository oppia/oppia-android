--- conflicted
+++ resolved
@@ -26,7 +26,6 @@
 import org.oppia.android.util.data.DataProviders
 import org.oppia.android.util.data.DataProviders.Companion.transform
 import org.oppia.android.util.data.DataProviders.Companion.transformAsync
-import org.oppia.android.util.data.DataProviders.Companion.transformNested
 import org.oppia.android.util.locale.OppiaLocale
 import org.oppia.android.util.platformparameter.LearnerStudyAnalytics
 import org.oppia.android.util.platformparameter.PlatformParameterValue
@@ -616,44 +615,13 @@
    * @return a [DataProvider] that indicates the success/failure of this login operation.
    */
   fun loginToProfile(profileId: ProfileId): DataProvider<Any?> {
-    return setCurrentProfileId(profileId).transformNested(LOGIN_TO_PROFILE_PROVIDER_ID) {
-      return@transformNested getDeferredResult(
+    return setCurrentProfileId(profileId).transformAsync(LOGIN_TO_PROFILE_PROVIDER_ID) {
+      return@transformAsync getDeferredResult(
         profileId,
         null,
-<<<<<<< HEAD
-        incrementLoginCountAsync(profileId)
-      ).transformAsync {
-        return@transformAsync getDeferredResult(
-          profileId,
-          null,
-          updateLastLoggedInAsync(profileId)
-        )
-      }
-    }
-  }
-
-  private fun incrementLoginCountAsync(profileId: ProfileId): Deferred<ProfileActionStatus> {
-//    val deferred =
-    return profileDataStore.storeDataWithCustomChannelAsync(updateInMemoryCache = true) {
-      val profile =
-        it.profilesMap[profileId.internalId] ?: return@storeDataWithCustomChannelAsync Pair(
-          it,
-          ProfileActionStatus.PROFILE_NOT_FOUND
-        )
-      val currentNumberOfLogins = profile.numberOfLogins
-      val updatedProfile = profile.toBuilder().setNumberOfLogins(currentNumberOfLogins + 1).build()
-      val profileDatabaseBuilder = it.toBuilder().putProfiles(
-        profileId.internalId,
-        updatedProfile
-=======
         updateLastLoggedInAsyncAndNumberOfLogins(profileId)
->>>>>>> 8dd17164
-      )
-      Pair(profileDatabaseBuilder.build(), ProfileActionStatus.SUCCESS)
-    }
-//    return dataProviders.createInMemoryDataProviderAsync(UPDATE_NUMBER_OF_LOGINS_PROVIDER_ID) {
-//      return@createInMemoryDataProviderAsync getDeferredResult(profileId, null, deferred)
-//    }
+      )
+    }
   }
 
   private fun setCurrentProfileId(profileId: ProfileId): DataProvider<Any?> {
