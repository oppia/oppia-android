"""
Package for providing logging support.
"""

load("@dagger//:workspace_defs.bzl", "dagger_rules")
load("@io_bazel_rules_kotlin//kotlin:kotlin.bzl", "kt_android_library")

kt_android_library(
    name = "oppia_logger",
    srcs = [
        "OppiaLogger.kt",
    ],
<<<<<<< HEAD
    visibility = ["//domain:__subpackages__"],
=======
    visibility = ["//:oppia_api_visibility"],
>>>>>>> 5b888dbd
    deps = [
        "//domain/src/main/java/org/oppia/android/domain/oppialogger/analytics:controller",
        "//model:event_logger_java_proto_lite",
        "//utility/src/main/java/org/oppia/android/util/logging:console_logger",
    ],
)

kt_android_library(
    name = "startup_listener",
    srcs = [
        "ApplicationStartupListener.kt",
    ],
    visibility = ["//:oppia_api_visibility"],
)

kt_android_library(
    name = "storage_module",
    srcs = [
        "LogStorageModule.kt",
    ],
    visibility = ["//domain/src/main/java/org/oppia/android/domain/oppialogger:__subpackages__"],
    deps = [
        ":dagger",
    ],
)

dagger_rules()<|MERGE_RESOLUTION|>--- conflicted
+++ resolved
@@ -10,11 +10,8 @@
     srcs = [
         "OppiaLogger.kt",
     ],
-<<<<<<< HEAD
     visibility = ["//domain:__subpackages__"],
-=======
-    visibility = ["//:oppia_api_visibility"],
->>>>>>> 5b888dbd
+
     deps = [
         "//domain/src/main/java/org/oppia/android/domain/oppialogger/analytics:controller",
         "//model:event_logger_java_proto_lite",
