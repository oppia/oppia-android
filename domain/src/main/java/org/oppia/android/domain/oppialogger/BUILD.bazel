"""
Package for providing logging support.
"""

load("@dagger//:workspace_defs.bzl", "dagger_rules")
load("@io_bazel_rules_kotlin//kotlin:kotlin.bzl", "kt_android_library")

kt_android_library(
    name = "application_id_seed",
    srcs = [
        "ApplicationIdSeed.kt",
    ],
    visibility = ["//domain:__subpackages__"],
    deps = [
        "//third_party:javax_inject_javax_inject",
    ],
)

kt_android_library(
    name = "oppia_logger",
    srcs = [
        "OppiaLogger.kt",
    ],
    visibility = ["//domain:__subpackages__"],
    deps = [
        ":logging_identifier_controller",
        "//domain/src/main/java/org/oppia/android/domain/oppialogger/analytics:controller",
        "//model/src/main/proto:event_logger_java_proto_lite",
        "//utility/src/main/java/org/oppia/android/util/logging:console_logger",
    ],
)

kt_android_library(
    name = "startup_listener",
    srcs = [
        "ApplicationStartupListener.kt",
    ],
    visibility = ["//:oppia_api_visibility"],
)

kt_android_library(
    name = "logging_identifier_controller",
    srcs = [
        "LoggingIdentifierController.kt",
    ],
    visibility = ["//:oppia_api_visibility"],
    deps = [
        ":application_id_seed",
        "//domain/src/main/java/org/oppia/android/domain/util:extensions",
        "//third_party:com_google_firebase_firebase-installations",
        "//utility/src/main/java/org/oppia/android/util/data:async_data_subscription_manager",
        "//utility/src/main/java/org/oppia/android/util/data:data_providers",
        "//utility/src/main/java/org/oppia/android/util/locale:oppia_locale",
        "//utility/src/main/java/org/oppia/android/util/system:user_id_generator",
    ],
)

kt_android_library(
    name = "prod_module",
    srcs = [
        "LogStorageModule.kt",
        "LoggingIdentifierModule.kt",
    ],
    visibility = [
        "//:oppia_prod_module_visibility",
        "//domain/src/main/java/org/oppia/android/domain/oppialogger:__subpackages__",
    ],
<<<<<<< HEAD
=======
    visibility = [
        "//:oppia_testing_visibility",
        "//domain/src/main/java/org/oppia/android/domain/oppialogger:__subpackages__",
    ],
>>>>>>> b77e8ad6
    deps = [
        ":application_id_seed",
        ":dagger",
        "//utility/src/main/java/org/oppia/android/util/system:oppia_clock",
    ],
)

dagger_rules()<|MERGE_RESOLUTION|>--- conflicted
+++ resolved
@@ -65,13 +65,6 @@
         "//:oppia_prod_module_visibility",
         "//domain/src/main/java/org/oppia/android/domain/oppialogger:__subpackages__",
     ],
-<<<<<<< HEAD
-=======
-    visibility = [
-        "//:oppia_testing_visibility",
-        "//domain/src/main/java/org/oppia/android/domain/oppialogger:__subpackages__",
-    ],
->>>>>>> b77e8ad6
     deps = [
         ":application_id_seed",
         ":dagger",
