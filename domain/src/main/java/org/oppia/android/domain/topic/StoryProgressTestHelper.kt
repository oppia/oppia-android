package org.oppia.android.domain.topic

import org.oppia.android.app.model.ProfileId
import java.util.Date
import javax.inject.Inject

private const val EIGHT_DAYS_IN_MS = 8 * 24 * 60 * 60 * 1000

/** This helper allows tests to easily create dummy progress per profile-basis. */
class StoryProgressTestHelper @Inject constructor(
  private val storyProgressController: StoryProgressController
) {

  private fun getCurrentTimestamp(): Long {
    return Date().time
  }

  // Returns a timestamp which is at least a week old than current.
  private fun getOldTimestamp(): Long {
    return Date().time - EIGHT_DAYS_IN_MS
  }

  /**
   * Creates a partial story progress for a particular profile.
   *
<<<<<<< HEAD
   * @param profileId The profile we are setting partial progress of the fraction story for.
   * @param timestampOlderThanOneWeek If the timestamp for this topic progress is more
   *    than one week ago.
=======
   * @param profileId the profile we are setting partial progress of the fraction story for
   * @param timestampOlderThanOneWeek if the timestamp for this topic progress is more than one week ago
>>>>>>> d35588c3
   */
  fun markPartialStoryProgressForFractions(profileId: ProfileId, timestampOlderThanAWeek: Boolean) {
    val timestamp = if (!timestampOlderThanAWeek) {
      getCurrentTimestamp()
    } else {
      getOldTimestamp()
    }
    storyProgressController.recordCompletedChapter(
      profileId,
      FRACTIONS_TOPIC_ID,
      FRACTIONS_STORY_ID_0,
      FRACTIONS_EXPLORATION_ID_0,
      timestamp
    )
  }

  /**
   * Creates a partial topic progress for a particular profile.
   *
<<<<<<< HEAD
   * @param profileId The profile we are setting partial progress of the fraction topic for.
   * @param timestampOlderThanOneWeek If the timestamp for this topic progress is more than
   *     one week ago.
=======
   * @param profileId the profile we are setting partial progress of the fraction topic for
   * @param timestampOlderThanOneWeek if the timestamp for this topic progress is more than one week ago
>>>>>>> d35588c3
   */
  fun markPartialTopicProgressForFractions(profileId: ProfileId, timestampOlderThanAWeek: Boolean) {
    val timestamp = if (!timestampOlderThanAWeek) {
      getCurrentTimestamp()
    } else {
      getOldTimestamp()
    }
    storyProgressController.recordCompletedChapter(
      profileId,
      FRACTIONS_TOPIC_ID,
      FRACTIONS_STORY_ID_0,
      FRACTIONS_EXPLORATION_ID_0,
      timestamp
    )
  }

  /**
   *  Marks full story progress for a particular profile.
   *
<<<<<<< HEAD
   * @param profileId The profile we are setting full on the fraction story progress for.
   * @param timestampOlderThanOneWeek If the timestamp for completing the story is more than one week ago.
=======
   * @param profileId the profile we are setting full on the fraction story progress for
   * @param timestampOlderThanOneWeek if the timestamp for completing the story is more than one week ago
>>>>>>> d35588c3
   */
  fun markFullStoryProgressForFractions(profileId: ProfileId, timestampOlderThanAWeek: Boolean) {
    val timestamp = if (!timestampOlderThanAWeek) {
      getCurrentTimestamp()
    } else {
      getOldTimestamp()
    }
    storyProgressController.recordCompletedChapter(
      profileId,
      FRACTIONS_TOPIC_ID,
      FRACTIONS_STORY_ID_0,
      FRACTIONS_EXPLORATION_ID_0,
      timestamp
    )

    storyProgressController.recordCompletedChapter(
      profileId,
      FRACTIONS_TOPIC_ID,
      FRACTIONS_STORY_ID_0,
      FRACTIONS_EXPLORATION_ID_1,
      timestamp
    )
  }

  /**
   * Marks full topic progress for a particular profile.
   *
<<<<<<< HEAD
   * @param profileId The profile we are setting fraction topic progress for.
   * @param timestampOlderThanOneWeek If the timestamp for completing the topic is more than one week ago.
=======
   * @param profileId the profile we are setting fraction topic progress for
   * @param timestampOlderThanOneWeek if the timestamp for completing the topic is more than one week ago
>>>>>>> d35588c3
   */
  fun markFullTopicProgressForFractions(profileId: ProfileId, timestampOlderThanAWeek: Boolean) {
    val timestamp = if (!timestampOlderThanAWeek) {
      getCurrentTimestamp()
    } else {
      getOldTimestamp()
    }
    storyProgressController.recordCompletedChapter(
      profileId,
      FRACTIONS_TOPIC_ID,
      FRACTIONS_STORY_ID_0,
      FRACTIONS_EXPLORATION_ID_0,
      timestamp
    )
    storyProgressController.recordCompletedChapter(
      profileId,
      FRACTIONS_TOPIC_ID,
      FRACTIONS_STORY_ID_0,
      FRACTIONS_EXPLORATION_ID_1,
      timestamp
    )
  }

  /**
   * Marks full topic progress on all topics for a particular profile.
   *
<<<<<<< HEAD
   * @param profileId The profile we are setting topic progress for.
   * @param timestampOlderThanOneWeek If the timestamp for completing the topic is from more than one week ago.
   */
  fun markFullProgressForAllTopics(profileId: ProfileId, timestampOlderThanOneWeek: Boolean) {
    markFullTopicProgressForFractions(profileId, timestampOlderThanOneWeek)
    markFullTopicProgressForTestTopic(profileId, timestampOlderThanOneWeek)
=======
   * @param profileId the profile we are setting topic progress for
   * @param timestampOlderThanOneWeek if the timestamp for completing the topic is from more than one week ago
   */
  fun markFullProgressForAllTopics(profileId: ProfileId, timestampOlderThanOneWeek: Boolean) {
    markFullTopicProgressForFractions(profileId, timestampOlderThanOneWeek)
    markFullTopicProgressForTestTopics(profileId, timestampOlderThanOneWeek)
>>>>>>> d35588c3
    markFullTopicProgressForRatios(profileId, timestampOlderThanOneWeek)
  }

  /**
   * Marks full topic progress on Test Topics for a particular profile.
   *
<<<<<<< HEAD
   * @param profileId The profile we are setting topic progress for.
   * @param timestampOlderThanOneWeek If the timestamp for completing the topic is from more than
   *     one week ago.
   */
  fun markFullTopicProgressForTestTopic(profileId: ProfileId, timestampOlderThanOneWeek: Boolean) {
=======
   * @param profileId the profile we are setting topic progress for
   * @param timestampOlderThanOneWeek if the timestamp for completing the topic is from more than one week ago
   */
  fun markFullTopicProgressForTestTopics(profileId: ProfileId, timestampOlderThanOneWeek: Boolean) {
>>>>>>> d35588c3
    val timestamp = if (!timestampOlderThanOneWeek) {
      getCurrentTimestamp()
    } else {
      getOldTimestamp()
    }
<<<<<<< HEAD
    // Stories and Explorations for "Test Topic"s are not in chronological order so we want to
    // ensure that the combinations of Topic / Story / Exploration that are visible will be marked
    // as completed.
=======
    // Stories and Explorations for "Test Topic"s are not in chronological order so we want to ensure
    // that the combinations of Topic / Story / Exploration that are visible will be marked as completed.
>>>>>>> d35588c3
    storyProgressController.recordCompletedChapter(
      profileId,
      TEST_TOPIC_ID_0,
      TEST_STORY_ID_0,
      TEST_EXPLORATION_ID_2,
      timestamp
    )
    storyProgressController.recordCompletedChapter(
      profileId,
      TEST_TOPIC_ID_0,
      TEST_STORY_ID_0,
      TEST_EXPLORATION_ID_5,
      timestamp
    )
    storyProgressController.recordCompletedChapter(
      profileId,
      TEST_TOPIC_ID_0,
      TEST_STORY_ID_1,
      TEST_EXPLORATION_ID_3,
      timestamp
    )
    storyProgressController.recordCompletedChapter(
      profileId,
      TEST_TOPIC_ID_0,
      TEST_STORY_ID_1,
      TEST_EXPLORATION_ID_4,
      timestamp
    )
    storyProgressController.recordCompletedChapter(
      profileId,
      TEST_TOPIC_ID_1,
      TEST_STORY_ID_2,
      TEST_EXPLORATION_ID_4,
      timestamp
    )
    storyProgressController.recordCompletedChapter(
      profileId,
      TEST_TOPIC_ID_1,
      TEST_STORY_ID_2,
      TEST_EXPLORATION_ID_5,
      timestamp
    )
  }

  /**
   * Marks full topic progress on Ratios for a particular profile.
   *
<<<<<<< HEAD
   * @param profileId The profile we are setting topic progress for.
   * @param timestampOlderThanOneWeek If the timestamp for completing the topic is from more than one week ago.
=======
   * @param profileId the profile we are setting topic progress for
   * @param timestampOlderThanOneWeek if the timestamp for completing the topic is from more than one week ago
>>>>>>> d35588c3
   */
  fun markFullTopicProgressForRatios(profileId: ProfileId, timestampOlderThanOneWeek: Boolean) {
    val timestamp = if (!timestampOlderThanOneWeek) {
      getCurrentTimestamp()
    } else {
      getOldTimestamp()
    }
    storyProgressController.recordCompletedChapter(
      profileId,
      RATIOS_TOPIC_ID,
      RATIOS_STORY_ID_0,
      RATIOS_EXPLORATION_ID_0,
      timestamp
    )
    storyProgressController.recordCompletedChapter(
      profileId,
      RATIOS_TOPIC_ID,
      RATIOS_STORY_ID_0,
      RATIOS_EXPLORATION_ID_1,
      timestamp
    )
    storyProgressController.recordCompletedChapter(
      profileId,
      RATIOS_TOPIC_ID,
      RATIOS_STORY_ID_1,
      RATIOS_EXPLORATION_ID_2,
      timestamp
    )
    storyProgressController.recordCompletedChapter(
      profileId,
      RATIOS_TOPIC_ID,
      RATIOS_STORY_ID_1,
      RATIOS_EXPLORATION_ID_3,
      timestamp
    )
  }

  /**
<<<<<<< HEAD
   * Marks full topic progress on the second test topic for a particular profile.
   *
   * @param profileId The profile we are setting topic progress for.
   * @param timestampOlderThanOneWeek If the timestamp for completing the topic is from more than
   *     one week ago.
   */
  fun markFullProgressForSecondTestTopic(profileId: ProfileId, timestampOlderThanAWeek: Boolean) {
    val timestamp = if (!timestampOlderThanAWeek) {
      getCurrentTimestamp()
    } else {
      getOldTimestamp()
    }
    storyProgressController.recordCompletedChapter(
      profileId,
      TEST_TOPIC_ID_1,
      TEST_STORY_ID_2,
      TEST_EXPLORATION_ID_4,
      timestamp
    )
  }

  /**
   *  Marks one story progress fully complete in the ratios topic for a particular profile.
   *
   * @param profileId The profile we are setting topic progress on ratios for.
   * @param timestampOlderThanOneWeek If the timestamp for this progress is from more than one week
   *     ago.
=======
   * Marks one story progress full in ratios exploration for a particular profile.
   *
   * @param profileId the profile we are setting topic progress on ratios for
   * @param timestampOlderThanOneWeek if the timestamp for this progress is from more than one week ago
>>>>>>> d35588c3
   */
  fun markFullStoryPartialTopicProgressForRatios(
    profileId: ProfileId,
    timestampOlderThanAWeek: Boolean
  ) {
    val timestamp = if (!timestampOlderThanAWeek) {
      getCurrentTimestamp()
    } else {
      getOldTimestamp()
    }
    storyProgressController.recordCompletedChapter(
      profileId,
      RATIOS_TOPIC_ID,
      RATIOS_STORY_ID_0,
      RATIOS_EXPLORATION_ID_0,
      timestamp
    )
    storyProgressController.recordCompletedChapter(
      profileId,
      RATIOS_TOPIC_ID,
      RATIOS_STORY_ID_0,
      RATIOS_EXPLORATION_ID_1,
      timestamp
    )
  }

  /**
   * Marks two partial story progress in ratios exploration for a particular profile.
   *
<<<<<<< HEAD
   * @param profileId The profile we are setting topic progress on ratios for.
   * @param timestampOlderThanOneWeek If the timestamp for the progress on the two stories is from
   *     more than one week ago.
=======
   * @param profileId the profile we are setting topic progress on ratios for
   * @param timestampOlderThanOneWeek if the timestamp for the progress on the two stories is from more than one week
   *        ago.
>>>>>>> d35588c3
   */
  fun markTwoPartialStoryProgressForRatios(profileId: ProfileId, timestampOlderThanAWeek: Boolean) {
    val timestamp = if (!timestampOlderThanAWeek) {
      getCurrentTimestamp()
    } else {
      getOldTimestamp()
    }
    storyProgressController.recordCompletedChapter(
      profileId,
      RATIOS_TOPIC_ID,
      RATIOS_STORY_ID_0,
      RATIOS_EXPLORATION_ID_0,
      timestamp
    )
    storyProgressController.recordCompletedChapter(
      profileId,
      RATIOS_TOPIC_ID,
      RATIOS_STORY_ID_1,
      RATIOS_EXPLORATION_ID_2,
      timestamp
    )
  }

  /**
   * Marks exploration [FRACTIONS_EXPLORATION_ID_0] as recently played for a particular profile.
   *
<<<<<<< HEAD
   * @param profileId The profile we are setting recently played for.
   * @param timestampOlderThanOneWeek If the timestamp for the recently played stor is more than a week ago.
=======
   * @param profileId the profile we are setting recently played for
   * @param timestampOlderThanOneWeek if the timestamp for the recently played story is more than a week ago
>>>>>>> d35588c3
   */
  fun markRecentlyPlayedForFractionsStory0Exploration0(
    profileId: ProfileId,
    timestampOlderThanAWeek: Boolean
  ) {
    val timestamp = if (!timestampOlderThanAWeek) {
      getCurrentTimestamp()
    } else {
      getOldTimestamp()
    }
    storyProgressController.recordRecentlyPlayedChapter(
      profileId,
      FRACTIONS_TOPIC_ID,
      FRACTIONS_STORY_ID_0,
      FRACTIONS_EXPLORATION_ID_0,
      timestamp
    )
  }

  /**
   * Marks exploration [RATIOS_EXPLORATION_ID_0] as recently played for a particular profile.
   *
<<<<<<< HEAD
   * @param profileId The profile we are setting recently played for.
   * @param timestampOlderThanOneWeek If the timestamp for the recently played story is more than a week ago.
=======
   * @param profileId the profile we are setting recently played for
   * @param timestampOlderThanOneWeek if the timestamp for the recently played story is more than a week ago
>>>>>>> d35588c3
   */
  fun markRecentlyPlayedForRatiosStory0Exploration0(
    profileId: ProfileId,
    timestampOlderThanAWeek: Boolean
  ) {
    val timestamp = if (!timestampOlderThanAWeek) {
      getCurrentTimestamp()
    } else {
      getOldTimestamp()
    }
    storyProgressController.recordRecentlyPlayedChapter(
      profileId,
      RATIOS_TOPIC_ID,
      RATIOS_STORY_ID_0,
      RATIOS_EXPLORATION_ID_0,
      timestamp
    )
  }

  /**
   *  Marks first exploration in both stories of Ratios as recently played for a particular profile.
   *
<<<<<<< HEAD
   * @param profileId The profile we are setting recently played for.
   * @param timestampOlderThanOneWeek If the timestamp for the recently played story and
   *     explorations is more than a week ago.
=======
   * @param profileId the profile we are setting recently played for
   * @param timestampOlderThanOneWeek if the timestamp for the recently played story and explorations is more than
   *        a week ago
>>>>>>> d35588c3
   */
  fun markRecentlyPlayedForRatiosStory0Exploration0AndStory1Exploration2(
    profileId: ProfileId,
    timestampOlderThanAWeek: Boolean
  ) {
    val timestamp = if (!timestampOlderThanAWeek) {
      getCurrentTimestamp()
    } else {
      getOldTimestamp()
    }

    storyProgressController.recordRecentlyPlayedChapter(
      profileId,
      RATIOS_TOPIC_ID,
      RATIOS_STORY_ID_0,
      RATIOS_EXPLORATION_ID_0,
      timestamp
    )

    storyProgressController.recordRecentlyPlayedChapter(
      profileId,
      RATIOS_TOPIC_ID,
      RATIOS_STORY_ID_1,
      RATIOS_EXPLORATION_ID_2,
      timestamp
    )
  }

  /**
   * Marks first exploration in all stories of Ratios & Fractions as recently played for a particular profile.
   *
<<<<<<< HEAD
   * @param profileId The profile we are setting recently played for.
   * @param timestampOlderThanOneWeek If the timestamp for the recently played explorations is more than a week ago.
=======
   * @param profileId the profile we are setting recently played for.
   * @param timestampOlderThanOneWeek the timestamp for the recently played explorations is more than a week ago.
>>>>>>> d35588c3
   */
  fun markRecentlyPlayedForFirstExplorationInAllStoriesInFractionsAndRatios(
    profileId: ProfileId,
    timestampOlderThanAWeek: Boolean
  ) {
    val timestamp = if (!timestampOlderThanAWeek) {
      getCurrentTimestamp()
    } else {
      getOldTimestamp()
    }

    storyProgressController.recordRecentlyPlayedChapter(
      profileId,
      FRACTIONS_TOPIC_ID,
      FRACTIONS_STORY_ID_0,
      FRACTIONS_EXPLORATION_ID_0,
      timestamp
    )

    storyProgressController.recordRecentlyPlayedChapter(
      profileId,
      RATIOS_TOPIC_ID,
      RATIOS_STORY_ID_0,
      RATIOS_EXPLORATION_ID_0,
      timestamp
    )

    storyProgressController.recordRecentlyPlayedChapter(
      profileId,
      RATIOS_TOPIC_ID,
      RATIOS_STORY_ID_1,
      RATIOS_EXPLORATION_ID_2,
      timestamp
    )
  }

  /**
   * Marks one explorations in each of the two two test topics as recently played for a particular profile.
   *
   * @param profileId the profile we are setting recently played for
   * @param timestampOlderThanOneWeek if the timestamp for the recently played story is more than a week ago
   */
  fun markRecentlyPlayedForOneExplorationInTestTopics1And2(
    profileId: ProfileId,
    timestampOlderThanAWeek: Boolean
  ) {
    val timestamp = if (!timestampOlderThanAWeek) {
      getCurrentTimestamp()
    } else {
      getOldTimestamp()
    }
    storyProgressController.recordRecentlyPlayedChapter(
      profileId,
      TEST_TOPIC_ID_0,
      TEST_STORY_ID_0,
      TEST_EXPLORATION_ID_2,
      timestamp
    )
    storyProgressController.recordRecentlyPlayedChapter(
      profileId,
      TEST_TOPIC_ID_1,
      TEST_STORY_ID_2,
      TEST_EXPLORATION_ID_4,
      timestamp
    )
  }
}<|MERGE_RESOLUTION|>--- conflicted
+++ resolved
@@ -23,14 +23,8 @@
   /**
    * Creates a partial story progress for a particular profile.
    *
-<<<<<<< HEAD
-   * @param profileId The profile we are setting partial progress of the fraction story for.
-   * @param timestampOlderThanOneWeek If the timestamp for this topic progress is more
-   *    than one week ago.
-=======
    * @param profileId the profile we are setting partial progress of the fraction story for
    * @param timestampOlderThanOneWeek if the timestamp for this topic progress is more than one week ago
->>>>>>> d35588c3
    */
   fun markPartialStoryProgressForFractions(profileId: ProfileId, timestampOlderThanAWeek: Boolean) {
     val timestamp = if (!timestampOlderThanAWeek) {
@@ -50,14 +44,8 @@
   /**
    * Creates a partial topic progress for a particular profile.
    *
-<<<<<<< HEAD
-   * @param profileId The profile we are setting partial progress of the fraction topic for.
-   * @param timestampOlderThanOneWeek If the timestamp for this topic progress is more than
-   *     one week ago.
-=======
    * @param profileId the profile we are setting partial progress of the fraction topic for
    * @param timestampOlderThanOneWeek if the timestamp for this topic progress is more than one week ago
->>>>>>> d35588c3
    */
   fun markPartialTopicProgressForFractions(profileId: ProfileId, timestampOlderThanAWeek: Boolean) {
     val timestamp = if (!timestampOlderThanAWeek) {
@@ -77,13 +65,8 @@
   /**
    *  Marks full story progress for a particular profile.
    *
-<<<<<<< HEAD
-   * @param profileId The profile we are setting full on the fraction story progress for.
-   * @param timestampOlderThanOneWeek If the timestamp for completing the story is more than one week ago.
-=======
    * @param profileId the profile we are setting full on the fraction story progress for
    * @param timestampOlderThanOneWeek if the timestamp for completing the story is more than one week ago
->>>>>>> d35588c3
    */
   fun markFullStoryProgressForFractions(profileId: ProfileId, timestampOlderThanAWeek: Boolean) {
     val timestamp = if (!timestampOlderThanAWeek) {
@@ -111,13 +94,8 @@
   /**
    * Marks full topic progress for a particular profile.
    *
-<<<<<<< HEAD
-   * @param profileId The profile we are setting fraction topic progress for.
-   * @param timestampOlderThanOneWeek If the timestamp for completing the topic is more than one week ago.
-=======
    * @param profileId the profile we are setting fraction topic progress for
    * @param timestampOlderThanOneWeek if the timestamp for completing the topic is more than one week ago
->>>>>>> d35588c3
    */
   fun markFullTopicProgressForFractions(profileId: ProfileId, timestampOlderThanAWeek: Boolean) {
     val timestamp = if (!timestampOlderThanAWeek) {
@@ -144,52 +122,29 @@
   /**
    * Marks full topic progress on all topics for a particular profile.
    *
-<<<<<<< HEAD
-   * @param profileId The profile we are setting topic progress for.
-   * @param timestampOlderThanOneWeek If the timestamp for completing the topic is from more than one week ago.
-   */
-  fun markFullProgressForAllTopics(profileId: ProfileId, timestampOlderThanOneWeek: Boolean) {
-    markFullTopicProgressForFractions(profileId, timestampOlderThanOneWeek)
-    markFullTopicProgressForTestTopic(profileId, timestampOlderThanOneWeek)
-=======
    * @param profileId the profile we are setting topic progress for
    * @param timestampOlderThanOneWeek if the timestamp for completing the topic is from more than one week ago
    */
   fun markFullProgressForAllTopics(profileId: ProfileId, timestampOlderThanOneWeek: Boolean) {
     markFullTopicProgressForFractions(profileId, timestampOlderThanOneWeek)
     markFullTopicProgressForTestTopics(profileId, timestampOlderThanOneWeek)
->>>>>>> d35588c3
     markFullTopicProgressForRatios(profileId, timestampOlderThanOneWeek)
   }
 
   /**
    * Marks full topic progress on Test Topics for a particular profile.
    *
-<<<<<<< HEAD
-   * @param profileId The profile we are setting topic progress for.
-   * @param timestampOlderThanOneWeek If the timestamp for completing the topic is from more than
-   *     one week ago.
-   */
-  fun markFullTopicProgressForTestTopic(profileId: ProfileId, timestampOlderThanOneWeek: Boolean) {
-=======
    * @param profileId the profile we are setting topic progress for
    * @param timestampOlderThanOneWeek if the timestamp for completing the topic is from more than one week ago
    */
   fun markFullTopicProgressForTestTopics(profileId: ProfileId, timestampOlderThanOneWeek: Boolean) {
->>>>>>> d35588c3
     val timestamp = if (!timestampOlderThanOneWeek) {
       getCurrentTimestamp()
     } else {
       getOldTimestamp()
     }
-<<<<<<< HEAD
-    // Stories and Explorations for "Test Topic"s are not in chronological order so we want to
-    // ensure that the combinations of Topic / Story / Exploration that are visible will be marked
-    // as completed.
-=======
     // Stories and Explorations for "Test Topic"s are not in chronological order so we want to ensure
     // that the combinations of Topic / Story / Exploration that are visible will be marked as completed.
->>>>>>> d35588c3
     storyProgressController.recordCompletedChapter(
       profileId,
       TEST_TOPIC_ID_0,
@@ -237,13 +192,8 @@
   /**
    * Marks full topic progress on Ratios for a particular profile.
    *
-<<<<<<< HEAD
-   * @param profileId The profile we are setting topic progress for.
-   * @param timestampOlderThanOneWeek If the timestamp for completing the topic is from more than one week ago.
-=======
    * @param profileId the profile we are setting topic progress for
    * @param timestampOlderThanOneWeek if the timestamp for completing the topic is from more than one week ago
->>>>>>> d35588c3
    */
   fun markFullTopicProgressForRatios(profileId: ProfileId, timestampOlderThanOneWeek: Boolean) {
     val timestamp = if (!timestampOlderThanOneWeek) {
@@ -282,20 +232,213 @@
   }
 
   /**
-<<<<<<< HEAD
-   * Marks full topic progress on the second test topic for a particular profile.
-   *
-   * @param profileId The profile we are setting topic progress for.
-   * @param timestampOlderThanOneWeek If the timestamp for completing the topic is from more than
-   *     one week ago.
-   */
-  fun markFullProgressForSecondTestTopic(profileId: ProfileId, timestampOlderThanAWeek: Boolean) {
-    val timestamp = if (!timestampOlderThanAWeek) {
-      getCurrentTimestamp()
-    } else {
-      getOldTimestamp()
-    }
-    storyProgressController.recordCompletedChapter(
+   * Marks one story progress full in ratios exploration for a particular profile.
+   *
+   * @param profileId the profile we are setting topic progress on ratios for
+   * @param timestampOlderThanOneWeek if the timestamp for this progress is from more than one week ago
+   */
+  fun markFullStoryPartialTopicProgressForRatios(
+    profileId: ProfileId,
+    timestampOlderThanAWeek: Boolean
+  ) {
+    val timestamp = if (!timestampOlderThanAWeek) {
+      getCurrentTimestamp()
+    } else {
+      getOldTimestamp()
+    }
+    storyProgressController.recordCompletedChapter(
+      profileId,
+      RATIOS_TOPIC_ID,
+      RATIOS_STORY_ID_0,
+      RATIOS_EXPLORATION_ID_0,
+      timestamp
+    )
+
+    storyProgressController.recordCompletedChapter(
+      profileId,
+      RATIOS_TOPIC_ID,
+      RATIOS_STORY_ID_0,
+      RATIOS_EXPLORATION_ID_1,
+      timestamp
+    )
+  }
+
+  /**
+   * Marks two partial story progress in ratios exploration for a particular profile.
+   *
+   * @param profileId the profile we are setting topic progress on ratios for
+   * @param timestampOlderThanOneWeek if the timestamp for the progress on the two stories is from more than one week
+   *        ago.
+   */
+  fun markTwoPartialStoryProgressForRatios(profileId: ProfileId, timestampOlderThanAWeek: Boolean) {
+    val timestamp = if (!timestampOlderThanAWeek) {
+      getCurrentTimestamp()
+    } else {
+      getOldTimestamp()
+    }
+    storyProgressController.recordCompletedChapter(
+      profileId,
+      RATIOS_TOPIC_ID,
+      RATIOS_STORY_ID_0,
+      RATIOS_EXPLORATION_ID_0,
+      timestamp
+    )
+
+    storyProgressController.recordCompletedChapter(
+      profileId,
+      RATIOS_TOPIC_ID,
+      RATIOS_STORY_ID_1,
+      RATIOS_EXPLORATION_ID_2,
+      timestamp
+    )
+  }
+
+  /**
+   * Marks exploration [FRACTIONS_EXPLORATION_ID_0] as recently played for a particular profile.
+   *
+   * @param profileId the profile we are setting recently played for
+   * @param timestampOlderThanOneWeek if the timestamp for the recently played story is more than a week ago
+   */
+  fun markRecentlyPlayedForFractionsStory0Exploration0(
+    profileId: ProfileId,
+    timestampOlderThanAWeek: Boolean
+  ) {
+    val timestamp = if (!timestampOlderThanAWeek) {
+      getCurrentTimestamp()
+    } else {
+      getOldTimestamp()
+    }
+    storyProgressController.recordRecentlyPlayedChapter(
+      profileId,
+      FRACTIONS_TOPIC_ID,
+      FRACTIONS_STORY_ID_0,
+      FRACTIONS_EXPLORATION_ID_0,
+      timestamp
+    )
+  }
+
+  /**
+   * Marks exploration [RATIOS_EXPLORATION_ID_0] as recently played for a particular profile.
+   *
+   * @param profileId the profile we are setting recently played for
+   * @param timestampOlderThanOneWeek if the timestamp for the recently played story is more than a week ago
+   */
+  fun markRecentlyPlayedForRatiosStory0Exploration0(
+    profileId: ProfileId,
+    timestampOlderThanAWeek: Boolean
+  ) {
+    val timestamp = if (!timestampOlderThanAWeek) {
+      getCurrentTimestamp()
+    } else {
+      getOldTimestamp()
+    }
+    storyProgressController.recordRecentlyPlayedChapter(
+      profileId,
+      RATIOS_TOPIC_ID,
+      RATIOS_STORY_ID_0,
+      RATIOS_EXPLORATION_ID_0,
+      timestamp
+    )
+  }
+
+  /**
+   *  Marks first exploration in both stories of Ratios as recently played for a particular profile.
+   *
+   * @param profileId the profile we are setting recently played for
+   * @param timestampOlderThanOneWeek if the timestamp for the recently played story and explorations is more than
+   *        a week ago
+   */
+  fun markRecentlyPlayedForRatiosStory0Exploration0AndStory1Exploration2(
+    profileId: ProfileId,
+    timestampOlderThanAWeek: Boolean
+  ) {
+    val timestamp = if (!timestampOlderThanAWeek) {
+      getCurrentTimestamp()
+    } else {
+      getOldTimestamp()
+    }
+
+    storyProgressController.recordRecentlyPlayedChapter(
+      profileId,
+      RATIOS_TOPIC_ID,
+      RATIOS_STORY_ID_0,
+      RATIOS_EXPLORATION_ID_0,
+      timestamp
+    )
+
+    storyProgressController.recordRecentlyPlayedChapter(
+      profileId,
+      RATIOS_TOPIC_ID,
+      RATIOS_STORY_ID_1,
+      RATIOS_EXPLORATION_ID_2,
+      timestamp
+    )
+  }
+
+  /**
+   * Marks first exploration in all stories of Ratios & Fractions as recently played for a particular profile.
+   *
+   * @param profileId the profile we are setting recently played for.
+   * @param timestampOlderThanOneWeek the timestamp for the recently played explorations is more than a week ago.
+   */
+  fun markRecentlyPlayedForFirstExplorationInAllStoriesInFractionsAndRatios(
+    profileId: ProfileId,
+    timestampOlderThanAWeek: Boolean
+  ) {
+    val timestamp = if (!timestampOlderThanAWeek) {
+      getCurrentTimestamp()
+    } else {
+      getOldTimestamp()
+    }
+
+    storyProgressController.recordRecentlyPlayedChapter(
+      profileId,
+      FRACTIONS_TOPIC_ID,
+      FRACTIONS_STORY_ID_0,
+      FRACTIONS_EXPLORATION_ID_0,
+      timestamp
+    )
+
+    storyProgressController.recordRecentlyPlayedChapter(
+      profileId,
+      RATIOS_TOPIC_ID,
+      RATIOS_STORY_ID_0,
+      RATIOS_EXPLORATION_ID_0,
+      timestamp
+    )
+
+    storyProgressController.recordRecentlyPlayedChapter(
+      profileId,
+      RATIOS_TOPIC_ID,
+      RATIOS_STORY_ID_1,
+      RATIOS_EXPLORATION_ID_2,
+      timestamp
+    )
+  }
+
+  /**
+   * Marks one explorations in each of the two two test topics as recently played for a particular profile.
+   *
+   * @param profileId the profile we are setting recently played for
+   * @param timestampOlderThanOneWeek if the timestamp for the recently played story is more than a week ago
+   */
+  fun markRecentlyPlayedForOneExplorationInTestTopics1And2(
+    profileId: ProfileId,
+    timestampOlderThanAWeek: Boolean
+  ) {
+    val timestamp = if (!timestampOlderThanAWeek) {
+      getCurrentTimestamp()
+    } else {
+      getOldTimestamp()
+    }
+    storyProgressController.recordRecentlyPlayedChapter(
+      profileId,
+      TEST_TOPIC_ID_0,
+      TEST_STORY_ID_0,
+      TEST_EXPLORATION_ID_2,
+      timestamp
+    )
+    storyProgressController.recordRecentlyPlayedChapter(
       profileId,
       TEST_TOPIC_ID_1,
       TEST_STORY_ID_2,
@@ -303,252 +446,4 @@
       timestamp
     )
   }
-
-  /**
-   *  Marks one story progress fully complete in the ratios topic for a particular profile.
-   *
-   * @param profileId The profile we are setting topic progress on ratios for.
-   * @param timestampOlderThanOneWeek If the timestamp for this progress is from more than one week
-   *     ago.
-=======
-   * Marks one story progress full in ratios exploration for a particular profile.
-   *
-   * @param profileId the profile we are setting topic progress on ratios for
-   * @param timestampOlderThanOneWeek if the timestamp for this progress is from more than one week ago
->>>>>>> d35588c3
-   */
-  fun markFullStoryPartialTopicProgressForRatios(
-    profileId: ProfileId,
-    timestampOlderThanAWeek: Boolean
-  ) {
-    val timestamp = if (!timestampOlderThanAWeek) {
-      getCurrentTimestamp()
-    } else {
-      getOldTimestamp()
-    }
-    storyProgressController.recordCompletedChapter(
-      profileId,
-      RATIOS_TOPIC_ID,
-      RATIOS_STORY_ID_0,
-      RATIOS_EXPLORATION_ID_0,
-      timestamp
-    )
-    storyProgressController.recordCompletedChapter(
-      profileId,
-      RATIOS_TOPIC_ID,
-      RATIOS_STORY_ID_0,
-      RATIOS_EXPLORATION_ID_1,
-      timestamp
-    )
-  }
-
-  /**
-   * Marks two partial story progress in ratios exploration for a particular profile.
-   *
-<<<<<<< HEAD
-   * @param profileId The profile we are setting topic progress on ratios for.
-   * @param timestampOlderThanOneWeek If the timestamp for the progress on the two stories is from
-   *     more than one week ago.
-=======
-   * @param profileId the profile we are setting topic progress on ratios for
-   * @param timestampOlderThanOneWeek if the timestamp for the progress on the two stories is from more than one week
-   *        ago.
->>>>>>> d35588c3
-   */
-  fun markTwoPartialStoryProgressForRatios(profileId: ProfileId, timestampOlderThanAWeek: Boolean) {
-    val timestamp = if (!timestampOlderThanAWeek) {
-      getCurrentTimestamp()
-    } else {
-      getOldTimestamp()
-    }
-    storyProgressController.recordCompletedChapter(
-      profileId,
-      RATIOS_TOPIC_ID,
-      RATIOS_STORY_ID_0,
-      RATIOS_EXPLORATION_ID_0,
-      timestamp
-    )
-    storyProgressController.recordCompletedChapter(
-      profileId,
-      RATIOS_TOPIC_ID,
-      RATIOS_STORY_ID_1,
-      RATIOS_EXPLORATION_ID_2,
-      timestamp
-    )
-  }
-
-  /**
-   * Marks exploration [FRACTIONS_EXPLORATION_ID_0] as recently played for a particular profile.
-   *
-<<<<<<< HEAD
-   * @param profileId The profile we are setting recently played for.
-   * @param timestampOlderThanOneWeek If the timestamp for the recently played stor is more than a week ago.
-=======
-   * @param profileId the profile we are setting recently played for
-   * @param timestampOlderThanOneWeek if the timestamp for the recently played story is more than a week ago
->>>>>>> d35588c3
-   */
-  fun markRecentlyPlayedForFractionsStory0Exploration0(
-    profileId: ProfileId,
-    timestampOlderThanAWeek: Boolean
-  ) {
-    val timestamp = if (!timestampOlderThanAWeek) {
-      getCurrentTimestamp()
-    } else {
-      getOldTimestamp()
-    }
-    storyProgressController.recordRecentlyPlayedChapter(
-      profileId,
-      FRACTIONS_TOPIC_ID,
-      FRACTIONS_STORY_ID_0,
-      FRACTIONS_EXPLORATION_ID_0,
-      timestamp
-    )
-  }
-
-  /**
-   * Marks exploration [RATIOS_EXPLORATION_ID_0] as recently played for a particular profile.
-   *
-<<<<<<< HEAD
-   * @param profileId The profile we are setting recently played for.
-   * @param timestampOlderThanOneWeek If the timestamp for the recently played story is more than a week ago.
-=======
-   * @param profileId the profile we are setting recently played for
-   * @param timestampOlderThanOneWeek if the timestamp for the recently played story is more than a week ago
->>>>>>> d35588c3
-   */
-  fun markRecentlyPlayedForRatiosStory0Exploration0(
-    profileId: ProfileId,
-    timestampOlderThanAWeek: Boolean
-  ) {
-    val timestamp = if (!timestampOlderThanAWeek) {
-      getCurrentTimestamp()
-    } else {
-      getOldTimestamp()
-    }
-    storyProgressController.recordRecentlyPlayedChapter(
-      profileId,
-      RATIOS_TOPIC_ID,
-      RATIOS_STORY_ID_0,
-      RATIOS_EXPLORATION_ID_0,
-      timestamp
-    )
-  }
-
-  /**
-   *  Marks first exploration in both stories of Ratios as recently played for a particular profile.
-   *
-<<<<<<< HEAD
-   * @param profileId The profile we are setting recently played for.
-   * @param timestampOlderThanOneWeek If the timestamp for the recently played story and
-   *     explorations is more than a week ago.
-=======
-   * @param profileId the profile we are setting recently played for
-   * @param timestampOlderThanOneWeek if the timestamp for the recently played story and explorations is more than
-   *        a week ago
->>>>>>> d35588c3
-   */
-  fun markRecentlyPlayedForRatiosStory0Exploration0AndStory1Exploration2(
-    profileId: ProfileId,
-    timestampOlderThanAWeek: Boolean
-  ) {
-    val timestamp = if (!timestampOlderThanAWeek) {
-      getCurrentTimestamp()
-    } else {
-      getOldTimestamp()
-    }
-
-    storyProgressController.recordRecentlyPlayedChapter(
-      profileId,
-      RATIOS_TOPIC_ID,
-      RATIOS_STORY_ID_0,
-      RATIOS_EXPLORATION_ID_0,
-      timestamp
-    )
-
-    storyProgressController.recordRecentlyPlayedChapter(
-      profileId,
-      RATIOS_TOPIC_ID,
-      RATIOS_STORY_ID_1,
-      RATIOS_EXPLORATION_ID_2,
-      timestamp
-    )
-  }
-
-  /**
-   * Marks first exploration in all stories of Ratios & Fractions as recently played for a particular profile.
-   *
-<<<<<<< HEAD
-   * @param profileId The profile we are setting recently played for.
-   * @param timestampOlderThanOneWeek If the timestamp for the recently played explorations is more than a week ago.
-=======
-   * @param profileId the profile we are setting recently played for.
-   * @param timestampOlderThanOneWeek the timestamp for the recently played explorations is more than a week ago.
->>>>>>> d35588c3
-   */
-  fun markRecentlyPlayedForFirstExplorationInAllStoriesInFractionsAndRatios(
-    profileId: ProfileId,
-    timestampOlderThanAWeek: Boolean
-  ) {
-    val timestamp = if (!timestampOlderThanAWeek) {
-      getCurrentTimestamp()
-    } else {
-      getOldTimestamp()
-    }
-
-    storyProgressController.recordRecentlyPlayedChapter(
-      profileId,
-      FRACTIONS_TOPIC_ID,
-      FRACTIONS_STORY_ID_0,
-      FRACTIONS_EXPLORATION_ID_0,
-      timestamp
-    )
-
-    storyProgressController.recordRecentlyPlayedChapter(
-      profileId,
-      RATIOS_TOPIC_ID,
-      RATIOS_STORY_ID_0,
-      RATIOS_EXPLORATION_ID_0,
-      timestamp
-    )
-
-    storyProgressController.recordRecentlyPlayedChapter(
-      profileId,
-      RATIOS_TOPIC_ID,
-      RATIOS_STORY_ID_1,
-      RATIOS_EXPLORATION_ID_2,
-      timestamp
-    )
-  }
-
-  /**
-   * Marks one explorations in each of the two two test topics as recently played for a particular profile.
-   *
-   * @param profileId the profile we are setting recently played for
-   * @param timestampOlderThanOneWeek if the timestamp for the recently played story is more than a week ago
-   */
-  fun markRecentlyPlayedForOneExplorationInTestTopics1And2(
-    profileId: ProfileId,
-    timestampOlderThanAWeek: Boolean
-  ) {
-    val timestamp = if (!timestampOlderThanAWeek) {
-      getCurrentTimestamp()
-    } else {
-      getOldTimestamp()
-    }
-    storyProgressController.recordRecentlyPlayedChapter(
-      profileId,
-      TEST_TOPIC_ID_0,
-      TEST_STORY_ID_0,
-      TEST_EXPLORATION_ID_2,
-      timestamp
-    )
-    storyProgressController.recordRecentlyPlayedChapter(
-      profileId,
-      TEST_TOPIC_ID_1,
-      TEST_STORY_ID_2,
-      TEST_EXPLORATION_ID_4,
-      timestamp
-    )
-  }
 }