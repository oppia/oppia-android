package org.oppia.android.domain.topic

import org.oppia.android.app.model.ProfileId
import java.util.Date
import javax.inject.Inject

private const val EIGHT_DAYS_IN_MS = 8 * 24 * 60 * 60 * 1000

/** This helper allows tests to easily create dummy progress per profile-basis. */
class StoryProgressTestHelper @Inject constructor(
  private val storyProgressController: StoryProgressController
) {

  private fun getCurrentTimestamp(): Long {
    return Date().time
  }

  // Returns a timestamp which is at least a week old than current.
  private fun getOldTimestamp(): Long {
    return Date().time - EIGHT_DAYS_IN_MS
  }

  /**
   * Creates a partial story progress for a particular profile.
   *
   * @param profileId the profile we are setting partial progress of the fraction story for
   * @param timestampOlderThanOneWeek if the timestamp for this topic progress is more than one week ago
   */
  fun markPartialStoryProgressForFractions(
    profileId: ProfileId,
    timestampOlderThanOneWeek: Boolean
  ) {
    val timestamp = if (!timestampOlderThanOneWeek) {
      getCurrentTimestamp()
    } else {
      getOldTimestamp()
    }
    storyProgressController.recordCompletedChapter(
      profileId,
      FRACTIONS_TOPIC_ID,
      FRACTIONS_STORY_ID_0,
      FRACTIONS_EXPLORATION_ID_0,
      timestamp
    )
  }

  /**
   * Creates a partial story progress for a particular profile.
   *
   * @param profileId the profile we are setting partial progress of the fraction story for
   * @param timestampOlderThanOneWeek if the timestamp for this topic progress is more than one week ago
   */
  fun markChapDoneFrac0Story0Exp0(profileId: ProfileId, timestampOlderThanOneWeek: Boolean) {
    val timestamp = if (!timestampOlderThanOneWeek) {
      getCurrentTimestamp()
    } else {
      getOldTimestamp()
    }
    storyProgressController.recordCompletedChapter(
      profileId,
      FRACTIONS_TOPIC_ID,
      FRACTIONS_STORY_ID_0,
      FRACTIONS_EXPLORATION_ID_0,
      timestamp
    )
  }

  /**
<<<<<<< HEAD
   * Creates a partial story progress for a particular profile.
   *
   * @param profileId the profile we are setting partial progress of the fraction story for
   * @param timestampOlderThanOneWeek if the timestamp for this topic progress is more than one week ago
   */
  fun markChapDoneFrac0Story0Exp0(profileId: ProfileId, timestampOlderThanOneWeek: Boolean) {
    val timestamp = if (!timestampOlderThanOneWeek) {
      getCurrentTimestamp()
    } else {
      getOldTimestamp()
    }
    storyProgressController.recordCompletedChapter(
      profileId,
      FRACTIONS_TOPIC_ID,
      FRACTIONS_STORY_ID_0,
      FRACTIONS_EXPLORATION_ID_0,
      timestamp
    )
  }

  /**
=======
>>>>>>> eb137fba
   * Mark a partial story progress for a particular profile.
   *
   * @param profileId the profile we are setting partial progress of the fraction story for
   * @param timestampOlderThanOneWeek if the timestamp for this topic progress is more than one week ago
   */
  fun markChapDoneFrac0Story0Expl(profileId: ProfileId, timestampOlderThanOneWeek: Boolean) {
    val timestamp = if (!timestampOlderThanOneWeek) {
      getCurrentTimestamp()
    } else {
      getOldTimestamp()
    }
    storyProgressController.recordCompletedChapter(
      profileId,
      FRACTIONS_TOPIC_ID,
      FRACTIONS_STORY_ID_0,
      FRACTIONS_EXPLORATION_ID_1,
      timestamp
    )
  }

  /**
   * Creates a partial topic progress for a particular profile.
   *
   * @param profileId the profile we are setting partial progress of the fraction topic for
   * @param timestampOlderThanAWeek if the timestamp for this topic progress is more than one week ago
   */
  fun markPartialTopicProgressForFractions(
    profileId: ProfileId,
<<<<<<< HEAD
    timestampOlderThanAWeek: Boolean
  ) {
    val timestamp = if (!timestampOlderThanAWeek) {
=======
    timestampOlderThanOneWeek: Boolean
  ) {
    val timestamp = if (!timestampOlderThanOneWeek) {
>>>>>>> eb137fba
      getCurrentTimestamp()
    } else {
      getOldTimestamp()
    }
    storyProgressController.recordCompletedChapter(
      profileId,
      FRACTIONS_TOPIC_ID,
      FRACTIONS_STORY_ID_0,
      FRACTIONS_EXPLORATION_ID_0,
      timestamp
    )
  }

  /**
   *  Marks full story progress for a particular profile.
   *
   * @param profileId the profile we are setting full on the fraction story progress for
   * @param timestampOlderThanAWeek if the timestamp for completing the story is more than one week ago
   */
  fun markFullStoryProgressForFractions(profileId: ProfileId, timestampOlderThanOneWeek: Boolean) {
    val timestamp = if (!timestampOlderThanOneWeek) {
      getCurrentTimestamp()
    } else {
      getOldTimestamp()
    }
    storyProgressController.recordCompletedChapter(
      profileId,
      FRACTIONS_TOPIC_ID,
      FRACTIONS_STORY_ID_0,
      FRACTIONS_EXPLORATION_ID_0,
      timestamp
    )

    storyProgressController.recordCompletedChapter(
      profileId,
      FRACTIONS_TOPIC_ID,
      FRACTIONS_STORY_ID_0,
      FRACTIONS_EXPLORATION_ID_1,
      timestamp
    )
  }

  /**
   * Marks full topic progress for a particular profile.
   *
   * @param profileId the profile we are setting fraction topic progress for
   * @param timestampOlderThanOneWeek if the timestamp for completing the topic is more than one week ago
   */
  fun markFullTopicProgressForFractions(profileId: ProfileId, timestampOlderThanOneWeek: Boolean) {
    val timestamp = if (!timestampOlderThanOneWeek) {
      getCurrentTimestamp()
    } else {
      getOldTimestamp()
    }
    storyProgressController.recordCompletedChapter(
      profileId,
      FRACTIONS_TOPIC_ID,
      FRACTIONS_STORY_ID_0,
      FRACTIONS_EXPLORATION_ID_0,
      timestamp
    )
    storyProgressController.recordCompletedChapter(
      profileId,
      FRACTIONS_TOPIC_ID,
      FRACTIONS_STORY_ID_0,
      FRACTIONS_EXPLORATION_ID_1,
      timestamp
    )
  }

  /**
   * Marks full topic progress on all topics for a particular profile.
   *
   * @param profileId the profile we are setting topic progress for
   * @param timestampOlderThanOneWeek if the timestamp for completing the topic is from more than one week ago
   */
  fun markFullProgressForAllTopics(profileId: ProfileId, timestampOlderThanOneWeek: Boolean) {
    markFullTopicProgressForFractions(profileId, timestampOlderThanOneWeek)
    markFullTopicProgressForTestTopics(profileId, timestampOlderThanOneWeek)
    markFullTopicProgressForRatios(profileId, timestampOlderThanOneWeek)
  }

  /**
   * Marks full topic progress on Test Topics for a particular profile.
   *
   * @param profileId the profile we are setting topic progress for
   * @param timestampOlderThanOneWeek if the timestamp for completing the topic is from more than one week ago
   */
  fun markFullTopicProgressForTestTopics(profileId: ProfileId, timestampOlderThanOneWeek: Boolean) {
    val timestamp = if (!timestampOlderThanOneWeek) {
      getCurrentTimestamp()
    } else {
      getOldTimestamp()
    }
    // Stories and Explorations for "Test Topic"s are not in chronological order so we want to ensure
    // that the combinations of Topic / Story / Exploration that are visible will be marked as completed.
    storyProgressController.recordCompletedChapter(
      profileId,
      TEST_TOPIC_ID_0,
      TEST_STORY_ID_0,
      TEST_EXPLORATION_ID_2,
      timestamp
    )
    storyProgressController.recordCompletedChapter(
      profileId,
      TEST_TOPIC_ID_0,
      TEST_STORY_ID_0,
      TEST_EXPLORATION_ID_5,
      timestamp
    )
    storyProgressController.recordCompletedChapter(
      profileId,
      TEST_TOPIC_ID_0,
      TEST_STORY_ID_1,
      TEST_EXPLORATION_ID_3,
      timestamp
    )
    storyProgressController.recordCompletedChapter(
      profileId,
      TEST_TOPIC_ID_0,
      TEST_STORY_ID_1,
      TEST_EXPLORATION_ID_4,
      timestamp
    )
    storyProgressController.recordCompletedChapter(
      profileId,
      TEST_TOPIC_ID_1,
      TEST_STORY_ID_2,
      TEST_EXPLORATION_ID_4,
      timestamp
    )
    storyProgressController.recordCompletedChapter(
      profileId,
      TEST_TOPIC_ID_1,
      TEST_STORY_ID_2,
      TEST_EXPLORATION_ID_5,
      timestamp
    )
  }

  /**
   * Marks full topic progress on Ratios for a particular profile.
   *
   * @param profileId the profile we are setting topic progress for
   * @param timestampOlderThanOneWeek if the timestamp for completing the topic is from more than one week ago
   */
  fun markFullTopicProgressForRatios(profileId: ProfileId, timestampOlderThanOneWeek: Boolean) {
    val timestamp = if (!timestampOlderThanOneWeek) {
      getCurrentTimestamp()
    } else {
      getOldTimestamp()
    }
    storyProgressController.recordCompletedChapter(
      profileId,
      RATIOS_TOPIC_ID,
      RATIOS_STORY_ID_0,
      RATIOS_EXPLORATION_ID_0,
      timestamp
    )
    storyProgressController.recordCompletedChapter(
      profileId,
      RATIOS_TOPIC_ID,
      RATIOS_STORY_ID_0,
      RATIOS_EXPLORATION_ID_1,
      timestamp
    )
    storyProgressController.recordCompletedChapter(
      profileId,
      RATIOS_TOPIC_ID,
      RATIOS_STORY_ID_1,
      RATIOS_EXPLORATION_ID_2,
      timestamp
    )
    storyProgressController.recordCompletedChapter(
      profileId,
      RATIOS_TOPIC_ID,
      RATIOS_STORY_ID_1,
      RATIOS_EXPLORATION_ID_3,
      timestamp
    )
  }

  /**
   * Marks full topic progress on the second test topic for a particular profile.
   *
   * @param profileId the profile we are setting topic progress for
   * @param timestampOlderThanOneWeek if the timestamp for completing the topic is from more than one week ago
   */
  fun markFullProgressForSecondTestTopic(profileId: ProfileId, timestampOlderThanOneWeek: Boolean) {
    val timestamp = if (!timestampOlderThanOneWeek) {
      getCurrentTimestamp()
    } else {
      getOldTimestamp()
    }
    storyProgressController.recordCompletedChapter(
      profileId,
      TEST_TOPIC_ID_1,
      TEST_STORY_ID_2,
      TEST_EXPLORATION_ID_4,
      timestamp
    )
  }

  /**
   * Marks recently played on the second test topic for a particular profile.
   *
   * @param profileId the profile we are setting topic progress for
   * @param timestampOlderThanOneWeek if the timestamp for completing the topic is from more than one week ago
   */
  fun markRecentlyPlayedForSecondTestTopic(
    profileId: ProfileId,
    timestampOlderThanOneWeek: Boolean
  ) {
    val timestamp = if (!timestampOlderThanOneWeek) {
      getCurrentTimestamp()
    } else {
      getOldTimestamp()
    }
    storyProgressController.recordRecentlyPlayedChapter(
      profileId,
      TEST_TOPIC_ID_1,
      TEST_STORY_ID_2,
      TEST_EXPLORATION_ID_4,
      timestamp
    )
  }

  /**
   * Marks one story progress fully complete in the ratios topic for a particular profile.
<<<<<<< HEAD
=======
   *
   * @param profileId the profile we are setting topic progress on ratios for
   * @param timestampOlderThanAWeek if the timestamp for this progress is from more than one week ago
   */
  fun markFullStoryPartialTopicProgressForRatios(
    profileId: ProfileId,
    timestampOlderThanOneWeek: Boolean
  ) {
    val timestamp = if (!timestampOlderThanOneWeek) {
      getCurrentTimestamp()
    } else {
      getOldTimestamp()
    }
    storyProgressController.recordCompletedChapter(
      profileId,
      RATIOS_TOPIC_ID,
      RATIOS_STORY_ID_0,
      RATIOS_EXPLORATION_ID_0,
      timestamp
    )
    storyProgressController.recordCompletedChapter(
      profileId,
      RATIOS_TOPIC_ID,
      RATIOS_STORY_ID_0,
      RATIOS_EXPLORATION_ID_1,
      timestamp
    )
  }

  /**
   * Marks one story progress full in ratios exploration for a particular profile.
>>>>>>> eb137fba
   *
   * @param profileId the profile we are setting topic progress on ratios for
   * @param timestampOlderThanAWeek if the timestamp for this progress is from more than one week ago
   */
  fun markChapDoneOfRatiosStory0Exp0(
    profileId: ProfileId,
    timestampOlderThanOneWeek: Boolean
  ) {
    val timestamp = if (!timestampOlderThanOneWeek) {
      getCurrentTimestamp()
    } else {
      getOldTimestamp()
    }
    storyProgressController.recordCompletedChapter(
      profileId,
      RATIOS_TOPIC_ID,
      RATIOS_STORY_ID_0,
      RATIOS_EXPLORATION_ID_0,
      timestamp
    )
<<<<<<< HEAD
    storyProgressController.recordCompletedChapter(
      profileId,
      RATIOS_TOPIC_ID,
      RATIOS_STORY_ID_0,
      RATIOS_EXPLORATION_ID_1,
      timestamp
    )
=======
>>>>>>> eb137fba
  }

  /**
   * Marks one story progress full in ratios exploration for a particular profile.
   *
   * @param profileId the profile we are setting topic progress on ratios for
   * @param timestampOlderThanOneWeek if the timestamp for this progress is from more than one week ago
   */
<<<<<<< HEAD
  fun markChapDoneOfRatiosStory0Exp0(
    profileId: ProfileId,
    timestampOlderThanOneWeek: Boolean
  ) {
    val timestamp = if (!timestampOlderThanOneWeek) {
      getCurrentTimestamp()
    } else {
      getOldTimestamp()
    }
    storyProgressController.recordCompletedChapter(
      profileId,
      RATIOS_TOPIC_ID,
      RATIOS_STORY_ID_0,
      RATIOS_EXPLORATION_ID_0,
      timestamp
    )
  }

  /**
   * Marks one story progress full in ratios exploration for a particular profile.
   *
   * @param profileId the profile we are setting topic progress on ratios for
   * @param timestampOlderThanOneWeek if the timestamp for this progress is from more than one week ago
   */
=======
>>>>>>> eb137fba
  fun markChapDoneOfRatiosStory0Exp1(
    profileId: ProfileId,
    timestampOlderThanOneWeek: Boolean
  ) {
    val timestamp = if (!timestampOlderThanOneWeek) {
      getCurrentTimestamp()
    } else {
      getOldTimestamp()
    }
    storyProgressController.recordCompletedChapter(
      profileId,
      RATIOS_TOPIC_ID,
      RATIOS_STORY_ID_0,
      RATIOS_EXPLORATION_ID_1,
      timestamp
    )
  }

  /**
   * Marks two partial story progress in ratios exploration for a particular profile.
   *
   * @param profileId the profile we are setting topic progress on ratios for
   * @param timestampOlderThanAWeek if the timestamp for the progress on the two stories is from more than one week
   *        ago.
   */
  fun markTwoPartialStoryProgressForRatios(
    profileId: ProfileId,
<<<<<<< HEAD
    timestampOlderThanAWeek: Boolean
  ) {
    val timestamp = if (!timestampOlderThanAWeek) {
=======
    timestampOlderThanOneWeek: Boolean
  ) {
    val timestamp = if (!timestampOlderThanOneWeek) {
>>>>>>> eb137fba
      getCurrentTimestamp()
    } else {
      getOldTimestamp()
    }
    storyProgressController.recordCompletedChapter(
      profileId,
      RATIOS_TOPIC_ID,
      RATIOS_STORY_ID_0,
      RATIOS_EXPLORATION_ID_0,
      timestamp
    )

    storyProgressController.recordCompletedChapter(
      profileId,
      RATIOS_TOPIC_ID,
      RATIOS_STORY_ID_1,
      RATIOS_EXPLORATION_ID_2,
      timestamp
    )
  }

  /**
   * Marks exploration [FRACTIONS_EXPLORATION_ID_0] as recently played for a particular profile.
   *
   * @param profileId the profile we are setting recently played for
   * @param timestampOlderThanAWeek if the timestamp for the recently played story is more than a week ago
   */
  fun markRecentlyPlayedForFractionsStory0Exploration0(
    profileId: ProfileId,
    timestampOlderThanOneWeek: Boolean
  ) {
    val timestamp = if (!timestampOlderThanOneWeek) {
      getCurrentTimestamp()
    } else {
      getOldTimestamp()
    }
    storyProgressController.recordRecentlyPlayedChapter(
      profileId,
      FRACTIONS_TOPIC_ID,
      FRACTIONS_STORY_ID_0,
      FRACTIONS_EXPLORATION_ID_0,
      timestamp
    )
  }

  /**
   * Marks exploration [RATIOS_EXPLORATION_ID_0] as recently played for a particular profile.
   *
   * @param profileId the profile we are setting recently played for
   * @param timestampOlderThanAWeek if the timestamp for the recently played story is more than a week ago
   */
  fun markRecentlyPlayedForRatiosStory0Exploration0(
    profileId: ProfileId,
    timestampOlderThanOneWeek: Boolean
  ) {
    val timestamp = if (!timestampOlderThanOneWeek) {
      getCurrentTimestamp()
    } else {
      getOldTimestamp()
    }
    storyProgressController.recordRecentlyPlayedChapter(
      profileId,
      RATIOS_TOPIC_ID,
      RATIOS_STORY_ID_0,
      RATIOS_EXPLORATION_ID_0,
      timestamp
    )
  }

  /**
   *  Marks first exploration in both stories of Ratios as recently played for a particular profile.
   *
   * @param profileId the profile we are setting recently played for
   * @param timestampOlderThanOneWeek if the timestamp for the recently played story and explorations is more than
   *        a week ago
   */
  fun markRecentlyPlayedForRatiosStory0Exploration0AndStory1Exploration2(
    profileId: ProfileId,
    timestampOlderThanOneWeek: Boolean
  ) {
    val timestamp = if (!timestampOlderThanOneWeek) {
      getCurrentTimestamp()
    } else {
      getOldTimestamp()
    }

    storyProgressController.recordRecentlyPlayedChapter(
      profileId,
      RATIOS_TOPIC_ID,
      RATIOS_STORY_ID_0,
      RATIOS_EXPLORATION_ID_0,
      timestamp
    )

    storyProgressController.recordRecentlyPlayedChapter(
      profileId,
      RATIOS_TOPIC_ID,
      RATIOS_STORY_ID_1,
      RATIOS_EXPLORATION_ID_2,
      timestamp
    )
  }

  /**
   * Marks first exploration in all stories of Ratios & Fractions as recently played for a particular profile.
   *
   * @param profileId the profile we are setting recently played for.
   * @param timestampOlderThanAWeek the timestamp for the recently played explorations is more than a week ago.
   */
  fun markRecentlyPlayedForFirstExplorationInAllStoriesInFractionsAndRatios(
    profileId: ProfileId,
    timestampOlderThanOneWeek: Boolean
  ) {
    val timestamp = if (!timestampOlderThanOneWeek) {
      getCurrentTimestamp()
    } else {
      getOldTimestamp()
    }

    storyProgressController.recordRecentlyPlayedChapter(
      profileId,
      FRACTIONS_TOPIC_ID,
      FRACTIONS_STORY_ID_0,
      FRACTIONS_EXPLORATION_ID_0,
      timestamp
    )

    storyProgressController.recordRecentlyPlayedChapter(
      profileId,
      RATIOS_TOPIC_ID,
      RATIOS_STORY_ID_0,
      RATIOS_EXPLORATION_ID_0,
      timestamp
    )

    storyProgressController.recordRecentlyPlayedChapter(
      profileId,
      RATIOS_TOPIC_ID,
      RATIOS_STORY_ID_1,
      RATIOS_EXPLORATION_ID_2,
      timestamp
    )
  }

  /**
   * Marks one explorations in each of the two two test topics as recently played for a particular profile.
   *
   * @param profileId the profile we are setting recently played for
   * @param timestampOlderThanAWeek if the timestamp for the recently played story is more than a week ago
   */
  fun markRecentlyPlayedForOneExplorationInTestTopics1And2(
    profileId: ProfileId,
    timestampOlderThanOneWeek: Boolean
  ) {
    val timestamp = if (!timestampOlderThanOneWeek) {
      getCurrentTimestamp()
    } else {
      getOldTimestamp()
    }
    storyProgressController.recordRecentlyPlayedChapter(
      profileId,
      TEST_TOPIC_ID_0,
      TEST_STORY_ID_0,
      TEST_EXPLORATION_ID_2,
      timestamp
    )
    storyProgressController.recordRecentlyPlayedChapter(
      profileId,
      TEST_TOPIC_ID_1,
      TEST_STORY_ID_2,
      TEST_EXPLORATION_ID_4,
      timestamp
    )
  }

  /**
   * Marks one exploration in first test topic as completed played for a particular profile.
   *
   * @param profileId the profile we are setting recently played for
   * @param timestampOlderThanOneWeek if the timestamp for the recently played story is more than a week ago
   */
  fun markChapterDoneFirstTestTopicStory0Exploration0(
    profileId: ProfileId,
    timestampOlderThanOneWeek: Boolean
  ) {
    val timestamp = if (!timestampOlderThanOneWeek) {
      getCurrentTimestamp()
    } else {
      getOldTimestamp()
    }
    storyProgressController.recordCompletedChapter(
      profileId,
      TEST_TOPIC_ID_0,
      TEST_STORY_ID_0,
      TEST_EXPLORATION_ID_2,
      timestamp
    )
  }

  /**
   * Marks one exploration in first test topic as completed played for a particular profile.
   *
   * @param profileId the profile we are setting recently played for
   * @param timestampOlderThanOneWeek if the timestamp for the recently played story is more than a week ago
   */
  fun markRecentlyPlayedFirstTestTopicStory1Exploration1(
    profileId: ProfileId,
    timestampOlderThanOneWeek: Boolean
  ) {
    val timestamp = if (!timestampOlderThanOneWeek) {
      getCurrentTimestamp()
    } else {
      getOldTimestamp()
    }
    storyProgressController.recordRecentlyPlayedChapter(
      profileId,
      TEST_TOPIC_ID_0,
      TEST_STORY_ID_1,
      TEST_EXPLORATION_ID_1,
      timestamp
    )
  }

  /**
   * Marks one explorations in first test topic as completed for a particular profile.
   *
   * @param profileId the profile we are setting recently played for
   * @param timestampOlderThanOneWeek if the timestamp for the recently played story is more than a week ago
   */
  fun markChapterDoneFirstTestTopicStory0Exploration1(
    profileId: ProfileId,
    timestampOlderThanOneWeek: Boolean
  ) {
    val timestamp = if (!timestampOlderThanOneWeek) {
      getCurrentTimestamp()
    } else {
      getOldTimestamp()
    }
    storyProgressController.recordCompletedChapter(
      profileId,
      TEST_TOPIC_ID_0,
      TEST_STORY_ID_0,
      TEST_EXPLORATION_ID_5,
      timestamp
    )
  }
}<|MERGE_RESOLUTION|>--- conflicted
+++ resolved
@@ -66,35 +66,11 @@
   }
 
   /**
-<<<<<<< HEAD
-   * Creates a partial story progress for a particular profile.
+   * Mark a partial story progress for a particular profile.
    *
    * @param profileId the profile we are setting partial progress of the fraction story for
    * @param timestampOlderThanOneWeek if the timestamp for this topic progress is more than one week ago
    */
-  fun markChapDoneFrac0Story0Exp0(profileId: ProfileId, timestampOlderThanOneWeek: Boolean) {
-    val timestamp = if (!timestampOlderThanOneWeek) {
-      getCurrentTimestamp()
-    } else {
-      getOldTimestamp()
-    }
-    storyProgressController.recordCompletedChapter(
-      profileId,
-      FRACTIONS_TOPIC_ID,
-      FRACTIONS_STORY_ID_0,
-      FRACTIONS_EXPLORATION_ID_0,
-      timestamp
-    )
-  }
-
-  /**
-=======
->>>>>>> eb137fba
-   * Mark a partial story progress for a particular profile.
-   *
-   * @param profileId the profile we are setting partial progress of the fraction story for
-   * @param timestampOlderThanOneWeek if the timestamp for this topic progress is more than one week ago
-   */
   fun markChapDoneFrac0Story0Expl(profileId: ProfileId, timestampOlderThanOneWeek: Boolean) {
     val timestamp = if (!timestampOlderThanOneWeek) {
       getCurrentTimestamp()
@@ -118,15 +94,9 @@
    */
   fun markPartialTopicProgressForFractions(
     profileId: ProfileId,
-<<<<<<< HEAD
-    timestampOlderThanAWeek: Boolean
-  ) {
-    val timestamp = if (!timestampOlderThanAWeek) {
-=======
-    timestampOlderThanOneWeek: Boolean
-  ) {
-    val timestamp = if (!timestampOlderThanOneWeek) {
->>>>>>> eb137fba
+    timestampOlderThanOneWeek: Boolean
+  ) {
+    val timestamp = if (!timestampOlderThanOneWeek) {
       getCurrentTimestamp()
     } else {
       getOldTimestamp()
@@ -356,8 +326,6 @@
 
   /**
    * Marks one story progress fully complete in the ratios topic for a particular profile.
-<<<<<<< HEAD
-=======
    *
    * @param profileId the profile we are setting topic progress on ratios for
    * @param timestampOlderThanAWeek if the timestamp for this progress is from more than one week ago
@@ -389,46 +357,10 @@
 
   /**
    * Marks one story progress full in ratios exploration for a particular profile.
->>>>>>> eb137fba
-   *
-   * @param profileId the profile we are setting topic progress on ratios for
-   * @param timestampOlderThanAWeek if the timestamp for this progress is from more than one week ago
-   */
-  fun markChapDoneOfRatiosStory0Exp0(
-    profileId: ProfileId,
-    timestampOlderThanOneWeek: Boolean
-  ) {
-    val timestamp = if (!timestampOlderThanOneWeek) {
-      getCurrentTimestamp()
-    } else {
-      getOldTimestamp()
-    }
-    storyProgressController.recordCompletedChapter(
-      profileId,
-      RATIOS_TOPIC_ID,
-      RATIOS_STORY_ID_0,
-      RATIOS_EXPLORATION_ID_0,
-      timestamp
-    )
-<<<<<<< HEAD
-    storyProgressController.recordCompletedChapter(
-      profileId,
-      RATIOS_TOPIC_ID,
-      RATIOS_STORY_ID_0,
-      RATIOS_EXPLORATION_ID_1,
-      timestamp
-    )
-=======
->>>>>>> eb137fba
-  }
-
-  /**
-   * Marks one story progress full in ratios exploration for a particular profile.
    *
    * @param profileId the profile we are setting topic progress on ratios for
    * @param timestampOlderThanOneWeek if the timestamp for this progress is from more than one week ago
    */
-<<<<<<< HEAD
   fun markChapDoneOfRatiosStory0Exp0(
     profileId: ProfileId,
     timestampOlderThanOneWeek: Boolean
@@ -453,8 +385,6 @@
    * @param profileId the profile we are setting topic progress on ratios for
    * @param timestampOlderThanOneWeek if the timestamp for this progress is from more than one week ago
    */
-=======
->>>>>>> eb137fba
   fun markChapDoneOfRatiosStory0Exp1(
     profileId: ProfileId,
     timestampOlderThanOneWeek: Boolean
@@ -482,15 +412,9 @@
    */
   fun markTwoPartialStoryProgressForRatios(
     profileId: ProfileId,
-<<<<<<< HEAD
-    timestampOlderThanAWeek: Boolean
-  ) {
-    val timestamp = if (!timestampOlderThanAWeek) {
-=======
-    timestampOlderThanOneWeek: Boolean
-  ) {
-    val timestamp = if (!timestampOlderThanOneWeek) {
->>>>>>> eb137fba
+    timestampOlderThanOneWeek: Boolean
+  ) {
+    val timestamp = if (!timestampOlderThanOneWeek) {
       getCurrentTimestamp()
     } else {
       getOldTimestamp()
