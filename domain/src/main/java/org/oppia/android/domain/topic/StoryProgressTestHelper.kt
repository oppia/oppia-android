package org.oppia.android.domain.topic

import org.oppia.android.app.model.ProfileId
import java.util.Date
import javax.inject.Inject

private const val EIGHT_DAYS_IN_MS = 8 * 24 * 60 * 60 * 1000

/** This helper allows tests to easily create dummy progress per profile-basis. */
class StoryProgressTestHelper @Inject constructor(
  private val storyProgressController: StoryProgressController
) {

  private fun getCurrentTimestamp(): Long {
    return Date().time
  }

  // Returns a timestamp which is at least a week old than current.
  private fun getOldTimestamp(): Long {
    return Date().time - EIGHT_DAYS_IN_MS
  }

  /**
   * Creates a partial story progress for a particular profile.
   *
   * @param profileId the profile we are setting partial progress of the fraction story for
   * @param timestampOlderThanOneWeek if the timestamp for this topic progress is more than one week ago
   */
  fun markPartialStoryProgressForFractions(
    profileId: ProfileId,
    timestampOlderThanOneWeek: Boolean
  ) {
    val timestamp = if (!timestampOlderThanOneWeek) {
      getCurrentTimestamp()
    } else {
      getOldTimestamp()
    }
    storyProgressController.recordCompletedChapter(
      profileId,
      FRACTIONS_TOPIC_ID,
      FRACTIONS_STORY_ID_0,
      FRACTIONS_EXPLORATION_ID_0,
      timestamp
    )
  }

  /**
   * Creates a partial story progress for a particular profile.
   *
   * @param profileId the profile we are setting partial progress of the fraction story for
   * @param timestampOlderThanOneWeek if the timestamp for this topic progress is more than one week ago
   */
  fun markChapDoneFrac0Story0Exp0(profileId: ProfileId, timestampOlderThanOneWeek: Boolean) {
    val timestamp = if (!timestampOlderThanOneWeek) {
      getCurrentTimestamp()
    } else {
      getOldTimestamp()
    }
    storyProgressController.recordCompletedChapter(
      profileId,
      FRACTIONS_TOPIC_ID,
      FRACTIONS_STORY_ID_0,
      FRACTIONS_EXPLORATION_ID_0,
      timestamp
    )
  }

  /**
   * Mark a partial story progress for a particular profile.
   *
   * @param profileId the profile we are setting partial progress of the fraction story for
   * @param timestampOlderThanOneWeek if the timestamp for this topic progress is more than one week ago
   */
  fun markChapDoneFrac0Story0Expl(profileId: ProfileId, timestampOlderThanOneWeek: Boolean) {
    val timestamp = if (!timestampOlderThanOneWeek) {
      getCurrentTimestamp()
    } else {
      getOldTimestamp()
    }
    storyProgressController.recordCompletedChapter(
      profileId,
      FRACTIONS_TOPIC_ID,
      FRACTIONS_STORY_ID_0,
      FRACTIONS_EXPLORATION_ID_1,
      timestamp
    )
  }

  /**
   * Creates a partial topic progress for a particular profile.
   *
   * @param profileId the profile we are setting partial progress of the fraction topic for
   * @param timestampOlderThanAWeek if the timestamp for this topic progress is more than one week ago
   */
  fun markPartialTopicProgressForFractions(
    profileId: ProfileId,
<<<<<<< HEAD
    timestampOlderThanOneWeek: Boolean
  ) {
    val timestamp = if (!timestampOlderThanOneWeek) {
=======
    timestampOlderThanAWeek: Boolean
  ) {
    val timestamp = if (!timestampOlderThanAWeek) {
>>>>>>> ee7c07d3
      getCurrentTimestamp()
    } else {
      getOldTimestamp()
    }
    storyProgressController.recordCompletedChapter(
      profileId,
      FRACTIONS_TOPIC_ID,
      FRACTIONS_STORY_ID_0,
      FRACTIONS_EXPLORATION_ID_0,
      timestamp
    )
  }

  /**
   *  Marks full story progress for a particular profile.
   *
   * @param profileId the profile we are setting full on the fraction story progress for
   * @param timestampOlderThanAWeek if the timestamp for completing the story is more than one week ago
   */
  fun markFullStoryProgressForFractions(profileId: ProfileId, timestampOlderThanOneWeek: Boolean) {
    val timestamp = if (!timestampOlderThanOneWeek) {
      getCurrentTimestamp()
    } else {
      getOldTimestamp()
    }
    storyProgressController.recordCompletedChapter(
      profileId,
      FRACTIONS_TOPIC_ID,
      FRACTIONS_STORY_ID_0,
      FRACTIONS_EXPLORATION_ID_0,
      timestamp
    )

    storyProgressController.recordCompletedChapter(
      profileId,
      FRACTIONS_TOPIC_ID,
      FRACTIONS_STORY_ID_0,
      FRACTIONS_EXPLORATION_ID_1,
      timestamp
    )
  }

  /**
   * Marks full topic progress for a particular profile.
   *
   * @param profileId the profile we are setting fraction topic progress for
   * @param timestampOlderThanOneWeek if the timestamp for completing the topic is more than one week ago
   */
  fun markFullTopicProgressForFractions(profileId: ProfileId, timestampOlderThanOneWeek: Boolean) {
    val timestamp = if (!timestampOlderThanOneWeek) {
      getCurrentTimestamp()
    } else {
      getOldTimestamp()
    }
    storyProgressController.recordCompletedChapter(
      profileId,
      FRACTIONS_TOPIC_ID,
      FRACTIONS_STORY_ID_0,
      FRACTIONS_EXPLORATION_ID_0,
      timestamp
    )
    storyProgressController.recordCompletedChapter(
      profileId,
      FRACTIONS_TOPIC_ID,
      FRACTIONS_STORY_ID_0,
      FRACTIONS_EXPLORATION_ID_1,
      timestamp
    )
  }

  /**
   * Marks full topic progress on all topics for a particular profile.
   *
   * @param profileId the profile we are setting topic progress for
   * @param timestampOlderThanOneWeek if the timestamp for completing the topic is from more than one week ago
   */
  fun markFullProgressForAllTopics(profileId: ProfileId, timestampOlderThanOneWeek: Boolean) {
    markFullTopicProgressForFractions(profileId, timestampOlderThanOneWeek)
    markFullTopicProgressForTestTopics(profileId, timestampOlderThanOneWeek)
    markFullTopicProgressForRatios(profileId, timestampOlderThanOneWeek)
  }

  /**
   * Marks full topic progress on Test Topics for a particular profile.
   *
   * @param profileId the profile we are setting topic progress for
   * @param timestampOlderThanOneWeek if the timestamp for completing the topic is from more than one week ago
   */
  fun markFullTopicProgressForTestTopics(profileId: ProfileId, timestampOlderThanOneWeek: Boolean) {
    val timestamp = if (!timestampOlderThanOneWeek) {
      getCurrentTimestamp()
    } else {
      getOldTimestamp()
    }
    // Stories and Explorations for "Test Topic"s are not in chronological order so we want to ensure
    // that the combinations of Topic / Story / Exploration that are visible will be marked as completed.
    storyProgressController.recordCompletedChapter(
      profileId,
      TEST_TOPIC_ID_0,
      TEST_STORY_ID_0,
      TEST_EXPLORATION_ID_2,
      timestamp
    )
    storyProgressController.recordCompletedChapter(
      profileId,
      TEST_TOPIC_ID_0,
      TEST_STORY_ID_0,
      TEST_EXPLORATION_ID_5,
      timestamp
    )
    storyProgressController.recordCompletedChapter(
      profileId,
      TEST_TOPIC_ID_0,
      TEST_STORY_ID_1,
      TEST_EXPLORATION_ID_3,
      timestamp
    )
    storyProgressController.recordCompletedChapter(
      profileId,
      TEST_TOPIC_ID_0,
      TEST_STORY_ID_1,
      TEST_EXPLORATION_ID_4,
      timestamp
    )
    storyProgressController.recordCompletedChapter(
      profileId,
      TEST_TOPIC_ID_1,
      TEST_STORY_ID_2,
      TEST_EXPLORATION_ID_4,
      timestamp
    )
    storyProgressController.recordCompletedChapter(
      profileId,
      TEST_TOPIC_ID_1,
      TEST_STORY_ID_2,
      TEST_EXPLORATION_ID_5,
      timestamp
    )
  }

  /**
   * Marks full topic progress on Ratios for a particular profile.
   *
   * @param profileId the profile we are setting topic progress for
   * @param timestampOlderThanOneWeek if the timestamp for completing the topic is from more than one week ago
   */
  fun markFullTopicProgressForRatios(profileId: ProfileId, timestampOlderThanOneWeek: Boolean) {
    val timestamp = if (!timestampOlderThanOneWeek) {
      getCurrentTimestamp()
    } else {
      getOldTimestamp()
    }
    storyProgressController.recordCompletedChapter(
      profileId,
      RATIOS_TOPIC_ID,
      RATIOS_STORY_ID_0,
      RATIOS_EXPLORATION_ID_0,
      timestamp
    )
    storyProgressController.recordCompletedChapter(
      profileId,
      RATIOS_TOPIC_ID,
      RATIOS_STORY_ID_0,
      RATIOS_EXPLORATION_ID_1,
      timestamp
    )
    storyProgressController.recordCompletedChapter(
      profileId,
      RATIOS_TOPIC_ID,
      RATIOS_STORY_ID_1,
      RATIOS_EXPLORATION_ID_2,
      timestamp
    )
    storyProgressController.recordCompletedChapter(
      profileId,
      RATIOS_TOPIC_ID,
      RATIOS_STORY_ID_1,
      RATIOS_EXPLORATION_ID_3,
      timestamp
    )
  }

  /**
   * Marks full topic progress on the second test topic for a particular profile.
   *
   * @param profileId the profile we are setting topic progress for
   * @param timestampOlderThanOneWeek if the timestamp for completing the topic is from more than one week ago
   */
  fun markFullProgressForSecondTestTopic(profileId: ProfileId, timestampOlderThanOneWeek: Boolean) {
    val timestamp = if (!timestampOlderThanOneWeek) {
      getCurrentTimestamp()
    } else {
      getOldTimestamp()
    }
    storyProgressController.recordCompletedChapter(
      profileId,
      TEST_TOPIC_ID_1,
      TEST_STORY_ID_2,
      TEST_EXPLORATION_ID_4,
      timestamp
    )
  }

  /**
   * Marks recently played on the second test topic for a particular profile.
   *
   * @param profileId the profile we are setting topic progress for
   * @param timestampOlderThanOneWeek if the timestamp for completing the topic is from more than one week ago
   */
  fun markRecentlyPlayedForSecondTestTopic(
    profileId: ProfileId,
    timestampOlderThanOneWeek: Boolean
  ) {
    val timestamp = if (!timestampOlderThanOneWeek) {
      getCurrentTimestamp()
    } else {
      getOldTimestamp()
    }
    storyProgressController.recordRecentlyPlayedChapter(
      profileId,
      TEST_TOPIC_ID_1,
      TEST_STORY_ID_2,
      TEST_EXPLORATION_ID_4,
      timestamp
    )
  }

  /**
   * Marks one story progress fully complete in the ratios topic for a particular profile.
   *
   * @param profileId the profile we are setting topic progress on ratios for
   * @param timestampOlderThanAWeek if the timestamp for this progress is from more than one week ago
   */
  fun markFullStoryPartialTopicProgressForRatios(
    profileId: ProfileId,
    timestampOlderThanOneWeek: Boolean
  ) {
    val timestamp = if (!timestampOlderThanOneWeek) {
      getCurrentTimestamp()
    } else {
      getOldTimestamp()
    }
    storyProgressController.recordCompletedChapter(
      profileId,
      RATIOS_TOPIC_ID,
      RATIOS_STORY_ID_0,
      RATIOS_EXPLORATION_ID_0,
      timestamp
    )
    storyProgressController.recordCompletedChapter(
      profileId,
      RATIOS_TOPIC_ID,
      RATIOS_STORY_ID_0,
      RATIOS_EXPLORATION_ID_1,
      timestamp
    )
  }

  /**
   * Marks one story progress full in ratios exploration for a particular profile.
   *
   * @param profileId the profile we are setting topic progress on ratios for
   * @param timestampOlderThanOneWeek if the timestamp for this progress is from more than one week ago
   */
  fun markChapDoneOfRatiosStory0Exp0(
    profileId: ProfileId,
    timestampOlderThanOneWeek: Boolean
  ) {
    val timestamp = if (!timestampOlderThanOneWeek) {
      getCurrentTimestamp()
    } else {
      getOldTimestamp()
    }
    storyProgressController.recordCompletedChapter(
      profileId,
      RATIOS_TOPIC_ID,
      RATIOS_STORY_ID_0,
      RATIOS_EXPLORATION_ID_0,
      timestamp
    )
  }

  /**
   * Marks one story progress full in ratios exploration for a particular profile.
   *
   * @param profileId the profile we are setting topic progress on ratios for
   * @param timestampOlderThanOneWeek if the timestamp for this progress is from more than one week ago
   */
  fun markChapDoneOfRatiosStory0Exp1(
    profileId: ProfileId,
    timestampOlderThanOneWeek: Boolean
  ) {
    val timestamp = if (!timestampOlderThanOneWeek) {
      getCurrentTimestamp()
    } else {
      getOldTimestamp()
    }
    storyProgressController.recordCompletedChapter(
      profileId,
      RATIOS_TOPIC_ID,
      RATIOS_STORY_ID_0,
      RATIOS_EXPLORATION_ID_1,
      timestamp
    )
  }

  /**
   * Marks two partial story progress in ratios exploration for a particular profile.
   *
   * @param profileId the profile we are setting topic progress on ratios for
   * @param timestampOlderThanAWeek if the timestamp for the progress on the two stories is from more than one week
   *        ago.
   */
  fun markTwoPartialStoryProgressForRatios(
    profileId: ProfileId,
<<<<<<< HEAD
    timestampOlderThanOneWeek: Boolean
  ) {
    val timestamp = if (!timestampOlderThanOneWeek) {
=======
    timestampOlderThanAWeek: Boolean
  ) {
    val timestamp = if (!timestampOlderThanAWeek) {
>>>>>>> ee7c07d3
      getCurrentTimestamp()
    } else {
      getOldTimestamp()
    }
    storyProgressController.recordCompletedChapter(
      profileId,
      RATIOS_TOPIC_ID,
      RATIOS_STORY_ID_0,
      RATIOS_EXPLORATION_ID_0,
      timestamp
    )

    storyProgressController.recordCompletedChapter(
      profileId,
      RATIOS_TOPIC_ID,
      RATIOS_STORY_ID_1,
      RATIOS_EXPLORATION_ID_2,
      timestamp
    )
  }

  /**
   * Marks exploration [FRACTIONS_EXPLORATION_ID_0] as recently played for a particular profile.
   *
   * @param profileId the profile we are setting recently played for
   * @param timestampOlderThanAWeek if the timestamp for the recently played story is more than a week ago
   */
  fun markRecentlyPlayedForFractionsStory0Exploration0(
    profileId: ProfileId,
    timestampOlderThanOneWeek: Boolean
  ) {
    val timestamp = if (!timestampOlderThanOneWeek) {
      getCurrentTimestamp()
    } else {
      getOldTimestamp()
    }
    storyProgressController.recordRecentlyPlayedChapter(
      profileId,
      FRACTIONS_TOPIC_ID,
      FRACTIONS_STORY_ID_0,
      FRACTIONS_EXPLORATION_ID_0,
      timestamp
    )
  }

  /**
   * Marks exploration [RATIOS_EXPLORATION_ID_0] as recently played for a particular profile.
   *
   * @param profileId the profile we are setting recently played for
   * @param timestampOlderThanAWeek if the timestamp for the recently played story is more than a week ago
   */
  fun markRecentlyPlayedForRatiosStory0Exploration0(
    profileId: ProfileId,
    timestampOlderThanOneWeek: Boolean
  ) {
    val timestamp = if (!timestampOlderThanOneWeek) {
      getCurrentTimestamp()
    } else {
      getOldTimestamp()
    }
    storyProgressController.recordRecentlyPlayedChapter(
      profileId,
      RATIOS_TOPIC_ID,
      RATIOS_STORY_ID_0,
      RATIOS_EXPLORATION_ID_0,
      timestamp
    )
  }

  /**
   *  Marks first exploration in both stories of Ratios as recently played for a particular profile.
   *
   * @param profileId the profile we are setting recently played for
   * @param timestampOlderThanOneWeek if the timestamp for the recently played story and explorations is more than
   *        a week ago
   */
  fun markRecentlyPlayedForRatiosStory0Exploration0AndStory1Exploration2(
    profileId: ProfileId,
    timestampOlderThanOneWeek: Boolean
  ) {
    val timestamp = if (!timestampOlderThanOneWeek) {
      getCurrentTimestamp()
    } else {
      getOldTimestamp()
    }

    storyProgressController.recordRecentlyPlayedChapter(
      profileId,
      RATIOS_TOPIC_ID,
      RATIOS_STORY_ID_0,
      RATIOS_EXPLORATION_ID_0,
      timestamp
    )

    storyProgressController.recordRecentlyPlayedChapter(
      profileId,
      RATIOS_TOPIC_ID,
      RATIOS_STORY_ID_1,
      RATIOS_EXPLORATION_ID_2,
      timestamp
    )
  }

  /**
   * Marks first exploration in all stories of Ratios & Fractions as recently played for a particular profile.
   *
   * @param profileId the profile we are setting recently played for.
   * @param timestampOlderThanAWeek the timestamp for the recently played explorations is more than a week ago.
   */
  fun markRecentlyPlayedForFirstExplorationInAllStoriesInFractionsAndRatios(
    profileId: ProfileId,
    timestampOlderThanOneWeek: Boolean
  ) {
    val timestamp = if (!timestampOlderThanOneWeek) {
      getCurrentTimestamp()
    } else {
      getOldTimestamp()
    }

    storyProgressController.recordRecentlyPlayedChapter(
      profileId,
      FRACTIONS_TOPIC_ID,
      FRACTIONS_STORY_ID_0,
      FRACTIONS_EXPLORATION_ID_0,
      timestamp
    )

    storyProgressController.recordRecentlyPlayedChapter(
      profileId,
      RATIOS_TOPIC_ID,
      RATIOS_STORY_ID_0,
      RATIOS_EXPLORATION_ID_0,
      timestamp
    )

    storyProgressController.recordRecentlyPlayedChapter(
      profileId,
      RATIOS_TOPIC_ID,
      RATIOS_STORY_ID_1,
      RATIOS_EXPLORATION_ID_2,
      timestamp
    )
  }

  /**
   * Marks one explorations in each of the two two test topics as recently played for a particular profile.
   *
   * @param profileId the profile we are setting recently played for
   * @param timestampOlderThanAWeek if the timestamp for the recently played story is more than a week ago
   */
  fun markRecentlyPlayedForOneExplorationInTestTopics1And2(
    profileId: ProfileId,
    timestampOlderThanOneWeek: Boolean
  ) {
    val timestamp = if (!timestampOlderThanOneWeek) {
      getCurrentTimestamp()
    } else {
      getOldTimestamp()
    }
    storyProgressController.recordRecentlyPlayedChapter(
      profileId,
      TEST_TOPIC_ID_0,
      TEST_STORY_ID_0,
      TEST_EXPLORATION_ID_2,
      timestamp
    )
    storyProgressController.recordRecentlyPlayedChapter(
      profileId,
      TEST_TOPIC_ID_1,
      TEST_STORY_ID_2,
      TEST_EXPLORATION_ID_4,
      timestamp
    )
  }

  /**
   * Marks one exploration in first test topic as completed played for a particular profile.
   *
   * @param profileId the profile we are setting recently played for
   * @param timestampOlderThanOneWeek if the timestamp for the recently played story is more than a week ago
   */
  fun markChapterDoneFirstTestTopicStory0Exploration0(
    profileId: ProfileId,
    timestampOlderThanOneWeek: Boolean
  ) {
    val timestamp = if (!timestampOlderThanOneWeek) {
      getCurrentTimestamp()
    } else {
      getOldTimestamp()
    }
    storyProgressController.recordCompletedChapter(
      profileId,
      TEST_TOPIC_ID_0,
      TEST_STORY_ID_0,
      TEST_EXPLORATION_ID_2,
      timestamp
    )
  }

  /**
   * Marks one exploration in first test topic as completed played for a particular profile.
   *
   * @param profileId the profile we are setting recently played for
   * @param timestampOlderThanOneWeek if the timestamp for the recently played story is more than a week ago
   */
  fun markRecentlyPlayedFirstTestTopicStory1Exploration1(
    profileId: ProfileId,
    timestampOlderThanOneWeek: Boolean
  ) {
    val timestamp = if (!timestampOlderThanOneWeek) {
      getCurrentTimestamp()
    } else {
      getOldTimestamp()
    }
    storyProgressController.recordRecentlyPlayedChapter(
      profileId,
      TEST_TOPIC_ID_0,
      TEST_STORY_ID_1,
      TEST_EXPLORATION_ID_1,
      timestamp
    )
  }

  /**
   * Marks one explorations in first test topic as completed for a particular profile.
   *
   * @param profileId the profile we are setting recently played for
   * @param timestampOlderThanOneWeek if the timestamp for the recently played story is more than a week ago
   */
  fun markChapterDoneFirstTestTopicStory0Exploration1(
    profileId: ProfileId,
    timestampOlderThanOneWeek: Boolean
  ) {
    val timestamp = if (!timestampOlderThanOneWeek) {
      getCurrentTimestamp()
    } else {
      getOldTimestamp()
    }
    storyProgressController.recordCompletedChapter(
      profileId,
      TEST_TOPIC_ID_0,
      TEST_STORY_ID_0,
      TEST_EXPLORATION_ID_5,
      timestamp
    )
  }
}<|MERGE_RESOLUTION|>--- conflicted
+++ resolved
@@ -94,15 +94,9 @@
    */
   fun markPartialTopicProgressForFractions(
     profileId: ProfileId,
-<<<<<<< HEAD
-    timestampOlderThanOneWeek: Boolean
-  ) {
-    val timestamp = if (!timestampOlderThanOneWeek) {
-=======
-    timestampOlderThanAWeek: Boolean
-  ) {
-    val timestamp = if (!timestampOlderThanAWeek) {
->>>>>>> ee7c07d3
+    timestampOlderThanOneWeek: Boolean
+  ) {
+    val timestamp = if (!timestampOlderThanOneWeek) {
       getCurrentTimestamp()
     } else {
       getOldTimestamp()
@@ -418,15 +412,9 @@
    */
   fun markTwoPartialStoryProgressForRatios(
     profileId: ProfileId,
-<<<<<<< HEAD
-    timestampOlderThanOneWeek: Boolean
-  ) {
-    val timestamp = if (!timestampOlderThanOneWeek) {
-=======
-    timestampOlderThanAWeek: Boolean
-  ) {
-    val timestamp = if (!timestampOlderThanAWeek) {
->>>>>>> ee7c07d3
+    timestampOlderThanOneWeek: Boolean
+  ) {
+    val timestamp = if (!timestampOlderThanOneWeek) {
       getCurrentTimestamp()
     } else {
       getOldTimestamp()
