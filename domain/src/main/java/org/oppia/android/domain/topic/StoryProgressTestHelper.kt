--- conflicted
+++ resolved
@@ -24,12 +24,8 @@
    * Creates a partial story progress for a particular profile.
    *
    * @param profileId The profile we are setting partial progress of the fraction story for.
-<<<<<<< HEAD
    * @param timestampOlderThanOneWeek If the timestamp for this topic progress is more
    * than one week ago.
-=======
-   * @param timestampOlderThanOneWeek If the timestamp for this topic progress is more than one week ago.
->>>>>>> 8605073a
    */
   fun markPartialStoryProgressForFractions(profileId: ProfileId, timestampOlderThanAWeek: Boolean) {
     val timestamp = if (!timestampOlderThanAWeek) {
@@ -50,12 +46,8 @@
    * Creates a partial topic progress for a particular profile.
    *
    * @param profileId The profile we are setting partial progress of the fraction topic for.
-<<<<<<< HEAD
    * @param timestampOlderThanOneWeek If the timestamp for this topic progress is more than
    * one week ago.
-=======
-   * @param timestampOlderThanOneWeek If the timestamp for this topic progress is more than one week ago.
->>>>>>> 8605073a
    */
   fun markPartialTopicProgressForFractions(profileId: ProfileId, timestampOlderThanAWeek: Boolean) {
     val timestamp = if (!timestampOlderThanAWeek) {
@@ -137,11 +129,7 @@
    */
   fun markFullProgressForAllTopics(profileId: ProfileId, timestampOlderThanOneWeek: Boolean) {
     markFullTopicProgressForFractions(profileId, timestampOlderThanOneWeek)
-<<<<<<< HEAD
     markFullTopicProgressForTestTopic(profileId, timestampOlderThanOneWeek)
-=======
-    markFullTopicProgressForTestTopics(profileId, timestampOlderThanOneWeek)
->>>>>>> 8605073a
     markFullTopicProgressForRatios(profileId, timestampOlderThanOneWeek)
   }
 
@@ -151,11 +139,7 @@
    * @param profileId The profile we are setting topic progress for.
    * @param timestampOlderThanOneWeek If the timestamp for completing the topic is from more than one week ago.
    */
-<<<<<<< HEAD
   fun markFullTopicProgressForTestTopic(profileId: ProfileId, timestampOlderThanOneWeek: Boolean) {
-=======
-  fun markFullTopicProgressForTestTopics(profileId: ProfileId, timestampOlderThanOneWeek: Boolean) {
->>>>>>> 8605073a
     val timestamp = if (!timestampOlderThanOneWeek) {
       getCurrentTimestamp()
     } else {
@@ -212,10 +196,6 @@
    *
    * @param profileId The profile we are setting topic progress for.
    * @param timestampOlderThanOneWeek If the timestamp for completing the topic is from more than one week ago.
-<<<<<<< HEAD
-   *
-=======
->>>>>>> 8605073a
    */
   fun markFullTopicProgressForRatios(profileId: ProfileId, timestampOlderThanOneWeek: Boolean) {
     val timestamp = if (!timestampOlderThanOneWeek) {
@@ -253,7 +233,6 @@
     )
   }
 
-<<<<<<< HEAD
   /** Marks full story progress for a particular profile. */
   fun markFullProgressForSecondTopic(profileId: ProfileId, timestampOlderThanAWeek: Boolean) {
     val timestamp = if (!timestampOlderThanAWeek) {
@@ -272,8 +251,6 @@
     )
   }
 
-=======
->>>>>>> 8605073a
   /**
    * Marks one story progress full in ratios exploration for a particular profile.
    *
