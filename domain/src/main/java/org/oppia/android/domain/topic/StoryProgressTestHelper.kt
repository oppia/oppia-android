--- conflicted
+++ resolved
@@ -119,11 +119,6 @@
     )
   }
 
-<<<<<<< HEAD
-  /** Marks full story progress for a particular profile. */
-  fun markFullProgressForAllTopics(profileId: ProfileId, timestampOlderThanAWeek: Boolean) {
-    val timestamp = if (!timestampOlderThanAWeek) {
-=======
   /**
    * Marks full topic progress on all topics for a particular profile.
    *
@@ -144,15 +139,10 @@
    */
   fun markFullTopicProgressForTestTopics(profileId: ProfileId, timestampOlderThanOneWeek: Boolean) {
     val timestamp = if (!timestampOlderThanOneWeek) {
->>>>>>> 057f9376
-      getCurrentTimestamp()
-    } else {
-      getOldTimestamp()
-    }
-<<<<<<< HEAD
-    markFullTopicProgressForFractions(profileId, timestampOlderThanAWeek)
-=======
->>>>>>> 057f9376
+      getCurrentTimestamp()
+    } else {
+      getOldTimestamp()
+    }
     // Stories and Explorations for "Test Topic"s are not in chronological order so we want to ensure
     // that the combinations of Topic / Story / Exploration that are visible will be marked as completed.
     storyProgressController.recordCompletedChapter(
@@ -197,8 +187,6 @@
       TEST_EXPLORATION_ID_5,
       timestamp
     )
-<<<<<<< HEAD
-=======
   }
 
   /**
@@ -214,7 +202,6 @@
     } else {
       getOldTimestamp()
     }
->>>>>>> 057f9376
     storyProgressController.recordCompletedChapter(
       profileId,
       RATIOS_TOPIC_ID,
@@ -245,16 +232,12 @@
     )
   }
 
-<<<<<<< HEAD
-  /** Marks one story progress full in ratios exploration for a particular profile. */
-=======
   /**
    * Marks one story progress full in ratios exploration for a particular profile.
    *
    * @param profileId The profile we are setting topic progress on ratios for.
    * @param timestampOlderThanOneWeek If the timestamp for this progress is from more than one week ago.
    */
->>>>>>> 057f9376
   fun markFullStoryPartialTopicProgressForRatios(
     profileId: ProfileId,
     timestampOlderThanAWeek: Boolean
