package org.oppia.android.domain.exploration

import kotlinx.coroutines.CoroutineDispatcher
import kotlinx.coroutines.CoroutineScope
import kotlinx.coroutines.channels.Channel
import kotlinx.coroutines.channels.SendChannel
import kotlinx.coroutines.channels.actor
import kotlinx.coroutines.flow.MutableStateFlow
import kotlinx.coroutines.flow.StateFlow
import kotlinx.coroutines.flow.launchIn
import kotlinx.coroutines.flow.onEach
import org.oppia.android.app.model.AnswerOutcome
import org.oppia.android.app.model.CheckpointState
import org.oppia.android.app.model.EphemeralState
import org.oppia.android.app.model.Exploration
import org.oppia.android.app.model.ExplorationCheckpoint
import org.oppia.android.app.model.HelpIndex
import org.oppia.android.app.model.ProfileId
import org.oppia.android.app.model.UserAnswer
import org.oppia.android.domain.classify.AnswerClassificationController
import org.oppia.android.domain.exploration.ExplorationProgress.PlayStage.LOADING_EXPLORATION
import org.oppia.android.domain.exploration.ExplorationProgress.PlayStage.NOT_PLAYING
import org.oppia.android.domain.exploration.ExplorationProgress.PlayStage.SUBMITTING_ANSWER
import org.oppia.android.domain.exploration.ExplorationProgress.PlayStage.VIEWING_STATE
import org.oppia.android.domain.exploration.lightweightcheckpointing.ExplorationCheckpointController
import org.oppia.android.domain.hintsandsolution.HintHandler
import org.oppia.android.domain.oppialogger.OppiaLogger
import org.oppia.android.domain.oppialogger.exceptions.ExceptionsController
import org.oppia.android.domain.topic.StoryProgressController
import org.oppia.android.domain.translation.TranslationController
import org.oppia.android.util.data.AsyncDataSubscriptionManager
import org.oppia.android.util.data.AsyncResult
import org.oppia.android.util.data.DataProvider
import org.oppia.android.util.data.DataProviders
import org.oppia.android.util.data.DataProviders.Companion.combineWith
import org.oppia.android.util.system.OppiaClock
import org.oppia.android.util.threading.BackgroundDispatcher
import java.util.UUID
import javax.inject.Inject
import javax.inject.Singleton

private const val BEGIN_EXPLORATION_RESULT_PROVIDER_ID =
  "ExplorationProgressController.begin_exploration_result"
private const val FINISH_EXPLORATION_RESULT_PROVIDER_ID =
  "ExplorationProgressController.finish_exploration_result"
private const val SUBMIT_ANSWER_RESULT_PROVIDER_ID =
  "ExplorationProgressController.submit_answer_result"
private const val SUBMIT_HINT_REVEALED_RESULT_PROVIDER_ID =
  "ExplorationProgressController.submit_hint_revealed_result"
private const val SUBMIT_SOLUTION_REVEALED_RESULT_PROVIDER_ID =
  "ExplorationProgressController.submit_solution_revealed_result"
private const val MOVE_TO_PREVIOUS_STATE_RESULT_PROVIDER_ID =
  "ExplorationProgressController.move_to_previous_state_result"
private const val MOVE_TO_NEXT_STATE_RESULT_PROVIDER_ID =
  "ExplorationProgressController.move_to_next_state_result"
private const val CURRENT_STATE_PROVIDER_ID = "ExplorationProgressController.current_state"
private const val LOCALIZED_STATE_PROVIDER_ID = "ExplorationProgressController.localized_state"

/**
 * A default session ID to be used before a session has been initialized.
 *
 * This session ID will never match, so messages that are received with this ID will never be
 * processed.
 */
private const val DEFAULT_SESSION_ID = "default_session_id"

/**
 * Controller that tracks and reports the learner's ephemeral/non-persisted progress through an
 * exploration. Note that this controller only supports one active exploration at a time.
 *
 * The current exploration session is started via the exploration data controller.
 *
 * This class is thread-safe, but the order of applied operations is arbitrary. Calling code should
 * take care to ensure that uses of this class do not specifically depend on ordering.
 */
@Singleton
class ExplorationProgressController @Inject constructor(
  private val asyncDataSubscriptionManager: AsyncDataSubscriptionManager,
  private val explorationRetriever: ExplorationRetriever,
  private val answerClassificationController: AnswerClassificationController,
  private val exceptionsController: ExceptionsController,
  private val explorationCheckpointController: ExplorationCheckpointController,
  private val storyProgressController: StoryProgressController,
  private val oppiaClock: OppiaClock,
  private val oppiaLogger: OppiaLogger,
  private val hintHandlerFactory: HintHandler.Factory,
  private val translationController: TranslationController,
  private val dataProviders: DataProviders,
  @BackgroundDispatcher private val backgroundCoroutineDispatcher: CoroutineDispatcher
) {
  // TODO(#179): Add support for parameters.
  // TODO(#3467): Update the mechanism to save checkpoints to eliminate the race condition that may
  //  arise if the function finishExplorationAsync acquires lock before the invokeOnCompletion
  //  callback on the deferred returned on saving checkpoints. In this case ExplorationActivity will
  //  make decisions based on a value of the checkpointState which might not be up-to date.

  // TODO(#606): Replace this with a profile scope to avoid this hacky workaround (which is needed
  //  for getCurrentState).
  private lateinit var profileId: ProfileId

  private var mostRecentSessionId: String? = null
  private val activeSessionId: String
    get() = mostRecentSessionId ?: DEFAULT_SESSION_ID

  private val controllerCommandQueue by lazy { createControllerCommandActor() }
  private val ephemeralStateFlow by lazy { createAsyncResultStateFlow<EphemeralState>() }
  private val beginExplorationResultFlow by lazy { createAsyncResultStateFlow<Any?>() }
  private val finishExplorationResultFlow by lazy { createAsyncResultStateFlow<Any?>() }
  private val submitAnswerResultFlow by lazy { createAsyncResultStateFlow<AnswerOutcome>() }
  private val submitHintRevealedResultFlow by lazy { createAsyncResultStateFlow<Any?>() }
  private val submitSolutionRevealedResultFlow by lazy { createAsyncResultStateFlow<Any?>() }
  private val moveToPreviousStateResultFlow by lazy { createAsyncResultStateFlow<Any?>() }
  private val moveToNextStateResultFlow by lazy { createAsyncResultStateFlow<Any?>() }
  private val ephemeralStateDataProvider by lazy {
    dataProviders.run {
      ephemeralStateFlow.convertAsyncToAutomaticDataProvider(CURRENT_STATE_PROVIDER_ID)
    }
  }
  private val beginExplorationResultDataProvider by lazy {
    beginExplorationResultFlow.convertToDataProvider(BEGIN_EXPLORATION_RESULT_PROVIDER_ID)
  }
  private val finishExplorationResultDataProvider by lazy {
    finishExplorationResultFlow.convertToDataProvider(FINISH_EXPLORATION_RESULT_PROVIDER_ID)
  }
  private val submitAnswerResultDataProvider by lazy {
    submitAnswerResultFlow.convertToDataProvider(SUBMIT_ANSWER_RESULT_PROVIDER_ID)
  }
  private val submitHintRevealedResultDataProvider by lazy {
    submitHintRevealedResultFlow.convertToDataProvider(SUBMIT_HINT_REVEALED_RESULT_PROVIDER_ID)
  }
  private val submitSolutionRevealedResultDataProvider by lazy {
    submitSolutionRevealedResultFlow.convertToDataProvider(
      SUBMIT_SOLUTION_REVEALED_RESULT_PROVIDER_ID
    )
  }
  private val moveToPreviousStateResultDataProvider by lazy {
    moveToPreviousStateResultFlow.convertToDataProvider(MOVE_TO_PREVIOUS_STATE_RESULT_PROVIDER_ID)
  }
  private val moveToNextStateResultDataProvider by lazy {
    moveToNextStateResultFlow.convertToDataProvider(MOVE_TO_NEXT_STATE_RESULT_PROVIDER_ID)
  }

  /**
   * Resets this controller to begin playing the specified [Exploration], and returns a
   * [DataProvider] indicating whether the start was successful.
   *
   * The returned [DataProvider] has the same lifecycle considerations as the provider returned by
   * [submitAnswer].
   */
  internal fun beginExplorationAsync(
    profileId: ProfileId,
    topicId: String,
    storyId: String,
    explorationId: String,
    shouldSavePartialProgress: Boolean,
    explorationCheckpoint: ExplorationCheckpoint
  ): DataProvider<Any?> {
    val sessionId = UUID.randomUUID().toString().also { mostRecentSessionId = it }
    val initializeMessage =
      ControllerMessage.InitializeController(
        profileId,
        topicId,
        storyId,
        explorationId,
        shouldSavePartialProgress,
        explorationCheckpoint,
        sessionId
      )
    this.profileId = profileId
    check(controllerCommandQueue.offer(initializeMessage)) {
      "Failed to schedule command for initializing the exploration progress controller."
    }
    return beginExplorationResultDataProvider
  }

  /**
   * Indicates that the current exploration being played is now completed, and returns a
   * [DataProvider] indicating whether the cleanup was successful.
   *
   * The returned [DataProvider] has the same lifecycle considerations as the provider returned by
   * [submitAnswer] with one additional caveat: this method does not actually need to be called when
   * a session is over. Calling it ensures all other [DataProvider]s reset to a correct
   * out-of-session state, but subsequent calls to [beginExplorationAsync] will reset the session.
   */
  internal fun finishExplorationAsync(): DataProvider<Any?> {
    check(controllerCommandQueue.offer(ControllerMessage.FinishExploration(activeSessionId))) {
      "Failed to schedule command for cleaning up after finishing the exploration."
    }
    return finishExplorationResultDataProvider
  }

  /**
   * Submits an answer to the current state and returns how the UI should respond to this answer.
   *
   * If the app undergoes a configuration change, calling code should rely on the [DataProvider]
   * from [getCurrentState] to know whether a current answer is pending. That [DataProvider] will
   * have its state changed to pending during answer submission and until answer resolution.
   *
   * Submitting an answer should result in the learner staying in the current state, moving to a new
   * state in the exploration, being shown a concept card, or being navigated to another exploration
   * altogether. Note that once a correct answer is processed, the current state reported to
   * [getCurrentState] will change from a pending state to a completed state since the learner
   * completed that card. The learner can then proceed from the current completed state to the next
   * pending state using [moveToNextState].
   *
   * ### Lifecycle behavior
   * The returned [DataProvider] will initially be pending until the operation completes. Note that
   * the same provider is returned for each call, so it can be monitored long-term for subsequent
   * answer submissions (where new submissions and session restarts will change the provider to
   * pending). Furthermore, the returned provider does not actually need to be monitored in order
   * for the operation to complete, though it's recommended since [getCurrentState] can only be used
   * to monitor the effects of the operation, not whether the operation itself succeeded.
   *
   * If this is called before a session begins it will return a provider that stays pending with no
   * updates. The operation will also silently fail rather than queue up in these circumstances, so
   * starting a session will not trigger an answer submission from an older call.
   *
   * Multiple subsequent calls during a valid session will queue up and have results delivered in
   * order (though based on the eventual consistency nature of [DataProvider]s no assumptions can be
   * made about whether all results will actually be received--[getCurrentState] should be used as
   * the source of truth for the current state of the session).
   *
   * No assumptions should be made about the completion order of the returned [DataProvider] vs. the
   * [DataProvider] from [getCurrentState].
   */
<<<<<<< HEAD
  fun submitAnswer(userAnswer: UserAnswer): LiveData<AsyncResult<AnswerOutcome>> {
    try {
      explorationProgressLock.withLock {
        check(
          explorationProgress.playStage !=
            ExplorationProgress.PlayStage.NOT_PLAYING
        ) {
          "Cannot submit an answer if an exploration is not being played."
        }
        check(
          explorationProgress.playStage !=
            ExplorationProgress.PlayStage.LOADING_EXPLORATION
        ) {
          "Cannot submit an answer while the exploration is being loaded."
        }
        check(
          explorationProgress.playStage !=
            ExplorationProgress.PlayStage.SUBMITTING_ANSWER
        ) {
          "Cannot submit an answer while another answer is pending."
        }

        // Notify observers that the submitted answer is currently pending.
        explorationProgress.advancePlayStageTo(ExplorationProgress.PlayStage.SUBMITTING_ANSWER)
        asyncDataSubscriptionManager.notifyChangeAsync(CURRENT_STATE_DATA_PROVIDER_ID)

        var answerOutcome: AnswerOutcome? = null
        try {
          val topPendingState = explorationProgress.stateDeck.getPendingTopState()
          val outcome =
            answerClassificationController.classify(
              topPendingState.interaction,
              userAnswer.answer,
              userAnswer.writtenTranslationContext
            ).outcome
          answerOutcome =
            explorationProgress.stateGraph.computeAnswerOutcomeForResult(topPendingState, outcome)
          explorationProgress.stateDeck.submitAnswer(
            userAnswer, answerOutcome.feedback, answerOutcome.labelledAsCorrectAnswer
          )

          // Follow the answer's outcome to another part of the graph if it's different.
          val ephemeralState = computeBaseCurrentEphemeralState()
          when {
            answerOutcome.destinationCase == AnswerOutcome.DestinationCase.STATE_NAME -> {
              val newState = explorationProgress.stateGraph.getState(answerOutcome.stateName)
              explorationProgress.stateDeck.pushState(newState, prohibitSameStateName = true)
              hintHandler.finishState(newState)
            }
            ephemeralState.stateTypeCase == EphemeralState.StateTypeCase.PENDING_STATE -> {
              // Schedule, or show immediately, a new hint or solution based on the current
              // ephemeral state of the exploration because a new wrong answer was submitted.
              hintHandler.handleWrongAnswerSubmission(ephemeralState.pendingState.wrongAnswerCount)
            }
          }
        } finally {
          if (answerOutcome != null &&
            !doesInteractionAutoContinue(answerOutcome.state.interaction.id)
          ) {
            // If the answer was not submitted on behalf of the Continue interaction, update the
            // hint state and save checkpoint because it will be saved when the learner moves to the
            // next state.
            saveExplorationCheckpoint()
          }

          // Ensure that the user always returns to the VIEWING_STATE stage to avoid getting stuck
          // in an 'always submitting answer' situation. This can specifically happen if answer
          // classification throws an exception.
          explorationProgress.advancePlayStageTo(ExplorationProgress.PlayStage.VIEWING_STATE)
        }

        asyncDataSubscriptionManager.notifyChangeAsync(CURRENT_STATE_DATA_PROVIDER_ID)

        return MutableLiveData(
          AsyncResult.success(checkNotNull(answerOutcome) { "Expected answer outcome." })
        )
      }
    } catch (e: Exception) {
      exceptionsController.logNonFatalException(e)
      return MutableLiveData(AsyncResult.failed(e))
    }
=======
  fun submitAnswer(userAnswer: UserAnswer): DataProvider<AnswerOutcome> {
    sendCommandForOperation(
      submitAnswerResultFlow, ControllerMessage.SubmitAnswer(userAnswer, activeSessionId)
    ) { "Failed to schedule command for answer submission." }
    return submitAnswerResultDataProvider
>>>>>>> 21883e7c
  }

  /**
   * Notifies the controller that the user wishes to reveal a hint.
   *
   * The returned [DataProvider] has the same lifecycle considerations as the provider returned by
   * [submitAnswer].
   *
   * @param hintIndex index of the hint that was revealed in the hint list of the current pending
   *     state
   * @return a [DataProvider] that indicates success/failure of the operation (the actual payload of
   *     the result isn't relevant)
   */
  fun submitHintIsRevealed(hintIndex: Int): DataProvider<Any?> {
    sendCommandForOperation(
      submitHintRevealedResultFlow, ControllerMessage.HintIsRevealed(hintIndex, activeSessionId)
    ) {
      "Failed to schedule command for revealing hint: $hintIndex."
    }
    return submitHintRevealedResultDataProvider
  }

  /**
   * Notifies the controller that the user has revealed the solution to the current state.
   *
   * The returned [DataProvider] has the same lifecycle considerations as the provider returned by
   * [submitAnswer].
   *
   * @return a [DataProvider] that indicates success/failure of the operation (the actual payload of
   *     the result isn't relevant)
   */
  fun submitSolutionIsRevealed(): DataProvider<Any?> {
    sendCommandForOperation(
      submitSolutionRevealedResultFlow, ControllerMessage.SolutionIsRevealed(activeSessionId)
    ) {
      "Failed to schedule command for revealing the solution."
    }
    return submitSolutionRevealedResultDataProvider
  }

  /**
   * Navigates to the previous state in the graph. If the learner is currently on the initial state,
   * this method will throw an exception. Calling code is responsible for ensuring this method is
   * only called when it's possible to navigate backward.
   *
   * The returned [DataProvider] has the same lifecycle considerations as the provider returned by
   * [submitAnswer].
   *
   * @return a [DataProvider] indicating whether the movement to the previous state was successful,
   *     or a failure if state navigation was attempted at an invalid time in the state graph (e.g.
   *     if currently viewing the initial state of the exploration). It's recommended that calling
   *     code only listen to this result for failures, and instead rely on [getCurrentState] for
   *     observing a successful transition to another state.
   */
  fun moveToPreviousState(): DataProvider<Any?> {
    sendCommandForOperation(
      moveToPreviousStateResultFlow, ControllerMessage.MoveToPreviousState(activeSessionId)
    ) { "Failed to schedule command for moving to the previous state." }
    return moveToPreviousStateResultDataProvider
  }

  /**
   * Navigates to the next state in the graph. This method is only valid if the current
   * [EphemeralState] reported by [getCurrentState] is a completed state. Calling code is
   * responsible for ensuring this method is only called when it's possible to navigate forward.
   *
   * Note that if the current state is a pending state, the user needs to submit a correct answer
   * that routes to a later state via [submitAnswer] in order for the current state to change to a
   * completed state before forward navigation can occur.
   *
   * The returned [DataProvider] has the same lifecycle considerations as the provider returned by
   * [submitAnswer].
   *
   * @return a [DataProvider] indicating whether the movement to the next state was successful (see
   *     [moveToPreviousState] for details on potential failure cases)
   */
  fun moveToNextState(): DataProvider<Any?> {
    sendCommandForOperation(
      moveToNextStateResultFlow, ControllerMessage.MoveToNextState(activeSessionId)
    ) { "Failed to schedule command for moving to the next state." }
    return moveToNextStateResultDataProvider
  }

  /**
   * Returns a [DataProvider] monitoring the current [EphemeralState] the learner is currently
   * viewing.
   *
   * If this state corresponds to a a terminal state, then the learner has completed the
   * exploration. Note that [moveToPreviousState] and [moveToNextState] will automatically update
   * observers of this data provider when the next state is navigated to.
   *
   * This [DataProvider] may initially be pending while the exploration object is loaded. It may
   * also switch from a completed to a pending result during transient operations like submitting an
   * answer via [submitAnswer]. Calling code should be made resilient to this by caching the current
   * state object to display since it may disappear temporarily during answer submission. Calling
   * code should persist this state object across configuration changes if needed since it cannot
   * rely on this [DataProvider] for immediate state reconstitution after configuration changes.
   *
   * The underlying state returned by this function can only be changed by calls to
   * [moveToNextState] and [moveToPreviousState], or the exploration data controller if another
   * exploration is loaded. UI code cannot assume that only calls from the UI layer will trigger
   * state changes here since internal domain processes may also affect state (such as hint timers).
   *
   * This method is safe to be called before an exploration has started. If there is no ongoing
   * exploration, it should return a pending state.
   *
   * This method does not actually need to be called for the [EphemeralState] to be computed; it's
   * always computed eagerly by other state-changing methods regardless of whether there's an active
   * subscription to this method's returned [DataProvider].
   */
  fun getCurrentState(): DataProvider<EphemeralState> {
    val writtenTranslationContentLocale =
      translationController.getWrittenTranslationContentLocale(profileId)
    return writtenTranslationContentLocale.combineWith(
      ephemeralStateDataProvider, LOCALIZED_STATE_PROVIDER_ID
    ) { locale, ephemeralState ->
      ephemeralState.toBuilder().apply {
        // Augment the state to include translation information (which may not necessarily be
        // up-to-date in the state deck).
        writtenTranslationContext =
          translationController.computeWrittenTranslationContext(
            state.writtenTranslationsMap, locale
          )
      }.build()
    }
  }

  private fun createControllerCommandActor(): SendChannel<ControllerMessage> {
    var controllerState: ControllerState? = null
    // Use an unlimited capacity buffer so that commands can be sent asynchronously without blocking
    // the main thread or scheduling an extra coroutine.
    return CoroutineScope(backgroundCoroutineDispatcher).actor(capacity = Channel.UNLIMITED) {
      for (message in channel) {
        try {
          // Since the loop essentially never ends, this is needed to ensure that the controller
          // state can be reset across sessions.
          val initedControllerState by lazy {
            checkNotNull(controllerState) { "Expected controller state to be initialized." }
          }

          // If there's an active controller, ignore messages not tied to this session since
          // leftovers from previous sessions may conflate the state of the active session.
          val currentSessionId = controllerState?.sessionId
          if (currentSessionId != null && message.sessionId != currentSessionId) continue

          @Suppress("UNUSED_VARIABLE") // A variable is used to create an exhaustive when statement.
          val unused = when (message) {
            is ControllerMessage.InitializeController -> {
              // Ensure the state is completely recreated for each session to avoid leaking state
              // across sessions.
              controllerState = ControllerState(ExplorationProgress(), message.sessionId).also {
                it.beginExplorationImpl(
                  message.profileId,
                  message.topicId,
                  message.storyId,
                  message.explorationId,
                  message.shouldSavePartialProgress,
                  message.explorationCheckpoint
                )
              }
            }
            is ControllerMessage.FinishExploration -> {
              try {
                // Ensure finish is always executed even if the controller state isn't yet
                // initialized.
                controllerState.finishExplorationImpl()
              } finally {
                // Ensure the controller state is always reset.
                controllerState = null
              }
            }
            is ControllerMessage.SubmitAnswer ->
              initedControllerState.submitAnswerImpl(message.userAnswer)
            is ControllerMessage.HintIsRevealed ->
              initedControllerState.submitHintIsRevealedImpl(message.hintIndex)
            is ControllerMessage.SolutionIsRevealed ->
              initedControllerState.submitSolutionIsRevealedImpl()
            is ControllerMessage.MoveToPreviousState ->
              initedControllerState.moveToPreviousStateImpl()
            is ControllerMessage.MoveToNextState -> initedControllerState.moveToNextStateImpl()
            is ControllerMessage.ProcessSavedCheckpointResult ->
              initedControllerState.processSaveCheckpointResult(
                message.profileId,
                message.topicId,
                message.storyId,
                message.explorationId,
                message.lastPlayedTimestamp,
                message.newCheckpointState
              )
            is ControllerMessage.SaveCheckpoint -> initedControllerState.saveExplorationCheckpoint()
            is ControllerMessage.RecomputeStateAndNotify ->
              initedControllerState.recomputeCurrentStateAndNotifyImpl()
          }
        } catch (e: Exception) {
          exceptionsController.logNonFatalException(e)
          oppiaLogger.w(
            "ExplorationProgressController",
            "Encountered exception while processing command: $message",
            e
          )
        }
      }
    }
  }

  private fun <T> sendCommandForOperation(
    resultFlow: MutableStateFlow<AsyncResult<T>>,
    message: ControllerMessage,
    lazyFailureMessage: () -> String
  ) {
    // Ensure that the result is first reset since there will be a delay before the message is
    // processed.
    resultFlow.value = AsyncResult.Pending()

    // This must succeed or the app will be entered into a bad state. Crash instead of trying to
    // recover (though recovery may be possible in the future with some changes and user messaging).
    check(controllerCommandQueue.offer(message), lazyFailureMessage)
  }

  private suspend fun ControllerState.beginExplorationImpl(
    profileId: ProfileId,
    topicId: String,
    storyId: String,
    explorationId: String,
    shouldSavePartialProgress: Boolean,
    explorationCheckpoint: ExplorationCheckpoint
  ) {
    tryOperation(BEGIN_EXPLORATION_RESULT_PROVIDER_ID, beginExplorationResultFlow) {
      check(explorationProgress.playStage == NOT_PLAYING) {
        "Expected to finish previous exploration before starting a new one."
      }

      explorationProgress.apply {
        currentProfileId = profileId
        currentTopicId = topicId
        currentStoryId = storyId
        currentExplorationId = explorationId
        this.shouldSavePartialProgress = shouldSavePartialProgress
        checkpointState = CheckpointState.CHECKPOINT_UNSAVED
        this.explorationCheckpoint = explorationCheckpoint
      }
      hintHandler = hintHandlerFactory.create()
      hintHandler.getCurrentHelpIndex().onEach {
        // Fire an event to save the latest progress state in a checkpoint to avoid cross-thread
        // synchronization being required (since the state of hints/solutions has changed).
        controllerCommandQueue.send(ControllerMessage.SaveCheckpoint(sessionId))
        recomputeCurrentStateAndNotifyAsync()
      }.launchIn(CoroutineScope(backgroundCoroutineDispatcher))
      explorationProgress.advancePlayStageTo(LOADING_EXPLORATION)

      // Reset the finish flow since the exploration is beginning.
      finishExplorationResultFlow.value = AsyncResult.Pending()
    }
  }

  private suspend fun ControllerState?.finishExplorationImpl() {
    checkNotNull(this) { "Cannot finish playing an exploration that hasn't yet been started" }
    tryOperation(
      FINISH_EXPLORATION_RESULT_PROVIDER_ID, finishExplorationResultFlow, recomputeState = false
    ) {
      explorationProgress.advancePlayStageTo(NOT_PLAYING)
    }

    // Ensure all state is reset since an exploration is no longer being played.
    ephemeralStateFlow.value = AsyncResult.Pending()
    beginExplorationResultFlow.value = AsyncResult.Pending()
    submitAnswerResultFlow.value = AsyncResult.Pending()
    submitHintRevealedResultFlow.value = AsyncResult.Pending()
    submitSolutionRevealedResultFlow.value = AsyncResult.Pending()
    moveToPreviousStateResultFlow.value = AsyncResult.Pending()
    moveToNextStateResultFlow.value = AsyncResult.Pending()
  }

  private suspend fun ControllerState.submitAnswerImpl(userAnswer: UserAnswer) {
    tryOperation(SUBMIT_ANSWER_RESULT_PROVIDER_ID, submitAnswerResultFlow) {
      check(explorationProgress.playStage != NOT_PLAYING) {
        "Cannot submit an answer if an exploration is not being played."
      }
      check(explorationProgress.playStage != LOADING_EXPLORATION) {
        "Cannot submit an answer while the exploration is being loaded."
      }
      check(explorationProgress.playStage != SUBMITTING_ANSWER) {
        "Cannot submit an answer while another answer is pending."
      }

      // Notify observers that the submitted answer is currently pending.
      explorationProgress.advancePlayStageTo(SUBMITTING_ANSWER)
      recomputeCurrentStateAndNotifySync()

      var answerOutcome: AnswerOutcome? = null
      try {
        val topPendingState = explorationProgress.stateDeck.getPendingTopState()
        val outcome =
          answerClassificationController.classify(
            topPendingState.interaction,
            userAnswer.answer,
            userAnswer.writtenTranslationContext
          ).outcome
        answerOutcome =
          explorationProgress.stateGraph.computeAnswerOutcomeForResult(topPendingState, outcome)
        explorationProgress.stateDeck.submitAnswer(
          userAnswer, answerOutcome.feedback, answerOutcome.labelledAsCorrectAnswer
        )

        // Follow the answer's outcome to another part of the graph if it's different.
        val ephemeralState = computeBaseCurrentEphemeralState()
        when {
          answerOutcome.destinationCase == AnswerOutcome.DestinationCase.STATE_NAME -> {
            val newState = explorationProgress.stateGraph.getState(answerOutcome.stateName)
            explorationProgress.stateDeck.pushState(newState, prohibitSameStateName = true)
            hintHandler.finishState(newState)
          }
          ephemeralState.stateTypeCase == EphemeralState.StateTypeCase.PENDING_STATE -> {
            // Schedule, or show immediately, a new hint or solution based on the current
            // ephemeral state of the exploration because a new wrong answer was submitted.
            hintHandler.handleWrongAnswerSubmission(ephemeralState.pendingState.wrongAnswerCount)
          }
        }
      } finally {
        if (answerOutcome != null &&
          !doesInteractionAutoContinue(answerOutcome.state.interaction.id)
        ) {
          // If the answer was not submitted on behalf of the Continue interaction, update the
          // hint state and save checkpoint because it will be saved when the learner moves to the
          // next state.
          saveExplorationCheckpoint()
        }

        // Ensure that the user always returns to the VIEWING_STATE stage to avoid getting stuck
        // in an 'always submitting answer' situation. This can specifically happen if answer
        // classification throws an exception.
        explorationProgress.advancePlayStageTo(VIEWING_STATE)
      }

      return@tryOperation checkNotNull(answerOutcome) { "Expected answer outcome." }
    }
  }

  private suspend fun ControllerState.submitHintIsRevealedImpl(hintIndex: Int) {
    tryOperation(SUBMIT_HINT_REVEALED_RESULT_PROVIDER_ID, submitHintRevealedResultFlow) {
      check(explorationProgress.playStage != NOT_PLAYING) {
        "Cannot submit an answer if an exploration is not being played."
      }
      check(explorationProgress.playStage != LOADING_EXPLORATION) {
        "Cannot submit an answer while the exploration is being loaded."
      }
      check(explorationProgress.playStage != SUBMITTING_ANSWER) {
        "Cannot submit an answer while another answer is pending."
      }
      try {
        hintHandler.viewHint(hintIndex)
      } finally {
        // Ensure that the user always returns to the VIEWING_STATE stage to avoid getting stuck
        // in an 'always showing hint' situation. This can specifically happen if hint throws an
        // exception.
        explorationProgress.advancePlayStageTo(VIEWING_STATE)
      }
    }
  }

  private suspend fun ControllerState.submitSolutionIsRevealedImpl() {
    tryOperation(SUBMIT_SOLUTION_REVEALED_RESULT_PROVIDER_ID, submitSolutionRevealedResultFlow) {
      check(explorationProgress.playStage != NOT_PLAYING) {
        "Cannot submit an answer if an exploration is not being played."
      }
      check(explorationProgress.playStage != LOADING_EXPLORATION) {
        "Cannot submit an answer while the exploration is being loaded."
      }
      check(explorationProgress.playStage != SUBMITTING_ANSWER) {
        "Cannot submit an answer while another answer is pending."
      }
      try {
        hintHandler.viewSolution()
      } finally {
        // Ensure that the user always returns to the VIEWING_STATE stage to avoid getting stuck
        // in an 'always showing solution' situation. This can specifically happen if solution
        // throws an exception.
        explorationProgress.advancePlayStageTo(VIEWING_STATE)
      }
    }
  }

  private suspend fun ControllerState.moveToPreviousStateImpl() {
    tryOperation(MOVE_TO_PREVIOUS_STATE_RESULT_PROVIDER_ID, moveToPreviousStateResultFlow) {
      check(explorationProgress.playStage != NOT_PLAYING) {
        "Cannot navigate to a previous state if an exploration is not being played."
      }
      check(explorationProgress.playStage != LOADING_EXPLORATION) {
        "Cannot navigate to a previous state if an exploration is being loaded."
      }
      check(explorationProgress.playStage != SUBMITTING_ANSWER) {
        "Cannot navigate to a previous state if an answer submission is pending."
      }
      hintHandler.navigateToPreviousState()
      explorationProgress.stateDeck.navigateToPreviousState()
    }
  }

  private suspend fun ControllerState.moveToNextStateImpl() {
    tryOperation(MOVE_TO_NEXT_STATE_RESULT_PROVIDER_ID, moveToNextStateResultFlow) {
      check(explorationProgress.playStage != NOT_PLAYING) {
        "Cannot navigate to a next state if an exploration is not being played."
      }
      check(explorationProgress.playStage != LOADING_EXPLORATION) {
        "Cannot navigate to a next state if an exploration is being loaded."
      }
      check(explorationProgress.playStage != SUBMITTING_ANSWER) {
        "Cannot navigate to a next state if an answer submission is pending."
      }
      explorationProgress.stateDeck.navigateToNextState()

      if (explorationProgress.stateDeck.isCurrentStateTopOfDeck()) {
        hintHandler.navigateBackToLatestPendingState()

        // Only mark checkpoint if current state is pending state. This ensures that checkpoints
        // will not be marked on any of the completed states.
        saveExplorationCheckpoint()
      }
    }
  }

  private suspend fun <T> ControllerState.tryOperation(
    providerId: String,
    resultFlow: MutableStateFlow<AsyncResult<T>>,
    recomputeState: Boolean = true,
    operation: suspend ControllerState.() -> T
  ) {
    try {
      resultFlow.value = AsyncResult.Success(operation())
      if (recomputeState) {
        recomputeCurrentStateAndNotifySync()
      }
    } catch (e: Exception) {
      exceptionsController.logNonFatalException(e)
      resultFlow.value = AsyncResult.Failure(e)
    }
    asyncDataSubscriptionManager.notifyChange(providerId)
  }

  /**
   * Immediately recomputes the current state & notifies it's been changed.
   *
   * This should only be called when the caller can guarantee that the current [ControllerState] is
   * correct and up-to-date (i.e. that this is being called via a direct call path from the actor).
   *
   * All other cases must use [recomputeCurrentStateAndNotifyAsync].
   */
  private suspend fun ControllerState.recomputeCurrentStateAndNotifySync() {
    recomputeCurrentStateAndNotifyImpl()
  }

  /**
   * Sends a message to recompute the current state & notify it's been changed.
   *
   * This must be used in cases when the current [ControllerState] may no longer be up-to-date to
   * ensure state isn't leaked across play sessions.
   */
  private suspend fun ControllerState.recomputeCurrentStateAndNotifyAsync() {
    controllerCommandQueue.send(ControllerMessage.RecomputeStateAndNotify(sessionId))
  }

  private suspend fun ControllerState.recomputeCurrentStateAndNotifyImpl() {
    ephemeralStateFlow.emit(retrieveCurrentStateAsync())
  }

  private suspend fun ControllerState.retrieveCurrentStateAsync(): AsyncResult<EphemeralState> {
    return try {
      retrieveStateWithinCache()
    } catch (e: Exception) {
      exceptionsController.logNonFatalException(e)
      AsyncResult.Failure(e)
    }
  }

  private suspend fun ControllerState.retrieveStateWithinCache(): AsyncResult<EphemeralState> {
    return when (explorationProgress.playStage) {
      NOT_PLAYING -> AsyncResult.Pending()
      LOADING_EXPLORATION -> {
        try {
          val exploration =
            explorationRetriever.loadExploration(explorationProgress.currentExplorationId)
          finishLoadExploration(exploration, explorationProgress)
          AsyncResult.Success(computeCurrentEphemeralState())
        } catch (e: Exception) {
          exceptionsController.logNonFatalException(e)
          AsyncResult.Failure(e)
        }
      }
      VIEWING_STATE -> AsyncResult.Success(computeCurrentEphemeralState())
      SUBMITTING_ANSWER -> AsyncResult.Pending()
    }
  }

  private suspend fun ControllerState.finishLoadExploration(
    exploration: Exploration,
    progress: ExplorationProgress
  ) {
    // The exploration must be initialized first since other lazy fields depend on it being inited.
    progress.currentExploration = exploration
    progress.stateGraph.reset(exploration.statesMap)

    if (progress.explorationCheckpoint != ExplorationCheckpoint.getDefaultInstance()) {
      // Restore the StateDeck and the HintHandler if the exploration is being resumed.
      progress.resumeStateDeckForSavedState(exploration)
      hintHandler.resumeHintsForSavedState(
        progress.explorationCheckpoint.pendingUserAnswersCount,
        progress.explorationCheckpoint.helpIndex,
        progress.stateDeck.getCurrentState()
      )
    } else {
      // If the exploration is not being resumed, reset the StateDeck and the HintHandler.
      progress.stateDeck.resetDeck(progress.stateGraph.getState(exploration.initStateName))
      hintHandler.startWatchingForHintsInNewState(progress.stateDeck.getCurrentState())
    }

    // Advance the stage, but do not notify observers since the current state can be reported
    // immediately to the UI.
    progress.advancePlayStageTo(VIEWING_STATE)

    // Mark a checkpoint in the exploration once the exploration has loaded.
    saveExplorationCheckpoint()
  }

  private fun ControllerState.computeBaseCurrentEphemeralState(): EphemeralState =
    explorationProgress.stateDeck.getCurrentEphemeralState(retrieveCurrentHelpIndex())

  private fun ControllerState.computeCurrentEphemeralState(): EphemeralState {
    return computeBaseCurrentEphemeralState().toBuilder().apply {
      // Ensure that the state has an up-to-date checkpoint state.
      checkpointState = explorationProgress.checkpointState
    }.build()
  }

  private fun ControllerState.retrieveCurrentHelpIndex(): HelpIndex =
    hintHandler.getCurrentHelpIndex().value

  /**
   * Checks if checkpointing is enabled, if checkpointing is enabled this function creates a
   * checkpoint with the latest progress and saves it using [ExplorationCheckpointController].
   *
   * This function also waits for the save operation to complete, upon completion this function
   * uses the function [processSaveCheckpointResult] to mark the exploration as
   * IN_PROGRESS_SAVED or IN_PROGRESS_NOT_SAVED depending upon the result.
   *
   * Note that while this is changing internal ephemeral state, it does not notify of changes (it
   * instead expects callers to do this when it's best to notify frontend observers of the changes).
   */
  private fun ControllerState.saveExplorationCheckpoint() {
    // Do not save checkpoints if shouldSavePartialProgress is false. This is expected to happen
    // when the current exploration has been already completed previously.
    if (!explorationProgress.shouldSavePartialProgress) return
    val profileId: ProfileId = explorationProgress.currentProfileId
    val topicId: String = explorationProgress.currentTopicId
    val storyId: String = explorationProgress.currentStoryId
    val explorationId: String = explorationProgress.currentExplorationId

    val checkpoint: ExplorationCheckpoint =
      explorationProgress.stateDeck.createExplorationCheckpoint(
        explorationProgress.currentExploration.version,
        explorationProgress.currentExploration.title,
        oppiaClock.getCurrentTimeMs(),
        retrieveCurrentHelpIndex()
      )

    val deferred = explorationCheckpointController.recordExplorationCheckpointAsync(
      profileId,
      explorationId,
      checkpoint
    )

    deferred.invokeOnCompletion {
      val checkpointState = if (it == null) {
        deferred.getCompleted()
      } else {
        oppiaLogger.e("Lightweight checkpointing", "Failed to save checkpoint in exploration", it)
        // CheckpointState is marked as CHECKPOINT_UNSAVED because the deferred did not
        // complete successfully.
        CheckpointState.CHECKPOINT_UNSAVED
      }

      // Schedule an event to process the checkpoint results in a synchronized environment to avoid
      // needing to lock on ControllerState.
      val processEvent =
        ControllerMessage.ProcessSavedCheckpointResult(
          profileId,
          topicId,
          storyId,
          explorationId,
          oppiaClock.getCurrentTimeMs(),
          checkpointState,
          sessionId
        )
      check(controllerCommandQueue.offer(processEvent)) {
        "Failed to schedule command for processing a saved checkpoint."
      }
    }
  }

  /**
   * Processes the result obtained upon complete execution of the function
   * [saveExplorationCheckpoint].
   *
   * Marks the exploration as in_progress_saved or in_progress_not_saved if it is not already marked
   * correctly. This function also updates the checkpoint state of the exploration to the
   * specified new checkpoint state.
   *
   * @param profileId is the profile id currently playing the exploration
   * @param topicId is the id of the topic which contains the story with the current exploration
   * @param storyId is the id of the story which contains the current exploration
   * @param lastPlayedTimestamp timestamp of the time when the checkpoints state for the exploration
   *     was last updated
   * @param newCheckpointState the latest state obtained after saving checkpoint successfully or
   *     unsuccessfully
   */
  private suspend fun ControllerState.processSaveCheckpointResult(
    profileId: ProfileId,
    topicId: String,
    storyId: String,
    explorationId: String,
    lastPlayedTimestamp: Long,
    newCheckpointState: CheckpointState
  ) {
    // Only processes the result of the last save operation if the checkpointState has changed.
    if (explorationProgress.checkpointState != newCheckpointState) {
      // Mark exploration as IN_PROGRESS_SAVED or IN_PROGRESS_NOT_SAVED if the checkpointState has
      // either changed from UNSAVED to SAVED or vice versa.
      if (
        explorationProgress.checkpointState != CheckpointState.CHECKPOINT_UNSAVED &&
        newCheckpointState == CheckpointState.CHECKPOINT_UNSAVED
      ) {
        markExplorationAsInProgressNotSaved(
          profileId,
          topicId,
          storyId,
          explorationId,
          lastPlayedTimestamp
        )
      } else if (
        explorationProgress.checkpointState == CheckpointState.CHECKPOINT_UNSAVED &&
        newCheckpointState != CheckpointState.CHECKPOINT_UNSAVED
      ) {
        markExplorationAsInProgressSaved(
          profileId,
          topicId,
          storyId,
          explorationId,
          lastPlayedTimestamp
        )
      }
      explorationProgress.updateCheckpointState(newCheckpointState)

      // The ephemeral state technically changes when a checkpoint is successfully saved.
      recomputeCurrentStateAndNotifySync()
    }
  }

  /**
   * Returns whether the specified interaction automatically continues the user to the next state
   * upon completion.
   */
  private fun doesInteractionAutoContinue(interactionId: String): Boolean =
    interactionId == "Continue"

  private fun markExplorationAsInProgressSaved(
    profileId: ProfileId,
    topicId: String,
    storyId: String,
    explorationId: String,
    lastPlayedTimestamp: Long
  ) {
    storyProgressController.recordChapterAsInProgressSaved(
      profileId,
      topicId,
      storyId,
      explorationId,
      lastPlayedTimestamp
    )
  }

  private fun markExplorationAsInProgressNotSaved(
    profileId: ProfileId,
    topicId: String,
    storyId: String,
    explorationId: String,
    lastPlayedTimestamp: Long
  ) {
    storyProgressController.recordChapterAsInProgressNotSaved(
      profileId,
      topicId,
      storyId,
      explorationId,
      lastPlayedTimestamp
    )
  }

  private fun <T> createAsyncResultStateFlow(): MutableStateFlow<AsyncResult<T>> =
    MutableStateFlow(AsyncResult.Pending())

  private fun <T> StateFlow<AsyncResult<T>>.convertToDataProvider(id: Any): DataProvider<T> =
    dataProviders.run { convertAsyncToSimpleDataProvider(id) }

  /**
   * Represents the current synchronized state of the controller.
   *
   * This object's instance is tied directly to a single exploration session, and it's not
   * thread-safe so all access must be synchronized.
   *
   * @property explorationProgress the [ExplorationProgress] corresponding to the session
   * @property sessionId the GUID corresponding to the session
   */
  private class ControllerState(
    val explorationProgress: ExplorationProgress,
    val sessionId: String
  ) {
    /**
     * The [HintHandler] used to monitor and trigger hints in the play session corresponding to this
     * controller state.
     */
    lateinit var hintHandler: HintHandler
  }

  /**
   * Represents a message that can be sent to [controllerCommandQueue] to process changes to
   * [ControllerState] (since all changes must be synchronized).
   *
   * Messages are expected to be resolved serially (though their scheduling can occur across
   * multiple threads, so order cannot be guaranteed until they're enqueued).
   */
  private sealed class ControllerMessage {
    /**
     * The session ID corresponding to this message (the message is expected to be ignored if it
     * doesn't correspond to an active session).
     */
    abstract val sessionId: String

    /** [ControllerMessage] for initializing a new play session. */
    data class InitializeController(
      val profileId: ProfileId,
      val topicId: String,
      val storyId: String,
      val explorationId: String,
      val shouldSavePartialProgress: Boolean,
      val explorationCheckpoint: ExplorationCheckpoint,
      override val sessionId: String
    ) : ControllerMessage()

    /** [ControllerMessage] for ending the current play session. */
    data class FinishExploration(override val sessionId: String) : ControllerMessage()

    /** [ControllerMessage] for submitting a new [UserAnswer]. */
    data class SubmitAnswer(
      val userAnswer: UserAnswer,
      override val sessionId: String
    ) : ControllerMessage()

    /**
     * [ControllerMessage] for indicating that the user revealed the hint corresponding to
     * [hintIndex].
     */
    data class HintIsRevealed(
      val hintIndex: Int,
      override val sessionId: String
    ) : ControllerMessage()

    /**
     * [ControllerMessage] for indicating that the user revealed the solution for the current state.
     */
    data class SolutionIsRevealed(override val sessionId: String) : ControllerMessage()

    /** [ControllerMessage] to move to the previous state in the exploration. */
    data class MoveToPreviousState(override val sessionId: String) : ControllerMessage()

    /** [ControllerMessage] to move to the next state in the exploration. */
    data class MoveToNextState(override val sessionId: String) : ControllerMessage()

    /**
     * [ControllerMessage] to indicate that the session's current partial completion progress should
     * be saved to disk.
     *
     * Note that this does not actually guarantee an update to the tracked progress of the
     * exploration (see [ProcessSavedCheckpointResult]).
     */
    data class SaveCheckpoint(override val sessionId: String) : ControllerMessage()

    /**
     * [ControllerMessage] to ensure a successfully saved checkpoint is reflected in other parts of
     * the app (e.g. that an exploration is considered 'in-progress' in such circumstances).
     */
    data class ProcessSavedCheckpointResult(
      val profileId: ProfileId,
      val topicId: String,
      val storyId: String,
      val explorationId: String,
      val lastPlayedTimestamp: Long,
      val newCheckpointState: CheckpointState,
      override val sessionId: String
    ) : ControllerMessage()

    /**
     * [ControllerMessage] which recomputes the current [EphemeralState] and notifies subscribers of
     * the [DataProvider] returned by [getCurrentState] of the change.
     *
     * This is only used in cases where an external operation trigger changes that are only
     * reflected when recomputing the state (e.g. a new hint needing to be shown).
     */
    data class RecomputeStateAndNotify(override val sessionId: String) : ControllerMessage()
  }
}<|MERGE_RESOLUTION|>--- conflicted
+++ resolved
@@ -223,95 +223,11 @@
    * No assumptions should be made about the completion order of the returned [DataProvider] vs. the
    * [DataProvider] from [getCurrentState].
    */
-<<<<<<< HEAD
-  fun submitAnswer(userAnswer: UserAnswer): LiveData<AsyncResult<AnswerOutcome>> {
-    try {
-      explorationProgressLock.withLock {
-        check(
-          explorationProgress.playStage !=
-            ExplorationProgress.PlayStage.NOT_PLAYING
-        ) {
-          "Cannot submit an answer if an exploration is not being played."
-        }
-        check(
-          explorationProgress.playStage !=
-            ExplorationProgress.PlayStage.LOADING_EXPLORATION
-        ) {
-          "Cannot submit an answer while the exploration is being loaded."
-        }
-        check(
-          explorationProgress.playStage !=
-            ExplorationProgress.PlayStage.SUBMITTING_ANSWER
-        ) {
-          "Cannot submit an answer while another answer is pending."
-        }
-
-        // Notify observers that the submitted answer is currently pending.
-        explorationProgress.advancePlayStageTo(ExplorationProgress.PlayStage.SUBMITTING_ANSWER)
-        asyncDataSubscriptionManager.notifyChangeAsync(CURRENT_STATE_DATA_PROVIDER_ID)
-
-        var answerOutcome: AnswerOutcome? = null
-        try {
-          val topPendingState = explorationProgress.stateDeck.getPendingTopState()
-          val outcome =
-            answerClassificationController.classify(
-              topPendingState.interaction,
-              userAnswer.answer,
-              userAnswer.writtenTranslationContext
-            ).outcome
-          answerOutcome =
-            explorationProgress.stateGraph.computeAnswerOutcomeForResult(topPendingState, outcome)
-          explorationProgress.stateDeck.submitAnswer(
-            userAnswer, answerOutcome.feedback, answerOutcome.labelledAsCorrectAnswer
-          )
-
-          // Follow the answer's outcome to another part of the graph if it's different.
-          val ephemeralState = computeBaseCurrentEphemeralState()
-          when {
-            answerOutcome.destinationCase == AnswerOutcome.DestinationCase.STATE_NAME -> {
-              val newState = explorationProgress.stateGraph.getState(answerOutcome.stateName)
-              explorationProgress.stateDeck.pushState(newState, prohibitSameStateName = true)
-              hintHandler.finishState(newState)
-            }
-            ephemeralState.stateTypeCase == EphemeralState.StateTypeCase.PENDING_STATE -> {
-              // Schedule, or show immediately, a new hint or solution based on the current
-              // ephemeral state of the exploration because a new wrong answer was submitted.
-              hintHandler.handleWrongAnswerSubmission(ephemeralState.pendingState.wrongAnswerCount)
-            }
-          }
-        } finally {
-          if (answerOutcome != null &&
-            !doesInteractionAutoContinue(answerOutcome.state.interaction.id)
-          ) {
-            // If the answer was not submitted on behalf of the Continue interaction, update the
-            // hint state and save checkpoint because it will be saved when the learner moves to the
-            // next state.
-            saveExplorationCheckpoint()
-          }
-
-          // Ensure that the user always returns to the VIEWING_STATE stage to avoid getting stuck
-          // in an 'always submitting answer' situation. This can specifically happen if answer
-          // classification throws an exception.
-          explorationProgress.advancePlayStageTo(ExplorationProgress.PlayStage.VIEWING_STATE)
-        }
-
-        asyncDataSubscriptionManager.notifyChangeAsync(CURRENT_STATE_DATA_PROVIDER_ID)
-
-        return MutableLiveData(
-          AsyncResult.success(checkNotNull(answerOutcome) { "Expected answer outcome." })
-        )
-      }
-    } catch (e: Exception) {
-      exceptionsController.logNonFatalException(e)
-      return MutableLiveData(AsyncResult.failed(e))
-    }
-=======
   fun submitAnswer(userAnswer: UserAnswer): DataProvider<AnswerOutcome> {
     sendCommandForOperation(
       submitAnswerResultFlow, ControllerMessage.SubmitAnswer(userAnswer, activeSessionId)
     ) { "Failed to schedule command for answer submission." }
     return submitAnswerResultDataProvider
->>>>>>> 21883e7c
   }
 
   /**
