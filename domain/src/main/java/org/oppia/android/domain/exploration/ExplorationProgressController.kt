--- conflicted
+++ resolved
@@ -81,8 +81,7 @@
     topicId: String,
     storyId: String,
     explorationId: String,
-    shouldSavePartialProgress: Boolean,
-    explorationCheckpoint: ExplorationCheckpoint
+    shouldSavePartialProgress: Boolean
   ) {
     explorationProgressLock.withLock {
       check(explorationProgress.playStage == ExplorationProgress.PlayStage.NOT_PLAYING) {
@@ -95,11 +94,7 @@
         currentStoryId = storyId
         currentExplorationId = explorationId
         this.shouldSavePartialProgress = shouldSavePartialProgress
-<<<<<<< HEAD
-        this.explorationCheckpoint = explorationCheckpoint
-=======
         hintState = HintState.getDefaultInstance()
->>>>>>> 5738c093
         checkpointState = CheckpointState.CHECKPOINT_UNSAVED
       }
       explorationProgress.advancePlayStageTo(ExplorationProgress.PlayStage.LOADING_EXPLORATION)
@@ -147,10 +142,7 @@
    * [LiveData] from  [getCurrentState]. Also note that the returned [LiveData] will only have a
    * single value and not be reused after that point.
    */
-  fun submitAnswer(
-    userAnswer: UserAnswer,
-    hintState: HintState
-  ): LiveData<AsyncResult<AnswerOutcome>> {
+  fun submitAnswer(userAnswer: UserAnswer): LiveData<AsyncResult<AnswerOutcome>> {
     try {
       explorationProgressLock.withLock {
         check(
@@ -193,19 +185,6 @@
               explorationProgress.stateGraph.getState(answerOutcome.stateName),
               prohibitSameStateName = true
             )
-<<<<<<< HEAD
-            // Reset the hintState if answer leads to a different part of the graph.
-            explorationProgress.hintState = HintState.newBuilder().apply {
-              trackedAnswerCount = 0
-              hintSequenceNumber = hintState.hintSequenceNumber + 1
-              isHintVisibleInLatestState = false
-              helpIndex = HelpIndex.getDefaultInstance()
-            }.build()
-          } else {
-            // Update explorationProgress.hintState with the latest hintState if answer is not
-            // does not lead to a new state.
-            explorationProgress.hintState = hintState
-=======
             // Reset the hintState if pending top state has changed.
             explorationProgress.hintState = hintHandler.reset()
           } else {
@@ -218,7 +197,6 @@
                 ephemeralState.state,
                 ephemeralState.pendingState.wrongAnswerCount
               )
->>>>>>> 5738c093
           }
         } finally {
           if (!doesInteractionAutoContinue(answerOutcome.state.interaction.id)) {
@@ -244,70 +222,7 @@
     }
   }
 
-<<<<<<< HEAD
-  fun submitUnrevealedHintIsVisible(
-    state: State,
-    hintState: HintState
-  ): LiveData<AsyncResult<Hint>> {
-    try {
-      explorationProgressLock.withLock {
-        check(
-          explorationProgress.playStage !=
-            ExplorationProgress.PlayStage.NOT_PLAYING
-        ) {
-          "Cannot submit an answer if an exploration is not being played."
-        }
-        check(
-          explorationProgress.playStage !=
-            ExplorationProgress.PlayStage.LOADING_EXPLORATION
-        ) {
-          "Cannot submit an answer while the exploration is being loaded."
-        }
-        check(
-          explorationProgress.playStage !=
-            ExplorationProgress.PlayStage.SUBMITTING_ANSWER
-        ) {
-          "Cannot submit an answer while another answer is pending."
-        }
-        explorationProgress.hintState = hintState
-        lateinit var hint: Hint
-        try {
-          explorationProgress.stateDeck.submitUnrevealedHintIsVisible(
-            state,
-            hintState.helpIndex.hintIndex.isHintRevealed,
-            hintState.helpIndex.hintIndex.index
-          )
-          hint = explorationProgress.stateGraph.computeHintForResult(
-            state,
-            hintState.helpIndex.hintIndex.isHintRevealed,
-            hintState.helpIndex.hintIndex.index
-          )
-          explorationProgress.stateDeck.pushStateForHint(state, hintState.helpIndex.hintIndex.index)
-        } finally {
-          explorationProgress.hintState = hintState
-          // Mark a checkpoint in the exploration everytime a new hint is revealed.
-          saveExplorationCheckpoint()
-          // Ensure that the user always returns to the VIEWING_STATE stage to avoid getting stuck
-          // in an 'always unrevealed hint visible' situation. This can specifically happen if hint
-          // throws an exception.
-          explorationProgress.advancePlayStageTo(ExplorationProgress.PlayStage.VIEWING_STATE)
-        }
-        asyncDataSubscriptionManager.notifyChangeAsync(CURRENT_STATE_DATA_PROVIDER_ID)
-        return MutableLiveData(AsyncResult.success(hint))
-      }
-    } catch (e: Exception) {
-      exceptionsController.logNonFatalException(e)
-      return MutableLiveData(AsyncResult.failed(e))
-    }
-  }
-
-  fun submitHintIsRevealed(
-    state: State,
-    hintState: HintState
-  ): LiveData<AsyncResult<Hint>> {
-=======
   fun submitHintIsRevealed(hintIsRevealed: Boolean, hintIndex: Int): LiveData<AsyncResult<Hint>> {
->>>>>>> 5738c093
     try {
       explorationProgressLock.withLock {
         check(
@@ -332,20 +247,6 @@
         val ephemeralState = explorationProgress.stateDeck.getCurrentEphemeralState()
         try {
           explorationProgress.stateDeck.submitHintRevealed(
-<<<<<<< HEAD
-            state,
-            hintState.helpIndex.hintIndex.isHintRevealed,
-            hintState.helpIndex.hintIndex.index
-          )
-          hint = explorationProgress.stateGraph.computeHintForResult(
-            state,
-            hintState.helpIndex.hintIndex.isHintRevealed,
-            hintState.helpIndex.hintIndex.index
-          )
-          explorationProgress.stateDeck.pushStateForHint(state, hintState.helpIndex.hintIndex.index)
-        } finally {
-          explorationProgress.hintState = hintState
-=======
             ephemeralState.state,
             hintIsRevealed,
             hintIndex
@@ -365,7 +266,6 @@
               ephemeralState.state,
               ephemeralState.pendingState.wrongAnswerCount
             )
->>>>>>> 5738c093
           // Mark a checkpoint in the exploration everytime a new hint is revealed.
           saveExplorationCheckpoint()
           // Ensure that the user always returns to the VIEWING_STATE stage to avoid getting stuck
@@ -382,66 +282,7 @@
     }
   }
 
-<<<<<<< HEAD
-  fun submitUnrevealedSolutionIsVisible(
-    state: State,
-    hintState: HintState
-  ): LiveData<AsyncResult<Solution>> {
-    try {
-      explorationProgressLock.withLock {
-        check(
-          explorationProgress.playStage !=
-            ExplorationProgress.PlayStage.NOT_PLAYING
-        ) {
-          "Cannot submit an answer if an exploration is not being played."
-        }
-        check(
-          explorationProgress.playStage !=
-            ExplorationProgress.PlayStage.LOADING_EXPLORATION
-        ) {
-          "Cannot submit an answer while the exploration is being loaded."
-        }
-        check(
-          explorationProgress.playStage !=
-            ExplorationProgress.PlayStage.SUBMITTING_ANSWER
-        ) {
-          "Cannot submit an answer while another answer is pending."
-        }
-        lateinit var solution: Solution
-        try {
-
-          explorationProgress.stateDeck.submitUnrevealedSolutionIsVisible(state)
-          solution = explorationProgress.stateGraph.computeSolutionForResult(
-            state,
-            solutionIsRevealed = false
-          )
-          explorationProgress.stateDeck.pushStateForSolution(state)
-        } finally {
-          explorationProgress.hintState = hintState
-          // Mark a checkpoint in the exploration if the solution is revealed.
-          saveExplorationCheckpoint()
-          // Ensure that the user always returns to the VIEWING_STATE stage to avoid getting stuck
-          // in an 'always showing solution' situation. This can specifically happen if solution
-          // throws an exception.
-          explorationProgress.advancePlayStageTo(ExplorationProgress.PlayStage.VIEWING_STATE)
-        }
-
-        asyncDataSubscriptionManager.notifyChangeAsync(CURRENT_STATE_DATA_PROVIDER_ID)
-        return MutableLiveData(AsyncResult.success(solution))
-      }
-    } catch (e: Exception) {
-      exceptionsController.logNonFatalException(e)
-      return MutableLiveData(AsyncResult.failed(e))
-    }
-  }
-
-  fun submitSolutionIsRevealed(
-    state: State,
-    hintState: HintState
-  ): LiveData<AsyncResult<Solution>> {
-=======
   fun submitSolutionIsRevealed(): LiveData<AsyncResult<Solution>> {
->>>>>>> 5738c093
     try {
       explorationProgressLock.withLock {
         check(
@@ -465,17 +306,6 @@
         lateinit var solution: Solution
         val ephemeralState = explorationProgress.stateDeck.getCurrentEphemeralState()
         try {
-<<<<<<< HEAD
-
-          explorationProgress.stateDeck.submitSolutionRevealed(state)
-          solution = explorationProgress.stateGraph.computeSolutionForResult(
-            state,
-            solutionIsRevealed = true
-          )
-          explorationProgress.stateDeck.pushStateForSolution(state)
-        } finally {
-          explorationProgress.hintState = hintState
-=======
           explorationProgress.stateDeck.submitSolutionRevealed(ephemeralState.state)
           solution = explorationProgress.stateGraph.computeSolutionForResult(ephemeralState.state)
           explorationProgress.stateDeck.pushStateForSolution(ephemeralState.state)
@@ -487,7 +317,6 @@
               ephemeralState.state,
               ephemeralState.pendingState.wrongAnswerCount
             )
->>>>>>> 5738c093
           // Mark a checkpoint in the exploration if the solution is revealed.
           saveExplorationCheckpoint()
           // Ensure that the user always returns to the VIEWING_STATE stage to avoid getting stuck
@@ -585,12 +414,7 @@
           "Cannot navigate to a next state if an answer submission is pending."
         }
         explorationProgress.stateDeck.navigateToNextState()
-<<<<<<< HEAD
-        // Only mark checkpoint if current state is pending state. This ensures that checkpoints
-        // will not be marked on any of the completed states.
-=======
-
->>>>>>> 5738c093
+
         if (explorationProgress.stateDeck.isCurrentStateTopOfDeck()) {
           // Update the hint state and maybe schedule new help when user moves to the pending top
           // state.
@@ -613,62 +437,10 @@
     }
   }
 
-<<<<<<< HEAD
-  /**
-   * Checks if checkpointing is enabled, if checkpointing is enabled this function creates a
-   * checkpoint with the latest progress and saves it using [ExplorationCheckpointController].
-   *
-   * This function also waits for the save operation to complete, upon completion this function
-   * uses the function [processSaveCheckpointResult] to mark the exploration as
-   * IN_PROGRESS_SAVED or IN_PROGRESS_NOT_SAVED depending upon the result.
-   */
-  private fun saveExplorationCheckpoint() {
-    // Do not save checkpoints if shouldSavePartialProgress is false. This is expected to happen
-    // when the current exploration has been already completed previously.
-    if (!explorationProgress.shouldSavePartialProgress) return
-
-    explorationProgress.explorationCheckpoint =
-      explorationProgress.stateDeck.createExplorationCheckpoint(
-        explorationProgress.hintState,
-        explorationProgress.currentExploration.version,
-        explorationProgress.currentExploration.title,
-        oppiaClock.getCurrentTimeMs()
-      )
-
-    val profileId: ProfileId = explorationProgress.currentProfileId
-    val topicId: String = explorationProgress.currentTopicId
-    val storyId: String = explorationProgress.currentStoryId
-    val explorationId: String = explorationProgress.currentExplorationId
-
-    val deferred = explorationCheckpointController.recordExplorationCheckpointAsync(
-      profileId,
-      explorationId,
-      explorationProgress.explorationCheckpoint
-    )
-
-    deferred.invokeOnCompletion {
-      val checkpointState = if (it == null) {
-        deferred.getCompleted()
-      } else {
-        oppiaLogger.e("Lightweight checkpointing", "Failed to save checkpoint in exploration", it)
-        // CheckpointState is marked as CHECKPOINT_UNSAVED because the deferred did not
-        // complete successfully.
-        CheckpointState.CHECKPOINT_UNSAVED
-      }
-      processSaveCheckpointResult(
-        profileId,
-        topicId,
-        storyId,
-        explorationId,
-        oppiaClock.getCurrentTimeMs(),
-        checkpointState
-      )
-=======
   /** Stops any new hints and solution from showing up. */
   fun stopNewHintsAndSolutionFromShowingUp() {
     explorationProgressLock.withLock {
       hintHandler.hideHintsAndSolution()
->>>>>>> 5738c093
     }
   }
 
@@ -760,7 +532,6 @@
                 .toBuilder()
                 .setHintState(explorationProgress.hintState)
                 .setCheckpointState(explorationProgress.checkpointState)
-                .setHintState(explorationProgress.hintState)
                 .build()
             )
           } catch (e: Exception) {
@@ -774,7 +545,6 @@
               .toBuilder()
               .setHintState(explorationProgress.hintState)
               .setCheckpointState(explorationProgress.checkpointState)
-              .setHintState(explorationProgress.hintState)
               .build()
           )
         ExplorationProgress.PlayStage.SUBMITTING_ANSWER -> AsyncResult.pending()
@@ -786,12 +556,7 @@
     // The exploration must be initialized first since other lazy fields depend on it being inited.
     progress.currentExploration = exploration
     progress.stateGraph.reset(exploration.statesMap)
-
-    // Load hintState with a checkpoint or to reset it if checkpoint is of default instance.
-    loadHintState(progress)
-
-    // Either resume or reset the StateDeck depending upon the exploration checkpoint.
-    loadStateDeck(progress, exploration)
+    progress.stateDeck.resetDeck(progress.stateGraph.getState(exploration.initStateName))
 
     // Advance the stage, but do not notify observers since the current state can be reported
     // immediately to the UI.
@@ -955,166 +720,4 @@
       lastPlayedTimestamp
     )
   }
-
-  private fun loadHintState(progress: ExplorationProgress) {
-    progress.hintState =
-      if (progress.explorationCheckpoint == ExplorationCheckpoint.getDefaultInstance()) {
-        HintState.newBuilder().apply {
-          isHintVisibleInLatestState = false
-          helpIndex = HelpIndex.getDefaultInstance()
-          trackedAnswerCount = 0
-          hintSequenceNumber = 0
-        }.build()
-      } else {
-        HintState.newBuilder().apply {
-          isHintVisibleInLatestState =
-            progress.explorationCheckpoint.helpIndex != HelpIndex.getDefaultInstance()
-          helpIndex = progress.explorationCheckpoint.helpIndex
-          trackedAnswerCount = progress.explorationCheckpoint.pendingUserAnswersCount
-          hintSequenceNumber = 0
-        }.build()
-      }
-  }
-
-  /**
-   * Initializes the variables of [StateDeck]. If the [ExplorationCheckpoint] is of type default
-   * instance, the values of [StateDeck] are reset. Otherwise, the variables of [StateDeck] are
-   * re-initialized with the values created from the saved [ExplorationCheckpoint].
-   *
-   * This function expects explorationProgress.hintState to be initialized with the correct values,
-   * so it should only be called after the function [loadHintState] has executed.
-   */
-  private fun loadStateDeck(progress: ExplorationProgress, exploration: Exploration) {
-    if (progress.explorationCheckpoint == ExplorationCheckpoint.getDefaultInstance()) {
-      progress.stateDeck.resetDeck(progress.stateGraph.getState(exploration.initStateName))
-    } else {
-      progress.stateDeck.resumeDeck(
-        createPendingTopStateFromCheckpoint(progress),
-        getPreviousStatesFromCheckpoint(progress),
-        progress.explorationCheckpoint.pendingUserAnswersList,
-        progress.explorationCheckpoint.stateIndex
-      )
-    }
-  }
-
-  /**
-   * Creates a pending top state for the current exploration as it was when the checkpoint was
-   * created.
-   *
-   * @return the pending [State] for the current exploration
-   */
-  private fun createPendingTopStateFromCheckpoint(progress: ExplorationProgress): State {
-    val pendingTopState =
-      progress.stateGraph.getState(progress.explorationCheckpoint.pendingStateName)
-    val hintList = createHintListFromCheckpoint(
-      pendingTopState.interaction.hintList,
-      progress.hintState.helpIndex
-    )
-    val solution = createSolutionFromCheckpoint(pendingTopState, progress.hintState.helpIndex)
-    val interactionBuilder =
-      pendingTopState.interaction.toBuilder()
-        .clearHint()
-        .addAllHint(hintList)
-        .setSolution(solution)
-        .build()
-    return pendingTopState.toBuilder().setInteraction(interactionBuilder).build()
-  }
-
-  /**
-   * Mark all hints as reveled in the pendingState that were revealed for the current state pending
-   * state before the checkpoint was saved.
-   *
-   * @param pendingStateHintList the list of hint for the current pending state
-   * @param helpIndex the state of hints for the exploration which was generated using the saved
-   *     checkpoint
-   */
-  private fun createHintListFromCheckpoint(
-    pendingStateHintList: List<Hint>,
-    helpIndex: HelpIndex
-  ): List<Hint> {
-    val updatedHintList: MutableList<Hint> = ArrayList()
-    if (helpIndex.indexTypeCase == HelpIndex.IndexTypeCase.HINT_INDEX) {
-      pendingStateHintList.forEachIndexed { index, hint ->
-        if (index <= helpIndex.hintIndex.index) {
-          // Mark all hints as visible and revealed which have an index less than that stored in
-          // the HintState.
-          updatedHintList.add(
-            hint.toBuilder().apply {
-              hintIsRevealed = true
-              unrevealedHintIsVisible = false
-            }.build()
-          )
-        } else if (index == helpIndex.hintIndex.index) {
-          updatedHintList.add(
-            hint.toBuilder().apply {
-              hintIsRevealed = helpIndex.hintIndex.isHintRevealed
-              unrevealedHintIsVisible = !helpIndex.hintIndex.isHintRevealed
-            }.build()
-          )
-        }
-      }
-    } else {
-      pendingStateHintList.forEach { hint ->
-        updatedHintList.add(
-          hint.toBuilder().apply {
-            hintIsRevealed = true
-            unrevealedHintIsVisible = false
-          }.build()
-        )
-      }
-    }
-    return updatedHintList
-  }
-
-  /**
-   * Set solution is reveled in the pendingState to true or false depending upon if solution was
-   * revealed for the current state pending state before the checkpoint was saved.
-   *
-   * @param pendingTopState the pending state created from the checkpoint
-   * @param helpIndex the state of solution for the exploration which was generated using the saved
-   *     checkpoint
-   */
-  private fun createSolutionFromCheckpoint(
-    pendingTopState: State,
-    helpIndex: HelpIndex
-  ): Solution {
-    return when (helpIndex.indexTypeCase) {
-      HelpIndex.IndexTypeCase.SHOW_SOLUTION -> {
-        pendingTopState.interaction.solution.toBuilder()
-          .setSolutionIsRevealed(false)
-          .setUnrevealedSolutionIsVisible(true)
-          .build()
-      }
-      HelpIndex.IndexTypeCase.EVERYTHING_REVEALED -> {
-        pendingTopState.interaction.solution.toBuilder()
-          .setSolutionIsRevealed(true)
-          .setUnrevealedSolutionIsVisible(false)
-          .build()
-      }
-      else -> pendingTopState.interaction.solution
-    }
-  }
-
-  /**
-   * Creates a list of completed states from the saved [ExplorationCheckpoint].
-   *
-   * @return [List] of [EphemeralState] containing all the states that were completed before the
-   *     checkpoint was created
-   */
-  private fun getPreviousStatesFromCheckpoint(
-    progress: ExplorationProgress
-  ): List<EphemeralState> {
-    val previousStates: MutableList<EphemeralState> = ArrayList()
-    progress.explorationCheckpoint.completedStatesInCheckpointList.forEachIndexed { index, state ->
-      previousStates.add(
-        EphemeralState.newBuilder()
-          .setState(progress.stateGraph.getState(state.stateName))
-          .setHasPreviousState(index != 0)
-          .setCompletedState(state.completedState)
-          .setHasNextState(index != progress.explorationCheckpoint.stateIndex)
-          .build()
-      )
-    }
-    return previousStates
-  }
 }