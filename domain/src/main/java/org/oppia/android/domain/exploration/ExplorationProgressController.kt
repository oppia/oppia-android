--- conflicted
+++ resolved
@@ -936,7 +936,6 @@
     )
   }
 
-<<<<<<< HEAD
   private fun getSessionId(): String? {
     return Transformations.map(
       loggingIdentifierController.getSessionId().toLiveData(),
@@ -979,12 +978,8 @@
     }
   }
 
-  private fun <T> createAsyncResultStateFlow(): MutableStateFlow<AsyncResult<T>> =
-    MutableStateFlow(AsyncResult.Pending())
-=======
   private fun <T> createAsyncResultStateFlow(initialValue: AsyncResult<T> = AsyncResult.Pending()) =
     MutableStateFlow(initialValue)
->>>>>>> bf40e887
 
   private fun <T> StateFlow<AsyncResult<T>>.convertToSessionProvider(
     baseId: String
