package org.oppia.android.domain.exploration

import androidx.lifecycle.LiveData
import androidx.lifecycle.MutableLiveData
import kotlinx.coroutines.CoroutineDispatcher
import kotlinx.coroutines.CoroutineScope
import kotlinx.coroutines.delay
import kotlinx.coroutines.launch
import org.oppia.android.app.model.AnswerOutcome
import org.oppia.android.app.model.CheckpointState
import org.oppia.android.app.model.EphemeralState
import org.oppia.android.app.model.Exploration
import org.oppia.android.app.model.ExplorationCheckpoint
import org.oppia.android.app.model.HelpIndex
import org.oppia.android.app.model.Hint
import org.oppia.android.app.model.HintState
import org.oppia.android.app.model.ProfileId
import org.oppia.android.app.model.Solution
import org.oppia.android.app.model.UserAnswer
import org.oppia.android.domain.classify.AnswerClassificationController
import org.oppia.android.domain.exploration.lightweightcheckpointing.ExplorationCheckpointController
import org.oppia.android.domain.hintsandsolution.HintHandler
import org.oppia.android.domain.oppialogger.OppiaLogger
import org.oppia.android.domain.oppialogger.exceptions.ExceptionsController
import org.oppia.android.domain.topic.StoryProgressController
import org.oppia.android.util.data.AsyncDataSubscriptionManager
import org.oppia.android.util.data.AsyncResult
import org.oppia.android.util.data.DataProvider
import org.oppia.android.util.data.DataProviders
import org.oppia.android.util.system.OppiaClock
import org.oppia.android.util.threading.BackgroundDispatcher
import java.util.concurrent.locks.ReentrantLock
import javax.inject.Inject
import javax.inject.Singleton
import kotlin.concurrent.withLock

private const val CURRENT_STATE_DATA_PROVIDER_ID = "current_state_data_provider_id"

/**
 * Controller that tracks and reports the learner's ephemeral/non-persisted progress through an
 * exploration. Note that this controller only supports one active exploration at a time.
 *
 * The current exploration session is started via the exploration data controller.
 *
 * This class is thread-safe, but the order of applied operations is arbitrary. Calling code should
 * take care to ensure that uses of this class do not specifically depend on ordering.
 */
@Singleton
class ExplorationProgressController @Inject constructor(
  dataProviders: DataProviders,
  private val asyncDataSubscriptionManager: AsyncDataSubscriptionManager,
  private val explorationRetriever: ExplorationRetriever,
  private val answerClassificationController: AnswerClassificationController,
  private val exceptionsController: ExceptionsController,
  private val explorationCheckpointController: ExplorationCheckpointController,
  private val storyProgressController: StoryProgressController,
  private val oppiaClock: OppiaClock,
  private val oppiaLogger: OppiaLogger,
  private val hintHandler: HintHandler,
  @BackgroundDispatcher backgroundCoroutineDispatcher: CoroutineDispatcher
) {
  // TODO(#179): Add support for parameters.
  // TODO(#3622): Update the internal locking of this controller to use something like an in-memory
  //  blocking cache to simplify state locking. However, doing this correctly requires a fix in
  //  MediatorLiveData to avoid unexpected cancellations in chained cross-scope coroutines. Note
  //  that this is also essential to ensure post-load operations can be queued before load completes
  //  to avoid cases in tests where the exploration load operation needs to be fully finished before
  //  performing a post-load operation. The current state of the controller is leaking this
  //  implementation detail to tests.
  // TODO(#3467): Update the mechanism to save checkpoints to eliminate the race condition that may
  //  arise if the function finishExplorationAsync acquires lock before the invokeOnCompletion
  //  callback on the deferred returned on saving checkpoints. In this case ExplorationActivity will
  //  make decisions based on a value of the checkpointState which might not be up-to date.

  private val currentStateDataProvider =
    dataProviders.createInMemoryDataProviderAsync(
      CURRENT_STATE_DATA_PROVIDER_ID,
      this::retrieveCurrentStateAsync
    )
  private val explorationProgress = ExplorationProgress()
  private val explorationProgressLock = ReentrantLock()
  private val backgroundCoroutineScope = CoroutineScope(backgroundCoroutineDispatcher)

  /** Resets this controller to begin playing the specified [Exploration]. */
  internal fun beginExplorationAsync(
    internalProfileId: Int,
    topicId: String,
    storyId: String,
    explorationId: String,
    shouldSavePartialProgress: Boolean,
    explorationCheckpoint: ExplorationCheckpoint
  ) {
    explorationProgressLock.withLock {
      check(explorationProgress.playStage == ExplorationProgress.PlayStage.NOT_PLAYING) {
        "Expected to finish previous exploration before starting a new one."
      }

      explorationProgress.apply {
        currentProfileId = ProfileId.newBuilder().setInternalId(internalProfileId).build()
        currentTopicId = topicId
        currentStoryId = storyId
        currentExplorationId = explorationId
        this.shouldSavePartialProgress = shouldSavePartialProgress
        hintState = HintState.getDefaultInstance()
        currentCheckpointState = CheckpointState.CHECKPOINT_UNSAVED
        currentExplorationCheckpoint = explorationCheckpoint
      }
      explorationProgress.advancePlayStageTo(ExplorationProgress.PlayStage.LOADING_EXPLORATION)
      asyncDataSubscriptionManager.notifyChangeAsync(CURRENT_STATE_DATA_PROVIDER_ID)
    }
  }

  /** Indicates that the current exploration being played is now completed. */
  internal fun finishExplorationAsync() {
    explorationProgressLock.withLock {
      check(explorationProgress.playStage != ExplorationProgress.PlayStage.NOT_PLAYING) {
        "Cannot finish playing an exploration that hasn't yet been started"
      }
      explorationProgress.advancePlayStageTo(ExplorationProgress.PlayStage.NOT_PLAYING)
    }
  }

  /**
   * Submits an answer to the current state and returns how the UI should respond to this answer.
   * The returned [LiveData] will only have at most two results posted: a pending result, and then a
   * completed success/failure result. Failures in this case represent a failure of the app
   * (possibly due to networking conditions). The app should report this error in a consumable way
   * to the user so that they may take action on it. No additional values will be reported to the
   * [LiveData]. Each call to this method returns a new, distinct, [LiveData] object that must be
   * observed. Note also that the returned [LiveData] is not guaranteed to begin with a pending
   * state.
   *
   * If the app undergoes a configuration change, calling code should rely on the [LiveData] from
   * [getCurrentState] to know whether a current answer is pending. That [LiveData] will have its
   * state changed to pending during answer submission and until answer resolution.
   *
   * Submitting an answer should result in the learner staying in the current state, moving to a new
   * state in the exploration, being shown a concept card, or being navigated to another exploration
   * altogether. Note that once a correct answer is processed, the current state reported to
   * [getCurrentState] will change from a pending state to a completed state since the learner
   * completed that card. The learner can then proceed from the current completed state to the next
   * pending state using [moveToNextState].
   *
   * This method cannot be called until an exploration has started and [getCurrentState] returns a
   * non-pending result or the result will fail. Calling code must also take care not to allow users
   * to submit an answer while a previous answer is pending. That scenario will also result in a
   * failed answer submission.
   *
   * No assumptions should be made about the completion order of the returned [LiveData] vs. the
   * [LiveData] from  [getCurrentState]. Also note that the returned [LiveData] will only have a
   * single value and not be reused after that point.
   */
  fun submitAnswer(userAnswer: UserAnswer): LiveData<AsyncResult<AnswerOutcome>> {
    try {
      explorationProgressLock.withLock {
        check(
          explorationProgress.playStage !=
            ExplorationProgress.PlayStage.NOT_PLAYING
        ) {
          "Cannot submit an answer if an exploration is not being played."
        }
        check(
          explorationProgress.playStage !=
            ExplorationProgress.PlayStage.LOADING_EXPLORATION
        ) {
          "Cannot submit an answer while the exploration is being loaded."
        }
        check(
          explorationProgress.playStage !=
            ExplorationProgress.PlayStage.SUBMITTING_ANSWER
        ) {
          "Cannot submit an answer while another answer is pending."
        }

        // Notify observers that the submitted answer is currently pending.
        explorationProgress.advancePlayStageTo(ExplorationProgress.PlayStage.SUBMITTING_ANSWER)
        asyncDataSubscriptionManager.notifyChangeAsync(CURRENT_STATE_DATA_PROVIDER_ID)

        lateinit var answerOutcome: AnswerOutcome
        try {
          val topPendingState = explorationProgress.stateDeck.getPendingTopState()
          val outcome =
            answerClassificationController.classify(
              topPendingState.interaction,
              userAnswer.answer
            ).outcome
          answerOutcome =
            explorationProgress.stateGraph.computeAnswerOutcomeForResult(topPendingState, outcome)
          explorationProgress.stateDeck.submitAnswer(userAnswer, answerOutcome.feedback)
          // Follow the answer's outcome to another part of the graph if it's different.
          if (answerOutcome.destinationCase == AnswerOutcome.DestinationCase.STATE_NAME) {
            explorationProgress.stateDeck.pushState(
              explorationProgress.stateGraph.getState(answerOutcome.stateName),
              prohibitSameStateName = true
            )
            // Reset the hintState if pending top state has changed.
            explorationProgress.hintState = hintHandler.reset()
          } else {
            //  Schedule, or show immediately, a new hint or solution based on the current ephemeral
            //  state of the exploration because a new wrong answer was submitted.
            val ephemeralState = explorationProgress.stateDeck.getCurrentEphemeralState()
            explorationProgress.hintState =
              hintHandler.maybeScheduleShowHint(
                ephemeralState.state,
                ephemeralState.pendingState.wrongAnswerCount
              )
            // Schedule a new task to show help if available.
            scheduleTaskToShowHelp(
              explorationProgress.hintState,
              isCurrentStatePendingState = ephemeralState.stateTypeCase ==
                EphemeralState.StateTypeCase.PENDING_STATE
            )
          }
        } finally {
          if (!doesInteractionAutoContinue(answerOutcome.state.interaction.id)) {
            // If the answer was not submitted on behalf of the Continue interaction, update the
            // hint state and save checkpoint because it will be saved when the learner moves to the
            // next state.
            saveExplorationCheckpoint()
          }

          // Ensure that the user always returns to the VIEWING_STATE stage to avoid getting stuck
          // in an 'always submitting answer' situation. This can specifically happen if answer
          // classification throws an exception.
          explorationProgress.advancePlayStageTo(ExplorationProgress.PlayStage.VIEWING_STATE)
        }

        asyncDataSubscriptionManager.notifyChangeAsync(CURRENT_STATE_DATA_PROVIDER_ID)

        return MutableLiveData(AsyncResult.success(answerOutcome))
      }
    } catch (e: Exception) {
      exceptionsController.logNonFatalException(e)
      return MutableLiveData(AsyncResult.failed(e))
    }
  }

  /**
   * Notifies the [StateDeck] and the [HintHandler] that the visible hint has benn revealed by the
   * user.
   *
   * @param hintIsRevealed boolean to indicate if the hint was revealed or not
   * @param hintIndex index of the hint that was revealed in the hint list of the current pending
   *     state
   * @return a one-time [LiveData] that indicates success/failure of the operation with the hint
   *     that was revealed
   */
  fun submitHintIsRevealed(hintIsRevealed: Boolean, hintIndex: Int): LiveData<AsyncResult<Hint>> {
    try {
      explorationProgressLock.withLock {
        check(
          explorationProgress.playStage !=
            ExplorationProgress.PlayStage.NOT_PLAYING
        ) {
          "Cannot submit an answer if an exploration is not being played."
        }
        check(
          explorationProgress.playStage !=
            ExplorationProgress.PlayStage.LOADING_EXPLORATION
        ) {
          "Cannot submit an answer while the exploration is being loaded."
        }
        check(
          explorationProgress.playStage !=
            ExplorationProgress.PlayStage.SUBMITTING_ANSWER
        ) {
          "Cannot submit an answer while another answer is pending."
        }
        lateinit var hint: Hint
        val ephemeralState = explorationProgress.stateDeck.getCurrentEphemeralState()
        try {
          explorationProgress.stateDeck.submitHintRevealed(
            ephemeralState.state,
            hintIsRevealed,
            hintIndex
          )
          hint = explorationProgress.stateGraph.computeHintForResult(
            ephemeralState.state,
            hintIsRevealed,
            hintIndex
          )
          explorationProgress.stateDeck.pushStateForHint(ephemeralState.state, hintIndex)
        } finally {
          hintHandler.notifyHintIsRevealed(hintIndex)
          // Schedule, or show immediately, a new hint or solution based on the current ephemeral
          // state of the exploration because the last hint was revealed.
          explorationProgress.hintState =
            hintHandler.maybeScheduleShowHint(
              ephemeralState.state,
              ephemeralState.pendingState.wrongAnswerCount
            )
          // Schedule a new task to show help if available.
          scheduleTaskToShowHelp(
            explorationProgress.hintState,
            isCurrentStatePendingState = ephemeralState.stateTypeCase ==
              EphemeralState.StateTypeCase.PENDING_STATE
          )
          // Mark a checkpoint in the exploration everytime a new hint is revealed.
          saveExplorationCheckpoint()
          // Ensure that the user always returns to the VIEWING_STATE stage to avoid getting stuck
          // in an 'always showing hint' situation. This can specifically happen if hint throws an
          // exception.
          explorationProgress.advancePlayStageTo(ExplorationProgress.PlayStage.VIEWING_STATE)
        }
        asyncDataSubscriptionManager.notifyChangeAsync(CURRENT_STATE_DATA_PROVIDER_ID)
        return MutableLiveData(AsyncResult.success(hint))
      }
    } catch (e: Exception) {
      exceptionsController.logNonFatalException(e)
      return MutableLiveData(AsyncResult.failed(e))
    }
  }

  /**
   *  Notifies the [StateDeck] and the [HintHandler] that the solution has been revealed by the user.
   *
   * @return a one-time [LiveData] that indicates success/failure of the operation with the solution
   *     that was revealed
   */
  fun submitSolutionIsRevealed(): LiveData<AsyncResult<Solution>> {
    try {
      explorationProgressLock.withLock {
        check(
          explorationProgress.playStage !=
            ExplorationProgress.PlayStage.NOT_PLAYING
        ) {
          "Cannot submit an answer if an exploration is not being played."
        }
        check(
          explorationProgress.playStage !=
            ExplorationProgress.PlayStage.LOADING_EXPLORATION
        ) {
          "Cannot submit an answer while the exploration is being loaded."
        }
        check(
          explorationProgress.playStage !=
            ExplorationProgress.PlayStage.SUBMITTING_ANSWER
        ) {
          "Cannot submit an answer while another answer is pending."
        }
        lateinit var solution: Solution
        val ephemeralState = explorationProgress.stateDeck.getCurrentEphemeralState()
        try {
          explorationProgress.stateDeck.submitSolutionRevealed(ephemeralState.state)
          solution = explorationProgress.stateGraph.computeSolutionForResult(ephemeralState.state)
          explorationProgress.stateDeck.pushStateForSolution(ephemeralState.state)
        } finally {
          hintHandler.notifySolutionIsRevealed()
          // Update the hintState because the solution was revealed.
          explorationProgress.hintState =
            hintHandler.maybeScheduleShowHint(
              ephemeralState.state,
              ephemeralState.pendingState.wrongAnswerCount
            )
          // Schedule a new task to show help if available.
          scheduleTaskToShowHelp(
            explorationProgress.hintState,
            isCurrentStatePendingState = ephemeralState.stateTypeCase ==
              EphemeralState.StateTypeCase.PENDING_STATE
          )
          // Mark a checkpoint in the exploration if the solution is revealed.
          saveExplorationCheckpoint()
          // Ensure that the user always returns to the VIEWING_STATE stage to avoid getting stuck
          // in an 'always showing solution' situation. This can specifically happen if solution
          // throws an exception.
          explorationProgress.advancePlayStageTo(ExplorationProgress.PlayStage.VIEWING_STATE)
        }

        asyncDataSubscriptionManager.notifyChangeAsync(CURRENT_STATE_DATA_PROVIDER_ID)
        return MutableLiveData(AsyncResult.success(solution))
      }
    } catch (e: Exception) {
      exceptionsController.logNonFatalException(e)
      return MutableLiveData(AsyncResult.failed(e))
    }
  }

  /**
   * Navigates to the previous state in the graph. If the learner is currently on the initial state,
   * this method will throw an exception. Calling code is responsible for ensuring this method is
   * only called when it's possible to navigate backward.
   *
   * @return a one-time [LiveData] indicating whether the movement to the previous state was
   *     successful, or a failure if state navigation was attempted at an invalid time in the state
   *     graph (e.g. if currently viewing the initial state of the exploration). It's recommended
   *     that calling code only listen to this result for failures, and instead rely on
   *     [getCurrentState] for observing a successful transition to another state.
   */
  fun moveToPreviousState(): LiveData<AsyncResult<Any?>> {
    try {
      explorationProgressLock.withLock {
        check(
          explorationProgress.playStage !=
            ExplorationProgress.PlayStage.NOT_PLAYING
        ) {
          "Cannot navigate to a previous state if an exploration is not being played."
        }
        check(
          explorationProgress.playStage !=
            ExplorationProgress.PlayStage.LOADING_EXPLORATION
        ) {
          "Cannot navigate to a previous state if an exploration is being loaded."
        }
        check(
          explorationProgress.playStage !=
            ExplorationProgress.PlayStage.SUBMITTING_ANSWER
        ) {
          "Cannot navigate to a previous state if an answer submission is pending."
        }
        explorationProgress.stateDeck.navigateToPreviousState()
        asyncDataSubscriptionManager.notifyChangeAsync(CURRENT_STATE_DATA_PROVIDER_ID)
      }
      return MutableLiveData(AsyncResult.success<Any?>(null))
    } catch (e: Exception) {
      exceptionsController.logNonFatalException(e)
      return MutableLiveData(AsyncResult.failed(e))
    }
  }

  /**
   * Navigates to the next state in the graph. This method is only valid if the current
   * [EphemeralState] reported by [getCurrentState] is a completed state. Calling code is
   * responsible for ensuring this method is only called when it's possible to navigate forward.
   *
   * Note that if the current state is a pending state, the user needs to submit a correct answer
   * that routes to a later state via [submitAnswer] in order for the current state to change to a
   * completed state before forward navigation can occur.
   *
   * @return a one-time [LiveData] indicating whether the movement to the next state was successful,
   *     or a failure if state navigation was attempted at an invalid time in the state graph (e.g.
   *     if the current state is pending or terminal). It's recommended that calling code only
   *     listen to this result for failures, and instead rely on [getCurrentState] for observing a
   *     successful transition to another state.
   */

  fun moveToNextState(): LiveData<AsyncResult<Any?>> {
    try {
      explorationProgressLock.withLock {
        check(
          explorationProgress.playStage !=
            ExplorationProgress.PlayStage.NOT_PLAYING
        ) {
          "Cannot navigate to a next state if an exploration is not being played."
        }
        check(
          explorationProgress.playStage !=
            ExplorationProgress.PlayStage.LOADING_EXPLORATION
        ) {
          "Cannot navigate to a next state if an exploration is being loaded."
        }
        check(
          explorationProgress.playStage !=
            ExplorationProgress.PlayStage.SUBMITTING_ANSWER
        ) {
          "Cannot navigate to a next state if an answer submission is pending."
        }
        explorationProgress.stateDeck.navigateToNextState()

        if (explorationProgress.stateDeck.isCurrentStateTopOfDeck()) {
          // Update the hint state and maybe schedule new help when user moves to the pending top
          // state.
          val ephemeralState = explorationProgress.stateDeck.getCurrentEphemeralState()
          explorationProgress.hintState =
            hintHandler.maybeScheduleShowHint(
              ephemeralState.state,
              ephemeralState.pendingState.wrongAnswerCount
            )
          // Schedule a new task to show help if available.
          scheduleTaskToShowHelp(
            explorationProgress.hintState,
            isCurrentStatePendingState = ephemeralState.stateTypeCase ==
              EphemeralState.StateTypeCase.PENDING_STATE
          )
          // Only mark checkpoint if current state is pending state. This ensures that checkpoints
          // will not be marked on any of the completed states.
          saveExplorationCheckpoint()
        }
        asyncDataSubscriptionManager.notifyChangeAsync(CURRENT_STATE_DATA_PROVIDER_ID)
      }
      return MutableLiveData(AsyncResult.success<Any?>(null))
    } catch (e: Exception) {
      exceptionsController.logNonFatalException(e)
      return MutableLiveData(AsyncResult.failed(e))
    }
  }

  /** Stops any new hints and solution from showing up. */
  fun stopNewHintsAndSolutionFromShowingUp() {
    explorationProgressLock.withLock {
      hintHandler.hideHintsAndSolution()
    }
  }

  /**
   * Schedules a future task to show help to the user that will be triggered exactly once after the
   * specified timeout in milliseconds.
   */

  private fun scheduleTaskToShowHelp(
    hintState: HintState,
    isCurrentStatePendingState: Boolean
  ) {
    if (hintState.delayToShowNextHintAndSolution == -1L || !isCurrentStatePendingState) {
      // Do not start timer to show new hints and solutions if the delay is set to -1 or if the
      // current state is not the pending top state.
      return
    }
    backgroundCoroutineScope.launch {
      delay(hintState.delayToShowNextHintAndSolution)
      hintAndSolutionTimerCompleted(hintState.hintSequenceNumber)
    }
  }

  /**
   * Notifies the [HintHandler] that a scheduled task to show new help has finished.
   *
   * @param trackedSequenceNumber the ID used to identify each task scheduled to show help
   * @param state the state on which the hint is shown
   */
  private fun hintAndSolutionTimerCompleted(trackedSequenceNumber: Int) {
    explorationProgressLock.withLock {
      explorationProgress.hintState =
        hintHandler.showNewHintAndSolution(
          explorationProgress.stateDeck.getCurrentEphemeralState().state,
          trackedSequenceNumber
        )
      if (
        explorationProgress.hintState.helpIndex.indexTypeCase ==
        HelpIndex.IndexTypeCase.AVAILABLE_NEXT_HINT_INDEX ||
        explorationProgress.hintState.helpIndex.indexTypeCase ==
        HelpIndex.IndexTypeCase.SHOW_SOLUTION
      ) {
        // Only notify the currentState dataProvider the hint or solution is available is actually
        // new.
        asyncDataSubscriptionManager.notifyChangeAsync(CURRENT_STATE_DATA_PROVIDER_ID)
      }
    }
  }

  /**
   * Returns a [DataProvider] monitoring the current [EphemeralState] the learner is currently
   * viewing. If this state corresponds to a a terminal state, then the learner has completed the
   * exploration. Note that [moveToPreviousState] and [moveToNextState] will automatically update
   * observers of this data provider when the next state is navigated to.
   *
   * This [DataProvider] may initially be pending while the exploration object is loaded. It may
   * also switch from a completed to a pending result during transient operations like submitting an
   * answer via [submitAnswer]. Calling code should be made resilient to this by caching the current
   * state object to display since it may disappear temporarily during answer submission. Calling
   * code should persist this state object across configuration changes if needed since it cannot
   * rely on this [DataProvider] for immediate state reconstitution after configuration changes.
   *
   * The underlying state returned by this function can only be changed by calls to
   * [moveToNextState] and [moveToPreviousState], or the exploration data controller if another
   * exploration is loaded. UI code can be confident only calls from the UI layer will trigger state
   * changes here to ensure atomicity between receiving and making state changes.
   *
   * This method is safe to be called before an exploration has started. If there is no ongoing
   * exploration, it should return a pending state.
   */
  fun getCurrentState(): DataProvider<EphemeralState> = currentStateDataProvider

  private suspend fun retrieveCurrentStateAsync(): AsyncResult<EphemeralState> {
    return try {
      retrieveCurrentStateWithinCacheAsync()
    } catch (e: Exception) {
      exceptionsController.logNonFatalException(e)
      AsyncResult.failed(e)
    }
  }

  private suspend fun retrieveCurrentStateWithinCacheAsync(): AsyncResult<EphemeralState> {
    val explorationId: String? = explorationProgressLock.withLock {
      if (explorationProgress.playStage == ExplorationProgress.PlayStage.LOADING_EXPLORATION) {
        explorationProgress.currentExplorationId
      } else null
    }

    val exploration = explorationId?.let(explorationRetriever::loadExploration)

    explorationProgressLock.withLock {
      // It's possible for the exploration ID or stage to change between critical sections. However,
      // this is the only way to ensure the exploration is loaded since suspended functions cannot
      // be called within a mutex. Note that it's also possible for the stage to change between
      // critical sections, sometimes due to this suspend function being called multiple times and a
      // former call finishing the exploration load.
      check(
        exploration == null ||
          explorationProgress.currentExplorationId == explorationId
      ) {
        "Encountered race condition when retrieving exploration. ID changed from $explorationId" +
          " to ${explorationProgress.currentExplorationId}"
      }
      return when (explorationProgress.playStage) {
        ExplorationProgress.PlayStage.NOT_PLAYING -> AsyncResult.pending()
        ExplorationProgress.PlayStage.LOADING_EXPLORATION -> {
          try {
            // The exploration must be available for this stage since it was loaded above.
            finishLoadExploration(exploration!!, explorationProgress)
            AsyncResult.success(
              explorationProgress.stateDeck.getCurrentEphemeralState()
                .toBuilder()
<<<<<<< HEAD
                .setHintState(explorationProgress.hintState)
                .setCheckpointState(explorationProgress.currentCheckpointState)
=======
                .setHelpIndex(explorationProgress.hintState.helpIndex)
                .setCheckpointState(explorationProgress.checkpointState)
>>>>>>> c2a33736
                .build()
            )
          } catch (e: Exception) {
            exceptionsController.logNonFatalException(e)
            AsyncResult.failed<EphemeralState>(e)
          }
        }
        ExplorationProgress.PlayStage.VIEWING_STATE ->
          AsyncResult.success(
            explorationProgress.stateDeck.getCurrentEphemeralState()
              .toBuilder()
<<<<<<< HEAD
              .setHintState(explorationProgress.hintState)
              .setCheckpointState(explorationProgress.currentCheckpointState)
=======
              .setHelpIndex(explorationProgress.hintState.helpIndex)
              .setCheckpointState(explorationProgress.checkpointState)
>>>>>>> c2a33736
              .build()
          )
        ExplorationProgress.PlayStage.SUBMITTING_ANSWER -> AsyncResult.pending()
      }
    }
  }

  private fun finishLoadExploration(exploration: Exploration, progress: ExplorationProgress) {
    // The exploration must be initialized first since other lazy fields depend on it being inited.
    progress.currentExploration = exploration
    progress.stateGraph.reset(exploration.statesMap)
    // Restore StateDeck with the saved checkpoint if the exploration has to be resumed otherwise,
    // reset it to play the exploration from the beginning.
    loadStateDeck(progress, exploration)
    // Restore the HintState to resume showing hints or reset it if the exploration does not have
    // to be resumed.
    loadHintState(progress)

    // Advance the stage, but do not notify observers since the current state can be reported
    // immediately to the UI.
    progress.advancePlayStageTo(ExplorationProgress.PlayStage.VIEWING_STATE)

    // Update hint state to schedule task to show new help.
    val ephemeralState = progress.stateDeck.getCurrentEphemeralState()
    progress.hintState = hintHandler.maybeScheduleShowHint(
      ephemeralState.state,
      ephemeralState.pendingState.wrongAnswerCount
    )
    // Schedule a new task to show help.
    scheduleTaskToShowHelp(
      explorationProgress.hintState,
      isCurrentStatePendingState = ephemeralState.stateTypeCase ==
        EphemeralState.StateTypeCase.PENDING_STATE
    )

    // Mark a checkpoint in the exploration once the exploration has loaded.
    saveExplorationCheckpoint()
  }

  /**
   * Checks if checkpointing is enabled, if checkpointing is enabled this function creates a
   * checkpoint with the latest progress and saves it using [ExplorationCheckpointController].
   *
   * This function also waits for the save operation to complete, upon completion this function
   * uses the function [processSaveCheckpointResult] to mark the exploration as
   * IN_PROGRESS_SAVED or IN_PROGRESS_NOT_SAVED depending upon the result.
   */
  private fun saveExplorationCheckpoint() {
    // Do not save checkpoints if shouldSavePartialProgress is false. This is expected to happen
    // when the current exploration has been already completed previously.
    if (!explorationProgress.shouldSavePartialProgress) return
    val profileId: ProfileId = explorationProgress.currentProfileId
    val topicId: String = explorationProgress.currentTopicId
    val storyId: String = explorationProgress.currentStoryId
    val explorationId: String = explorationProgress.currentExplorationId

    val checkpoint: ExplorationCheckpoint =
      explorationProgress.stateDeck.createExplorationCheckpoint(
        explorationProgress.hintState.helpIndex,
        explorationProgress.currentExploration.version,
        explorationProgress.currentExploration.title,
        oppiaClock.getCurrentTimeMs()
      )

    val deferred = explorationCheckpointController.recordExplorationCheckpointAsync(
      profileId,
      explorationId,
      checkpoint
    )

    deferred.invokeOnCompletion {
      val checkpointState = if (it == null) {
        deferred.getCompleted()
      } else {
        oppiaLogger.e("Lightweight checkpointing", "Failed to save checkpoint in exploration", it)
        // CheckpointState is marked as CHECKPOINT_UNSAVED because the deferred did not
        // complete successfully.
        CheckpointState.CHECKPOINT_UNSAVED
      }
      processSaveCheckpointResult(
        profileId,
        topicId,
        storyId,
        explorationId,
        oppiaClock.getCurrentTimeMs(),
        checkpointState
      )
    }
  }

  /**
   * Processes the result obtained upon complete execution of the function
   * [saveExplorationCheckpoint].
   *
   * Marks the exploration as in_progress_saved or in_progress_not_saved if it is not already marked
   * correctly. This function also updates the checkpoint state of the exploration to the
   * specified new checkpoint state.
   *
   * @param profileId is the profile id currently playing the exploration
   * @param topicId is the id of the topic which contains the story with the current exploration
   * @param storyId is the id of the story which contains the current exploration
   * @param lastPlayedTimestamp timestamp of the time when the checkpoints state for the exploration
   *     was last updated
   * @param newCheckpointState the latest state obtained after saving checkpoint successfully or
   *     unsuccessfully
   */
  private fun processSaveCheckpointResult(
    profileId: ProfileId,
    topicId: String,
    storyId: String,
    explorationId: String,
    lastPlayedTimestamp: Long,
    newCheckpointState: CheckpointState
  ) {
    explorationProgressLock.withLock {
      // Only processes the result of the last save operation if the checkpointState has changed.
      if (explorationProgress.currentCheckpointState != newCheckpointState) {
        // Mark exploration as IN_PROGRESS_SAVED or IN_PROGRESS_NOT_SAVED if the checkpointState has
        // either changed from UNSAVED to SAVED or vice versa.
        if (
          explorationProgress.currentCheckpointState != CheckpointState.CHECKPOINT_UNSAVED &&
          newCheckpointState == CheckpointState.CHECKPOINT_UNSAVED
        ) {
          markExplorationAsInProgressNotSaved(
            profileId,
            topicId,
            storyId,
            explorationId,
            lastPlayedTimestamp
          )
        } else if (
          explorationProgress.currentCheckpointState == CheckpointState.CHECKPOINT_UNSAVED &&
          newCheckpointState != CheckpointState.CHECKPOINT_UNSAVED
        ) {
          markExplorationAsInProgressSaved(
            profileId,
            topicId,
            storyId,
            explorationId,
            lastPlayedTimestamp
          )
        }
        explorationProgress.updateCheckpointState(newCheckpointState)
        // Notify observers that the checkpoint state has changed.
        asyncDataSubscriptionManager.notifyChangeAsync(CURRENT_STATE_DATA_PROVIDER_ID)
      }
    }
  }

  /**
   * Returns whether the specified interaction automatically continues the user to the next state
   * upon completion.
   */
  private fun doesInteractionAutoContinue(interactionId: String): Boolean =
    interactionId == "Continue"

  private fun markExplorationAsInProgressSaved(
    profileId: ProfileId,
    topicId: String,
    storyId: String,
    explorationId: String,
    lastPlayedTimestamp: Long
  ) {
    storyProgressController.recordChapterAsInProgressSaved(
      profileId,
      topicId,
      storyId,
      explorationId,
      lastPlayedTimestamp
    )
  }

  private fun markExplorationAsInProgressNotSaved(
    profileId: ProfileId,
    topicId: String,
    storyId: String,
    explorationId: String,
    lastPlayedTimestamp: Long
  ) {
    storyProgressController.recordChapterAsInProgressNotSaved(
      profileId,
      topicId,
      storyId,
      explorationId,
      lastPlayedTimestamp
    )
  }

  /**
   * Updates the hint state in [ExplorationProgrses] with the one created from the saved checkpoint
   * or the default instance of hint state if exploration is not being resumed.
   */
  private fun loadHintState(progress: ExplorationProgress) {
    progress.hintState =
      if (progress.currentExplorationCheckpoint == ExplorationCheckpoint.getDefaultInstance()) {
        HintState.getDefaultInstance()
      } else {
        HintState.newBuilder().apply {
          helpIndex = progress.currentExplorationCheckpoint.helpIndex
          trackedAnswerCount = progress.currentExplorationCheckpoint.pendingUserAnswersCount
          hintSequenceNumber = 0
          delayToShowNextHintAndSolution = -1
        }.build()
      }
  }

  /**
   * Initializes the variables of [StateDeck]. If the [ExplorationCheckpoint] is of type default
   * instance, the values of [StateDeck] are reset. Otherwise, the variables of [StateDeck] are
   * re-initialized with the values created from the saved [ExplorationCheckpoint].
   *
   * This function expects explorationProgress.hintState to be initialized with the correct values,
   * so it should only be called after the function [loadHintState] has executed.
   */
  private fun loadStateDeck(progress: ExplorationProgress, exploration: Exploration) {
    if (progress.currentExplorationCheckpoint == ExplorationCheckpoint.getDefaultInstance()) {
      progress.stateDeck.resetDeck(progress.stateGraph.getState(exploration.initStateName))
    } else {
      progress.stateDeck.resumeDeck(
        createPendingTopStateFromCheckpoint(progress),
        getPreviousStatesFromCheckpoint(progress),
        progress.currentExplorationCheckpoint.pendingUserAnswersList,
        progress.currentExplorationCheckpoint.stateIndex
      )
    }
  }

  /**
   * Creates a pending top state for the current exploration as it was when the checkpoint was
   * created.
   *
   * @return the pending [State] for the current exploration
   */
  private fun createPendingTopStateFromCheckpoint(progress: ExplorationProgress): State {
    val pendingTopState =
      progress.stateGraph.getState(progress.currentExplorationCheckpoint.pendingStateName)
    val hintList = createHintListFromCheckpoint(
      pendingTopState.interaction.hintList,
      progress.currentExplorationCheckpoint.helpIndex
    )
    val solution = createSolutionFromCheckpoint(pendingTopState, progress.hintState.helpIndex)
    val interactionBuilder =
      pendingTopState.interaction.toBuilder()
        .clearHint()
        .addAllHint(hintList)
        .setSolution(solution)
        .build()
    return pendingTopState.toBuilder().setInteraction(interactionBuilder).build()
  }

  /**
   * Mark all hints as reveled in the pendingState that were revealed for the current state pending
   * state before the checkpoint was saved.
   *
   * @param pendingStateHintList the list of hint for the current pending state
   * @param helpIndex the state of hints for the exploration which was generated using the saved
   *     checkpoint
   */
  private fun createHintListFromCheckpoint(
    pendingStateHintList: List<Hint>,
    helpIndex: HelpIndex
  ): List<Hint> {
    val updatedHintList: MutableList<Hint> = ArrayList()
    when (helpIndex.indexTypeCase) {
      HelpIndex.IndexTypeCase.HINT_INDEX -> {
        pendingStateHintList.forEachIndexed { index, hint ->
          if (index < helpIndex.hintIndex) {
            // Mark all hints as visible and revealed which have an index less than that stored in
            // the HintState.
            updatedHintList.add(hint.toBuilder().setHintIsRevealed(true).build())
          } else if (index == helpIndex.hintIndex) {
            // Add the currently shown hint to the updated hint list and set hintIsRevealed
            // depending upon if the current hint was revealed or not.
            updatedHintList.add(
              hint.toBuilder().setHintIsRevealed(helpIndex.isAllVisibleHelpRevealed).build()
            )
          } else {
            // Add all the remaining hints that are not yet visible to the user to the updated hint
            // list.
            updatedHintList.add(
              hint.toBuilder().setHintIsRevealed(false).build()
            )
          }
        }
      }
      HelpIndex.IndexTypeCase.SHOW_SOLUTION, HelpIndex.IndexTypeCase.EVERYTHING_REVEALED -> {
        // All the hints are visible and revealed if helpIndex.indexTypeCase is equal to
        // SHOW_SOLUTION or EVERYTHING_REVEALED.
        pendingStateHintList.forEach { hint ->
          updatedHintList.add(hint.toBuilder().setHintIsRevealed(true).build())
        }
      }
      else -> updatedHintList.addAll(pendingStateHintList)
    }
    return updatedHintList
  }

  /**
   * Set solution is reveled in the pendingState to true or false depending upon if solution was
   * revealed for the current state pending state before the checkpoint was saved.
   *
   * @param pendingTopState the pending state created from the checkpoint
   * @param helpIndex the state of solution for the exploration which was generated using the saved
   *     checkpoint
   */
  private fun createSolutionFromCheckpoint(
    pendingTopState: State,
    helpIndex: HelpIndex
  ): Solution {
    return when (helpIndex.indexTypeCase) {
      HelpIndex.IndexTypeCase.SHOW_SOLUTION -> {
        pendingTopState.interaction.solution.toBuilder()
          .setSolutionIsRevealed(false)
          .build()
      }
      HelpIndex.IndexTypeCase.EVERYTHING_REVEALED -> {
        pendingTopState.interaction.solution.toBuilder()
          .setSolutionIsRevealed(true)
          .build()
      }
      else -> pendingTopState.interaction.solution
    }
  }

  /**
   * Creates a list of completed states from the saved [ExplorationCheckpoint].
   *
   * @return [List] of [EphemeralState] containing all the states that were completed before the
   *     checkpoint was created
   */
  private fun getPreviousStatesFromCheckpoint(
    progress: ExplorationProgress
  ): List<EphemeralState> {
    val previousStates: MutableList<EphemeralState> = ArrayList()
    progress.currentExplorationCheckpoint.completedStatesInCheckpointList
      .forEachIndexed { index, state ->
        previousStates.add(
          EphemeralState.newBuilder()
            .setState(progress.stateGraph.getState(state.stateName))
            .setHasPreviousState(index != 0)
            .setCompletedState(state.completedState)
            .setHasNextState(index != progress.currentExplorationCheckpoint.stateIndex)
            .build()
        )
      }
    return previousStates
  }
}<|MERGE_RESOLUTION|>--- conflicted
+++ resolved
@@ -600,13 +600,8 @@
             AsyncResult.success(
               explorationProgress.stateDeck.getCurrentEphemeralState()
                 .toBuilder()
-<<<<<<< HEAD
-                .setHintState(explorationProgress.hintState)
-                .setCheckpointState(explorationProgress.currentCheckpointState)
-=======
                 .setHelpIndex(explorationProgress.hintState.helpIndex)
                 .setCheckpointState(explorationProgress.checkpointState)
->>>>>>> c2a33736
                 .build()
             )
           } catch (e: Exception) {
@@ -618,13 +613,8 @@
           AsyncResult.success(
             explorationProgress.stateDeck.getCurrentEphemeralState()
               .toBuilder()
-<<<<<<< HEAD
-              .setHintState(explorationProgress.hintState)
-              .setCheckpointState(explorationProgress.currentCheckpointState)
-=======
               .setHelpIndex(explorationProgress.hintState.helpIndex)
               .setCheckpointState(explorationProgress.checkpointState)
->>>>>>> c2a33736
               .build()
           )
         ExplorationProgress.PlayStage.SUBMITTING_ANSWER -> AsyncResult.pending()
