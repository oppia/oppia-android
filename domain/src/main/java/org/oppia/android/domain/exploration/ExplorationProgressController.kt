package org.oppia.android.domain.exploration

import androidx.lifecycle.LiveData
import androidx.lifecycle.MutableLiveData
import org.oppia.android.app.model.AnswerOutcome
import org.oppia.android.app.model.CheckpointState
import org.oppia.android.app.model.EphemeralState
import org.oppia.android.app.model.Exploration
import org.oppia.android.app.model.ExplorationCheckpoint
import org.oppia.android.app.model.HelpIndex
import org.oppia.android.app.model.Hint
import org.oppia.android.app.model.HintState
import org.oppia.android.app.model.ProfileId
import org.oppia.android.app.model.Solution
import org.oppia.android.app.model.State
import org.oppia.android.app.model.UserAnswer
import org.oppia.android.domain.classify.AnswerClassificationController
import org.oppia.android.domain.exploration.lightweightcheckpointing.ExplorationCheckpointController
import org.oppia.android.domain.oppialogger.OppiaLogger
import org.oppia.android.domain.oppialogger.exceptions.ExceptionsController
import org.oppia.android.domain.topic.StoryProgressController
import org.oppia.android.util.data.AsyncDataSubscriptionManager
import org.oppia.android.util.data.AsyncResult
import org.oppia.android.util.data.DataProvider
import org.oppia.android.util.data.DataProviders
import org.oppia.android.util.system.OppiaClock
import java.util.concurrent.locks.ReentrantLock
import javax.inject.Inject
import javax.inject.Singleton
import kotlin.concurrent.withLock

private const val CURRENT_STATE_DATA_PROVIDER_ID = "current_state_data_provider_id"

/**
 * Controller that tracks and reports the learner's ephemeral/non-persisted progress through an
 * exploration. Note that this controller only supports one active exploration at a time.
 *
 * The current exploration session is started via the exploration data controller.
 *
 * This class is thread-safe, but the order of applied operations is arbitrary. Calling code should
 * take care to ensure that uses of this class do not specifically depend on ordering.
 */
@Singleton
class ExplorationProgressController @Inject constructor(
  dataProviders: DataProviders,
  private val asyncDataSubscriptionManager: AsyncDataSubscriptionManager,
  private val explorationRetriever: ExplorationRetriever,
  private val answerClassificationController: AnswerClassificationController,
  private val exceptionsController: ExceptionsController,
  private val explorationCheckpointController: ExplorationCheckpointController,
  private val storyProgressController: StoryProgressController,
  private val oppiaClock: OppiaClock,
  private val oppiaLogger: OppiaLogger
) {
  // TODO(#179): Add support for parameters.
  // TODO(#182): Add support for refresher explorations.
  // TODO(#90): Update the internal locking of this controller to use something like an in-memory
  //  blocking cache to simplify state locking. However, doing this correctly requires a fix in
  //  MediatorLiveData to avoid unexpected cancellations in chained cross-scope coroutines. Note
  //  that this is also essential to ensure post-load operations can be queued before load completes
  //  to avoid cases in tests where the exploration load operation needs to be fully finished before
  //  performing a post-load operation. The current state of the controller is leaking this
  //  implementation detail to tests.
  // TODO(#3467): Update the mechanism to save checkpoints to eliminate the race condition that may
  //  arise if the function finishExplorationAsync acquires lock before the invokeOnCompletion
  //  callback on the deferred returned on saving checkpoints. In this case ExplorationActivity will
  //  make decisions based on a value of the checkpointState which might not be up-to date.

  private val currentStateDataProvider =
    dataProviders.createInMemoryDataProviderAsync(
      CURRENT_STATE_DATA_PROVIDER_ID,
      this::retrieveCurrentStateAsync
    )
  private val explorationProgress = ExplorationProgress()
  private val explorationProgressLock = ReentrantLock()

  /** Resets this controller to begin playing the specified [Exploration]. */
  internal fun beginExplorationAsync(
    internalProfileId: Int,
    topicId: String,
    storyId: String,
    explorationId: String,
    shouldSavePartialProgress: Boolean,
    explorationCheckpoint: ExplorationCheckpoint
  ) {
    explorationProgressLock.withLock {
      check(explorationProgress.playStage == ExplorationProgress.PlayStage.NOT_PLAYING) {
        "Expected to finish previous exploration before starting a new one."
      }

      explorationProgress.apply {
        currentProfileId = ProfileId.newBuilder().setInternalId(internalProfileId).build()
        currentTopicId = topicId
        currentStoryId = storyId
        currentExplorationId = explorationId
        this.shouldSavePartialProgress = shouldSavePartialProgress
<<<<<<< HEAD
        this.explorationCheckpoint = explorationCheckpoint
        checkpointState = CheckpointState.CHECKPOINT_UNSAVED
=======
        hintState = HintState.getDefaultInstance()
        currentCheckpointState = CheckpointState.CHECKPOINT_UNSAVED
        currentExplorationCheckpoint = explorationCheckpoint
>>>>>>> 9245e517
      }
      explorationProgress.advancePlayStageTo(ExplorationProgress.PlayStage.LOADING_EXPLORATION)
      asyncDataSubscriptionManager.notifyChangeAsync(CURRENT_STATE_DATA_PROVIDER_ID)
    }
  }

  /** Indicates that the current exploration being played is now completed. */
  internal fun finishExplorationAsync() {
    explorationProgressLock.withLock {
      check(explorationProgress.playStage != ExplorationProgress.PlayStage.NOT_PLAYING) {
        "Cannot finish playing an exploration that hasn't yet been started"
      }
      explorationProgress.advancePlayStageTo(ExplorationProgress.PlayStage.NOT_PLAYING)
    }
  }

  /**
   * Submits an answer to the current state and returns how the UI should respond to this answer.
   * The returned [LiveData] will only have at most two results posted: a pending result, and then a
   * completed success/failure result. Failures in this case represent a failure of the app
   * (possibly due to networking conditions). The app should report this error in a consumable way
   * to the user so that they may take action on it. No additional values will be reported to the
   * [LiveData]. Each call to this method returns a new, distinct, [LiveData] object that must be
   * observed. Note also that the returned [LiveData] is not guaranteed to begin with a pending
   * state.
   *
   * If the app undergoes a configuration change, calling code should rely on the [LiveData] from
   * [getCurrentState] to know whether a current answer is pending. That [LiveData] will have its
   * state changed to pending during answer submission and until answer resolution.
   *
   * Submitting an answer should result in the learner staying in the current state, moving to a new
   * state in the exploration, being shown a concept card, or being navigated to another exploration
   * altogether. Note that once a correct answer is processed, the current state reported to
   * [getCurrentState] will change from a pending state to a completed state since the learner
   * completed that card. The learner can then proceed from the current completed state to the next
   * pending state using [moveToNextState].
   *
   * This method cannot be called until an exploration has started and [getCurrentState] returns a
   * non-pending result or the result will fail. Calling code must also take care not to allow users
   * to submit an answer while a previous answer is pending. That scenario will also result in a
   * failed answer submission.
   *
   * No assumptions should be made about the completion order of the returned [LiveData] vs. the
   * [LiveData] from  [getCurrentState]. Also note that the returned [LiveData] will only have a
   * single value and not be reused after that point.
   */
  fun submitAnswer(
    userAnswer: UserAnswer,
    hintState: HintState
  ): LiveData<AsyncResult<AnswerOutcome>> {
    try {
      explorationProgressLock.withLock {
        check(
          explorationProgress.playStage !=
            ExplorationProgress.PlayStage.NOT_PLAYING
        ) {
          "Cannot submit an answer if an exploration is not being played."
        }
        check(
          explorationProgress.playStage !=
            ExplorationProgress.PlayStage.LOADING_EXPLORATION
        ) {
          "Cannot submit an answer while the exploration is being loaded."
        }
        check(
          explorationProgress.playStage !=
            ExplorationProgress.PlayStage.SUBMITTING_ANSWER
        ) {
          "Cannot submit an answer while another answer is pending."
        }

        // Notify observers that the submitted answer is currently pending.
        explorationProgress.advancePlayStageTo(ExplorationProgress.PlayStage.SUBMITTING_ANSWER)
        asyncDataSubscriptionManager.notifyChangeAsync(CURRENT_STATE_DATA_PROVIDER_ID)

        lateinit var answerOutcome: AnswerOutcome
        try {
          val topPendingState = explorationProgress.stateDeck.getPendingTopState()
          val outcome =
            answerClassificationController.classify(
              topPendingState.interaction,
              userAnswer.answer
            ).outcome
          answerOutcome =
            explorationProgress.stateGraph.computeAnswerOutcomeForResult(topPendingState, outcome)
          explorationProgress.stateDeck.submitAnswer(userAnswer, answerOutcome.feedback)
          // Follow the answer's outcome to another part of the graph if it's different.
          if (answerOutcome.destinationCase == AnswerOutcome.DestinationCase.STATE_NAME) {
            explorationProgress.stateDeck.pushState(
              explorationProgress.stateGraph.getState(answerOutcome.stateName),
              prohibitSameStateName = true
            )
            // Reset the hintState if answer leads to a different part of the graph.
            explorationProgress.hintState = HintState.newBuilder().apply {
              trackedAnswerCount = 0
              hintSequenceNumber = hintState.hintSequenceNumber + 1
              isHintVisibleInLatestState = false
              helpIndex = HelpIndex.getDefaultInstance()
            }.build()
          } else {
            // Update explorationProgress.hintState with the latest hintState if answer is not
            // does not lead to a new state.
            explorationProgress.hintState = hintState
          }
        } finally {
          // If the answer was submitted on behalf of the Continue interaction, don't save
          // checkpoint because it will be saved when the learner moves to the next state.
          if (!doesInteractionAutoContinue(answerOutcome.state.interaction.id)) {
            saveExplorationCheckpoint()
          }

          // Ensure that the user always returns to the VIEWING_STATE stage to avoid getting stuck
          // in an 'always submitting answer' situation. This can specifically happen if answer
          // classification throws an exception.
          explorationProgress.advancePlayStageTo(ExplorationProgress.PlayStage.VIEWING_STATE)
        }

        asyncDataSubscriptionManager.notifyChangeAsync(CURRENT_STATE_DATA_PROVIDER_ID)

        return MutableLiveData(AsyncResult.success(answerOutcome))
      }
    } catch (e: Exception) {
      exceptionsController.logNonFatalException(e)
      return MutableLiveData(AsyncResult.failed(e))
    }
  }

  fun submitUnrevealedHintIsVisible(
    state: State,
    hintState: HintState
  ): LiveData<AsyncResult<Hint>> {
    try {
      explorationProgressLock.withLock {
        check(
          explorationProgress.playStage !=
            ExplorationProgress.PlayStage.NOT_PLAYING
        ) {
          "Cannot submit an answer if an exploration is not being played."
        }
        check(
          explorationProgress.playStage !=
            ExplorationProgress.PlayStage.LOADING_EXPLORATION
        ) {
          "Cannot submit an answer while the exploration is being loaded."
        }
        check(
          explorationProgress.playStage !=
            ExplorationProgress.PlayStage.SUBMITTING_ANSWER
        ) {
          "Cannot submit an answer while another answer is pending."
        }
        explorationProgress.hintState = hintState
        lateinit var hint: Hint
        try {
          explorationProgress.stateDeck.submitUnrevealedHintIsVisible(
            state,
            hintState.helpIndex.hintIndex.isHintRevealed,
            hintState.helpIndex.hintIndex.index
          )
          hint = explorationProgress.stateGraph.computeHintForResult(
            state,
            hintState.helpIndex.hintIndex.isHintRevealed,
            hintState.helpIndex.hintIndex.index
          )
          explorationProgress.stateDeck.pushStateForHint(state, hintState.helpIndex.hintIndex.index)
        } finally {
          explorationProgress.hintState = hintState
          // Mark a checkpoint in the exploration everytime a new hint is revealed.
          saveExplorationCheckpoint()
          // Ensure that the user always returns to the VIEWING_STATE stage to avoid getting stuck
          // in an 'always unrevealed hint visible' situation. This can specifically happen if hint
          // throws an exception.
          explorationProgress.advancePlayStageTo(ExplorationProgress.PlayStage.VIEWING_STATE)
        }
        asyncDataSubscriptionManager.notifyChangeAsync(CURRENT_STATE_DATA_PROVIDER_ID)
        return MutableLiveData(AsyncResult.success(hint))
      }
    } catch (e: Exception) {
      exceptionsController.logNonFatalException(e)
      return MutableLiveData(AsyncResult.failed(e))
    }
  }

  fun submitHintIsRevealed(
    state: State,
    hintState: HintState
  ): LiveData<AsyncResult<Hint>> {
    try {
      explorationProgressLock.withLock {
        check(
          explorationProgress.playStage !=
            ExplorationProgress.PlayStage.NOT_PLAYING
        ) {
          "Cannot submit an answer if an exploration is not being played."
        }
        check(
          explorationProgress.playStage !=
            ExplorationProgress.PlayStage.LOADING_EXPLORATION
        ) {
          "Cannot submit an answer while the exploration is being loaded."
        }
        check(
          explorationProgress.playStage !=
            ExplorationProgress.PlayStage.SUBMITTING_ANSWER
        ) {
          "Cannot submit an answer while another answer is pending."
        }
        lateinit var hint: Hint
        try {
          explorationProgress.stateDeck.submitHintRevealed(
            state,
            hintState.helpIndex.hintIndex.isHintRevealed,
            hintState.helpIndex.hintIndex.index
          )
          hint = explorationProgress.stateGraph.computeHintForResult(
            state,
            hintState.helpIndex.hintIndex.isHintRevealed,
            hintState.helpIndex.hintIndex.index
          )
          explorationProgress.stateDeck.pushStateForHint(state, hintState.helpIndex.hintIndex.index)
        } finally {
          explorationProgress.hintState = hintState
          // Mark a checkpoint in the exploration everytime a new hint is revealed.
          saveExplorationCheckpoint()
          // Ensure that the user always returns to the VIEWING_STATE stage to avoid getting stuck
          // in an 'always showing hint' situation. This can specifically happen if hint throws an
          // exception.
          explorationProgress.advancePlayStageTo(ExplorationProgress.PlayStage.VIEWING_STATE)
        }
        asyncDataSubscriptionManager.notifyChangeAsync(CURRENT_STATE_DATA_PROVIDER_ID)
        return MutableLiveData(AsyncResult.success(hint))
      }
    } catch (e: Exception) {
      exceptionsController.logNonFatalException(e)
      return MutableLiveData(AsyncResult.failed(e))
    }
  }

  fun submitUnrevealedSolutionIsVisible(
    state: State,
    hintState: HintState
  ): LiveData<AsyncResult<Solution>> {
    try {
      explorationProgressLock.withLock {
        check(
          explorationProgress.playStage !=
            ExplorationProgress.PlayStage.NOT_PLAYING
        ) {
          "Cannot submit an answer if an exploration is not being played."
        }
        check(
          explorationProgress.playStage !=
            ExplorationProgress.PlayStage.LOADING_EXPLORATION
        ) {
          "Cannot submit an answer while the exploration is being loaded."
        }
        check(
          explorationProgress.playStage !=
            ExplorationProgress.PlayStage.SUBMITTING_ANSWER
        ) {
          "Cannot submit an answer while another answer is pending."
        }
        lateinit var solution: Solution
        try {

          explorationProgress.stateDeck.submitUnrevealedSolutionIsVisible(state)
          solution = explorationProgress.stateGraph.computeSolutionForResult(
            state,
            solutionIsRevealed = false
          )
          explorationProgress.stateDeck.pushStateForSolution(state)
        } finally {
          explorationProgress.hintState = hintState
          // Mark a checkpoint in the exploration if the solution is revealed.
          saveExplorationCheckpoint()
          // Ensure that the user always returns to the VIEWING_STATE stage to avoid getting stuck
          // in an 'always showing solution' situation. This can specifically happen if solution
          // throws an exception.
          explorationProgress.advancePlayStageTo(ExplorationProgress.PlayStage.VIEWING_STATE)
        }

        asyncDataSubscriptionManager.notifyChangeAsync(CURRENT_STATE_DATA_PROVIDER_ID)
        return MutableLiveData(AsyncResult.success(solution))
      }
    } catch (e: Exception) {
      exceptionsController.logNonFatalException(e)
      return MutableLiveData(AsyncResult.failed(e))
    }
  }

  fun submitSolutionIsRevealed(
    state: State,
    hintState: HintState
  ): LiveData<AsyncResult<Solution>> {
    try {
      explorationProgressLock.withLock {
        check(
          explorationProgress.playStage !=
            ExplorationProgress.PlayStage.NOT_PLAYING
        ) {
          "Cannot submit an answer if an exploration is not being played."
        }
        check(
          explorationProgress.playStage !=
            ExplorationProgress.PlayStage.LOADING_EXPLORATION
        ) {
          "Cannot submit an answer while the exploration is being loaded."
        }
        check(
          explorationProgress.playStage !=
            ExplorationProgress.PlayStage.SUBMITTING_ANSWER
        ) {
          "Cannot submit an answer while another answer is pending."
        }
        lateinit var solution: Solution
        try {

          explorationProgress.stateDeck.submitSolutionRevealed(state)
          solution = explorationProgress.stateGraph.computeSolutionForResult(
            state,
            solutionIsRevealed = true
          )
          explorationProgress.stateDeck.pushStateForSolution(state)
        } finally {
          explorationProgress.hintState = hintState
          // Mark a checkpoint in the exploration if the solution is revealed.
          saveExplorationCheckpoint()
          // Ensure that the user always returns to the VIEWING_STATE stage to avoid getting stuck
          // in an 'always showing solution' situation. This can specifically happen if solution
          // throws an exception.
          explorationProgress.advancePlayStageTo(ExplorationProgress.PlayStage.VIEWING_STATE)
        }

        asyncDataSubscriptionManager.notifyChangeAsync(CURRENT_STATE_DATA_PROVIDER_ID)
        return MutableLiveData(AsyncResult.success(solution))
      }
    } catch (e: Exception) {
      exceptionsController.logNonFatalException(e)
      return MutableLiveData(AsyncResult.failed(e))
    }
  }

  /**
   * Navigates to the previous state in the graph. If the learner is currently on the initial state,
   * this method will throw an exception. Calling code is responsible for ensuring this method is
   * only called when it's possible to navigate backward.
   *
   * @return a one-time [LiveData] indicating whether the movement to the previous state was
   *     successful, or a failure if state navigation was attempted at an invalid time in the state
   *     graph (e.g. if currently viewing the initial state of the exploration). It's recommended
   *     that calling code only listen to this result for failures, and instead rely on
   *     [getCurrentState] for observing a successful transition to another state.
   */
  fun moveToPreviousState(): LiveData<AsyncResult<Any?>> {
    try {
      explorationProgressLock.withLock {
        check(
          explorationProgress.playStage !=
            ExplorationProgress.PlayStage.NOT_PLAYING
        ) {
          "Cannot navigate to a previous state if an exploration is not being played."
        }
        check(
          explorationProgress.playStage !=
            ExplorationProgress.PlayStage.LOADING_EXPLORATION
        ) {
          "Cannot navigate to a previous state if an exploration is being loaded."
        }
        check(
          explorationProgress.playStage !=
            ExplorationProgress.PlayStage.SUBMITTING_ANSWER
        ) {
          "Cannot navigate to a previous state if an answer submission is pending."
        }
        explorationProgress.stateDeck.navigateToPreviousState()
        asyncDataSubscriptionManager.notifyChangeAsync(CURRENT_STATE_DATA_PROVIDER_ID)
      }
      return MutableLiveData(AsyncResult.success<Any?>(null))
    } catch (e: Exception) {
      exceptionsController.logNonFatalException(e)
      return MutableLiveData(AsyncResult.failed(e))
    }
  }

  /**
   * Navigates to the next state in the graph. This method is only valid if the current
   * [EphemeralState] reported by [getCurrentState] is a completed state. Calling code is
   * responsible for ensuring this method is only called when it's possible to navigate forward.
   *
   * Note that if the current state is a pending state, the user needs to submit a correct answer
   * that routes to a later state via [submitAnswer] in order for the current state to change to a
   * completed state before forward navigation can occur.
   *
   * @return a one-time [LiveData] indicating whether the movement to the next state was successful,
   *     or a failure if state navigation was attempted at an invalid time in the state graph (e.g.
   *     if the current state is pending or terminal). It's recommended that calling code only
   *     listen to this result for failures, and instead rely on [getCurrentState] for observing a
   *     successful transition to another state.
   */

  fun moveToNextState(): LiveData<AsyncResult<Any?>> {
    try {
      explorationProgressLock.withLock {
        check(
          explorationProgress.playStage !=
            ExplorationProgress.PlayStage.NOT_PLAYING
        ) {
          "Cannot navigate to a next state if an exploration is not being played."
        }
        check(
          explorationProgress.playStage !=
            ExplorationProgress.PlayStage.LOADING_EXPLORATION
        ) {
          "Cannot navigate to a next state if an exploration is being loaded."
        }
        check(
          explorationProgress.playStage !=
            ExplorationProgress.PlayStage.SUBMITTING_ANSWER
        ) {
          "Cannot navigate to a next state if an answer submission is pending."
        }
        explorationProgress.stateDeck.navigateToNextState()
        // Only mark checkpoint if current state is pending state. This ensures that checkpoints
        // will not be marked on any of the completed states.
        if (explorationProgress.stateDeck.isCurrentStateTopOfDeck()) {
          saveExplorationCheckpoint()
        }
        asyncDataSubscriptionManager.notifyChangeAsync(CURRENT_STATE_DATA_PROVIDER_ID)
      }
      return MutableLiveData(AsyncResult.success<Any?>(null))
    } catch (e: Exception) {
      exceptionsController.logNonFatalException(e)
      return MutableLiveData(AsyncResult.failed(e))
    }
  }

  /**
   * Checks if checkpointing is enabled, if checkpointing is enabled this function creates a
   * checkpoint with the latest progress and saves it using [ExplorationCheckpointController].
   *
   * This function also waits for the save operation to complete, upon completion this function
   * uses the function [processSaveCheckpointResult] to mark the exploration as
   * IN_PROGRESS_SAVED or IN_PROGRESS_NOT_SAVED depending upon the result.
   */
  private fun saveExplorationCheckpoint() {
    // Do not save checkpoints if shouldSavePartialProgress is false. This is expected to happen
    // when the current exploration has been already completed previously.
    if (!explorationProgress.shouldSavePartialProgress) return

    explorationProgress.explorationCheckpoint =
      explorationProgress.stateDeck.createExplorationCheckpoint(
        explorationProgress.hintState,
        explorationProgress.currentExploration.version,
        explorationProgress.currentExploration.title,
        oppiaClock.getCurrentTimeMs()
      )

    val profileId: ProfileId = explorationProgress.currentProfileId
    val topicId: String = explorationProgress.currentTopicId
    val storyId: String = explorationProgress.currentStoryId
    val explorationId: String = explorationProgress.currentExplorationId

    val deferred = explorationCheckpointController.recordExplorationCheckpointAsync(
      profileId,
      explorationId,
      explorationProgress.explorationCheckpoint
    )

    deferred.invokeOnCompletion {
      val checkpointState = if (it == null) {
        deferred.getCompleted()
      } else {
        oppiaLogger.e("Lightweight checkpointing", "Failed to save checkpoint in exploration", it)
        // CheckpointState is marked as CHECKPOINT_UNSAVED because the deferred did not
        // complete successfully.
        CheckpointState.CHECKPOINT_UNSAVED
      }
      processSaveCheckpointResult(
        profileId,
        topicId,
        storyId,
        explorationId,
        oppiaClock.getCurrentTimeMs(),
        checkpointState
      )
    }
  }

  /**
   * Processes the result obtained upon complete execution of the function
   * [saveExplorationCheckpoint].
   *
   * Marks the exploration as in_progress_saved or in_progress_not_saved if it is not already marked
   * correctly. This function also updates the checkpoint state of the exploration to the
   * specified new checkpoint state.
   *
   * @param profileId is the profile id currently playing the exploration
   * @param topicId is the id of the topic which contains the story with the current exploration
   * @param storyId is the id of the story which contains the current exploration
   * @param lastPlayedTimestamp timestamp of the time when the checkpoints state for the exploration
   *     was last updated
   * @param newCheckpointState the latest state obtained after saving checkpoint successfully or
   *     unsuccessfully
   */
  private fun processSaveCheckpointResult(
    profileId: ProfileId,
    topicId: String,
    storyId: String,
    explorationId: String,
    lastPlayedTimestamp: Long,
    newCheckpointState: CheckpointState
  ) {
    explorationProgressLock.withLock {
      // Only processes the result of the last save operation if the checkpointState has changed.
      if (explorationProgress.checkpointState != newCheckpointState) {
        // Mark exploration as IN_PROGRESS_SAVED or IN_PROGRESS_NOT_SAVED if the checkpointState has
        // either changed from UNSAVED to SAVED or vice versa.
        if (
          explorationProgress.checkpointState != CheckpointState.CHECKPOINT_UNSAVED &&
          newCheckpointState == CheckpointState.CHECKPOINT_UNSAVED
        ) {
          markExplorationAsInProgressNotSaved(
            profileId,
            topicId,
            storyId,
            explorationId,
            lastPlayedTimestamp
          )
        } else if (
          explorationProgress.checkpointState == CheckpointState.CHECKPOINT_UNSAVED &&
          newCheckpointState != CheckpointState.CHECKPOINT_UNSAVED
        ) {
          markExplorationAsInProgressSaved(
            profileId,
            topicId,
            storyId,
            explorationId,
            lastPlayedTimestamp
          )
        }
        explorationProgress.updateCheckpointState(newCheckpointState)
        // Notify observers that the checkpoint state has changed.
        asyncDataSubscriptionManager.notifyChangeAsync(CURRENT_STATE_DATA_PROVIDER_ID)
      }
    }
  }

  /**
   * Returns a [DataProvider] monitoring the current [EphemeralState] the learner is currently
   * viewing. If this state corresponds to a a terminal state, then the learner has completed the
   * exploration. Note that [moveToPreviousState] and [moveToNextState] will automatically update
   * observers of this data provider when the next state is navigated to.
   *
   * This [DataProvider] may initially be pending while the exploration object is loaded. It may
   * also switch from a completed to a pending result during transient operations like submitting an
   * answer via [submitAnswer]. Calling code should be made resilient to this by caching the current
   * state object to display since it may disappear temporarily during answer submission. Calling
   * code should persist this state object across configuration changes if needed since it cannot
   * rely on this [DataProvider] for immediate state reconstitution after configuration changes.
   *
   * The underlying state returned by this function can only be changed by calls to
   * [moveToNextState] and [moveToPreviousState], or the exploration data controller if another
   * exploration is loaded. UI code can be confident only calls from the UI layer will trigger state
   * changes here to ensure atomicity between receiving and making state changes.
   *
   * This method is safe to be called before an exploration has started. If there is no ongoing
   * exploration, it should return a pending state.
   */
  fun getCurrentState(): DataProvider<EphemeralState> = currentStateDataProvider

  private suspend fun retrieveCurrentStateAsync(): AsyncResult<EphemeralState> {
    return try {
      retrieveCurrentStateWithinCacheAsync()
    } catch (e: Exception) {
      exceptionsController.logNonFatalException(e)
      AsyncResult.failed(e)
    }
  }

  private suspend fun retrieveCurrentStateWithinCacheAsync(): AsyncResult<EphemeralState> {
    val explorationId: String? = explorationProgressLock.withLock {
      if (explorationProgress.playStage == ExplorationProgress.PlayStage.LOADING_EXPLORATION) {
        explorationProgress.currentExplorationId
      } else null
    }

    val exploration = explorationId?.let(explorationRetriever::loadExploration)

    explorationProgressLock.withLock {
      // It's possible for the exploration ID or stage to change between critical sections. However,
      // this is the only way to ensure the exploration is loaded since suspended functions cannot
      // be called within a mutex. Note that it's also possible for the stage to change between
      // critical sections, sometimes due to this suspend function being called multiple times and a
      // former call finishing the exploration load.
      check(
        exploration == null ||
          explorationProgress.currentExplorationId == explorationId
      ) {
        "Encountered race condition when retrieving exploration. ID changed from $explorationId" +
          " to ${explorationProgress.currentExplorationId}"
      }
      return when (explorationProgress.playStage) {
        ExplorationProgress.PlayStage.NOT_PLAYING -> AsyncResult.pending()
        ExplorationProgress.PlayStage.LOADING_EXPLORATION -> {
          try {
            // The exploration must be available for this stage since it was loaded above.
            finishLoadExploration(exploration!!, explorationProgress)
            AsyncResult.success(
              explorationProgress.stateDeck.getCurrentEphemeralState()
                .toBuilder()
<<<<<<< HEAD
                .setCheckpointState(explorationProgress.checkpointState)
                .setHintState(explorationProgress.hintState)
=======
                .setHintState(explorationProgress.hintState)
                .setCheckpointState(explorationProgress.currentCheckpointState)
>>>>>>> 9245e517
                .build()
            )
          } catch (e: Exception) {
            exceptionsController.logNonFatalException(e)
            AsyncResult.failed<EphemeralState>(e)
          }
        }
        ExplorationProgress.PlayStage.VIEWING_STATE ->
          AsyncResult.success(
            explorationProgress.stateDeck.getCurrentEphemeralState()
              .toBuilder()
<<<<<<< HEAD
              .setCheckpointState(explorationProgress.checkpointState)
              .setHintState(explorationProgress.hintState)
=======
              .setHintState(explorationProgress.hintState)
              .setCheckpointState(explorationProgress.currentCheckpointState)
>>>>>>> 9245e517
              .build()
          )
        ExplorationProgress.PlayStage.SUBMITTING_ANSWER -> AsyncResult.pending()
      }
    }
  }

  private fun finishLoadExploration(exploration: Exploration, progress: ExplorationProgress) {
    // The exploration must be initialized first since other lazy fields depend on it being inited.
    progress.currentExploration = exploration
    progress.stateGraph.reset(exploration.statesMap)
<<<<<<< HEAD

    // Load hintState with a checkpoint or to reset it if checkpoint is of default instance.
    loadHintState(progress)

    // Either resume or reset the StateDeck depending upon the exploration checkpoint.
    loadStateDeck(progress, exploration)
=======
    // Restore StateDeck with the saved checkpoint if the exploration has to be resumed otherwise,
    // reset it to play the exploration from the beginning.
    loadStateDeck(progress, exploration)
    // Restore the HintState to resume showing hints or reset it if the exploration does not have
    // to be resumed.
    loadHintState(progress)
>>>>>>> 9245e517

    // Advance the stage, but do not notify observers since the current state can be reported
    // immediately to the UI.
    progress.advancePlayStageTo(ExplorationProgress.PlayStage.VIEWING_STATE)

    // Mark a checkpoint in the exploration once the exploration has loaded.
    saveExplorationCheckpoint()
  }

  /**
<<<<<<< HEAD
=======
   * Checks if checkpointing is enabled, if checkpointing is enabled this function creates a
   * checkpoint with the latest progress and saves it using [ExplorationCheckpointController].
   *
   * This function also waits for the save operation to complete, upon completion this function
   * uses the function [processSaveCheckpointResult] to mark the exploration as
   * IN_PROGRESS_SAVED or IN_PROGRESS_NOT_SAVED depending upon the result.
   */
  private fun saveExplorationCheckpoint() {
    // Do not save checkpoints if shouldSavePartialProgress is false. This is expected to happen
    // when the current exploration has been already completed previously.
    if (!explorationProgress.shouldSavePartialProgress) return
    val profileId: ProfileId = explorationProgress.currentProfileId
    val topicId: String = explorationProgress.currentTopicId
    val storyId: String = explorationProgress.currentStoryId
    val explorationId: String = explorationProgress.currentExplorationId

    val checkpoint: ExplorationCheckpoint =
      explorationProgress.stateDeck.createExplorationCheckpoint(
        explorationProgress.hintState.helpIndex,
        explorationProgress.currentExploration.version,
        explorationProgress.currentExploration.title,
        oppiaClock.getCurrentTimeMs()
      )

    val deferred = explorationCheckpointController.recordExplorationCheckpointAsync(
      profileId,
      explorationId,
      checkpoint
    )

    deferred.invokeOnCompletion {
      val checkpointState = if (it == null) {
        deferred.getCompleted()
      } else {
        oppiaLogger.e("Lightweight checkpointing", "Failed to save checkpoint in exploration", it)
        // CheckpointState is marked as CHECKPOINT_UNSAVED because the deferred did not
        // complete successfully.
        CheckpointState.CHECKPOINT_UNSAVED
      }
      processSaveCheckpointResult(
        profileId,
        topicId,
        storyId,
        explorationId,
        oppiaClock.getCurrentTimeMs(),
        checkpointState
      )
    }
  }

  /**
   * Processes the result obtained upon complete execution of the function
   * [saveExplorationCheckpoint].
   *
   * Marks the exploration as in_progress_saved or in_progress_not_saved if it is not already marked
   * correctly. This function also updates the checkpoint state of the exploration to the
   * specified new checkpoint state.
   *
   * @param profileId is the profile id currently playing the exploration
   * @param topicId is the id of the topic which contains the story with the current exploration
   * @param storyId is the id of the story which contains the current exploration
   * @param lastPlayedTimestamp timestamp of the time when the checkpoints state for the exploration
   *     was last updated
   * @param newCheckpointState the latest state obtained after saving checkpoint successfully or
   *     unsuccessfully
   */
  private fun processSaveCheckpointResult(
    profileId: ProfileId,
    topicId: String,
    storyId: String,
    explorationId: String,
    lastPlayedTimestamp: Long,
    newCheckpointState: CheckpointState
  ) {
    explorationProgressLock.withLock {
      // Only processes the result of the last save operation if the checkpointState has changed.
      if (explorationProgress.currentCheckpointState != newCheckpointState) {
        // Mark exploration as IN_PROGRESS_SAVED or IN_PROGRESS_NOT_SAVED if the checkpointState has
        // either changed from UNSAVED to SAVED or vice versa.
        if (
          explorationProgress.currentCheckpointState != CheckpointState.CHECKPOINT_UNSAVED &&
          newCheckpointState == CheckpointState.CHECKPOINT_UNSAVED
        ) {
          markExplorationAsInProgressNotSaved(
            profileId,
            topicId,
            storyId,
            explorationId,
            lastPlayedTimestamp
          )
        } else if (
          explorationProgress.currentCheckpointState == CheckpointState.CHECKPOINT_UNSAVED &&
          newCheckpointState != CheckpointState.CHECKPOINT_UNSAVED
        ) {
          markExplorationAsInProgressSaved(
            profileId,
            topicId,
            storyId,
            explorationId,
            lastPlayedTimestamp
          )
        }
        explorationProgress.updateCheckpointState(newCheckpointState)
        // Notify observers that the checkpoint state has changed.
        asyncDataSubscriptionManager.notifyChangeAsync(CURRENT_STATE_DATA_PROVIDER_ID)
      }
    }
  }

  /**
>>>>>>> 9245e517
   * Returns whether the specified interaction automatically continues the user to the next state
   * upon completion.
   */
  private fun doesInteractionAutoContinue(interactionId: String): Boolean =
    interactionId == "Continue"

  private fun markExplorationAsInProgressSaved(
    profileId: ProfileId,
    topicId: String,
    storyId: String,
    explorationId: String,
    lastPlayedTimestamp: Long
  ) {
    storyProgressController.recordChapterAsInProgressSaved(
      profileId,
      topicId,
      storyId,
      explorationId,
      lastPlayedTimestamp
    )
  }

  private fun markExplorationAsInProgressNotSaved(
    profileId: ProfileId,
    topicId: String,
    storyId: String,
    explorationId: String,
    lastPlayedTimestamp: Long
  ) {
    storyProgressController.recordChapterAsInProgressNotSaved(
      profileId,
      topicId,
      storyId,
      explorationId,
      lastPlayedTimestamp
    )
  }

  private fun loadHintState(progress: ExplorationProgress) {
    progress.hintState =
<<<<<<< HEAD
      if (progress.explorationCheckpoint == ExplorationCheckpoint.getDefaultInstance()) {
        HintState.newBuilder().apply {
          isHintVisibleInLatestState = false
          helpIndex = HelpIndex.getDefaultInstance()
          trackedAnswerCount = 0
          hintSequenceNumber = 0
        }.build()
      } else {
        HintState.newBuilder().apply {
          isHintVisibleInLatestState =
            progress.explorationCheckpoint.helpIndex != HelpIndex.getDefaultInstance()
          helpIndex = progress.explorationCheckpoint.helpIndex
          trackedAnswerCount = progress.explorationCheckpoint.pendingUserAnswersCount
          hintSequenceNumber = 0
=======
      if (progress.currentExplorationCheckpoint == ExplorationCheckpoint.getDefaultInstance()) {
        HintState.getDefaultInstance()
      } else {
        HintState.newBuilder().apply {
          helpIndex = progress.currentExplorationCheckpoint.helpIndex
          trackedAnswerCount = progress.currentExplorationCheckpoint.pendingUserAnswersCount
          hintSequenceNumber = 0
          delayToShowNextHintAndSolution = -1
>>>>>>> 9245e517
        }.build()
      }
  }

  /**
   * Initializes the variables of [StateDeck]. If the [ExplorationCheckpoint] is of type default
   * instance, the values of [StateDeck] are reset. Otherwise, the variables of [StateDeck] are
   * re-initialized with the values created from the saved [ExplorationCheckpoint].
   *
   * This function expects explorationProgress.hintState to be initialized with the correct values,
   * so it should only be called after the function [loadHintState] has executed.
   */
  private fun loadStateDeck(progress: ExplorationProgress, exploration: Exploration) {
<<<<<<< HEAD
    if (progress.explorationCheckpoint == ExplorationCheckpoint.getDefaultInstance()) {
=======
    if (progress.currentExplorationCheckpoint == ExplorationCheckpoint.getDefaultInstance()) {
>>>>>>> 9245e517
      progress.stateDeck.resetDeck(progress.stateGraph.getState(exploration.initStateName))
    } else {
      progress.stateDeck.resumeDeck(
        createPendingTopStateFromCheckpoint(progress),
        getPreviousStatesFromCheckpoint(progress),
<<<<<<< HEAD
        progress.explorationCheckpoint.pendingUserAnswersList,
        progress.explorationCheckpoint.stateIndex
=======
        progress.currentExplorationCheckpoint.pendingUserAnswersList,
        progress.currentExplorationCheckpoint.stateIndex
>>>>>>> 9245e517
      )
    }
  }

  /**
   * Creates a pending top state for the current exploration as it was when the checkpoint was
   * created.
   *
   * @return the pending [State] for the current exploration
   */
  private fun createPendingTopStateFromCheckpoint(progress: ExplorationProgress): State {
    val pendingTopState =
<<<<<<< HEAD
      progress.stateGraph.getState(progress.explorationCheckpoint.pendingStateName)
    val hintList = createHintListFromCheckpoint(
      pendingTopState.interaction.hintList,
      progress.hintState.helpIndex
=======
      progress.stateGraph.getState(progress.currentExplorationCheckpoint.pendingStateName)
    val hintList = createHintListFromCheckpoint(
      pendingTopState.interaction.hintList,
      progress.currentExplorationCheckpoint.helpIndex
>>>>>>> 9245e517
    )
    val solution = createSolutionFromCheckpoint(pendingTopState, progress.hintState.helpIndex)
    val interactionBuilder =
      pendingTopState.interaction.toBuilder()
        .clearHint()
        .addAllHint(hintList)
        .setSolution(solution)
        .build()
    return pendingTopState.toBuilder().setInteraction(interactionBuilder).build()
  }

  /**
   * Mark all hints as reveled in the pendingState that were revealed for the current state pending
   * state before the checkpoint was saved.
   *
   * @param pendingStateHintList the list of hint for the current pending state
   * @param helpIndex the state of hints for the exploration which was generated using the saved
   *     checkpoint
   */
  private fun createHintListFromCheckpoint(
    pendingStateHintList: List<Hint>,
    helpIndex: HelpIndex
  ): List<Hint> {
    val updatedHintList: MutableList<Hint> = ArrayList()
<<<<<<< HEAD
    if (helpIndex.indexTypeCase == HelpIndex.IndexTypeCase.HINT_INDEX) {
      pendingStateHintList.forEachIndexed { index, hint ->
        if (index <= helpIndex.hintIndex.index) {
          // Mark all hints as visible and revealed which have an index less than that stored in
          // the HintState.
          updatedHintList.add(
            hint.toBuilder().apply {
              hintIsRevealed = true
              unrevealedHintIsVisible = false
            }.build()
          )
        } else if (index == helpIndex.hintIndex.index) {
          updatedHintList.add(
            hint.toBuilder().apply {
              hintIsRevealed = helpIndex.hintIndex.isHintRevealed
              unrevealedHintIsVisible = !helpIndex.hintIndex.isHintRevealed
            }.build()
          )
        }
      }
    } else {
      pendingStateHintList.forEach { hint ->
        updatedHintList.add(
          hint.toBuilder().apply {
            hintIsRevealed = true
            unrevealedHintIsVisible = false
          }.build()
        )
      }
=======
    when (helpIndex.indexTypeCase) {
      HelpIndex.IndexTypeCase.HINT_INDEX -> {
        pendingStateHintList.forEachIndexed { index, hint ->
          if (index < helpIndex.hintIndex.index) {
            // Mark all hints as visible and revealed which have an index less than that stored in
            // the HintState.
            updatedHintList.add(hint.toBuilder().setHintIsRevealed(true).build())
          } else if (index == helpIndex.hintIndex.index) {
            // Add the currently shown hint to the updated hint list and set hintIsRevealed
            // depending upon if the current hint was revealed or not.
            updatedHintList.add(
              hint.toBuilder().setHintIsRevealed(helpIndex.hintIndex.isHintRevealed).build()
            )
          } else {
            // Add all the remaining hints that are not yet visible to the user to the updated hint
            // list.
            updatedHintList.add(
              hint.toBuilder().setHintIsRevealed(false).build()
            )
          }
        }
      }
      HelpIndex.IndexTypeCase.SHOW_SOLUTION, HelpIndex.IndexTypeCase.EVERYTHING_REVEALED -> {
        // All the hints are visible and revealed if helpIndex.indexTypeCase is equal to
        // SHOW_SOLUTION or EVERYTHING_REVEALED.
        pendingStateHintList.forEach { hint ->
          updatedHintList.add(hint.toBuilder().setHintIsRevealed(true).build())
        }
      }
      else -> updatedHintList.addAll(pendingStateHintList)
>>>>>>> 9245e517
    }
    return updatedHintList
  }

  /**
   * Set solution is reveled in the pendingState to true or false depending upon if solution was
   * revealed for the current state pending state before the checkpoint was saved.
   *
   * @param pendingTopState the pending state created from the checkpoint
   * @param helpIndex the state of solution for the exploration which was generated using the saved
   *     checkpoint
   */
  private fun createSolutionFromCheckpoint(
    pendingTopState: State,
    helpIndex: HelpIndex
  ): Solution {
    return when (helpIndex.indexTypeCase) {
      HelpIndex.IndexTypeCase.SHOW_SOLUTION -> {
        pendingTopState.interaction.solution.toBuilder()
          .setSolutionIsRevealed(false)
<<<<<<< HEAD
          .setUnrevealedSolutionIsVisible(true)
=======
>>>>>>> 9245e517
          .build()
      }
      HelpIndex.IndexTypeCase.EVERYTHING_REVEALED -> {
        pendingTopState.interaction.solution.toBuilder()
          .setSolutionIsRevealed(true)
<<<<<<< HEAD
          .setUnrevealedSolutionIsVisible(false)
=======
>>>>>>> 9245e517
          .build()
      }
      else -> pendingTopState.interaction.solution
    }
  }

  /**
   * Creates a list of completed states from the saved [ExplorationCheckpoint].
   *
   * @return [List] of [EphemeralState] containing all the states that were completed before the
   *     checkpoint was created
   */
  private fun getPreviousStatesFromCheckpoint(
    progress: ExplorationProgress
  ): List<EphemeralState> {
    val previousStates: MutableList<EphemeralState> = ArrayList()
<<<<<<< HEAD
    progress.explorationCheckpoint.completedStatesInCheckpointList.forEachIndexed { index, state ->
      previousStates.add(
        EphemeralState.newBuilder()
          .setState(progress.stateGraph.getState(state.stateName))
          .setHasPreviousState(index != 0)
          .setCompletedState(state.completedState)
          .setHasNextState(index != progress.explorationCheckpoint.stateIndex)
          .build()
      )
    }
=======
    progress.currentExplorationCheckpoint.completedStatesInCheckpointList
      .forEachIndexed { index, state ->
        previousStates.add(
          EphemeralState.newBuilder()
            .setState(progress.stateGraph.getState(state.stateName))
            .setHasPreviousState(index != 0)
            .setCompletedState(state.completedState)
            .setHasNextState(index != progress.currentExplorationCheckpoint.stateIndex)
            .build()
        )
      }
>>>>>>> 9245e517
    return previousStates
  }
}<|MERGE_RESOLUTION|>--- conflicted
+++ resolved
@@ -16,6 +16,7 @@
 import org.oppia.android.app.model.UserAnswer
 import org.oppia.android.domain.classify.AnswerClassificationController
 import org.oppia.android.domain.exploration.lightweightcheckpointing.ExplorationCheckpointController
+import org.oppia.android.domain.hintsandsolution.HintHandler
 import org.oppia.android.domain.oppialogger.OppiaLogger
 import org.oppia.android.domain.oppialogger.exceptions.ExceptionsController
 import org.oppia.android.domain.topic.StoryProgressController
@@ -50,11 +51,11 @@
   private val explorationCheckpointController: ExplorationCheckpointController,
   private val storyProgressController: StoryProgressController,
   private val oppiaClock: OppiaClock,
-  private val oppiaLogger: OppiaLogger
+  private val oppiaLogger: OppiaLogger,
+  private val hintHandler: HintHandler
 ) {
   // TODO(#179): Add support for parameters.
-  // TODO(#182): Add support for refresher explorations.
-  // TODO(#90): Update the internal locking of this controller to use something like an in-memory
+  // TODO(#3622): Update the internal locking of this controller to use something like an in-memory
   //  blocking cache to simplify state locking. However, doing this correctly requires a fix in
   //  MediatorLiveData to avoid unexpected cancellations in chained cross-scope coroutines. Note
   //  that this is also essential to ensure post-load operations can be queued before load completes
@@ -94,14 +95,9 @@
         currentStoryId = storyId
         currentExplorationId = explorationId
         this.shouldSavePartialProgress = shouldSavePartialProgress
-<<<<<<< HEAD
-        this.explorationCheckpoint = explorationCheckpoint
-        checkpointState = CheckpointState.CHECKPOINT_UNSAVED
-=======
         hintState = HintState.getDefaultInstance()
         currentCheckpointState = CheckpointState.CHECKPOINT_UNSAVED
         currentExplorationCheckpoint = explorationCheckpoint
->>>>>>> 9245e517
       }
       explorationProgress.advancePlayStageTo(ExplorationProgress.PlayStage.LOADING_EXPLORATION)
       asyncDataSubscriptionManager.notifyChangeAsync(CURRENT_STATE_DATA_PROVIDER_ID)
@@ -148,10 +144,7 @@
    * [LiveData] from  [getCurrentState]. Also note that the returned [LiveData] will only have a
    * single value and not be reused after that point.
    */
-  fun submitAnswer(
-    userAnswer: UserAnswer,
-    hintState: HintState
-  ): LiveData<AsyncResult<AnswerOutcome>> {
+  fun submitAnswer(userAnswer: UserAnswer): LiveData<AsyncResult<AnswerOutcome>> {
     try {
       explorationProgressLock.withLock {
         check(
@@ -194,22 +187,24 @@
               explorationProgress.stateGraph.getState(answerOutcome.stateName),
               prohibitSameStateName = true
             )
-            // Reset the hintState if answer leads to a different part of the graph.
-            explorationProgress.hintState = HintState.newBuilder().apply {
-              trackedAnswerCount = 0
-              hintSequenceNumber = hintState.hintSequenceNumber + 1
-              isHintVisibleInLatestState = false
-              helpIndex = HelpIndex.getDefaultInstance()
-            }.build()
+            // Reset the hintState if pending top state has changed.
+            explorationProgress.hintState = hintHandler.reset()
           } else {
-            // Update explorationProgress.hintState with the latest hintState if answer is not
-            // does not lead to a new state.
-            explorationProgress.hintState = hintState
+            // Schedule a new hints or solution or show a new hint or solution immediately based on
+            // the current ephemeral state of the exploration because a new wrong answer was
+            // submitted.
+            val ephemeralState = explorationProgress.stateDeck.getCurrentEphemeralState()
+            explorationProgress.hintState =
+              hintHandler.maybeScheduleShowHint(
+                ephemeralState.state,
+                ephemeralState.pendingState.wrongAnswerCount
+              )
           }
         } finally {
-          // If the answer was submitted on behalf of the Continue interaction, don't save
-          // checkpoint because it will be saved when the learner moves to the next state.
           if (!doesInteractionAutoContinue(answerOutcome.state.interaction.id)) {
+            // If the answer was not submitted on behalf of the Continue interaction, update the
+            // hint state and save checkpoint because it will be saved when the learner moves to the
+            // next state.
             saveExplorationCheckpoint()
           }
 
@@ -229,10 +224,7 @@
     }
   }
 
-  fun submitUnrevealedHintIsVisible(
-    state: State,
-    hintState: HintState
-  ): LiveData<AsyncResult<Hint>> {
+  fun submitHintIsRevealed(hintIsRevealed: Boolean, hintIndex: Int): LiveData<AsyncResult<Hint>> {
     try {
       explorationProgressLock.withLock {
         check(
@@ -253,77 +245,29 @@
         ) {
           "Cannot submit an answer while another answer is pending."
         }
-        explorationProgress.hintState = hintState
         lateinit var hint: Hint
+        val ephemeralState = explorationProgress.stateDeck.getCurrentEphemeralState()
         try {
-          explorationProgress.stateDeck.submitUnrevealedHintIsVisible(
-            state,
-            hintState.helpIndex.hintIndex.isHintRevealed,
-            hintState.helpIndex.hintIndex.index
+          explorationProgress.stateDeck.submitHintRevealed(
+            ephemeralState.state,
+            hintIsRevealed,
+            hintIndex
           )
           hint = explorationProgress.stateGraph.computeHintForResult(
-            state,
-            hintState.helpIndex.hintIndex.isHintRevealed,
-            hintState.helpIndex.hintIndex.index
+            ephemeralState.state,
+            hintIsRevealed,
+            hintIndex
           )
-          explorationProgress.stateDeck.pushStateForHint(state, hintState.helpIndex.hintIndex.index)
+          explorationProgress.stateDeck.pushStateForHint(ephemeralState.state, hintIndex)
         } finally {
-          explorationProgress.hintState = hintState
-          // Mark a checkpoint in the exploration everytime a new hint is revealed.
-          saveExplorationCheckpoint()
-          // Ensure that the user always returns to the VIEWING_STATE stage to avoid getting stuck
-          // in an 'always unrevealed hint visible' situation. This can specifically happen if hint
-          // throws an exception.
-          explorationProgress.advancePlayStageTo(ExplorationProgress.PlayStage.VIEWING_STATE)
-        }
-        asyncDataSubscriptionManager.notifyChangeAsync(CURRENT_STATE_DATA_PROVIDER_ID)
-        return MutableLiveData(AsyncResult.success(hint))
-      }
-    } catch (e: Exception) {
-      exceptionsController.logNonFatalException(e)
-      return MutableLiveData(AsyncResult.failed(e))
-    }
-  }
-
-  fun submitHintIsRevealed(
-    state: State,
-    hintState: HintState
-  ): LiveData<AsyncResult<Hint>> {
-    try {
-      explorationProgressLock.withLock {
-        check(
-          explorationProgress.playStage !=
-            ExplorationProgress.PlayStage.NOT_PLAYING
-        ) {
-          "Cannot submit an answer if an exploration is not being played."
-        }
-        check(
-          explorationProgress.playStage !=
-            ExplorationProgress.PlayStage.LOADING_EXPLORATION
-        ) {
-          "Cannot submit an answer while the exploration is being loaded."
-        }
-        check(
-          explorationProgress.playStage !=
-            ExplorationProgress.PlayStage.SUBMITTING_ANSWER
-        ) {
-          "Cannot submit an answer while another answer is pending."
-        }
-        lateinit var hint: Hint
-        try {
-          explorationProgress.stateDeck.submitHintRevealed(
-            state,
-            hintState.helpIndex.hintIndex.isHintRevealed,
-            hintState.helpIndex.hintIndex.index
-          )
-          hint = explorationProgress.stateGraph.computeHintForResult(
-            state,
-            hintState.helpIndex.hintIndex.isHintRevealed,
-            hintState.helpIndex.hintIndex.index
-          )
-          explorationProgress.stateDeck.pushStateForHint(state, hintState.helpIndex.hintIndex.index)
-        } finally {
-          explorationProgress.hintState = hintState
+          hintHandler.notifyHintIsRevealed(hintIndex)
+          // Schedule a new hints or solution or show a new hint or solution immediately based on
+          // the current ephemeral state of the exploration because the last hint was revealed.
+          explorationProgress.hintState =
+            hintHandler.maybeScheduleShowHint(
+              ephemeralState.state,
+              ephemeralState.pendingState.wrongAnswerCount
+            )
           // Mark a checkpoint in the exploration everytime a new hint is revealed.
           saveExplorationCheckpoint()
           // Ensure that the user always returns to the VIEWING_STATE stage to avoid getting stuck
@@ -340,10 +284,7 @@
     }
   }
 
-  fun submitUnrevealedSolutionIsVisible(
-    state: State,
-    hintState: HintState
-  ): LiveData<AsyncResult<Solution>> {
+  fun submitSolutionIsRevealed(): LiveData<AsyncResult<Solution>> {
     try {
       explorationProgressLock.withLock {
         check(
@@ -365,16 +306,19 @@
           "Cannot submit an answer while another answer is pending."
         }
         lateinit var solution: Solution
+        val ephemeralState = explorationProgress.stateDeck.getCurrentEphemeralState()
         try {
-
-          explorationProgress.stateDeck.submitUnrevealedSolutionIsVisible(state)
-          solution = explorationProgress.stateGraph.computeSolutionForResult(
-            state,
-            solutionIsRevealed = false
-          )
-          explorationProgress.stateDeck.pushStateForSolution(state)
+          explorationProgress.stateDeck.submitSolutionRevealed(ephemeralState.state)
+          solution = explorationProgress.stateGraph.computeSolutionForResult(ephemeralState.state)
+          explorationProgress.stateDeck.pushStateForSolution(ephemeralState.state)
         } finally {
-          explorationProgress.hintState = hintState
+          hintHandler.notifySolutionIsRevealed()
+          // Update the hintState because the solution was revealed.
+          explorationProgress.hintState =
+            hintHandler.maybeScheduleShowHint(
+              ephemeralState.state,
+              ephemeralState.pendingState.wrongAnswerCount
+            )
           // Mark a checkpoint in the exploration if the solution is revealed.
           saveExplorationCheckpoint()
           // Ensure that the user always returns to the VIEWING_STATE stage to avoid getting stuck
@@ -392,58 +336,6 @@
     }
   }
 
-  fun submitSolutionIsRevealed(
-    state: State,
-    hintState: HintState
-  ): LiveData<AsyncResult<Solution>> {
-    try {
-      explorationProgressLock.withLock {
-        check(
-          explorationProgress.playStage !=
-            ExplorationProgress.PlayStage.NOT_PLAYING
-        ) {
-          "Cannot submit an answer if an exploration is not being played."
-        }
-        check(
-          explorationProgress.playStage !=
-            ExplorationProgress.PlayStage.LOADING_EXPLORATION
-        ) {
-          "Cannot submit an answer while the exploration is being loaded."
-        }
-        check(
-          explorationProgress.playStage !=
-            ExplorationProgress.PlayStage.SUBMITTING_ANSWER
-        ) {
-          "Cannot submit an answer while another answer is pending."
-        }
-        lateinit var solution: Solution
-        try {
-
-          explorationProgress.stateDeck.submitSolutionRevealed(state)
-          solution = explorationProgress.stateGraph.computeSolutionForResult(
-            state,
-            solutionIsRevealed = true
-          )
-          explorationProgress.stateDeck.pushStateForSolution(state)
-        } finally {
-          explorationProgress.hintState = hintState
-          // Mark a checkpoint in the exploration if the solution is revealed.
-          saveExplorationCheckpoint()
-          // Ensure that the user always returns to the VIEWING_STATE stage to avoid getting stuck
-          // in an 'always showing solution' situation. This can specifically happen if solution
-          // throws an exception.
-          explorationProgress.advancePlayStageTo(ExplorationProgress.PlayStage.VIEWING_STATE)
-        }
-
-        asyncDataSubscriptionManager.notifyChangeAsync(CURRENT_STATE_DATA_PROVIDER_ID)
-        return MutableLiveData(AsyncResult.success(solution))
-      }
-    } catch (e: Exception) {
-      exceptionsController.logNonFatalException(e)
-      return MutableLiveData(AsyncResult.failed(e))
-    }
-  }
-
   /**
    * Navigates to the previous state in the graph. If the learner is currently on the initial state,
    * this method will throw an exception. Calling code is responsible for ensuring this method is
@@ -524,9 +416,18 @@
           "Cannot navigate to a next state if an answer submission is pending."
         }
         explorationProgress.stateDeck.navigateToNextState()
-        // Only mark checkpoint if current state is pending state. This ensures that checkpoints
-        // will not be marked on any of the completed states.
+
         if (explorationProgress.stateDeck.isCurrentStateTopOfDeck()) {
+          // Update the hint state and maybe schedule new help when user moves to the pending top
+          // state.
+          val ephemeralState = explorationProgress.stateDeck.getCurrentEphemeralState()
+          explorationProgress.hintState =
+            hintHandler.maybeScheduleShowHint(
+              ephemeralState.state,
+              ephemeralState.pendingState.wrongAnswerCount
+            )
+          // Only mark checkpoint if current state is pending state. This ensures that checkpoints
+          // will not be marked on any of the completed states.
           saveExplorationCheckpoint()
         }
         asyncDataSubscriptionManager.notifyChangeAsync(CURRENT_STATE_DATA_PROVIDER_ID)
@@ -538,112 +439,31 @@
     }
   }
 
-  /**
-   * Checks if checkpointing is enabled, if checkpointing is enabled this function creates a
-   * checkpoint with the latest progress and saves it using [ExplorationCheckpointController].
-   *
-   * This function also waits for the save operation to complete, upon completion this function
-   * uses the function [processSaveCheckpointResult] to mark the exploration as
-   * IN_PROGRESS_SAVED or IN_PROGRESS_NOT_SAVED depending upon the result.
-   */
-  private fun saveExplorationCheckpoint() {
-    // Do not save checkpoints if shouldSavePartialProgress is false. This is expected to happen
-    // when the current exploration has been already completed previously.
-    if (!explorationProgress.shouldSavePartialProgress) return
-
-    explorationProgress.explorationCheckpoint =
-      explorationProgress.stateDeck.createExplorationCheckpoint(
-        explorationProgress.hintState,
-        explorationProgress.currentExploration.version,
-        explorationProgress.currentExploration.title,
-        oppiaClock.getCurrentTimeMs()
-      )
-
-    val profileId: ProfileId = explorationProgress.currentProfileId
-    val topicId: String = explorationProgress.currentTopicId
-    val storyId: String = explorationProgress.currentStoryId
-    val explorationId: String = explorationProgress.currentExplorationId
-
-    val deferred = explorationCheckpointController.recordExplorationCheckpointAsync(
-      profileId,
-      explorationId,
-      explorationProgress.explorationCheckpoint
-    )
-
-    deferred.invokeOnCompletion {
-      val checkpointState = if (it == null) {
-        deferred.getCompleted()
-      } else {
-        oppiaLogger.e("Lightweight checkpointing", "Failed to save checkpoint in exploration", it)
-        // CheckpointState is marked as CHECKPOINT_UNSAVED because the deferred did not
-        // complete successfully.
-        CheckpointState.CHECKPOINT_UNSAVED
-      }
-      processSaveCheckpointResult(
-        profileId,
-        topicId,
-        storyId,
-        explorationId,
-        oppiaClock.getCurrentTimeMs(),
-        checkpointState
-      )
-    }
-  }
-
-  /**
-   * Processes the result obtained upon complete execution of the function
-   * [saveExplorationCheckpoint].
-   *
-   * Marks the exploration as in_progress_saved or in_progress_not_saved if it is not already marked
-   * correctly. This function also updates the checkpoint state of the exploration to the
-   * specified new checkpoint state.
-   *
-   * @param profileId is the profile id currently playing the exploration
-   * @param topicId is the id of the topic which contains the story with the current exploration
-   * @param storyId is the id of the story which contains the current exploration
-   * @param lastPlayedTimestamp timestamp of the time when the checkpoints state for the exploration
-   *     was last updated
-   * @param newCheckpointState the latest state obtained after saving checkpoint successfully or
-   *     unsuccessfully
-   */
-  private fun processSaveCheckpointResult(
-    profileId: ProfileId,
-    topicId: String,
-    storyId: String,
-    explorationId: String,
-    lastPlayedTimestamp: Long,
-    newCheckpointState: CheckpointState
-  ) {
+  /** Stops any new hints and solution from showing up. */
+  fun stopNewHintsAndSolutionFromShowingUp() {
     explorationProgressLock.withLock {
-      // Only processes the result of the last save operation if the checkpointState has changed.
-      if (explorationProgress.checkpointState != newCheckpointState) {
-        // Mark exploration as IN_PROGRESS_SAVED or IN_PROGRESS_NOT_SAVED if the checkpointState has
-        // either changed from UNSAVED to SAVED or vice versa.
-        if (
-          explorationProgress.checkpointState != CheckpointState.CHECKPOINT_UNSAVED &&
-          newCheckpointState == CheckpointState.CHECKPOINT_UNSAVED
-        ) {
-          markExplorationAsInProgressNotSaved(
-            profileId,
-            topicId,
-            storyId,
-            explorationId,
-            lastPlayedTimestamp
-          )
-        } else if (
-          explorationProgress.checkpointState == CheckpointState.CHECKPOINT_UNSAVED &&
-          newCheckpointState != CheckpointState.CHECKPOINT_UNSAVED
-        ) {
-          markExplorationAsInProgressSaved(
-            profileId,
-            topicId,
-            storyId,
-            explorationId,
-            lastPlayedTimestamp
-          )
-        }
-        explorationProgress.updateCheckpointState(newCheckpointState)
-        // Notify observers that the checkpoint state has changed.
+      hintHandler.hideHintsAndSolution()
+    }
+  }
+
+  /**
+   * Notifies the [HintHandler] that a scheduled task to show new help has finished.
+   *
+   * @param trackedSequenceNumber the ID used to identify each task scheduled to show help
+   * @param state the state on which the hint is shown
+   */
+  fun hintAndSolutionTimerCompleted(trackedSequenceNumber: Int, state: State) {
+    explorationProgressLock.withLock {
+      explorationProgress.hintState =
+        hintHandler.showNewHintAndSolution(state, trackedSequenceNumber)
+      if (
+        explorationProgress.hintState.helpIndex.indexTypeCase ==
+        HelpIndex.IndexTypeCase.HINT_INDEX ||
+        explorationProgress.hintState.helpIndex.indexTypeCase ==
+        HelpIndex.IndexTypeCase.SHOW_SOLUTION
+      ) {
+        // Only notify the currentState dataProvider the hint or solution is available is actually
+        // new.
         asyncDataSubscriptionManager.notifyChangeAsync(CURRENT_STATE_DATA_PROVIDER_ID)
       }
     }
@@ -712,13 +532,8 @@
             AsyncResult.success(
               explorationProgress.stateDeck.getCurrentEphemeralState()
                 .toBuilder()
-<<<<<<< HEAD
-                .setCheckpointState(explorationProgress.checkpointState)
-                .setHintState(explorationProgress.hintState)
-=======
                 .setHintState(explorationProgress.hintState)
                 .setCheckpointState(explorationProgress.currentCheckpointState)
->>>>>>> 9245e517
                 .build()
             )
           } catch (e: Exception) {
@@ -730,13 +545,8 @@
           AsyncResult.success(
             explorationProgress.stateDeck.getCurrentEphemeralState()
               .toBuilder()
-<<<<<<< HEAD
-              .setCheckpointState(explorationProgress.checkpointState)
-              .setHintState(explorationProgress.hintState)
-=======
               .setHintState(explorationProgress.hintState)
               .setCheckpointState(explorationProgress.currentCheckpointState)
->>>>>>> 9245e517
               .build()
           )
         ExplorationProgress.PlayStage.SUBMITTING_ANSWER -> AsyncResult.pending()
@@ -748,33 +558,29 @@
     // The exploration must be initialized first since other lazy fields depend on it being inited.
     progress.currentExploration = exploration
     progress.stateGraph.reset(exploration.statesMap)
-<<<<<<< HEAD
-
-    // Load hintState with a checkpoint or to reset it if checkpoint is of default instance.
-    loadHintState(progress)
-
-    // Either resume or reset the StateDeck depending upon the exploration checkpoint.
-    loadStateDeck(progress, exploration)
-=======
     // Restore StateDeck with the saved checkpoint if the exploration has to be resumed otherwise,
     // reset it to play the exploration from the beginning.
     loadStateDeck(progress, exploration)
     // Restore the HintState to resume showing hints or reset it if the exploration does not have
     // to be resumed.
     loadHintState(progress)
->>>>>>> 9245e517
 
     // Advance the stage, but do not notify observers since the current state can be reported
     // immediately to the UI.
     progress.advancePlayStageTo(ExplorationProgress.PlayStage.VIEWING_STATE)
 
+    // Update hint state to schedule task to show new help.
+    val ephemeralState = progress.stateDeck.getCurrentEphemeralState()
+    progress.hintState = hintHandler.maybeScheduleShowHint(
+      ephemeralState.state,
+      ephemeralState.pendingState.wrongAnswerCount
+    )
+
     // Mark a checkpoint in the exploration once the exploration has loaded.
     saveExplorationCheckpoint()
   }
 
   /**
-<<<<<<< HEAD
-=======
    * Checks if checkpointing is enabled, if checkpointing is enabled this function creates a
    * checkpoint with the latest progress and saves it using [ExplorationCheckpointController].
    *
@@ -885,7 +691,6 @@
   }
 
   /**
->>>>>>> 9245e517
    * Returns whether the specified interaction automatically continues the user to the next state
    * upon completion.
    */
@@ -926,22 +731,6 @@
 
   private fun loadHintState(progress: ExplorationProgress) {
     progress.hintState =
-<<<<<<< HEAD
-      if (progress.explorationCheckpoint == ExplorationCheckpoint.getDefaultInstance()) {
-        HintState.newBuilder().apply {
-          isHintVisibleInLatestState = false
-          helpIndex = HelpIndex.getDefaultInstance()
-          trackedAnswerCount = 0
-          hintSequenceNumber = 0
-        }.build()
-      } else {
-        HintState.newBuilder().apply {
-          isHintVisibleInLatestState =
-            progress.explorationCheckpoint.helpIndex != HelpIndex.getDefaultInstance()
-          helpIndex = progress.explorationCheckpoint.helpIndex
-          trackedAnswerCount = progress.explorationCheckpoint.pendingUserAnswersCount
-          hintSequenceNumber = 0
-=======
       if (progress.currentExplorationCheckpoint == ExplorationCheckpoint.getDefaultInstance()) {
         HintState.getDefaultInstance()
       } else {
@@ -950,7 +739,6 @@
           trackedAnswerCount = progress.currentExplorationCheckpoint.pendingUserAnswersCount
           hintSequenceNumber = 0
           delayToShowNextHintAndSolution = -1
->>>>>>> 9245e517
         }.build()
       }
   }
@@ -964,23 +752,14 @@
    * so it should only be called after the function [loadHintState] has executed.
    */
   private fun loadStateDeck(progress: ExplorationProgress, exploration: Exploration) {
-<<<<<<< HEAD
-    if (progress.explorationCheckpoint == ExplorationCheckpoint.getDefaultInstance()) {
-=======
     if (progress.currentExplorationCheckpoint == ExplorationCheckpoint.getDefaultInstance()) {
->>>>>>> 9245e517
       progress.stateDeck.resetDeck(progress.stateGraph.getState(exploration.initStateName))
     } else {
       progress.stateDeck.resumeDeck(
         createPendingTopStateFromCheckpoint(progress),
         getPreviousStatesFromCheckpoint(progress),
-<<<<<<< HEAD
-        progress.explorationCheckpoint.pendingUserAnswersList,
-        progress.explorationCheckpoint.stateIndex
-=======
         progress.currentExplorationCheckpoint.pendingUserAnswersList,
         progress.currentExplorationCheckpoint.stateIndex
->>>>>>> 9245e517
       )
     }
   }
@@ -993,17 +772,10 @@
    */
   private fun createPendingTopStateFromCheckpoint(progress: ExplorationProgress): State {
     val pendingTopState =
-<<<<<<< HEAD
-      progress.stateGraph.getState(progress.explorationCheckpoint.pendingStateName)
-    val hintList = createHintListFromCheckpoint(
-      pendingTopState.interaction.hintList,
-      progress.hintState.helpIndex
-=======
       progress.stateGraph.getState(progress.currentExplorationCheckpoint.pendingStateName)
     val hintList = createHintListFromCheckpoint(
       pendingTopState.interaction.hintList,
       progress.currentExplorationCheckpoint.helpIndex
->>>>>>> 9245e517
     )
     val solution = createSolutionFromCheckpoint(pendingTopState, progress.hintState.helpIndex)
     val interactionBuilder =
@@ -1028,37 +800,6 @@
     helpIndex: HelpIndex
   ): List<Hint> {
     val updatedHintList: MutableList<Hint> = ArrayList()
-<<<<<<< HEAD
-    if (helpIndex.indexTypeCase == HelpIndex.IndexTypeCase.HINT_INDEX) {
-      pendingStateHintList.forEachIndexed { index, hint ->
-        if (index <= helpIndex.hintIndex.index) {
-          // Mark all hints as visible and revealed which have an index less than that stored in
-          // the HintState.
-          updatedHintList.add(
-            hint.toBuilder().apply {
-              hintIsRevealed = true
-              unrevealedHintIsVisible = false
-            }.build()
-          )
-        } else if (index == helpIndex.hintIndex.index) {
-          updatedHintList.add(
-            hint.toBuilder().apply {
-              hintIsRevealed = helpIndex.hintIndex.isHintRevealed
-              unrevealedHintIsVisible = !helpIndex.hintIndex.isHintRevealed
-            }.build()
-          )
-        }
-      }
-    } else {
-      pendingStateHintList.forEach { hint ->
-        updatedHintList.add(
-          hint.toBuilder().apply {
-            hintIsRevealed = true
-            unrevealedHintIsVisible = false
-          }.build()
-        )
-      }
-=======
     when (helpIndex.indexTypeCase) {
       HelpIndex.IndexTypeCase.HINT_INDEX -> {
         pendingStateHintList.forEachIndexed { index, hint ->
@@ -1089,7 +830,6 @@
         }
       }
       else -> updatedHintList.addAll(pendingStateHintList)
->>>>>>> 9245e517
     }
     return updatedHintList
   }
@@ -1110,19 +850,11 @@
       HelpIndex.IndexTypeCase.SHOW_SOLUTION -> {
         pendingTopState.interaction.solution.toBuilder()
           .setSolutionIsRevealed(false)
-<<<<<<< HEAD
-          .setUnrevealedSolutionIsVisible(true)
-=======
->>>>>>> 9245e517
           .build()
       }
       HelpIndex.IndexTypeCase.EVERYTHING_REVEALED -> {
         pendingTopState.interaction.solution.toBuilder()
           .setSolutionIsRevealed(true)
-<<<<<<< HEAD
-          .setUnrevealedSolutionIsVisible(false)
-=======
->>>>>>> 9245e517
           .build()
       }
       else -> pendingTopState.interaction.solution
@@ -1139,18 +871,6 @@
     progress: ExplorationProgress
   ): List<EphemeralState> {
     val previousStates: MutableList<EphemeralState> = ArrayList()
-<<<<<<< HEAD
-    progress.explorationCheckpoint.completedStatesInCheckpointList.forEachIndexed { index, state ->
-      previousStates.add(
-        EphemeralState.newBuilder()
-          .setState(progress.stateGraph.getState(state.stateName))
-          .setHasPreviousState(index != 0)
-          .setCompletedState(state.completedState)
-          .setHasNextState(index != progress.explorationCheckpoint.stateIndex)
-          .build()
-      )
-    }
-=======
     progress.currentExplorationCheckpoint.completedStatesInCheckpointList
       .forEachIndexed { index, state ->
         previousStates.add(
@@ -1162,7 +882,6 @@
             .build()
         )
       }
->>>>>>> 9245e517
     return previousStates
   }
 }