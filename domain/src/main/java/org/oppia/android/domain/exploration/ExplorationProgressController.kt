--- conflicted
+++ resolved
@@ -3,6 +3,10 @@
 import androidx.annotation.VisibleForTesting
 import androidx.lifecycle.LiveData
 import androidx.lifecycle.MutableLiveData
+import java.util.concurrent.locks.ReentrantLock
+import javax.inject.Inject
+import javax.inject.Singleton
+import kotlin.concurrent.withLock
 import org.oppia.android.app.model.AnswerOutcome
 import org.oppia.android.app.model.EphemeralState
 import org.oppia.android.app.model.Exploration
@@ -22,10 +26,6 @@
 import org.oppia.android.util.data.DataProvider
 import org.oppia.android.util.data.DataProviders
 import org.oppia.android.util.system.OppiaClock
-import java.util.concurrent.locks.ReentrantLock
-import javax.inject.Inject
-import javax.inject.Singleton
-import kotlin.concurrent.withLock
 
 private const val CURRENT_STATE_DATA_PROVIDER_ID = "current_state_data_provider_id"
 
@@ -116,15 +116,8 @@
   internal fun checkCheckpointStateToExitExploration(): LiveData<AsyncResult<Any?>> {
     return explorationProgressLock.withLock {
       when (explorationProgress.checkpointState) {
-<<<<<<< HEAD
-
         ExplorationCheckpointState.CHECKPOINT_SAVED_DATABASE_NOT_EXCEEDED_LIMIT ->
           MutableLiveData(AsyncResult.success(null))
-
-=======
-        ExplorationCheckpointState.CHECKPOINT_SAVED_DATABASE_NOT_EXCEEDED_LIMIT ->
-          MutableLiveData(AsyncResult.success(null))
->>>>>>> 5fc512d8
         ExplorationCheckpointState.CHECKPOINT_SAVED_DATABASE_EXCEEDED_LIMIT ->
           MutableLiveData(
             AsyncResult.failed(
@@ -133,21 +126,13 @@
               )
             )
           )
-<<<<<<< HEAD
-
-        ExplorationCheckpointState.UNSAVED ->
-=======
         ExplorationCheckpointState.UNSAVED -> {
->>>>>>> 5fc512d8
           MutableLiveData(
             AsyncResult.failed(
               ProgressNotSavedException("Current exploration contains unsaved progress.")
             )
           )
-<<<<<<< HEAD
-=======
-        }
->>>>>>> 5fc512d8
+        }
       }
     }
   }
