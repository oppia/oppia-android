--- conflicted
+++ resolved
@@ -35,11 +35,9 @@
 import org.oppia.android.util.data.AsyncResult
 import org.oppia.android.util.data.DataProvider
 import org.oppia.android.util.data.DataProviders
-<<<<<<< HEAD
 import org.oppia.android.util.data.DataProviders.Companion.combineWith
 import org.oppia.android.util.system.OppiaClock
 import org.oppia.android.util.threading.BackgroundDispatcher
-=======
 import org.oppia.android.util.data.DataProviders.Companion.transformAsync
 import org.oppia.android.util.locale.OppiaLocale
 import org.oppia.android.util.system.OppiaClock
@@ -47,7 +45,6 @@
 import javax.inject.Inject
 import javax.inject.Singleton
 import kotlin.concurrent.withLock
->>>>>>> e67a0c33
 
 private const val BEGIN_EXPLORATION_RESULT_PROVIDER_ID =
   "ExplorationProgressController.begin_exploration_result"
@@ -103,7 +100,6 @@
   //  callback on the deferred returned on saving checkpoints. In this case ExplorationActivity will
   //  make decisions based on a value of the checkpointState which might not be up-to date.
 
-<<<<<<< HEAD
   // TODO: update documentation & callsites to properly handle that returned providers will initially provide pending states.
   // TODO: update documentation to clarify that DataProviders will reset their state between submit calls.
   // TODO: update documentation & PR description to explain that this now eagerly compute ephemeral state rather than lazily due to it being a better fit with flows.
@@ -150,11 +146,6 @@
   private val moveToNextStateResultDataProvider by lazy {
     moveToNextStateResultFlow.convertToDataProvider(MOVE_TO_NEXT_STATE_RESULT_PROVIDER_ID)
   }
-=======
-  private val explorationProgress = ExplorationProgress()
-  private val explorationProgressLock = ReentrantLock()
-  private lateinit var hintHandler: HintHandler
->>>>>>> e67a0c33
 
   /**
    * Resets this controller to begin playing the specified [Exploration], and returns a
@@ -168,7 +159,6 @@
     shouldSavePartialProgress: Boolean,
     explorationCheckpoint: ExplorationCheckpoint
   ): DataProvider<Any?> {
-<<<<<<< HEAD
     val initializeMessage =
       ControllerMessage.InitializeController(
         profileId,
@@ -181,35 +171,6 @@
     this.profileId = profileId
     check(controllerCommandQueue.offer(initializeMessage)) {
       "Failed to schedule command for initializing the exploration progress controller."
-=======
-    return explorationProgressLock.withLock {
-      try {
-        check(explorationProgress.playStage == ExplorationProgress.PlayStage.NOT_PLAYING) {
-          "Expected to finish previous exploration before starting a new one."
-        }
-
-        explorationProgress.apply {
-          currentProfileId = ProfileId.newBuilder().setInternalId(internalProfileId).build()
-          currentTopicId = topicId
-          currentStoryId = storyId
-          currentExplorationId = explorationId
-          this.shouldSavePartialProgress = shouldSavePartialProgress
-          checkpointState = CheckpointState.CHECKPOINT_UNSAVED
-          this.explorationCheckpoint = explorationCheckpoint
-        }
-        hintHandler = hintHandlerFactory.create(this)
-        explorationProgress.advancePlayStageTo(ExplorationProgress.PlayStage.LOADING_EXPLORATION)
-        asyncDataSubscriptionManager.notifyChangeAsync(CURRENT_STATE_PROVIDER_ID)
-        return@withLock dataProviders.createInMemoryDataProvider(
-          BEGIN_EXPLORATION_RESULT_PROVIDER_ID
-        ) { null }
-      } catch (e: Exception) {
-        exceptionsController.logNonFatalException(e)
-        return@withLock dataProviders.createInMemoryDataProviderAsync(
-          BEGIN_EXPLORATION_RESULT_PROVIDER_ID
-        ) { AsyncResult.Failure(e) }
-      }
->>>>>>> e67a0c33
     }
     return beginExplorationResultDataProvider
   }
@@ -252,15 +213,9 @@
    * to submit an answer while a previous answer is pending. That scenario will also result in a
    * failed answer submission.
    *
-<<<<<<< HEAD
-   * No assumptions should be made about the completion order of the returned [LiveData] vs. the
-   * [LiveData] from [getCurrentState]. Also note that the returned [LiveData] will only have a
-   * single value and not be reused after that point.
-=======
    * No assumptions should be made about the completion order of the returned [DataProvider] vs. the
    * [DataProvider] from [getCurrentState]. Also note that the returned [DataProvider] will only
    * have a single value and not be reused after that point.
->>>>>>> e67a0c33
    */
   fun submitAnswer(userAnswer: UserAnswer): DataProvider<AnswerOutcome> {
     sendCommandForOperation(submitAnswerResultFlow, ControllerMessage.SubmitAnswer(userAnswer)) {
