package org.oppia.android.domain.exploration

<<<<<<< HEAD
import androidx.lifecycle.LiveData
import androidx.lifecycle.MutableLiveData
import androidx.lifecycle.Transformations
=======
import kotlinx.coroutines.CoroutineDispatcher
import kotlinx.coroutines.CoroutineScope
import kotlinx.coroutines.channels.Channel
import kotlinx.coroutines.channels.SendChannel
import kotlinx.coroutines.channels.actor
import kotlinx.coroutines.flow.MutableStateFlow
import kotlinx.coroutines.flow.StateFlow
import kotlinx.coroutines.flow.launchIn
import kotlinx.coroutines.flow.onEach
>>>>>>> b77e8ad6
import org.oppia.android.app.model.AnswerOutcome
import org.oppia.android.app.model.CheckpointState
import org.oppia.android.app.model.EphemeralState
import org.oppia.android.app.model.Exploration
import org.oppia.android.app.model.ExplorationCheckpoint
import org.oppia.android.app.model.HelpIndex
import org.oppia.android.app.model.Profile
import org.oppia.android.app.model.ProfileId
import org.oppia.android.app.model.UserAnswer
import org.oppia.android.domain.classify.AnswerClassificationController
import org.oppia.android.domain.exploration.ExplorationProgress.PlayStage.LOADING_EXPLORATION
import org.oppia.android.domain.exploration.ExplorationProgress.PlayStage.NOT_PLAYING
import org.oppia.android.domain.exploration.ExplorationProgress.PlayStage.SUBMITTING_ANSWER
import org.oppia.android.domain.exploration.ExplorationProgress.PlayStage.VIEWING_STATE
import org.oppia.android.domain.exploration.lightweightcheckpointing.ExplorationCheckpointController
import org.oppia.android.domain.hintsandsolution.HintHandler
import org.oppia.android.domain.oppialogger.LoggingIdentifierController
import org.oppia.android.domain.oppialogger.OppiaLogger
import org.oppia.android.domain.oppialogger.exceptions.ExceptionsController
import org.oppia.android.domain.profile.ProfileManagementController
import org.oppia.android.domain.topic.StoryProgressController
import org.oppia.android.domain.translation.TranslationController
import org.oppia.android.util.data.AsyncDataSubscriptionManager
import org.oppia.android.util.data.AsyncResult
import org.oppia.android.util.data.DataProvider
<<<<<<< HEAD
import org.oppia.android.util.data.DataProviders.Companion.toLiveData
import org.oppia.android.util.data.DataProviders.Companion.transformAsync
import org.oppia.android.util.locale.OppiaLocale
=======
import org.oppia.android.util.data.DataProviders
import org.oppia.android.util.data.DataProviders.Companion.combineWith
>>>>>>> b77e8ad6
import org.oppia.android.util.system.OppiaClock
import org.oppia.android.util.threading.BackgroundDispatcher
import java.util.UUID
import javax.inject.Inject
import javax.inject.Singleton

private const val BEGIN_EXPLORATION_RESULT_PROVIDER_ID =
  "ExplorationProgressController.begin_exploration_result"
private const val FINISH_EXPLORATION_RESULT_PROVIDER_ID =
  "ExplorationProgressController.finish_exploration_result"
private const val SUBMIT_ANSWER_RESULT_PROVIDER_ID =
  "ExplorationProgressController.submit_answer_result"
private const val SUBMIT_HINT_REVEALED_RESULT_PROVIDER_ID =
  "ExplorationProgressController.submit_hint_revealed_result"
private const val SUBMIT_SOLUTION_REVEALED_RESULT_PROVIDER_ID =
  "ExplorationProgressController.submit_solution_revealed_result"
private const val MOVE_TO_PREVIOUS_STATE_RESULT_PROVIDER_ID =
  "ExplorationProgressController.move_to_previous_state_result"
private const val MOVE_TO_NEXT_STATE_RESULT_PROVIDER_ID =
  "ExplorationProgressController.move_to_next_state_result"
private const val CURRENT_STATE_PROVIDER_ID = "ExplorationProgressController.current_state"
private const val LOCALIZED_STATE_PROVIDER_ID = "ExplorationProgressController.localized_state"

/**
 * A default session ID to be used before a session has been initialized.
 *
 * This session ID will never match, so messages that are received with this ID will never be
 * processed.
 */
private const val DEFAULT_SESSION_ID = "default_session_id"

/**
 * Controller that tracks and reports the learner's ephemeral/non-persisted progress through an
 * exploration. Note that this controller only supports one active exploration at a time.
 *
 * The current exploration session is started via the exploration data controller.
 *
 * This class is thread-safe, but the order of applied operations is arbitrary. Calling code should
 * take care to ensure that uses of this class do not specifically depend on ordering.
 */
@Singleton
class ExplorationProgressController @Inject constructor(
  private val asyncDataSubscriptionManager: AsyncDataSubscriptionManager,
  private val explorationRetriever: ExplorationRetriever,
  private val answerClassificationController: AnswerClassificationController,
  private val exceptionsController: ExceptionsController,
  private val explorationCheckpointController: ExplorationCheckpointController,
  private val storyProgressController: StoryProgressController,
  private val oppiaClock: OppiaClock,
  private val oppiaLogger: OppiaLogger,
  private val hintHandlerFactory: HintHandler.Factory,
  private val translationController: TranslationController,
<<<<<<< HEAD
  private val loggingIdentifierController: LoggingIdentifierController,
  private val profileManagementController: ProfileManagementController
) : HintHandler.HintMonitor {
=======
  private val dataProviders: DataProviders,
  @BackgroundDispatcher private val backgroundCoroutineDispatcher: CoroutineDispatcher
) {
>>>>>>> b77e8ad6
  // TODO(#179): Add support for parameters.
  // TODO(#3467): Update the mechanism to save checkpoints to eliminate the race condition that may
  //  arise if the function finishExplorationAsync acquires lock before the invokeOnCompletion
  //  callback on the deferred returned on saving checkpoints. In this case ExplorationActivity will
  //  make decisions based on a value of the checkpointState which might not be up-to date.

  // TODO(#606): Replace this with a profile scope to avoid this hacky workaround (which is needed
  //  for getCurrentState).
  private lateinit var profileId: ProfileId

  private var mostRecentSessionId: String? = null
  private val activeSessionId: String
    get() = mostRecentSessionId ?: DEFAULT_SESSION_ID

  private val controllerCommandQueue by lazy { createControllerCommandActor() }
  private val ephemeralStateFlow by lazy { createAsyncResultStateFlow<EphemeralState>() }
  private val beginExplorationResultFlow by lazy { createAsyncResultStateFlow<Any?>() }
  private val finishExplorationResultFlow by lazy { createAsyncResultStateFlow<Any?>() }
  private val submitAnswerResultFlow by lazy { createAsyncResultStateFlow<AnswerOutcome>() }
  private val submitHintRevealedResultFlow by lazy { createAsyncResultStateFlow<Any?>() }
  private val submitSolutionRevealedResultFlow by lazy { createAsyncResultStateFlow<Any?>() }
  private val moveToPreviousStateResultFlow by lazy { createAsyncResultStateFlow<Any?>() }
  private val moveToNextStateResultFlow by lazy { createAsyncResultStateFlow<Any?>() }
  private val ephemeralStateDataProvider by lazy {
    dataProviders.run {
      ephemeralStateFlow.convertAsyncToAutomaticDataProvider(CURRENT_STATE_PROVIDER_ID)
    }
  }
  private val beginExplorationResultDataProvider by lazy {
    beginExplorationResultFlow.convertToDataProvider(BEGIN_EXPLORATION_RESULT_PROVIDER_ID)
  }
  private val finishExplorationResultDataProvider by lazy {
    finishExplorationResultFlow.convertToDataProvider(FINISH_EXPLORATION_RESULT_PROVIDER_ID)
  }
  private val submitAnswerResultDataProvider by lazy {
    submitAnswerResultFlow.convertToDataProvider(SUBMIT_ANSWER_RESULT_PROVIDER_ID)
  }
  private val submitHintRevealedResultDataProvider by lazy {
    submitHintRevealedResultFlow.convertToDataProvider(SUBMIT_HINT_REVEALED_RESULT_PROVIDER_ID)
  }
  private val submitSolutionRevealedResultDataProvider by lazy {
    submitSolutionRevealedResultFlow.convertToDataProvider(
      SUBMIT_SOLUTION_REVEALED_RESULT_PROVIDER_ID
    )
  }
  private val moveToPreviousStateResultDataProvider by lazy {
    moveToPreviousStateResultFlow.convertToDataProvider(MOVE_TO_PREVIOUS_STATE_RESULT_PROVIDER_ID)
  }
  private val moveToNextStateResultDataProvider by lazy {
    moveToNextStateResultFlow.convertToDataProvider(MOVE_TO_NEXT_STATE_RESULT_PROVIDER_ID)
  }

  /**
   * Resets this controller to begin playing the specified [Exploration], and returns a
   * [DataProvider] indicating whether the start was successful.
   *
   * The returned [DataProvider] has the same lifecycle considerations as the provider returned by
   * [submitAnswer].
   */
  internal fun beginExplorationAsync(
    profileId: ProfileId,
    topicId: String,
    storyId: String,
    explorationId: String,
    shouldSavePartialProgress: Boolean,
    explorationCheckpoint: ExplorationCheckpoint
<<<<<<< HEAD
  ) {
    explorationProgressLock.withLock {
      check(explorationProgress.playStage == ExplorationProgress.PlayStage.NOT_PLAYING) {
        "Expected to finish previous exploration before starting a new one."
      }

      explorationProgress.apply {
        currentProfileId = ProfileId.newBuilder().setInternalId(internalProfileId).build()
        currentTopicId = topicId
        currentStoryId = storyId
        currentExplorationId = explorationId
        this.shouldSavePartialProgress = shouldSavePartialProgress
        checkpointState = CheckpointState.CHECKPOINT_UNSAVED
        this.explorationCheckpoint = explorationCheckpoint
      }
      hintHandler = hintHandlerFactory.create(this)
      explorationProgress.advancePlayStageTo(ExplorationProgress.PlayStage.LOADING_EXPLORATION)
      asyncDataSubscriptionManager.notifyChangeAsync(CURRENT_STATE_DATA_PROVIDER_ID)
    }
  }

  /** Indicates that the current exploration being played is now completed. */
  internal fun finishExplorationAsync() {
    oppiaLogger.createFinishExplorationContext(
      oppiaLogger.createExplorationDetailsContext(
        getSessionId() ?: "",
        explorationProgress.currentExplorationId,
        explorationProgress.currentExploration.version.toString(),
        explorationProgress.stateDeck.getCurrentState().name,
        oppiaLogger.createLearnerDetailsContext(getLearnerId() ?: "")
      )
    )
    explorationProgressLock.withLock {
      check(explorationProgress.playStage != ExplorationProgress.PlayStage.NOT_PLAYING) {
        "Cannot finish playing an exploration that hasn't yet been started"
      }
      explorationProgress.advancePlayStageTo(ExplorationProgress.PlayStage.NOT_PLAYING)
=======
  ): DataProvider<Any?> {
    val sessionId = UUID.randomUUID().toString().also { mostRecentSessionId = it }
    val initializeMessage =
      ControllerMessage.InitializeController(
        profileId,
        topicId,
        storyId,
        explorationId,
        shouldSavePartialProgress,
        explorationCheckpoint,
        sessionId
      )
    this.profileId = profileId
    check(controllerCommandQueue.offer(initializeMessage)) {
      "Failed to schedule command for initializing the exploration progress controller."
>>>>>>> b77e8ad6
    }
    return beginExplorationResultDataProvider
  }

  /**
   * Indicates that the current exploration being played is now completed, and returns a
   * [DataProvider] indicating whether the cleanup was successful.
   *
   * The returned [DataProvider] has the same lifecycle considerations as the provider returned by
   * [submitAnswer] with one additional caveat: this method does not actually need to be called when
   * a session is over. Calling it ensures all other [DataProvider]s reset to a correct
   * out-of-session state, but subsequent calls to [beginExplorationAsync] will reset the session.
   */
  internal fun finishExplorationAsync(): DataProvider<Any?> {
    check(controllerCommandQueue.offer(ControllerMessage.FinishExploration(activeSessionId))) {
      "Failed to schedule command for cleaning up after finishing the exploration."
    }
    return finishExplorationResultDataProvider
  }

  /**
   * Submits an answer to the current state and returns how the UI should respond to this answer.
   *
   * If the app undergoes a configuration change, calling code should rely on the [DataProvider]
   * from [getCurrentState] to know whether a current answer is pending. That [DataProvider] will
   * have its state changed to pending during answer submission and until answer resolution.
   *
   * Submitting an answer should result in the learner staying in the current state, moving to a new
   * state in the exploration, being shown a concept card, or being navigated to another exploration
   * altogether. Note that once a correct answer is processed, the current state reported to
   * [getCurrentState] will change from a pending state to a completed state since the learner
   * completed that card. The learner can then proceed from the current completed state to the next
   * pending state using [moveToNextState].
   *
   * ### Lifecycle behavior
   * The returned [DataProvider] will initially be pending until the operation completes. Note that
   * the same provider is returned for each call, so it can be monitored long-term for subsequent
   * answer submissions (where new submissions and session restarts will change the provider to
   * pending). Furthermore, the returned provider does not actually need to be monitored in order
   * for the operation to complete, though it's recommended since [getCurrentState] can only be used
   * to monitor the effects of the operation, not whether the operation itself succeeded.
   *
   * If this is called before a session begins it will return a provider that stays pending with no
   * updates. The operation will also silently fail rather than queue up in these circumstances, so
   * starting a session will not trigger an answer submission from an older call.
   *
   * Multiple subsequent calls during a valid session will queue up and have results delivered in
   * order (though based on the eventual consistency nature of [DataProvider]s no assumptions can be
   * made about whether all results will actually be received--[getCurrentState] should be used as
   * the source of truth for the current state of the session).
   *
   * No assumptions should be made about the completion order of the returned [DataProvider] vs. the
   * [DataProvider] from [getCurrentState].
   */
  fun submitAnswer(userAnswer: UserAnswer): DataProvider<AnswerOutcome> {
    sendCommandForOperation(
      submitAnswerResultFlow, ControllerMessage.SubmitAnswer(userAnswer, activeSessionId)
    ) { "Failed to schedule command for answer submission." }
    return submitAnswerResultDataProvider
  }

  /**
   * Notifies the controller that the user wishes to reveal a hint.
   *
   * The returned [DataProvider] has the same lifecycle considerations as the provider returned by
   * [submitAnswer].
   *
   * @param hintIndex index of the hint that was revealed in the hint list of the current pending
   *     state
   * @return a [DataProvider] that indicates success/failure of the operation (the actual payload of
   *     the result isn't relevant)
   */
  fun submitHintIsRevealed(hintIndex: Int): DataProvider<Any?> {
    sendCommandForOperation(
      submitHintRevealedResultFlow, ControllerMessage.HintIsRevealed(hintIndex, activeSessionId)
    ) {
      "Failed to schedule command for revealing hint: $hintIndex."
    }
    return submitHintRevealedResultDataProvider
  }

  /**
   * Notifies the controller that the user has revealed the solution to the current state.
   *
   * The returned [DataProvider] has the same lifecycle considerations as the provider returned by
   * [submitAnswer].
   *
   * @return a [DataProvider] that indicates success/failure of the operation (the actual payload of
   *     the result isn't relevant)
   */
  fun submitSolutionIsRevealed(): DataProvider<Any?> {
    sendCommandForOperation(
      submitSolutionRevealedResultFlow, ControllerMessage.SolutionIsRevealed(activeSessionId)
    ) {
      "Failed to schedule command for revealing the solution."
    }
    return submitSolutionRevealedResultDataProvider
  }

  /**
   * Navigates to the previous state in the graph. If the learner is currently on the initial state,
   * this method will throw an exception. Calling code is responsible for ensuring this method is
   * only called when it's possible to navigate backward.
   *
   * The returned [DataProvider] has the same lifecycle considerations as the provider returned by
   * [submitAnswer].
   *
   * @return a [DataProvider] indicating whether the movement to the previous state was successful,
   *     or a failure if state navigation was attempted at an invalid time in the state graph (e.g.
   *     if currently viewing the initial state of the exploration). It's recommended that calling
   *     code only listen to this result for failures, and instead rely on [getCurrentState] for
   *     observing a successful transition to another state.
   */
  fun moveToPreviousState(): DataProvider<Any?> {
    sendCommandForOperation(
      moveToPreviousStateResultFlow, ControllerMessage.MoveToPreviousState(activeSessionId)
    ) { "Failed to schedule command for moving to the previous state." }
    return moveToPreviousStateResultDataProvider
  }

  /**
   * Navigates to the next state in the graph. This method is only valid if the current
   * [EphemeralState] reported by [getCurrentState] is a completed state. Calling code is
   * responsible for ensuring this method is only called when it's possible to navigate forward.
   *
   * Note that if the current state is a pending state, the user needs to submit a correct answer
   * that routes to a later state via [submitAnswer] in order for the current state to change to a
   * completed state before forward navigation can occur.
   *
   * The returned [DataProvider] has the same lifecycle considerations as the provider returned by
   * [submitAnswer].
   *
   * @return a [DataProvider] indicating whether the movement to the next state was successful (see
   *     [moveToPreviousState] for details on potential failure cases)
   */
  fun moveToNextState(): DataProvider<Any?> {
    sendCommandForOperation(
      moveToNextStateResultFlow, ControllerMessage.MoveToNextState(activeSessionId)
    ) { "Failed to schedule command for moving to the next state." }
    return moveToNextStateResultDataProvider
  }

  /**
   * Returns a [DataProvider] monitoring the current [EphemeralState] the learner is currently
   * viewing.
   *
   * If this state corresponds to a a terminal state, then the learner has completed the
   * exploration. Note that [moveToPreviousState] and [moveToNextState] will automatically update
   * observers of this data provider when the next state is navigated to.
   *
   * This [DataProvider] may initially be pending while the exploration object is loaded. It may
   * also switch from a completed to a pending result during transient operations like submitting an
   * answer via [submitAnswer]. Calling code should be made resilient to this by caching the current
   * state object to display since it may disappear temporarily during answer submission. Calling
   * code should persist this state object across configuration changes if needed since it cannot
   * rely on this [DataProvider] for immediate state reconstitution after configuration changes.
   *
   * The underlying state returned by this function can only be changed by calls to
   * [moveToNextState] and [moveToPreviousState], or the exploration data controller if another
   * exploration is loaded. UI code cannot assume that only calls from the UI layer will trigger
   * state changes here since internal domain processes may also affect state (such as hint timers).
   *
   * This method is safe to be called before an exploration has started. If there is no ongoing
   * exploration, it should return a pending state.
   *
   * This method does not actually need to be called for the [EphemeralState] to be computed; it's
   * always computed eagerly by other state-changing methods regardless of whether there's an active
   * subscription to this method's returned [DataProvider].
   */
  fun getCurrentState(): DataProvider<EphemeralState> {
    val writtenTranslationContentLocale =
      translationController.getWrittenTranslationContentLocale(profileId)
    return writtenTranslationContentLocale.combineWith(
      ephemeralStateDataProvider, LOCALIZED_STATE_PROVIDER_ID
    ) { locale, ephemeralState ->
      ephemeralState.toBuilder().apply {
        // Augment the state to include translation information (which may not necessarily be
        // up-to-date in the state deck).
        writtenTranslationContext =
          translationController.computeWrittenTranslationContext(
            state.writtenTranslationsMap, locale
          )
      }.build()
    }
  }

  private fun createControllerCommandActor(): SendChannel<ControllerMessage> {
    var controllerState: ControllerState? = null
    // Use an unlimited capacity buffer so that commands can be sent asynchronously without blocking
    // the main thread or scheduling an extra coroutine.
    return CoroutineScope(backgroundCoroutineDispatcher).actor(capacity = Channel.UNLIMITED) {
      for (message in channel) {
        try {
          // Since the loop essentially never ends, this is needed to ensure that the controller
          // state can be reset across sessions.
          val initedControllerState by lazy {
            checkNotNull(controllerState) { "Expected controller state to be initialized." }
          }

          // If there's an active controller, ignore messages not tied to this session since
          // leftovers from previous sessions may conflate the state of the active session.
          val currentSessionId = controllerState?.sessionId
          if (currentSessionId != null && message.sessionId != currentSessionId) continue

          @Suppress("UNUSED_VARIABLE") // A variable is used to create an exhaustive when statement.
          val unused = when (message) {
            is ControllerMessage.InitializeController -> {
              // Ensure the state is completely recreated for each session to avoid leaking state
              // across sessions.
              controllerState = ControllerState(ExplorationProgress(), message.sessionId).also {
                it.beginExplorationImpl(
                  message.profileId,
                  message.topicId,
                  message.storyId,
                  message.explorationId,
                  message.shouldSavePartialProgress,
                  message.explorationCheckpoint
                )
              }
            }
            is ControllerMessage.FinishExploration -> {
              try {
                // Ensure finish is always executed even if the controller state isn't yet
                // initialized.
                controllerState.finishExplorationImpl()
              } finally {
                // Ensure the controller state is always reset.
                controllerState = null
              }
            }
            is ControllerMessage.SubmitAnswer ->
              initedControllerState.submitAnswerImpl(message.userAnswer)
            is ControllerMessage.HintIsRevealed ->
              initedControllerState.submitHintIsRevealedImpl(message.hintIndex)
            is ControllerMessage.SolutionIsRevealed ->
              initedControllerState.submitSolutionIsRevealedImpl()
            is ControllerMessage.MoveToPreviousState ->
              initedControllerState.moveToPreviousStateImpl()
            is ControllerMessage.MoveToNextState -> initedControllerState.moveToNextStateImpl()
            is ControllerMessage.ProcessSavedCheckpointResult ->
              initedControllerState.processSaveCheckpointResult(
                message.profileId,
                message.topicId,
                message.storyId,
                message.explorationId,
                message.lastPlayedTimestamp,
                message.newCheckpointState
              )
            is ControllerMessage.SaveCheckpoint -> initedControllerState.saveExplorationCheckpoint()
            is ControllerMessage.RecomputeStateAndNotify ->
              initedControllerState.recomputeCurrentStateAndNotifyImpl()
          }
        } catch (e: Exception) {
          exceptionsController.logNonFatalException(e)
          oppiaLogger.w(
            "ExplorationProgressController",
            "Encountered exception while processing command: $message",
            e
          )
        }
      }
    }
  }

  private fun <T> sendCommandForOperation(
    resultFlow: MutableStateFlow<AsyncResult<T>>,
    message: ControllerMessage,
    lazyFailureMessage: () -> String
  ) {
    // Ensure that the result is first reset since there will be a delay before the message is
    // processed.
    resultFlow.value = AsyncResult.Pending()

    // This must succeed or the app will be entered into a bad state. Crash instead of trying to
    // recover (though recovery may be possible in the future with some changes and user messaging).
    check(controllerCommandQueue.offer(message), lazyFailureMessage)
  }

  private suspend fun ControllerState.beginExplorationImpl(
    profileId: ProfileId,
    topicId: String,
    storyId: String,
    explorationId: String,
    shouldSavePartialProgress: Boolean,
    explorationCheckpoint: ExplorationCheckpoint
  ) {
    tryOperation(BEGIN_EXPLORATION_RESULT_PROVIDER_ID, beginExplorationResultFlow) {
      check(explorationProgress.playStage == NOT_PLAYING) {
        "Expected to finish previous exploration before starting a new one."
      }

      explorationProgress.apply {
        currentProfileId = profileId
        currentTopicId = topicId
        currentStoryId = storyId
        currentExplorationId = explorationId
        this.shouldSavePartialProgress = shouldSavePartialProgress
        checkpointState = CheckpointState.CHECKPOINT_UNSAVED
        this.explorationCheckpoint = explorationCheckpoint
      }
      hintHandler = hintHandlerFactory.create()
      hintHandler.getCurrentHelpIndex().onEach {
        // Fire an event to save the latest progress state in a checkpoint to avoid cross-thread
        // synchronization being required (since the state of hints/solutions has changed).
        controllerCommandQueue.send(ControllerMessage.SaveCheckpoint(sessionId))
        recomputeCurrentStateAndNotifyAsync()
      }.launchIn(CoroutineScope(backgroundCoroutineDispatcher))
      explorationProgress.advancePlayStageTo(LOADING_EXPLORATION)

      // Reset the finish flow since the exploration is beginning.
      finishExplorationResultFlow.value = AsyncResult.Pending()
    }
  }

  private suspend fun ControllerState?.finishExplorationImpl() {
    checkNotNull(this) { "Cannot finish playing an exploration that hasn't yet been started" }
    tryOperation(
      FINISH_EXPLORATION_RESULT_PROVIDER_ID, finishExplorationResultFlow, recomputeState = false
    ) {
      explorationProgress.advancePlayStageTo(NOT_PLAYING)
    }

    // Ensure all state is reset since an exploration is no longer being played.
    ephemeralStateFlow.value = AsyncResult.Pending()
    beginExplorationResultFlow.value = AsyncResult.Pending()
    submitAnswerResultFlow.value = AsyncResult.Pending()
    submitHintRevealedResultFlow.value = AsyncResult.Pending()
    submitSolutionRevealedResultFlow.value = AsyncResult.Pending()
    moveToPreviousStateResultFlow.value = AsyncResult.Pending()
    moveToNextStateResultFlow.value = AsyncResult.Pending()
  }

  private suspend fun ControllerState.submitAnswerImpl(userAnswer: UserAnswer) {
    tryOperation(SUBMIT_ANSWER_RESULT_PROVIDER_ID, submitAnswerResultFlow) {
      check(explorationProgress.playStage != NOT_PLAYING) {
        "Cannot submit an answer if an exploration is not being played."
      }
      check(explorationProgress.playStage != LOADING_EXPLORATION) {
        "Cannot submit an answer while the exploration is being loaded."
      }
      check(explorationProgress.playStage != SUBMITTING_ANSWER) {
        "Cannot submit an answer while another answer is pending."
      }

      // Notify observers that the submitted answer is currently pending.
      explorationProgress.advancePlayStageTo(SUBMITTING_ANSWER)
      recomputeCurrentStateAndNotifySync()

      var answerOutcome: AnswerOutcome? = null
      try {
        val topPendingState = explorationProgress.stateDeck.getPendingTopState()
        val outcome =
          answerClassificationController.classify(
            topPendingState.interaction,
            userAnswer.answer,
            userAnswer.writtenTranslationContext
          ).outcome
        answerOutcome =
          explorationProgress.stateGraph.computeAnswerOutcomeForResult(topPendingState, outcome)
        explorationProgress.stateDeck.submitAnswer(
          userAnswer, answerOutcome.feedback, answerOutcome.labelledAsCorrectAnswer
        )

        // Follow the answer's outcome to another part of the graph if it's different.
        val ephemeralState = computeBaseCurrentEphemeralState()
        when {
          answerOutcome.destinationCase == AnswerOutcome.DestinationCase.STATE_NAME -> {
            val newState = explorationProgress.stateGraph.getState(answerOutcome.stateName)
            explorationProgress.stateDeck.pushState(newState, prohibitSameStateName = true)
            hintHandler.finishState(newState)
          }
          ephemeralState.stateTypeCase == EphemeralState.StateTypeCase.PENDING_STATE -> {
            // Schedule, or show immediately, a new hint or solution based on the current
            // ephemeral state of the exploration because a new wrong answer was submitted.
            hintHandler.handleWrongAnswerSubmission(ephemeralState.pendingState.wrongAnswerCount)
          }
        }
      } finally {
        if (answerOutcome != null &&
          !doesInteractionAutoContinue(answerOutcome.state.interaction.id)
        ) {
          // If the answer was not submitted on behalf of the Continue interaction, update the
          // hint state and save checkpoint because it will be saved when the learner moves to the
          // next state.
          saveExplorationCheckpoint()
        }

        // Ensure that the user always returns to the VIEWING_STATE stage to avoid getting stuck
        // in an 'always submitting answer' situation. This can specifically happen if answer
        // classification throws an exception.
        explorationProgress.advancePlayStageTo(VIEWING_STATE)
      }

      return@tryOperation checkNotNull(answerOutcome) { "Expected answer outcome." }
    }
  }

  private suspend fun ControllerState.submitHintIsRevealedImpl(hintIndex: Int) {
    tryOperation(SUBMIT_HINT_REVEALED_RESULT_PROVIDER_ID, submitHintRevealedResultFlow) {
      check(explorationProgress.playStage != NOT_PLAYING) {
        "Cannot submit an answer if an exploration is not being played."
      }
      check(explorationProgress.playStage != LOADING_EXPLORATION) {
        "Cannot submit an answer while the exploration is being loaded."
      }
      check(explorationProgress.playStage != SUBMITTING_ANSWER) {
        "Cannot submit an answer while another answer is pending."
      }
      try {
        hintHandler.viewHint(hintIndex)
      } finally {
        // Ensure that the user always returns to the VIEWING_STATE stage to avoid getting stuck
        // in an 'always showing hint' situation. This can specifically happen if hint throws an
        // exception.
        explorationProgress.advancePlayStageTo(VIEWING_STATE)
      }
    }
  }

  private suspend fun ControllerState.submitSolutionIsRevealedImpl() {
    tryOperation(SUBMIT_SOLUTION_REVEALED_RESULT_PROVIDER_ID, submitSolutionRevealedResultFlow) {
      check(explorationProgress.playStage != NOT_PLAYING) {
        "Cannot submit an answer if an exploration is not being played."
      }
      check(explorationProgress.playStage != LOADING_EXPLORATION) {
        "Cannot submit an answer while the exploration is being loaded."
      }
      check(explorationProgress.playStage != SUBMITTING_ANSWER) {
        "Cannot submit an answer while another answer is pending."
      }
      try {
        hintHandler.viewSolution()
      } finally {
        // Ensure that the user always returns to the VIEWING_STATE stage to avoid getting stuck
        // in an 'always showing solution' situation. This can specifically happen if solution
        // throws an exception.
        explorationProgress.advancePlayStageTo(VIEWING_STATE)
      }
    }
  }

  private suspend fun ControllerState.moveToPreviousStateImpl() {
    tryOperation(MOVE_TO_PREVIOUS_STATE_RESULT_PROVIDER_ID, moveToPreviousStateResultFlow) {
      check(explorationProgress.playStage != NOT_PLAYING) {
        "Cannot navigate to a previous state if an exploration is not being played."
      }
      check(explorationProgress.playStage != LOADING_EXPLORATION) {
        "Cannot navigate to a previous state if an exploration is being loaded."
      }
      check(explorationProgress.playStage != SUBMITTING_ANSWER) {
        "Cannot navigate to a previous state if an answer submission is pending."
      }
      hintHandler.navigateToPreviousState()
      explorationProgress.stateDeck.navigateToPreviousState()
    }
  }

  private suspend fun ControllerState.moveToNextStateImpl() {
    tryOperation(MOVE_TO_NEXT_STATE_RESULT_PROVIDER_ID, moveToNextStateResultFlow) {
      check(explorationProgress.playStage != NOT_PLAYING) {
        "Cannot navigate to a next state if an exploration is not being played."
      }
      check(explorationProgress.playStage != LOADING_EXPLORATION) {
        "Cannot navigate to a next state if an exploration is being loaded."
      }
      check(explorationProgress.playStage != SUBMITTING_ANSWER) {
        "Cannot navigate to a next state if an answer submission is pending."
      }
      explorationProgress.stateDeck.navigateToNextState()

      if (explorationProgress.stateDeck.isCurrentStateTopOfDeck()) {
        hintHandler.navigateBackToLatestPendingState()

        // Only mark checkpoint if current state is pending state. This ensures that checkpoints
        // will not be marked on any of the completed states.
        saveExplorationCheckpoint()
      }
    }
  }

  private suspend fun <T> ControllerState.tryOperation(
    providerId: String,
    resultFlow: MutableStateFlow<AsyncResult<T>>,
    recomputeState: Boolean = true,
    operation: suspend ControllerState.() -> T
  ) {
    try {
      resultFlow.value = AsyncResult.Success(operation())
      if (recomputeState) {
        recomputeCurrentStateAndNotifySync()
      }
    } catch (e: Exception) {
      exceptionsController.logNonFatalException(e)
      resultFlow.value = AsyncResult.Failure(e)
    }
    asyncDataSubscriptionManager.notifyChange(providerId)
  }

  /**
   * Immediately recomputes the current state & notifies it's been changed.
   *
   * This should only be called when the caller can guarantee that the current [ControllerState] is
   * correct and up-to-date (i.e. that this is being called via a direct call path from the actor).
   *
   * All other cases must use [recomputeCurrentStateAndNotifyAsync].
   */
  private suspend fun ControllerState.recomputeCurrentStateAndNotifySync() {
    recomputeCurrentStateAndNotifyImpl()
  }

  /**
   * Sends a message to recompute the current state & notify it's been changed.
   *
   * This must be used in cases when the current [ControllerState] may no longer be up-to-date to
   * ensure state isn't leaked across play sessions.
   */
  private suspend fun ControllerState.recomputeCurrentStateAndNotifyAsync() {
    controllerCommandQueue.send(ControllerMessage.RecomputeStateAndNotify(sessionId))
  }

  private suspend fun ControllerState.recomputeCurrentStateAndNotifyImpl() {
    ephemeralStateFlow.emit(retrieveCurrentStateAsync())
  }

  private suspend fun ControllerState.retrieveCurrentStateAsync(): AsyncResult<EphemeralState> {
    return try {
      retrieveStateWithinCache()
    } catch (e: Exception) {
      exceptionsController.logNonFatalException(e)
      AsyncResult.Failure(e)
    }
  }

  private suspend fun ControllerState.retrieveStateWithinCache(): AsyncResult<EphemeralState> {
    return when (explorationProgress.playStage) {
      NOT_PLAYING -> AsyncResult.Pending()
      LOADING_EXPLORATION -> {
        try {
          val exploration =
            explorationRetriever.loadExploration(explorationProgress.currentExplorationId)
          finishLoadExploration(exploration, explorationProgress)
          AsyncResult.Success(computeCurrentEphemeralState())
        } catch (e: Exception) {
          exceptionsController.logNonFatalException(e)
          AsyncResult.Failure(e)
        }
      }
      VIEWING_STATE -> AsyncResult.Success(computeCurrentEphemeralState())
      SUBMITTING_ANSWER -> AsyncResult.Pending()
    }
  }

  private suspend fun ControllerState.finishLoadExploration(
    exploration: Exploration,
    progress: ExplorationProgress
  ) {
    // The exploration must be initialized first since other lazy fields depend on it being inited.
    progress.currentExploration = exploration
    progress.stateGraph.reset(exploration.statesMap)

    if (progress.explorationCheckpoint != ExplorationCheckpoint.getDefaultInstance()) {
      // Restore the StateDeck and the HintHandler if the exploration is being resumed.
      progress.resumeStateDeckForSavedState(exploration)
      hintHandler.resumeHintsForSavedState(
        progress.explorationCheckpoint.pendingUserAnswersCount,
        progress.explorationCheckpoint.helpIndex,
        progress.stateDeck.getCurrentState()
      )
    } else {
      // If the exploration is not being resumed, reset the StateDeck and the HintHandler.
      progress.stateDeck.resetDeck(progress.stateGraph.getState(exploration.initStateName))
      hintHandler.startWatchingForHintsInNewState(progress.stateDeck.getCurrentState())
    }

    // Advance the stage, but do not notify observers since the current state can be reported
    // immediately to the UI.
    progress.advancePlayStageTo(VIEWING_STATE)

    // Mark a checkpoint in the exploration once the exploration has loaded.
    saveExplorationCheckpoint()
  }

  private fun ControllerState.computeBaseCurrentEphemeralState(): EphemeralState =
    explorationProgress.stateDeck.getCurrentEphemeralState(retrieveCurrentHelpIndex())

  private fun ControllerState.computeCurrentEphemeralState(): EphemeralState {
    return computeBaseCurrentEphemeralState().toBuilder().apply {
      // Ensure that the state has an up-to-date checkpoint state.
      checkpointState = explorationProgress.checkpointState
    }.build()
  }

  private fun ControllerState.retrieveCurrentHelpIndex(): HelpIndex =
    hintHandler.getCurrentHelpIndex().value

  /**
   * Checks if checkpointing is enabled, if checkpointing is enabled this function creates a
   * checkpoint with the latest progress and saves it using [ExplorationCheckpointController].
   *
   * This function also waits for the save operation to complete, upon completion this function
   * uses the function [processSaveCheckpointResult] to mark the exploration as
   * IN_PROGRESS_SAVED or IN_PROGRESS_NOT_SAVED depending upon the result.
   *
   * Note that while this is changing internal ephemeral state, it does not notify of changes (it
   * instead expects callers to do this when it's best to notify frontend observers of the changes).
   */
  private fun ControllerState.saveExplorationCheckpoint() {
    // Do not save checkpoints if shouldSavePartialProgress is false. This is expected to happen
    // when the current exploration has been already completed previously.
    if (!explorationProgress.shouldSavePartialProgress) return
    val profileId: ProfileId = explorationProgress.currentProfileId
    val topicId: String = explorationProgress.currentTopicId
    val storyId: String = explorationProgress.currentStoryId
    val explorationId: String = explorationProgress.currentExplorationId

    val checkpoint: ExplorationCheckpoint =
      explorationProgress.stateDeck.createExplorationCheckpoint(
        explorationProgress.currentExploration.version,
        explorationProgress.currentExploration.title,
        oppiaClock.getCurrentTimeMs(),
        retrieveCurrentHelpIndex()
      )

    val deferred = explorationCheckpointController.recordExplorationCheckpointAsync(
      profileId,
      explorationId,
      checkpoint
    )

    deferred.invokeOnCompletion {
      val checkpointState = if (it == null) {
        deferred.getCompleted()
      } else {
        oppiaLogger.e("Lightweight checkpointing", "Failed to save checkpoint in exploration", it)
        // CheckpointState is marked as CHECKPOINT_UNSAVED because the deferred did not
        // complete successfully.
        CheckpointState.CHECKPOINT_UNSAVED
      }

      // Schedule an event to process the checkpoint results in a synchronized environment to avoid
      // needing to lock on ControllerState.
      val processEvent =
        ControllerMessage.ProcessSavedCheckpointResult(
          profileId,
          topicId,
          storyId,
          explorationId,
          oppiaClock.getCurrentTimeMs(),
          checkpointState,
          sessionId
        )
      check(controllerCommandQueue.offer(processEvent)) {
        "Failed to schedule command for processing a saved checkpoint."
      }
    }
  }

  /**
   * Processes the result obtained upon complete execution of the function
   * [saveExplorationCheckpoint].
   *
   * Marks the exploration as in_progress_saved or in_progress_not_saved if it is not already marked
   * correctly. This function also updates the checkpoint state of the exploration to the
   * specified new checkpoint state.
   *
   * @param profileId is the profile id currently playing the exploration
   * @param topicId is the id of the topic which contains the story with the current exploration
   * @param storyId is the id of the story which contains the current exploration
   * @param lastPlayedTimestamp timestamp of the time when the checkpoints state for the exploration
   *     was last updated
   * @param newCheckpointState the latest state obtained after saving checkpoint successfully or
   *     unsuccessfully
   */
  private suspend fun ControllerState.processSaveCheckpointResult(
    profileId: ProfileId,
    topicId: String,
    storyId: String,
    explorationId: String,
    lastPlayedTimestamp: Long,
    newCheckpointState: CheckpointState
  ) {
    // Only processes the result of the last save operation if the checkpointState has changed.
    if (explorationProgress.checkpointState != newCheckpointState) {
      // Mark exploration as IN_PROGRESS_SAVED or IN_PROGRESS_NOT_SAVED if the checkpointState has
      // either changed from UNSAVED to SAVED or vice versa.
      if (
        explorationProgress.checkpointState != CheckpointState.CHECKPOINT_UNSAVED &&
        newCheckpointState == CheckpointState.CHECKPOINT_UNSAVED
      ) {
        markExplorationAsInProgressNotSaved(
          profileId,
          topicId,
          storyId,
          explorationId,
          lastPlayedTimestamp
        )
      } else if (
        explorationProgress.checkpointState == CheckpointState.CHECKPOINT_UNSAVED &&
        newCheckpointState != CheckpointState.CHECKPOINT_UNSAVED
      ) {
        markExplorationAsInProgressSaved(
          profileId,
          topicId,
          storyId,
          explorationId,
          lastPlayedTimestamp
        )
      }
      explorationProgress.updateCheckpointState(newCheckpointState)

      // The ephemeral state technically changes when a checkpoint is successfully saved.
      recomputeCurrentStateAndNotifySync()
    }
  }

  /**
   * Returns whether the specified interaction automatically continues the user to the next state
   * upon completion.
   */
  private fun doesInteractionAutoContinue(interactionId: String): Boolean =
    interactionId == "Continue"

  private fun markExplorationAsInProgressSaved(
    profileId: ProfileId,
    topicId: String,
    storyId: String,
    explorationId: String,
    lastPlayedTimestamp: Long
  ) {
    storyProgressController.recordChapterAsInProgressSaved(
      profileId,
      topicId,
      storyId,
      explorationId,
      lastPlayedTimestamp
    )
  }

  private fun markExplorationAsInProgressNotSaved(
    profileId: ProfileId,
    topicId: String,
    storyId: String,
    explorationId: String,
    lastPlayedTimestamp: Long
  ) {
    storyProgressController.recordChapterAsInProgressNotSaved(
      profileId,
      topicId,
      storyId,
      explorationId,
      lastPlayedTimestamp
    )
  }

<<<<<<< HEAD
  private fun getSessionId(): String? {
    return Transformations.map(
      loggingIdentifierController.getSessionId().toLiveData(),
      ::processGetSessionIdResult
    ).value
  }

  private fun processGetSessionIdResult(sessionIdResult: AsyncResult<String>): String {
    if (sessionIdResult.isFailure()) {
      oppiaLogger.e(
        "ExplorationProgressController",
        "Failed to retrieve session id",
        sessionIdResult.getErrorOrNull()!!
      )
    }
    return sessionIdResult.getOrDefault("")
  }

  private fun getLearnerId(): String? {
    // TODO: This isn't going to work since the live data won't be processed.
    return Transformations.map(
      profileManagementController.getProfile(explorationProgress.currentProfileId).toLiveData(),
      ::processGetProfileResult
    ).value?.learnerId
  }

  private fun processGetProfileResult(profileResult: AsyncResult<Profile>): Profile {
    if (profileResult.isFailure()) {
      oppiaLogger.e(
        "ExplorationProgressController",
        "Failed to retrieve profile",
        profileResult.getErrorOrNull()!!
      )
    }
    return profileResult.getOrDefault(Profile.getDefaultInstance())
=======
  private fun <T> createAsyncResultStateFlow(): MutableStateFlow<AsyncResult<T>> =
    MutableStateFlow(AsyncResult.Pending())

  private fun <T> StateFlow<AsyncResult<T>>.convertToDataProvider(id: Any): DataProvider<T> =
    dataProviders.run { convertAsyncToSimpleDataProvider(id) }

  /**
   * Represents the current synchronized state of the controller.
   *
   * This object's instance is tied directly to a single exploration session, and it's not
   * thread-safe so all access must be synchronized.
   *
   * @property explorationProgress the [ExplorationProgress] corresponding to the session
   * @property sessionId the GUID corresponding to the session
   */
  private class ControllerState(
    val explorationProgress: ExplorationProgress,
    val sessionId: String
  ) {
    /**
     * The [HintHandler] used to monitor and trigger hints in the play session corresponding to this
     * controller state.
     */
    lateinit var hintHandler: HintHandler
  }

  /**
   * Represents a message that can be sent to [controllerCommandQueue] to process changes to
   * [ControllerState] (since all changes must be synchronized).
   *
   * Messages are expected to be resolved serially (though their scheduling can occur across
   * multiple threads, so order cannot be guaranteed until they're enqueued).
   */
  private sealed class ControllerMessage {
    /**
     * The session ID corresponding to this message (the message is expected to be ignored if it
     * doesn't correspond to an active session).
     */
    abstract val sessionId: String

    /** [ControllerMessage] for initializing a new play session. */
    data class InitializeController(
      val profileId: ProfileId,
      val topicId: String,
      val storyId: String,
      val explorationId: String,
      val shouldSavePartialProgress: Boolean,
      val explorationCheckpoint: ExplorationCheckpoint,
      override val sessionId: String
    ) : ControllerMessage()

    /** [ControllerMessage] for ending the current play session. */
    data class FinishExploration(override val sessionId: String) : ControllerMessage()

    /** [ControllerMessage] for submitting a new [UserAnswer]. */
    data class SubmitAnswer(
      val userAnswer: UserAnswer,
      override val sessionId: String
    ) : ControllerMessage()

    /**
     * [ControllerMessage] for indicating that the user revealed the hint corresponding to
     * [hintIndex].
     */
    data class HintIsRevealed(
      val hintIndex: Int,
      override val sessionId: String
    ) : ControllerMessage()

    /**
     * [ControllerMessage] for indicating that the user revealed the solution for the current state.
     */
    data class SolutionIsRevealed(override val sessionId: String) : ControllerMessage()

    /** [ControllerMessage] to move to the previous state in the exploration. */
    data class MoveToPreviousState(override val sessionId: String) : ControllerMessage()

    /** [ControllerMessage] to move to the next state in the exploration. */
    data class MoveToNextState(override val sessionId: String) : ControllerMessage()

    /**
     * [ControllerMessage] to indicate that the session's current partial completion progress should
     * be saved to disk.
     *
     * Note that this does not actually guarantee an update to the tracked progress of the
     * exploration (see [ProcessSavedCheckpointResult]).
     */
    data class SaveCheckpoint(override val sessionId: String) : ControllerMessage()

    /**
     * [ControllerMessage] to ensure a successfully saved checkpoint is reflected in other parts of
     * the app (e.g. that an exploration is considered 'in-progress' in such circumstances).
     */
    data class ProcessSavedCheckpointResult(
      val profileId: ProfileId,
      val topicId: String,
      val storyId: String,
      val explorationId: String,
      val lastPlayedTimestamp: Long,
      val newCheckpointState: CheckpointState,
      override val sessionId: String
    ) : ControllerMessage()

    /**
     * [ControllerMessage] which recomputes the current [EphemeralState] and notifies subscribers of
     * the [DataProvider] returned by [getCurrentState] of the change.
     *
     * This is only used in cases where an external operation trigger changes that are only
     * reflected when recomputing the state (e.g. a new hint needing to be shown).
     */
    data class RecomputeStateAndNotify(override val sessionId: String) : ControllerMessage()
>>>>>>> b77e8ad6
  }
}<|MERGE_RESOLUTION|>--- conflicted
+++ resolved
@@ -1,10 +1,8 @@
 package org.oppia.android.domain.exploration
 
-<<<<<<< HEAD
 import androidx.lifecycle.LiveData
 import androidx.lifecycle.MutableLiveData
 import androidx.lifecycle.Transformations
-=======
 import kotlinx.coroutines.CoroutineDispatcher
 import kotlinx.coroutines.CoroutineScope
 import kotlinx.coroutines.channels.Channel
@@ -14,7 +12,6 @@
 import kotlinx.coroutines.flow.StateFlow
 import kotlinx.coroutines.flow.launchIn
 import kotlinx.coroutines.flow.onEach
->>>>>>> b77e8ad6
 import org.oppia.android.app.model.AnswerOutcome
 import org.oppia.android.app.model.CheckpointState
 import org.oppia.android.app.model.EphemeralState
@@ -40,14 +37,11 @@
 import org.oppia.android.util.data.AsyncDataSubscriptionManager
 import org.oppia.android.util.data.AsyncResult
 import org.oppia.android.util.data.DataProvider
-<<<<<<< HEAD
 import org.oppia.android.util.data.DataProviders.Companion.toLiveData
 import org.oppia.android.util.data.DataProviders.Companion.transformAsync
 import org.oppia.android.util.locale.OppiaLocale
-=======
 import org.oppia.android.util.data.DataProviders
 import org.oppia.android.util.data.DataProviders.Companion.combineWith
->>>>>>> b77e8ad6
 import org.oppia.android.util.system.OppiaClock
 import org.oppia.android.util.threading.BackgroundDispatcher
 import java.util.UUID
@@ -100,15 +94,11 @@
   private val oppiaLogger: OppiaLogger,
   private val hintHandlerFactory: HintHandler.Factory,
   private val translationController: TranslationController,
-<<<<<<< HEAD
   private val loggingIdentifierController: LoggingIdentifierController,
   private val profileManagementController: ProfileManagementController
-) : HintHandler.HintMonitor {
-=======
   private val dataProviders: DataProviders,
   @BackgroundDispatcher private val backgroundCoroutineDispatcher: CoroutineDispatcher
 ) {
->>>>>>> b77e8ad6
   // TODO(#179): Add support for parameters.
   // TODO(#3467): Update the mechanism to save checkpoints to eliminate the race condition that may
   //  arise if the function finishExplorationAsync acquires lock before the invokeOnCompletion
@@ -175,45 +165,6 @@
     explorationId: String,
     shouldSavePartialProgress: Boolean,
     explorationCheckpoint: ExplorationCheckpoint
-<<<<<<< HEAD
-  ) {
-    explorationProgressLock.withLock {
-      check(explorationProgress.playStage == ExplorationProgress.PlayStage.NOT_PLAYING) {
-        "Expected to finish previous exploration before starting a new one."
-      }
-
-      explorationProgress.apply {
-        currentProfileId = ProfileId.newBuilder().setInternalId(internalProfileId).build()
-        currentTopicId = topicId
-        currentStoryId = storyId
-        currentExplorationId = explorationId
-        this.shouldSavePartialProgress = shouldSavePartialProgress
-        checkpointState = CheckpointState.CHECKPOINT_UNSAVED
-        this.explorationCheckpoint = explorationCheckpoint
-      }
-      hintHandler = hintHandlerFactory.create(this)
-      explorationProgress.advancePlayStageTo(ExplorationProgress.PlayStage.LOADING_EXPLORATION)
-      asyncDataSubscriptionManager.notifyChangeAsync(CURRENT_STATE_DATA_PROVIDER_ID)
-    }
-  }
-
-  /** Indicates that the current exploration being played is now completed. */
-  internal fun finishExplorationAsync() {
-    oppiaLogger.createFinishExplorationContext(
-      oppiaLogger.createExplorationDetailsContext(
-        getSessionId() ?: "",
-        explorationProgress.currentExplorationId,
-        explorationProgress.currentExploration.version.toString(),
-        explorationProgress.stateDeck.getCurrentState().name,
-        oppiaLogger.createLearnerDetailsContext(getLearnerId() ?: "")
-      )
-    )
-    explorationProgressLock.withLock {
-      check(explorationProgress.playStage != ExplorationProgress.PlayStage.NOT_PLAYING) {
-        "Cannot finish playing an exploration that hasn't yet been started"
-      }
-      explorationProgress.advancePlayStageTo(ExplorationProgress.PlayStage.NOT_PLAYING)
-=======
   ): DataProvider<Any?> {
     val sessionId = UUID.randomUUID().toString().also { mostRecentSessionId = it }
     val initializeMessage =
@@ -229,7 +180,6 @@
     this.profileId = profileId
     check(controllerCommandQueue.offer(initializeMessage)) {
       "Failed to schedule command for initializing the exploration progress controller."
->>>>>>> b77e8ad6
     }
     return beginExplorationResultDataProvider
   }
@@ -550,6 +500,16 @@
       FINISH_EXPLORATION_RESULT_PROVIDER_ID, finishExplorationResultFlow, recomputeState = false
     ) {
       explorationProgress.advancePlayStageTo(NOT_PLAYING)
+
+      oppiaLogger.createFinishExplorationContext(
+        oppiaLogger.createExplorationDetailsContext(
+          getSessionId() ?: "",
+          explorationProgress.currentExplorationId,
+          explorationProgress.currentExploration.version.toString(),
+          explorationProgress.stateDeck.getCurrentState().name,
+          oppiaLogger.createLearnerDetailsContext(getLearnerId() ?: "")
+        )
+      )
     }
 
     // Ensure all state is reset since an exploration is no longer being played.
@@ -984,7 +944,6 @@
     )
   }
 
-<<<<<<< HEAD
   private fun getSessionId(): String? {
     return Transformations.map(
       loggingIdentifierController.getSessionId().toLiveData(),
@@ -1020,7 +979,8 @@
       )
     }
     return profileResult.getOrDefault(Profile.getDefaultInstance())
-=======
+  }
+
   private fun <T> createAsyncResultStateFlow(): MutableStateFlow<AsyncResult<T>> =
     MutableStateFlow(AsyncResult.Pending())
 
@@ -1132,6 +1092,5 @@
      * reflected when recomputing the state (e.g. a new hint needing to be shown).
      */
     data class RecomputeStateAndNotify(override val sessionId: String) : ControllerMessage()
->>>>>>> b77e8ad6
   }
 }