package org.oppia.android.domain.exploration

import androidx.lifecycle.LiveData
import androidx.lifecycle.MutableLiveData
import org.oppia.android.app.model.AnswerOutcome
import org.oppia.android.app.model.CheckpointState
import org.oppia.android.app.model.EphemeralState
import org.oppia.android.app.model.Exploration
import org.oppia.android.app.model.ExplorationCheckpoint
import org.oppia.android.app.model.HelpIndex
import org.oppia.android.app.model.ProfileId
import org.oppia.android.app.model.UserAnswer
import org.oppia.android.domain.classify.AnswerClassificationController
import org.oppia.android.domain.exploration.lightweightcheckpointing.ExplorationCheckpointController
import org.oppia.android.domain.hintsandsolution.HintHandler
import org.oppia.android.domain.oppialogger.OppiaLogger
import org.oppia.android.domain.oppialogger.exceptions.ExceptionsController
import org.oppia.android.domain.topic.StoryProgressController
import org.oppia.android.util.data.AsyncDataSubscriptionManager
import org.oppia.android.util.data.AsyncResult
import org.oppia.android.util.data.DataProvider
import org.oppia.android.util.data.DataProviders
import org.oppia.android.util.system.OppiaClock
import java.util.concurrent.locks.ReentrantLock
import javax.inject.Inject
import javax.inject.Singleton
import kotlin.concurrent.withLock

private const val CURRENT_STATE_DATA_PROVIDER_ID = "current_state_data_provider_id"

/**
 * Controller that tracks and reports the learner's ephemeral/non-persisted progress through an
 * exploration. Note that this controller only supports one active exploration at a time.
 *
 * The current exploration session is started via the exploration data controller.
 *
 * This class is thread-safe, but the order of applied operations is arbitrary. Calling code should
 * take care to ensure that uses of this class do not specifically depend on ordering.
 */
@Singleton
class ExplorationProgressController @Inject constructor(
  dataProviders: DataProviders,
  private val asyncDataSubscriptionManager: AsyncDataSubscriptionManager,
  private val explorationRetriever: ExplorationRetriever,
  private val answerClassificationController: AnswerClassificationController,
  private val exceptionsController: ExceptionsController,
  private val explorationCheckpointController: ExplorationCheckpointController,
  private val storyProgressController: StoryProgressController,
  private val oppiaClock: OppiaClock,
  private val oppiaLogger: OppiaLogger,
  private val hintHandlerFactory: HintHandler.Factory
) : HintHandler.HintMonitor {
  // TODO(#179): Add support for parameters.
  // TODO(#3622): Update the internal locking of this controller to use something like an in-memory
  //  blocking cache to simplify state locking. However, doing this correctly requires a fix in
  //  MediatorLiveData to avoid unexpected cancellations in chained cross-scope coroutines. Note
  //  that this is also essential to ensure post-load operations can be queued before load completes
  //  to avoid cases in tests where the exploration load operation needs to be fully finished before
  //  performing a post-load operation. The current state of the controller is leaking this
  //  implementation detail to tests.
  // TODO(#3467): Update the mechanism to save checkpoints to eliminate the race condition that may
  //  arise if the function finishExplorationAsync acquires lock before the invokeOnCompletion
  //  callback on the deferred returned on saving checkpoints. In this case ExplorationActivity will
  //  make decisions based on a value of the checkpointState which might not be up-to date.

  private val currentStateDataProvider =
    dataProviders.createInMemoryDataProviderAsync(
      CURRENT_STATE_DATA_PROVIDER_ID,
      this::retrieveCurrentStateAsync
    )
  private val explorationProgress = ExplorationProgress()
  private val explorationProgressLock = ReentrantLock()
  private lateinit var hintHandler: HintHandler

  /** Resets this controller to begin playing the specified [Exploration]. */
  internal fun beginExplorationAsync(
    internalProfileId: Int,
    topicId: String,
    storyId: String,
    explorationId: String,
    shouldSavePartialProgress: Boolean
  ) {
    explorationProgressLock.withLock {
      check(explorationProgress.playStage == ExplorationProgress.PlayStage.NOT_PLAYING) {
        "Expected to finish previous exploration before starting a new one."
      }

      explorationProgress.apply {
        currentProfileId = ProfileId.newBuilder().setInternalId(internalProfileId).build()
        currentTopicId = topicId
        currentStoryId = storyId
        currentExplorationId = explorationId
        this.shouldSavePartialProgress = shouldSavePartialProgress
        checkpointState = CheckpointState.CHECKPOINT_UNSAVED
      }
      hintHandler = hintHandlerFactory.create(this)
      explorationProgress.advancePlayStageTo(ExplorationProgress.PlayStage.LOADING_EXPLORATION)
      asyncDataSubscriptionManager.notifyChangeAsync(CURRENT_STATE_DATA_PROVIDER_ID)
    }
  }

  /** Indicates that the current exploration being played is now completed. */
  internal fun finishExplorationAsync() {
    explorationProgressLock.withLock {
      check(explorationProgress.playStage != ExplorationProgress.PlayStage.NOT_PLAYING) {
        "Cannot finish playing an exploration that hasn't yet been started"
      }
      explorationProgress.advancePlayStageTo(ExplorationProgress.PlayStage.NOT_PLAYING)
    }
  }

  override fun onHelpIndexChanged() {
    explorationProgressLock.withLock {
      saveExplorationCheckpoint()
    }
    asyncDataSubscriptionManager.notifyChangeAsync(CURRENT_STATE_DATA_PROVIDER_ID)
  }

  /**
   * Submits an answer to the current state and returns how the UI should respond to this answer.
   * The returned [LiveData] will only have at most two results posted: a pending result, and then a
   * completed success/failure result. Failures in this case represent a failure of the app
   * (possibly due to networking conditions). The app should report this error in a consumable way
   * to the user so that they may take action on it. No additional values will be reported to the
   * [LiveData]. Each call to this method returns a new, distinct, [LiveData] object that must be
   * observed. Note also that the returned [LiveData] is not guaranteed to begin with a pending
   * state.
   *
   * If the app undergoes a configuration change, calling code should rely on the [LiveData] from
   * [getCurrentState] to know whether a current answer is pending. That [LiveData] will have its
   * state changed to pending during answer submission and until answer resolution.
   *
   * Submitting an answer should result in the learner staying in the current state, moving to a new
   * state in the exploration, being shown a concept card, or being navigated to another exploration
   * altogether. Note that once a correct answer is processed, the current state reported to
   * [getCurrentState] will change from a pending state to a completed state since the learner
   * completed that card. The learner can then proceed from the current completed state to the next
   * pending state using [moveToNextState].
   *
   * This method cannot be called until an exploration has started and [getCurrentState] returns a
   * non-pending result or the result will fail. Calling code must also take care not to allow users
   * to submit an answer while a previous answer is pending. That scenario will also result in a
   * failed answer submission.
   *
   * No assumptions should be made about the completion order of the returned [LiveData] vs. the
   * [LiveData] from  [getCurrentState]. Also note that the returned [LiveData] will only have a
   * single value and not be reused after that point.
   */
  fun submitAnswer(userAnswer: UserAnswer): LiveData<AsyncResult<AnswerOutcome>> {
    try {
      explorationProgressLock.withLock {
        check(
          explorationProgress.playStage !=
            ExplorationProgress.PlayStage.NOT_PLAYING
        ) {
          "Cannot submit an answer if an exploration is not being played."
        }
        check(
          explorationProgress.playStage !=
            ExplorationProgress.PlayStage.LOADING_EXPLORATION
        ) {
          "Cannot submit an answer while the exploration is being loaded."
        }
        check(
          explorationProgress.playStage !=
            ExplorationProgress.PlayStage.SUBMITTING_ANSWER
        ) {
          "Cannot submit an answer while another answer is pending."
        }

        // Notify observers that the submitted answer is currently pending.
        explorationProgress.advancePlayStageTo(ExplorationProgress.PlayStage.SUBMITTING_ANSWER)
        asyncDataSubscriptionManager.notifyChangeAsync(CURRENT_STATE_DATA_PROVIDER_ID)

        lateinit var answerOutcome: AnswerOutcome
        try {
          val topPendingState = explorationProgress.stateDeck.getPendingTopState()
          val outcome =
            answerClassificationController.classify(
              topPendingState.interaction,
              userAnswer.answer
            ).outcome
          answerOutcome =
            explorationProgress.stateGraph.computeAnswerOutcomeForResult(topPendingState, outcome)
          explorationProgress.stateDeck.submitAnswer(userAnswer, answerOutcome.feedback)

          // Follow the answer's outcome to another part of the graph if it's different.
          val ephemeralState = computeCurrentEphemeralState()
          when {
            answerOutcome.destinationCase == AnswerOutcome.DestinationCase.STATE_NAME -> {
              val newState = explorationProgress.stateGraph.getState(answerOutcome.stateName)
              explorationProgress.stateDeck.pushState(newState, prohibitSameStateName = true)
              hintHandler.finishState(newState)
            }
            ephemeralState.stateTypeCase == EphemeralState.StateTypeCase.PENDING_STATE -> {
              // Schedule, or show immediately, a new hint or solution based on the current
              // ephemeral state of the exploration because a new wrong answer was submitted.
              hintHandler.handleWrongAnswerSubmission(ephemeralState.pendingState.wrongAnswerCount)
            }
          }
        } finally {
          if (!doesInteractionAutoContinue(answerOutcome.state.interaction.id)) {
            // If the answer was not submitted on behalf of the Continue interaction, update the
            // hint state and save checkpoint because it will be saved when the learner moves to the
            // next state.
            saveExplorationCheckpoint()
          }

          // Ensure that the user always returns to the VIEWING_STATE stage to avoid getting stuck
          // in an 'always submitting answer' situation. This can specifically happen if answer
          // classification throws an exception.
          explorationProgress.advancePlayStageTo(ExplorationProgress.PlayStage.VIEWING_STATE)
        }

        asyncDataSubscriptionManager.notifyChangeAsync(CURRENT_STATE_DATA_PROVIDER_ID)

        return MutableLiveData(AsyncResult.success(answerOutcome))
      }
    } catch (e: Exception) {
      exceptionsController.logNonFatalException(e)
      return MutableLiveData(AsyncResult.failed(e))
    }
  }

  /**
   * Notifies the controller that the user wishes to reveal a hint.
   *
   * @param hintIndex index of the hint that was revealed in the hint list of the current pending
   *     state
   * @return a one-time [LiveData] that indicates success/failure of the operation (the actual
   *     payload of the result isn't relevant)
   */
  fun submitHintIsRevealed(hintIndex: Int): LiveData<AsyncResult<Any?>> {
    try {
      explorationProgressLock.withLock {
        check(
          explorationProgress.playStage !=
            ExplorationProgress.PlayStage.NOT_PLAYING
        ) {
          "Cannot submit an answer if an exploration is not being played."
        }
        check(
          explorationProgress.playStage !=
            ExplorationProgress.PlayStage.LOADING_EXPLORATION
        ) {
          "Cannot submit an answer while the exploration is being loaded."
        }
        check(
          explorationProgress.playStage !=
            ExplorationProgress.PlayStage.SUBMITTING_ANSWER
        ) {
          "Cannot submit an answer while another answer is pending."
        }
        try {
          hintHandler.viewHint(hintIndex)
        } finally {
          // Ensure that the user always returns to the VIEWING_STATE stage to avoid getting stuck
          // in an 'always showing hint' situation. This can specifically happen if hint throws an
          // exception.
          explorationProgress.advancePlayStageTo(ExplorationProgress.PlayStage.VIEWING_STATE)
        }
        asyncDataSubscriptionManager.notifyChangeAsync(CURRENT_STATE_DATA_PROVIDER_ID)
        return MutableLiveData(AsyncResult.success(null))
      }
    } catch (e: Exception) {
      exceptionsController.logNonFatalException(e)
      return MutableLiveData(AsyncResult.failed(e))
    }
  }

  /**
   * Notifies the controller that the user has revealed the solution to the current state.
   *
   * @return a one-time [LiveData] that indicates success/failure of the operation (the actual
   *     payload of the result isn't relevant)
   */
  fun submitSolutionIsRevealed(): LiveData<AsyncResult<Any?>> {
    try {
      explorationProgressLock.withLock {
        check(
          explorationProgress.playStage !=
            ExplorationProgress.PlayStage.NOT_PLAYING
        ) {
          "Cannot submit an answer if an exploration is not being played."
        }
        check(
          explorationProgress.playStage !=
            ExplorationProgress.PlayStage.LOADING_EXPLORATION
        ) {
          "Cannot submit an answer while the exploration is being loaded."
        }
        check(
          explorationProgress.playStage !=
            ExplorationProgress.PlayStage.SUBMITTING_ANSWER
        ) {
          "Cannot submit an answer while another answer is pending."
        }
        try {
          hintHandler.viewSolution()
        } finally {
          // Ensure that the user always returns to the VIEWING_STATE stage to avoid getting stuck
          // in an 'always showing solution' situation. This can specifically happen if solution
          // throws an exception.
          explorationProgress.advancePlayStageTo(ExplorationProgress.PlayStage.VIEWING_STATE)
        }

        asyncDataSubscriptionManager.notifyChangeAsync(CURRENT_STATE_DATA_PROVIDER_ID)
        return MutableLiveData(AsyncResult.success(null))
      }
    } catch (e: Exception) {
      exceptionsController.logNonFatalException(e)
      return MutableLiveData(AsyncResult.failed(e))
    }
  }

  /**
   * Navigates to the previous state in the graph. If the learner is currently on the initial state,
   * this method will throw an exception. Calling code is responsible for ensuring this method is
   * only called when it's possible to navigate backward.
   *
   * @return a one-time [LiveData] indicating whether the movement to the previous state was
   *     successful, or a failure if state navigation was attempted at an invalid time in the state
   *     graph (e.g. if currently viewing the initial state of the exploration). It's recommended
   *     that calling code only listen to this result for failures, and instead rely on
   *     [getCurrentState] for observing a successful transition to another state.
   */
  fun moveToPreviousState(): LiveData<AsyncResult<Any?>> {
    try {
      explorationProgressLock.withLock {
        check(
          explorationProgress.playStage !=
            ExplorationProgress.PlayStage.NOT_PLAYING
        ) {
          "Cannot navigate to a previous state if an exploration is not being played."
        }
        check(
          explorationProgress.playStage !=
            ExplorationProgress.PlayStage.LOADING_EXPLORATION
        ) {
          "Cannot navigate to a previous state if an exploration is being loaded."
        }
        check(
          explorationProgress.playStage !=
            ExplorationProgress.PlayStage.SUBMITTING_ANSWER
        ) {
          "Cannot navigate to a previous state if an answer submission is pending."
        }
        hintHandler.navigateToPreviousState()
        explorationProgress.stateDeck.navigateToPreviousState()
        asyncDataSubscriptionManager.notifyChangeAsync(CURRENT_STATE_DATA_PROVIDER_ID)
      }
      return MutableLiveData(AsyncResult.success(null))
    } catch (e: Exception) {
      exceptionsController.logNonFatalException(e)
      return MutableLiveData(AsyncResult.failed(e))
    }
  }

  /**
   * Navigates to the next state in the graph. This method is only valid if the current
   * [EphemeralState] reported by [getCurrentState] is a completed state. Calling code is
   * responsible for ensuring this method is only called when it's possible to navigate forward.
   *
   * Note that if the current state is a pending state, the user needs to submit a correct answer
   * that routes to a later state via [submitAnswer] in order for the current state to change to a
   * completed state before forward navigation can occur.
   *
   * @return a one-time [LiveData] indicating whether the movement to the next state was successful,
   *     or a failure if state navigation was attempted at an invalid time in the state graph (e.g.
   *     if the current state is pending or terminal). It's recommended that calling code only
   *     listen to this result for failures, and instead rely on [getCurrentState] for observing a
   *     successful transition to another state.
   */
  fun moveToNextState(): LiveData<AsyncResult<Any?>> {
    try {
      explorationProgressLock.withLock {
        check(
          explorationProgress.playStage !=
            ExplorationProgress.PlayStage.NOT_PLAYING
        ) {
          "Cannot navigate to a next state if an exploration is not being played."
        }
        check(
          explorationProgress.playStage !=
            ExplorationProgress.PlayStage.LOADING_EXPLORATION
        ) {
          "Cannot navigate to a next state if an exploration is being loaded."
        }
        check(
          explorationProgress.playStage !=
            ExplorationProgress.PlayStage.SUBMITTING_ANSWER
        ) {
          "Cannot navigate to a next state if an answer submission is pending."
        }
        explorationProgress.stateDeck.navigateToNextState()

        if (explorationProgress.stateDeck.isCurrentStateTopOfDeck()) {
          hintHandler.navigateBackToLatestPendingState()

          // Only mark checkpoint if current state is pending state. This ensures that checkpoints
          // will not be marked on any of the completed states.
          saveExplorationCheckpoint()
        }
        asyncDataSubscriptionManager.notifyChangeAsync(CURRENT_STATE_DATA_PROVIDER_ID)
      }
      return MutableLiveData(AsyncResult.success(null))
    } catch (e: Exception) {
      exceptionsController.logNonFatalException(e)
      return MutableLiveData(AsyncResult.failed(e))
    }
  }

  /**
   * Returns a [DataProvider] monitoring the current [EphemeralState] the learner is currently
   * viewing. If this state corresponds to a a terminal state, then the learner has completed the
   * exploration. Note that [moveToPreviousState] and [moveToNextState] will automatically update
   * observers of this data provider when the next state is navigated to.
   *
   * This [DataProvider] may initially be pending while the exploration object is loaded. It may
   * also switch from a completed to a pending result during transient operations like submitting an
   * answer via [submitAnswer]. Calling code should be made resilient to this by caching the current
   * state object to display since it may disappear temporarily during answer submission. Calling
   * code should persist this state object across configuration changes if needed since it cannot
   * rely on this [DataProvider] for immediate state reconstitution after configuration changes.
   *
   * The underlying state returned by this function can only be changed by calls to
   * [moveToNextState] and [moveToPreviousState], or the exploration data controller if another
   * exploration is loaded. UI code can be confident only calls from the UI layer will trigger state
   * changes here to ensure atomicity between receiving and making state changes.
   *
   * This method is safe to be called before an exploration has started. If there is no ongoing
   * exploration, it should return a pending state.
   */
  fun getCurrentState(): DataProvider<EphemeralState> = currentStateDataProvider

  private suspend fun retrieveCurrentStateAsync(): AsyncResult<EphemeralState> {
    return try {
      retrieveCurrentStateWithinCacheAsync()
    } catch (e: Exception) {
      exceptionsController.logNonFatalException(e)
      AsyncResult.failed(e)
    }
  }

  @Suppress("RedundantSuspendModifier") // Function is 'suspend' to restrict calling some methods.
  private suspend fun retrieveCurrentStateWithinCacheAsync(): AsyncResult<EphemeralState> {
    val explorationId: String? = explorationProgressLock.withLock {
      if (explorationProgress.playStage == ExplorationProgress.PlayStage.LOADING_EXPLORATION) {
        explorationProgress.currentExplorationId
      } else null
    }

    val exploration = explorationId?.let(explorationRetriever::loadExploration)

    explorationProgressLock.withLock {
      // It's possible for the exploration ID or stage to change between critical sections. However,
      // this is the only way to ensure the exploration is loaded since suspended functions cannot
      // be called within a mutex. Note that it's also possible for the stage to change between
      // critical sections, sometimes due to this suspend function being called multiple times and a
      // former call finishing the exploration load.
      check(
        exploration == null ||
          explorationProgress.currentExplorationId == explorationId
      ) {
        "Encountered race condition when retrieving exploration. ID changed from $explorationId" +
          " to ${explorationProgress.currentExplorationId}"
      }
      return when (explorationProgress.playStage) {
        ExplorationProgress.PlayStage.NOT_PLAYING -> AsyncResult.pending()
        ExplorationProgress.PlayStage.LOADING_EXPLORATION -> {
          try {
            // The exploration must be available for this stage since it was loaded above.
            finishLoadExploration(exploration!!, explorationProgress)
            AsyncResult.success(
              computeCurrentEphemeralState()
                .toBuilder()
                .setCheckpointState(explorationProgress.checkpointState)
                .build()
            )
          } catch (e: Exception) {
            exceptionsController.logNonFatalException(e)
            AsyncResult.failed(e)
          }
        }
        ExplorationProgress.PlayStage.VIEWING_STATE ->
          AsyncResult.success(
            computeCurrentEphemeralState()
              .toBuilder()
              .setCheckpointState(explorationProgress.checkpointState)
              .build()
          )
        ExplorationProgress.PlayStage.SUBMITTING_ANSWER -> AsyncResult.pending()
      }
    }
  }

  private fun finishLoadExploration(exploration: Exploration, progress: ExplorationProgress) {
    // The exploration must be initialized first since other lazy fields depend on it being inited.
    progress.currentExploration = exploration
    progress.stateGraph.reset(exploration.statesMap)
    progress.stateDeck.resetDeck(progress.stateGraph.getState(exploration.initStateName))

    // Advance the stage, but do not notify observers since the current state can be reported
    // immediately to the UI.
    progress.advancePlayStageTo(ExplorationProgress.PlayStage.VIEWING_STATE)

    hintHandler.startWatchingForHintsInNewState(progress.stateDeck.getCurrentState())

    // Mark a checkpoint in the exploration once the exploration has loaded.
    saveExplorationCheckpoint()
  }

  private fun computeCurrentEphemeralState(): EphemeralState =
    explorationProgress.stateDeck.getCurrentEphemeralState(computeCurrentHelpIndex())

<<<<<<< HEAD
  private fun computeCurrentHelpIndex(): HelpIndex =
    hintHandler.getCurrentHelpIndex()
=======
  private fun computeCurrentHelpIndex(): HelpIndex = hintHandler.getCurrentHelpIndex()
>>>>>>> d2372aeb

  /**
   * Checks if checkpointing is enabled, if checkpointing is enabled this function creates a
   * checkpoint with the latest progress and saves it using [ExplorationCheckpointController].
   *
   * This function also waits for the save operation to complete, upon completion this function
   * uses the function [processSaveCheckpointResult] to mark the exploration as
   * IN_PROGRESS_SAVED or IN_PROGRESS_NOT_SAVED depending upon the result.
   */
  private fun saveExplorationCheckpoint() {
    // Do not save checkpoints if shouldSavePartialProgress is false. This is expected to happen
    // when the current exploration has been already completed previously.
    if (!explorationProgress.shouldSavePartialProgress) return
    val profileId: ProfileId = explorationProgress.currentProfileId
    val topicId: String = explorationProgress.currentTopicId
    val storyId: String = explorationProgress.currentStoryId
    val explorationId: String = explorationProgress.currentExplorationId

    val checkpoint: ExplorationCheckpoint =
      explorationProgress.stateDeck.createExplorationCheckpoint(
        explorationProgress.currentExploration.version,
        explorationProgress.currentExploration.title,
        oppiaClock.getCurrentTimeMs(),
        computeCurrentHelpIndex()
      )

    val deferred = explorationCheckpointController.recordExplorationCheckpointAsync(
      profileId,
      explorationId,
      checkpoint
    )

    deferred.invokeOnCompletion {
      val checkpointState = if (it == null) {
        deferred.getCompleted()
      } else {
        oppiaLogger.e("Lightweight checkpointing", "Failed to save checkpoint in exploration", it)
        // CheckpointState is marked as CHECKPOINT_UNSAVED because the deferred did not
        // complete successfully.
        CheckpointState.CHECKPOINT_UNSAVED
      }
      processSaveCheckpointResult(
        profileId,
        topicId,
        storyId,
        explorationId,
        oppiaClock.getCurrentTimeMs(),
        checkpointState
      )
    }
  }

  /**
   * Processes the result obtained upon complete execution of the function
   * [saveExplorationCheckpoint].
   *
   * Marks the exploration as in_progress_saved or in_progress_not_saved if it is not already marked
   * correctly. This function also updates the checkpoint state of the exploration to the
   * specified new checkpoint state.
   *
   * @param profileId is the profile id currently playing the exploration
   * @param topicId is the id of the topic which contains the story with the current exploration
   * @param storyId is the id of the story which contains the current exploration
   * @param lastPlayedTimestamp timestamp of the time when the checkpoints state for the exploration
   *     was last updated
   * @param newCheckpointState the latest state obtained after saving checkpoint successfully or
   *     unsuccessfully
   */
  private fun processSaveCheckpointResult(
    profileId: ProfileId,
    topicId: String,
    storyId: String,
    explorationId: String,
    lastPlayedTimestamp: Long,
    newCheckpointState: CheckpointState
  ) {
    explorationProgressLock.withLock {
      // Only processes the result of the last save operation if the checkpointState has changed.
      if (explorationProgress.checkpointState != newCheckpointState) {
        // Mark exploration as IN_PROGRESS_SAVED or IN_PROGRESS_NOT_SAVED if the checkpointState has
        // either changed from UNSAVED to SAVED or vice versa.
        if (
          explorationProgress.checkpointState != CheckpointState.CHECKPOINT_UNSAVED &&
          newCheckpointState == CheckpointState.CHECKPOINT_UNSAVED
        ) {
          markExplorationAsInProgressNotSaved(
            profileId,
            topicId,
            storyId,
            explorationId,
            lastPlayedTimestamp
          )
        } else if (
          explorationProgress.checkpointState == CheckpointState.CHECKPOINT_UNSAVED &&
          newCheckpointState != CheckpointState.CHECKPOINT_UNSAVED
        ) {
          markExplorationAsInProgressSaved(
            profileId,
            topicId,
            storyId,
            explorationId,
            lastPlayedTimestamp
          )
        }
        explorationProgress.updateCheckpointState(newCheckpointState)
        // Notify observers that the checkpoint state has changed.
        asyncDataSubscriptionManager.notifyChangeAsync(CURRENT_STATE_DATA_PROVIDER_ID)
      }
    }
  }

  /**
   * Returns whether the specified interaction automatically continues the user to the next state
   * upon completion.
   */
  private fun doesInteractionAutoContinue(interactionId: String): Boolean =
    interactionId == "Continue"

  private fun markExplorationAsInProgressSaved(
    profileId: ProfileId,
    topicId: String,
    storyId: String,
    explorationId: String,
    lastPlayedTimestamp: Long
  ) {
    storyProgressController.recordChapterAsInProgressSaved(
      profileId,
      topicId,
      storyId,
      explorationId,
      lastPlayedTimestamp
    )
  }

  private fun markExplorationAsInProgressNotSaved(
    profileId: ProfileId,
    topicId: String,
    storyId: String,
    explorationId: String,
    lastPlayedTimestamp: Long
  ) {
    storyProgressController.recordChapterAsInProgressNotSaved(
      profileId,
      topicId,
      storyId,
      explorationId,
      lastPlayedTimestamp
    )
  }
}<|MERGE_RESOLUTION|>--- conflicted
+++ resolved
@@ -513,12 +513,7 @@
   private fun computeCurrentEphemeralState(): EphemeralState =
     explorationProgress.stateDeck.getCurrentEphemeralState(computeCurrentHelpIndex())
 
-<<<<<<< HEAD
-  private fun computeCurrentHelpIndex(): HelpIndex =
-    hintHandler.getCurrentHelpIndex()
-=======
   private fun computeCurrentHelpIndex(): HelpIndex = hintHandler.getCurrentHelpIndex()
->>>>>>> d2372aeb
 
   /**
    * Checks if checkpointing is enabled, if checkpointing is enabled this function creates a
