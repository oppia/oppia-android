package org.oppia.android.domain.exploration

import kotlinx.coroutines.CoroutineDispatcher
import kotlinx.coroutines.CoroutineScope
import kotlinx.coroutines.channels.Channel
import kotlinx.coroutines.channels.SendChannel
import kotlinx.coroutines.channels.actor
import kotlinx.coroutines.flow.MutableStateFlow
import kotlinx.coroutines.flow.StateFlow
import kotlinx.coroutines.flow.launchIn
import kotlinx.coroutines.flow.onEach
import org.oppia.android.app.model.AnswerOutcome
import org.oppia.android.app.model.CheckpointState
import org.oppia.android.app.model.EphemeralState
import org.oppia.android.app.model.Exploration
import org.oppia.android.app.model.ExplorationCheckpoint
import org.oppia.android.app.model.HelpIndex
import org.oppia.android.app.model.ProfileId
import org.oppia.android.app.model.UserAnswer
import org.oppia.android.domain.classify.AnswerClassificationController
import org.oppia.android.domain.exploration.ExplorationProgress.PlayStage.LOADING_EXPLORATION
import org.oppia.android.domain.exploration.ExplorationProgress.PlayStage.NOT_PLAYING
import org.oppia.android.domain.exploration.ExplorationProgress.PlayStage.SUBMITTING_ANSWER
import org.oppia.android.domain.exploration.ExplorationProgress.PlayStage.VIEWING_STATE
import org.oppia.android.domain.exploration.lightweightcheckpointing.ExplorationCheckpointController
import org.oppia.android.domain.hintsandsolution.HintHandler
import org.oppia.android.domain.oppialogger.OppiaLogger
import org.oppia.android.domain.oppialogger.exceptions.ExceptionsController
import org.oppia.android.domain.topic.StoryProgressController
import org.oppia.android.domain.translation.TranslationController
import org.oppia.android.util.data.AsyncResult
import org.oppia.android.util.data.DataProvider
import org.oppia.android.util.data.DataProviders
import org.oppia.android.util.data.DataProviders.Companion.combineWith
import org.oppia.android.util.system.OppiaClock
import org.oppia.android.util.threading.BackgroundDispatcher
import java.util.UUID
import javax.inject.Inject
import javax.inject.Singleton

private const val BEGIN_EXPLORATION_RESULT_PROVIDER_ID =
  "ExplorationProgressController.begin_exploration_result"
private const val FINISH_EXPLORATION_RESULT_PROVIDER_ID =
  "ExplorationProgressController.finish_exploration_result"
private const val SUBMIT_ANSWER_RESULT_PROVIDER_ID =
  "ExplorationProgressController.submit_answer_result"
private const val SUBMIT_HINT_REVEALED_RESULT_PROVIDER_ID =
  "ExplorationProgressController.submit_hint_revealed_result"
private const val SUBMIT_SOLUTION_REVEALED_RESULT_PROVIDER_ID =
  "ExplorationProgressController.submit_solution_revealed_result"
private const val MOVE_TO_PREVIOUS_STATE_RESULT_PROVIDER_ID =
  "ExplorationProgressController.move_to_previous_state_result"
private const val MOVE_TO_NEXT_STATE_RESULT_PROVIDER_ID =
  "ExplorationProgressController.move_to_next_state_result"
private const val CURRENT_STATE_PROVIDER_ID = "ExplorationProgressController.current_state"
private const val LOCALIZED_STATE_PROVIDER_ID = "ExplorationProgressController.localized_state"

/**
 * A default session ID to be used before a session has been initialized.
 *
 * This session ID will never match, so messages that are received with this ID will never be
 * processed.
 */
private const val DEFAULT_SESSION_ID = "default_session_id"

/**
 * Controller that tracks and reports the learner's ephemeral/non-persisted progress through an
 * exploration. Note that this controller only supports one active exploration at a time.
 *
 * The current exploration session is started via the exploration data controller.
 *
 * This class is not safe to use across multiple threads, and should only ever be interacted with
 * via the main thread. The controller makes use of multiple threads to offload all state
 * operations, so calls into this controller should return quickly and will never block. Each method
 * returns a [DataProvider] that can be observed for the future result of the method's corresponding
 * operation.
 *
 * Note that operations are guaranteed to execute in the order of controller method calls, internal
 * state is always kept internally consistent (so long-running [DataProvider] subscriptions for a
 * particular play session will receive updates), and state can never leak across session
 * boundaries (though re-subscription will be necessary to observe state in a new play session--see
 * [submitAnswer] and [getCurrentState] method KDocs for more details).
 */
@Singleton
class ExplorationProgressController @Inject constructor(
  private val explorationRetriever: ExplorationRetriever,
  private val answerClassificationController: AnswerClassificationController,
  private val exceptionsController: ExceptionsController,
  private val explorationCheckpointController: ExplorationCheckpointController,
  private val storyProgressController: StoryProgressController,
  private val oppiaClock: OppiaClock,
  private val oppiaLogger: OppiaLogger,
  private val hintHandlerFactory: HintHandler.Factory,
  private val translationController: TranslationController,
  private val dataProviders: DataProviders,
  @BackgroundDispatcher private val backgroundCoroutineDispatcher: CoroutineDispatcher
) {
  // TODO(#179): Add support for parameters.
  // TODO(#3467): Update the mechanism to save checkpoints to eliminate the race condition that may
  //  arise if the function finishExplorationAsync acquires lock before the invokeOnCompletion
  //  callback on the deferred returned on saving checkpoints. In this case ExplorationActivity will
  //  make decisions based on a value of the checkpointState which might not be up-to date.

  // TODO(#606): Replace this with a profile scope to avoid this hacky workaround (which is needed
  //  for getCurrentState).
  private lateinit var profileId: ProfileId

  private var mostRecentSessionId: String? = null
  private val activeSessionId: String
    get() = mostRecentSessionId ?: DEFAULT_SESSION_ID

  private var mostRecentEphemeralStateFlow =
    createAsyncResultStateFlow<EphemeralState>(
      AsyncResult.Failure(IllegalStateException("Exploration is not yet initialized."))
    )

  private val controllerCommandQueue by lazy { createControllerCommandActor() }

  /**
   * Resets this controller to begin playing the specified [Exploration], and returns a
   * [DataProvider] indicating whether the start was successful.
   *
   * The returned [DataProvider] has the same lifecycle considerations as the provider returned by
   * [submitAnswer].
   */
  internal fun beginExplorationAsync(
    profileId: ProfileId,
    topicId: String,
    storyId: String,
    explorationId: String,
    shouldSavePartialProgress: Boolean,
    explorationCheckpoint: ExplorationCheckpoint
  ): DataProvider<Any?> {
    val ephemeralStateFlow = createAsyncResultStateFlow<EphemeralState>()
    val sessionId = UUID.randomUUID().toString().also {
      mostRecentSessionId = it
      mostRecentEphemeralStateFlow = ephemeralStateFlow
    }
    val beginExplorationResultFlow = createAsyncResultStateFlow<Any?>()
    val message =
      ControllerMessage.InitializeController(
        profileId,
        topicId,
        storyId,
        explorationId,
        shouldSavePartialProgress,
        explorationCheckpoint,
        ephemeralStateFlow,
        sessionId,
        beginExplorationResultFlow
      )
    this.profileId = profileId
    sendCommandForOperation(message) {
      "Failed to schedule command for initializing the exploration progress controller."
    }
    return beginExplorationResultFlow.convertToSessionProvider(BEGIN_EXPLORATION_RESULT_PROVIDER_ID)
  }

  /**
   * Indicates that the current exploration being played is now completed, and returns a
   * [DataProvider] indicating whether the cleanup was successful.
   *
   * The returned [DataProvider] has the same lifecycle considerations as the provider returned by
   * [submitAnswer] with one additional caveat: this method does not actually need to be called when
   * a session is over. Calling it ensures all other [DataProvider]s reset to a correct
   * out-of-session state, but subsequent calls to [beginExplorationAsync] will reset the session.
   */
  internal fun finishExplorationAsync(): DataProvider<Any?> {
    val finishExplorationResultFlow = createAsyncResultStateFlow<Any?>()
    val message = ControllerMessage.FinishExploration(activeSessionId, finishExplorationResultFlow)
    sendCommandForOperation(message) {
      "Failed to schedule command for cleaning up after finishing the exploration."
    }
    return finishExplorationResultFlow.convertToSessionProvider(
      FINISH_EXPLORATION_RESULT_PROVIDER_ID
    )
  }

  /**
   * Submits an answer to the current state and returns how the UI should respond to this answer.
   *
   * If the app undergoes a configuration change, calling code should rely on the [DataProvider]
   * from [getCurrentState] to know whether a current answer is pending. That [DataProvider] will
   * have its state changed to pending during answer submission and until answer resolution.
   *
   * Submitting an answer should result in the learner staying in the current state, moving to a new
   * state in the exploration, being shown a concept card, or being navigated to another exploration
   * altogether. Note that once a correct answer is processed, the current state reported to
   * [getCurrentState] will change from a pending state to a completed state since the learner
   * completed that card. The learner can then proceed from the current completed state to the next
   * pending state using [moveToNextState].
   *
   * ### Lifecycle behavior
   * The returned [DataProvider] will initially be pending until the operation completes. Note that
   * a different provider is returned for each call, though it's tied to the same session so it can
   * be monitored medium-term (i.e. for the duration of the play session, but not past it).
   * Furthermore, the returned provider does not actually need to be monitored in order for the
   * operation to complete, though it's recommended since [getCurrentState] can only be used to
   * monitor the effects of the operation, not whether the operation itself succeeded.
   *
   * If this is called before a session begins it will return a provider that stays pending with no
   * updates. The operation will also silently fail rather than queue up in these circumstances, so
   * starting a session will not trigger an answer submission from an older call.
   *
   * Multiple subsequent calls during a valid session will queue up and have results delivered in
   * order (though based on the eventual consistency nature of [DataProvider]s no assumptions can be
   * made about whether all results will actually be received--[getCurrentState] should be used as
   * the source of truth for the current state of the session).
   *
   * No assumptions should be made about the completion order of the returned [DataProvider] vs. the
   * [DataProvider] from [getCurrentState].
   */
  fun submitAnswer(userAnswer: UserAnswer): DataProvider<AnswerOutcome> {
    val submitResultFlow = createAsyncResultStateFlow<AnswerOutcome>()
    val message = ControllerMessage.SubmitAnswer(userAnswer, activeSessionId, submitResultFlow)
    sendCommandForOperation(message) { "Failed to schedule command for answer submission." }
    return submitResultFlow.convertToSessionProvider(SUBMIT_ANSWER_RESULT_PROVIDER_ID)
  }

  /**
   * Notifies the controller that the user wishes to reveal a hint.
   *
   * The returned [DataProvider] has the same lifecycle considerations as the provider returned by
   * [submitAnswer].
   *
   * @param hintIndex index of the hint that was revealed in the hint list of the current pending
   *     state
   * @return a [DataProvider] that indicates success/failure of the operation (the actual payload of
   *     the result isn't relevant)
   */
  fun submitHintIsRevealed(hintIndex: Int): DataProvider<Any?> {
    val submitResultFlow = createAsyncResultStateFlow<Any?>()
    val message = ControllerMessage.HintIsRevealed(hintIndex, activeSessionId, submitResultFlow)
    sendCommandForOperation(message) {
      "Failed to schedule command for revealing hint: $hintIndex."
    }
    return submitResultFlow.convertToSessionProvider(SUBMIT_HINT_REVEALED_RESULT_PROVIDER_ID)
  }

  /**
   * Notifies the controller that the user has revealed the solution to the current state.
   *
   * The returned [DataProvider] has the same lifecycle considerations as the provider returned by
   * [submitAnswer].
   *
   * @return a [DataProvider] that indicates success/failure of the operation (the actual payload of
   *     the result isn't relevant)
   */
  fun submitSolutionIsRevealed(): DataProvider<Any?> {
    val submitResultFlow = createAsyncResultStateFlow<Any?>()
    val message = ControllerMessage.SolutionIsRevealed(activeSessionId, submitResultFlow)
    sendCommandForOperation(message) { "Failed to schedule command for revealing the solution." }
    return submitResultFlow.convertToSessionProvider(SUBMIT_SOLUTION_REVEALED_RESULT_PROVIDER_ID)
  }

  /**
   * Navigates to the previous state in the graph. If the learner is currently on the initial state,
   * this method will throw an exception. Calling code is responsible for ensuring this method is
   * only called when it's possible to navigate backward.
   *
   * The returned [DataProvider] has the same lifecycle considerations as the provider returned by
   * [submitAnswer].
   *
   * @return a [DataProvider] indicating whether the movement to the previous state was successful,
   *     or a failure if state navigation was attempted at an invalid time in the state graph (e.g.
   *     if currently viewing the initial state of the exploration). It's recommended that calling
   *     code only listen to this result for failures, and instead rely on [getCurrentState] for
   *     observing a successful transition to another state.
   */
  fun moveToPreviousState(): DataProvider<Any?> {
    val moveResultFlow = createAsyncResultStateFlow<Any?>()
    val message = ControllerMessage.MoveToPreviousState(activeSessionId, moveResultFlow)
    sendCommandForOperation(message) {
      "Failed to schedule command for moving to the previous state."
    }
    return moveResultFlow.convertToSessionProvider(MOVE_TO_PREVIOUS_STATE_RESULT_PROVIDER_ID)
  }

  /**
   * Navigates to the next state in the graph. This method is only valid if the current
   * [EphemeralState] reported by [getCurrentState] is a completed state. Calling code is
   * responsible for ensuring this method is only called when it's possible to navigate forward.
   *
   * Note that if the current state is a pending state, the user needs to submit a correct answer
   * that routes to a later state via [submitAnswer] in order for the current state to change to a
   * completed state before forward navigation can occur.
   *
   * The returned [DataProvider] has the same lifecycle considerations as the provider returned by
   * [submitAnswer].
   *
   * @return a [DataProvider] indicating whether the movement to the next state was successful (see
   *     [moveToPreviousState] for details on potential failure cases)
   */
  fun moveToNextState(): DataProvider<Any?> {
    val moveResultFlow = createAsyncResultStateFlow<Any?>()
    val message = ControllerMessage.MoveToNextState(activeSessionId, moveResultFlow)
    sendCommandForOperation(message) { "Failed to schedule command for moving to the next state." }
    return moveResultFlow.convertToSessionProvider(MOVE_TO_NEXT_STATE_RESULT_PROVIDER_ID)
  }

  /**
   * Returns a [DataProvider] monitoring the current [EphemeralState] the learner is currently
   * viewing.
   *
   * If this state corresponds to a a terminal state, then the learner has completed the
   * exploration. Note that [moveToPreviousState] and [moveToNextState] will automatically update
   * observers of this data provider when the next state is navigated to.
   *
   * This [DataProvider] may initially be pending while the exploration object is loaded. It may
   * also switch from a completed to a pending result during transient operations like submitting an
   * answer via [submitAnswer]. Calling code should be made resilient to this by caching the current
   * state object to display since it may disappear temporarily during answer submission. Calling
   * code should persist this state object across configuration changes if needed since it cannot
   * rely on this [DataProvider] for immediate state reconstitution after configuration changes.
   *
   * The underlying state returned by this function can only be changed by calls to
   * [moveToNextState] and [moveToPreviousState], or the exploration data controller if another
   * exploration is loaded. UI code cannot assume that only calls from the UI layer will trigger
   * state changes here since internal domain processes may also affect state (such as hint timers).
   *
   * This method is safe to be called before the exploration has started, but the returned provider
   * is tied to the current play session (similar to the provider returned by [submitAnswer]), so
   * the returned [DataProvider] prior to [beginExplorationAsync] being called will be a permanently
   * failing provider. Furthermore, the returned provider will not be updated after the play session
   * has ended (either due to [finishExplorationAsync] being called, or a new session starting).
   * There will be a [DataProvider] available immediately after [beginExplorationAsync] returns,
   * though it may not ever provide useful data if the start of the session failed (which can only
   * be observed via the provider returned by [beginExplorationAsync]).
   *
   * This method does not actually need to be called for the [EphemeralState] to be computed; it's
   * always computed eagerly by other state-changing methods regardless of whether there's an active
   * subscription to this method's returned [DataProvider].
   */
  fun getCurrentState(): DataProvider<EphemeralState> {
    val writtenTranslationContentLocale =
      translationController.getWrittenTranslationContentLocale(profileId)
    val ephemeralStateDataProvider =
      mostRecentEphemeralStateFlow.convertToSessionProvider(CURRENT_STATE_PROVIDER_ID)
    return writtenTranslationContentLocale.combineWith(
      ephemeralStateDataProvider, LOCALIZED_STATE_PROVIDER_ID
    ) { locale, ephemeralState ->
      ephemeralState.toBuilder().apply {
        // Augment the state to include translation information (which may not necessarily be
        // up-to-date in the state deck).
        writtenTranslationContext =
          translationController.computeWrittenTranslationContext(
            state.writtenTranslationsMap, locale
          )
      }.build()
    }
  }

  private fun createControllerCommandActor(): SendChannel<ControllerMessage<*>> {
    var controllerState: ControllerState? = null
    // Use an unlimited capacity buffer so that commands can be sent asynchronously without blocking
    // the main thread or scheduling an extra coroutine.
    return CoroutineScope(backgroundCoroutineDispatcher).actor(capacity = Channel.UNLIMITED) {
      for (message in channel) {
        try {
          // Since the loop essentially never ends, this is needed to ensure that the controller
          // state can be reset across sessions.
          val initedControllerState by lazy {
            checkNotNull(controllerState) { "Expected controller state to be initialized." }
          }

          @Suppress("UNUSED_VARIABLE") // A variable is used to create an exhaustive when statement.
          val unused = when (message) {
            is ControllerMessage.InitializeController -> {
              // Ensure the state is completely recreated for each session to avoid leaking state
              // across sessions.
              controllerState =
                ControllerState(
                  ExplorationProgress(), message.sessionId, message.ephemeralStateFlow
                ).also {
                  it.beginExplorationImpl(
                    message.callbackFlow,
                    message.profileId,
                    message.topicId,
                    message.storyId,
                    message.explorationId,
                    message.shouldSavePartialProgress,
                    message.explorationCheckpoint
                  )
                }
            }
            is ControllerMessage.FinishExploration -> {
              try {
                // Ensure finish is always executed even if the controller state isn't yet
                // initialized.
                controllerState.finishExplorationImpl(message.callbackFlow)
              } finally {
                // Ensure the controller state is always reset.
                controllerState = null
              }
            }
            is ControllerMessage.SubmitAnswer ->
              initedControllerState.submitAnswerImpl(message.callbackFlow, message.userAnswer)
            is ControllerMessage.HintIsRevealed -> {
              initedControllerState.submitHintIsRevealedImpl(
                message.callbackFlow, message.hintIndex
              )
            }
            is ControllerMessage.SolutionIsRevealed ->
              initedControllerState.submitSolutionIsRevealedImpl(message.callbackFlow)
            is ControllerMessage.MoveToPreviousState ->
              initedControllerState.moveToPreviousStateImpl(message.callbackFlow)
            is ControllerMessage.MoveToNextState ->
              initedControllerState.moveToNextStateImpl(message.callbackFlow)
            is ControllerMessage.ProcessSavedCheckpointResult ->
              initedControllerState.processSaveCheckpointResult(
                message.profileId,
                message.topicId,
                message.storyId,
                message.explorationId,
                message.lastPlayedTimestamp,
                message.newCheckpointState
              )
            is ControllerMessage.SaveCheckpoint -> initedControllerState.saveExplorationCheckpoint()
            is ControllerMessage.RecomputeStateAndNotify ->
              initedControllerState.recomputeCurrentStateAndNotifyImpl()
          }
        } catch (e: Exception) {
          exceptionsController.logNonFatalException(e)
          oppiaLogger.w(
            "ExplorationProgressController",
            "Encountered exception while processing command: $message",
            e
          )
        }
      }
    }
  }

  private fun <T> sendCommandForOperation(
    message: ControllerMessage<T>,
    lazyFailureMessage: () -> String
  ) {
    // Ensure that the result is first reset since there will be a delay before the message is
    // processed (if there's a flow).
    message.callbackFlow?.value = AsyncResult.Pending()

    // This must succeed or the app will be entered into a bad state. Crash instead of trying to
    // recover (though recovery may be possible in the future with some changes and user messaging).
    check(controllerCommandQueue.offer(message), lazyFailureMessage)
  }

  private suspend fun ControllerState.beginExplorationImpl(
    beginExplorationResultFlow: MutableStateFlow<AsyncResult<Any?>>,
    profileId: ProfileId,
    topicId: String,
    storyId: String,
    explorationId: String,
    shouldSavePartialProgress: Boolean,
    explorationCheckpoint: ExplorationCheckpoint
  ) {
    tryOperation(beginExplorationResultFlow) {
      check(explorationProgress.playStage == NOT_PLAYING) {
        "Expected to finish previous exploration before starting a new one."
      }

      explorationProgress.apply {
        currentProfileId = profileId
        currentTopicId = topicId
        currentStoryId = storyId
        currentExplorationId = explorationId
        this.shouldSavePartialProgress = shouldSavePartialProgress
        checkpointState = CheckpointState.CHECKPOINT_UNSAVED
        this.explorationCheckpoint = explorationCheckpoint
      }
      hintHandler = hintHandlerFactory.create()
      hintHandler.getCurrentHelpIndex().onEach {
        // Fire an event to save the latest progress state in a checkpoint to avoid cross-thread
        // synchronization being required (since the state of hints/solutions has changed).
        controllerCommandQueue.send(ControllerMessage.SaveCheckpoint(sessionId))
        recomputeCurrentStateAndNotifyAsync()
      }.launchIn(CoroutineScope(backgroundCoroutineDispatcher))
      explorationProgress.advancePlayStageTo(LOADING_EXPLORATION)
    }
  }

  private suspend fun ControllerState?.finishExplorationImpl(
    finishExplorationResultFlow: MutableStateFlow<AsyncResult<Any?>>
  ) {
    checkNotNull(this) { "Cannot finish playing an exploration that hasn't yet been started" }
    tryOperation(finishExplorationResultFlow, recomputeState = false) {
      explorationProgress.advancePlayStageTo(NOT_PLAYING)
    }
  }

  private suspend fun ControllerState.submitAnswerImpl(
    submitAnswerResultFlow: MutableStateFlow<AsyncResult<AnswerOutcome>>,
    userAnswer: UserAnswer
  ) {
    tryOperation(submitAnswerResultFlow) {
      check(explorationProgress.playStage != NOT_PLAYING) {
        "Cannot submit an answer if an exploration is not being played."
      }
      check(explorationProgress.playStage != LOADING_EXPLORATION) {
        "Cannot submit an answer while the exploration is being loaded."
      }
      check(explorationProgress.playStage != SUBMITTING_ANSWER) {
        "Cannot submit an answer while another answer is pending."
      }

      // Notify observers that the submitted answer is currently pending.
      explorationProgress.advancePlayStageTo(SUBMITTING_ANSWER)
      recomputeCurrentStateAndNotifySync()

      var answerOutcome: AnswerOutcome? = null
      try {
        val topPendingState = explorationProgress.stateDeck.getPendingTopState()
        val outcome =
          answerClassificationController.classify(
            topPendingState.interaction,
            userAnswer.answer,
            userAnswer.writtenTranslationContext
          ).outcome
        answerOutcome =
          explorationProgress.stateGraph.computeAnswerOutcomeForResult(topPendingState, outcome)
        explorationProgress.stateDeck.submitAnswer(
          userAnswer, answerOutcome.feedback, answerOutcome.labelledAsCorrectAnswer
        )

        // Follow the answer's outcome to another part of the graph if it's different.
        val ephemeralState = computeBaseCurrentEphemeralState()
        when {
          answerOutcome.destinationCase == AnswerOutcome.DestinationCase.STATE_NAME -> {
            val newState = explorationProgress.stateGraph.getState(answerOutcome.stateName)
            explorationProgress.stateDeck.pushState(newState, prohibitSameStateName = true)
            hintHandler.finishState(newState)
          }
          ephemeralState.stateTypeCase == EphemeralState.StateTypeCase.PENDING_STATE -> {
            // Schedule, or show immediately, a new hint or solution based on the current
            // ephemeral state of the exploration because a new wrong answer was submitted.
            hintHandler.handleWrongAnswerSubmission(ephemeralState.pendingState.wrongAnswerCount)
          }
        }
      } finally {
        if (answerOutcome != null &&
          !doesInteractionAutoContinue(answerOutcome.state.interaction.id)
        ) {
          // If the answer was not submitted on behalf of the Continue interaction, update the
          // hint state and save checkpoint because it will be saved when the learner moves to the
          // next state.
          saveExplorationCheckpoint()
        }

        // Ensure that the user always returns to the VIEWING_STATE stage to avoid getting stuck
        // in an 'always submitting answer' situation. This can specifically happen if answer
        // classification throws an exception.
        explorationProgress.advancePlayStageTo(VIEWING_STATE)
      }

      return@tryOperation checkNotNull(answerOutcome) { "Expected answer outcome." }
    }
  }

  private suspend fun ControllerState.submitHintIsRevealedImpl(
    submitHintRevealedResultFlow: MutableStateFlow<AsyncResult<Any?>>,
    hintIndex: Int
  ) {
    tryOperation(submitHintRevealedResultFlow) {
      check(explorationProgress.playStage != NOT_PLAYING) {
        "Cannot submit an answer if an exploration is not being played."
      }
      check(explorationProgress.playStage != LOADING_EXPLORATION) {
        "Cannot submit an answer while the exploration is being loaded."
      }
      check(explorationProgress.playStage != SUBMITTING_ANSWER) {
        "Cannot submit an answer while another answer is pending."
      }
      try {
        hintHandler.viewHint(hintIndex)
      } finally {
        // Ensure that the user always returns to the VIEWING_STATE stage to avoid getting stuck
        // in an 'always showing hint' situation. This can specifically happen if hint throws an
        // exception.
        explorationProgress.advancePlayStageTo(VIEWING_STATE)
      }
    }
  }

  private suspend fun ControllerState.submitSolutionIsRevealedImpl(
    submitSolutionRevealedResultFlow: MutableStateFlow<AsyncResult<Any?>>
  ) {
    tryOperation(submitSolutionRevealedResultFlow) {
      check(explorationProgress.playStage != NOT_PLAYING) {
        "Cannot submit an answer if an exploration is not being played."
      }
      check(explorationProgress.playStage != LOADING_EXPLORATION) {
        "Cannot submit an answer while the exploration is being loaded."
      }
      check(explorationProgress.playStage != SUBMITTING_ANSWER) {
        "Cannot submit an answer while another answer is pending."
      }
      try {
        hintHandler.viewSolution()
      } finally {
        // Ensure that the user always returns to the VIEWING_STATE stage to avoid getting stuck
        // in an 'always showing solution' situation. This can specifically happen if solution
        // throws an exception.
        explorationProgress.advancePlayStageTo(VIEWING_STATE)
      }
    }
  }

  private suspend fun ControllerState.moveToPreviousStateImpl(
    moveToPreviousStateResultFlow: MutableStateFlow<AsyncResult<Any?>>
  ) {
    tryOperation(moveToPreviousStateResultFlow) {
      check(explorationProgress.playStage != NOT_PLAYING) {
        "Cannot navigate to a previous state if an exploration is not being played."
      }
      check(explorationProgress.playStage != LOADING_EXPLORATION) {
        "Cannot navigate to a previous state if an exploration is being loaded."
      }
      check(explorationProgress.playStage != SUBMITTING_ANSWER) {
        "Cannot navigate to a previous state if an answer submission is pending."
      }
      hintHandler.navigateToPreviousState()
      explorationProgress.stateDeck.navigateToPreviousState()
    }
  }

  private suspend fun ControllerState.moveToNextStateImpl(
    moveToNextStateResultFlow: MutableStateFlow<AsyncResult<Any?>>
  ) {
    tryOperation(moveToNextStateResultFlow) {
      check(explorationProgress.playStage != NOT_PLAYING) {
        "Cannot navigate to a next state if an exploration is not being played."
      }
      check(explorationProgress.playStage != LOADING_EXPLORATION) {
        "Cannot navigate to a next state if an exploration is being loaded."
      }
      check(explorationProgress.playStage != SUBMITTING_ANSWER) {
        "Cannot navigate to a next state if an answer submission is pending."
      }
      explorationProgress.stateDeck.navigateToNextState()

      if (explorationProgress.stateDeck.isCurrentStateTopOfDeck()) {
        hintHandler.navigateBackToLatestPendingState()

        // Only mark checkpoint if current state is pending state. This ensures that checkpoints
        // will not be marked on any of the completed states.
        saveExplorationCheckpoint()
      }
    }
  }

  private suspend fun <T> ControllerState.tryOperation(
    resultFlow: MutableStateFlow<AsyncResult<T>>,
    recomputeState: Boolean = true,
    operation: suspend ControllerState.() -> T
  ) {
    try {
      resultFlow.emit(AsyncResult.Success(operation()))
      if (recomputeState) {
        recomputeCurrentStateAndNotifySync()
      }
    } catch (e: Exception) {
      exceptionsController.logNonFatalException(e)
      resultFlow.emit(AsyncResult.Failure(e))
    }
  }

  /**
   * Immediately recomputes the current state & notifies it's been changed.
   *
   * This should only be called when the caller can guarantee that the current [ControllerState] is
   * correct and up-to-date (i.e. that this is being called via a direct call path from the actor).
   *
   * All other cases must use [recomputeCurrentStateAndNotifyAsync].
   */
  private suspend fun ControllerState.recomputeCurrentStateAndNotifySync() {
    recomputeCurrentStateAndNotifyImpl()
  }

  /**
   * Sends a message to recompute the current state & notify it's been changed.
   *
   * This must be used in cases when the current [ControllerState] may no longer be up-to-date to
   * ensure state isn't leaked across play sessions.
   */
  private suspend fun ControllerState.recomputeCurrentStateAndNotifyAsync() {
    controllerCommandQueue.send(ControllerMessage.RecomputeStateAndNotify(sessionId))
  }

  private suspend fun ControllerState.recomputeCurrentStateAndNotifyImpl() {
    ephemeralStateFlow.emit(retrieveCurrentStateAsync())
  }

  private suspend fun ControllerState.retrieveCurrentStateAsync(): AsyncResult<EphemeralState> {
    return try {
      retrieveStateWithinCache()
    } catch (e: Exception) {
      exceptionsController.logNonFatalException(e)
      AsyncResult.Failure(e)
    }
  }

  private suspend fun ControllerState.retrieveStateWithinCache(): AsyncResult<EphemeralState> {
    return when (explorationProgress.playStage) {
      NOT_PLAYING -> AsyncResult.Pending()
      LOADING_EXPLORATION -> {
        try {
          val exploration =
            explorationRetriever.loadExploration(explorationProgress.currentExplorationId)
          finishLoadExploration(exploration, explorationProgress)
          AsyncResult.Success(computeCurrentEphemeralState())
        } catch (e: Exception) {
          exceptionsController.logNonFatalException(e)
          AsyncResult.Failure(e)
        }
      }
      VIEWING_STATE -> AsyncResult.Success(computeCurrentEphemeralState())
      SUBMITTING_ANSWER -> AsyncResult.Pending()
    }
  }

  private suspend fun ControllerState.finishLoadExploration(
    exploration: Exploration,
    progress: ExplorationProgress
  ) {
    // The exploration must be initialized first since other lazy fields depend on it being inited.
    progress.currentExploration = exploration
    progress.stateGraph.reset(exploration.statesMap)

    if (progress.explorationCheckpoint != ExplorationCheckpoint.getDefaultInstance()) {
      // Restore the StateDeck and the HintHandler if the exploration is being resumed.
      progress.resumeStateDeckForSavedState(exploration)
      hintHandler.resumeHintsForSavedState(
        progress.explorationCheckpoint.pendingUserAnswersCount,
        progress.explorationCheckpoint.helpIndex,
        progress.stateDeck.getCurrentState()
      )
    } else {
      // If the exploration is not being resumed, reset the StateDeck and the HintHandler.
      progress.stateDeck.resetDeck(progress.stateGraph.getState(exploration.initStateName))
      hintHandler.startWatchingForHintsInNewState(progress.stateDeck.getCurrentState())
    }

    // Advance the stage, but do not notify observers since the current state can be reported
    // immediately to the UI.
    progress.advancePlayStageTo(VIEWING_STATE)

    // Mark a checkpoint in the exploration once the exploration has loaded.
    saveExplorationCheckpoint()
  }

  private fun ControllerState.computeBaseCurrentEphemeralState(): EphemeralState =
    explorationProgress.stateDeck.getCurrentEphemeralState(retrieveCurrentHelpIndex())

  private fun ControllerState.computeCurrentEphemeralState(): EphemeralState {
    return computeBaseCurrentEphemeralState().toBuilder().apply {
      // Ensure that the state has an up-to-date checkpoint state.
      checkpointState = explorationProgress.checkpointState
    }.build()
  }

  private fun ControllerState.retrieveCurrentHelpIndex(): HelpIndex =
    hintHandler.getCurrentHelpIndex().value

  /**
   * Checks if checkpointing is enabled, if checkpointing is enabled this function creates a
   * checkpoint with the latest progress and saves it using [ExplorationCheckpointController].
   *
   * This function also waits for the save operation to complete, upon completion this function
   * uses the function [processSaveCheckpointResult] to mark the exploration as
   * IN_PROGRESS_SAVED or IN_PROGRESS_NOT_SAVED depending upon the result.
   *
   * Note that while this is changing internal ephemeral state, it does not notify of changes (it
   * instead expects callers to do this when it's best to notify frontend observers of the changes).
   */
  private fun ControllerState.saveExplorationCheckpoint() {
    // Do not save checkpoints if shouldSavePartialProgress is false. This is expected to happen
    // when the current exploration has been already completed previously.
    if (!explorationProgress.shouldSavePartialProgress) return
    val profileId: ProfileId = explorationProgress.currentProfileId
    val topicId: String = explorationProgress.currentTopicId
    val storyId: String = explorationProgress.currentStoryId
    val explorationId: String = explorationProgress.currentExplorationId

    val checkpoint: ExplorationCheckpoint =
      explorationProgress.stateDeck.createExplorationCheckpoint(
        explorationProgress.currentExploration.version,
        explorationProgress.currentExploration.title,
        oppiaClock.getCurrentTimeMs(),
        retrieveCurrentHelpIndex()
      )

    val deferred = explorationCheckpointController.recordExplorationCheckpointAsync(
      profileId,
      explorationId,
      checkpoint
    )

    deferred.invokeOnCompletion {
      val checkpointState = if (it == null) {
        deferred.getCompleted()
      } else {
        oppiaLogger.e("Lightweight checkpointing", "Failed to save checkpoint in exploration", it)
        // CheckpointState is marked as CHECKPOINT_UNSAVED because the deferred did not
        // complete successfully.
        CheckpointState.CHECKPOINT_UNSAVED
      }

      // Schedule an event to process the checkpoint results in a synchronized environment to avoid
      // needing to lock on ControllerState.
      val processEvent =
        ControllerMessage.ProcessSavedCheckpointResult(
          profileId,
          topicId,
          storyId,
          explorationId,
          oppiaClock.getCurrentTimeMs(),
          checkpointState,
          sessionId
        )
      sendCommandForOperation(processEvent) {
        "Failed to schedule command for processing a saved checkpoint."
      }
    }
  }

  /**
   * Processes the result obtained upon complete execution of the function
   * [saveExplorationCheckpoint].
   *
   * Marks the exploration as in_progress_saved or in_progress_not_saved if it is not already marked
   * correctly. This function also updates the checkpoint state of the exploration to the
   * specified new checkpoint state.
   *
   * @param profileId is the profile id currently playing the exploration
   * @param topicId is the id of the topic which contains the story with the current exploration
   * @param storyId is the id of the story which contains the current exploration
   * @param lastPlayedTimestamp timestamp of the time when the checkpoints state for the exploration
   *     was last updated
   * @param newCheckpointState the latest state obtained after saving checkpoint successfully or
   *     unsuccessfully
   */
  private suspend fun ControllerState.processSaveCheckpointResult(
    profileId: ProfileId,
    topicId: String,
    storyId: String,
    explorationId: String,
    lastPlayedTimestamp: Long,
    newCheckpointState: CheckpointState
  ) {
    // Only processes the result of the last save operation if the checkpointState has changed.
    if (explorationProgress.checkpointState != newCheckpointState) {
      // Mark exploration as IN_PROGRESS_SAVED or IN_PROGRESS_NOT_SAVED if the checkpointState has
      // either changed from UNSAVED to SAVED or vice versa.
      if (
        explorationProgress.checkpointState != CheckpointState.CHECKPOINT_UNSAVED &&
        newCheckpointState == CheckpointState.CHECKPOINT_UNSAVED
      ) {
        markExplorationAsInProgressNotSaved(
          profileId,
          topicId,
          storyId,
          explorationId,
          lastPlayedTimestamp
        )
      } else if (
        explorationProgress.checkpointState == CheckpointState.CHECKPOINT_UNSAVED &&
        newCheckpointState != CheckpointState.CHECKPOINT_UNSAVED
      ) {
        markExplorationAsInProgressSaved(
          profileId,
          topicId,
          storyId,
          explorationId,
          lastPlayedTimestamp
        )
      }
      explorationProgress.updateCheckpointState(newCheckpointState)

      // The ephemeral state technically changes when a checkpoint is successfully saved.
      recomputeCurrentStateAndNotifySync()
    }
  }

  /**
   * Returns whether the specified interaction automatically continues the user to the next state
   * upon completion.
   */
  private fun doesInteractionAutoContinue(interactionId: String): Boolean =
    interactionId == "Continue"

  private fun markExplorationAsInProgressSaved(
    profileId: ProfileId,
    topicId: String,
    storyId: String,
    explorationId: String,
    lastPlayedTimestamp: Long
  ) {
    storyProgressController.recordChapterAsInProgressSaved(
      profileId,
      topicId,
      storyId,
      explorationId,
      lastPlayedTimestamp
    )
  }

  private fun markExplorationAsInProgressNotSaved(
    profileId: ProfileId,
    topicId: String,
    storyId: String,
    explorationId: String,
    lastPlayedTimestamp: Long
  ) {
    storyProgressController.recordChapterAsInProgressNotSaved(
      profileId,
      topicId,
      storyId,
      explorationId,
      lastPlayedTimestamp
    )
  }

<<<<<<< HEAD
  private fun <T> createAsyncResultStateFlow(): MutableStateFlow<AsyncResult<T>> =
    MutableStateFlow(AsyncResult.Pending())
=======
  private fun getSessionId(): String? {
    return Transformations.map(
      loggingIdentifierController.getSessionId().toLiveData(),
      ::processGetSessionIdResult
    ).value
  }

  private fun processGetSessionIdResult(sessionIdResult: AsyncResult<String>): String {
    return when (sessionIdResult) {
      is AsyncResult.Pending -> "" // Wait for an actual result.
      is AsyncResult.Failure -> {
        oppiaLogger.e(
          "ExplorationProgressController", "Failed to retrieve session id", sessionIdResult.error
        )
        "" // No known session ID.
      }
      is AsyncResult.Success -> sessionIdResult.value
    }
  }

  private fun getLearnerId(): String? {
    // TODO: This isn't going to work since the live data won't be processed.
    return "invalid"
//    return Transformations.map(
//      profileManagementController.getProfile(explorationProgress.currentProfileId).toLiveData(),
//      ::processGetProfileResult
//    ).value?.learnerId
  }

  private fun processGetProfileResult(profileResult: AsyncResult<Profile>): Profile {
    return when (profileResult) {
      is AsyncResult.Pending -> Profile.getDefaultInstance() // Wait for an actual result.
      is AsyncResult.Failure -> {
        oppiaLogger.e(
          "ExplorationProgressController", "Failed to retrieve profile", profileResult.error
        )
        Profile.getDefaultInstance() // No profile to return.
      }
      is AsyncResult.Success -> profileResult.value
    }
  }

  private fun <T> createAsyncResultStateFlow(initialValue: AsyncResult<T> = AsyncResult.Pending()) =
    MutableStateFlow(initialValue)
>>>>>>> 8c021943

  private fun <T> StateFlow<AsyncResult<T>>.convertToSessionProvider(
    baseId: String
  ): DataProvider<T> = dataProviders.run {
    convertAsyncToAutomaticDataProvider("${baseId}_$activeSessionId")
  }

  /**
   * Represents the current synchronized state of the controller.
   *
   * This object's instance is tied directly to a single exploration session, and it's not
   * thread-safe so all access must be synchronized.
   *
   * @property explorationProgress the [ExplorationProgress] corresponding to the session
   * @property sessionId the GUID corresponding to the session
   */
  private class ControllerState(
    val explorationProgress: ExplorationProgress,
    val sessionId: String,
    val ephemeralStateFlow: MutableStateFlow<AsyncResult<EphemeralState>>
  ) {
    /**
     * The [HintHandler] used to monitor and trigger hints in the play session corresponding to this
     * controller state.
     */
    lateinit var hintHandler: HintHandler
  }

  /**
   * Represents a message that can be sent to [controllerCommandQueue] to process changes to
   * [ControllerState] (since all changes must be synchronized).
   *
   * Messages are expected to be resolved serially (though their scheduling can occur across
   * multiple threads, so order cannot be guaranteed until they're enqueued).
   */
  private sealed class ControllerMessage<T> {
    /**
     * The session ID corresponding to this message (the message is expected to be ignored if it
     * doesn't correspond to an active session).
     */
    abstract val sessionId: String

    /**
     * The [DataProvider]-tied [MutableStateFlow] that represents the result of the operation
     * corresponding to this message, or ``null`` if the caller doesn't care about observing the
     * result.
     */
    abstract val callbackFlow: MutableStateFlow<AsyncResult<T>>?

    /** [ControllerMessage] for initializing a new play session. */
    data class InitializeController(
      val profileId: ProfileId,
      val topicId: String,
      val storyId: String,
      val explorationId: String,
      val shouldSavePartialProgress: Boolean,
      val explorationCheckpoint: ExplorationCheckpoint,
      val ephemeralStateFlow: MutableStateFlow<AsyncResult<EphemeralState>>,
      override val sessionId: String,
      override val callbackFlow: MutableStateFlow<AsyncResult<Any?>>
    ) : ControllerMessage<Any?>()

    /** [ControllerMessage] for ending the current play session. */
    data class FinishExploration(
      override val sessionId: String,
      override val callbackFlow: MutableStateFlow<AsyncResult<Any?>>
    ) : ControllerMessage<Any?>()

    /** [ControllerMessage] for submitting a new [UserAnswer]. */
    data class SubmitAnswer(
      val userAnswer: UserAnswer,
      override val sessionId: String,
      override val callbackFlow: MutableStateFlow<AsyncResult<AnswerOutcome>>
    ) : ControllerMessage<AnswerOutcome>()

    /**
     * [ControllerMessage] for indicating that the user revealed the hint corresponding to
     * [hintIndex].
     */
    data class HintIsRevealed(
      val hintIndex: Int,
      override val sessionId: String,
      override val callbackFlow: MutableStateFlow<AsyncResult<Any?>>
    ) : ControllerMessage<Any?>()

    /**
     * [ControllerMessage] for indicating that the user revealed the solution for the current state.
     */
    data class SolutionIsRevealed(
      override val sessionId: String,
      override val callbackFlow: MutableStateFlow<AsyncResult<Any?>>
    ) : ControllerMessage<Any?>()

    /** [ControllerMessage] to move to the previous state in the exploration. */
    data class MoveToPreviousState(
      override val sessionId: String,
      override val callbackFlow: MutableStateFlow<AsyncResult<Any?>>
    ) : ControllerMessage<Any?>()

    /** [ControllerMessage] to move to the next state in the exploration. */
    data class MoveToNextState(
      override val sessionId: String,
      override val callbackFlow: MutableStateFlow<AsyncResult<Any?>>
    ) : ControllerMessage<Any?>()

    /**
     * [ControllerMessage] to indicate that the session's current partial completion progress should
     * be saved to disk.
     *
     * Note that this does not actually guarantee an update to the tracked progress of the
     * exploration (see [ProcessSavedCheckpointResult]).
     */
    data class SaveCheckpoint(
      override val sessionId: String,
      override val callbackFlow: MutableStateFlow<AsyncResult<Any?>>? = null
    ) : ControllerMessage<Any?>()

    /**
     * [ControllerMessage] to ensure a successfully saved checkpoint is reflected in other parts of
     * the app (e.g. that an exploration is considered 'in-progress' in such circumstances).
     */
    data class ProcessSavedCheckpointResult(
      val profileId: ProfileId,
      val topicId: String,
      val storyId: String,
      val explorationId: String,
      val lastPlayedTimestamp: Long,
      val newCheckpointState: CheckpointState,
      override val sessionId: String,
      override val callbackFlow: MutableStateFlow<AsyncResult<Any?>>? = null
    ) : ControllerMessage<Any?>()

    /**
     * [ControllerMessage] which recomputes the current [EphemeralState] and notifies subscribers of
     * the [DataProvider] returned by [getCurrentState] of the change.
     *
     * This is only used in cases where an external operation trigger changes that are only
     * reflected when recomputing the state (e.g. a new hint needing to be shown).
     */
    data class RecomputeStateAndNotify(
      override val sessionId: String,
      override val callbackFlow: MutableStateFlow<AsyncResult<Any?>>? = null
    ) : ControllerMessage<Any?>()
  }
}<|MERGE_RESOLUTION|>--- conflicted
+++ resolved
@@ -919,55 +919,8 @@
     )
   }
 
-<<<<<<< HEAD
-  private fun <T> createAsyncResultStateFlow(): MutableStateFlow<AsyncResult<T>> =
-    MutableStateFlow(AsyncResult.Pending())
-=======
-  private fun getSessionId(): String? {
-    return Transformations.map(
-      loggingIdentifierController.getSessionId().toLiveData(),
-      ::processGetSessionIdResult
-    ).value
-  }
-
-  private fun processGetSessionIdResult(sessionIdResult: AsyncResult<String>): String {
-    return when (sessionIdResult) {
-      is AsyncResult.Pending -> "" // Wait for an actual result.
-      is AsyncResult.Failure -> {
-        oppiaLogger.e(
-          "ExplorationProgressController", "Failed to retrieve session id", sessionIdResult.error
-        )
-        "" // No known session ID.
-      }
-      is AsyncResult.Success -> sessionIdResult.value
-    }
-  }
-
-  private fun getLearnerId(): String? {
-    // TODO: This isn't going to work since the live data won't be processed.
-    return "invalid"
-//    return Transformations.map(
-//      profileManagementController.getProfile(explorationProgress.currentProfileId).toLiveData(),
-//      ::processGetProfileResult
-//    ).value?.learnerId
-  }
-
-  private fun processGetProfileResult(profileResult: AsyncResult<Profile>): Profile {
-    return when (profileResult) {
-      is AsyncResult.Pending -> Profile.getDefaultInstance() // Wait for an actual result.
-      is AsyncResult.Failure -> {
-        oppiaLogger.e(
-          "ExplorationProgressController", "Failed to retrieve profile", profileResult.error
-        )
-        Profile.getDefaultInstance() // No profile to return.
-      }
-      is AsyncResult.Success -> profileResult.value
-    }
-  }
-
   private fun <T> createAsyncResultStateFlow(initialValue: AsyncResult<T> = AsyncResult.Pending()) =
     MutableStateFlow(initialValue)
->>>>>>> 8c021943
 
   private fun <T> StateFlow<AsyncResult<T>>.convertToSessionProvider(
     baseId: String
