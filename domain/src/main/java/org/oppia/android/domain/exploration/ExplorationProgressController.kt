package org.oppia.android.domain.exploration

import androidx.lifecycle.LiveData
import androidx.lifecycle.MutableLiveData
import org.oppia.android.app.model.AnswerOutcome
import org.oppia.android.app.model.CheckpointState
import org.oppia.android.app.model.EphemeralState
import org.oppia.android.app.model.Exploration
import org.oppia.android.app.model.ExplorationCheckpoint
import org.oppia.android.app.model.Hint
import org.oppia.android.app.model.ProfileId
import org.oppia.android.app.model.Solution
import org.oppia.android.app.model.State
import org.oppia.android.app.model.UserAnswer
import org.oppia.android.domain.classify.AnswerClassificationController
import org.oppia.android.domain.exploration.lightweightcheckpointing.ExplorationCheckpointController
import org.oppia.android.domain.oppialogger.OppiaLogger
import org.oppia.android.domain.oppialogger.exceptions.ExceptionsController
import org.oppia.android.domain.topic.StoryProgressController
import org.oppia.android.util.data.AsyncDataSubscriptionManager
import org.oppia.android.util.data.AsyncResult
import org.oppia.android.util.data.DataProvider
import org.oppia.android.util.data.DataProviders
import org.oppia.android.util.system.OppiaClock
import java.util.concurrent.locks.ReentrantLock
import javax.inject.Inject
import javax.inject.Singleton
import kotlin.concurrent.withLock

private const val CURRENT_STATE_DATA_PROVIDER_ID = "current_state_data_provider_id"

/**
 * Controller that tracks and reports the learner's ephemeral/non-persisted progress through an
 * exploration. Note that this controller only supports one active exploration at a time.
 *
 * The current exploration session is started via the exploration data controller.
 *
 * This class is thread-safe, but the order of applied operations is arbitrary. Calling code should
 * take care to ensure that uses of this class do not specifically depend on ordering.
 */
@Singleton
class ExplorationProgressController @Inject constructor(
  dataProviders: DataProviders,
  private val asyncDataSubscriptionManager: AsyncDataSubscriptionManager,
  private val explorationRetriever: ExplorationRetriever,
  private val answerClassificationController: AnswerClassificationController,
  private val exceptionsController: ExceptionsController,
  private val explorationCheckpointController: ExplorationCheckpointController,
  private val storyProgressController: StoryProgressController,
  private val oppiaClock: OppiaClock,
  private val oppiaLogger: OppiaLogger
) {
  // TODO(#179): Add support for parameters.
  // TODO(#182): Add support for refresher explorations.
  // TODO(#90): Update the internal locking of this controller to use something like an in-memory
  //  blocking cache to simplify state locking. However, doing this correctly requires a fix in
  //  MediatorLiveData to avoid unexpected cancellations in chained cross-scope coroutines. Note
  //  that this is also essential to ensure post-load operations can be queued before load completes
  //  to avoid cases in tests where the exploration load operation needs to be fully finished before
  //  performing a post-load operation. The current state of the controller is leaking this
  //  implementation detail to tests.
  // TODO(#3467): Update the mechanism to save checkpoints to eliminate the race condition that may
  //  arise if the function finishExplorationAsync acquires lock before the invokeOnCompletion
  //  callback on the deferred returned on saving checkpoints. In this case ExplorationActivity will
  //  make decisions based on a value of the checkpointState which might not be up-to date.

  private val currentStateDataProvider =
    dataProviders.createInMemoryDataProviderAsync(
      CURRENT_STATE_DATA_PROVIDER_ID,
      this::retrieveCurrentStateAsync
    )
  private val explorationProgress = ExplorationProgress()
  private val explorationProgressLock = ReentrantLock()

  /** Resets this controller to begin playing the specified [Exploration]. */
  internal fun beginExplorationAsync(
    internalProfileId: Int,
    topicId: String,
    storyId: String,
    explorationId: String,
    shouldSavePartialProgress: Boolean,
    explorationCheckpoint: ExplorationCheckpoint
  ) {
    explorationProgressLock.withLock {
      check(explorationProgress.playStage == ExplorationProgress.PlayStage.NOT_PLAYING) {
        "Expected to finish previous exploration before starting a new one."
      }

      explorationProgress.apply {
        currentProfileId = ProfileId.newBuilder().setInternalId(internalProfileId).build()
        currentTopicId = topicId
        currentStoryId = storyId
        currentExplorationId = explorationId
        this.shouldSavePartialProgress = shouldSavePartialProgress
<<<<<<< HEAD
        this.explorationCheckpoint = explorationCheckpoint
=======
        checkpointState = CheckpointState.CHECKPOINT_UNSAVED
>>>>>>> c3347b6d
      }
      explorationProgress.advancePlayStageTo(ExplorationProgress.PlayStage.LOADING_EXPLORATION)
      asyncDataSubscriptionManager.notifyChangeAsync(CURRENT_STATE_DATA_PROVIDER_ID)
    }
  }

  /** Indicates that the current exploration being played is now completed. */
  internal fun finishExplorationAsync() {
    explorationProgressLock.withLock {
      check(explorationProgress.playStage != ExplorationProgress.PlayStage.NOT_PLAYING) {
        "Cannot finish playing an exploration that hasn't yet been started"
      }
      explorationProgress.advancePlayStageTo(ExplorationProgress.PlayStage.NOT_PLAYING)
    }
  }

  /**
   * Submits an answer to the current state and returns how the UI should respond to this answer.
   * The returned [LiveData] will only have at most two results posted: a pending result, and then a
   * completed success/failure result. Failures in this case represent a failure of the app
   * (possibly due to networking conditions). The app should report this error in a consumable way
   * to the user so that they may take action on it. No additional values will be reported to the
   * [LiveData]. Each call to this method returns a new, distinct, [LiveData] object that must be
   * observed. Note also that the returned [LiveData] is not guaranteed to begin with a pending
   * state.
   *
   * If the app undergoes a configuration change, calling code should rely on the [LiveData] from
   * [getCurrentState] to know whether a current answer is pending. That [LiveData] will have its
   * state changed to pending during answer submission and until answer resolution.
   *
   * Submitting an answer should result in the learner staying in the current state, moving to a new
   * state in the exploration, being shown a concept card, or being navigated to another exploration
   * altogether. Note that once a correct answer is processed, the current state reported to
   * [getCurrentState] will change from a pending state to a completed state since the learner
   * completed that card. The learner can then proceed from the current completed state to the next
   * pending state using [moveToNextState].
   *
   * This method cannot be called until an exploration has started and [getCurrentState] returns a
   * non-pending result or the result will fail. Calling code must also take care not to allow users
   * to submit an answer while a previous answer is pending. That scenario will also result in a
   * failed answer submission.
   *
   * No assumptions should be made about the completion order of the returned [LiveData] vs. the
   * [LiveData] from  [getCurrentState]. Also note that the returned [LiveData] will only have a
   * single value and not be reused after that point.
   */
  fun submitAnswer(userAnswer: UserAnswer): LiveData<AsyncResult<AnswerOutcome>> {
    try {
      explorationProgressLock.withLock {
        check(
          explorationProgress.playStage !=
            ExplorationProgress.PlayStage.NOT_PLAYING
        ) {
          "Cannot submit an answer if an exploration is not being played."
        }
        check(
          explorationProgress.playStage !=
            ExplorationProgress.PlayStage.LOADING_EXPLORATION
        ) {
          "Cannot submit an answer while the exploration is being loaded."
        }
        check(
          explorationProgress.playStage !=
            ExplorationProgress.PlayStage.SUBMITTING_ANSWER
        ) {
          "Cannot submit an answer while another answer is pending."
        }

        // Notify observers that the submitted answer is currently pending.
        explorationProgress.advancePlayStageTo(ExplorationProgress.PlayStage.SUBMITTING_ANSWER)
        asyncDataSubscriptionManager.notifyChangeAsync(CURRENT_STATE_DATA_PROVIDER_ID)

        lateinit var answerOutcome: AnswerOutcome
        try {
          val topPendingState = explorationProgress.stateDeck.getPendingTopState()
          val outcome =
            answerClassificationController.classify(
              topPendingState.interaction,
              userAnswer.answer
            ).outcome
          answerOutcome =
            explorationProgress.stateGraph.computeAnswerOutcomeForResult(topPendingState, outcome)
          explorationProgress.stateDeck.submitAnswer(userAnswer, answerOutcome.feedback)
          // Follow the answer's outcome to another part of the graph if it's different.
          if (answerOutcome.destinationCase == AnswerOutcome.DestinationCase.STATE_NAME) {
            explorationProgress.stateDeck.pushState(
              explorationProgress.stateGraph.getState(answerOutcome.stateName),
              prohibitSameStateName = true
            )
          }
        } finally {
          // If the answer was submitted on behalf of the Continue interaction, don't save
          // checkpoint because it will be saved when the learner moves to the next state.
          if (!doesInteractionAutoContinue(answerOutcome.state.interaction.id)) {
            saveExplorationCheckpoint()
          }

          // Ensure that the user always returns to the VIEWING_STATE stage to avoid getting stuck
          // in an 'always submitting answer' situation. This can specifically happen if answer
          // classification throws an exception.
          explorationProgress.advancePlayStageTo(ExplorationProgress.PlayStage.VIEWING_STATE)
        }

        asyncDataSubscriptionManager.notifyChangeAsync(CURRENT_STATE_DATA_PROVIDER_ID)

        return MutableLiveData(AsyncResult.success(answerOutcome))
      }
    } catch (e: Exception) {
      exceptionsController.logNonFatalException(e)
      return MutableLiveData(AsyncResult.failed(e))
    }
  }

  fun submitUnrevealedHintIsVisible(
    state: State,
    hintIsRevealed: Boolean,
    hintIndex: Int
  ): LiveData<AsyncResult<Hint>> {
    try {
      explorationProgressLock.withLock {
        check(
          explorationProgress.playStage !=
            ExplorationProgress.PlayStage.NOT_PLAYING
        ) {
          "Cannot submit an answer if an exploration is not being played."
        }
        check(
          explorationProgress.playStage !=
            ExplorationProgress.PlayStage.LOADING_EXPLORATION
        ) {
          "Cannot submit an answer while the exploration is being loaded."
        }
        check(
          explorationProgress.playStage !=
            ExplorationProgress.PlayStage.SUBMITTING_ANSWER
        ) {
          "Cannot submit an answer while another answer is pending."
        }
        lateinit var hint: Hint
        try {
          explorationProgress.stateDeck.submitUnrevealedHintIsVisible(
            state,
            hintIsRevealed,
            hintIndex
          )
          hint = explorationProgress.stateGraph.computeHintForResult(
            state,
            hintIsRevealed,
            hintIndex
          )
          explorationProgress.stateDeck.pushStateForHint(state, hintIndex)
        } finally {
          // Mark a checkpoint in the exploration everytime a new hint is revealed.
          saveExplorationCheckpoint()
          // Ensure that the user always returns to the VIEWING_STATE stage to avoid getting stuck
          // in an 'always unrevealed hint visible' situation. This can specifically happen if hint
          // throws an exception.
          explorationProgress.advancePlayStageTo(ExplorationProgress.PlayStage.VIEWING_STATE)
        }
        asyncDataSubscriptionManager.notifyChangeAsync(CURRENT_STATE_DATA_PROVIDER_ID)
        return MutableLiveData(AsyncResult.success(hint))
      }
    } catch (e: Exception) {
      exceptionsController.logNonFatalException(e)
      return MutableLiveData(AsyncResult.failed(e))
    }
  }

  fun submitHintIsRevealed(
    state: State,
    hintIsRevealed: Boolean,
    hintIndex: Int
  ): LiveData<AsyncResult<Hint>> {
    try {
      explorationProgressLock.withLock {
        check(
          explorationProgress.playStage !=
            ExplorationProgress.PlayStage.NOT_PLAYING
        ) {
          "Cannot submit an answer if an exploration is not being played."
        }
        check(
          explorationProgress.playStage !=
            ExplorationProgress.PlayStage.LOADING_EXPLORATION
        ) {
          "Cannot submit an answer while the exploration is being loaded."
        }
        check(
          explorationProgress.playStage !=
            ExplorationProgress.PlayStage.SUBMITTING_ANSWER
        ) {
          "Cannot submit an answer while another answer is pending."
        }
        lateinit var hint: Hint
        try {
          explorationProgress.stateDeck.submitHintRevealed(state, hintIsRevealed, hintIndex)
          hint = explorationProgress.stateGraph.computeHintForResult(
            state,
            hintIsRevealed,
            hintIndex
          )
          explorationProgress.stateDeck.pushStateForHint(state, hintIndex)
        } finally {
          // Mark a checkpoint in the exploration everytime a new hint is revealed.
          saveExplorationCheckpoint()
          // Ensure that the user always returns to the VIEWING_STATE stage to avoid getting stuck
          // in an 'always showing hint' situation. This can specifically happen if hint throws an
          // exception.
          explorationProgress.advancePlayStageTo(ExplorationProgress.PlayStage.VIEWING_STATE)
        }
        asyncDataSubscriptionManager.notifyChangeAsync(CURRENT_STATE_DATA_PROVIDER_ID)
        return MutableLiveData(AsyncResult.success(hint))
      }
    } catch (e: Exception) {
      exceptionsController.logNonFatalException(e)
      return MutableLiveData(AsyncResult.failed(e))
    }
  }

  fun submitUnrevealedSolutionIsVisible(
    state: State
  ): LiveData<AsyncResult<Solution>> {
    try {
      explorationProgressLock.withLock {
        check(
          explorationProgress.playStage !=
            ExplorationProgress.PlayStage.NOT_PLAYING
        ) {
          "Cannot submit an answer if an exploration is not being played."
        }
        check(
          explorationProgress.playStage !=
            ExplorationProgress.PlayStage.LOADING_EXPLORATION
        ) {
          "Cannot submit an answer while the exploration is being loaded."
        }
        check(
          explorationProgress.playStage !=
            ExplorationProgress.PlayStage.SUBMITTING_ANSWER
        ) {
          "Cannot submit an answer while another answer is pending."
        }
        lateinit var solution: Solution
        try {

          explorationProgress.stateDeck.submitUnrevealedSolutionIsVisible(state)
          solution = explorationProgress.stateGraph.computeSolutionForResult(
            state,
            solutionIsRevealed = false
          )
          explorationProgress.stateDeck.pushStateForSolution(state)
        } finally {
          // Mark a checkpoint in the exploration if the solution is revealed.
          saveExplorationCheckpoint()
          // Ensure that the user always returns to the VIEWING_STATE stage to avoid getting stuck
          // in an 'always showing solution' situation. This can specifically happen if solution
          // throws an exception.
          explorationProgress.advancePlayStageTo(ExplorationProgress.PlayStage.VIEWING_STATE)
        }

        asyncDataSubscriptionManager.notifyChangeAsync(CURRENT_STATE_DATA_PROVIDER_ID)
        return MutableLiveData(AsyncResult.success(solution))
      }
    } catch (e: Exception) {
      exceptionsController.logNonFatalException(e)
      return MutableLiveData(AsyncResult.failed(e))
    }
  }

  fun submitSolutionIsRevealed(
    state: State
  ): LiveData<AsyncResult<Solution>> {
    try {
      explorationProgressLock.withLock {
        check(
          explorationProgress.playStage !=
            ExplorationProgress.PlayStage.NOT_PLAYING
        ) {
          "Cannot submit an answer if an exploration is not being played."
        }
        check(
          explorationProgress.playStage !=
            ExplorationProgress.PlayStage.LOADING_EXPLORATION
        ) {
          "Cannot submit an answer while the exploration is being loaded."
        }
        check(
          explorationProgress.playStage !=
            ExplorationProgress.PlayStage.SUBMITTING_ANSWER
        ) {
          "Cannot submit an answer while another answer is pending."
        }
        lateinit var solution: Solution
        try {

          explorationProgress.stateDeck.submitSolutionRevealed(state)
          solution = explorationProgress.stateGraph.computeSolutionForResult(
            state,
            solutionIsRevealed = true
          )
          explorationProgress.stateDeck.pushStateForSolution(state)
        } finally {
          // Mark a checkpoint in the exploration if the solution is revealed.
          saveExplorationCheckpoint()
          // Ensure that the user always returns to the VIEWING_STATE stage to avoid getting stuck
          // in an 'always showing solution' situation. This can specifically happen if solution
          // throws an exception.
          explorationProgress.advancePlayStageTo(ExplorationProgress.PlayStage.VIEWING_STATE)
        }

        asyncDataSubscriptionManager.notifyChangeAsync(CURRENT_STATE_DATA_PROVIDER_ID)
        return MutableLiveData(AsyncResult.success(solution))
      }
    } catch (e: Exception) {
      exceptionsController.logNonFatalException(e)
      return MutableLiveData(AsyncResult.failed(e))
    }
  }

  /**
   * Navigates to the previous state in the graph. If the learner is currently on the initial state,
   * this method will throw an exception. Calling code is responsible for ensuring this method is
   * only called when it's possible to navigate backward.
   *
   * @return a one-time [LiveData] indicating whether the movement to the previous state was
   *     successful, or a failure if state navigation was attempted at an invalid time in the state
   *     graph (e.g. if currently viewing the initial state of the exploration). It's recommended
   *     that calling code only listen to this result for failures, and instead rely on
   *     [getCurrentState] for observing a successful transition to another state.
   */
  fun moveToPreviousState(): LiveData<AsyncResult<Any?>> {
    try {
      explorationProgressLock.withLock {
        check(
          explorationProgress.playStage !=
            ExplorationProgress.PlayStage.NOT_PLAYING
        ) {
          "Cannot navigate to a previous state if an exploration is not being played."
        }
        check(
          explorationProgress.playStage !=
            ExplorationProgress.PlayStage.LOADING_EXPLORATION
        ) {
          "Cannot navigate to a previous state if an exploration is being loaded."
        }
        check(
          explorationProgress.playStage !=
            ExplorationProgress.PlayStage.SUBMITTING_ANSWER
        ) {
          "Cannot navigate to a previous state if an answer submission is pending."
        }
        explorationProgress.stateDeck.navigateToPreviousState()
        asyncDataSubscriptionManager.notifyChangeAsync(CURRENT_STATE_DATA_PROVIDER_ID)
      }
      return MutableLiveData(AsyncResult.success<Any?>(null))
    } catch (e: Exception) {
      exceptionsController.logNonFatalException(e)
      return MutableLiveData(AsyncResult.failed(e))
    }
  }

  /**
   * Navigates to the next state in the graph. This method is only valid if the current
   * [EphemeralState] reported by [getCurrentState] is a completed state. Calling code is
   * responsible for ensuring this method is only called when it's possible to navigate forward.
   *
   * Note that if the current state is a pending state, the user needs to submit a correct answer
   * that routes to a later state via [submitAnswer] in order for the current state to change to a
   * completed state before forward navigation can occur.
   *
   * @return a one-time [LiveData] indicating whether the movement to the next state was successful,
   *     or a failure if state navigation was attempted at an invalid time in the state graph (e.g.
   *     if the current state is pending or terminal). It's recommended that calling code only
   *     listen to this result for failures, and instead rely on [getCurrentState] for observing a
   *     successful transition to another state.
   */

  fun moveToNextState(): LiveData<AsyncResult<Any?>> {
    try {
      explorationProgressLock.withLock {
        check(
          explorationProgress.playStage !=
            ExplorationProgress.PlayStage.NOT_PLAYING
        ) {
          "Cannot navigate to a next state if an exploration is not being played."
        }
        check(
          explorationProgress.playStage !=
            ExplorationProgress.PlayStage.LOADING_EXPLORATION
        ) {
          "Cannot navigate to a next state if an exploration is being loaded."
        }
        check(
          explorationProgress.playStage !=
            ExplorationProgress.PlayStage.SUBMITTING_ANSWER
        ) {
          "Cannot navigate to a next state if an answer submission is pending."
        }
        explorationProgress.stateDeck.navigateToNextState()

        // Only mark checkpoint if current state is pending state. This ensures that checkpoints
        // will not be marked on any of the completed states.
        if (explorationProgress.stateDeck.isCurrentStateTopOfDeck()) {
          saveExplorationCheckpoint()
        }
        asyncDataSubscriptionManager.notifyChangeAsync(CURRENT_STATE_DATA_PROVIDER_ID)
      }
      return MutableLiveData(AsyncResult.success<Any?>(null))
    } catch (e: Exception) {
      exceptionsController.logNonFatalException(e)
      return MutableLiveData(AsyncResult.failed(e))
    }
  }

  /**
   * Checks if checkpointing is enabled, if checkpointing is enabled this function creates a
   * checkpoint with the latest progress and saves it using [ExplorationCheckpointController].
   *
   * This function also waits for the save operation to complete, upon completion this function
   * uses the function [processSaveCheckpointResult] to mark the exploration as
   * IN_PROGRESS_SAVED or IN_PROGRESS_NOT_SAVED depending upon the result.
   */
  private fun saveExplorationCheckpoint() {
    // Update explorationProgress.explorationCheckpoint to keep track of the current ephemeral
    // state.
    explorationProgress.explorationCheckpoint =
      explorationProgress.stateDeck.createExplorationCheckpoint(
        explorationProgress.currentExploration.version,
        explorationProgress.currentExploration.title,
        oppiaClock.getCurrentTimeMs()
      )

    // Do not save checkpoints if shouldSavePartialProgress is false. This is expected to happen
    // when the current exploration has been already completed previously.
    if (!explorationProgress.shouldSavePartialProgress) return

    val profileId: ProfileId = explorationProgress.currentProfileId
    val topicId: String = explorationProgress.currentTopicId
    val storyId: String = explorationProgress.currentStoryId
    val explorationId: String = explorationProgress.currentExplorationId

    val deferred = explorationCheckpointController.recordExplorationCheckpointAsync(
      profileId,
      explorationId,
      explorationProgress.explorationCheckpoint
    )

    deferred.invokeOnCompletion {
      val checkpointState = if (it == null) {
        deferred.getCompleted()
      } else {
        oppiaLogger.e("Lightweight checkpointing", "Failed to save checkpoint in exploration", it)
        // CheckpointState is marked as CHECKPOINT_UNSAVED because the deferred did not
        // complete successfully.
        CheckpointState.CHECKPOINT_UNSAVED
      }
      processSaveCheckpointResult(
        profileId,
        topicId,
        storyId,
        explorationId,
        oppiaClock.getCurrentTimeMs(),
        checkpointState
      )
    }
  }

  /**
   * Processes the result obtained upon complete execution of the function
   * [saveExplorationCheckpoint].
   *
   * Marks the exploration as in_progress_saved or in_progress_not_saved if it is not already marked
   * correctly. This function also updates the checkpoint state of the exploration to the
   * specified new checkpoint state.
   *
   * @param profileId is the profile id currently playing the exploration
   * @param topicId is the id of the topic which contains the story with the current exploration
   * @param storyId is the id of the story which contains the current exploration
   * @param lastPlayedTimestamp timestamp of the time when the checkpoints state for the exploration
   *     was last updated
   * @param newCheckpointState the latest state obtained after saving checkpoint successfully or
   *     unsuccessfully
   */
  private fun processSaveCheckpointResult(
    profileId: ProfileId,
    topicId: String,
    storyId: String,
    explorationId: String,
    lastPlayedTimestamp: Long,
    newCheckpointState: CheckpointState
  ) {
    explorationProgressLock.withLock {
      // Only processes the result of the last save operation if the checkpointState has changed.
      if (explorationProgress.checkpointState != newCheckpointState) {
        // Mark exploration as IN_PROGRESS_SAVED or IN_PROGRESS_NOT_SAVED if the checkpointState has
        // either changed from UNSAVED to SAVED or vice versa.
        if (
          explorationProgress.checkpointState != CheckpointState.CHECKPOINT_UNSAVED &&
          newCheckpointState == CheckpointState.CHECKPOINT_UNSAVED
        ) {
          markExplorationAsInProgressNotSaved(
            profileId,
            topicId,
            storyId,
            explorationId,
            lastPlayedTimestamp
          )
        } else if (
          explorationProgress.checkpointState == CheckpointState.CHECKPOINT_UNSAVED &&
          newCheckpointState != CheckpointState.CHECKPOINT_UNSAVED
        ) {
          markExplorationAsInProgressSaved(
            profileId,
            topicId,
            storyId,
            explorationId,
            lastPlayedTimestamp
          )
        }
        explorationProgress.updateCheckpointState(newCheckpointState)
        // Notify observers that the checkpoint state has changed.
        asyncDataSubscriptionManager.notifyChangeAsync(CURRENT_STATE_DATA_PROVIDER_ID)
      }
    }
  }

  /**
   * Returns a [DataProvider] monitoring the current [EphemeralState] the learner is currently
   * viewing. If this state corresponds to a a terminal state, then the learner has completed the
   * exploration. Note that [moveToPreviousState] and [moveToNextState] will automatically update
   * observers of this data provider when the next state is navigated to.
   *
   * This [DataProvider] may initially be pending while the exploration object is loaded. It may
   * also switch from a completed to a pending result during transient operations like submitting an
   * answer via [submitAnswer]. Calling code should be made resilient to this by caching the current
   * state object to display since it may disappear temporarily during answer submission. Calling
   * code should persist this state object across configuration changes if needed since it cannot
   * rely on this [DataProvider] for immediate state reconstitution after configuration changes.
   *
   * The underlying state returned by this function can only be changed by calls to
   * [moveToNextState] and [moveToPreviousState], or the exploration data controller if another
   * exploration is loaded. UI code can be confident only calls from the UI layer will trigger state
   * changes here to ensure atomicity between receiving and making state changes.
   *
   * This method is safe to be called before an exploration has started. If there is no ongoing
   * exploration, it should return a pending state.
   */
  fun getCurrentState(): DataProvider<EphemeralState> = currentStateDataProvider

  private suspend fun retrieveCurrentStateAsync(): AsyncResult<EphemeralState> {
    return try {
      retrieveCurrentStateWithinCacheAsync()
    } catch (e: Exception) {
      exceptionsController.logNonFatalException(e)
      AsyncResult.failed(e)
    }
  }

  private suspend fun retrieveCurrentStateWithinCacheAsync(): AsyncResult<EphemeralState> {
    val explorationId: String? = explorationProgressLock.withLock {
      if (explorationProgress.playStage == ExplorationProgress.PlayStage.LOADING_EXPLORATION) {
        explorationProgress.currentExplorationId
      } else null
    }

    val exploration = explorationId?.let(explorationRetriever::loadExploration)

    explorationProgressLock.withLock {
      // It's possible for the exploration ID or stage to change between critical sections. However,
      // this is the only way to ensure the exploration is loaded since suspended functions cannot
      // be called within a mutex. Note that it's also possible for the stage to change between
      // critical sections, sometimes due to this suspend function being called multiple times and a
      // former call finishing the exploration load.
      check(
        exploration == null ||
          explorationProgress.currentExplorationId == explorationId
      ) {
        "Encountered race condition when retrieving exploration. ID changed from $explorationId" +
          " to ${explorationProgress.currentExplorationId}"
      }
      return when (explorationProgress.playStage) {
        ExplorationProgress.PlayStage.NOT_PLAYING -> AsyncResult.pending()
        ExplorationProgress.PlayStage.LOADING_EXPLORATION -> {
          try {
            // The exploration must be available for this stage since it was loaded above.
            finishLoadExploration(exploration!!, explorationProgress)
            AsyncResult.success(
              explorationProgress.stateDeck.getCurrentEphemeralState()
                .toBuilder()
                .setCheckpointState(explorationProgress.checkpointState)
                .build()
            )
          } catch (e: Exception) {
            exceptionsController.logNonFatalException(e)
            AsyncResult.failed<EphemeralState>(e)
          }
        }
        ExplorationProgress.PlayStage.VIEWING_STATE ->
          AsyncResult.success(
            explorationProgress.stateDeck.getCurrentEphemeralState()
              .toBuilder()
              .setCheckpointState(explorationProgress.checkpointState)
              .build()
          )
        ExplorationProgress.PlayStage.SUBMITTING_ANSWER -> AsyncResult.pending()
      }
    }
  }

  private fun finishLoadExploration(exploration: Exploration, progress: ExplorationProgress) {
    // The exploration must be initialized first since other lazy fields depend on it being inited.
    progress.currentExploration = exploration
    progress.stateGraph.reset(exploration.statesMap)

    // Either resume or reset the StateDeck depending upon the exploration checkpoint.
    loadStateDeck(progress, exploration)

    // Advance the stage, but do not notify observers since the current state can be reported
    // immediately to the UI.
    progress.advancePlayStageTo(ExplorationProgress.PlayStage.VIEWING_STATE)

    // Mark a checkpoint in the exploration once the exploration has loaded.
    saveExplorationCheckpoint()
  }

  /**
   * Returns whether the specified interaction automatically continues the user to the next state
   * upon completion.
   */
  private fun doesInteractionAutoContinue(interactionId: String): Boolean =
    interactionId == "Continue"

  private fun markExplorationAsInProgressSaved(
    profileId: ProfileId,
    topicId: String,
    storyId: String,
    explorationId: String,
    lastPlayedTimestamp: Long
  ) {
    storyProgressController.recordChapterAsInProgressSaved(
      profileId,
      topicId,
      storyId,
      explorationId,
      lastPlayedTimestamp
    )
  }

  private fun markExplorationAsInProgressNotSaved(
    profileId: ProfileId,
    topicId: String,
    storyId: String,
    explorationId: String,
    lastPlayedTimestamp: Long
  ) {
    storyProgressController.recordChapterAsInProgressNotSaved(
      profileId,
      topicId,
      storyId,
      explorationId,
      lastPlayedTimestamp
    )
  }

  /**
   * Initializes the variables of [StateDeck]. If the [ExplorationCheckpoint] is of type default
   * instance, the values of [StateDeck] are reset. Otherwise, the variables of [StateDeck] are
   * re-initialized with the values created from the saved [ExplorationCheckpoint].
   */
  private fun loadStateDeck(progress: ExplorationProgress, exploration: Exploration) {
    if (progress.explorationCheckpoint == ExplorationCheckpoint.getDefaultInstance()) {
      progress.stateDeck.resetDeck(progress.stateGraph.getState(exploration.initStateName))
    } else {
      progress.stateDeck.resumeDeck(
        createPendingTopStateFromCheckpoint(progress),
        getPreviousStatesFromCheckpoint(progress),
        progress.explorationCheckpoint.pendingUserAnswersList,
        progress.explorationCheckpoint.stateIndex,
        progress.explorationCheckpoint.hintIndex,
        progress.explorationCheckpoint.indexOfLastRevealedHint,
        progress.explorationCheckpoint.isUnrevealedSolutionVisible
      )
    }
  }

  /**
   * Creates a pending top state for the current exploration as it was when the checkpoint was
   * created.
   *
   * @return the pending [State] for the current exploration
   */
  private fun createPendingTopStateFromCheckpoint(progress: ExplorationProgress): State {
    val pendingTopState =
      progress.stateGraph.getState(progress.explorationCheckpoint.pendingStateName)
    val hintList = createHintListFromCheckpoint(
      pendingTopState.interaction.hintList,
      progress.explorationCheckpoint.hintIndex,
      progress.explorationCheckpoint.indexOfLastRevealedHint
    )
    val solution = createSolutionFromCheckpoint(
      isSolutionRevealed = progress.explorationCheckpoint.hintIndex >=
        progress.explorationCheckpoint.hintCount,
      isUnrevealedSolutionVisible = progress.explorationCheckpoint.isUnrevealedSolutionVisible,
      pendingTopState = pendingTopState
    )
    val interactionBuilder =
      pendingTopState.interaction.toBuilder()
        .clearHint()
        .addAllHint(hintList)
        .setSolution(solution)
        .build()
    return pendingTopState.toBuilder().setInteraction(interactionBuilder).build()
  }

  /**
   * Mark all hints as reveled in the pendingState that were revealed for the current state pending
   * state before the checkpoint was saved.
   *
   * @param pendingStateHintList the list of hint for the current pending state
   * @param indexOfLastRevealedHint the index of last revealed hint in the pending state
   * @param hintIndex the index of the most recent hint or solution that was visible to the user
   *     either in revealed or in un-revealed state
   */
  private fun createHintListFromCheckpoint(
    pendingStateHintList: List<Hint>,
    indexOfLastRevealedHint: Int,
    hintIndex: Int
  ): List<Hint> {
    val updatedHintList: MutableList<Hint> = ArrayList()
    pendingStateHintList.forEachIndexed { index, hint ->
      updatedHintList.add(
        hint.toBuilder()
          .setHintIsRevealed(index <= indexOfLastRevealedHint)
          .setUnrevealedHintIsVisible(index == hintIndex)
          .build()
      )
    }
    return updatedHintList
  }

  /**
   * Set solution is reveled in the pendingState to true or false depending upon if solution was
   * revealed for the current state pending state before the checkpoint was saved.
   *
   * @param isUnrevealedSolutionVisible indicates if the unrevealed solution was visible to the user
   *     before the checkpoint was created
   * @param isSolutionRevealed indicates if the solution was revealed in the current pending state
   *     before the checkpoint was created
   * @param pendingTopState the pending state created from the checkpoint
   */
  private fun createSolutionFromCheckpoint(
    isUnrevealedSolutionVisible: Boolean,
    isSolutionRevealed: Boolean,
    pendingTopState: State
  ): Solution {
    return if (isSolutionRevealed || isUnrevealedSolutionVisible) {
      pendingTopState.interaction.solution.toBuilder()
        .setSolutionIsRevealed(isSolutionRevealed)
        .setUnrevealedSolutionIsVisible(isUnrevealedSolutionVisible)
        .setUnrevealedSolutionIsVisible(!isSolutionRevealed)
        .build()
    } else {
      pendingTopState.interaction.solution
    }
  }

  /**
   * Creates a list of completed states from the saved [ExplorationCheckpoint].
   *
   * @return [List] of [EphemeralState] containing all the states that were completed before the
   *     checkpoint was created
   */
  private fun getPreviousStatesFromCheckpoint(
    progress: ExplorationProgress
  ): List<EphemeralState> {
    val previousStates: MutableList<EphemeralState> = ArrayList()
    progress.explorationCheckpoint.completedStatesInCheckpointList.forEachIndexed { index, state ->
      previousStates.add(
        EphemeralState.newBuilder()
          .setState(progress.stateGraph.getState(state.stateName))
          .setHasPreviousState(index != 0)
          .setCompletedState(state.completedState)
          .setHasNextState(index != progress.explorationCheckpoint.stateIndex)
          .build()
      )
    }
    return previousStates
  }
}<|MERGE_RESOLUTION|>--- conflicted
+++ resolved
@@ -92,11 +92,8 @@
         currentStoryId = storyId
         currentExplorationId = explorationId
         this.shouldSavePartialProgress = shouldSavePartialProgress
-<<<<<<< HEAD
         this.explorationCheckpoint = explorationCheckpoint
-=======
         checkpointState = CheckpointState.CHECKPOINT_UNSAVED
->>>>>>> c3347b6d
       }
       explorationProgress.advancePlayStageTo(ExplorationProgress.PlayStage.LOADING_EXPLORATION)
       asyncDataSubscriptionManager.notifyChangeAsync(CURRENT_STATE_DATA_PROVIDER_ID)
