package org.oppia.android.domain.state

import org.oppia.android.app.model.AnswerAndResponse
import org.oppia.android.app.model.CompletedState
import org.oppia.android.app.model.CompletedStateInCheckpoint
import org.oppia.android.app.model.EphemeralState
import org.oppia.android.app.model.ExplorationCheckpoint
import org.oppia.android.app.model.HelpIndex
<<<<<<< HEAD
import org.oppia.android.app.model.Hint
=======
>>>>>>> 958932ff
import org.oppia.android.app.model.PendingState
import org.oppia.android.app.model.State
import org.oppia.android.app.model.SubtitledHtml
import org.oppia.android.app.model.UserAnswer

// TODO(#59): Hide the visibility of this class to domain implementations.

/**
 * Tracks the progress of a dynamic playing session through a graph of State cards. This class treats the learner's
 * progress like a deck of cards to simplify forward/backward navigation.
 */
internal class StateDeck internal constructor(
  initialState: State,
  private val isTopOfDeckTerminalChecker: (State) -> Boolean
) {
  private var pendingTopState: State = initialState
  private val previousStates: MutableList<EphemeralState> = ArrayList()
  private val currentDialogInteractions: MutableList<AnswerAndResponse> = ArrayList()
  private var stateIndex: Int = 0

  /** Resets this deck to a new, specified initial [State]. */
  internal fun resetDeck(initialState: State) {
    pendingTopState = initialState
    previousStates.clear()
    currentDialogInteractions.clear()
    stateIndex = 0
<<<<<<< HEAD
  }

  /** Resumes this deck to continue the exploration from the last marked checkpoint. */
  internal fun resumeDeck(
    pendingTopState: State,
    previousStates: List<EphemeralState>,
    currentDialogInteractions: List<AnswerAndResponse>,
    stateIndex: Int
  ) {
    this.pendingTopState = pendingTopState
    this.previousStates.clear()
    this.currentDialogInteractions.clear()
    this.hintList.clear()
    this.previousStates.addAll(previousStates)
    this.currentDialogInteractions.addAll(currentDialogInteractions)
    this.stateIndex = stateIndex
=======
>>>>>>> 958932ff
  }

  /** Navigates to the previous State in the deck, or fails if this isn't possible. */
  internal fun navigateToPreviousState() {
    check(!isCurrentStateInitial()) { "Cannot navigate to previous state; at initial state." }
    stateIndex--
  }

  /** Navigates to the next State in the deck, or fails if this isn't possible. */
  internal fun navigateToNextState() {
    check(!isCurrentStateTopOfDeck()) { "Cannot navigate to next state; at most recent state." }
    val previousState = previousStates[stateIndex]
    stateIndex++
    if (!previousState.hasNextState) {
      // Update the previous state to indicate that it has a next state now that its next state has actually been
      // 'created' by navigating to it.
      previousStates[stateIndex - 1] = previousState.toBuilder().setHasNextState(true).build()
    }
  }

  /**
   * Returns the [State] corresponding to the latest card in the deck, regardless of whichever State the learner is
   * currently viewing.
   */
  internal fun getPendingTopState(): State = pendingTopState

  /** Returns the index of the current selected card of the deck. */
  internal fun getTopStateIndex(): Int = stateIndex

  /** Returns the current [State] being viewed by the learner. */
  internal fun getCurrentState(): State {
    return when {
      isCurrentStateTopOfDeck() -> pendingTopState
      else -> previousStates[stateIndex].state
    }
  }

  /** Returns the current [EphemeralState] the learner is viewing. */
  internal fun getCurrentEphemeralState(helpIndex: HelpIndex): EphemeralState {
    // Note that the terminal state is evaluated first since it can only return true if the current state is the top
    // of the deck, and that state is the terminal one. Otherwise the terminal check would never be triggered since
    // the second case assumes the top of the deck must be pending.
    return when {
      isCurrentStateTerminal() -> getCurrentTerminalState()
      isCurrentStateTopOfDeck() -> getCurrentPendingState(helpIndex)
      else -> getPreviousState()
    }
  }

  /**
   * Pushes a new State onto the deck. This cannot happen if the learner isn't at the most recent State, if the
   * current State is not terminal, or if the learner hasn't submitted an answer to the most recent State. This
   * operation implies that the most recently submitted answer was the correct answer to the previously current State.
   * This does NOT change the user's position in the deck, it just marks the current state as completed.
   *
   * @param prohibitSameStateName whether to enable a sanity check to ensure the same state isn't routed to twice
   */
  internal fun pushState(state: State, prohibitSameStateName: Boolean) {
    check(isCurrentStateTopOfDeck()) {
      "Cannot push a new state unless the learner is at the most recent state."
    }
    check(!isCurrentStateTerminal()) {
      "Cannot push another state after reaching a terminal state."
    }
    check(currentDialogInteractions.size != 0) {
      "Cannot push another state without an answer."
    }
    if (prohibitSameStateName) {
      check(state.name != pendingTopState.name) {
        "Cannot route from the same state to itself as a new card."
      }
    }
    // NB: This technically has a 'next' state, but it's not marked until it's first navigated away since the new state
    // doesn't become fully realized until navigated to.
    previousStates += EphemeralState.newBuilder()
      .setState(pendingTopState)
      .setHasPreviousState(!isCurrentStateInitial())
      .setCompletedState(CompletedState.newBuilder().addAllAnswer(currentDialogInteractions))
      .build()
    currentDialogInteractions.clear()
    pendingTopState = state
<<<<<<< HEAD
  }

  internal fun pushStateForHint(state: State, hintIndex: Int): EphemeralState {
    val interactionBuilder = state.interaction.toBuilder().setHint(
      hintIndex,
      hintList.get(0)
    )
    val newState = state.toBuilder().setInteraction(interactionBuilder).build()
    val ephemeralState = EphemeralState.newBuilder()
      .setState(newState)
      .setHasPreviousState(!isCurrentStateInitial())
      .setPendingState(
        PendingState.newBuilder().addAllWrongAnswer(currentDialogInteractions).addAllHint(hintList)
      )
      .build()
    pendingTopState = newState
    hintList.clear()
    return ephemeralState
  }

  internal fun pushStateForSolution(state: State): EphemeralState {
    val interactionBuilder = state.interaction.toBuilder().setSolution(solution)
    val newState = state.toBuilder().setInteraction(interactionBuilder).build()
    val ephemeralState = EphemeralState.newBuilder()
      .setState(newState)
      .setHasPreviousState(!isCurrentStateInitial())
      .setPendingState(
        PendingState.newBuilder().addAllWrongAnswer(currentDialogInteractions).addAllHint(hintList)
      )
      .build()
    pendingTopState = newState
    return ephemeralState
=======
>>>>>>> 958932ff
  }

  /**
   * Submits an answer & feedback dialog the learner experience in the current State. This fails if the user is not at
   * the most recent State in the deck, or if the most recent State is terminal (since no answer can be submitted to a
   * terminal interaction).
   */
  internal fun submitAnswer(userAnswer: UserAnswer, feedback: SubtitledHtml) {
    check(isCurrentStateTopOfDeck()) { "Cannot submit an answer except to the most recent state." }
    check(!isCurrentStateTerminal()) { "Cannot submit an answer to a terminal state." }
    currentDialogInteractions += AnswerAndResponse.newBuilder()
      .setUserAnswer(userAnswer)
      .setFeedback(feedback)
      .build()
  }

  /**
   * Returns an [ExplorationCheckpoint] which contains all the latest values of variables of the
   * [StateDeck] that are used in light weight checkpointing.
   */
  internal fun createExplorationCheckpoint(
    helpIndex: HelpIndex,
    explorationVersion: Int,
    explorationTitle: String,
    timestamp: Long,
    helpIndex: HelpIndex
  ): ExplorationCheckpoint {
    return ExplorationCheckpoint.newBuilder().apply {
      addAllCompletedStatesInCheckpoint(
        previousStates.map { state ->
          CompletedStateInCheckpoint.newBuilder().apply {
            completedState = state.completedState
            stateName = state.state.name
          }.build()
        }
      )
      pendingStateName = pendingTopState.name
      addAllPendingUserAnswers(currentDialogInteractions)
      this.stateIndex = this@StateDeck.stateIndex
      this.helpIndex = helpIndex
      this.explorationVersion = explorationVersion
      this.explorationTitle = explorationTitle
      timestampOfFirstCheckpoint = timestamp
      this.helpIndex = helpIndex
    }.build()
  }

  private fun getCurrentPendingState(helpIndex: HelpIndex): EphemeralState {
    return EphemeralState.newBuilder()
      .setState(pendingTopState)
      .setHasPreviousState(!isCurrentStateInitial())
      .setPendingState(
        PendingState.newBuilder()
          .addAllWrongAnswer(currentDialogInteractions)
          .setHelpIndex(helpIndex)
      )
      .build()
  }

  private fun getCurrentTerminalState(): EphemeralState {
    return EphemeralState.newBuilder()
      .setState(pendingTopState)
      .setHasPreviousState(!isCurrentStateInitial())
      .setTerminalState(true)
      .build()
  }

  private fun getPreviousState(): EphemeralState {
    return previousStates[stateIndex]
  }

  /** Returns whether the current scrolled State is the first State of the exploration. */
  private fun isCurrentStateInitial(): Boolean {
    return stateIndex == 0
  }

  /** Returns whether the current scrolled State is the most recent State played by the learner. */
  fun isCurrentStateTopOfDeck(): Boolean {
    return stateIndex == previousStates.size
  }

  /** Returns whether the current State is terminal. */
  private fun isCurrentStateTerminal(): Boolean {
    // Cards not on top of the deck cannot be terminal/the terminal card must be the last card in the deck, if it's
    // present.
    return isCurrentStateTopOfDeck() && isTopOfDeckTerminal()
  }

  /** Returns whether the most recent card on the deck is terminal. */
  private fun isTopOfDeckTerminal(): Boolean {
    return isTopOfDeckTerminalChecker(pendingTopState)
  }
}<|MERGE_RESOLUTION|>--- conflicted
+++ resolved
@@ -6,10 +6,6 @@
 import org.oppia.android.app.model.EphemeralState
 import org.oppia.android.app.model.ExplorationCheckpoint
 import org.oppia.android.app.model.HelpIndex
-<<<<<<< HEAD
-import org.oppia.android.app.model.Hint
-=======
->>>>>>> 958932ff
 import org.oppia.android.app.model.PendingState
 import org.oppia.android.app.model.State
 import org.oppia.android.app.model.SubtitledHtml
@@ -36,25 +32,6 @@
     previousStates.clear()
     currentDialogInteractions.clear()
     stateIndex = 0
-<<<<<<< HEAD
-  }
-
-  /** Resumes this deck to continue the exploration from the last marked checkpoint. */
-  internal fun resumeDeck(
-    pendingTopState: State,
-    previousStates: List<EphemeralState>,
-    currentDialogInteractions: List<AnswerAndResponse>,
-    stateIndex: Int
-  ) {
-    this.pendingTopState = pendingTopState
-    this.previousStates.clear()
-    this.currentDialogInteractions.clear()
-    this.hintList.clear()
-    this.previousStates.addAll(previousStates)
-    this.currentDialogInteractions.addAll(currentDialogInteractions)
-    this.stateIndex = stateIndex
-=======
->>>>>>> 958932ff
   }
 
   /** Navigates to the previous State in the deck, or fails if this isn't possible. */
@@ -136,41 +113,6 @@
       .build()
     currentDialogInteractions.clear()
     pendingTopState = state
-<<<<<<< HEAD
-  }
-
-  internal fun pushStateForHint(state: State, hintIndex: Int): EphemeralState {
-    val interactionBuilder = state.interaction.toBuilder().setHint(
-      hintIndex,
-      hintList.get(0)
-    )
-    val newState = state.toBuilder().setInteraction(interactionBuilder).build()
-    val ephemeralState = EphemeralState.newBuilder()
-      .setState(newState)
-      .setHasPreviousState(!isCurrentStateInitial())
-      .setPendingState(
-        PendingState.newBuilder().addAllWrongAnswer(currentDialogInteractions).addAllHint(hintList)
-      )
-      .build()
-    pendingTopState = newState
-    hintList.clear()
-    return ephemeralState
-  }
-
-  internal fun pushStateForSolution(state: State): EphemeralState {
-    val interactionBuilder = state.interaction.toBuilder().setSolution(solution)
-    val newState = state.toBuilder().setInteraction(interactionBuilder).build()
-    val ephemeralState = EphemeralState.newBuilder()
-      .setState(newState)
-      .setHasPreviousState(!isCurrentStateInitial())
-      .setPendingState(
-        PendingState.newBuilder().addAllWrongAnswer(currentDialogInteractions).addAllHint(hintList)
-      )
-      .build()
-    pendingTopState = newState
-    return ephemeralState
-=======
->>>>>>> 958932ff
   }
 
   /**
@@ -192,7 +134,6 @@
    * [StateDeck] that are used in light weight checkpointing.
    */
   internal fun createExplorationCheckpoint(
-    helpIndex: HelpIndex,
     explorationVersion: Int,
     explorationTitle: String,
     timestamp: Long,
@@ -210,7 +151,6 @@
       pendingStateName = pendingTopState.name
       addAllPendingUserAnswers(currentDialogInteractions)
       this.stateIndex = this@StateDeck.stateIndex
-      this.helpIndex = helpIndex
       this.explorationVersion = explorationVersion
       this.explorationTitle = explorationTitle
       timestampOfFirstCheckpoint = timestamp
