--- conflicted
+++ resolved
@@ -1,9 +1,15 @@
 package org.oppia.android.domain.question
 
-<<<<<<< HEAD
 import androidx.lifecycle.LiveData
-=======
->>>>>>> c515106a
+import javax.inject.Inject
+import javax.inject.Singleton
+import kotlinx.coroutines.CoroutineDispatcher
+import kotlinx.coroutines.CoroutineScope
+import kotlinx.coroutines.channels.Channel
+import kotlinx.coroutines.channels.SendChannel
+import kotlinx.coroutines.channels.actor
+import kotlinx.coroutines.flow.MutableStateFlow
+import kotlinx.coroutines.flow.StateFlow
 import org.oppia.android.app.model.AnsweredQuestionOutcome
 import org.oppia.android.app.model.EphemeralQuestion
 import org.oppia.android.app.model.EphemeralState
@@ -26,20 +32,7 @@
 import org.oppia.android.util.data.DataProviders.Companion.transformNested
 import org.oppia.android.util.data.DataProviders.NestedTransformedDataProvider
 import org.oppia.android.util.locale.OppiaLocale
-import javax.inject.Inject
-import javax.inject.Singleton
-<<<<<<< HEAD
-import kotlinx.coroutines.CoroutineDispatcher
-import kotlinx.coroutines.CoroutineScope
-import kotlinx.coroutines.channels.Channel
-import kotlinx.coroutines.channels.SendChannel
-import kotlinx.coroutines.channels.actor
-import kotlinx.coroutines.flow.MutableStateFlow
-import kotlinx.coroutines.flow.StateFlow
 import org.oppia.android.util.threading.BackgroundDispatcher
-=======
-import kotlin.concurrent.withLock
->>>>>>> c515106a
 
 private const val BEGIN_SESSION_RESULT_PROVIDER_ID =
   "QuestionAssessmentProgressController.begin_session_result"
@@ -57,17 +50,12 @@
   "QuestionAssessmentProgressController.current_question"
 private const val CALCULATE_SCORES_PROVIDER_ID =
   "QuestionAssessmentProgressController.calculate_scores"
-<<<<<<< HEAD
 private const val MONITORED_QUESTION_LIST_PROVIDER_ID = "" +
   "QuestionAssessmentProgressController.monitored_question_list"
 private const val LOCALIZED_QUESTION_PROVIDER_ID =
   "QuestionAssessmentProgressController.localized_question"
 private const val EPHEMERAL_QUESTION_FROM_UPDATED_QUESTION_LIST_PROVIDER_ID =
   "QuestionAssessmentProgressController.ephemeral_question_from_updated_question_list"
-=======
-private const val LOCALIZED_QUESTION_PROVIDER_ID =
-  "QuestionAssessmentProgressController.localized_question"
->>>>>>> c515106a
 private const val EMPTY_QUESTIONS_LIST_DATA_PROVIDER_ID =
   "QuestionAssessmentProgressController.create_empty_questions_list_data_provider_id"
 
@@ -153,7 +141,6 @@
     questionsListDataProvider: DataProvider<List<Question>>,
     profileId: ProfileId
   ): DataProvider<Any?> {
-<<<<<<< HEAD
     // Prepare to compute the session state by setting up the provided question list provider to be
     // used later in the ephemeral question data provider.
     monitoredQuestionListDataProvider.setBaseDataProvider(
@@ -162,37 +149,11 @@
     this.profileId = profileId
     check(controllerCommandQueue.offer(ControllerMessage.StartInitializingController(profileId))) {
       "Failed to schedule command for initializing the question assessment progress controller."
-=======
-    return progressLock.withLock {
-      try {
-        check(progress.trainStage == TrainStage.NOT_IN_TRAINING_SESSION) {
-          "Cannot start a new training session until the previous one is completed."
-        }
-        progress.currentProfileId = profileId
-
-        hintHandler = hintHandlerFactory.create(this)
-        progress.advancePlayStageTo(TrainStage.LOADING_TRAINING_SESSION)
-        currentQuestionDataProvider.setBaseDataProvider(
-          questionsListDataProvider,
-          this::retrieveCurrentQuestionAsync
-        )
-        asyncDataSubscriptionManager.notifyChangeAsync(CURRENT_QUESTION_PROVIDER_ID)
-        return@withLock dataProviders.createInMemoryDataProvider(BEGIN_SESSION_RESULT_PROVIDER_ID) {
-          null
-        }
-      } catch (e: Exception) {
-        exceptionsController.logNonFatalException(e)
-        return@withLock dataProviders.createInMemoryDataProviderAsync(
-          BEGIN_SESSION_RESULT_PROVIDER_ID
-        ) { AsyncResult.Failure(e) }
-      }
->>>>>>> c515106a
     }
     return beginSessionResultDataProvider
   }
 
   internal fun finishQuestionTrainingSession(): DataProvider<Any?> {
-<<<<<<< HEAD
     // Reset the base questions list provider so that the ephemeral question has no question list to
     // reference (since the session finished).
     monitoredQuestionListDataProvider.setBaseDataProvider(
@@ -200,39 +161,9 @@
     )
     sendCommandForOperation(finishSessionResultFlow, ControllerMessage.FinishSession) {
       "Failed to schedule command for finishing the question session."
-=======
-    return progressLock.withLock {
-      try {
-        check(progress.trainStage != TrainStage.NOT_IN_TRAINING_SESSION) {
-          "Cannot stop a new training session which wasn't started."
-        }
-        progress.advancePlayStageTo(TrainStage.NOT_IN_TRAINING_SESSION)
-        currentQuestionDataProvider.setBaseDataProvider(
-          createEmptyQuestionsListDataProvider(), this::retrieveCurrentQuestionAsync
-        )
-        return@withLock dataProviders.createInMemoryDataProvider(
-          FINISH_SESSION_RESULT_PROVIDER_ID
-        ) { null }
-      } catch (e: Exception) {
-        exceptionsController.logNonFatalException(e)
-        return@withLock dataProviders.createInMemoryDataProviderAsync(
-          FINISH_SESSION_RESULT_PROVIDER_ID
-        ) { AsyncResult.Failure(e) }
-      }
->>>>>>> c515106a
     }
     return finishSessionResultDataProvider
   }
-
-<<<<<<< HEAD
-//  override fun onHelpIndexChanged() {
-//    asyncDataSubscriptionManager.notifyChangeAsync(CREATE_CURRENT_QUESTION_DATA_PROVIDER_ID)
-//  }
-=======
-  override fun onHelpIndexChanged() {
-    asyncDataSubscriptionManager.notifyChangeAsync(CURRENT_QUESTION_PROVIDER_ID)
-  }
->>>>>>> c515106a
 
   /**
    * Submits an answer to the current question and returns how the UI should respond to this answer.
@@ -264,82 +195,8 @@
    * single value and not be reused after that point.
    */
   fun submitAnswer(answer: UserAnswer): DataProvider<AnsweredQuestionOutcome> {
-<<<<<<< HEAD
     check(controllerCommandQueue.offer(ControllerMessage.SubmitAnswer(answer))) {
       "Failed to schedule command for submitting an answer."
-=======
-    try {
-      progressLock.withLock {
-        check(progress.trainStage != TrainStage.NOT_IN_TRAINING_SESSION) {
-          "Cannot submit an answer if a training session has not yet begun."
-        }
-        check(progress.trainStage != TrainStage.LOADING_TRAINING_SESSION) {
-          "Cannot submit an answer while the training session is being loaded."
-        }
-        check(progress.trainStage != TrainStage.SUBMITTING_ANSWER) {
-          "Cannot submit an answer while another answer is pending."
-        }
-
-        // Notify observers that the submitted answer is currently pending.
-        progress.advancePlayStageTo(TrainStage.SUBMITTING_ANSWER)
-        asyncDataSubscriptionManager.notifyChangeAsync(CURRENT_QUESTION_PROVIDER_ID)
-
-        lateinit var answeredQuestionOutcome: AnsweredQuestionOutcome
-        try {
-          val topPendingState = progress.stateDeck.getPendingTopState()
-          val classificationResult =
-            answerClassificationController.classify(
-              topPendingState.interaction, answer.answer, answer.writtenTranslationContext
-            )
-          answeredQuestionOutcome =
-            progress.stateList.computeAnswerOutcomeForResult(classificationResult.outcome)
-          progress.stateDeck.submitAnswer(answer, answeredQuestionOutcome.feedback)
-
-          // Track the number of answers the user submitted, including any misconceptions
-          val misconception = if (classificationResult is OutcomeWithMisconception) {
-            classificationResult.taggedSkillId
-          } else null
-          progress.trackAnswerSubmitted(misconception)
-
-          // Do not proceed unless the user submitted the correct answer.
-          if (answeredQuestionOutcome.isCorrectAnswer) {
-            progress.completeCurrentQuestion()
-            val newState = if (!progress.isAssessmentCompleted()) {
-              // Only push the next state if the assessment isn't completed.
-              progress.getNextState()
-            } else {
-              // Otherwise, push a synthetic state for the end of the session.
-              State.getDefaultInstance()
-            }
-            progress.stateDeck.pushState(newState, prohibitSameStateName = false)
-            hintHandler.finishState(newState)
-          } else {
-            // Schedule a new hints or solution or show a new hint or solution immediately based on
-            // the current ephemeral state of the training session because a new wrong answer was
-            // submitted.
-            hintHandler.handleWrongAnswerSubmission(
-              computeBaseCurrentEphemeralState().pendingState.wrongAnswerCount
-            )
-          }
-        } finally {
-          // Ensure that the user always returns to the VIEWING_STATE stage to avoid getting stuck
-          // in an 'always submitting answer' situation. This can specifically happen if answer
-          // classification throws an exception.
-          progress.advancePlayStageTo(TrainStage.VIEWING_STATE)
-        }
-
-        asyncDataSubscriptionManager.notifyChangeAsync(CURRENT_QUESTION_PROVIDER_ID)
-
-        return dataProviders.createInMemoryDataProvider(SUBMIT_ANSWER_RESULT_PROVIDER_ID) {
-          answeredQuestionOutcome
-        }
-      }
-    } catch (e: Exception) {
-      exceptionsController.logNonFatalException(e)
-      return dataProviders.createInMemoryDataProviderAsync(SUBMIT_ANSWER_RESULT_PROVIDER_ID) {
-        AsyncResult.Failure(e)
-      }
->>>>>>> c515106a
     }
     return submitAnswerResultDataProvider
   }
@@ -353,41 +210,8 @@
    *     payload of the result isn't relevant)
    */
   fun submitHintIsRevealed(hintIndex: Int): DataProvider<Any?> {
-<<<<<<< HEAD
     check(controllerCommandQueue.offer(ControllerMessage.HintIsRevealed(hintIndex))) {
       "Failed to schedule command for submitting a hint reveal"
-=======
-    try {
-      progressLock.withLock {
-        check(progress.trainStage != TrainStage.NOT_IN_TRAINING_SESSION) {
-          "Cannot submit an answer if a training session has not yet begun."
-        }
-        check(progress.trainStage != TrainStage.LOADING_TRAINING_SESSION) {
-          "Cannot submit an answer while the training session is being loaded."
-        }
-        check(progress.trainStage != TrainStage.SUBMITTING_ANSWER) {
-          "Cannot submit an answer while another answer is pending."
-        }
-        try {
-          progress.trackHintViewed()
-          hintHandler.viewHint(hintIndex)
-        } finally {
-          // Ensure that the user always returns to the VIEWING_STATE stage to avoid getting stuck
-          // in an 'always showing hint' situation. This can specifically happen if hint throws an
-          // exception.
-          progress.advancePlayStageTo(TrainStage.VIEWING_STATE)
-        }
-        asyncDataSubscriptionManager.notifyChangeAsync(CURRENT_QUESTION_PROVIDER_ID)
-        return dataProviders.createInMemoryDataProvider(SUBMIT_HINT_REVEALED_RESULT_PROVIDER_ID) {
-          null
-        }
-      }
-    } catch (e: Exception) {
-      exceptionsController.logNonFatalException(e)
-      return dataProviders.createInMemoryDataProviderAsync(
-        SUBMIT_HINT_REVEALED_RESULT_PROVIDER_ID
-      ) { AsyncResult.Failure(e) }
->>>>>>> c515106a
     }
     return submitHintRevealedResultDataProvider
   }
@@ -399,42 +223,8 @@
    *     payload of the result isn't relevant)
    */
   fun submitSolutionIsRevealed(): DataProvider<Any?> {
-<<<<<<< HEAD
     check(controllerCommandQueue.offer(ControllerMessage.SolutionIsRevealed)) {
       "Failed to schedule command for submitting a solution reveal"
-=======
-    try {
-      progressLock.withLock {
-        check(progress.trainStage != TrainStage.NOT_IN_TRAINING_SESSION) {
-          "Cannot submit an answer if a training session has not yet begun."
-        }
-        check(progress.trainStage != TrainStage.LOADING_TRAINING_SESSION) {
-          "Cannot submit an answer while the training session is being loaded."
-        }
-        check(progress.trainStage != TrainStage.SUBMITTING_ANSWER) {
-          "Cannot submit an answer while another answer is pending."
-        }
-        try {
-          progress.trackSolutionViewed()
-          hintHandler.viewSolution()
-        } finally {
-          // Ensure that the user always returns to the VIEWING_STATE stage to avoid getting stuck
-          // in an 'always showing solution' situation. This can specifically happen if solution
-          // throws an exception.
-          progress.advancePlayStageTo(TrainStage.VIEWING_STATE)
-        }
-
-        asyncDataSubscriptionManager.notifyChangeAsync(CURRENT_QUESTION_PROVIDER_ID)
-        return dataProviders.createInMemoryDataProvider(
-          SUBMIT_SOLUTION_REVEALED_RESULT_PROVIDER_ID
-        ) { null }
-      }
-    } catch (e: Exception) {
-      exceptionsController.logNonFatalException(e)
-      return dataProviders.createInMemoryDataProviderAsync(
-        SUBMIT_SOLUTION_REVEALED_RESULT_PROVIDER_ID
-      ) { AsyncResult.Failure(e) }
->>>>>>> c515106a
     }
     return submitSolutionRevealedResultDataProvider
   }
@@ -454,37 +244,8 @@
    *     a successful transition to another question.
    */
   fun moveToNextQuestion(): DataProvider<Any?> {
-<<<<<<< HEAD
     check(controllerCommandQueue.offer(ControllerMessage.MoveToNextQuestion)) {
       "Failed to schedule command for moving to the next question."
-=======
-    try {
-      progressLock.withLock {
-        check(progress.trainStage != TrainStage.NOT_IN_TRAINING_SESSION) {
-          "Cannot navigate to a next question if a training session has not begun."
-        }
-        check(progress.trainStage != TrainStage.SUBMITTING_ANSWER) {
-          "Cannot navigate to a next question if an answer submission is pending."
-        }
-        progress.stateDeck.navigateToNextState()
-        // Track whether the learner has moved to a new card.
-        if (progress.isViewingMostRecentQuestion()) {
-          // Update the hint state and maybe schedule new help when user moves to the pending top
-          // state.
-          hintHandler.navigateBackToLatestPendingState()
-          progress.processNavigationToNewQuestion()
-        }
-        asyncDataSubscriptionManager.notifyChangeAsync(CURRENT_QUESTION_PROVIDER_ID)
-      }
-      return dataProviders.createInMemoryDataProvider(MOVE_TO_NEXT_QUESTION_RESULT_PROVIDER_ID) {
-        null
-      }
-    } catch (e: Exception) {
-      exceptionsController.logNonFatalException(e)
-      return dataProviders.createInMemoryDataProviderAsync(
-        MOVE_TO_NEXT_QUESTION_RESULT_PROVIDER_ID
-      ) { AsyncResult.Failure(e) }
->>>>>>> c515106a
     }
     return moveToNextQuestionResultDataProvider
   }
@@ -511,7 +272,6 @@
    * session, it should return a pending state, which means the returned value can switch from a
    * success or failure state back to pending.
    */
-<<<<<<< HEAD
   fun getCurrentQuestion(): DataProvider<EphemeralQuestion> {
     val writtenTranslationContentLocale =
       translationController.getWrittenTranslationContentLocale(profileId)
@@ -524,13 +284,6 @@
     return writtenTranslationContentLocale.combineWith(
       questionDataProvider, LOCALIZED_QUESTION_PROVIDER_ID
     ) { contentLocale, currentQuestion ->
-=======
-  fun getCurrentQuestion(): DataProvider<EphemeralQuestion> = progressLock.withLock {
-    val providerId = LOCALIZED_QUESTION_PROVIDER_ID
-    return translationController.getWrittenTranslationContentLocale(
-      progress.currentProfileId
-    ).combineWith(currentQuestionDataProvider, providerId) { contentLocale, currentQuestion ->
->>>>>>> c515106a
       return@combineWith augmentEphemeralQuestion(contentLocale, currentQuestion)
     }
   }
@@ -543,7 +296,6 @@
    * This method should only be called at the end of a practice session, after all the questions
    * have been completed.
    */
-<<<<<<< HEAD
   fun calculateScores(skillIdList: List<String>): DataProvider<UserAssessmentPerformance> {
     check(controllerCommandQueue.offer(ControllerMessage.CalculateScores(skillIdList))) {
       "Failed to schedule command for moving to the next question."
@@ -573,12 +325,6 @@
           is ControllerMessage.CalculateScores ->
             controllerState.recomputeUserAssessmentPerformanceAndNotify(message.skillIdList)
         }
-=======
-  fun calculateScores(skillIdList: List<String>): DataProvider<UserAssessmentPerformance> =
-    progressLock.withLock {
-      dataProviders.createInMemoryDataProviderAsync(CALCULATE_SCORES_PROVIDER_ID) {
-        retrieveUserAssessmentPerformanceAsync(skillIdList)
->>>>>>> c515106a
       }
     }
   }
@@ -592,7 +338,6 @@
     // processed.
     resultFlow.value = AsyncResult.Pending()
 
-<<<<<<< HEAD
     // This must succeed or the app will be entered into a bad state. Crash instead of trying to
     // recover (though recovery may be possible in the future with some changes and user messaging).
     check(controllerCommandQueue.offer(message), lazyFailureMessage)
@@ -775,16 +520,6 @@
         hintHandler.navigateBackToLatestPendingState()
         progress.processNavigationToNewQuestion()
       }
-=======
-  @Suppress("RedundantSuspendModifier")
-  private suspend fun retrieveUserAssessmentPerformanceAsync(
-    skillIdList: List<String>
-  ): AsyncResult<UserAssessmentPerformance> {
-    progressLock.withLock {
-      val scoreCalculator =
-        scoreCalculatorFactory.create(skillIdList, progress.questionSessionMetrics)
-      return AsyncResult.Success(scoreCalculator.computeAll())
->>>>>>> c515106a
     }
   }
 
@@ -795,12 +530,7 @@
     questionsListDataProvider: DataProvider<List<Question>>
   ): NestedTransformedDataProvider<Any?> {
     return questionsListDataProvider.transformNested(
-<<<<<<< HEAD
       MONITORED_QUESTION_LIST_PROVIDER_ID, this::sendReceiveQuestionListEvent
-=======
-      CURRENT_QUESTION_PROVIDER_ID,
-      this::retrieveCurrentQuestionAsync
->>>>>>> c515106a
     )
   }
 
@@ -846,7 +576,6 @@
   private suspend fun ControllerState.retrieveCurrentQuestionAsync(
     questionsList: List<Question>
   ): AsyncResult<EphemeralQuestion> {
-<<<<<<< HEAD
     return try {
       when (progress.trainStage) {
         TrainStage.NOT_IN_TRAINING_SESSION -> AsyncResult.Pending()
@@ -861,29 +590,6 @@
         TrainStage.VIEWING_STATE -> AsyncResult.Success(retrieveEphemeralQuestionState(questionsList)
         )
         TrainStage.SUBMITTING_ANSWER -> AsyncResult.Pending()
-=======
-    progressLock.withLock {
-      return try {
-        when (progress.trainStage) {
-          TrainStage.NOT_IN_TRAINING_SESSION -> AsyncResult.Pending()
-          TrainStage.LOADING_TRAINING_SESSION -> {
-            // If the assessment hasn't yet been initialized, initialize it
-            // now that a list of questions is available.
-            initializeAssessment(questionsList)
-            progress.advancePlayStageTo(TrainStage.VIEWING_STATE)
-            AsyncResult.Success(
-              retrieveEphemeralQuestionState(questionsList)
-            )
-          }
-          TrainStage.VIEWING_STATE -> AsyncResult.Success(
-            retrieveEphemeralQuestionState(questionsList)
-          )
-          TrainStage.SUBMITTING_ANSWER -> AsyncResult.Pending()
-        }
-      } catch (e: Exception) {
-        exceptionsController.logNonFatalException(e)
-        AsyncResult.Failure(e)
->>>>>>> c515106a
       }
     } catch (e: Exception) {
       exceptionsController.logNonFatalException(e)
