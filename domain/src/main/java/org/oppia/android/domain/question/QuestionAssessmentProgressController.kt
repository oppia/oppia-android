--- conflicted
+++ resolved
@@ -233,82 +233,9 @@
    * No assumptions should be made about the completion order of the returned [DataProvider] vs. the
    * [DataProvider] from [getCurrentQuestion].
    */
-<<<<<<< HEAD
-  fun submitAnswer(answer: UserAnswer): LiveData<AsyncResult<AnsweredQuestionOutcome>> {
-    try {
-      progressLock.withLock {
-        check(progress.trainStage != TrainStage.NOT_IN_TRAINING_SESSION) {
-          "Cannot submit an answer if a training session has not yet begun."
-        }
-        check(progress.trainStage != TrainStage.LOADING_TRAINING_SESSION) {
-          "Cannot submit an answer while the training session is being loaded."
-        }
-        check(progress.trainStage != TrainStage.SUBMITTING_ANSWER) {
-          "Cannot submit an answer while another answer is pending."
-        }
-
-        // Notify observers that the submitted answer is currently pending.
-        progress.advancePlayStageTo(TrainStage.SUBMITTING_ANSWER)
-        asyncDataSubscriptionManager.notifyChangeAsync(SUBMIT_ANSWER_PROVIDER_ID)
-
-        lateinit var answeredQuestionOutcome: AnsweredQuestionOutcome
-        try {
-          val topPendingState = progress.stateDeck.getPendingTopState()
-          val classificationResult =
-            answerClassificationController.classify(
-              topPendingState.interaction, answer.answer, answer.writtenTranslationContext
-            )
-          answeredQuestionOutcome =
-            progress.stateList.computeAnswerOutcomeForResult(classificationResult.outcome)
-          progress.stateDeck.submitAnswer(
-            answer, answeredQuestionOutcome.feedback, answeredQuestionOutcome.isCorrectAnswer
-          )
-
-          // Track the number of answers the user submitted, including any misconceptions
-          val misconception = if (classificationResult is OutcomeWithMisconception) {
-            classificationResult.taggedSkillId
-          } else null
-          progress.trackAnswerSubmitted(misconception)
-
-          // Do not proceed unless the user submitted the correct answer.
-          if (answeredQuestionOutcome.isCorrectAnswer) {
-            progress.completeCurrentQuestion()
-            val newState = if (!progress.isAssessmentCompleted()) {
-              // Only push the next state if the assessment isn't completed.
-              progress.getNextState()
-            } else {
-              // Otherwise, push a synthetic state for the end of the session.
-              State.getDefaultInstance()
-            }
-            progress.stateDeck.pushState(newState, prohibitSameStateName = false)
-            hintHandler.finishState(newState)
-          } else {
-            // Schedule a new hints or solution or show a new hint or solution immediately based on
-            // the current ephemeral state of the training session because a new wrong answer was
-            // submitted.
-            hintHandler.handleWrongAnswerSubmission(
-              computeBaseCurrentEphemeralState().pendingState.wrongAnswerCount
-            )
-          }
-        } finally {
-          // Ensure that the user always returns to the VIEWING_STATE stage to avoid getting stuck
-          // in an 'always submitting answer' situation. This can specifically happen if answer
-          // classification throws an exception.
-          progress.advancePlayStageTo(TrainStage.VIEWING_STATE)
-        }
-
-        asyncDataSubscriptionManager.notifyChangeAsync(CREATE_CURRENT_QUESTION_DATA_PROVIDER_ID)
-
-        return MutableLiveData(AsyncResult.success(answeredQuestionOutcome))
-      }
-    } catch (e: Exception) {
-      exceptionsController.logNonFatalException(e)
-      return MutableLiveData(AsyncResult.failed(e))
-=======
   fun submitAnswer(answer: UserAnswer): DataProvider<AnsweredQuestionOutcome> {
     check(controllerCommandQueue.offer(ControllerMessage.SubmitAnswer(answer, activeSessionId))) {
       "Failed to schedule command for submitting an answer."
->>>>>>> 21883e7c
     }
     return submitAnswerResultDataProvider
   }
