--- conflicted
+++ resolved
@@ -4,6 +4,7 @@
 import androidx.lifecycle.MutableLiveData
 import org.oppia.android.app.model.AnsweredQuestionOutcome
 import org.oppia.android.app.model.EphemeralQuestion
+import org.oppia.android.app.model.HelpIndex
 import org.oppia.android.app.model.Hint
 import org.oppia.android.app.model.Question
 import org.oppia.android.app.model.Solution
@@ -12,6 +13,7 @@
 import org.oppia.android.app.model.UserAssessmentPerformance
 import org.oppia.android.domain.classify.AnswerClassificationController
 import org.oppia.android.domain.classify.ClassificationResult.OutcomeWithMisconception
+import org.oppia.android.domain.hintsandsolution.HintHandler
 import org.oppia.android.domain.oppialogger.exceptions.ExceptionsController
 import org.oppia.android.domain.question.QuestionAssessmentProgress.TrainStage
 import org.oppia.android.util.data.AsyncDataSubscriptionManager
@@ -48,7 +50,8 @@
   private val dataProviders: DataProviders,
   private val asyncDataSubscriptionManager: AsyncDataSubscriptionManager,
   private val answerClassificationController: AnswerClassificationController,
-  private val exceptionsController: ExceptionsController
+  private val exceptionsController: ExceptionsController,
+  private val hintHandler: HintHandler
 ) {
   // TODO(#247): Add support for populating the list of skill IDs to review at the end of the
   //  training session.
@@ -57,7 +60,9 @@
 
   private val progress = QuestionAssessmentProgress()
   private val progressLock = ReentrantLock()
-  @Inject internal lateinit var scoreCalculatorFactory: QuestionAssessmentCalculation.Factory
+
+  @Inject
+  internal lateinit var scoreCalculatorFactory: QuestionAssessmentCalculation.Factory
   private val currentQuestionDataProvider: NestedTransformedDataProvider<EphemeralQuestion> =
     createCurrentQuestionDataProvider(createEmptyQuestionsListDataProvider())
 
@@ -157,6 +162,8 @@
             if (!progress.isAssessmentCompleted()) {
               // Only push the next state if the assessment isn't completed.
               progress.stateDeck.pushState(progress.getNextState(), prohibitSameStateName = false)
+              // Reset the hintState if pending top state has changed.
+              progress.hintState = hintHandler.reset()
             } else {
               // Otherwise, push a synthetic state for the end of the session.
               progress.stateDeck.pushState(
@@ -164,6 +171,16 @@
                 prohibitSameStateName = false
               )
             }
+          } else {
+            // Schedule a new hints or solution or show a new hint or solution immediately based on
+            // the current ephemeral state of the training session because a new wrong answer was
+            // submitted.
+            val ephemeralState = progress.stateDeck.getCurrentEphemeralState()
+            progress.hintState =
+              hintHandler.maybeScheduleShowHint(
+                ephemeralState.state,
+                ephemeralState.pendingState.wrongAnswerCount
+              )
           }
         } finally {
           // Ensure that the user always returns to the VIEWING_STATE stage to avoid getting stuck
@@ -182,13 +199,6 @@
     }
   }
 
-<<<<<<< HEAD
-  fun submitHintIsRevealed(
-    state: State,
-    hintIsRevealed: Boolean,
-    hintIndex: Int
-  ): LiveData<AsyncResult<Hint>> {
-=======
   /**
    * Notifies the [StateDeck] and the [HintHandler] that the visible hint has benn revealed by the
    * user.
@@ -200,7 +210,6 @@
    *     that was revealed
    */
   fun submitHintIsRevealed(hintIsRevealed: Boolean, hintIndex: Int): LiveData<AsyncResult<Hint>> {
->>>>>>> c5aba93f
     try {
       progressLock.withLock {
         check(progress.trainStage != TrainStage.NOT_IN_TRAINING_SESSION) {
@@ -213,16 +222,25 @@
           "Cannot submit an answer while another answer is pending."
         }
         lateinit var hint: Hint
+        val ephemeralState = progress.stateDeck.getCurrentEphemeralState()
         try {
-          progress.stateDeck.submitHintRevealed(state, hintIsRevealed, hintIndex)
+          progress.stateDeck.submitHintRevealed(ephemeralState.state, hintIsRevealed, hintIndex)
           hint = progress.stateList.computeHintForResult(
-            state,
+            ephemeralState.state,
             hintIsRevealed,
             hintIndex
           )
-          progress.stateDeck.pushStateForHint(state, hintIndex)
+          progress.stateDeck.pushStateForHint(ephemeralState.state, hintIndex)
           progress.trackHintViewed()
         } finally {
+          hintHandler.notifyHintIsRevealed(hintIndex)
+          // Schedule a new hints or solution or show a new hint or solution immediately based on
+          // the current ephemeral state of the training session because the last hint was revealed.
+          progress.hintState =
+            hintHandler.maybeScheduleShowHint(
+              ephemeralState.state,
+              ephemeralState.pendingState.wrongAnswerCount
+            )
           // Ensure that the user always returns to the VIEWING_STATE stage to avoid getting stuck
           // in an 'always showing hint' situation. This can specifically happen if hint throws an
           // exception.
@@ -237,9 +255,6 @@
     }
   }
 
-<<<<<<< HEAD
-  fun submitSolutionIsRevealed(state: State): LiveData<AsyncResult<Solution>> {
-=======
   /**
    *  Notifies the [StateDeck] and the [HintHandler] that the solution has been revealed by the user.
    *
@@ -247,7 +262,6 @@
    *     that was revealed
    */
   fun submitSolutionIsRevealed(): LiveData<AsyncResult<Solution>> {
->>>>>>> c5aba93f
     try {
       progressLock.withLock {
         check(progress.trainStage != TrainStage.NOT_IN_TRAINING_SESSION) {
@@ -260,13 +274,21 @@
           "Cannot submit an answer while another answer is pending."
         }
         lateinit var solution: Solution
+        val ephemeralState = progress.stateDeck.getCurrentEphemeralState()
         try {
 
-          progress.stateDeck.submitSolutionRevealed(state)
-          solution = progress.stateList.computeSolutionForResult(state)
-          progress.stateDeck.pushStateForSolution(state)
+          progress.stateDeck.submitSolutionRevealed(ephemeralState.state)
+          solution = progress.stateList.computeSolutionForResult(ephemeralState.state)
+          progress.stateDeck.pushStateForSolution(ephemeralState.state)
           progress.trackSolutionViewed()
         } finally {
+          hintHandler.notifySolutionIsRevealed()
+          // Update the hintState because the solution was revealed.
+          progress.hintState =
+            hintHandler.maybeScheduleShowHint(
+              ephemeralState.state,
+              ephemeralState.pendingState.wrongAnswerCount
+            )
           // Ensure that the user always returns to the VIEWING_STATE stage to avoid getting stuck
           // in an 'always showing solution' situation. This can specifically happen if solution
           // throws an exception.
@@ -308,6 +330,14 @@
         progress.stateDeck.navigateToNextState()
         // Track whether the learner has moved to a new card.
         if (progress.isViewingMostRecentQuestion()) {
+          // Update the hint state and maybe schedule new help when user moves to the pending top
+          // state.
+          val ephemeralState = progress.stateDeck.getCurrentEphemeralState()
+          progress.hintState =
+            hintHandler.maybeScheduleShowHint(
+              ephemeralState.state,
+              ephemeralState.pendingState.wrongAnswerCount
+            )
           progress.processNavigationToNewQuestion()
         }
         asyncDataSubscriptionManager.notifyChangeAsync(CREATE_CURRENT_QUESTION_DATA_PROVIDER_ID)
@@ -316,6 +346,30 @@
     } catch (e: Exception) {
       exceptionsController.logNonFatalException(e)
       return MutableLiveData(AsyncResult.failed(e))
+    }
+  }
+
+  /** Stops any new hints and solution from showing up. */
+  fun stopNewHintsAndSolutionFromShowingUp() {
+    progressLock.withLock {
+      hintHandler.hideHintsAndSolution()
+    }
+  }
+
+  fun hintAndSolutionTimerCompleted(trackedSequenceNumber: Int, state: State) {
+    progressLock.withLock {
+      progress.hintState =
+        hintHandler.showNewHintAndSolution(state, trackedSequenceNumber)
+      if (
+        progress.hintState.helpIndex.indexTypeCase ==
+        HelpIndex.IndexTypeCase.HINT_INDEX ||
+        progress.hintState.helpIndex.indexTypeCase ==
+        HelpIndex.IndexTypeCase.SHOW_SOLUTION
+      ) {
+        // Only notify the currentState dataProvider the hint or solution is available is actually
+        // new.
+        asyncDataSubscriptionManager.notifyChangeAsync(CREATE_CURRENT_QUESTION_DATA_PROVIDER_ID)
+      }
     }
   }
 
@@ -361,14 +415,15 @@
       }
     }
 
-  private suspend fun retrieveUserAssessmentPerformanceAsync(skillIdList: List<String>):
-    AsyncResult<UserAssessmentPerformance> {
-      progressLock.withLock {
-        val scoreCalculator =
-          scoreCalculatorFactory.create(skillIdList, progress.questionSessionMetrics)
-        return AsyncResult.success(scoreCalculator.computeAll())
-      }
-    }
+  private suspend fun retrieveUserAssessmentPerformanceAsync(
+    skillIdList: List<String>
+  ): AsyncResult<UserAssessmentPerformance> {
+    progressLock.withLock {
+      val scoreCalculator =
+        scoreCalculatorFactory.create(skillIdList, progress.questionSessionMetrics)
+      return AsyncResult.success(scoreCalculator.computeAll())
+    }
+  }
 
   private fun createCurrentQuestionDataProvider(
     questionsListDataProvider: DataProvider<List<Question>>
@@ -410,6 +465,9 @@
 
   private fun retrieveEphemeralQuestionState(questionsList: List<Question>): EphemeralQuestion {
     val ephemeralState = progress.stateDeck.getCurrentEphemeralState()
+      .toBuilder()
+      .setHintState(progress.hintState)
+      .build()
     val currentQuestionIndex = progress.getCurrentQuestionIndex()
     val ephemeralQuestionBuilder = EphemeralQuestion.newBuilder()
       .setEphemeralState(ephemeralState)
@@ -425,6 +483,12 @@
   private fun initializeAssessment(questionsList: List<Question>) {
     check(questionsList.isNotEmpty()) { "Cannot start a training session with zero questions." }
     progress.initialize(questionsList)
+    // Update hint state to schedule task to show new help.
+    val ephemeralState = progress.stateDeck.getCurrentEphemeralState()
+    progress.hintState = hintHandler.maybeScheduleShowHint(
+      ephemeralState.state,
+      ephemeralState.pendingState.wrongAnswerCount
+    )
   }
 
   /** Returns a temporary [DataProvider] that always provides an empty list of [Question]s. */
