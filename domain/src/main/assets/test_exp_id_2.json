--- conflicted
+++ resolved
@@ -443,13 +443,8 @@
           },
           "hints": [{
             "hint_content": {
-<<<<<<< HEAD
               "content_id": "hint_6",
-              "html": "<p>Remember that two halves, when added together, make one whole.</p>"
-=======
-              "content_id": "hint_1",
               "html": "<p>Remember that two halves, when added together, make one whole.</p><p>Click on this <oppia-noninteractive-skillreview skill_id-with-value=\"&amp;quot;test_skill_id_1&amp;quot;\" text-with-value=\"&amp;quot;test_skill_id_1 concept card&amp;quot;\"></oppia-noninteractive-skillreview>.</p>"
->>>>>>> 94a4140a
             }
           }],
           "solution": {
