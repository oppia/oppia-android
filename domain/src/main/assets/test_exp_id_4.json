--- conflicted
+++ resolved
@@ -32,125 +32,6 @@
             "content": {}
           }
         }
-<<<<<<< HEAD
-      }
-    },
-    "Numeric input": {
-      "classifier_model_id": null,
-      "content": {
-        "audio_translations": {},
-        "html": "<div>Let <oppia-noninteractive-math raw_latex-with-value=\"&quot;x=11&quot;\"></oppia-noninteractive-math>. What is the value of <oppia-noninteractive-math raw_latex-with-value=\"&quot;x^2&quot;\"></oppia-noninteractive-math>?</div><div><br></div>"
-      },
-      "interaction": {
-        "answer_groups": [
-          {
-            "outcome": {
-              "dest": "DragDropSortInput",
-              "feedback": "Yes, that's correct: 11 times 11 is 121.",
-              "labelled_as_correct": false,
-              "param_changes": []
-            },
-            "rule_specs": [
-              {
-                "inputs": {
-                  "x": 121
-                },
-                "rule_type": "Equals"
-              }
-            ]
-          },
-          {
-            "outcome": {
-              "dest": "Numeric input",
-              "feedback": "You are actually very close. Think about the last digit of the answer; what must it be? Then you should be able to get it in one or two more goes.",
-              "labelled_as_correct": false,
-              "param_changes": []
-            },
-            "rule_specs": [
-              {
-                "inputs": {
-                  "tol": 9,
-                  "x": 121
-                },
-                "rule_type": "IsWithinTolerance"
-              }
-            ]
-          },
-          {
-            "outcome": {
-              "dest": "Numeric input",
-              "feedback": "That's too high! Try guessing lower.",
-              "labelled_as_correct": false,
-              "param_changes": []
-            },
-            "rule_specs": [
-              {
-                "inputs": {
-                  "x": 121
-                },
-                "rule_type": "IsGreaterThan"
-              }
-            ]
-          },
-          {
-            "outcome": {
-              "dest": "Numeric input",
-              "feedback": "That's not large enough. Try guessing higher?",
-              "labelled_as_correct": false,
-              "param_changes": []
-            },
-            "rule_specs": [
-              {
-                "inputs": {
-                  "x": 121
-                },
-                "rule_type": "IsLessThan"
-              }
-            ]
-          }
-        ],
-        "confirmed_unclassified_answers": [],
-        "customization_args": {},
-        "default_outcome": {
-          "dest": "Numeric input",
-          "feedback": "If you got here, something's gone a bit wrong with this exploration. Sorry about that. If you're wondering, the answer is 121.",
-          "param_changes": [],
-          "labelled_as_correct": false
-        },
-        "hints": [],
-        "id": "NumericInput",
-        "solution": null
-      },
-      "param_changes": []
-    },
-    "DragDropSortInput": {
-      "param_changes": [],
-      "classifier_model_id": null,
-      "content": {
-        "content_id": "content",
-        "html": "<p>Rearrange the following sentence in the correct order:</p>"
-      },
-      "interaction": {
-        "answer_groups": [
-          {
-            "tagged_skill_misconception_id": null,
-            "rule_specs": [
-              {
-                "rule_type": "IsEqualToOrdering",
-                "inputs": {
-                  "x": [
-                    [
-                      "<p>yesterday</p>"
-                    ],
-                    [
-                      "<p>I bought</p>"
-                    ],
-                    [
-                      "<p>a camera at the store</p>"
-                    ],
-                    [
-                      "<p>to photograph the parade.</p>"
-=======
       },
       "DragDropSortInput": {
         "param_changes": [],
@@ -177,7 +58,6 @@
                       [
                         "<p>a camera at the store</p>"
                       ]
->>>>>>> e5470fad
                     ]
                   }
                 }
@@ -194,30 +74,6 @@
                 "param_changes": [],
                 "dest": "End"
               }
-<<<<<<< HEAD
-            ],
-            "training_data": [],
-            "outcome": {
-              "labelled_as_correct": false,
-              "refresher_exploration_id": null,
-              "missing_prerequisite_skill_id": null,
-              "feedback": {
-                "content_id": "feedback_1",
-                "html": "<p>Yay.This is correct</p>"
-              },
-              "param_changes": [],
-              "dest": "What language"
-            }
-          },
-          {
-            "tagged_skill_misconception_id": null,
-            "rule_specs": [
-              {
-                "rule_type": "HasElementXAtPositionY",
-                "inputs": {
-                  "y": 4,
-                  "x": "<p>I bought</p>"
-=======
             },
             {
               "tagged_skill_misconception_id": null,
@@ -228,7 +84,6 @@
                     "y": 4,
                     "x": "<p>I bought</p>"
                   }
->>>>>>> e5470fad
                 }
               ],
               "training_data": [],
@@ -357,285 +212,6 @@
         }
       }
     },
-<<<<<<< HEAD
-    "What language": {
-      "classifier_model_id": null,
-      "content": {
-        "audio_translations": {},
-        "html": "In fact, the word Oppia means 'learn'. Can you guess which language it comes from?<br><br><oppia-noninteractive-tabs tab_contents-with-value=\"[{&quot;content&quot;:&quot;Here are some hints. The first hint narrows down the continent, the second tells you the geographical region, and the last gives away the answer.&lt;br&gt;&quot;,&quot;title&quot;:&quot;Hints&quot;},{&quot;content&quot;:&quot;This language is spoken in a European country.&lt;br&gt;&quot;,&quot;title&quot;:&quot;Hint 1&quot;},{&quot;content&quot;:&quot;This country is located in Northern Europe.&lt;br&gt;&quot;,&quot;title&quot;:&quot;Hint 2&quot;},{&quot;content&quot;:&quot;Oppia is a Finnish word.&lt;br&gt;&quot;,&quot;title&quot;:&quot;Hint 3&quot;}]\"></oppia-noninteractive-tabs><br>"
-      },
-      "interaction": {
-        "answer_groups": [
-          {
-            "outcome": {
-              "dest": "What language",
-              "feedback": "That's a pretty good guess. Several Greek words end with 'ia', such as 'thexia' and 'paralia'. But Oppia is not a Greek word, though it's from a country that's not too far away. Try again?",
-              "labelled_as_correct": false,
-              "param_changes": []
-            },
-            "rule_specs": [
-              {
-                "inputs": {
-                  "x": "greek"
-                },
-                "rule_type": "Equals"
-              }
-            ]
-          },
-          {
-            "outcome": {
-              "dest": "What language",
-              "feedback": "There is indeed an ancient Roman law named Lex Oppia, which was instituted by Gaius Oppius, a friend of Julius Caesar. But this isn't where our word comes from, and Oppius isn't the language (or person) that we're looking for. (Please feel free to search on the Web for the answer, by the way; this is admittedly a factual question which not many people will know the answer to.)",
-              "labelled_as_correct": false,
-              "param_changes": []
-            },
-            "rule_specs": [
-              {
-                "inputs": {
-                  "x": "roman"
-                },
-                "rule_type": "Contains"
-              }
-            ]
-          },
-          {
-            "outcome": {
-              "dest": "What language",
-              "feedback": "There is indeed an ancient Roman law named Lex Oppia, which was instituted by Gaius Oppius, a friend of Julius Caesar. But this isn't where our word comes from, and Oppius isn't the language (or person) that we're looking for. (Please feel free to search on the Web for the answer, by the way; this is admittedly a factual question which not many people will know the answer to.)",
-              "labelled_as_correct": false,
-              "param_changes": []
-            },
-            "rule_specs": [
-              {
-                "inputs": {
-                  "x": "latin"
-                },
-                "rule_type": "Contains"
-              }
-            ]
-          },
-          {
-            "outcome": {
-              "dest": "What language",
-              "feedback": "That's not it, alas. But you're very close! Oppia is indeed a Nordic word, but it's not from Sweden.",
-              "labelled_as_correct": false,
-              "param_changes": []
-            },
-            "rule_specs": [
-              {
-                "inputs": {
-                  "x": "Swedish"
-                },
-                "rule_type": "Equals"
-              }
-            ]
-          },
-          {
-            "outcome": {
-              "dest": "What language",
-              "feedback": "Oops, I was unclear, sorry. I meant: type 'translate oppia' into a search engine, such as Google.",
-              "labelled_as_correct": false,
-              "param_changes": []
-            },
-            "rule_specs": [
-              {
-                "inputs": {
-                  "x": "translate oppia"
-                },
-                "rule_type": "Contains"
-              }
-            ]
-          },
-          {
-            "outcome": {
-              "dest": "What language",
-              "feedback": "Not quite; that's actually the opposite of 'start'. Check your spelling!",
-              "labelled_as_correct": false,
-              "param_changes": []
-            },
-            "rule_specs": [
-              {
-                "inputs": {
-                  "x": "finish"
-                },
-                "rule_type": "Equals"
-              }
-            ]
-          },
-          {
-            "outcome": {
-              "dest": "End",
-              "feedback": "Yes! Oppia is the Finnish word for learn. As you can see, you're not limited to multiple-choice questions here. For example, you could ask for numeric answers, text answers, sets of strings, and so on. You can even write your own types of questions. Here is a question that takes numeric input:",
-              "labelled_as_correct": false,
-              "param_changes": []
-            },
-            "rule_specs": [
-              {
-                "inputs": {
-                  "x": "finnish"
-                },
-                "rule_type": "Equals"
-              }
-            ]
-          },
-          {
-            "outcome": {
-              "dest": "What language",
-              "feedback": "I think your spelling isn't quite right; you might want to check it.",
-              "labelled_as_correct": false,
-              "param_changes": []
-            },
-            "rule_specs": [
-              {
-                "inputs": {
-                  "x": "finnish"
-                },
-                "rule_type": "FuzzyEquals"
-              }
-            ]
-          },
-          {
-            "outcome": {
-              "dest": "What language",
-              "feedback": "Great, glad to hear that. Which language is it?",
-              "labelled_as_correct": false,
-              "param_changes": []
-            },
-            "rule_specs": [
-              {
-                "inputs": {
-                  "x": "yes"
-                },
-                "rule_type": "Equals"
-              }
-            ]
-          },
-          {
-            "outcome": {
-              "dest": "What language",
-              "feedback": "Nein! Ahem... no, it's not German. But it's a European language. From a place that's colder than Germany. Have another go?",
-              "labelled_as_correct": false,
-              "param_changes": []
-            },
-            "rule_specs": [
-              {
-                "inputs": {
-                  "x": "German"
-                },
-                "rule_type": "Contains"
-              }
-            ]
-          },
-          {
-            "outcome": {
-              "dest": "What language",
-              "feedback": "Mais non! Well, no, it's not French. But it's pretty close. Here, I'll give you a hint: Oppia is a word from one of the Scandinavian countries. Can you guess which one?",
-              "labelled_as_correct": false,
-              "param_changes": []
-            },
-            "rule_specs": [
-              {
-                "inputs": {
-                  "x": "French"
-                },
-                "rule_type": "Contains"
-              }
-            ]
-          },
-          {
-            "outcome": {
-              "dest": "Numeric input",
-              "feedback": "Yes! Suomi is Finnish for Finnish and Oppia is the Finnish word for learn. As you can see, you're not limited to multiple-choice questions here. For example, you could ask for numeric answers, text answers, sets of strings, and so on. You can even write your own types of questions. Here is a question that takes numeric input:",
-              "param_changes": [],
-              "labelled_as_correct": false
-            },
-            "rule_specs": [
-              {
-                "inputs": {
-                  "x": "suomi"
-                },
-                "rule_type": "Equals"
-              }
-            ]
-          },
-          {
-            "outcome": {
-              "dest": "What language",
-              "feedback": "Finland is a country. But what language do they speak there?<br>That's very close! But we're looking for a language rather than the name of a country.<br>",
-              "labelled_as_correct": false,
-              "param_changes": []
-            },
-            "rule_specs": [
-              {
-                "inputs": {
-                  "x": "Finland"
-                },
-                "rule_type": "Equals"
-              }
-            ]
-          },
-          {
-            "outcome": {
-              "dest": "What language",
-              "feedback": "You're close! Try heading east...<br> It is indeed a Nordic language, but one a little different to Norwegian.<br>",
-              "labelled_as_correct": false,
-              "param_changes": []
-            },
-            "rule_specs": [
-              {
-                "inputs": {
-                  "x": "Norway"
-                },
-                "rule_type": "Contains"
-              }
-            ]
-          },
-          {
-            "outcome": {
-              "dest": "What language",
-              "feedback": "<span><span><span>That's not it, alas. But you're very close! Oppia is indeed a Nordic word, but it's not from Sweden.</span></span></span>Try a little further East.... And remember we're looking for a language rather than the name of a country.<br>",
-              "labelled_as_correct": false,
-              "param_changes": []
-            },
-            "rule_specs": [
-              {
-                "inputs": {
-                  "x": "Sweden"
-                },
-                "rule_type": "Contains"
-              }
-            ]
-          }
-        ],
-        "confirmed_unclassified_answers": [],
-        "customization_args": {
-          "placeholder": {
-            "value": ""
-          },
-          "rows": {
-            "value": 1
-          }
-        },
-        "default_outcome": {
-          "dest": "What language",
-          "feedback": "Sorry, nope, we didn't get it from {{answer}}. But you can find out lots of things on the Web. Why not try doing a search for [translate oppia] on your favorite search engine?",
-          "param_changes": [],
-          "labelled_as_correct": false
-        },
-        "hints": [],
-        "id": "TextInput",
-        "solution": null
-      },
-      "param_changes": []
-    }
-  },
-  "title": "Drag and Drop Test Exploration",
-  "language_code": "en",
-  "param_changes": [],
-  "param_specs": {},
-  "objective": "learn how to arrange the sentence",
-  "init_state_name": "Numeric input"
-=======
     "title": "Drag and Drop Test Exploration",
     "language_code": "en",
     "param_changes": [],
@@ -645,5 +221,4 @@
   },
   "exploration_id": "test_exp_id_4",
   "version": 1
->>>>>>> e5470fad
 }