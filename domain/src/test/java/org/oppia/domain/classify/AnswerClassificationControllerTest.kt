--- conflicted
+++ resolved
@@ -20,12 +20,8 @@
 import org.oppia.app.model.NumberUnit
 import org.oppia.app.model.NumberWithUnits
 import org.oppia.app.model.Outcome
-<<<<<<< HEAD
-import org.oppia.app.model.State
-=======
 import org.oppia.app.model.RuleSpec
 import org.oppia.app.model.StringList
->>>>>>> a501b232
 import org.oppia.app.model.SubtitledHtml
 import org.oppia.domain.classify.rules.continueinteraction.ContinueModule
 import org.oppia.domain.classify.rules.fractioninput.FractionInputModule
@@ -48,24 +44,6 @@
 @RunWith(AndroidJUnit4::class)
 @Config(manifest = Config.NONE)
 class AnswerClassificationControllerTest {
-<<<<<<< HEAD
-  private val TEST_STRING_ANSWER = InteractionObject.newBuilder().setNormalizedString("Some value").build()
-  private val TEST_INT_2_ANSWER = InteractionObject.newBuilder().setNonNegativeInt(1).build()
-  private val TEST_SIGNED_INT_121_ANSWER = InteractionObject.newBuilder().setSignedInt(121).build()
-
-  private val OUTCOME_0 = Outcome.newBuilder()
-    .setDestStateName("First state")
-    .setFeedback(SubtitledHtml.newBuilder().setContentId("content_id_0").setHtml("Feedback 1"))
-    .build()
-  private val OUTCOME_1 = Outcome.newBuilder()
-    .setDestStateName("Second state")
-    .setFeedback(SubtitledHtml.newBuilder().setContentId("content_id_1").setHtml("Feedback 2"))
-    .build()
-  private val OUTCOME_2 = Outcome.newBuilder()
-    .setDestStateName("Third state")
-    .setFeedback(SubtitledHtml.newBuilder().setContentId("content_id_2").setHtml("Feedback 3"))
-    .build()
-=======
   companion object {
     private val TEST_STRING_0 = InteractionObject.newBuilder().setNormalizedString("Test string 0").build()
     private val TEST_STRING_1 = InteractionObject.newBuilder().setNormalizedString("Test string 1").build()
@@ -125,7 +103,6 @@
       .setFeedback(SubtitledHtml.newBuilder().setContentId("content_id_1").setHtml("Feedback 2"))
       .build()
   }
->>>>>>> a501b232
 
   @Inject
   lateinit var answerClassificationController: AnswerClassificationController
@@ -259,12 +236,7 @@
       .setDefaultOutcome(DEFAULT_OUTCOME)
       .build()
 
-<<<<<<< HEAD
-    val state = createTestState("Things you can do", interaction)
-    val outcome = answerClassificationController.classify(state, TEST_STRING_ANSWER)
-=======
     val outcome = answerClassificationController.classify(interaction, TEST_ITEM_SELECTION_SET_1)
->>>>>>> a501b232
 
     // The default outcome should be returned since the answer didn't match.
     assertThat(outcome).isEqualTo(DEFAULT_OUTCOME)
@@ -383,9 +355,6 @@
   }
 
   @Test
-<<<<<<< HEAD
-  fun testClassify_testInteraction_withMultipleOutcomes_wrongAnswer_returnsDefaultOutcome() {
-=======
   fun testClassify_forTextInput_doesNotMatch_returnDefaultOutcome() {
     val interaction = Interaction.newBuilder()
       .setId("TextInput")
@@ -403,7 +372,6 @@
 
   @Test
   fun testClassify_multipleAnswerGroups_matchesOneRuleSpec_returnsAnswerGroupOutcome() {
->>>>>>> a501b232
     val interaction = Interaction.newBuilder()
       .setId("TextInput")
       .addAnswerGroups(AnswerGroup.newBuilder()
@@ -415,12 +383,7 @@
       .setDefaultOutcome(DEFAULT_OUTCOME)
       .build()
 
-<<<<<<< HEAD
-    val state = createTestState("Welcome!", interaction)
-    val outcome = answerClassificationController.classify(state, TEST_INT_2_ANSWER)
-=======
     val outcome = answerClassificationController.classify(interaction, TEST_STRING_1)
->>>>>>> a501b232
 
     // The outcome of the singly matched answer group should be returned.
     assertThat(outcome).isEqualTo(OUTCOME_1)
@@ -458,16 +421,8 @@
         .setOutcome(OUTCOME_1))
       .setDefaultOutcome(DEFAULT_OUTCOME)
       .build()
-<<<<<<< HEAD
-    val state1 = createTestState("Numeric input", interaction1)
-    answerClassificationController.classify(state1, TEST_SIGNED_INT_121_ANSWER)
-
-    val state2 = createTestState("Things you can do", interaction2)
-    val outcome = answerClassificationController.classify(state2, TEST_STRING_ANSWER)
-=======
 
     val outcome = answerClassificationController.classify(interaction, TEST_STRING_0)
->>>>>>> a501b232
 
     // The first matched group should be returned even though multiple groups are matching.
     assertThat(outcome).isEqualTo(OUTCOME_0)
@@ -490,13 +445,6 @@
 
     // No matching groups should always yield the default outcome.
     assertThat(outcome).isEqualTo(DEFAULT_OUTCOME)
-  }
-
-  private fun createTestState(stateName: String, interaction: Interaction): State {
-    return State.newBuilder()
-      .setName(stateName)
-      .setInteraction(interaction)
-      .build()
   }
 
   private fun setUpTestApplicationComponent() {
