--- conflicted
+++ resolved
@@ -27,13 +27,8 @@
 @Config(manifest = Config.NONE)
 class AnswerClassificationControllerTest {
   private val TEST_STRING_ANSWER = InteractionObject.newBuilder().setNormalizedString("Some value").build()
-<<<<<<< HEAD
-  private val TEST_INT_2_ANSWER = InteractionObject.newBuilder().setNonNegativeInt(2).build()
-  private val TEST_INT_121_ANSWER = InteractionObject.newBuilder().setNonNegativeInt(121).build()
-=======
   private val TEST_INT_2_ANSWER = InteractionObject.newBuilder().setNonNegativeInt(1).build()
   private val TEST_SIGNED_INT_121_ANSWER = InteractionObject.newBuilder().setSignedInt(121).build()
->>>>>>> a3c4667f
 
   private val OUTCOME_0 = Outcome.newBuilder()
     .setDestStateName("First state")
@@ -91,11 +86,7 @@
       .setDefaultOutcome(OUTCOME_2)
       .build()
     val state1 = createTestState("Numeric input", interaction1)
-<<<<<<< HEAD
-    answerClassificationController.classify(state1, TEST_INT_121_ANSWER)
-=======
     answerClassificationController.classify(state1, TEST_SIGNED_INT_121_ANSWER)
->>>>>>> a3c4667f
 
     val state2 = createTestState("Things you can do", interaction2)
     val outcome = answerClassificationController.classify(state2, TEST_STRING_ANSWER)
