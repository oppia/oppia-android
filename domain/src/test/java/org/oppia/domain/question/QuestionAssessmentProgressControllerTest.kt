--- conflicted
+++ resolved
@@ -1122,17 +1122,11 @@
   @Singleton
   @Component(
     modules = [
-      TestModule::class, TestQuestionModule::class,
-      ContinueModule::class, FractionInputModule::class,
-      ItemSelectionInputModule::class, MultipleChoiceInputModule::class,
-      NumberWithUnitsRuleModule::class, NumericInputRuleModule::class,
-      TextInputRuleModule::class, InteractionsModule::class,
-      DragDropSortInputModule::class, TestLogReportingModule::class,
-<<<<<<< HEAD
-      ImageClickInputModule::class, TestDispatcherModule::class
-=======
-      ImageClickInputModule::class, LogStorageModule::class
->>>>>>> d5b9f747
+      TestModule::class, TestQuestionModule::class, ContinueModule::class,
+      FractionInputModule::class, ItemSelectionInputModule::class, MultipleChoiceInputModule::class,
+      NumberWithUnitsRuleModule::class, NumericInputRuleModule::class, TextInputRuleModule::class,
+      InteractionsModule::class, DragDropSortInputModule::class, TestLogReportingModule::class,
+      ImageClickInputModule::class, LogStorageModule::class, TestDispatcherModule::class
     ]
   )
   interface TestApplicationComponent {
