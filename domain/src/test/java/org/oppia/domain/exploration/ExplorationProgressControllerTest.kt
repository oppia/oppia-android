--- conflicted
+++ resolved
@@ -1573,21 +1573,11 @@
   @Singleton
   @Component(
     modules = [
-<<<<<<< HEAD
       TestModule::class, ContinueModule::class, FractionInputModule::class,
       ItemSelectionInputModule::class, MultipleChoiceInputModule::class,
       NumberWithUnitsRuleModule::class, NumericInputRuleModule::class, TextInputRuleModule::class,
       DragDropSortInputModule::class, InteractionsModule::class, TestLogReportingModule::class,
-      ImageClickInputModule::class, TestDispatcherModule::class
-=======
-      TestModule::class, ContinueModule::class,
-      FractionInputModule::class, ItemSelectionInputModule::class,
-      MultipleChoiceInputModule::class, NumberWithUnitsRuleModule::class,
-      NumericInputRuleModule::class, TextInputRuleModule::class,
-      DragDropSortInputModule::class, InteractionsModule::class,
-      TestLogReportingModule::class, ImageClickInputModule::class,
-      LogStorageModule::class
->>>>>>> d5b9f747
+      ImageClickInputModule::class, LogStorageModule::class, TestDispatcherModule::class
     ]
   )
   interface TestApplicationComponent {
