package org.oppia.domain.topic

import android.app.Application
import android.content.Context
import androidx.lifecycle.Observer
import androidx.test.core.app.ApplicationProvider
import androidx.test.ext.junit.runners.AndroidJUnit4
import com.google.common.truth.Truth.assertThat
import dagger.BindsInstance
import dagger.Component
import dagger.Module
import dagger.Provides
import org.junit.Before
import org.junit.Rule
import org.junit.Test
import org.junit.runner.RunWith
import org.mockito.ArgumentCaptor
import org.mockito.Captor
import org.mockito.Mock
import org.mockito.Mockito.atLeastOnce
import org.mockito.Mockito.verify
import org.mockito.junit.MockitoJUnit
import org.mockito.junit.MockitoRule
import org.oppia.app.model.ChapterPlayState
import org.oppia.app.model.CompletedStoryList
import org.oppia.app.model.OngoingStoryList
import org.oppia.app.model.OngoingTopicList
import org.oppia.app.model.ProfileId
import org.oppia.app.model.StorySummary
import org.oppia.app.model.Topic
<<<<<<< HEAD
import org.oppia.testing.TestCoroutineDispatchers
import org.oppia.testing.TestDispatcherModule
=======
import org.oppia.domain.oppialogger.LogStorageModule
>>>>>>> d5b9f747
import org.oppia.testing.TestLogReportingModule
import org.oppia.util.caching.CacheAssetsLocally
import org.oppia.util.data.AsyncResult
import org.oppia.util.gcsresource.DefaultResourceBucketName
import org.oppia.util.logging.EnableConsoleLog
import org.oppia.util.logging.EnableFileLog
import org.oppia.util.logging.GlobalLogLevel
import org.oppia.util.logging.LogLevel
import org.oppia.util.parser.DefaultGcsPrefix
import org.oppia.util.parser.ImageDownloadUrlTemplate
import org.robolectric.annotation.Config
import org.robolectric.annotation.LooperMode
import javax.inject.Inject
import javax.inject.Singleton

/** Tests for [StoryProgressTestHelper]. */
@RunWith(AndroidJUnit4::class)
@LooperMode(LooperMode.Mode.PAUSED)
@Config(manifest = Config.NONE)
class StoryProgressTestHelperTest {
  @Rule
  @JvmField
  val mockitoRule: MockitoRule = MockitoJUnit.rule()

  @Inject
  lateinit var context: Context

  @Inject
  lateinit var storyProgressTestHelper: StoryProgressTestHelper

  @Inject
  lateinit var topicController: TopicController

  @Inject
  lateinit var topicListController: TopicListController

  @Mock
  lateinit var mockCompletedStoryListObserver: Observer<AsyncResult<CompletedStoryList>>

  @Captor
  lateinit var completedStoryListResultCaptor: ArgumentCaptor<AsyncResult<CompletedStoryList>>

  @Mock
  lateinit var mockOngoingStoryListObserver: Observer<AsyncResult<OngoingStoryList>>

  @Captor
  lateinit var ongoingStoryListResultCaptor: ArgumentCaptor<AsyncResult<OngoingStoryList>>

  @Mock
  lateinit var mockOngoingTopicListObserver: Observer<AsyncResult<OngoingTopicList>>

  @Captor
  lateinit var ongoingTopicListResultCaptor: ArgumentCaptor<AsyncResult<OngoingTopicList>>

  @Mock
  lateinit var mockStorySummaryObserver: Observer<AsyncResult<StorySummary>>

  @Captor
  lateinit var storySummaryResultCaptor: ArgumentCaptor<AsyncResult<StorySummary>>

  @Mock
  lateinit var mockTopicObserver: Observer<AsyncResult<Topic>>

  @Captor
  lateinit var topicResultCaptor: ArgumentCaptor<AsyncResult<Topic>>

  @Inject
  lateinit var testCoroutineDispatchers: TestCoroutineDispatchers

  private lateinit var profileId: ProfileId

  @Before
  fun setUp() {
    profileId = ProfileId.newBuilder().setInternalId(0).build()
    setUpTestApplicationComponent()
  }

  private fun setUpTestApplicationComponent() {
    DaggerStoryProgressTestHelperTest_TestApplicationComponent.builder()
      .setApplication(ApplicationProvider.getApplicationContext())
      .build()
      .inject(this)
  }

  @Test
  fun testProgressTestHelper_markPartialStoryProgressForFractions_getTopicIsCorrect() {
    storyProgressTestHelper.markPartialStoryProgressForFractions(
      profileId,
      /* timestampOlderThanAWeek= */ false
    )
    testCoroutineDispatchers.runCurrent()

    topicController.getTopic(profileId, FRACTIONS_TOPIC_ID).observeForever(mockTopicObserver)
    testCoroutineDispatchers.runCurrent()

    verifyGetTopicSucceeded()

    val topic = topicResultCaptor.value.getOrThrow()
    assertThat(topic.topicId).isEqualTo(FRACTIONS_TOPIC_ID)
    assertThat(topic.storyList[0].chapterList[0].chapterPlayState)
      .isEqualTo(ChapterPlayState.COMPLETED)
    assertThat(topic.storyList[0].chapterList[1].chapterPlayState)
      .isEqualTo(ChapterPlayState.NOT_STARTED)
  }

  @Test
  fun testProgressTestHelper_markPartialStoryProgressForFractions_getStoryIsCorrect() {
    storyProgressTestHelper.markPartialStoryProgressForFractions(
      profileId,
      /* timestampOlderThanAWeek= */ false
    )
    testCoroutineDispatchers.runCurrent()

    topicController.getStory(profileId, FRACTIONS_TOPIC_ID, FRACTIONS_STORY_ID_0)
      .observeForever(mockStorySummaryObserver)
    testCoroutineDispatchers.runCurrent()

    verifyGetStorySucceeded()

    val storySummary = storySummaryResultCaptor.value.getOrThrow()
    assertThat(storySummary.storyId).isEqualTo(FRACTIONS_STORY_ID_0)
    assertThat(storySummary.chapterList[0].chapterPlayState)
      .isEqualTo(ChapterPlayState.COMPLETED)
    assertThat(storySummary.chapterList[1].chapterPlayState)
      .isEqualTo(ChapterPlayState.NOT_STARTED)
  }

  @Test
  fun testProgressTestHelper_markPartialStoryProgressForFractions_getOngoingTopicListIsCorrect() {
    storyProgressTestHelper.markPartialStoryProgressForFractions(
      profileId,
      /* timestampOlderThanAWeek= */ false
    )
    testCoroutineDispatchers.runCurrent()

    topicController.getOngoingTopicList(profileId).observeForever(mockOngoingTopicListObserver)
    testCoroutineDispatchers.runCurrent()

    verifyGetOngoingTopicListSucceeded()

    val ongoingTopicList = ongoingTopicListResultCaptor.value.getOrThrow()
    assertThat(ongoingTopicList.topicList.size).isEqualTo(1)
    assertThat(ongoingTopicList.topicList[0].topicId).isEqualTo(FRACTIONS_TOPIC_ID)
  }

  @Test
  fun testProgressTestHelper_markPartialStoryProgressForFractions_getCompletedStoryListIsCorrect() {
    storyProgressTestHelper.markPartialStoryProgressForFractions(
      profileId,
      /* timestampOlderThanAWeek= */ false
    )
    testCoroutineDispatchers.runCurrent()

    topicController.getCompletedStoryList(profileId)
      .observeForever(mockCompletedStoryListObserver)
    testCoroutineDispatchers.runCurrent()

    verifyGetCompletedStoryListSucceeded()

    val completedStoryList = completedStoryListResultCaptor.value.getOrThrow()
    assertThat(completedStoryList.completedStoryList.size).isEqualTo(0)
  }

  @Test
  fun testProgressTestHelper_markPartialTopicProgressForFractions_getTopicIsCorrect() {
    storyProgressTestHelper.markPartialTopicProgressForFractions(
      profileId,
      /* timestampOlderThanAWeek= */ false
    )
    testCoroutineDispatchers.runCurrent()

    topicController.getTopic(profileId, FRACTIONS_TOPIC_ID).observeForever(mockTopicObserver)
    testCoroutineDispatchers.runCurrent()

    verifyGetTopicSucceeded()

    val topic = topicResultCaptor.value.getOrThrow()
    assertThat(topic.topicId).isEqualTo(FRACTIONS_TOPIC_ID)
    assertThat(topic.storyList[0].chapterList[0].chapterPlayState)
      .isEqualTo(ChapterPlayState.COMPLETED)
    assertThat(topic.storyList[0].chapterList[1].chapterPlayState)
      .isEqualTo(ChapterPlayState.NOT_STARTED)
  }

  @Test
  fun testProgressTestHelper_markPartialTopicProgressForFractions_getStoryIsCorrect() {
    storyProgressTestHelper.markPartialTopicProgressForFractions(
      profileId,
      /* timestampOlderThanAWeek= */ false
    )
    testCoroutineDispatchers.runCurrent()

    topicController.getStory(profileId, FRACTIONS_TOPIC_ID, FRACTIONS_STORY_ID_0)
      .observeForever(mockStorySummaryObserver)
    testCoroutineDispatchers.runCurrent()

    verifyGetStorySucceeded()

    val storySummary = storySummaryResultCaptor.value.getOrThrow()
    assertThat(storySummary.storyId).isEqualTo(FRACTIONS_STORY_ID_0)
    assertThat(storySummary.chapterList[0].chapterPlayState)
      .isEqualTo(ChapterPlayState.COMPLETED)
    assertThat(storySummary.chapterList[1].chapterPlayState)
      .isEqualTo(ChapterPlayState.NOT_STARTED)
  }

  @Test
  fun testProgressTestHelper_markPartialTopicProgressForFractions_getOngoingTopicListIsCorrect() {
    storyProgressTestHelper.markPartialTopicProgressForFractions(
      profileId,
      /* timestampOlderThanAWeek= */ false
    )
    testCoroutineDispatchers.runCurrent()

    topicController.getOngoingTopicList(profileId).observeForever(mockOngoingTopicListObserver)
    testCoroutineDispatchers.runCurrent()

    verifyGetOngoingTopicListSucceeded()

    val ongoingTopicList = ongoingTopicListResultCaptor.value.getOrThrow()
    assertThat(ongoingTopicList.topicList.size).isEqualTo(1)
    assertThat(ongoingTopicList.topicList[0].topicId).isEqualTo(FRACTIONS_TOPIC_ID)
  }

  @Test
  fun testProgressTestHelper_markPartialTopicProgressForFractions_getCompletedStoryListIsCorrect() {
    storyProgressTestHelper.markPartialTopicProgressForFractions(
      profileId,
      /* timestampOlderThanAWeek= */ false
    )
    testCoroutineDispatchers.runCurrent()

    topicController.getCompletedStoryList(profileId)
      .observeForever(mockCompletedStoryListObserver)
    testCoroutineDispatchers.runCurrent()

    verifyGetCompletedStoryListSucceeded()

    val completedStoryList = completedStoryListResultCaptor.value.getOrThrow()
    assertThat(completedStoryList.completedStoryList.size).isEqualTo(0)
  }

  @Test
  fun testProgressTestHelper_markFullStoryProgressForFractions_getTopicIsCorrect() {
    storyProgressTestHelper.markFullStoryProgressForFractions(
      profileId,
      /* timestampOlderThanAWeek= */ false
    )
    testCoroutineDispatchers.runCurrent()

    topicController.getTopic(profileId, FRACTIONS_TOPIC_ID).observeForever(mockTopicObserver)
    testCoroutineDispatchers.runCurrent()

    verifyGetTopicSucceeded()

    val topic = topicResultCaptor.value.getOrThrow()
    assertThat(topic.topicId).isEqualTo(FRACTIONS_TOPIC_ID)
    assertThat(topic.storyList[0].chapterList[0].chapterPlayState)
      .isEqualTo(ChapterPlayState.COMPLETED)
    assertThat(topic.storyList[0].chapterList[1].chapterPlayState)
      .isEqualTo(ChapterPlayState.COMPLETED)
  }

  @Test
  fun testProgressTestHelper_markFullStoryProgressForFractions_getStoryIsCorrect() {
    storyProgressTestHelper.markFullStoryProgressForFractions(
      profileId,
      /* timestampOlderThanAWeek= */ false
    )
    testCoroutineDispatchers.runCurrent()

    topicController.getStory(profileId, FRACTIONS_TOPIC_ID, FRACTIONS_STORY_ID_0)
      .observeForever(mockStorySummaryObserver)
    testCoroutineDispatchers.runCurrent()

    verifyGetStorySucceeded()

    val storySummary = storySummaryResultCaptor.value.getOrThrow()
    assertThat(storySummary.storyId).isEqualTo(FRACTIONS_STORY_ID_0)
    assertThat(storySummary.chapterList[0].chapterPlayState).isEqualTo(ChapterPlayState.COMPLETED)
    assertThat(storySummary.chapterList[1].chapterPlayState).isEqualTo(ChapterPlayState.COMPLETED)
  }

  @Test
  fun testProgressTestHelper_markFullStoryProgressForFractions_getOngoingTopicListIsCorrect() {
    storyProgressTestHelper.markFullStoryProgressForFractions(
      profileId,
      /* timestampOlderThanAWeek= */ false
    )
    testCoroutineDispatchers.runCurrent()

    topicController.getOngoingTopicList(profileId).observeForever(mockOngoingTopicListObserver)
    testCoroutineDispatchers.runCurrent()

    verifyGetOngoingTopicListSucceeded()

    val ongoingTopicList = ongoingTopicListResultCaptor.value.getOrThrow()
    assertThat(ongoingTopicList.topicList.size).isEqualTo(0)
  }

  @Test
  fun testProgressTestHelper_markFullStoryProgressForFractions_getCompletedStoryListIsCorrect() {
    storyProgressTestHelper.markFullStoryProgressForFractions(
      profileId,
      /* timestampOlderThanAWeek= */ false
    )
    testCoroutineDispatchers.runCurrent()

    topicController.getCompletedStoryList(profileId)
      .observeForever(mockCompletedStoryListObserver)
    testCoroutineDispatchers.runCurrent()

    verifyGetCompletedStoryListSucceeded()

    val completedStoryList = completedStoryListResultCaptor.value.getOrThrow()
    assertThat(completedStoryList.completedStoryList.size).isEqualTo(1)
    assertThat(completedStoryList.completedStoryList[0].storyId).isEqualTo(FRACTIONS_STORY_ID_0)
  }

  @Test
  fun testProgressTestHelper_markFullTopicProgressForFractions_getTopicIsCorrect() {
    storyProgressTestHelper.markFullTopicProgressForFractions(
      profileId,
      /* timestampOlderThanAWeek= */ false
    )
    testCoroutineDispatchers.runCurrent()

    topicController.getTopic(profileId, FRACTIONS_TOPIC_ID).observeForever(mockTopicObserver)
    testCoroutineDispatchers.runCurrent()

    verifyGetTopicSucceeded()

    val topic = topicResultCaptor.value.getOrThrow()
    assertThat(topic.topicId).isEqualTo(FRACTIONS_TOPIC_ID)
    assertThat(topic.storyList[0].chapterList[0].chapterPlayState)
      .isEqualTo(ChapterPlayState.COMPLETED)
    assertThat(topic.storyList[0].chapterList[1].chapterPlayState)
      .isEqualTo(ChapterPlayState.COMPLETED)
  }

  @Test
  fun testProgressTestHelper_markFullTopicProgressForFractions_getStoryIsCorrect() {
    storyProgressTestHelper.markFullTopicProgressForFractions(
      profileId,
      /* timestampOlderThanAWeek= */ false
    )
    testCoroutineDispatchers.runCurrent()

    topicController.getStory(profileId, FRACTIONS_TOPIC_ID, FRACTIONS_STORY_ID_0)
      .observeForever(mockStorySummaryObserver)
    testCoroutineDispatchers.runCurrent()

    verifyGetStorySucceeded()

    val storySummary = storySummaryResultCaptor.value.getOrThrow()
    assertThat(storySummary.storyId).isEqualTo(FRACTIONS_STORY_ID_0)
    assertThat(storySummary.chapterList[0].chapterPlayState).isEqualTo(ChapterPlayState.COMPLETED)
    assertThat(storySummary.chapterList[1].chapterPlayState).isEqualTo(ChapterPlayState.COMPLETED)
  }

  @Test
  fun testProgressTestHelper_markFullTopicProgressForFractions_getOngoingTopicListIsCorrect() {
    storyProgressTestHelper.markFullTopicProgressForFractions(
      profileId,
      /* timestampOlderThanAWeek= */ false
    )
    testCoroutineDispatchers.runCurrent()

    topicController.getOngoingTopicList(profileId).observeForever(mockOngoingTopicListObserver)
    testCoroutineDispatchers.runCurrent()

    verifyGetOngoingTopicListSucceeded()

    val ongoingTopicList = ongoingTopicListResultCaptor.value.getOrThrow()
    assertThat(ongoingTopicList.topicList.size).isEqualTo(0)
  }

  @Test
  fun testProgressTestHelper_markFullTopicProgressForFractions_getCompletedStoryListIsCorrect() {
    storyProgressTestHelper.markFullTopicProgressForFractions(
      profileId,
      /* timestampOlderThanAWeek= */ false
    )
    testCoroutineDispatchers.runCurrent()

    topicController.getCompletedStoryList(profileId)
      .observeForever(mockCompletedStoryListObserver)
    testCoroutineDispatchers.runCurrent()

    verifyGetCompletedStoryListSucceeded()

    val completedStoryList = completedStoryListResultCaptor.value.getOrThrow()
    assertThat(completedStoryList.completedStoryList.size).isEqualTo(1)
    assertThat(completedStoryList.completedStoryList[0].storyId).isEqualTo(FRACTIONS_STORY_ID_0)
  }

  @Test
  fun testProgressTestHelper_markFullStoryPartialTopicProgressForRatios_getTopicIsCorrect() {
    storyProgressTestHelper.markFullStoryPartialTopicProgressForRatios(
      profileId,
      /* timestampOlderThanAWeek= */ false
    )
    testCoroutineDispatchers.runCurrent()

    topicController.getTopic(profileId, RATIOS_TOPIC_ID).observeForever(mockTopicObserver)

    testCoroutineDispatchers.runCurrent()

    verifyGetTopicSucceeded()

    val topic = topicResultCaptor.value.getOrThrow()
    assertThat(topic.topicId).isEqualTo(RATIOS_TOPIC_ID)
    assertThat(topic.storyList[0].chapterList[0].chapterPlayState)
      .isEqualTo(ChapterPlayState.COMPLETED)
    assertThat(topic.storyList[0].chapterList[1].chapterPlayState)
      .isEqualTo(ChapterPlayState.COMPLETED)
    assertThat(topic.storyList[1].chapterList[0].chapterPlayState)
      .isEqualTo(ChapterPlayState.NOT_STARTED)
    assertThat(topic.storyList[1].chapterList[1].chapterPlayState)
      .isEqualTo(ChapterPlayState.NOT_PLAYABLE_MISSING_PREREQUISITES)
  }

  @Test
  fun testProgressTestHelper_markFullStoryPartialTopicProgressForRatios_getStoryIsCorrect() {
    storyProgressTestHelper.markFullStoryPartialTopicProgressForRatios(
      profileId,
      /* timestampOlderThanAWeek= */ false
    )
    testCoroutineDispatchers.runCurrent()

    topicController.getStory(profileId, RATIOS_TOPIC_ID, RATIOS_STORY_ID_0)
      .observeForever(mockStorySummaryObserver)
    testCoroutineDispatchers.runCurrent()

    verifyGetStorySucceeded()

    val storySummary = storySummaryResultCaptor.value.getOrThrow()
    assertThat(storySummary.storyId).isEqualTo(RATIOS_STORY_ID_0)
    assertThat(storySummary.chapterList[0].chapterPlayState).isEqualTo(ChapterPlayState.COMPLETED)
    assertThat(storySummary.chapterList[1].chapterPlayState).isEqualTo(ChapterPlayState.COMPLETED)
  }

  @Test
  fun testProgressTestHelper_markPartialTopicProgressForRatios_getOngoingTopicListIsCorrect() {
    storyProgressTestHelper.markFullStoryPartialTopicProgressForRatios(
      profileId,
      /* timestampOlderThanAWeek= */ false
    )
    testCoroutineDispatchers.runCurrent()

    topicController.getOngoingTopicList(profileId).observeForever(mockOngoingTopicListObserver)
    testCoroutineDispatchers.runCurrent()

    verifyGetOngoingTopicListSucceeded()

    val ongoingTopicList = ongoingTopicListResultCaptor.value.getOrThrow()
    assertThat(ongoingTopicList.topicList.size).isEqualTo(1)
    assertThat(ongoingTopicList.topicList[0].topicId).isEqualTo(RATIOS_TOPIC_ID)
  }

  @Test
  fun testProgressTestHelper_markPartialTopicProgressForRatios_getCompletedStoryListIsCorrect() {
    storyProgressTestHelper.markFullStoryPartialTopicProgressForRatios(
      profileId,
      /* timestampOlderThanAWeek= */ false
    )
    testCoroutineDispatchers.runCurrent()

    topicController.getCompletedStoryList(profileId)
      .observeForever(mockCompletedStoryListObserver)
    testCoroutineDispatchers.runCurrent()

    verifyGetCompletedStoryListSucceeded()

    val completedStoryList = completedStoryListResultCaptor.value.getOrThrow()
    assertThat(completedStoryList.completedStoryList.size).isEqualTo(1)
    assertThat(completedStoryList.completedStoryList[0].storyId).isEqualTo(RATIOS_STORY_ID_0)
  }

  @Test
  fun testProgressTestHelper_markTwoPartialStoryProgressForRatios_getTopicIsCorrect() {
    storyProgressTestHelper.markTwoPartialStoryProgressForRatios(
      profileId,
      /* timestampOlderThanAWeek= */ false
    )
    testCoroutineDispatchers.runCurrent()

    topicController.getTopic(profileId, RATIOS_TOPIC_ID).observeForever(mockTopicObserver)
    testCoroutineDispatchers.runCurrent()

    verifyGetTopicSucceeded()

    val topic = topicResultCaptor.value.getOrThrow()
    assertThat(topic.topicId).isEqualTo(RATIOS_TOPIC_ID)
    assertThat(topic.storyList[0].chapterList[0].chapterPlayState)
      .isEqualTo(ChapterPlayState.COMPLETED)
    assertThat(topic.storyList[0].chapterList[1].chapterPlayState)
      .isEqualTo(ChapterPlayState.NOT_STARTED)
    assertThat(topic.storyList[1].chapterList[0].chapterPlayState)
      .isEqualTo(ChapterPlayState.COMPLETED)
    assertThat(topic.storyList[1].chapterList[1].chapterPlayState)
      .isEqualTo(ChapterPlayState.NOT_STARTED)
  }

  @Test
  fun testProgressTestHelper_markTwoPartialStoryProgressForRatios_getStoryIsCorrect() {
    storyProgressTestHelper.markTwoPartialStoryProgressForRatios(
      profileId,
      /* timestampOlderThanAWeek= */ false
    )
    testCoroutineDispatchers.runCurrent()

    topicController.getStory(profileId, RATIOS_TOPIC_ID, RATIOS_STORY_ID_0)
      .observeForever(mockStorySummaryObserver)
    testCoroutineDispatchers.runCurrent()

    verifyGetStorySucceeded()

    val storySummary = storySummaryResultCaptor.value.getOrThrow()
    assertThat(storySummary.storyId)
      .isEqualTo(RATIOS_STORY_ID_0)
    assertThat(storySummary.chapterList[0].chapterPlayState)
      .isEqualTo(ChapterPlayState.COMPLETED)
    assertThat(storySummary.chapterList[1].chapterPlayState)
      .isEqualTo(ChapterPlayState.NOT_STARTED)
  }

  @Test
  fun testProgressTestHelper_markTwoPartialStoryProgressForRatios_getOngoingTopicListIsCorrect() {
    storyProgressTestHelper.markTwoPartialStoryProgressForRatios(
      profileId,
      /* timestampOlderThanAWeek= */ false
    )
    testCoroutineDispatchers.runCurrent()

    topicController.getOngoingTopicList(profileId).observeForever(mockOngoingTopicListObserver)
    testCoroutineDispatchers.runCurrent()

    verifyGetOngoingTopicListSucceeded()

    val ongoingTopicList = ongoingTopicListResultCaptor.value.getOrThrow()
    assertThat(ongoingTopicList.topicList.size).isEqualTo(1)
    assertThat(ongoingTopicList.topicList[0].topicId).isEqualTo(RATIOS_TOPIC_ID)
  }

  @Test
  fun testProgressTestHelper_markTwoPartialStoryProgressForRatios_getCompletedStoryListIsCorrect() {
    storyProgressTestHelper.markTwoPartialStoryProgressForRatios(
      profileId,
      /* timestampOlderThanAWeek= */ false
    )
    testCoroutineDispatchers.runCurrent()

    topicController.getCompletedStoryList(profileId)
      .observeForever(mockCompletedStoryListObserver)
    testCoroutineDispatchers.runCurrent()

    verifyGetCompletedStoryListSucceeded()

    val completedStoryList = completedStoryListResultCaptor.value.getOrThrow()
    assertThat(completedStoryList.completedStoryList.size).isEqualTo(0)
  }

  @Test
  fun testProgressTestHelper_markRecentlyPlayed_fractionsStory0Exp0_getOngoingStoryListIsCorrect() {
    storyProgressTestHelper.markRecentlyPlayedForFractionsStory0Exploration0(
      profileId,
      /* timestampOlderThanAWeek= */ false
    )
    testCoroutineDispatchers.runCurrent()

    topicListController.getOngoingStoryList(profileId)
      .observeForever(mockOngoingStoryListObserver)
    testCoroutineDispatchers.runCurrent()

    verifyGetOngoingStoryListSucceeded()

    val ongoingStoryList = ongoingStoryListResultCaptor.value.getOrThrow()
    assertThat(ongoingStoryList.recentStoryCount).isEqualTo(1)
    assertThat(ongoingStoryList.olderStoryCount).isEqualTo(0)
    assertThat(ongoingStoryList.recentStoryList[0].explorationId).isEqualTo(
      FRACTIONS_EXPLORATION_ID_0
    )
    assertThat(ongoingStoryList.recentStoryList[0].completedChapterCount).isEqualTo(0)
  }

  @Test
  fun testProgressTestHelper_markRecentlyPlayed_ratiosStory0Exp0_getOngoingStoryListIsCorrect() {
    storyProgressTestHelper.markRecentlyPlayedForRatiosStory0Exploration0(
      profileId,
      /* timestampOlderThanAWeek= */ false
    )
    testCoroutineDispatchers.runCurrent()

    topicListController.getOngoingStoryList(profileId)
      .observeForever(mockOngoingStoryListObserver)
    testCoroutineDispatchers.runCurrent()

    verifyGetOngoingStoryListSucceeded()

    val ongoingStoryList = ongoingStoryListResultCaptor.value.getOrThrow()
    assertThat(ongoingStoryList.recentStoryCount).isEqualTo(1)
    assertThat(ongoingStoryList.olderStoryCount).isEqualTo(0)
    assertThat(ongoingStoryList.recentStoryList[0].explorationId).isEqualTo(
      RATIOS_EXPLORATION_ID_0
    )
    assertThat(ongoingStoryList.recentStoryList[0].completedChapterCount).isEqualTo(0)
  }

  @Test
  fun testProgressTestHelper_markRecentlyPlayed_ratiosStory0Exp0AndStory1Exp2_storyListIsCorrect() {
    storyProgressTestHelper.markRecentlyPlayedForRatiosStory0Exploration0AndStory1Exploration2(
      profileId,
      /* timestampOlderThanAWeek= */ false
    )
    testCoroutineDispatchers.runCurrent()

    topicListController.getOngoingStoryList(profileId)
      .observeForever(mockOngoingStoryListObserver)
    testCoroutineDispatchers.runCurrent()

    verifyGetOngoingStoryListSucceeded()

    val ongoingStoryList = ongoingStoryListResultCaptor.value.getOrThrow()
    assertThat(ongoingStoryList.recentStoryCount).isEqualTo(2)
    assertThat(ongoingStoryList.olderStoryCount).isEqualTo(0)
    assertThat(ongoingStoryList.recentStoryList[0].explorationId).isEqualTo(
      RATIOS_EXPLORATION_ID_0
    )
    assertThat(ongoingStoryList.recentStoryList[0].completedChapterCount).isEqualTo(0)

    assertThat(ongoingStoryList.recentStoryList[1].explorationId).isEqualTo(
      RATIOS_EXPLORATION_ID_2
    )
    assertThat(ongoingStoryList.recentStoryList[1].completedChapterCount).isEqualTo(0)
  }

  @Test
  fun testHelper_recentlyPlayed_firstExpInAllFracRatio_asOldStories_ongoingStoryListCorrect() {
    storyProgressTestHelper.markRecentlyPlayedForFirstExplorationInAllStoriesInFractionsAndRatios(
      profileId,
      /* timestampOlderThanAWeek= */ true
    )
    testCoroutineDispatchers.runCurrent()

    topicListController.getOngoingStoryList(profileId)
      .observeForever(mockOngoingStoryListObserver)
    testCoroutineDispatchers.runCurrent()

    verifyGetOngoingStoryListSucceeded()

    val ongoingStoryList = ongoingStoryListResultCaptor.value.getOrThrow()
    assertThat(ongoingStoryList.recentStoryCount).isEqualTo(0)
    assertThat(ongoingStoryList.olderStoryCount).isEqualTo(3)

    assertThat(ongoingStoryList.olderStoryList[0].explorationId).isEqualTo(
      FRACTIONS_EXPLORATION_ID_0
    )
    assertThat(ongoingStoryList.olderStoryList[0].completedChapterCount)
      .isEqualTo(0)

    assertThat(ongoingStoryList.olderStoryList[1].explorationId)
      .isEqualTo(RATIOS_EXPLORATION_ID_0)
    assertThat(ongoingStoryList.olderStoryList[1].completedChapterCount)
      .isEqualTo(0)

    assertThat(ongoingStoryList.olderStoryList[2].explorationId)
      .isEqualTo(RATIOS_EXPLORATION_ID_2)
    assertThat(ongoingStoryList.olderStoryList[2].completedChapterCount)
      .isEqualTo(0)
  }

  private fun verifyGetTopicSucceeded() {
    verify(mockTopicObserver, atLeastOnce()).onChanged(topicResultCaptor.capture())
    assertThat(topicResultCaptor.value.isSuccess()).isTrue()
  }

  private fun verifyGetStorySucceeded() {
    verify(mockStorySummaryObserver, atLeastOnce()).onChanged(storySummaryResultCaptor.capture())
    assertThat(storySummaryResultCaptor.value.isSuccess()).isTrue()
  }

  private fun verifyGetOngoingTopicListSucceeded() {
    verify(
      mockOngoingTopicListObserver,
      atLeastOnce()
    ).onChanged(ongoingTopicListResultCaptor.capture())
    assertThat(ongoingTopicListResultCaptor.value.isSuccess()).isTrue()
  }

  private fun verifyGetCompletedStoryListSucceeded() {
    verify(
      mockCompletedStoryListObserver,
      atLeastOnce()
    ).onChanged(completedStoryListResultCaptor.capture())
    assertThat(completedStoryListResultCaptor.value.isSuccess()).isTrue()
  }

  private fun verifyGetOngoingStoryListSucceeded() {
    verify(
      mockOngoingStoryListObserver,
      atLeastOnce()
    ).onChanged(ongoingStoryListResultCaptor.capture())
    assertThat(ongoingStoryListResultCaptor.value.isSuccess()).isTrue()
  }

  // TODO(#89): Move this to a common test application component.
  @Module
  class TestModule {
    @Provides
    @Singleton
    fun provideContext(application: Application): Context {
      return application
    }

    // TODO(#59): Either isolate these to their own shared test module, or use the real logging
    // module in tests to avoid needing to specify these settings for tests.
    @EnableConsoleLog
    @Provides
    fun provideEnableConsoleLog(): Boolean = true

    @EnableFileLog
    @Provides
    fun provideEnableFileLog(): Boolean = false

    @GlobalLogLevel
    @Provides
    fun provideGlobalLogLevel(): LogLevel = LogLevel.VERBOSE

    @CacheAssetsLocally
    @Provides
    fun provideCacheAssetsLocally(): Boolean = false

    @Provides
    @DefaultGcsPrefix
    @Singleton
    fun provideDefaultGcsPrefix(): String {
      return "https://storage.googleapis.com/"
    }

    @Provides
    @DefaultResourceBucketName
    @Singleton
    fun provideDefaultGcsResource(): String {
      return "oppiaserver-resources"
    }

    @Provides
    @ImageDownloadUrlTemplate
    @Singleton
    fun provideImageDownloadUrlTemplate(): String {
      return "%s/%s/assets/image/%s"
    }
  }

  // TODO(#89): Move this to a common test application component.
  @Singleton
<<<<<<< HEAD
  @Component(
    modules = [
      TestModule::class, TestLogReportingModule::class, TestDispatcherModule::class
    ]
  )
=======
  @Component(modules = [TestModule::class, TestLogReportingModule::class, LogStorageModule::class])
>>>>>>> d5b9f747
  interface TestApplicationComponent {
    @Component.Builder
    interface Builder {
      @BindsInstance
      fun setApplication(application: Application): Builder

      fun build(): TestApplicationComponent
    }

    fun inject(storyProgressTestHelperTest: StoryProgressTestHelperTest)
  }
}<|MERGE_RESOLUTION|>--- conflicted
+++ resolved
@@ -28,12 +28,9 @@
 import org.oppia.app.model.ProfileId
 import org.oppia.app.model.StorySummary
 import org.oppia.app.model.Topic
-<<<<<<< HEAD
+import org.oppia.domain.oppialogger.LogStorageModule
 import org.oppia.testing.TestCoroutineDispatchers
 import org.oppia.testing.TestDispatcherModule
-=======
-import org.oppia.domain.oppialogger.LogStorageModule
->>>>>>> d5b9f747
 import org.oppia.testing.TestLogReportingModule
 import org.oppia.util.caching.CacheAssetsLocally
 import org.oppia.util.data.AsyncResult
@@ -791,15 +788,12 @@
 
   // TODO(#89): Move this to a common test application component.
   @Singleton
-<<<<<<< HEAD
   @Component(
     modules = [
-      TestModule::class, TestLogReportingModule::class, TestDispatcherModule::class
+      TestModule::class, TestLogReportingModule::class, LogStorageModule::class,
+      TestDispatcherModule::class
     ]
   )
-=======
-  @Component(modules = [TestModule::class, TestLogReportingModule::class, LogStorageModule::class])
->>>>>>> d5b9f747
   interface TestApplicationComponent {
     @Component.Builder
     interface Builder {
