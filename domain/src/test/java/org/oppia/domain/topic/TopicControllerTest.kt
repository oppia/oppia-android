package org.oppia.domain.topic

import android.app.Application
import android.content.Context
import androidx.lifecycle.Observer
import androidx.test.core.app.ApplicationProvider
import androidx.test.ext.junit.runners.AndroidJUnit4
import com.google.common.truth.Truth.assertThat
import dagger.BindsInstance
import dagger.Component
import dagger.Module
import dagger.Provides
import org.json.JSONException
import org.junit.Before
import org.junit.Rule
import org.junit.Test
import org.junit.runner.RunWith
import org.mockito.ArgumentCaptor
import org.mockito.Captor
import org.mockito.Mock
import org.mockito.Mockito.atLeastOnce
import org.mockito.Mockito.verify
import org.mockito.junit.MockitoJUnit
import org.mockito.junit.MockitoRule
import org.oppia.app.model.ChapterPlayState
import org.oppia.app.model.ChapterSummary
import org.oppia.app.model.CompletedStoryList
import org.oppia.app.model.LessonThumbnailGraphic
import org.oppia.app.model.OngoingTopicList
import org.oppia.app.model.ProfileId
import org.oppia.app.model.Question
import org.oppia.app.model.StorySummary
import org.oppia.app.model.Topic
import org.oppia.domain.oppialogger.LogStorageModule
import org.oppia.testing.FakeExceptionLogger
import org.oppia.testing.TestCoroutineDispatchers
import org.oppia.testing.TestDispatcherModule
import org.oppia.testing.TestLogReportingModule
import org.oppia.util.caching.CacheAssetsLocally
import org.oppia.util.data.AsyncResult
import org.oppia.util.data.DataProviders
import org.oppia.util.logging.EnableConsoleLog
import org.oppia.util.logging.EnableFileLog
import org.oppia.util.logging.GlobalLogLevel
import org.oppia.util.logging.LogLevel
import org.robolectric.annotation.Config
import org.robolectric.annotation.LooperMode
import java.io.FileNotFoundException
import java.util.Date
import javax.inject.Inject
import javax.inject.Singleton

private const val INVALID_STORY_ID_1 = "INVALID_STORY_ID_1"
private const val INVALID_TOPIC_ID_1 = "INVALID_TOPIC_ID_1"

/** Tests for [TopicController]. */
@RunWith(AndroidJUnit4::class)
@LooperMode(LooperMode.Mode.PAUSED)
@Config(manifest = Config.NONE)
class TopicControllerTest {

  @Inject
  lateinit var storyProgressController: StoryProgressController

  @Inject
  lateinit var topicController: TopicController

  @Inject
  lateinit var fakeExceptionLogger: FakeExceptionLogger

  @Rule
  @JvmField
  val mockitoRule: MockitoRule = MockitoJUnit.rule()

  @Mock
  lateinit var mockCompletedStoryListObserver: Observer<AsyncResult<CompletedStoryList>>

  @Captor
  lateinit var completedStoryListResultCaptor: ArgumentCaptor<AsyncResult<CompletedStoryList>>

  @Mock
  lateinit var mockOngoingTopicListObserver: Observer<AsyncResult<OngoingTopicList>>

  @Captor
  lateinit var ongoingTopicListResultCaptor: ArgumentCaptor<AsyncResult<OngoingTopicList>>

  @Mock
  lateinit var mockQuestionListObserver: Observer<AsyncResult<List<Question>>>

  @Captor
  lateinit var questionListResultCaptor: ArgumentCaptor<AsyncResult<List<Question>>>

  @Mock
  lateinit var mockRecordProgressObserver: Observer<AsyncResult<Any?>>

  @Captor
  lateinit var recordProgressResultCaptor: ArgumentCaptor<AsyncResult<Any?>>

  @Mock
  lateinit var mockStorySummaryObserver: Observer<AsyncResult<StorySummary>>

  @Captor
  lateinit var storySummaryResultCaptor: ArgumentCaptor<AsyncResult<StorySummary>>

  @Mock
  lateinit var mockTopicObserver: Observer<AsyncResult<Topic>>

  @Captor
  lateinit var topicResultCaptor: ArgumentCaptor<AsyncResult<Topic>>

  @Inject
  lateinit var dataProviders: DataProviders

  @Inject
  lateinit var testCoroutineDispatchers: TestCoroutineDispatchers

  private lateinit var profileId1: ProfileId
  private lateinit var profileId2: ProfileId

  private val currentTimestamp = Date().time

  @Before
  fun setUp() {
    profileId1 = ProfileId.newBuilder().setInternalId(1).build()
    profileId2 = ProfileId.newBuilder().setInternalId(2).build()
    setUpTestApplicationComponent()
  }

  @Test
  fun testRetrieveTopic_validSecondTopic_returnsCorrectTopic() {
    topicController.getTopic(profileId1, TEST_TOPIC_ID_1).observeForever(mockTopicObserver)
    testCoroutineDispatchers.runCurrent()

    verifyGetTopicSucceeded()
    val topic = topicResultCaptor.value.getOrThrow()
    assertThat(topic.topicId).isEqualTo(TEST_TOPIC_ID_1)
  }

  @Test
  fun testRetrieveTopic_validSecondTopic_returnsTopicWithThumbnail() {
    topicController.getTopic(profileId1, TEST_TOPIC_ID_1).observeForever(mockTopicObserver)
    testCoroutineDispatchers.runCurrent()

    verifyGetTopicSucceeded()
    val topic = topicResultCaptor.value!!.getOrThrow()
    assertThat(topic.topicThumbnail.thumbnailGraphic)
      .isEqualTo(LessonThumbnailGraphic.BAKER)
  }

  @Test
  fun testRetrieveTopic_fractionsTopic_returnsCorrectTopic() {
    topicController.getTopic(profileId1, FRACTIONS_TOPIC_ID).observeForever(mockTopicObserver)
    testCoroutineDispatchers.runCurrent()

    verifyGetTopicSucceeded()
    val topic = topicResultCaptor.value!!.getOrThrow()
    assertThat(topic.topicId).isEqualTo(FRACTIONS_TOPIC_ID)
    assertThat(topic.storyCount).isEqualTo(1)
  }

  @Test
  fun testRetrieveTopic_fractionsTopic_hasCorrectDescription() {
    topicController.getTopic(profileId1, FRACTIONS_TOPIC_ID).observeForever(mockTopicObserver)
    testCoroutineDispatchers.runCurrent()

    verifyGetTopicSucceeded()
    val topic = topicResultCaptor.value!!.getOrThrow()
    assertThat(topic.topicId).isEqualTo(FRACTIONS_TOPIC_ID)
    assertThat(topic.description).contains("You'll often need to talk about")
  }

  @Test
  fun testRetrieveTopic_ratiosTopic_returnsCorrectTopic() {
    topicController.getTopic(profileId1, RATIOS_TOPIC_ID).observeForever(mockTopicObserver)
    testCoroutineDispatchers.runCurrent()

    verifyGetTopicSucceeded()
    val topic = topicResultCaptor.value!!.getOrThrow()
    assertThat(topic.topicId).isEqualTo(RATIOS_TOPIC_ID)
    assertThat(topic.storyCount).isEqualTo(2)
  }

  @Test
  fun testRetrieveTopic_ratiosTopic_hasCorrectDescription() {
    topicController.getTopic(profileId1, RATIOS_TOPIC_ID).observeForever(mockTopicObserver)
    testCoroutineDispatchers.runCurrent()

    verifyGetTopicSucceeded()
    val topic = topicResultCaptor.value!!.getOrThrow()
    assertThat(topic.topicId).isEqualTo(RATIOS_TOPIC_ID)
    assertThat(topic.description).contains(
      "Many everyday problems involve thinking about proportions"
    )
  }

  @Test
  fun testRetrieveTopic_invalidTopic_returnsFailure() {
    topicController.getTopic(profileId1, INVALID_TOPIC_ID_1).observeForever(mockTopicObserver)
    testCoroutineDispatchers.runCurrent()

    verifyGetTopicFailed()
    assertThat(topicResultCaptor.value!!.isFailure()).isTrue()
  }

  @Test
  fun testRetrieveStory_validStory_isSuccessful() {
    topicController.getStory(profileId1, TEST_TOPIC_ID_1, TEST_STORY_ID_2)
      .observeForever(mockStorySummaryObserver)
    testCoroutineDispatchers.runCurrent()

    verifyGetStorySucceeded()
    val storyResult = storySummaryResultCaptor.value
    assertThat(storyResult).isNotNull()
    assertThat(storyResult!!.isSuccess()).isTrue()
  }

  @Test
  fun testRetrieveStory_validStory_returnsCorrectStory() {
    topicController.getStory(profileId1, TEST_TOPIC_ID_1, TEST_STORY_ID_2)
      .observeForever(mockStorySummaryObserver)
    testCoroutineDispatchers.runCurrent()

    verifyGetStorySucceeded()
    val story = storySummaryResultCaptor.value!!.getOrThrow()
    assertThat(story.storyId).isEqualTo(TEST_STORY_ID_2)
  }

  @Test
  fun testRetrieveStory_validStory_returnsStoryWithName() {
    topicController.getStory(profileId1, TEST_TOPIC_ID_1, TEST_STORY_ID_2)
      .observeForever(mockStorySummaryObserver)
    testCoroutineDispatchers.runCurrent()

    verifyGetStorySucceeded()
    val story = storySummaryResultCaptor.value!!.getOrThrow()
    assertThat(story.storyName).isEqualTo("Other Interesting Story")
  }

  @Test
  fun testRetrieveStory_fractionsStory_returnsCorrectStory() {
    topicController.getStory(profileId1, FRACTIONS_TOPIC_ID, FRACTIONS_STORY_ID_0)
      .observeForever(mockStorySummaryObserver)
    testCoroutineDispatchers.runCurrent()

    verifyGetStorySucceeded()
    val story = storySummaryResultCaptor.value!!.getOrThrow()
    assertThat(story.storyId).isEqualTo(FRACTIONS_STORY_ID_0)
  }

  @Test
  fun testRetrieveStory_fractionsStory_returnsStoryWithName() {
    topicController.getStory(profileId1, FRACTIONS_TOPIC_ID, FRACTIONS_STORY_ID_0)
      .observeForever(mockStorySummaryObserver)
    testCoroutineDispatchers.runCurrent()

    verifyGetStorySucceeded()
    val story = storySummaryResultCaptor.value!!.getOrThrow()
    assertThat(story.storyName).isEqualTo("Matthew Goes to the Bakery")
  }

  @Test
  fun testRetrieveStory_ratiosFirstStory_returnsCorrectStory() {
    topicController.getStory(profileId1, RATIOS_TOPIC_ID, RATIOS_STORY_ID_0)
      .observeForever(mockStorySummaryObserver)
    testCoroutineDispatchers.runCurrent()

    verifyGetStorySucceeded()
    val story = storySummaryResultCaptor.value!!.getOrThrow()
    assertThat(story.storyId).isEqualTo(RATIOS_STORY_ID_0)
    assertThat(story.storyName).isEqualTo("Ratios: Part 1")
  }

  @Test
  fun testRetrieveStory_ratiosFirstStory_returnsStoryWithMultipleChapters() {
    topicController.getStory(profileId1, RATIOS_TOPIC_ID, RATIOS_STORY_ID_0)
      .observeForever(mockStorySummaryObserver)
    testCoroutineDispatchers.runCurrent()

    verifyGetStorySucceeded()
    val story = storySummaryResultCaptor.value!!.getOrThrow()
    assertThat(getExplorationIds(story)).containsExactly(
      RATIOS_EXPLORATION_ID_0,
      RATIOS_EXPLORATION_ID_1
    ).inOrder()
  }

  @Test
  fun testRetrieveStory_ratiosSecondStory_returnsCorrectStory() {
    topicController.getStory(profileId1, RATIOS_TOPIC_ID, RATIOS_STORY_ID_1)
      .observeForever(mockStorySummaryObserver)
    testCoroutineDispatchers.runCurrent()

    verifyGetStorySucceeded()
    val story = storySummaryResultCaptor.value!!.getOrThrow()
    assertThat(story.storyId).isEqualTo(RATIOS_STORY_ID_1)
    assertThat(story.storyName).isEqualTo("Ratios: Part 2")
  }

  @Test
  fun testRetrieveStory_ratiosSecondStory_returnsStoryWithMultipleChapters() {
    topicController.getStory(profileId1, RATIOS_TOPIC_ID, RATIOS_STORY_ID_1)
      .observeForever(mockStorySummaryObserver)
    testCoroutineDispatchers.runCurrent()

    verifyGetStorySucceeded()
    val story = storySummaryResultCaptor.value!!.getOrThrow()
    assertThat(getExplorationIds(story)).containsExactly(
      RATIOS_EXPLORATION_ID_2,
      RATIOS_EXPLORATION_ID_3
    ).inOrder()
  }

  @Test
  fun testRetrieveStory_validStory_returnsStoryWithChapter() {
    topicController.getStory(profileId1, TEST_TOPIC_ID_1, TEST_STORY_ID_2)
      .observeForever(mockStorySummaryObserver)
    testCoroutineDispatchers.runCurrent()

    verifyGetStorySucceeded()
    val story = storySummaryResultCaptor.value!!.getOrThrow()
    assertThat(getExplorationIds(story)).containsExactly(TEST_EXPLORATION_ID_4)
  }

  @Test
  fun testRetrieveStory_validStory_returnsStoryWithChapterName() {
    topicController.getStory(profileId1, TEST_TOPIC_ID_1, TEST_STORY_ID_2)
      .observeForever(mockStorySummaryObserver)
    testCoroutineDispatchers.runCurrent()

    verifyGetStorySucceeded()
    val story = storySummaryResultCaptor.value!!.getOrThrow()
    assertThat(story.getChapter(0).name).isEqualTo("Fifth Exploration")
  }

  @Test
  fun testRetrieveStory_validStory_returnsStoryWithChapterSummary() {
    topicController.getStory(profileId1, FRACTIONS_TOPIC_ID, FRACTIONS_STORY_ID_0)
      .observeForever(mockStorySummaryObserver)
    testCoroutineDispatchers.runCurrent()

    verifyGetStorySucceeded()
    val story = storySummaryResultCaptor.value!!.getOrThrow()
    assertThat(story.getChapter(0).summary)
      .isEqualTo("This is outline/summary for <b>What is a Fraction?</b>")
  }

  @Test
  fun testRetrieveStory_validStory_returnsStoryWithChapterThumbnail() {
    topicController.getStory(profileId1, TEST_TOPIC_ID_1, TEST_STORY_ID_2)
      .observeForever(mockStorySummaryObserver)
    testCoroutineDispatchers.runCurrent()

    verifyGetStorySucceeded()
    val story = storySummaryResultCaptor.value!!.getOrThrow()
    val chapter = story.getChapter(0)
    assertThat(chapter.chapterThumbnail.thumbnailGraphic)
      .isEqualTo(LessonThumbnailGraphic.CHILD_WITH_FRACTIONS_HOMEWORK)
  }

  @Test
  fun testRetrieveStory_validSecondStory_isSuccessful() {
    topicController.getStory(profileId1, TEST_TOPIC_ID_0, TEST_STORY_ID_1)
      .observeForever(mockStorySummaryObserver)
    testCoroutineDispatchers.runCurrent()

    verifyGetStorySucceeded()
    val storyResult = storySummaryResultCaptor.value
    assertThat(storyResult).isNotNull()
    assertThat(storyResult!!.isSuccess()).isTrue()
  }

  @Test
  fun testRetrieveStory_validSecondStory_returnsCorrectStory() {
    topicController.getStory(profileId1, TEST_TOPIC_ID_0, TEST_STORY_ID_1)
      .observeForever(mockStorySummaryObserver)
    testCoroutineDispatchers.runCurrent()

    verifyGetStorySucceeded()
    val story = storySummaryResultCaptor.value!!.getOrThrow()
    assertThat(story.storyId).isEqualTo(TEST_STORY_ID_1)
  }

  @Test
  fun testRetrieveStory_validSecondStory_returnsStoryWithMultipleChapters() {
    topicController.getStory(profileId1, TEST_TOPIC_ID_0, TEST_STORY_ID_1)
      .observeForever(mockStorySummaryObserver)
    testCoroutineDispatchers.runCurrent()

    verifyGetStorySucceeded()
    val story = storySummaryResultCaptor.value!!.getOrThrow()
    assertThat(getExplorationIds(story)).containsExactly(
      TEST_EXPLORATION_ID_1,
      TEST_EXPLORATION_ID_0,
      TEST_EXPLORATION_ID_3
    ).inOrder()
  }

  @Test
  fun testRetrieveStory_validSecondStory_returnsStoryWithProgress() {
    topicController.getStory(profileId1, TEST_TOPIC_ID_0, TEST_STORY_ID_1)
      .observeForever(mockStorySummaryObserver)
    testCoroutineDispatchers.runCurrent()

    verifyGetStorySucceeded()
    val story = storySummaryResultCaptor.value!!.getOrThrow()
    assertThat(story.getChapter(0).chapterPlayState)
      .isEqualTo(ChapterPlayState.NOT_STARTED)
    assertThat(story.getChapter(1).chapterPlayState)
      .isEqualTo(ChapterPlayState.NOT_PLAYABLE_MISSING_PREREQUISITES)
    assertThat(story.getChapter(2).chapterPlayState)
      .isEqualTo(ChapterPlayState.NOT_PLAYABLE_MISSING_PREREQUISITES)
  }

  @Test
  fun testRetrieveStory_invalidStory_returnsFailure() {
    topicController.getStory(profileId1, INVALID_TOPIC_ID_1, INVALID_STORY_ID_1)
      .observeForever(mockStorySummaryObserver)
    testCoroutineDispatchers.runCurrent()

    verifyGetStoryFailed()
    assertThat(storySummaryResultCaptor.value!!.isFailure()).isTrue()
  }

  @Test
  fun testGetConceptCard_validSkill_isSuccessful() {
    val conceptCardLiveData = topicController
      .getConceptCard(TEST_SKILL_ID_0)

    val conceptCardResult = conceptCardLiveData.value
    assertThat(conceptCardResult).isNotNull()
    assertThat(conceptCardResult!!.isSuccess()).isTrue()
  }

  @Test
  fun testGetConceptCard_validSkill_returnsCorrectConceptCard() {
    val conceptCardLiveData = topicController
      .getConceptCard(TEST_SKILL_ID_0)

    val conceptCard = conceptCardLiveData.value!!.getOrThrow()
    assertThat(conceptCard.skillId).isEqualTo(TEST_SKILL_ID_0)
  }

  @Test
  fun testGetConceptCard_validSkill_returnsCardWithCorrectDescription() {
    val conceptCardLiveData = topicController
      .getConceptCard(TEST_SKILL_ID_0)

    val conceptCard = conceptCardLiveData.value!!.getOrThrow()
    assertThat(conceptCard.skillDescription).isEqualTo("An important skill")
  }

  @Test
  fun testGetConceptCard_validSkill_returnsCardWithCorrectExplanation() {
    val conceptCardLiveData = topicController
      .getConceptCard(TEST_SKILL_ID_0)

    val conceptCard = conceptCardLiveData.value!!.getOrThrow()
    assertThat(conceptCard.explanation.html).isEqualTo("Hello. Welcome to Oppia.")
  }

  @Test
  fun testGetConceptCard_validSkill_returnsCardWithCorrectWorkedExample() {
    val conceptCardLiveData = topicController
      .getConceptCard(TEST_SKILL_ID_0)

    val conceptCard = conceptCardLiveData.value!!.getOrThrow()
    assertThat(conceptCard.workedExampleCount).isEqualTo(1)
    assertThat(conceptCard.getWorkedExample(0).html)
      .isEqualTo("This is the first example.")
  }

  @Test
  fun getConceptCard_validSkill_returnsCardWithSpanishTranslationForExplanation() {
    val conceptCardLiveData = topicController
      .getConceptCard(TEST_SKILL_ID_0)

    val conceptCard = conceptCardLiveData.value!!.getOrThrow()
    val contentId = conceptCard.explanation.contentId
    assertThat(conceptCard.writtenTranslationMap).containsKey(contentId)
    val translations = conceptCard.writtenTranslationMap
      .getValue(contentId).translationMappingMap
    assertThat(translations).containsKey("es")
    assertThat(translations.getValue("es").html).isEqualTo(
      "Hola. Bienvenidos a Oppia."
    )
  }

  @Test
  fun getConceptCard_validSkill_returnsCardWithSpanishTranslationForWorkedExample() {
    val conceptCardLiveData = topicController
      .getConceptCard(TEST_SKILL_ID_0)

    val conceptCard = conceptCardLiveData.value!!.getOrThrow()
    val contentId = conceptCard.getWorkedExample(0).contentId
    assertThat(conceptCard.writtenTranslationMap).containsKey(contentId)
    val translations = conceptCard.writtenTranslationMap
      .getValue(contentId).translationMappingMap
    assertThat(translations).containsKey("es")
    assertThat(translations.getValue("es").html)
      .isEqualTo("Este es el primer ejemplo trabajado.")
  }

  @Test
  fun getConceptCard_validSkill_returnsCardWithSpanishVoiceoverForExplanation() {
    val conceptCardLiveData = topicController
      .getConceptCard(TEST_SKILL_ID_0)

    val conceptCard = conceptCardLiveData.value!!.getOrThrow()
    val contentId = conceptCard.explanation.contentId
    assertThat(conceptCard.recordedVoiceoverMap).containsKey(contentId)
    val voiceovers = conceptCard.recordedVoiceoverMap
      .getValue(contentId).voiceoverMappingMap
    assertThat(voiceovers).containsKey("es")
    assertThat(voiceovers.getValue("es").fileName)
      .isEqualTo("fake_spanish_xlated_explanation.mp3")
  }

  @Test
  fun getConceptCard_validSkill_returnsCardWithSpanishVoiceoverForWorkedExample() {
    val conceptCardLiveData = topicController
      .getConceptCard(TEST_SKILL_ID_0)

    val conceptCard = conceptCardLiveData.value!!.getOrThrow()
    val contentId = conceptCard.getWorkedExample(0).contentId
    assertThat(conceptCard.recordedVoiceoverMap).containsKey(contentId)
    val voiceovers = conceptCard.recordedVoiceoverMap
      .getValue(contentId).voiceoverMappingMap
    assertThat(voiceovers).containsKey("es")
    assertThat(voiceovers.getValue("es").fileName)
      .isEqualTo("fake_spanish_xlated_example.mp3")
  }

  @Test
  fun testGetConceptCard_validSecondSkill_isSuccessful() {
    val conceptCardLiveData = topicController
      .getConceptCard(TEST_SKILL_ID_1)

    val conceptCardResult = conceptCardLiveData.value
    assertThat(conceptCardResult).isNotNull()
    assertThat(conceptCardResult!!.isSuccess()).isTrue()
  }

  @Test
  fun testGetConceptCard_validSecondSkill_returnsCorrectConceptCard() {
    val conceptCardLiveData = topicController
      .getConceptCard(TEST_SKILL_ID_1)

    val conceptCard = conceptCardLiveData.value!!.getOrThrow()
    assertThat(conceptCard.skillId).isEqualTo(TEST_SKILL_ID_1)
  }

  @Test
  fun testGetConceptCard_validSecondSkill_returnsCardWithCorrectDescription() {
    val conceptCardLiveData = topicController
      .getConceptCard(TEST_SKILL_ID_1)

    val conceptCard = conceptCardLiveData.value!!.getOrThrow()
    assertThat(conceptCard.skillDescription).isEqualTo("Another important skill")
  }

  @Test
  fun testGetConceptCard_validSecondSkill_returnsCardWithRichTextExplanation() {
    val conceptCardLiveData = topicController
      .getConceptCard(TEST_SKILL_ID_1)

    val conceptCard = conceptCardLiveData.value!!.getOrThrow()
    assertThat(conceptCard.explanation.html).isEqualTo(
      "Explanation with <b>rich text</b>."
    )
  }

  @Test
  fun testGetConceptCard_validSecondSkill_returnsCardWithRichTextWorkedExample() {
    val conceptCardLiveData = topicController
      .getConceptCard(TEST_SKILL_ID_1)

    val conceptCard = conceptCardLiveData.value!!.getOrThrow()
    assertThat(conceptCard.workedExampleCount).isEqualTo(1)
    assertThat(conceptCard.getWorkedExample(0).html)
      .isEqualTo("Worked example with <i>rich text</i>.")
  }

  @Test
  fun testGetConceptCard_validThirdSkillDifferentTopic_isSuccessful() {
    val conceptCardLiveData = topicController
      .getConceptCard(TEST_SKILL_ID_2)

    val conceptCardResult = conceptCardLiveData.value
    assertThat(conceptCardResult).isNotNull()
    assertThat(conceptCardResult!!.isSuccess()).isTrue()
  }

  @Test
  fun testGetConceptCard_validThirdSkillDifferentTopic_returnsCorrectConceptCard() {
    val conceptCardLiveData = topicController
      .getConceptCard(TEST_SKILL_ID_2)

    val conceptCard = conceptCardLiveData.value!!.getOrThrow()
    assertThat(conceptCard.skillId).isEqualTo(TEST_SKILL_ID_2)
  }

  @Test
  fun testGetConceptCard_validThirdSkillDifferentTopic_returnsCardWithCorrectDescription() {
    val conceptCardLiveData = topicController
      .getConceptCard(TEST_SKILL_ID_2)

    val conceptCard = conceptCardLiveData.value!!.getOrThrow()
    assertThat(conceptCard.skillDescription)
      .isEqualTo("A different skill in a different topic")
  }

  @Test
  fun testGetConceptCard_validThirdSkillDifferentTopic_returnsCardWithCorrectExplanation() {
    val conceptCardLiveData = topicController
      .getConceptCard(TEST_SKILL_ID_2)

    val conceptCard = conceptCardLiveData.value!!.getOrThrow()
    assertThat(conceptCard.explanation.html).isEqualTo("Explanation without rich text.")
  }

  @Test
  fun testGetConceptCard_validThirdSkillDifferentTopic_returnsCardWithMultipleWorkedExamples() {
    val conceptCardLiveData = topicController
      .getConceptCard(TEST_SKILL_ID_2)

    val conceptCard = conceptCardLiveData.value!!.getOrThrow()
    assertThat(conceptCard.workedExampleCount).isEqualTo(2)
    assertThat(conceptCard.getWorkedExample(0).html)
      .isEqualTo("Worked example without rich text.")
    assertThat(conceptCard.getWorkedExample(1).html)
      .isEqualTo("Second worked example.")
  }

  @Test
  fun testGetConceptCard_fractionsSkill0_isSuccessful() {
    val conceptCardLiveData = topicController
      .getConceptCard(FRACTIONS_SKILL_ID_0)

    val conceptCardResult = conceptCardLiveData.value
    assertThat(conceptCardResult).isNotNull()
    assertThat(conceptCardResult!!.isSuccess()).isTrue()
  }

  @Test
  fun testGetConceptCard_fractionsSkill0_returnsCorrectConceptCard() {
    val conceptCardLiveData = topicController
      .getConceptCard(FRACTIONS_SKILL_ID_0)

    val conceptCard = conceptCardLiveData.value!!.getOrThrow()
    assertThat(conceptCard.skillId).isEqualTo(FRACTIONS_SKILL_ID_0)
    assertThat(conceptCard.skillDescription).isEqualTo(
      "Given a picture divided into unequal parts, write the fraction."
    )
    assertThat(conceptCard.explanation.html).contains(
      "<p>First, divide the picture into equal parts"
    )
  }

  @Test
  fun testGetConceptCard_ratiosSkill0_isSuccessful() {
    val conceptCardLiveData = topicController
      .getConceptCard(RATIOS_SKILL_ID_0)

    val conceptCardResult = conceptCardLiveData.value
    assertThat(conceptCardResult).isNotNull()
    assertThat(conceptCardResult!!.isSuccess()).isTrue()
  }

  @Test
  fun testGetConceptCard_ratiosSkill0_returnsCorrectConceptCard() {
    val conceptCardLiveData = topicController
      .getConceptCard(RATIOS_SKILL_ID_0)

    val conceptCard = conceptCardLiveData.value!!.getOrThrow()
    assertThat(conceptCard.skillId).isEqualTo(RATIOS_SKILL_ID_0)
    assertThat(conceptCard.skillDescription).isEqualTo(
      "Derive a ratio from a description or a picture"
    )
    assertThat(conceptCard.explanation.html).contains(
      "<p>A ratio represents a relative relationship between two or more amounts."
    )
  }

  @Test
  fun testGetConceptCard_invalidSkillId_returnsFailure() {
    topicController.getConceptCard("invalid_skill_id")

    val exception = fakeExceptionLogger.getMostRecentException()

    assertThat(exception).isInstanceOf(JSONException::class.java)
  }

  @Test
  fun testGetReviewCard_fractionSubtopicId1_isSuccessful() {
    val reviewCardLiveData = topicController
      .getRevisionCard(FRACTIONS_TOPIC_ID, SUBTOPIC_TOPIC_ID_2)
    val reviewCardResult = reviewCardLiveData.value
    assertThat(reviewCardResult).isNotNull()
    assertThat(reviewCardResult!!.isSuccess()).isTrue()
    assertThat(reviewCardResult.getOrThrow().pageContents.html)
      .isEqualTo("<p>Description of subtopic is here.</p>")
  }

  @Test
  fun testRetrieveSubtopicTopic_validSubtopic_returnsSubtopicWithThumbnail() {
    topicController.getTopic(profileId1, FRACTIONS_TOPIC_ID).observeForever(mockTopicObserver)
    testCoroutineDispatchers.runCurrent()

    verifyGetTopicSucceeded()
    val topic = topicResultCaptor.value!!.getOrThrow()
    assertThat(topic.subtopicList[0].subtopicThumbnail.thumbnailGraphic).isEqualTo(
      LessonThumbnailGraphic.WHAT_IS_A_FRACTION
    )
  }

  @Test
  fun testRetrieveQuestionsForSkillIds_returnsAllQuestions() {
    val questionsListProvider = topicController
      .retrieveQuestionsForSkillIds(
        listOf(TEST_SKILL_ID_0, TEST_SKILL_ID_1)
      )
    dataProviders.convertToLiveData(questionsListProvider).observeForever(mockQuestionListObserver)
    testCoroutineDispatchers.runCurrent()
    verify(mockQuestionListObserver).onChanged(questionListResultCaptor.capture())

    assertThat(questionListResultCaptor.value.isSuccess()).isTrue()
    val questionsList = questionListResultCaptor.value.getOrThrow()
    assertThat(questionsList.size).isEqualTo(5)
    val questionIds = questionsList.map { it.questionId }
    assertThat(questionIds).containsExactlyElementsIn(
      mutableListOf(
        TEST_QUESTION_ID_0, TEST_QUESTION_ID_1,
        TEST_QUESTION_ID_2, TEST_QUESTION_ID_0, TEST_QUESTION_ID_3
      )
    )
  }

  @Test
<<<<<<< HEAD
  fun testRetrieveQuestionsForFractionsSkillId0_returnsAllQuestions() {
    val questionsListProvider = topicController
      .retrieveQuestionsForSkillIds(
        listOf(FRACTIONS_SKILL_ID_0)
=======
  @ExperimentalCoroutinesApi
  fun testRetrieveQuestionsForFractionsSkillId0_returnsAllQuestions() =
    runBlockingTest(coroutineContext) {
      val questionsListProvider = topicController
        .retrieveQuestionsForSkillIds(
          listOf(FRACTIONS_SKILL_ID_0)
        )
      dataProviders.convertToLiveData(questionsListProvider)
        .observeForever(mockQuestionListObserver)
      verify(mockQuestionListObserver).onChanged(questionListResultCaptor.capture())

      assertThat(questionListResultCaptor.value.isSuccess()).isTrue()
      val questionsList = questionListResultCaptor.value.getOrThrow()
      assertThat(questionsList.size).isEqualTo(4)
      val questionIds = questionsList.map { it.questionId }
      assertThat(questionIds).containsExactlyElementsIn(
        mutableListOf(
          FRACTIONS_QUESTION_ID_0, FRACTIONS_QUESTION_ID_1,
          FRACTIONS_QUESTION_ID_2, FRACTIONS_QUESTION_ID_3
        )
>>>>>>> 0b5cd9bc
      )
    dataProviders.convertToLiveData(questionsListProvider)
      .observeForever(mockQuestionListObserver)
    testCoroutineDispatchers.runCurrent()
    verify(mockQuestionListObserver).onChanged(questionListResultCaptor.capture())

    assertThat(questionListResultCaptor.value.isSuccess()).isTrue()
    val questionsList = questionListResultCaptor.value.getOrThrow()
    assertThat(questionsList.size).isEqualTo(5)
    val questionIds = questionsList.map { it.questionId }
    assertThat(questionIds).containsExactlyElementsIn(
      mutableListOf(
        FRACTIONS_QUESTION_ID_0, FRACTIONS_QUESTION_ID_1,
        FRACTIONS_QUESTION_ID_2, FRACTIONS_QUESTION_ID_3, FRACTIONS_QUESTION_ID_4
      )
    )
  }

  @Test
<<<<<<< HEAD
  fun testRetrieveQuestionsForFractionsSkillId1_returnsAllQuestions() {
    val questionsListProvider = topicController
      .retrieveQuestionsForSkillIds(
        listOf(FRACTIONS_SKILL_ID_1)
=======
  @ExperimentalCoroutinesApi
  fun testRetrieveQuestionsForFractionsSkillId1_returnsAllQuestions() =
    runBlockingTest(coroutineContext) {
      val questionsListProvider = topicController
        .retrieveQuestionsForSkillIds(
          listOf(FRACTIONS_SKILL_ID_1)
        )
      dataProviders.convertToLiveData(questionsListProvider)
        .observeForever(mockQuestionListObserver)
      verify(mockQuestionListObserver).onChanged(questionListResultCaptor.capture())

      assertThat(questionListResultCaptor.value.isSuccess()).isTrue()
      val questionsList = questionListResultCaptor.value.getOrThrow()
      assertThat(questionsList.size).isEqualTo(3)
      val questionIds = questionsList.map { it.questionId }
      assertThat(questionIds).containsExactlyElementsIn(
        mutableListOf(
          FRACTIONS_QUESTION_ID_8, FRACTIONS_QUESTION_ID_9, FRACTIONS_QUESTION_ID_10
        )
>>>>>>> 0b5cd9bc
      )
    dataProviders.convertToLiveData(questionsListProvider)
      .observeForever(mockQuestionListObserver)
    testCoroutineDispatchers.runCurrent()
    verify(mockQuestionListObserver).onChanged(questionListResultCaptor.capture())

    assertThat(questionListResultCaptor.value.isSuccess()).isTrue()
    val questionsList = questionListResultCaptor.value.getOrThrow()
    assertThat(questionsList.size).isEqualTo(4)
    val questionIds = questionsList.map { it.questionId }
    assertThat(questionIds).containsExactlyElementsIn(
      mutableListOf(
        FRACTIONS_QUESTION_ID_5, FRACTIONS_QUESTION_ID_6,
        FRACTIONS_QUESTION_ID_7, FRACTIONS_QUESTION_ID_10
      )
    )
  }

  @Test
<<<<<<< HEAD
  fun testRetrieveQuestionsForFractionsSkillId2_returnsAllQuestions() {
    val questionsListProvider = topicController
      .retrieveQuestionsForSkillIds(
        listOf(FRACTIONS_SKILL_ID_2)
=======
  @ExperimentalCoroutinesApi
  fun testRetrieveQuestionsForFractionsSkillId2_returnsAllQuestions() =
    runBlockingTest(coroutineContext) {
      val questionsListProvider = topicController
        .retrieveQuestionsForSkillIds(
          listOf(FRACTIONS_SKILL_ID_2)
        )
      dataProviders.convertToLiveData(questionsListProvider)
        .observeForever(mockQuestionListObserver)
      verify(mockQuestionListObserver).onChanged(questionListResultCaptor.capture())

      assertThat(questionListResultCaptor.value.isSuccess()).isTrue()
      val questionsList = questionListResultCaptor.value.getOrThrow()
      assertThat(questionsList.size).isEqualTo(4)
      val questionIds = questionsList.map { it.questionId }
      assertThat(questionIds).containsExactlyElementsIn(
        mutableListOf(
          FRACTIONS_QUESTION_ID_4, FRACTIONS_QUESTION_ID_5,
          FRACTIONS_QUESTION_ID_6, FRACTIONS_QUESTION_ID_7
        )
>>>>>>> 0b5cd9bc
      )
    dataProviders.convertToLiveData(questionsListProvider)
      .observeForever(mockQuestionListObserver)
    testCoroutineDispatchers.runCurrent()
    verify(mockQuestionListObserver).onChanged(questionListResultCaptor.capture())

    assertThat(questionListResultCaptor.value.isSuccess()).isTrue()
    val questionsList = questionListResultCaptor.value.getOrThrow()
    assertThat(questionsList.size).isEqualTo(3)
    val questionIds = questionsList.map { it.questionId }
    assertThat(questionIds).containsExactlyElementsIn(
      mutableListOf(
        FRACTIONS_QUESTION_ID_8, FRACTIONS_QUESTION_ID_9,
        FRACTIONS_QUESTION_ID_10
      )
    )
  }

  @Test
  fun testRetrieveQuestionsForRatiosSkillId0_returnsAllQuestions() {
    val questionsListProvider = topicController
      .retrieveQuestionsForSkillIds(
        listOf(RATIOS_SKILL_ID_0)
      )
    dataProviders.convertToLiveData(questionsListProvider)
      .observeForever(mockQuestionListObserver)
    testCoroutineDispatchers.runCurrent()
    verify(mockQuestionListObserver).onChanged(questionListResultCaptor.capture())

    assertThat(questionListResultCaptor.value.isSuccess()).isTrue()
    val questionsList = questionListResultCaptor.value.getOrThrow()
    assertThat(questionsList.size).isEqualTo(1)
    val questionIds = questionsList.map { it.questionId }
    assertThat(questionIds).containsExactlyElementsIn(
      mutableListOf(
        RATIOS_QUESTION_ID_0
      )
    )
  }

  @Test
  fun testRetrieveQuestionsForInvalidSkillIds_returnsResultForValidSkillsOnly() {
    val questionsListProvider = topicController
      .retrieveQuestionsForSkillIds(
        listOf(TEST_SKILL_ID_0, TEST_SKILL_ID_1, "NON_EXISTENT_SKILL_ID")
      )
    dataProviders.convertToLiveData(questionsListProvider)
      .observeForever(mockQuestionListObserver)
    testCoroutineDispatchers.runCurrent()
    verify(mockQuestionListObserver).onChanged(questionListResultCaptor.capture())

    assertThat(questionListResultCaptor.value.isSuccess()).isTrue()
    val questionsList = questionListResultCaptor.value.getOrThrow()
    assertThat(questionsList.size).isEqualTo(5)
  }

  @Test
  fun testGetTopic_invalidTopicId_getTopic_noResultFound() {
    topicController.getTopic(profileId1, INVALID_TOPIC_ID_1).observeForever(mockTopicObserver)
    testCoroutineDispatchers.runCurrent()

    verifyGetTopicFailed()
  }

  @Test
  fun testGetTopic_validTopicId_withoutAnyProgress_getTopicSucceedsWithCorrectProgress() {
    topicController.getTopic(profileId1, FRACTIONS_TOPIC_ID).observeForever(mockTopicObserver)
    testCoroutineDispatchers.runCurrent()

    verifyGetTopicSucceeded()
    val topic = topicResultCaptor.value.getOrThrow()
    assertThat(topic.topicId).isEqualTo(FRACTIONS_TOPIC_ID)
    assertThat(topic.storyList[0].chapterList[0].chapterPlayState)
      .isEqualTo(ChapterPlayState.NOT_STARTED)
    assertThat(topic.storyList[0].chapterList[1].chapterPlayState)
      .isEqualTo(ChapterPlayState.NOT_PLAYABLE_MISSING_PREREQUISITES)
  }

  @Test
  fun testGetTopic_recordProgress_getTopic_correctProgressFound() {
    markFractionsStory0Chapter0AsCompleted()
    testCoroutineDispatchers.runCurrent()

    topicController.getTopic(profileId1, FRACTIONS_TOPIC_ID).observeForever(mockTopicObserver)
    testCoroutineDispatchers.runCurrent()

    verifyGetTopicSucceeded()
    val topic = topicResultCaptor.value.getOrThrow()
    assertThat(topic.topicId).isEqualTo(FRACTIONS_TOPIC_ID)
    assertThat(topic.storyList[0].chapterList[0].chapterPlayState)
      .isEqualTo(ChapterPlayState.COMPLETED)
    assertThat(topic.storyList[0].chapterList[1].chapterPlayState)
      .isEqualTo(ChapterPlayState.NOT_STARTED)
  }

  @Test
  fun testGetStory_invalidData_getStory_noResultFound() {
    topicController.getStory(profileId1, INVALID_TOPIC_ID_1, INVALID_STORY_ID_1)
      .observeForever(mockStorySummaryObserver)
    testCoroutineDispatchers.runCurrent()

    verifyGetStoryFailed()
  }

  @Test
  fun testGetStory_validData_withoutAnyProgress_getStorySucceedsWithCorrectProgress() {
    topicController.getStory(profileId1, FRACTIONS_TOPIC_ID, FRACTIONS_STORY_ID_0)
      .observeForever(mockStorySummaryObserver)
    testCoroutineDispatchers.runCurrent()

    verifyGetStorySucceeded()
    val storySummary = storySummaryResultCaptor.value.getOrThrow()
    assertThat(storySummary.storyId).isEqualTo(FRACTIONS_STORY_ID_0)
    assertThat(storySummary.chapterList[0].chapterPlayState)
      .isEqualTo(ChapterPlayState.NOT_STARTED)
    assertThat(storySummary.chapterList[1].chapterPlayState)
      .isEqualTo(ChapterPlayState.NOT_PLAYABLE_MISSING_PREREQUISITES)
  }

  @Test
  fun testGetStory_recordProgress_getTopic_correctProgressFound() {
    markFractionsStory0Chapter0AsCompleted()
    testCoroutineDispatchers.runCurrent()

    topicController.getTopic(profileId1, FRACTIONS_TOPIC_ID).observeForever(mockTopicObserver)
    testCoroutineDispatchers.runCurrent()

    verifyRecordProgressSucceeded()
    verifyGetTopicSucceeded()
    val topic = topicResultCaptor.value.getOrThrow()
    assertThat(topic.topicId).isEqualTo(FRACTIONS_TOPIC_ID)
    assertThat(topic.storyList[0].chapterList[0].chapterPlayState)
      .isEqualTo(ChapterPlayState.COMPLETED)
    assertThat(topic.storyList[0].chapterList[1].chapterPlayState)
      .isEqualTo(ChapterPlayState.NOT_STARTED)
  }

  @Test
  fun testOngoingTopicList_validData_withoutAnyProgress_ongoingTopicListIsEmpty() {
    topicController.getOngoingTopicList(profileId1).observeForever(mockOngoingTopicListObserver)
    testCoroutineDispatchers.runCurrent()

    verifyGetOngoingTopicListSucceeded()
    val ongoingTopicList = ongoingTopicListResultCaptor.value.getOrThrow()
    assertThat(ongoingTopicList.topicCount).isEqualTo(0)
  }

  @Test
  fun testOngoingTopicList_recordOneChapterCompleted_correctOngoingList() {
    markFractionsStory0Chapter0AsCompleted()
    testCoroutineDispatchers.runCurrent()

    topicController.getOngoingTopicList(profileId1).observeForever(mockOngoingTopicListObserver)
    testCoroutineDispatchers.runCurrent()

    verifyGetOngoingTopicListSucceeded()
    val ongoingTopicList = ongoingTopicListResultCaptor.value.getOrThrow()
    assertThat(ongoingTopicList.topicCount).isEqualTo(1)
    assertThat(ongoingTopicList.topicList[0].topicId).isEqualTo(FRACTIONS_TOPIC_ID)
  }

  @Test
  fun testOngoingTopicList_finishEntireTopic_ongoingTopicListIsEmpty() {
    markFractionsStory0Chapter0AsCompleted()
    testCoroutineDispatchers.runCurrent()

    markFractionsStory0Chapter1AsCompleted()
    testCoroutineDispatchers.runCurrent()

    topicController.getOngoingTopicList(profileId1).observeForever(mockOngoingTopicListObserver)
    testCoroutineDispatchers.runCurrent()

    verifyGetOngoingTopicListSucceeded()
    val ongoingTopicList = ongoingTopicListResultCaptor.value.getOrThrow()
    assertThat(ongoingTopicList.topicCount).isEqualTo(0)
  }

  @Test
  fun testOngoingTopicList_finishOneEntireTopicAndOneChapterInOtherTopic_ongoingListIsCorrect() {
    // Mark entire FRACTIONS topic as finished.
    markFractionsStory0Chapter0AsCompleted()
    testCoroutineDispatchers.runCurrent()

    markFractionsStory0Chapter1AsCompleted()
    testCoroutineDispatchers.runCurrent()

    // Mark only one chapter in RATIOS topic as finished.
    markRatiosStory0Chapter0AsCompleted()
    testCoroutineDispatchers.runCurrent()

    topicController.getOngoingTopicList(profileId1).observeForever(mockOngoingTopicListObserver)
    testCoroutineDispatchers.runCurrent()

    verifyGetOngoingTopicListSucceeded()
    val ongoingTopicList = ongoingTopicListResultCaptor.value.getOrThrow()
    assertThat(ongoingTopicList.topicCount).isEqualTo(1)
    assertThat(ongoingTopicList.topicList[0].topicId).isEqualTo(RATIOS_TOPIC_ID)
  }

  @Test
  fun testCompletedStoryList_validData_withoutAnyProgress_completedStoryListIsEmpty() {
    topicController.getCompletedStoryList(profileId1)
      .observeForever(mockCompletedStoryListObserver)
    testCoroutineDispatchers.runCurrent()

    verifyGetCompletedStoryListSucceeded()
    val completedStoryList = completedStoryListResultCaptor.value.getOrThrow()
    assertThat(completedStoryList.completedStoryCount).isEqualTo(0)
  }

  @Test
  fun testCompletedStoryList_recordOneChapterProgress_completedStoryListIsEmpty() {
    markFractionsStory0Chapter0AsCompleted()
    testCoroutineDispatchers.runCurrent()

    topicController.getCompletedStoryList(profileId1)
      .observeForever(mockCompletedStoryListObserver)
    testCoroutineDispatchers.runCurrent()

    verifyGetCompletedStoryListSucceeded()
    val completedStoryList = completedStoryListResultCaptor.value.getOrThrow()
    assertThat(completedStoryList.completedStoryCount).isEqualTo(0)
  }

  @Test
  fun testCompletedStoryList_finishEntireStory_completedStoryListIsCorrect() {
    markFractionsStory0Chapter0AsCompleted()
    testCoroutineDispatchers.runCurrent()

    markFractionsStory0Chapter1AsCompleted()
    testCoroutineDispatchers.runCurrent()

    topicController.getCompletedStoryList(profileId1)
      .observeForever(mockCompletedStoryListObserver)
    testCoroutineDispatchers.runCurrent()

    verifyGetCompletedStoryListSucceeded()
    val completedStoryList = completedStoryListResultCaptor.value.getOrThrow()
    assertThat(completedStoryList.completedStoryCount).isEqualTo(1)
    assertThat(completedStoryList.completedStoryList[0].storyId).isEqualTo(FRACTIONS_STORY_ID_0)
  }

  @Test
  fun testCompletedStoryList_finishEntireStory_checkChapters_allAreCompleted() {
    markFractionsStory0Chapter0AsCompleted()
    testCoroutineDispatchers.runCurrent()

    markFractionsStory0Chapter1AsCompleted()
    testCoroutineDispatchers.runCurrent()

    topicController.getStory(profileId1, FRACTIONS_TOPIC_ID, FRACTIONS_STORY_ID_0)
      .observeForever(mockStorySummaryObserver)
    testCoroutineDispatchers.runCurrent()

    verifyGetStorySucceeded()
    val storySummary = storySummaryResultCaptor.value.getOrThrow()
    assertThat(storySummary.chapterCount).isEqualTo(2)
    assertThat(storySummary.chapterList[0].chapterPlayState).isEqualTo(ChapterPlayState.COMPLETED)
    assertThat(storySummary.chapterList[1].chapterPlayState).isEqualTo(ChapterPlayState.COMPLETED)
  }

  @Test
  fun testCompletedStoryList_finishOneStoryAndOneChapterInOtherStory_completedStoryListIsCorrect() {
    markFractionsStory0Chapter0AsCompleted()
    testCoroutineDispatchers.runCurrent()

    markRatiosStory0Chapter0AsCompleted()
    testCoroutineDispatchers.runCurrent()

    markRatiosStory0Chapter1AsCompleted()
    testCoroutineDispatchers.runCurrent()

    topicController.getCompletedStoryList(profileId1)
      .observeForever(mockCompletedStoryListObserver)
    testCoroutineDispatchers.runCurrent()

    verifyGetCompletedStoryListSucceeded()
    val completedStoryList = completedStoryListResultCaptor.value.getOrThrow()
    assertThat(completedStoryList.completedStoryCount).isEqualTo(1)
    assertThat(completedStoryList.completedStoryList[0].storyId).isEqualTo(RATIOS_STORY_ID_0)
  }

  @Test
  fun testCompletedStoryList_finishTwoStories_completedStoryListIsCorrect() {
    markFractionsStory0Chapter0AsCompleted()
    testCoroutineDispatchers.runCurrent()

    markFractionsStory0Chapter1AsCompleted()
    testCoroutineDispatchers.runCurrent()

    markRatiosStory0Chapter0AsCompleted()
    testCoroutineDispatchers.runCurrent()

    markRatiosStory0Chapter1AsCompleted()
    testCoroutineDispatchers.runCurrent()

    topicController.getCompletedStoryList(profileId1)
      .observeForever(mockCompletedStoryListObserver)
    testCoroutineDispatchers.runCurrent()

    verifyGetCompletedStoryListSucceeded()
    val completedStoryList = completedStoryListResultCaptor.value.getOrThrow()
    assertThat(completedStoryList.completedStoryCount).isEqualTo(2)
    assertThat(completedStoryList.completedStoryList[0].storyId).isEqualTo(FRACTIONS_STORY_ID_0)
    assertThat(completedStoryList.completedStoryList[1].storyId).isEqualTo(RATIOS_STORY_ID_0)
  }

  @Test
  fun testGetRevisionCard_noTopicAndSubtopicId_returnsFailure_logsException() {
    topicController.getRevisionCard("", 0)

    val exception = fakeExceptionLogger.getMostRecentException()

    assertThat(exception).isInstanceOf(FileNotFoundException::class.java)
  }

  private fun setUpTestApplicationComponent() {
    DaggerTopicControllerTest_TestApplicationComponent.builder()
      .setApplication(ApplicationProvider.getApplicationContext())
      .build()
      .inject(this)
  }

  private fun markFractionsStory0Chapter0AsCompleted() {
    storyProgressController.recordCompletedChapter(
      profileId1,
      FRACTIONS_TOPIC_ID,
      FRACTIONS_STORY_ID_0,
      FRACTIONS_EXPLORATION_ID_0,
      currentTimestamp
    ).observeForever(mockRecordProgressObserver)
  }

  private fun markFractionsStory0Chapter1AsCompleted() {
    storyProgressController.recordCompletedChapter(
      profileId1,
      FRACTIONS_TOPIC_ID,
      FRACTIONS_STORY_ID_0,
      FRACTIONS_EXPLORATION_ID_1,
      currentTimestamp
    ).observeForever(mockRecordProgressObserver)
  }

  private fun markRatiosStory0Chapter0AsCompleted() {
    storyProgressController.recordCompletedChapter(
      profileId1,
      RATIOS_TOPIC_ID,
      RATIOS_STORY_ID_0,
      RATIOS_EXPLORATION_ID_0,
      currentTimestamp
    ).observeForever(mockRecordProgressObserver)
  }

  private fun markRatiosStory0Chapter1AsCompleted() {
    storyProgressController.recordCompletedChapter(
      profileId1,
      RATIOS_TOPIC_ID,
      RATIOS_STORY_ID_0,
      RATIOS_EXPLORATION_ID_1,
      currentTimestamp
    ).observeForever(mockRecordProgressObserver)
  }

  private fun verifyRecordProgressSucceeded() {
    verify(
      mockRecordProgressObserver,
      atLeastOnce()
    ).onChanged(recordProgressResultCaptor.capture())
    assertThat(recordProgressResultCaptor.value.isSuccess()).isTrue()
  }

  private fun verifyGetTopicSucceeded() {
    verify(mockTopicObserver, atLeastOnce()).onChanged(topicResultCaptor.capture())
    assertThat(topicResultCaptor.value.isSuccess()).isTrue()
  }

  private fun verifyGetTopicFailed() {
    verify(mockTopicObserver, atLeastOnce()).onChanged(topicResultCaptor.capture())
    assertThat(topicResultCaptor.value.isFailure()).isTrue()
  }

  private fun verifyGetStorySucceeded() {
    verify(mockStorySummaryObserver, atLeastOnce()).onChanged(storySummaryResultCaptor.capture())
    assertThat(storySummaryResultCaptor.value.isSuccess()).isTrue()
  }

  private fun verifyGetStoryFailed() {
    verify(mockStorySummaryObserver, atLeastOnce()).onChanged(storySummaryResultCaptor.capture())
    assertThat(storySummaryResultCaptor.value.isFailure()).isTrue()
  }

  private fun verifyGetOngoingTopicListSucceeded() {
    verify(
      mockOngoingTopicListObserver,
      atLeastOnce()
    ).onChanged(ongoingTopicListResultCaptor.capture())
    assertThat(ongoingTopicListResultCaptor.value.isSuccess()).isTrue()
  }

  private fun verifyGetCompletedStoryListSucceeded() {
    verify(
      mockCompletedStoryListObserver,
      atLeastOnce()
    ).onChanged(completedStoryListResultCaptor.capture())
    assertThat(completedStoryListResultCaptor.value.isSuccess()).isTrue()
  }

  private fun getExplorationIds(story: StorySummary): List<String> {
    return story.chapterList.map(ChapterSummary::getExplorationId)
  }

  // TODO(#89): Move this to a common test application component.
  @Module
  class TestModule {
    @Provides
    @Singleton
    fun provideContext(application: Application): Context {
      return application
    }

    // TODO(#59): Either isolate these to their own shared test module, or use the real logging
    // module in tests to avoid needing to specify these settings for tests.
    @EnableConsoleLog
    @Provides
    fun provideEnableConsoleLog(): Boolean = true

    @EnableFileLog
    @Provides
    fun provideEnableFileLog(): Boolean = false

    @GlobalLogLevel
    @Provides
    fun provideGlobalLogLevel(): LogLevel = LogLevel.VERBOSE

    @CacheAssetsLocally
    @Provides
    fun provideCacheAssetsLocally(): Boolean = false
  }

  // TODO(#89): Move this to a common test application component.
  @Singleton
  @Component(
    modules = [
      TestModule::class, TestLogReportingModule::class, LogStorageModule::class,
      TestDispatcherModule::class
    ]
  )
  interface TestApplicationComponent {
    @Component.Builder
    interface Builder {
      @BindsInstance
      fun setApplication(application: Application): Builder

      fun build(): TestApplicationComponent
    }

    fun inject(topicControllerTest: TopicControllerTest)
  }
}<|MERGE_RESOLUTION|>--- conflicted
+++ resolved
@@ -736,78 +736,10 @@
   }
 
   @Test
-<<<<<<< HEAD
   fun testRetrieveQuestionsForFractionsSkillId0_returnsAllQuestions() {
     val questionsListProvider = topicController
       .retrieveQuestionsForSkillIds(
         listOf(FRACTIONS_SKILL_ID_0)
-=======
-  @ExperimentalCoroutinesApi
-  fun testRetrieveQuestionsForFractionsSkillId0_returnsAllQuestions() =
-    runBlockingTest(coroutineContext) {
-      val questionsListProvider = topicController
-        .retrieveQuestionsForSkillIds(
-          listOf(FRACTIONS_SKILL_ID_0)
-        )
-      dataProviders.convertToLiveData(questionsListProvider)
-        .observeForever(mockQuestionListObserver)
-      verify(mockQuestionListObserver).onChanged(questionListResultCaptor.capture())
-
-      assertThat(questionListResultCaptor.value.isSuccess()).isTrue()
-      val questionsList = questionListResultCaptor.value.getOrThrow()
-      assertThat(questionsList.size).isEqualTo(4)
-      val questionIds = questionsList.map { it.questionId }
-      assertThat(questionIds).containsExactlyElementsIn(
-        mutableListOf(
-          FRACTIONS_QUESTION_ID_0, FRACTIONS_QUESTION_ID_1,
-          FRACTIONS_QUESTION_ID_2, FRACTIONS_QUESTION_ID_3
-        )
->>>>>>> 0b5cd9bc
-      )
-    dataProviders.convertToLiveData(questionsListProvider)
-      .observeForever(mockQuestionListObserver)
-    testCoroutineDispatchers.runCurrent()
-    verify(mockQuestionListObserver).onChanged(questionListResultCaptor.capture())
-
-    assertThat(questionListResultCaptor.value.isSuccess()).isTrue()
-    val questionsList = questionListResultCaptor.value.getOrThrow()
-    assertThat(questionsList.size).isEqualTo(5)
-    val questionIds = questionsList.map { it.questionId }
-    assertThat(questionIds).containsExactlyElementsIn(
-      mutableListOf(
-        FRACTIONS_QUESTION_ID_0, FRACTIONS_QUESTION_ID_1,
-        FRACTIONS_QUESTION_ID_2, FRACTIONS_QUESTION_ID_3, FRACTIONS_QUESTION_ID_4
-      )
-    )
-  }
-
-  @Test
-<<<<<<< HEAD
-  fun testRetrieveQuestionsForFractionsSkillId1_returnsAllQuestions() {
-    val questionsListProvider = topicController
-      .retrieveQuestionsForSkillIds(
-        listOf(FRACTIONS_SKILL_ID_1)
-=======
-  @ExperimentalCoroutinesApi
-  fun testRetrieveQuestionsForFractionsSkillId1_returnsAllQuestions() =
-    runBlockingTest(coroutineContext) {
-      val questionsListProvider = topicController
-        .retrieveQuestionsForSkillIds(
-          listOf(FRACTIONS_SKILL_ID_1)
-        )
-      dataProviders.convertToLiveData(questionsListProvider)
-        .observeForever(mockQuestionListObserver)
-      verify(mockQuestionListObserver).onChanged(questionListResultCaptor.capture())
-
-      assertThat(questionListResultCaptor.value.isSuccess()).isTrue()
-      val questionsList = questionListResultCaptor.value.getOrThrow()
-      assertThat(questionsList.size).isEqualTo(3)
-      val questionIds = questionsList.map { it.questionId }
-      assertThat(questionIds).containsExactlyElementsIn(
-        mutableListOf(
-          FRACTIONS_QUESTION_ID_8, FRACTIONS_QUESTION_ID_9, FRACTIONS_QUESTION_ID_10
-        )
->>>>>>> 0b5cd9bc
       )
     dataProviders.convertToLiveData(questionsListProvider)
       .observeForever(mockQuestionListObserver)
@@ -820,40 +752,17 @@
     val questionIds = questionsList.map { it.questionId }
     assertThat(questionIds).containsExactlyElementsIn(
       mutableListOf(
-        FRACTIONS_QUESTION_ID_5, FRACTIONS_QUESTION_ID_6,
-        FRACTIONS_QUESTION_ID_7, FRACTIONS_QUESTION_ID_10
+        FRACTIONS_QUESTION_ID_0, FRACTIONS_QUESTION_ID_1,
+        FRACTIONS_QUESTION_ID_2, FRACTIONS_QUESTION_ID_3
       )
     )
   }
 
   @Test
-<<<<<<< HEAD
-  fun testRetrieveQuestionsForFractionsSkillId2_returnsAllQuestions() {
+  fun testRetrieveQuestionsForFractionsSkillId1_returnsAllQuestions() {
     val questionsListProvider = topicController
       .retrieveQuestionsForSkillIds(
-        listOf(FRACTIONS_SKILL_ID_2)
-=======
-  @ExperimentalCoroutinesApi
-  fun testRetrieveQuestionsForFractionsSkillId2_returnsAllQuestions() =
-    runBlockingTest(coroutineContext) {
-      val questionsListProvider = topicController
-        .retrieveQuestionsForSkillIds(
-          listOf(FRACTIONS_SKILL_ID_2)
-        )
-      dataProviders.convertToLiveData(questionsListProvider)
-        .observeForever(mockQuestionListObserver)
-      verify(mockQuestionListObserver).onChanged(questionListResultCaptor.capture())
-
-      assertThat(questionListResultCaptor.value.isSuccess()).isTrue()
-      val questionsList = questionListResultCaptor.value.getOrThrow()
-      assertThat(questionsList.size).isEqualTo(4)
-      val questionIds = questionsList.map { it.questionId }
-      assertThat(questionIds).containsExactlyElementsIn(
-        mutableListOf(
-          FRACTIONS_QUESTION_ID_4, FRACTIONS_QUESTION_ID_5,
-          FRACTIONS_QUESTION_ID_6, FRACTIONS_QUESTION_ID_7
-        )
->>>>>>> 0b5cd9bc
+        listOf(FRACTIONS_SKILL_ID_1)
       )
     dataProviders.convertToLiveData(questionsListProvider)
       .observeForever(mockQuestionListObserver)
@@ -866,8 +775,30 @@
     val questionIds = questionsList.map { it.questionId }
     assertThat(questionIds).containsExactlyElementsIn(
       mutableListOf(
-        FRACTIONS_QUESTION_ID_8, FRACTIONS_QUESTION_ID_9,
-        FRACTIONS_QUESTION_ID_10
+        FRACTIONS_QUESTION_ID_8, FRACTIONS_QUESTION_ID_9, FRACTIONS_QUESTION_ID_10
+      )
+    )
+  }
+
+  @Test
+  fun testRetrieveQuestionsForFractionsSkillId2_returnsAllQuestions() {
+    val questionsListProvider = topicController
+      .retrieveQuestionsForSkillIds(
+        listOf(FRACTIONS_SKILL_ID_2)
+      )
+    dataProviders.convertToLiveData(questionsListProvider)
+      .observeForever(mockQuestionListObserver)
+    testCoroutineDispatchers.runCurrent()
+    verify(mockQuestionListObserver).onChanged(questionListResultCaptor.capture())
+
+    assertThat(questionListResultCaptor.value.isSuccess()).isTrue()
+    val questionsList = questionListResultCaptor.value.getOrThrow()
+    assertThat(questionsList.size).isEqualTo(4)
+    val questionIds = questionsList.map { it.questionId }
+    assertThat(questionIds).containsExactlyElementsIn(
+      mutableListOf(
+        FRACTIONS_QUESTION_ID_4, FRACTIONS_QUESTION_ID_5,
+        FRACTIONS_QUESTION_ID_6, FRACTIONS_QUESTION_ID_7
       )
     )
   }
