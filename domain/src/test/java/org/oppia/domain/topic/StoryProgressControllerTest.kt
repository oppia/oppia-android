--- conflicted
+++ resolved
@@ -22,13 +22,9 @@
 import org.mockito.junit.MockitoJUnit
 import org.mockito.junit.MockitoRule
 import org.oppia.app.model.ProfileId
-<<<<<<< HEAD
+import org.oppia.domain.oppialogger.LogStorageModule
 import org.oppia.testing.TestCoroutineDispatchers
 import org.oppia.testing.TestDispatcherModule
-=======
-import org.oppia.domain.oppialogger.LogStorageModule
-import org.oppia.domain.profile.ProfileTestHelper
->>>>>>> d5b9f747
 import org.oppia.testing.TestLogReportingModule
 import org.oppia.testing.profile.ProfileTestHelper
 import org.oppia.util.caching.CacheAssetsLocally
@@ -154,15 +150,12 @@
 
   // TODO(#89): Move this to a common test application component.
   @Singleton
-<<<<<<< HEAD
   @Component(
     modules = [
-      TestModule::class, TestLogReportingModule::class, TestDispatcherModule::class
+      TestModule::class, TestLogReportingModule::class, LogStorageModule::class,
+      TestDispatcherModule::class
     ]
   )
-=======
-  @Component(modules = [TestModule::class, TestLogReportingModule::class, LogStorageModule::class])
->>>>>>> d5b9f747
   interface TestApplicationComponent {
     @Component.Builder
     interface Builder {
