--- conflicted
+++ resolved
@@ -134,13 +134,8 @@
       colorRgb = -10710042,
       isAdmin = true,
       storyTextSize = StoryTextSize.SMALL_TEXT_SIZE,
-<<<<<<< HEAD
-      appLanguage = "English",
-      audioLanguage = "No Audio"
-=======
       appLanguage = AppLanguage.ENGLISH_APP_LANGUAGE,
       audioLanguage = AudioLanguage.ENGLISH_AUDIO_LANGUAGE
->>>>>>> 4409ca78
     ).observeForever(mockUpdateResultObserver)
     advanceUntilIdle()
 
@@ -171,13 +166,8 @@
         colorRgb = -10710042,
         isAdmin = true,
         storyTextSize = StoryTextSize.SMALL_TEXT_SIZE,
-<<<<<<< HEAD
-        appLanguage = "English",
-        audioLanguage = "No Audio"
-=======
         appLanguage = AppLanguage.ENGLISH_APP_LANGUAGE,
         audioLanguage = AudioLanguage.ENGLISH_AUDIO_LANGUAGE
->>>>>>> 4409ca78
       ).observeForever(mockUpdateResultObserver)
 
       verify(mockUpdateResultObserver, atLeastOnce()).onChanged(updateResultCaptor.capture())
@@ -201,13 +191,8 @@
         colorRgb = -10710042,
         isAdmin = true,
         storyTextSize = StoryTextSize.SMALL_TEXT_SIZE,
-<<<<<<< HEAD
-        appLanguage = "English",
-        audioLanguage = "No Audio"
-=======
         appLanguage = AppLanguage.ENGLISH_APP_LANGUAGE,
         audioLanguage = AudioLanguage.ENGLISH_AUDIO_LANGUAGE
->>>>>>> 4409ca78
       ).observeForever(mockUpdateResultObserver)
 
       verify(mockUpdateResultObserver, atLeastOnce()).onChanged(updateResultCaptor.capture())
@@ -267,13 +252,8 @@
         colorRgb = -10710042,
         isAdmin = false,
         storyTextSize = StoryTextSize.SMALL_TEXT_SIZE,
-<<<<<<< HEAD
-        appLanguage = "English",
-        audioLanguage = "No Audio"
-=======
         appLanguage = AppLanguage.ENGLISH_APP_LANGUAGE,
         audioLanguage = AudioLanguage.ENGLISH_AUDIO_LANGUAGE
->>>>>>> 4409ca78
       )
       advanceUntilIdle()
       profileManagementController.getProfiles().observeForever(mockProfilesObserver)
@@ -435,11 +415,7 @@
       verify(mockProfileObserver, atLeastOnce()).onChanged(profileResultCaptor.capture())
       assertThat(updateResultCaptor.value.isSuccess()).isTrue()
       assertThat(profileResultCaptor.value.isSuccess()).isTrue()
-<<<<<<< HEAD
-      assertThat(profileManagementController.getStoryTextSize(profileResultCaptor.value.getOrThrow().storyTextSize)).isEqualTo(18f)
-=======
       assertThat(profileResultCaptor.value.getOrThrow().storyTextSize).isEqualTo(StoryTextSize.MEDIUM_TEXT_SIZE)
->>>>>>> 4409ca78
     }
 
   @Test
@@ -450,24 +426,16 @@
       advanceUntilIdle()
 
       val profileId = ProfileId.newBuilder().setInternalId(2).build()
-<<<<<<< HEAD
-      profileManagementController.updateAppLanguage(profileId, "Chinese")
-=======
       profileManagementController.updateAppLanguage(profileId, AppLanguage.CHINESE_APP_LANGUAGE)
->>>>>>> 4409ca78
-        .observeForever(mockUpdateResultObserver)
-      advanceUntilIdle()
-      profileManagementController.getProfile(profileId).observeForever(mockProfileObserver)
-
-      verify(mockUpdateResultObserver, atLeastOnce()).onChanged(updateResultCaptor.capture())
-      verify(mockProfileObserver, atLeastOnce()).onChanged(profileResultCaptor.capture())
-      assertThat(updateResultCaptor.value.isSuccess()).isTrue()
-      assertThat(profileResultCaptor.value.isSuccess()).isTrue()
-<<<<<<< HEAD
-      assertThat(profileResultCaptor.value.getOrThrow().appLanguage).isEqualTo("Chinese")
-=======
+        .observeForever(mockUpdateResultObserver)
+      advanceUntilIdle()
+      profileManagementController.getProfile(profileId).observeForever(mockProfileObserver)
+
+      verify(mockUpdateResultObserver, atLeastOnce()).onChanged(updateResultCaptor.capture())
+      verify(mockProfileObserver, atLeastOnce()).onChanged(profileResultCaptor.capture())
+      assertThat(updateResultCaptor.value.isSuccess()).isTrue()
+      assertThat(profileResultCaptor.value.isSuccess()).isTrue()
       assertThat(profileResultCaptor.value.getOrThrow().appLanguage).isEqualTo(AppLanguage.CHINESE_APP_LANGUAGE)
->>>>>>> 4409ca78
     }
 
   @Test
@@ -478,24 +446,16 @@
       advanceUntilIdle()
 
       val profileId = ProfileId.newBuilder().setInternalId(2).build()
-<<<<<<< HEAD
-      profileManagementController.updateAudioLanguage(profileId, "French")
-=======
       profileManagementController.updateAudioLanguage(profileId, AudioLanguage.FRENCH_AUDIO_LANGUAGE)
->>>>>>> 4409ca78
-        .observeForever(mockUpdateResultObserver)
-      advanceUntilIdle()
-      profileManagementController.getProfile(profileId).observeForever(mockProfileObserver)
-
-      verify(mockUpdateResultObserver, atLeastOnce()).onChanged(updateResultCaptor.capture())
-      verify(mockProfileObserver, atLeastOnce()).onChanged(profileResultCaptor.capture())
-      assertThat(updateResultCaptor.value.isSuccess()).isTrue()
-      assertThat(profileResultCaptor.value.isSuccess()).isTrue()
-<<<<<<< HEAD
-      assertThat(profileResultCaptor.value.getOrThrow().audioLanguage).isEqualTo("French")
-=======
+        .observeForever(mockUpdateResultObserver)
+      advanceUntilIdle()
+      profileManagementController.getProfile(profileId).observeForever(mockProfileObserver)
+
+      verify(mockUpdateResultObserver, atLeastOnce()).onChanged(updateResultCaptor.capture())
+      verify(mockProfileObserver, atLeastOnce()).onChanged(profileResultCaptor.capture())
+      assertThat(updateResultCaptor.value.isSuccess()).isTrue()
+      assertThat(profileResultCaptor.value.isSuccess()).isTrue()
       assertThat(profileResultCaptor.value.getOrThrow().audioLanguage).isEqualTo(AudioLanguage.FRENCH_AUDIO_LANGUAGE)
->>>>>>> 4409ca78
     }
 
   @Test
@@ -536,13 +496,8 @@
         colorRgb = -10710042,
         isAdmin = true,
         storyTextSize = StoryTextSize.SMALL_TEXT_SIZE,
-<<<<<<< HEAD
-        appLanguage = "English",
-        audioLanguage = "No Audio"
-=======
         appLanguage = AppLanguage.ENGLISH_APP_LANGUAGE,
         audioLanguage = AudioLanguage.ENGLISH_AUDIO_LANGUAGE
->>>>>>> 4409ca78
       )
       advanceUntilIdle()
       profileManagementController.getProfiles().observeForever(mockProfilesObserver)
