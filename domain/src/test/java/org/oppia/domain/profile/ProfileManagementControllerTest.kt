package org.oppia.domain.profile

import android.app.Application
import android.content.Context
import androidx.lifecycle.Observer
import androidx.test.core.app.ApplicationProvider
import androidx.test.ext.junit.runners.AndroidJUnit4
import com.google.common.truth.Truth.assertThat
import dagger.BindsInstance
import dagger.Component
import dagger.Module
import dagger.Provides
import kotlinx.coroutines.CoroutineDispatcher
import kotlinx.coroutines.Dispatchers
import kotlinx.coroutines.ExperimentalCoroutinesApi
import kotlinx.coroutines.ObsoleteCoroutinesApi
import kotlinx.coroutines.newSingleThreadContext
import kotlinx.coroutines.test.TestCoroutineDispatcher
import kotlinx.coroutines.test.resetMain
import kotlinx.coroutines.test.runBlockingTest
import kotlinx.coroutines.test.setMain
import org.junit.After
import org.junit.Before
import org.junit.Rule
import org.junit.Test
import org.junit.runner.RunWith
import org.mockito.ArgumentCaptor
import org.mockito.Captor
import org.mockito.Mock
import org.mockito.Mockito.atLeastOnce
import org.mockito.Mockito.verify
import org.mockito.junit.MockitoJUnit
import org.mockito.junit.MockitoRule
import org.oppia.app.model.Profile
import org.oppia.app.model.ProfileDatabase
import org.oppia.app.model.ProfileId
import org.oppia.util.data.AsyncResult
import org.oppia.util.logging.EnableConsoleLog
import org.oppia.util.logging.EnableFileLog
import org.oppia.util.logging.GlobalLogLevel
import org.oppia.util.logging.LogLevel
import org.oppia.util.threading.BackgroundDispatcher
import org.oppia.util.threading.BlockingDispatcher
import org.robolectric.annotation.Config
import java.io.File
import java.io.FileInputStream
import javax.inject.Inject
import javax.inject.Qualifier
import javax.inject.Singleton
import kotlin.coroutines.EmptyCoroutineContext

/** Tests for [ProfileManagementControllerTest]. */
@RunWith(AndroidJUnit4::class)
@Config(manifest = Config.NONE)
class ProfileManagementControllerTest {
  @Rule
  @JvmField
  val mockitoRule: MockitoRule = MockitoJUnit.rule()

  @Inject
  lateinit var context: Context

  @Inject
  lateinit var profileManagementController: ProfileManagementController

  @Mock
  lateinit var mockProfilesObserver: Observer<AsyncResult<List<Profile>>>
  @Captor
  lateinit var profilesResultCaptor: ArgumentCaptor<AsyncResult<List<Profile>>>

  @Mock
  lateinit var mockProfileObserver: Observer<AsyncResult<Profile>>
  @Captor
  lateinit var profileResultCaptor: ArgumentCaptor<AsyncResult<Profile>>

  @Mock
  lateinit var mockUpdateResultObserver: Observer<AsyncResult<Any?>>
  @Captor
  lateinit var updateResultCaptor: ArgumentCaptor<AsyncResult<Any?>>

<<<<<<< HEAD
  private val profilesList = mutableListOf<Profile>()
=======
  private val PROFILES_LIST = listOf<Profile>(
    Profile.newBuilder().setName("James").setPin("123").setAllowDownloadAccess(true).build(),
    Profile.newBuilder().setName("Sean").setPin("234").setAllowDownloadAccess(false).build(),
    Profile.newBuilder().setName("Ben").setPin("345").setAllowDownloadAccess(true).build(),
    Profile.newBuilder().setName("Rajat").setPin("456").setAllowDownloadAccess(false).build(),
    Profile.newBuilder().setName("Veena").setPin("567").setAllowDownloadAccess(true).build()
  )
>>>>>>> b26bd3b4

  @Inject
  @field:TestDispatcher
  lateinit var testDispatcher: CoroutineDispatcher

  private val coroutineContext by lazy {
    EmptyCoroutineContext + testDispatcher
  }

  // https://kotlin.github.io/kotlinx.coroutines/kotlinx-coroutines-test/
  @ObsoleteCoroutinesApi
  private val testThread = newSingleThreadContext("TestMain")

  @Before
  @ExperimentalCoroutinesApi
  @ObsoleteCoroutinesApi
  fun setUp() {
    Dispatchers.setMain(testThread)
    setUpTestApplicationComponent()
    profilesList.add(Profile.newBuilder().setName("James").setPin("123").setAllowDownloadAccess(true).build())
    profilesList.add(Profile.newBuilder().setName("Sean").setPin("234").setAllowDownloadAccess(false).build())
    profilesList.add(Profile.newBuilder().setName("Ben").setPin("345").setAllowDownloadAccess(true).build())
    profilesList.add(Profile.newBuilder().setName("Rajat").setPin("456").setAllowDownloadAccess(false).build())
    profilesList.add(Profile.newBuilder().setName("Veena").setPin("567").setAllowDownloadAccess(true).build())
  }

  @After
  @ExperimentalCoroutinesApi
  @ObsoleteCoroutinesApi
  fun tearDown() {
    Dispatchers.resetMain()
    testThread.close()
  }

  private fun setUpTestApplicationComponent() {
    DaggerProfileManagementControllerTest_TestApplicationComponent.builder()
      .setApplication(ApplicationProvider.getApplicationContext())
      .build()
      .inject(this)
  }

  @Test
  @ExperimentalCoroutinesApi
  fun testAddProfile_addProfile_checkProfileIsAdded() = runBlockingTest(coroutineContext) {
    profileManagementController.addProfile("James", "123", null, true).observeForever(mockUpdateResultObserver)
    advanceUntilIdle()

<<<<<<< HEAD
    val profileDatabase = ProfileDatabase.parseFrom(FileInputStream(File(context.filesDir, "profile_database.cache")))

    verify(mockUpdateResultObserver, atLeastOnce()).onChanged(updateResultCaptor.capture())
    assertThat(updateResultCaptor.value.isSuccess()).isTrue()
    val profile = profileDatabase.profilesMap[0]
    assertThat(profile?.name).isEqualTo("James")
    assertThat(profile?.pin).isEqualTo("123")
    assertThat(profile?.allowDownloadAccess).isEqualTo(true)
    assertThat(profile?.id?.internalId).isEqualTo(0)
=======
    val profileDatabase = readProfileDatabase()

    verify(mockUpdateResultObserver, atLeastOnce()).onChanged(updateResultCaptor.capture())
    assertThat(updateResultCaptor.value.isSuccess()).isTrue()
    val profile = profileDatabase.profilesMap[0]!!
    assertThat(profile.name).isEqualTo("James")
    assertThat(profile.pin).isEqualTo("123")
    assertThat(profile.allowDownloadAccess).isEqualTo(true)
    assertThat(profile.id.internalId).isEqualTo(0)
>>>>>>> b26bd3b4
    assertThat(File(getAbsoluteDirPath("0")).isDirectory).isTrue()
  }

  @Test
  @ExperimentalCoroutinesApi
  fun testAddProfile_addProfileWithNotUniqueName_checkResultIsFailure() = runBlockingTest(coroutineContext) {
    addTestProfiles()
    advanceUntilIdle()

    profileManagementController.addProfile("JAMES", "321", null, true).observeForever(mockUpdateResultObserver)

    verify(mockUpdateResultObserver, atLeastOnce()).onChanged(updateResultCaptor.capture())
    assertThat(updateResultCaptor.value.isFailure()).isTrue()
<<<<<<< HEAD
=======
    assertThat(updateResultCaptor.value.getErrorOrNull()).hasMessageThat().contains("JAMES is not unique to other profiles")
>>>>>>> b26bd3b4
  }

  @Test
  @ExperimentalCoroutinesApi
  fun testAddProfile_addProfileWithNumberInName_checkResultIsFailure() = runBlockingTest(coroutineContext) {
    addTestProfiles()
    advanceUntilIdle()

    profileManagementController.addProfile("James034", "321", null, true).observeForever(mockUpdateResultObserver)

    verify(mockUpdateResultObserver, atLeastOnce()).onChanged(updateResultCaptor.capture())
    assertThat(updateResultCaptor.value.isFailure()).isTrue()
<<<<<<< HEAD
=======
    assertThat(updateResultCaptor.value.getErrorOrNull()).hasMessageThat().contains("James034 does not contain only letters")
>>>>>>> b26bd3b4
  }

  @Test
  @ExperimentalCoroutinesApi
  fun testGetProfile_addManyProfiles_checkGetProfileIsCorrect() = runBlockingTest(coroutineContext) {
    addTestProfiles()
    advanceUntilIdle()

    profileManagementController.getProfile(ProfileId.newBuilder().setInternalId(3).build())
      .observeForever(mockProfileObserver)

    verify(mockProfileObserver, atLeastOnce()).onChanged(profileResultCaptor.capture())
    assertThat(profileResultCaptor.value.isSuccess()).isTrue()
    val profile = profileResultCaptor.value.getOrThrow()
    assertThat(profile.name).isEqualTo("Rajat")
    assertThat(profile.pin).isEqualTo("456")
    assertThat(profile.allowDownloadAccess).isEqualTo(false)
    assertThat(profile.id.internalId).isEqualTo(3)
  }

  @Test
  @ExperimentalCoroutinesApi
  fun testGetProfiles_addManyProfiles_checkAllProfilesAreAdded() = runBlockingTest(coroutineContext) {
    addTestProfiles()
    advanceUntilIdle()

    profileManagementController.getProfiles().observeForever(mockProfilesObserver)

    verify(mockProfilesObserver, atLeastOnce()).onChanged(profilesResultCaptor.capture())
    assertThat(profilesResultCaptor.value.isSuccess()).isTrue()
    val profiles = profilesResultCaptor.value.getOrThrow().sortedBy { it.id.internalId }
<<<<<<< HEAD
    assertThat(profiles.size).isEqualTo(profilesList.size)
=======
    assertThat(profiles.size).isEqualTo(PROFILES_LIST.size)
>>>>>>> b26bd3b4
    checkTestProfilesArePresent(profiles)
  }

  @Test
  @ExperimentalCoroutinesApi
  fun testGetProfiles_addManyProfiles_restartApplication_addProfile_checkAllProfilesAreAdded() = runBlockingTest(coroutineContext) {
    addTestProfiles()
    advanceUntilIdle()

    setUpTestApplicationComponent()
    profileManagementController.addProfile("Nikita", "678", null, false)
    advanceUntilIdle()
    profileManagementController.getProfiles().observeForever(mockProfilesObserver)

    verify(mockProfilesObserver, atLeastOnce()).onChanged(profilesResultCaptor.capture())
    assertThat(profilesResultCaptor.value.isSuccess()).isTrue()
    val profiles = profilesResultCaptor.value.getOrThrow().sortedBy { it.id.internalId }
<<<<<<< HEAD
    assertThat(profiles.size).isEqualTo(profilesList.size + 1)
=======
    assertThat(profiles.size).isEqualTo(PROFILES_LIST.size + 1)
>>>>>>> b26bd3b4
    checkTestProfilesArePresent(profiles)
  }

  @Test
  @ExperimentalCoroutinesApi
<<<<<<< HEAD
  fun testUpdateName_addProfiles_updateWithUniqueName_checkIsSuccessful() = runBlockingTest(coroutineContext) {
=======
  fun testUpdateName_addProfiles_updateWithUniqueName_checkUpdateIsSuccessful() = runBlockingTest(coroutineContext) {
>>>>>>> b26bd3b4
    addTestProfiles()
    advanceUntilIdle()

    val profileId = ProfileId.newBuilder().setInternalId(2).build()
    profileManagementController.updateName(profileId, "John").observeForever(mockUpdateResultObserver)
    advanceUntilIdle()
    profileManagementController.getProfile(profileId).observeForever(mockProfileObserver)

    verify(mockUpdateResultObserver, atLeastOnce()).onChanged(updateResultCaptor.capture())
    verify(mockProfileObserver, atLeastOnce()).onChanged(profileResultCaptor.capture())
    assertThat(updateResultCaptor.value.isSuccess()).isTrue()
    assertThat(profileResultCaptor.value.isSuccess()).isTrue()
    assertThat(profileResultCaptor.value.getOrThrow().name).isEqualTo("John")
  }

  @Test
  @ExperimentalCoroutinesApi
<<<<<<< HEAD
  fun testUpdateName_addProfiles_updateWithNotUniqueName_checkIsFailure() = runBlockingTest(coroutineContext) {
=======
  fun testUpdateName_addProfiles_updateWithNotUniqueName_checkUpdatedFailed() = runBlockingTest(coroutineContext) {
>>>>>>> b26bd3b4
    addTestProfiles()
    advanceUntilIdle()

    val profileId = ProfileId.newBuilder().setInternalId(2).build()
    profileManagementController.updateName(profileId, "James").observeForever(mockUpdateResultObserver)
    advanceUntilIdle()

    verify(mockUpdateResultObserver, atLeastOnce()).onChanged(updateResultCaptor.capture())
    assertThat(updateResultCaptor.value.isFailure()).isTrue()
<<<<<<< HEAD
=======
    assertThat(updateResultCaptor.value.getErrorOrNull()).hasMessageThat().contains("James is not unique to other profiles")
>>>>>>> b26bd3b4
  }

  @Test
  @ExperimentalCoroutinesApi
<<<<<<< HEAD
  fun testUpdateName_addProfiles_updateWithBadProfileId_checkIsFailure() = runBlockingTest(coroutineContext) {
=======
  fun testUpdateName_addProfiles_updateWithBadProfileId_checkUpdatedFailed() = runBlockingTest(coroutineContext) {
>>>>>>> b26bd3b4
    addTestProfiles()
    advanceUntilIdle()

    val profileId = ProfileId.newBuilder().setInternalId(6).build()
    profileManagementController.updateName(profileId, "John").observeForever(mockUpdateResultObserver)
    advanceUntilIdle()

    verify(mockUpdateResultObserver, atLeastOnce()).onChanged(updateResultCaptor.capture())
    assertThat(updateResultCaptor.value.isFailure()).isTrue()
<<<<<<< HEAD
=======
    assertThat(updateResultCaptor.value.getErrorOrNull()).hasMessageThat().contains("ProfileId 6 does not match an existing Profile")
>>>>>>> b26bd3b4
  }

  @Test
  @ExperimentalCoroutinesApi
<<<<<<< HEAD
  fun testUpdatePin_addProfiles_updatePin_checkIsSuccessful() = runBlockingTest(coroutineContext) {
=======
  fun testUpdatePin_addProfiles_updatePin_checkUpdateIsSuccessful() = runBlockingTest(coroutineContext) {
>>>>>>> b26bd3b4
    addTestProfiles()
    advanceUntilIdle()

    val profileId = ProfileId.newBuilder().setInternalId(2).build()
    profileManagementController.updatePin(profileId, "321").observeForever(mockUpdateResultObserver)
    advanceUntilIdle()
    profileManagementController.getProfile(profileId).observeForever(mockProfileObserver)

    verify(mockUpdateResultObserver, atLeastOnce()).onChanged(updateResultCaptor.capture())
    verify(mockProfileObserver, atLeastOnce()).onChanged(profileResultCaptor.capture())
    assertThat(updateResultCaptor.value.isSuccess()).isTrue()
    assertThat(profileResultCaptor.value.isSuccess()).isTrue()
    assertThat(profileResultCaptor.value.getOrThrow().pin).isEqualTo("321")
  }

  @Test
  @ExperimentalCoroutinesApi
<<<<<<< HEAD
  fun testUpdatePin_addProfiles_updateWithBadProfileId_checkIsFailure() = runBlockingTest(coroutineContext) {
=======
  fun testUpdatePin_addProfiles_updateWithBadProfileId_checkUpdateFailed() = runBlockingTest(coroutineContext) {
>>>>>>> b26bd3b4
    addTestProfiles()
    advanceUntilIdle()

    val profileId = ProfileId.newBuilder().setInternalId(6).build()
    profileManagementController.updatePin(profileId, "321").observeForever(mockUpdateResultObserver)
    advanceUntilIdle()

    verify(mockUpdateResultObserver, atLeastOnce()).onChanged(updateResultCaptor.capture())
    assertThat(updateResultCaptor.value.isFailure()).isTrue()
<<<<<<< HEAD
=======
    assertThat(updateResultCaptor.value.getErrorOrNull()).hasMessageThat().contains("ProfileId 6 does not match an existing Profile")
>>>>>>> b26bd3b4
  }

  @Test
  @ExperimentalCoroutinesApi
<<<<<<< HEAD
  fun testUpdateAllowDownloadAccess_addProfiles_updateDownloadAccess_checkIsSuccessful() = runBlockingTest(coroutineContext) {
=======
  fun testUpdateAllowDownloadAccess_addProfiles_updateDownloadAccess_checkUpdateIsSuccessful() = runBlockingTest(coroutineContext) {
>>>>>>> b26bd3b4
    addTestProfiles()
    advanceUntilIdle()

    val profileId = ProfileId.newBuilder().setInternalId(2).build()
    profileManagementController.updateAllowDownloadAccess(profileId, false).observeForever(mockUpdateResultObserver)
    advanceUntilIdle()
    profileManagementController.getProfile(profileId).observeForever(mockProfileObserver)

    verify(mockUpdateResultObserver, atLeastOnce()).onChanged(updateResultCaptor.capture())
    verify(mockProfileObserver, atLeastOnce()).onChanged(profileResultCaptor.capture())
    assertThat(updateResultCaptor.value.isSuccess()).isTrue()
    assertThat(profileResultCaptor.value.isSuccess()).isTrue()
    assertThat(profileResultCaptor.value.getOrThrow().allowDownloadAccess).isEqualTo(false)
  }

  @Test
  @ExperimentalCoroutinesApi
<<<<<<< HEAD
  fun testUpdateAllowDownloadAccess_addProfiles_updateWithBadProfileId_checkIsFailure() = runBlockingTest(coroutineContext) {
=======
  fun testUpdateAllowDownloadAccess_addProfiles_updateWithBadProfileId_checkUpdatedFailed() = runBlockingTest(coroutineContext) {
>>>>>>> b26bd3b4
    addTestProfiles()
    advanceUntilIdle()

    val profileId = ProfileId.newBuilder().setInternalId(6).build()
    profileManagementController.updateAllowDownloadAccess(profileId, false).observeForever(mockUpdateResultObserver)
    advanceUntilIdle()

    verify(mockUpdateResultObserver, atLeastOnce()).onChanged(updateResultCaptor.capture())
    assertThat(updateResultCaptor.value.isFailure()).isTrue()
<<<<<<< HEAD
=======
    assertThat(updateResultCaptor.value.getErrorOrNull()).hasMessageThat().contains("ProfileId 6 does not match an existing Profile")
>>>>>>> b26bd3b4
  }

  @Test
  @ExperimentalCoroutinesApi
<<<<<<< HEAD
  fun testUpdateLastLoggedIn_addProfiles_updateLastLoggedIn_checkIsSuccessful() = runBlockingTest(coroutineContext) {
    addTestProfiles()
    advanceUntilIdle()

    val profileId = ProfileId.newBuilder().setInternalId(2).build()
    profileManagementController.updateLastLoggedIn(profileId).observeForever(mockUpdateResultObserver)
    advanceUntilIdle()
    profileManagementController.getProfile(profileId).observeForever(mockProfileObserver)

    verify(mockUpdateResultObserver, atLeastOnce()).onChanged(updateResultCaptor.capture())
    verify(mockProfileObserver, atLeastOnce()).onChanged(profileResultCaptor.capture())
    assertThat(updateResultCaptor.value.isSuccess()).isTrue()
    assertThat(profileResultCaptor.value.isSuccess()).isTrue()
    assertThat(profileResultCaptor.value.getOrThrow().lastLoggedInTimestampMs).isNotEqualTo(0)
  }

  @Test
  @ExperimentalCoroutinesApi
  fun testUpdateLastLoggedIn_addProfiles_updateWithBadProfileId_checkIsFailure() = runBlockingTest(coroutineContext) {
    addTestProfiles()
    advanceUntilIdle()

    val profileId = ProfileId.newBuilder().setInternalId(6).build()
    profileManagementController.updateLastLoggedIn(profileId).observeForever(mockUpdateResultObserver)
    advanceUntilIdle()

    verify(mockUpdateResultObserver, atLeastOnce()).onChanged(updateResultCaptor.capture())
    assertThat(updateResultCaptor.value.isFailure()).isTrue()
  }

  @Test
  @ExperimentalCoroutinesApi
  fun testDeleteProfile_addProfiles_deleteProfile_checkIsSuccessful() = runBlockingTest(coroutineContext) {
=======
  fun testDeleteProfile_addProfiles_deleteProfile_checkDeletionIsSuccessful() = runBlockingTest(coroutineContext) {
>>>>>>> b26bd3b4
    addTestProfiles()
    advanceUntilIdle()

    val profileId = ProfileId.newBuilder().setInternalId(2).build()
    profileManagementController.deleteProfile(profileId).observeForever(mockUpdateResultObserver)
    advanceUntilIdle()
    profileManagementController.getProfile(profileId).observeForever(mockProfileObserver)

    verify(mockUpdateResultObserver, atLeastOnce()).onChanged(updateResultCaptor.capture())
    verify(mockProfileObserver, atLeastOnce()).onChanged(profileResultCaptor.capture())
    assertThat(updateResultCaptor.value.isSuccess()).isTrue()
<<<<<<< HEAD
    assertThat(profileResultCaptor.value.isSuccess()).isTrue()
    assertThat(profileResultCaptor.value.getOrThrow().name).isEmpty()
=======
    assertThat(profileResultCaptor.value.isFailure()).isTrue()
>>>>>>> b26bd3b4
    assertThat(File(getAbsoluteDirPath("2")).isDirectory).isFalse()
  }

  @Test
  @ExperimentalCoroutinesApi
  fun testDeleteProfile_addProfiles_deleteProfiles_addProfile_checkIdIsNotReused() = runBlockingTest(coroutineContext) {
    addTestProfiles()
    advanceUntilIdle()

    val profileId3 = ProfileId.newBuilder().setInternalId(3).build()
    val profileId4 = ProfileId.newBuilder().setInternalId(4).build()
    profileManagementController.deleteProfile(profileId3)
    profileManagementController.deleteProfile(profileId4)
    profileManagementController.addProfile("John", "321", null, true)
    advanceUntilIdle()
    profileManagementController.getProfiles().observeForever(mockProfilesObserver)

    verify(mockProfilesObserver, atLeastOnce()).onChanged(profilesResultCaptor.capture())
    assertThat(profilesResultCaptor.value.isSuccess()).isTrue()
    val profiles = profilesResultCaptor.value.getOrThrow().sortedBy { it.id.internalId }
    assertThat(profiles.size).isEqualTo(4)
    assertThat(profiles[profiles.size - 2].name).isEqualTo("Ben")
    assertThat(profiles.last().name).isEqualTo("John")
    assertThat(profiles.last().id.internalId).isEqualTo(5)
    assertThat(File(getAbsoluteDirPath("3")).isDirectory).isFalse()
    assertThat(File(getAbsoluteDirPath("4")).isDirectory).isFalse()
  }

  @Test
  @ExperimentalCoroutinesApi
<<<<<<< HEAD
  fun testDeleteProfile_addProfiles_deleteProfiles_restartApplication_checkIsSuccessful() = runBlockingTest(coroutineContext) {
=======
  fun testDeleteProfile_addProfiles_deleteProfiles_restartApplication_checkDeletionIsSuccessful() = runBlockingTest(coroutineContext) {
>>>>>>> b26bd3b4
    addTestProfiles()
    advanceUntilIdle()

    val profileId1 = ProfileId.newBuilder().setInternalId(1).build()
    val profileId2 = ProfileId.newBuilder().setInternalId(2).build()
    val profileId3 = ProfileId.newBuilder().setInternalId(3).build()
    profileManagementController.deleteProfile(profileId1)
    profileManagementController.deleteProfile(profileId2)
    profileManagementController.deleteProfile(profileId3)
    advanceUntilIdle()
    setUpTestApplicationComponent()
    profileManagementController.getProfiles().observeForever(mockProfilesObserver)

    verify(mockProfilesObserver, atLeastOnce()).onChanged(profilesResultCaptor.capture())
    assertThat(profilesResultCaptor.value.isSuccess()).isTrue()
    val profiles = profilesResultCaptor.value.getOrThrow()
    assertThat(profiles.size).isEqualTo(2)
    assertThat(profiles.first().name).isEqualTo("James")
    assertThat(profiles.last().name).isEqualTo("Veena")
    assertThat(File(getAbsoluteDirPath("1")).isDirectory).isFalse()
    assertThat(File(getAbsoluteDirPath("2")).isDirectory).isFalse()
    assertThat(File(getAbsoluteDirPath("3")).isDirectory).isFalse()
  }

  @Test
  @ExperimentalCoroutinesApi
<<<<<<< HEAD
  fun testSetCurrentProfileId_addProfiles_setValidProfile_checkIsSuccessful() = runBlockingTest(coroutineContext) {
    addTestProfiles()
    advanceUntilIdle()

    val profileId = ProfileId.newBuilder().setInternalId(2).build()
    profileManagementController.setCurrentProfileId(profileId).observeForever(mockUpdateResultObserver)

    verify(mockUpdateResultObserver, atLeastOnce()).onChanged(updateResultCaptor.capture())
    assertThat(updateResultCaptor.value.isSuccess()).isTrue()
  }

  @Test
  @ExperimentalCoroutinesApi
  fun testSetCurrentProfileId_addProfiles_setInvalidProfile_checkIsFailure() = runBlockingTest(coroutineContext) {
    addTestProfiles()
    advanceUntilIdle()

    val profileId = ProfileId.newBuilder().setInternalId(5).build()
    profileManagementController.setCurrentProfileId(profileId).observeForever(mockUpdateResultObserver)

    verify(mockUpdateResultObserver, atLeastOnce()).onChanged(updateResultCaptor.capture())
    assertThat(updateResultCaptor.value.isFailure()).isTrue()
  }

  @Test
  @ExperimentalCoroutinesApi
  fun testGetProfileId_addProfiles_setProfile_checkGetProfileIdIsCorrect() = runBlockingTest(coroutineContext) {
=======
  fun testLoginToProfile_addProfiles_loginToProfile_checkGetProfileIdAndLoginTimestampIsCorrect() = runBlockingTest(coroutineContext) {
>>>>>>> b26bd3b4
    addTestProfiles()
    advanceUntilIdle()

    val profileId = ProfileId.newBuilder().setInternalId(2).build()
<<<<<<< HEAD
    profileManagementController.setCurrentProfileId(profileId).observeForever(mockUpdateResultObserver)
    advanceUntilIdle()

    verify(mockUpdateResultObserver, atLeastOnce()).onChanged(updateResultCaptor.capture())
    assertThat(updateResultCaptor.value.isSuccess()).isTrue()
    assertThat(profileManagementController.getCurrentProfileId().internalId).isEqualTo(2)
=======
    profileManagementController.loginToProfile(profileId).observeForever(mockUpdateResultObserver)
    advanceUntilIdle()
    profileManagementController.getProfile(profileId).observeForever(mockProfileObserver)

    verify(mockUpdateResultObserver, atLeastOnce()).onChanged(updateResultCaptor.capture())
    verify(mockProfileObserver, atLeastOnce()).onChanged(profileResultCaptor.capture())
    assertThat(updateResultCaptor.value.isSuccess()).isTrue()
    assertThat(profileResultCaptor.value.isSuccess()).isTrue()
    assertThat(profileManagementController.getCurrentProfileId().internalId).isEqualTo(2)
    assertThat(profileResultCaptor.value.getOrThrow().lastLoggedInTimestampMs).isNotEqualTo(0)
>>>>>>> b26bd3b4
  }

  @Test
  @ExperimentalCoroutinesApi
<<<<<<< HEAD
  fun testLoginToProfile_addProfiles_loginToProfile_checkGetProfileIdAndLoginTimestampIsCorrect() = runBlockingTest(coroutineContext) {
    addTestProfiles()
    advanceUntilIdle()

    val profileId = ProfileId.newBuilder().setInternalId(2).build()
    profileManagementController.loginToProfile(profileId).observeForever(mockUpdateResultObserver)
    advanceUntilIdle()
    profileManagementController.getProfile(profileId).observeForever(mockProfileObserver)

    verify(mockUpdateResultObserver, atLeastOnce()).onChanged(updateResultCaptor.capture())
    verify(mockProfileObserver, atLeastOnce()).onChanged(profileResultCaptor.capture())
    assertThat(updateResultCaptor.value.isSuccess()).isTrue()
    assertThat(profileResultCaptor.value.isSuccess()).isTrue()
    assertThat(profileManagementController.getCurrentProfileId().internalId).isEqualTo(2)
    assertThat(profileResultCaptor.value.getOrThrow().lastLoggedInTimestampMs).isNotEqualTo(0)
  }

  private fun addTestProfiles() {
    profilesList.forEach {
=======
  fun testLoginToProfile_addProfiles_loginToProfileWithBadProfileId_checkLoginFailed() = runBlockingTest(coroutineContext) {
    addTestProfiles()
    advanceUntilIdle()

    val profileId = ProfileId.newBuilder().setInternalId(6).build()
    profileManagementController.loginToProfile(profileId).observeForever(mockUpdateResultObserver)
    advanceUntilIdle()

    verify(mockUpdateResultObserver, atLeastOnce()).onChanged(updateResultCaptor.capture())
    assertThat(updateResultCaptor.value.isFailure()).isTrue()
    assertThat(updateResultCaptor.value.getErrorOrNull()).hasMessageThat()
      .contains("org.oppia.domain.profile.ProfileManagementController\$ProfileNotFoundException: " +
          "ProfileId 6 is not associated with an existing profile")
  }

  @ExperimentalCoroutinesApi
  private fun addTestProfiles() {
    PROFILES_LIST.forEach {
>>>>>>> b26bd3b4
      profileManagementController.addProfile(it.name, it.pin, null, it.allowDownloadAccess)
    }
  }

  private fun checkTestProfilesArePresent(resultList: List<Profile>) {
<<<<<<< HEAD
    profilesList.forEachIndexed { idx, profile ->
=======
    PROFILES_LIST.forEachIndexed { idx, profile ->
>>>>>>> b26bd3b4
      assertThat(resultList[idx].name).isEqualTo(profile.name)
      assertThat(resultList[idx].pin).isEqualTo(profile.pin)
      assertThat(resultList[idx].allowDownloadAccess).isEqualTo(profile.allowDownloadAccess)
      assertThat(resultList[idx].id.internalId).isEqualTo(idx)
      assertThat(File(getAbsoluteDirPath(idx.toString())).isDirectory).isTrue()
    }
  }

  private fun getAbsoluteDirPath(path: String): String {
    /**
     * context.filesDir.toString() looks like /tmp/robolectric-Method_test_name/org.oppia.util.test-dataDir/files
     * dropLast(5) removes files from the path and then it appends the real path with "app_" as a prefix
     */
    return context.filesDir.toString().dropLast(5) + "app_" + path
<<<<<<< HEAD
=======
  }

  private fun readProfileDatabase(): ProfileDatabase {
    return FileInputStream(File(context.filesDir, "profile_database.cache")).use(ProfileDatabase::parseFrom)
>>>>>>> b26bd3b4
  }

  @Qualifier
  annotation class TestDispatcher

  // TODO(#89): Move this to a common test application component.
  @Module
  class TestModule {
    @Provides
    @Singleton
    fun provideContext(application: Application): Context {
      return application
    }

    @ExperimentalCoroutinesApi
    @Singleton
    @Provides
    @TestDispatcher
    fun provideTestDispatcher(): CoroutineDispatcher {
      return TestCoroutineDispatcher()
    }

    @Singleton
    @Provides
    @BackgroundDispatcher
    fun provideBackgroundDispatcher(@TestDispatcher testDispatcher: CoroutineDispatcher): CoroutineDispatcher {
      return testDispatcher
    }

    @Singleton
    @Provides
    @BlockingDispatcher
    fun provideBlockingDispatcher(@TestDispatcher testDispatcher: CoroutineDispatcher): CoroutineDispatcher {
      return testDispatcher
    }

    // TODO(#59): Either isolate these to their own shared test module, or use the real logging
    // module in tests to avoid needing to specify these settings for tests.
    @EnableConsoleLog
    @Provides
    fun provideEnableConsoleLog(): Boolean = true

    @EnableFileLog
    @Provides
    fun provideEnableFileLog(): Boolean = false

    @GlobalLogLevel
    @Provides
    fun provideGlobalLogLevel(): LogLevel = LogLevel.VERBOSE
  }

  // TODO(#89): Move this to a common test application component.
  @Singleton
  @Component(modules = [TestModule::class])
  interface TestApplicationComponent {
    @Component.Builder
    interface Builder {
      @BindsInstance
      fun setApplication(application: Application): Builder

      fun build(): TestApplicationComponent
    }

    fun inject(profileManagementControllerTest: ProfileManagementControllerTest)
  }
}<|MERGE_RESOLUTION|>--- conflicted
+++ resolved
@@ -78,9 +78,6 @@
   @Captor
   lateinit var updateResultCaptor: ArgumentCaptor<AsyncResult<Any?>>
 
-<<<<<<< HEAD
-  private val profilesList = mutableListOf<Profile>()
-=======
   private val PROFILES_LIST = listOf<Profile>(
     Profile.newBuilder().setName("James").setPin("123").setAllowDownloadAccess(true).build(),
     Profile.newBuilder().setName("Sean").setPin("234").setAllowDownloadAccess(false).build(),
@@ -88,7 +85,6 @@
     Profile.newBuilder().setName("Rajat").setPin("456").setAllowDownloadAccess(false).build(),
     Profile.newBuilder().setName("Veena").setPin("567").setAllowDownloadAccess(true).build()
   )
->>>>>>> b26bd3b4
 
   @Inject
   @field:TestDispatcher
@@ -108,11 +104,6 @@
   fun setUp() {
     Dispatchers.setMain(testThread)
     setUpTestApplicationComponent()
-    profilesList.add(Profile.newBuilder().setName("James").setPin("123").setAllowDownloadAccess(true).build())
-    profilesList.add(Profile.newBuilder().setName("Sean").setPin("234").setAllowDownloadAccess(false).build())
-    profilesList.add(Profile.newBuilder().setName("Ben").setPin("345").setAllowDownloadAccess(true).build())
-    profilesList.add(Profile.newBuilder().setName("Rajat").setPin("456").setAllowDownloadAccess(false).build())
-    profilesList.add(Profile.newBuilder().setName("Veena").setPin("567").setAllowDownloadAccess(true).build())
   }
 
   @After
@@ -136,17 +127,6 @@
     profileManagementController.addProfile("James", "123", null, true).observeForever(mockUpdateResultObserver)
     advanceUntilIdle()
 
-<<<<<<< HEAD
-    val profileDatabase = ProfileDatabase.parseFrom(FileInputStream(File(context.filesDir, "profile_database.cache")))
-
-    verify(mockUpdateResultObserver, atLeastOnce()).onChanged(updateResultCaptor.capture())
-    assertThat(updateResultCaptor.value.isSuccess()).isTrue()
-    val profile = profileDatabase.profilesMap[0]
-    assertThat(profile?.name).isEqualTo("James")
-    assertThat(profile?.pin).isEqualTo("123")
-    assertThat(profile?.allowDownloadAccess).isEqualTo(true)
-    assertThat(profile?.id?.internalId).isEqualTo(0)
-=======
     val profileDatabase = readProfileDatabase()
 
     verify(mockUpdateResultObserver, atLeastOnce()).onChanged(updateResultCaptor.capture())
@@ -156,7 +136,6 @@
     assertThat(profile.pin).isEqualTo("123")
     assertThat(profile.allowDownloadAccess).isEqualTo(true)
     assertThat(profile.id.internalId).isEqualTo(0)
->>>>>>> b26bd3b4
     assertThat(File(getAbsoluteDirPath("0")).isDirectory).isTrue()
   }
 
@@ -170,10 +149,7 @@
 
     verify(mockUpdateResultObserver, atLeastOnce()).onChanged(updateResultCaptor.capture())
     assertThat(updateResultCaptor.value.isFailure()).isTrue()
-<<<<<<< HEAD
-=======
     assertThat(updateResultCaptor.value.getErrorOrNull()).hasMessageThat().contains("JAMES is not unique to other profiles")
->>>>>>> b26bd3b4
   }
 
   @Test
@@ -186,10 +162,7 @@
 
     verify(mockUpdateResultObserver, atLeastOnce()).onChanged(updateResultCaptor.capture())
     assertThat(updateResultCaptor.value.isFailure()).isTrue()
-<<<<<<< HEAD
-=======
     assertThat(updateResultCaptor.value.getErrorOrNull()).hasMessageThat().contains("James034 does not contain only letters")
->>>>>>> b26bd3b4
   }
 
   @Test
@@ -221,11 +194,7 @@
     verify(mockProfilesObserver, atLeastOnce()).onChanged(profilesResultCaptor.capture())
     assertThat(profilesResultCaptor.value.isSuccess()).isTrue()
     val profiles = profilesResultCaptor.value.getOrThrow().sortedBy { it.id.internalId }
-<<<<<<< HEAD
-    assertThat(profiles.size).isEqualTo(profilesList.size)
-=======
     assertThat(profiles.size).isEqualTo(PROFILES_LIST.size)
->>>>>>> b26bd3b4
     checkTestProfilesArePresent(profiles)
   }
 
@@ -243,21 +212,13 @@
     verify(mockProfilesObserver, atLeastOnce()).onChanged(profilesResultCaptor.capture())
     assertThat(profilesResultCaptor.value.isSuccess()).isTrue()
     val profiles = profilesResultCaptor.value.getOrThrow().sortedBy { it.id.internalId }
-<<<<<<< HEAD
-    assertThat(profiles.size).isEqualTo(profilesList.size + 1)
-=======
     assertThat(profiles.size).isEqualTo(PROFILES_LIST.size + 1)
->>>>>>> b26bd3b4
     checkTestProfilesArePresent(profiles)
   }
 
   @Test
   @ExperimentalCoroutinesApi
-<<<<<<< HEAD
-  fun testUpdateName_addProfiles_updateWithUniqueName_checkIsSuccessful() = runBlockingTest(coroutineContext) {
-=======
   fun testUpdateName_addProfiles_updateWithUniqueName_checkUpdateIsSuccessful() = runBlockingTest(coroutineContext) {
->>>>>>> b26bd3b4
     addTestProfiles()
     advanceUntilIdle()
 
@@ -275,11 +236,7 @@
 
   @Test
   @ExperimentalCoroutinesApi
-<<<<<<< HEAD
-  fun testUpdateName_addProfiles_updateWithNotUniqueName_checkIsFailure() = runBlockingTest(coroutineContext) {
-=======
   fun testUpdateName_addProfiles_updateWithNotUniqueName_checkUpdatedFailed() = runBlockingTest(coroutineContext) {
->>>>>>> b26bd3b4
     addTestProfiles()
     advanceUntilIdle()
 
@@ -289,19 +246,12 @@
 
     verify(mockUpdateResultObserver, atLeastOnce()).onChanged(updateResultCaptor.capture())
     assertThat(updateResultCaptor.value.isFailure()).isTrue()
-<<<<<<< HEAD
-=======
     assertThat(updateResultCaptor.value.getErrorOrNull()).hasMessageThat().contains("James is not unique to other profiles")
->>>>>>> b26bd3b4
-  }
-
-  @Test
-  @ExperimentalCoroutinesApi
-<<<<<<< HEAD
-  fun testUpdateName_addProfiles_updateWithBadProfileId_checkIsFailure() = runBlockingTest(coroutineContext) {
-=======
+  }
+
+  @Test
+  @ExperimentalCoroutinesApi
   fun testUpdateName_addProfiles_updateWithBadProfileId_checkUpdatedFailed() = runBlockingTest(coroutineContext) {
->>>>>>> b26bd3b4
     addTestProfiles()
     advanceUntilIdle()
 
@@ -311,19 +261,12 @@
 
     verify(mockUpdateResultObserver, atLeastOnce()).onChanged(updateResultCaptor.capture())
     assertThat(updateResultCaptor.value.isFailure()).isTrue()
-<<<<<<< HEAD
-=======
     assertThat(updateResultCaptor.value.getErrorOrNull()).hasMessageThat().contains("ProfileId 6 does not match an existing Profile")
->>>>>>> b26bd3b4
-  }
-
-  @Test
-  @ExperimentalCoroutinesApi
-<<<<<<< HEAD
-  fun testUpdatePin_addProfiles_updatePin_checkIsSuccessful() = runBlockingTest(coroutineContext) {
-=======
+  }
+
+  @Test
+  @ExperimentalCoroutinesApi
   fun testUpdatePin_addProfiles_updatePin_checkUpdateIsSuccessful() = runBlockingTest(coroutineContext) {
->>>>>>> b26bd3b4
     addTestProfiles()
     advanceUntilIdle()
 
@@ -341,11 +284,7 @@
 
   @Test
   @ExperimentalCoroutinesApi
-<<<<<<< HEAD
-  fun testUpdatePin_addProfiles_updateWithBadProfileId_checkIsFailure() = runBlockingTest(coroutineContext) {
-=======
   fun testUpdatePin_addProfiles_updateWithBadProfileId_checkUpdateFailed() = runBlockingTest(coroutineContext) {
->>>>>>> b26bd3b4
     addTestProfiles()
     advanceUntilIdle()
 
@@ -355,19 +294,12 @@
 
     verify(mockUpdateResultObserver, atLeastOnce()).onChanged(updateResultCaptor.capture())
     assertThat(updateResultCaptor.value.isFailure()).isTrue()
-<<<<<<< HEAD
-=======
     assertThat(updateResultCaptor.value.getErrorOrNull()).hasMessageThat().contains("ProfileId 6 does not match an existing Profile")
->>>>>>> b26bd3b4
-  }
-
-  @Test
-  @ExperimentalCoroutinesApi
-<<<<<<< HEAD
-  fun testUpdateAllowDownloadAccess_addProfiles_updateDownloadAccess_checkIsSuccessful() = runBlockingTest(coroutineContext) {
-=======
+  }
+
+  @Test
+  @ExperimentalCoroutinesApi
   fun testUpdateAllowDownloadAccess_addProfiles_updateDownloadAccess_checkUpdateIsSuccessful() = runBlockingTest(coroutineContext) {
->>>>>>> b26bd3b4
     addTestProfiles()
     advanceUntilIdle()
 
@@ -385,11 +317,7 @@
 
   @Test
   @ExperimentalCoroutinesApi
-<<<<<<< HEAD
-  fun testUpdateAllowDownloadAccess_addProfiles_updateWithBadProfileId_checkIsFailure() = runBlockingTest(coroutineContext) {
-=======
   fun testUpdateAllowDownloadAccess_addProfiles_updateWithBadProfileId_checkUpdatedFailed() = runBlockingTest(coroutineContext) {
->>>>>>> b26bd3b4
     addTestProfiles()
     advanceUntilIdle()
 
@@ -399,68 +327,24 @@
 
     verify(mockUpdateResultObserver, atLeastOnce()).onChanged(updateResultCaptor.capture())
     assertThat(updateResultCaptor.value.isFailure()).isTrue()
-<<<<<<< HEAD
-=======
     assertThat(updateResultCaptor.value.getErrorOrNull()).hasMessageThat().contains("ProfileId 6 does not match an existing Profile")
->>>>>>> b26bd3b4
-  }
-
-  @Test
-  @ExperimentalCoroutinesApi
-<<<<<<< HEAD
-  fun testUpdateLastLoggedIn_addProfiles_updateLastLoggedIn_checkIsSuccessful() = runBlockingTest(coroutineContext) {
+  }
+
+  @Test
+  @ExperimentalCoroutinesApi
+  fun testDeleteProfile_addProfiles_deleteProfile_checkDeletionIsSuccessful() = runBlockingTest(coroutineContext) {
     addTestProfiles()
     advanceUntilIdle()
 
     val profileId = ProfileId.newBuilder().setInternalId(2).build()
-    profileManagementController.updateLastLoggedIn(profileId).observeForever(mockUpdateResultObserver)
+    profileManagementController.deleteProfile(profileId).observeForever(mockUpdateResultObserver)
     advanceUntilIdle()
     profileManagementController.getProfile(profileId).observeForever(mockProfileObserver)
 
     verify(mockUpdateResultObserver, atLeastOnce()).onChanged(updateResultCaptor.capture())
     verify(mockProfileObserver, atLeastOnce()).onChanged(profileResultCaptor.capture())
     assertThat(updateResultCaptor.value.isSuccess()).isTrue()
-    assertThat(profileResultCaptor.value.isSuccess()).isTrue()
-    assertThat(profileResultCaptor.value.getOrThrow().lastLoggedInTimestampMs).isNotEqualTo(0)
-  }
-
-  @Test
-  @ExperimentalCoroutinesApi
-  fun testUpdateLastLoggedIn_addProfiles_updateWithBadProfileId_checkIsFailure() = runBlockingTest(coroutineContext) {
-    addTestProfiles()
-    advanceUntilIdle()
-
-    val profileId = ProfileId.newBuilder().setInternalId(6).build()
-    profileManagementController.updateLastLoggedIn(profileId).observeForever(mockUpdateResultObserver)
-    advanceUntilIdle()
-
-    verify(mockUpdateResultObserver, atLeastOnce()).onChanged(updateResultCaptor.capture())
-    assertThat(updateResultCaptor.value.isFailure()).isTrue()
-  }
-
-  @Test
-  @ExperimentalCoroutinesApi
-  fun testDeleteProfile_addProfiles_deleteProfile_checkIsSuccessful() = runBlockingTest(coroutineContext) {
-=======
-  fun testDeleteProfile_addProfiles_deleteProfile_checkDeletionIsSuccessful() = runBlockingTest(coroutineContext) {
->>>>>>> b26bd3b4
-    addTestProfiles()
-    advanceUntilIdle()
-
-    val profileId = ProfileId.newBuilder().setInternalId(2).build()
-    profileManagementController.deleteProfile(profileId).observeForever(mockUpdateResultObserver)
-    advanceUntilIdle()
-    profileManagementController.getProfile(profileId).observeForever(mockProfileObserver)
-
-    verify(mockUpdateResultObserver, atLeastOnce()).onChanged(updateResultCaptor.capture())
-    verify(mockProfileObserver, atLeastOnce()).onChanged(profileResultCaptor.capture())
-    assertThat(updateResultCaptor.value.isSuccess()).isTrue()
-<<<<<<< HEAD
-    assertThat(profileResultCaptor.value.isSuccess()).isTrue()
-    assertThat(profileResultCaptor.value.getOrThrow().name).isEmpty()
-=======
     assertThat(profileResultCaptor.value.isFailure()).isTrue()
->>>>>>> b26bd3b4
     assertThat(File(getAbsoluteDirPath("2")).isDirectory).isFalse()
   }
 
@@ -491,11 +375,7 @@
 
   @Test
   @ExperimentalCoroutinesApi
-<<<<<<< HEAD
-  fun testDeleteProfile_addProfiles_deleteProfiles_restartApplication_checkIsSuccessful() = runBlockingTest(coroutineContext) {
-=======
   fun testDeleteProfile_addProfiles_deleteProfiles_restartApplication_checkDeletionIsSuccessful() = runBlockingTest(coroutineContext) {
->>>>>>> b26bd3b4
     addTestProfiles()
     advanceUntilIdle()
 
@@ -522,49 +402,11 @@
 
   @Test
   @ExperimentalCoroutinesApi
-<<<<<<< HEAD
-  fun testSetCurrentProfileId_addProfiles_setValidProfile_checkIsSuccessful() = runBlockingTest(coroutineContext) {
+  fun testLoginToProfile_addProfiles_loginToProfile_checkGetProfileIdAndLoginTimestampIsCorrect() = runBlockingTest(coroutineContext) {
     addTestProfiles()
     advanceUntilIdle()
 
     val profileId = ProfileId.newBuilder().setInternalId(2).build()
-    profileManagementController.setCurrentProfileId(profileId).observeForever(mockUpdateResultObserver)
-
-    verify(mockUpdateResultObserver, atLeastOnce()).onChanged(updateResultCaptor.capture())
-    assertThat(updateResultCaptor.value.isSuccess()).isTrue()
-  }
-
-  @Test
-  @ExperimentalCoroutinesApi
-  fun testSetCurrentProfileId_addProfiles_setInvalidProfile_checkIsFailure() = runBlockingTest(coroutineContext) {
-    addTestProfiles()
-    advanceUntilIdle()
-
-    val profileId = ProfileId.newBuilder().setInternalId(5).build()
-    profileManagementController.setCurrentProfileId(profileId).observeForever(mockUpdateResultObserver)
-
-    verify(mockUpdateResultObserver, atLeastOnce()).onChanged(updateResultCaptor.capture())
-    assertThat(updateResultCaptor.value.isFailure()).isTrue()
-  }
-
-  @Test
-  @ExperimentalCoroutinesApi
-  fun testGetProfileId_addProfiles_setProfile_checkGetProfileIdIsCorrect() = runBlockingTest(coroutineContext) {
-=======
-  fun testLoginToProfile_addProfiles_loginToProfile_checkGetProfileIdAndLoginTimestampIsCorrect() = runBlockingTest(coroutineContext) {
->>>>>>> b26bd3b4
-    addTestProfiles()
-    advanceUntilIdle()
-
-    val profileId = ProfileId.newBuilder().setInternalId(2).build()
-<<<<<<< HEAD
-    profileManagementController.setCurrentProfileId(profileId).observeForever(mockUpdateResultObserver)
-    advanceUntilIdle()
-
-    verify(mockUpdateResultObserver, atLeastOnce()).onChanged(updateResultCaptor.capture())
-    assertThat(updateResultCaptor.value.isSuccess()).isTrue()
-    assertThat(profileManagementController.getCurrentProfileId().internalId).isEqualTo(2)
-=======
     profileManagementController.loginToProfile(profileId).observeForever(mockUpdateResultObserver)
     advanceUntilIdle()
     profileManagementController.getProfile(profileId).observeForever(mockProfileObserver)
@@ -575,32 +417,10 @@
     assertThat(profileResultCaptor.value.isSuccess()).isTrue()
     assertThat(profileManagementController.getCurrentProfileId().internalId).isEqualTo(2)
     assertThat(profileResultCaptor.value.getOrThrow().lastLoggedInTimestampMs).isNotEqualTo(0)
->>>>>>> b26bd3b4
-  }
-
-  @Test
-  @ExperimentalCoroutinesApi
-<<<<<<< HEAD
-  fun testLoginToProfile_addProfiles_loginToProfile_checkGetProfileIdAndLoginTimestampIsCorrect() = runBlockingTest(coroutineContext) {
-    addTestProfiles()
-    advanceUntilIdle()
-
-    val profileId = ProfileId.newBuilder().setInternalId(2).build()
-    profileManagementController.loginToProfile(profileId).observeForever(mockUpdateResultObserver)
-    advanceUntilIdle()
-    profileManagementController.getProfile(profileId).observeForever(mockProfileObserver)
-
-    verify(mockUpdateResultObserver, atLeastOnce()).onChanged(updateResultCaptor.capture())
-    verify(mockProfileObserver, atLeastOnce()).onChanged(profileResultCaptor.capture())
-    assertThat(updateResultCaptor.value.isSuccess()).isTrue()
-    assertThat(profileResultCaptor.value.isSuccess()).isTrue()
-    assertThat(profileManagementController.getCurrentProfileId().internalId).isEqualTo(2)
-    assertThat(profileResultCaptor.value.getOrThrow().lastLoggedInTimestampMs).isNotEqualTo(0)
-  }
-
-  private fun addTestProfiles() {
-    profilesList.forEach {
-=======
+  }
+
+  @Test
+  @ExperimentalCoroutinesApi
   fun testLoginToProfile_addProfiles_loginToProfileWithBadProfileId_checkLoginFailed() = runBlockingTest(coroutineContext) {
     addTestProfiles()
     advanceUntilIdle()
@@ -619,17 +439,12 @@
   @ExperimentalCoroutinesApi
   private fun addTestProfiles() {
     PROFILES_LIST.forEach {
->>>>>>> b26bd3b4
       profileManagementController.addProfile(it.name, it.pin, null, it.allowDownloadAccess)
     }
   }
 
   private fun checkTestProfilesArePresent(resultList: List<Profile>) {
-<<<<<<< HEAD
-    profilesList.forEachIndexed { idx, profile ->
-=======
     PROFILES_LIST.forEachIndexed { idx, profile ->
->>>>>>> b26bd3b4
       assertThat(resultList[idx].name).isEqualTo(profile.name)
       assertThat(resultList[idx].pin).isEqualTo(profile.pin)
       assertThat(resultList[idx].allowDownloadAccess).isEqualTo(profile.allowDownloadAccess)
@@ -644,13 +459,10 @@
      * dropLast(5) removes files from the path and then it appends the real path with "app_" as a prefix
      */
     return context.filesDir.toString().dropLast(5) + "app_" + path
-<<<<<<< HEAD
-=======
   }
 
   private fun readProfileDatabase(): ProfileDatabase {
     return FileInputStream(File(context.filesDir, "profile_database.cache")).use(ProfileDatabase::parseFrom)
->>>>>>> b26bd3b4
   }
 
   @Qualifier
