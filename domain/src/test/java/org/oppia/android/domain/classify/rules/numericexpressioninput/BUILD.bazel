--- conflicted
+++ resolved
@@ -11,10 +11,7 @@
     test_class = "org.oppia.android.domain.classify.rules.numericexpressioninput.NumericExpressionInputIsEquivalentToRuleClassifierProviderTest",
     test_manifest = "//domain:test_manifest",
     deps = [
-<<<<<<< HEAD
-=======
         "//:dagger",
->>>>>>> f118fa27
         "//domain",
         "//domain/src/main/java/org/oppia/android/domain/classify/rules/numericexpressioninput:numeric_expression_input_providers",
         "//model/src/main/proto:interaction_object_java_proto_lite",
@@ -40,10 +37,7 @@
     test_class = "org.oppia.android.domain.classify.rules.numericexpressioninput.NumericExpressionInputMatchesExactlyWithRuleClassifierProviderTest",
     test_manifest = "//domain:test_manifest",
     deps = [
-<<<<<<< HEAD
-=======
         "//:dagger",
->>>>>>> f118fa27
         "//domain",
         "//domain/src/main/java/org/oppia/android/domain/classify/rules/numericexpressioninput:numeric_expression_input_providers",
         "//model/src/main/proto:interaction_object_java_proto_lite",
@@ -69,10 +63,7 @@
     test_class = "org.oppia.android.domain.classify.rules.numericexpressioninput.NumericExpressionInputMatchesUpToTrivialManipulationsRuleClassifierProviderTest",
     test_manifest = "//domain:test_manifest",
     deps = [
-<<<<<<< HEAD
-=======
         "//:dagger",
->>>>>>> f118fa27
         "//domain",
         "//domain/src/main/java/org/oppia/android/domain/classify/rules/numericexpressioninput:numeric_expression_input_providers",
         "//model/src/main/proto:interaction_object_java_proto_lite",
@@ -98,10 +89,7 @@
     test_class = "org.oppia.android.domain.classify.rules.numericexpressioninput.NumericExpressionInputModuleTest",
     test_manifest = "//domain:test_manifest",
     deps = [
-<<<<<<< HEAD
-=======
         "//:dagger",
->>>>>>> f118fa27
         "//domain",
         "//domain/src/main/java/org/oppia/android/domain/classify/rules/numericexpressioninput:numeric_expression_input_rule_module",
         "//testing/src/main/java/org/oppia/android/testing/robolectric:test_module",
