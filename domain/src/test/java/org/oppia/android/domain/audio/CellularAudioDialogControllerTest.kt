--- conflicted
+++ resolved
@@ -185,15 +185,9 @@
   @Component(
     modules = [
       LogStorageModule::class, RobolectricModule::class, TestDispatcherModule::class,
-      TestModule::class, TestLogReportingModule::class, NetworkConnectionUtilDebugModule::class,
-<<<<<<< HEAD
-      LocaleProdModule::class, FakeOppiaClockModule::class, PlatformParameterModule::class,
-      PlatformParameterSingletonModule::class, LoggingIdentifierModule::class
-=======
-      LocaleProdModule::class, FakeOppiaClockModule::class, SyncStatusModule::class,
-      PlatformParameterModule::class, LoggingIdentifierModule::class,
-      PlatformParameterSingletonModule::class
->>>>>>> a84e6797
+      TestModule::class, TestLogReportingModule::class, NetworkConnectionUtilDebugModule::class,LocaleProdModule::class, FakeOppiaClockModule::class, PlatformParameterModule::class,
+      PlatformParameterSingletonModule::class, LoggingIdentifierModule::class,
+      SyncStatusModule::class
     ]
   )
   interface TestApplicationComponent : DataProvidersInjector {
