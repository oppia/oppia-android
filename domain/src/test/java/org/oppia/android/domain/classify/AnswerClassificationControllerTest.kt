package org.oppia.android.domain.classify

import android.app.Application
import android.content.Context
import androidx.test.core.app.ApplicationProvider
import androidx.test.ext.junit.runners.AndroidJUnit4
import com.google.common.truth.Truth.assertThat
import dagger.BindsInstance
import dagger.Component
import dagger.Module
import dagger.Provides
import org.junit.Before
import org.junit.Test
import org.junit.runner.RunWith
import org.oppia.android.app.model.AnswerGroup
import org.oppia.android.app.model.HtmlTranslationList
import org.oppia.android.app.model.Interaction
import org.oppia.android.app.model.InteractionObject
import org.oppia.android.app.model.Misconception
import org.oppia.android.app.model.NumberUnit
import org.oppia.android.app.model.NumberWithUnits
import org.oppia.android.app.model.Outcome
import org.oppia.android.app.model.RuleSpec
import org.oppia.android.app.model.SubtitledHtml
import org.oppia.android.app.model.Translation
import org.oppia.android.app.model.WrittenTranslationContext
import org.oppia.android.domain.classify.InteractionObjectTestBuilder.createFraction
import org.oppia.android.domain.classify.InteractionObjectTestBuilder.createMixedNumber
import org.oppia.android.domain.classify.InteractionObjectTestBuilder.createNonNegativeInt
import org.oppia.android.domain.classify.InteractionObjectTestBuilder.createReal
import org.oppia.android.domain.classify.InteractionObjectTestBuilder.createSetOfTranslatableHtmlContentIds
import org.oppia.android.domain.classify.InteractionObjectTestBuilder.createString
import org.oppia.android.domain.classify.InteractionObjectTestBuilder.createTranslatableSetOfNormalizedString
import org.oppia.android.domain.classify.rules.continueinteraction.ContinueModule
import org.oppia.android.domain.classify.rules.dragAndDropSortInput.DragDropSortInputModule
import org.oppia.android.domain.classify.rules.fractioninput.FractionInputModule
import org.oppia.android.domain.classify.rules.imageClickInput.ImageClickInputModule
import org.oppia.android.domain.classify.rules.itemselectioninput.ItemSelectionInputModule
import org.oppia.android.domain.classify.rules.multiplechoiceinput.MultipleChoiceInputModule
import org.oppia.android.domain.classify.rules.numberwithunits.NumberWithUnitsRuleModule
import org.oppia.android.domain.classify.rules.numericinput.NumericInputRuleModule
import org.oppia.android.domain.classify.rules.ratioinput.RatioInputModule
import org.oppia.android.domain.classify.rules.textinput.TextInputRuleModule
import org.oppia.android.domain.oppialogger.LogStorageModule
import org.oppia.android.domain.oppialogger.LoggingIdentifierModule
import org.oppia.android.domain.platformparameter.PlatformParameterModule
import org.oppia.android.domain.platformparameter.PlatformParameterSingletonModule
import org.oppia.android.testing.TestLogReportingModule
import org.oppia.android.testing.assertThrows
import org.oppia.android.testing.robolectric.RobolectricModule
import org.oppia.android.testing.threading.TestDispatcherModule
import org.oppia.android.testing.time.FakeOppiaClockModule
import org.oppia.android.util.caching.AssetModule
import org.oppia.android.util.locale.LocaleProdModule
import org.oppia.android.util.logging.LoggerModule
import org.oppia.android.util.networking.NetworkConnectionUtilDebugModule
import org.robolectric.annotation.Config
import org.robolectric.annotation.LooperMode
import javax.inject.Inject
import javax.inject.Singleton
import org.oppia.android.domain.oppialogger.LoggingIdentifierModule
import org.oppia.android.domain.platformparameter.PlatformParameterModule
import org.oppia.android.domain.platformparameter.PlatformParameterSingletonModule
import org.oppia.android.util.logging.SyncStatusModule

// For context:
// https://github.com/oppia/oppia/blob/37285a/extensions/interactions/Continue/directives/oppia-interactive-continue.directive.ts.
private const val DEFAULT_CONTINUE_INTERACTION_TEXT_ANSWER = "Please continue."

/** Tests for [AnswerClassificationController]. */
// FunctionName: test names are conventionally named with underscores.
@Suppress("FunctionName")
@RunWith(AndroidJUnit4::class)
@LooperMode(LooperMode.Mode.PAUSED)
@Config(manifest = Config.NONE)
class AnswerClassificationControllerTest {
  companion object {
    private val TEST_STRING_0 = createString(value = "Test string 0")
    private val TEST_STRING_1 = createString(value = "Test string 1")
    private val TEST_STRING_2 = createString(value = "Other string")
    private const val TEST_STRING_3_ENGLISH = "other string 2"
    private const val TEST_STRING_3_PORTUGUESE = "alguma corda 2"
    private const val TEST_STRING_3_CONTENT_ID = "test_content_id"
    private val TEST_STRING_INPUT_SET_0 = createTranslatableSetOfNormalizedString("Test string 0")
    private val TEST_STRING_INPUT_SET_1 = createTranslatableSetOfNormalizedString("Test string 1")
    private val TEST_STRING_INPUT_SET_TEST = createTranslatableSetOfNormalizedString("Test")
    private val TEST_STRING_INPUT_SET_2_WITH_CONTENT_ID =
      createTranslatableSetOfNormalizedString(
        TEST_STRING_3_ENGLISH, contentId = TEST_STRING_3_CONTENT_ID
      )

    private val TEST_FRACTION_0 = createFraction(isNegative = false, numerator = 1, denominator = 2)
    private val TEST_FRACTION_1 =
      createMixedNumber(isNegative = true, wholeNumber = 5, numerator = 1, denominator = 2)

    private val TEST_ITEM_SELECTION_SET_0 =
      createSetOfTranslatableHtmlContentIds("content_id_0", "content_id_1")
    private val TEST_ITEM_SELECTION_SET_1 =
      createSetOfTranslatableHtmlContentIds("content_id_0", "content_id_2", "content_id_3")

    private val TEST_MULTIPLE_CHOICE_OPTION_0 = createNonNegativeInt(value = 0)
    private val TEST_MULTIPLE_CHOICE_OPTION_1 = createNonNegativeInt(value = 1)

    private val TEST_NUMBER_WITH_UNITS_0 = InteractionObject.newBuilder()
      .setNumberWithUnits(
        NumberWithUnits.newBuilder().setReal(1.0).addUnit(NumberUnit.newBuilder().setUnit("cm"))
      )
      .build()
    private val TEST_NUMBER_WITH_UNITS_1 = InteractionObject.newBuilder()
      .setNumberWithUnits(
        NumberWithUnits.newBuilder().setReal(1.0).addUnit(NumberUnit.newBuilder().setUnit("m"))
      )
      .build()

    private val TEST_NUMBER_0 = createReal(value = 1.0)
    private val TEST_NUMBER_1 = createReal(value = -3.5)

    private val CONTINUE_ANSWER = InteractionObject.newBuilder()
      .setNormalizedString(DEFAULT_CONTINUE_INTERACTION_TEXT_ANSWER)
      .build()

    private val DEFAULT_OUTCOME = Outcome.newBuilder()
      .setDestStateName("Default state dest")
      .setFeedback(
        SubtitledHtml.newBuilder().setContentId("content_id_def").setHtml("Default feedback.")
      )
      .build()

    private val OUTCOME_0 = Outcome.newBuilder()
      .setDestStateName("First state")
      .setFeedback(SubtitledHtml.newBuilder().setContentId("content_id_0").setHtml("Feedback 1"))
      .build()
    private val OUTCOME_1 = Outcome.newBuilder()
      .setDestStateName("Second state")
      .setFeedback(SubtitledHtml.newBuilder().setContentId("content_id_1").setHtml("Feedback 2"))
      .build()

    private const val TEST_SKILL_ID_0 = "test-skill-id-0"
    private const val TEST_MISCONCEPTION_ID_0 = "test-misconception-id-0"
  }

  @Inject
  lateinit var answerClassificationController: AnswerClassificationController

  @Before
  fun setUp() {
    setUpTestApplicationComponent()
  }

  @Test
  fun testClassify_forUnknownInteraction_throwsException() {
    val interaction = Interaction.getDefaultInstance()

    val exception = assertThrows(IllegalStateException::class) {
      answerClassificationController.classify(
        interaction,
        TEST_STRING_0,
        writtenTranslationContext = WrittenTranslationContext.getDefaultInstance()
      ).outcome
    }

    assertThat(exception).hasMessageThat().contains("Encountered unknown interaction type")
  }

  @Test
  fun testClassify_forUnknownRuleType_throwsException() {
    val interaction = Interaction.newBuilder()
      .setId("TextInput")
      .addAnswerGroups(AnswerGroup.newBuilder().addRuleSpecs(RuleSpec.getDefaultInstance()))
      .build()

    val exception = assertThrows(IllegalStateException::class) {
      answerClassificationController.classify(
        interaction,
        TEST_STRING_0,
        writtenTranslationContext = WrittenTranslationContext.getDefaultInstance()
      ).outcome
    }

    assertThat(exception).hasMessageThat()
      .contains("Expected interaction TextInput to have classifier for rule type")
  }

  @Test
  fun testClassify_forNoAnswerGroups_returnsFeedbackAndDestOfDefaultOutcome() {
    val interaction = Interaction.newBuilder()
      .setId("TextInput")
      .setDefaultOutcome(DEFAULT_OUTCOME)
      .build()

    val outcome =
      answerClassificationController.classify(
        interaction,
        TEST_STRING_0,
        writtenTranslationContext = WrittenTranslationContext.getDefaultInstance()
      ).outcome

    assertThat(outcome).isEqualTo(DEFAULT_OUTCOME)
  }

  @Test
  fun testClassify_forOneAnswerGroup_oneRuleSpec_doesNotMatch_returnsDefaultOutcome() {
    val interaction = Interaction.newBuilder()
      .setId("TextInput")
      .setDefaultOutcome(DEFAULT_OUTCOME)
      .addAnswerGroups(
        AnswerGroup.newBuilder()
          .addRuleSpecs(
            RuleSpec.newBuilder().putInput("x", TEST_STRING_INPUT_SET_1).setRuleType("Equals")
          )
          .setOutcome(OUTCOME_0)
      )
      .build()

    val outcome =
      answerClassificationController.classify(
        interaction,
        TEST_STRING_0,
        writtenTranslationContext = WrittenTranslationContext.getDefaultInstance()
      ).outcome

    // The test string does not match the rule spec.
    assertThat(outcome).isEqualTo(DEFAULT_OUTCOME)
  }

  @Test
  fun testClassify_interactionWithDefaultOutcome_returnOutcomeOnlyWithNoMisconceptionId() {
    val interaction = Interaction.newBuilder()
      .setId("Continue")
      .setDefaultOutcome(DEFAULT_OUTCOME)
      .build()

    val classificationResult =
      answerClassificationController.classify(
        interaction,
        CONTINUE_ANSWER,
        writtenTranslationContext = WrittenTranslationContext.getDefaultInstance()
      )

    // The continue interaction always returns the default outcome because it has no rule
    // classifiers.
    assertThat(classificationResult.outcome).isEqualTo(DEFAULT_OUTCOME)
    // Classification result should return no tagged skill misconception ID
    assertThat(classificationResult).isInstanceOf(ClassificationResult.OutcomeOnly::class.java)
  }

  @Test
  fun testClassify_nonDefaultOutcome_noMisconception_returnOutcomeOnlyWithNoMisconceptionId() {
    val interaction = Interaction.newBuilder()
      .setId("ItemSelectionInput")
      .addAnswerGroups(
        AnswerGroup.newBuilder()
          .addRuleSpecs(
            RuleSpec.newBuilder().setRuleType("Equals").putInput("x", TEST_ITEM_SELECTION_SET_0)
          )
          .setOutcome(OUTCOME_0)
      )
      .setDefaultOutcome(DEFAULT_OUTCOME)
      .build()

    val classificationResult =
      answerClassificationController.classify(
        interaction,
        TEST_ITEM_SELECTION_SET_0,
        writtenTranslationContext = WrittenTranslationContext.getDefaultInstance()
      )

    // The first group should match.
    assertThat(classificationResult.outcome).isEqualTo(OUTCOME_0)
    // Classification result should return no tagged skill misconception ID
    assertThat(classificationResult).isInstanceOf(ClassificationResult.OutcomeOnly::class.java)
  }

  @Test
  fun testClassify_nonDefaultOutcome_withMisconception_returnOutcomeWithMisconceptionId() {
    val interaction = Interaction.newBuilder().apply {
      id = "ItemSelectionInput"
      addAnswerGroups(
        AnswerGroup.newBuilder().apply {
          addRuleSpecs(
            RuleSpec.newBuilder().setRuleType("Equals").putInput("x", TEST_ITEM_SELECTION_SET_0)
          )
          outcome = OUTCOME_0
          taggedSkillMisconception = Misconception.newBuilder().apply {
            skillId = TEST_SKILL_ID_0
            misconceptionId = TEST_MISCONCEPTION_ID_0
          }.build()
        }
      )
      defaultOutcome = DEFAULT_OUTCOME
    }.build()

    val classificationResult =
      answerClassificationController.classify(
        interaction,
        TEST_ITEM_SELECTION_SET_0,
        writtenTranslationContext = WrittenTranslationContext.getDefaultInstance()
      )

    // The first group should match.
    assertThat(classificationResult.outcome).isEqualTo(OUTCOME_0)
    // Classification result should return a tagged skill misconception ID
    assertThat(classificationResult)
      .isInstanceOf(ClassificationResult.OutcomeWithMisconception::class.java)
    // Verify that the correct misconception is returned
    assertThat(
      (classificationResult as ClassificationResult.OutcomeWithMisconception)
        .taggedSkillId
    ).isEqualTo(TEST_SKILL_ID_0)
    assertThat(classificationResult.taggedMisconceptionId).isEqualTo(TEST_MISCONCEPTION_ID_0)
  }

  @Test
  fun testClassify_forContinueInteraction_returnsDefaultOutcome() {
    val interaction = Interaction.newBuilder()
      .setId("Continue")
      .setDefaultOutcome(DEFAULT_OUTCOME)
      .build()

    val outcome =
      answerClassificationController.classify(
        interaction,
        CONTINUE_ANSWER,
        writtenTranslationContext = WrittenTranslationContext.getDefaultInstance()
      ).outcome

    // The continue interaction always returns the default outcome because it has no rule
    // classifiers.
    assertThat(outcome).isEqualTo(DEFAULT_OUTCOME)
  }

  @Test
  fun testClassify_forFractionInput_matches_returnAnswerGroup() {
    val interaction = Interaction.newBuilder()
      .setId("FractionInput")
      .addAnswerGroups(
        AnswerGroup.newBuilder()
          .addRuleSpecs(
            RuleSpec.newBuilder().setRuleType("IsEquivalentTo").putInput("f", TEST_FRACTION_0)
          )
          .setOutcome(OUTCOME_0)
      )
      .setDefaultOutcome(DEFAULT_OUTCOME)
      .build()

    val outcome =
      answerClassificationController.classify(
        interaction,
        TEST_FRACTION_0,
        writtenTranslationContext = WrittenTranslationContext.getDefaultInstance()
      ).outcome

    // The first group should match.
    assertThat(outcome).isEqualTo(OUTCOME_0)
  }

  @Test
  fun testClassify_forFractionInput_doesNotMatch_returnDefaultOutcome() {
    val interaction = Interaction.newBuilder()
      .setId("FractionInput")
      .addAnswerGroups(
        AnswerGroup.newBuilder()
          .addRuleSpecs(
            RuleSpec.newBuilder().setRuleType("IsEquivalentTo").putInput("f", TEST_FRACTION_0)
          )
          .setOutcome(OUTCOME_0)
      )
      .setDefaultOutcome(DEFAULT_OUTCOME)
      .build()

    val outcome =
      answerClassificationController.classify(
        interaction,
        TEST_FRACTION_1,
        writtenTranslationContext = WrittenTranslationContext.getDefaultInstance()
      ).outcome

    // The default outcome should be returned since the answer didn't match.
    assertThat(outcome).isEqualTo(DEFAULT_OUTCOME)
  }

  @Test
  fun testClassify_forItemSelectionInput_matches_returnAnswerGroup() {
    val interaction = Interaction.newBuilder()
      .setId("ItemSelectionInput")
      .addAnswerGroups(
        AnswerGroup.newBuilder()
          .addRuleSpecs(
            RuleSpec.newBuilder().setRuleType("Equals").putInput("x", TEST_ITEM_SELECTION_SET_0)
          )
          .setOutcome(OUTCOME_0)
      )
      .setDefaultOutcome(DEFAULT_OUTCOME)
      .build()

    val outcome =
      answerClassificationController.classify(
        interaction,
        TEST_ITEM_SELECTION_SET_0,
        writtenTranslationContext = WrittenTranslationContext.getDefaultInstance()
      ).outcome

    // The first group should match.
    assertThat(outcome).isEqualTo(OUTCOME_0)
  }

  @Test
  fun testClassify_forItemSelectionInput_doesNotMatch_returnDefaultOutcome() {
    val interaction = Interaction.newBuilder()
      .setId("ItemSelectionInput")
      .addAnswerGroups(
        AnswerGroup.newBuilder()
          .addRuleSpecs(
            RuleSpec.newBuilder().setRuleType("Equals").putInput("x", TEST_ITEM_SELECTION_SET_0)
          )
          .setOutcome(OUTCOME_0)
      )
      .setDefaultOutcome(DEFAULT_OUTCOME)
      .build()

    val outcome =
      answerClassificationController.classify(
        interaction,
        TEST_ITEM_SELECTION_SET_1,
        writtenTranslationContext = WrittenTranslationContext.getDefaultInstance()
      ).outcome

    // The default outcome should be returned since the answer didn't match.
    assertThat(outcome).isEqualTo(DEFAULT_OUTCOME)
  }

  @Test
  fun testClassify_forMultipleChoiceInput_matches_returnAnswerGroup() {
    val interaction = Interaction.newBuilder()
      .setId("MultipleChoiceInput")
      .addAnswerGroups(
        AnswerGroup.newBuilder()
          .addRuleSpecs(
            RuleSpec.newBuilder().setRuleType("Equals").putInput("x", TEST_MULTIPLE_CHOICE_OPTION_0)
          )
          .setOutcome(OUTCOME_0)
      )
      .setDefaultOutcome(DEFAULT_OUTCOME)
      .build()

    val outcome =
      answerClassificationController.classify(
        interaction,
        TEST_MULTIPLE_CHOICE_OPTION_0,
        writtenTranslationContext = WrittenTranslationContext.getDefaultInstance()
      ).outcome

    // The first group should match.
    assertThat(outcome).isEqualTo(OUTCOME_0)
  }

  @Test
  fun testClassify_forMultipleChoiceInput_doesNotMatch_returnDefaultOutcome() {
    val interaction = Interaction.newBuilder()
      .setId("MultipleChoiceInput")
      .addAnswerGroups(
        AnswerGroup.newBuilder()
          .addRuleSpecs(
            RuleSpec.newBuilder().setRuleType("Equals").putInput("x", TEST_MULTIPLE_CHOICE_OPTION_0)
          )
          .setOutcome(OUTCOME_0)
      )
      .setDefaultOutcome(DEFAULT_OUTCOME)
      .build()

    val outcome =
      answerClassificationController.classify(
        interaction,
        TEST_MULTIPLE_CHOICE_OPTION_1,
        writtenTranslationContext = WrittenTranslationContext.getDefaultInstance()
      ).outcome

    // The default outcome should be returned since the answer didn't match.
    assertThat(outcome).isEqualTo(DEFAULT_OUTCOME)
  }

  @Test
  fun testClassify_forNumberWithUnits_matches_returnAnswerGroup() {
    val interaction = Interaction.newBuilder()
      .setId("NumberWithUnits")
      .addAnswerGroups(
        AnswerGroup.newBuilder()
          .addRuleSpecs(
            RuleSpec.newBuilder().setRuleType("IsEqualTo").putInput("f", TEST_NUMBER_WITH_UNITS_0)
          )
          .setOutcome(OUTCOME_0)
      )
      .setDefaultOutcome(DEFAULT_OUTCOME)
      .build()

    val outcome =
      answerClassificationController.classify(
        interaction,
        TEST_NUMBER_WITH_UNITS_0,
        writtenTranslationContext = WrittenTranslationContext.getDefaultInstance()
      ).outcome

    // The first group should match.
    assertThat(outcome).isEqualTo(OUTCOME_0)
  }

  @Test
  fun testClassify_forNumberWithUnits_doesNotMatch_returnDefaultOutcome() {
    val interaction = Interaction.newBuilder()
      .setId("NumberWithUnits")
      .addAnswerGroups(
        AnswerGroup.newBuilder()
          .addRuleSpecs(
            RuleSpec.newBuilder().setRuleType("IsEqualTo").putInput("f", TEST_NUMBER_WITH_UNITS_0)
          )
          .setOutcome(OUTCOME_0)
      )
      .setDefaultOutcome(DEFAULT_OUTCOME)
      .build()

    val outcome =
      answerClassificationController.classify(
        interaction,
        TEST_NUMBER_WITH_UNITS_1,
        writtenTranslationContext = WrittenTranslationContext.getDefaultInstance()
      ).outcome

    // The default outcome should be returned since the answer didn't match.
    assertThat(outcome).isEqualTo(DEFAULT_OUTCOME)
  }

  @Test
  fun testClassify_forNumericInput_matches_returnAnswerGroup() {
    val interaction = Interaction.newBuilder()
      .setId("NumericInput")
      .addAnswerGroups(
        AnswerGroup.newBuilder()
          .addRuleSpecs(RuleSpec.newBuilder().setRuleType("Equals").putInput("x", TEST_NUMBER_0))
          .setOutcome(OUTCOME_0)
      )
      .setDefaultOutcome(DEFAULT_OUTCOME)
      .build()

    val outcome =
      answerClassificationController.classify(
        interaction,
        TEST_NUMBER_0,
        writtenTranslationContext = WrittenTranslationContext.getDefaultInstance()
      ).outcome

    // The first group should match.
    assertThat(outcome).isEqualTo(OUTCOME_0)
  }

  @Test
  fun testClassify_forNumericInput_doesNotMatch_returnDefaultOutcome() {
    val interaction = Interaction.newBuilder()
      .setId("NumericInput")
      .addAnswerGroups(
        AnswerGroup.newBuilder()
          .addRuleSpecs(RuleSpec.newBuilder().setRuleType("Equals").putInput("x", TEST_NUMBER_0))
          .setOutcome(OUTCOME_0)
      )
      .setDefaultOutcome(DEFAULT_OUTCOME)
      .build()

    val outcome =
      answerClassificationController.classify(
        interaction,
        TEST_NUMBER_1,
        writtenTranslationContext = WrittenTranslationContext.getDefaultInstance()
      ).outcome

    // The default outcome should be returned since the answer didn't match.
    assertThat(outcome).isEqualTo(DEFAULT_OUTCOME)
  }

  @Test
  fun testClassify_forTextInput_matches_returnAnswerGroup() {
    val interaction = Interaction.newBuilder()
      .setId("TextInput")
      .addAnswerGroups(
        AnswerGroup.newBuilder()
          .addRuleSpecs(
            RuleSpec.newBuilder().setRuleType("Equals").putInput("x", TEST_STRING_INPUT_SET_0)
          )
          .setOutcome(OUTCOME_0)
      )
      .setDefaultOutcome(DEFAULT_OUTCOME)
      .build()

    val outcome =
      answerClassificationController.classify(
        interaction,
        TEST_STRING_0,
        writtenTranslationContext = WrittenTranslationContext.getDefaultInstance()
      ).outcome

    // The first group should match.
    assertThat(outcome).isEqualTo(OUTCOME_0)
  }

  @Test
  fun testClassify_forTextInput_doesNotMatch_returnDefaultOutcome() {
    val interaction = Interaction.newBuilder()
      .setId("TextInput")
      .addAnswerGroups(
        AnswerGroup.newBuilder()
          .addRuleSpecs(
            RuleSpec.newBuilder().setRuleType("Equals").putInput("x", TEST_STRING_INPUT_SET_0)
          )
          .setOutcome(OUTCOME_0)
      )
      .setDefaultOutcome(DEFAULT_OUTCOME)
      .build()

    val outcome =
      answerClassificationController.classify(
        interaction,
        TEST_STRING_1,
        writtenTranslationContext = WrittenTranslationContext.getDefaultInstance()
      ).outcome

    // The default outcome should be returned since the answer didn't match.
    assertThat(outcome).isEqualTo(DEFAULT_OUTCOME)
  }

  @Test
  fun testClassify_forTextInput_localizedRuleInput_matchingContext_returnsAnswerGroup() {
    val interaction = Interaction.newBuilder()
      .setId("TextInput")
      .addAnswerGroups(
        AnswerGroup.newBuilder()
          .addRuleSpecs(
            RuleSpec.newBuilder()
              .setRuleType("Equals")
              .putInput("x", TEST_STRING_INPUT_SET_2_WITH_CONTENT_ID)
          )
          .setOutcome(OUTCOME_0)
      )
      .setDefaultOutcome(DEFAULT_OUTCOME)
      .build()

    val outcome =
      answerClassificationController.classify(
        interaction,
        createString(TEST_STRING_3_PORTUGUESE),
        writtenTranslationContext = WrittenTranslationContext.newBuilder().apply {
          putTranslations(
            TEST_STRING_3_CONTENT_ID,
            Translation.newBuilder().apply {
              htmlList = HtmlTranslationList.newBuilder().apply {
                addHtml(TEST_STRING_3_PORTUGUESE)
              }.build()
            }.build()
          )
        }.build()
      ).outcome

    // The answer group should match since the translation context provides a mapping between
    // Portuguese and the expected string.
    assertThat(outcome).isEqualTo(OUTCOME_0)
  }

  @Test
  fun testClassify_forTextInput_localizedRuleInput_mismatchingContext_returnsDefaultOutcome() {
    val interaction = Interaction.newBuilder()
      .setId("TextInput")
      .addAnswerGroups(
        AnswerGroup.newBuilder()
          .addRuleSpecs(
            RuleSpec.newBuilder()
              .setRuleType("Equals")
              .putInput("x", TEST_STRING_INPUT_SET_2_WITH_CONTENT_ID)
          )
          .setOutcome(OUTCOME_0)
      )
      .setDefaultOutcome(DEFAULT_OUTCOME)
      .build()

    val outcome =
      answerClassificationController.classify(
        interaction,
        createString(TEST_STRING_3_PORTUGUESE),
        writtenTranslationContext = WrittenTranslationContext.getDefaultInstance()
      ).outcome

    // The mapping didn't include the needing association, so the Portuguese answer can't be matched
    // to the expected string.
    assertThat(outcome).isEqualTo(DEFAULT_OUTCOME)
  }

  @Test
  fun testClassify_multipleAnswerGroups_matchesOneRuleSpec_returnsAnswerGroupOutcome() {
    val interaction = Interaction.newBuilder()
      .setId("TextInput")
      .addAnswerGroups(
        AnswerGroup.newBuilder()
          .addRuleSpecs(
            RuleSpec.newBuilder().setRuleType("Equals").putInput("x", TEST_STRING_INPUT_SET_0)
          )
          .setOutcome(OUTCOME_0)
      )
      .addAnswerGroups(
        AnswerGroup.newBuilder()
          .addRuleSpecs(
            RuleSpec.newBuilder().setRuleType("Equals").putInput("x", TEST_STRING_INPUT_SET_1)
          )
          .setOutcome(OUTCOME_1)
      )
      .setDefaultOutcome(DEFAULT_OUTCOME)
      .build()

    val outcome =
      answerClassificationController.classify(
        interaction,
        TEST_STRING_1,
        writtenTranslationContext = WrittenTranslationContext.getDefaultInstance()
      ).outcome

    // The outcome of the singly matched answer group should be returned.
    assertThat(outcome).isEqualTo(OUTCOME_1)
  }

  @Test
  fun testClassify_multipleAnswerGroups_matchesMultipleRuleSpecs_returnsAnswerGroupOutcome() {
    val interaction = Interaction.newBuilder()
      .setId("TextInput")
      .addAnswerGroups(
        AnswerGroup.newBuilder()
          .addRuleSpecs(
            RuleSpec.newBuilder().setRuleType("Equals").putInput("x", TEST_STRING_INPUT_SET_0)
          )
          .addRuleSpecs(
            RuleSpec.newBuilder().setRuleType("Contains").putInput("x", TEST_STRING_INPUT_SET_TEST)
          )
          .setOutcome(OUTCOME_0)
      )
      .addAnswerGroups(
        AnswerGroup.newBuilder()
          .addRuleSpecs(
            RuleSpec.newBuilder().setRuleType("Equals").putInput("x", TEST_STRING_INPUT_SET_1)
          )
          .setOutcome(OUTCOME_1)
      )
      .setDefaultOutcome(DEFAULT_OUTCOME)
      .build()

    val outcome =
      answerClassificationController.classify(
        interaction,
        TEST_STRING_0,
        writtenTranslationContext = WrittenTranslationContext.getDefaultInstance()
      ).outcome

    // The outcome of the singly matched answer group should be returned. Matching multiple rule
    // specs doesn't matter.
    assertThat(outcome).isEqualTo(OUTCOME_0)
  }

  @Test
  fun testClassify_multipleAnswerGroups_matchesMultipleGroups_returnsFirstMatchedGroupOutcome() {
    val interaction = Interaction.newBuilder()
      .setId("TextInput")
      .addAnswerGroups(
        AnswerGroup.newBuilder()
          .addRuleSpecs(
            RuleSpec.newBuilder().setRuleType("Equals").putInput("x", TEST_STRING_INPUT_SET_0)
          )
          .setOutcome(OUTCOME_0)
      )
      .addAnswerGroups(
        AnswerGroup.newBuilder()
          .addRuleSpecs(
            RuleSpec.newBuilder().setRuleType("Contains").putInput("x", TEST_STRING_INPUT_SET_TEST)
          )
          .setOutcome(OUTCOME_1)
      )
      .setDefaultOutcome(DEFAULT_OUTCOME)
      .build()

    val outcome =
      answerClassificationController.classify(
        interaction,
        TEST_STRING_0,
        writtenTranslationContext = WrittenTranslationContext.getDefaultInstance()
      ).outcome

    // The first matched group should be returned even though multiple groups are matching.
    assertThat(outcome).isEqualTo(OUTCOME_0)
  }

  @Test
  fun testClassify_multipleAnswerGroups_matchesNone_returnsDefaultOutcome() {
    val interaction = Interaction.newBuilder()
      .setId("TextInput")
      .addAnswerGroups(
        AnswerGroup.newBuilder()
          .addRuleSpecs(
            RuleSpec.newBuilder().setRuleType("Equals").putInput("x", TEST_STRING_INPUT_SET_0)
          )
          .setOutcome(OUTCOME_0)
      )
      .addAnswerGroups(
        AnswerGroup.newBuilder()
          .addRuleSpecs(
            RuleSpec.newBuilder().setRuleType("Contains").putInput("x", TEST_STRING_INPUT_SET_TEST)
          )
          .setOutcome(OUTCOME_1)
      )
      .setDefaultOutcome(DEFAULT_OUTCOME)
      .build()

    val outcome =
      answerClassificationController.classify(
        interaction,
        TEST_STRING_2,
        writtenTranslationContext = WrittenTranslationContext.getDefaultInstance()
      ).outcome

    // No matching groups should always yield the default outcome.
    assertThat(outcome).isEqualTo(DEFAULT_OUTCOME)
  }

  private fun setUpTestApplicationComponent() {
    DaggerAnswerClassificationControllerTest_TestApplicationComponent.builder()
      .setApplication(ApplicationProvider.getApplicationContext())
      .build()
      .inject(this)
  }

  // TODO(#89): Move this to a common test application component.
  @Module
  class TestModule {
    @Provides
    @Singleton
    fun provideContext(application: Application): Context {
      return application
    }
  }

  // TODO(#89): Move this to a common test application component.
  @Singleton
  @Component(
    modules = [
      TestModule::class, ContinueModule::class,
      FractionInputModule::class, ItemSelectionInputModule::class,
      MultipleChoiceInputModule::class, NumberWithUnitsRuleModule::class,
      NumericInputRuleModule::class, TextInputRuleModule::class,
      DragDropSortInputModule::class, InteractionsModule::class,
      ImageClickInputModule::class, RatioInputModule::class, LocaleProdModule::class,
      FakeOppiaClockModule::class, LoggerModule::class, TestDispatcherModule::class,
      LogStorageModule::class, NetworkConnectionUtilDebugModule::class,
      TestLogReportingModule::class, AssetModule::class, RobolectricModule::class,
<<<<<<< HEAD
      PlatformParameterModule::class, PlatformParameterSingletonModule::class,
      LoggingIdentifierModule::class
=======
      SyncStatusModule::class, PlatformParameterModule::class, LoggingIdentifierModule::class,
      PlatformParameterSingletonModule::class
>>>>>>> a84e6797
    ]
  )
  interface TestApplicationComponent {
    @Component.Builder
    interface Builder {
      @BindsInstance
      fun setApplication(application: Application): Builder

      fun build(): TestApplicationComponent
    }

    fun inject(answerClassificationControllerTest: AnswerClassificationControllerTest)
  }
}<|MERGE_RESOLUTION|>--- conflicted
+++ resolved
@@ -852,13 +852,8 @@
       FakeOppiaClockModule::class, LoggerModule::class, TestDispatcherModule::class,
       LogStorageModule::class, NetworkConnectionUtilDebugModule::class,
       TestLogReportingModule::class, AssetModule::class, RobolectricModule::class,
-<<<<<<< HEAD
       PlatformParameterModule::class, PlatformParameterSingletonModule::class,
-      LoggingIdentifierModule::class
-=======
-      SyncStatusModule::class, PlatformParameterModule::class, LoggingIdentifierModule::class,
-      PlatformParameterSingletonModule::class
->>>>>>> a84e6797
+      LoggingIdentifierModule::class, SyncStatusModule::class
     ]
   )
   interface TestApplicationComponent {
