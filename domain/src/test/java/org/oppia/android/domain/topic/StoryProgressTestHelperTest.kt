--- conflicted
+++ resolved
@@ -820,7 +820,6 @@
       .isEqualTo(RATIOS_EXPLORATION_ID_2)
     assertThat(
       promotedActivityList.promotedStoryList.recentlyPlayedStoryList[1].completedChapterCount
-<<<<<<< HEAD
     )
       .isEqualTo(0)
   }
@@ -850,15 +849,6 @@
   @Test
   fun testProgressTestHelper_markRecentlyPlayed_firstStoryInTestTopic1And2_promotedListIsCorrect() {
     storyProgressTestHelper.markRecentlyPlayedForOneExplorationInTestTopics1And2(
-=======
-    )
-      .isEqualTo(0)
-  }
-
-  @Test
-  fun testProgressTestHelper_markFullProgressForSecondTestTopic_suggestedStoryListIsCorrect() {
-    storyProgressTestHelper.markFullProgressForSecondTestTopic(
->>>>>>> eb137fba
       profileId = profileId,
       timestampOlderThanOneWeek = false
     )
@@ -872,31 +862,6 @@
 
     val promotedActivityList = promotedActivityListResultCaptor.value.getOrThrow()
     assertThat(promotedActivityList.promotedStoryList.recentlyPlayedStoryCount)
-<<<<<<< HEAD
-=======
-      .isEqualTo(0)
-    assertThat(promotedActivityList.promotedStoryList.olderPlayedStoryCount).isEqualTo(0)
-    assertThat(promotedActivityList.promotedStoryList.suggestedStoryCount).isEqualTo(0)
-    assertThat(promotedActivityList.comingSoonTopicList.upcomingTopicCount).isEqualTo(1)
-  }
-
-  @Test
-  fun testProgressTestHelper_markRecentlyPlayed_firstStoryInTestTopic1And2_promotedListIsCorrect() {
-    storyProgressTestHelper.markRecentlyPlayedForOneExplorationInTestTopics1And2(
-      profileId = profileId,
-      timestampOlderThanOneWeek = false
-    )
-    testCoroutineDispatchers.runCurrent()
-
-    topicListController.getPromotedActivityList(profileId).toLiveData()
-      .observeForever(mockPromotedActivityListObserver)
-    testCoroutineDispatchers.runCurrent()
-
-    verifyGetPromotedActivityListSucceeded()
-
-    val promotedActivityList = promotedActivityListResultCaptor.value.getOrThrow()
-    assertThat(promotedActivityList.promotedStoryList.recentlyPlayedStoryCount)
->>>>>>> eb137fba
       .isEqualTo(2)
     assertThat(promotedActivityList.promotedStoryList.olderPlayedStoryCount)
       .isEqualTo(0)
