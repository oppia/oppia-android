--- conflicted
+++ resolved
@@ -818,11 +818,7 @@
   }
 
   @Test
-<<<<<<< HEAD
-  fun testProgressTestHelper_markFullProgressForSecondTopic_showRecommendedStories_storyListIsCorrect() { // ktlint-disable max-line-length
-=======
   fun testProgressTestHelper_markFullProgressForSecondTopic_showRecommendedStories_listIsCorrect() {
->>>>>>> 6701b059
     storyProgressTestHelper.markFullProgressForSecondTopic(
       profileId,
       /* timestampOlderThanAWeek= */ false
