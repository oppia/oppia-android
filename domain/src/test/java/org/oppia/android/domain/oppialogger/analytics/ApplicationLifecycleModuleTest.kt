package org.oppia.android.domain.oppialogger.analytics

import android.app.Application
import android.content.Context
import androidx.test.core.app.ApplicationProvider
import androidx.test.ext.junit.runners.AndroidJUnit4
import com.google.common.truth.Truth.assertThat
import dagger.Binds
import dagger.BindsInstance
import dagger.Component
import dagger.Module
import dagger.Provides
import dagger.multibindings.Multibinds
import org.junit.Before
import org.junit.Test
import org.junit.runner.RunWith
import org.oppia.android.domain.oppialogger.ApplicationIdSeed
import org.oppia.android.domain.oppialogger.ApplicationStartupListener
import org.oppia.android.domain.oppialogger.LogStorageModule
import org.oppia.android.domain.platformparameter.PlatformParameterSingletonModule
import org.oppia.android.testing.TestLogReportingModule
import org.oppia.android.testing.robolectric.RobolectricModule
import org.oppia.android.testing.threading.TestDispatcherModule
import org.oppia.android.testing.time.FakeOppiaClockModule
import org.oppia.android.util.data.DataProvidersInjector
import org.oppia.android.util.data.DataProvidersInjectorProvider
import org.oppia.android.util.locale.LocaleProdModule
import org.oppia.android.util.logging.LoggerModule
import org.oppia.android.util.networking.NetworkConnectionUtilDebugModule
import org.oppia.android.util.platformparameter.ENABLE_LANGUAGE_SELECTION_UI_DEFAULT_VALUE
import org.oppia.android.util.platformparameter.EnableLanguageSelectionUi
import org.oppia.android.util.platformparameter.LearnerStudyAnalytics
import org.oppia.android.util.platformparameter.PlatformParameterValue
import org.oppia.android.util.platformparameter.SPLASH_SCREEN_WELCOME_MSG_DEFAULT_VALUE
import org.oppia.android.util.platformparameter.SYNC_UP_WORKER_TIME_PERIOD_IN_HOURS_DEFAULT_VALUE
import org.oppia.android.util.platformparameter.SplashScreenWelcomeMsg
import org.oppia.android.util.platformparameter.SyncUpWorkerTimePeriodHours
import org.robolectric.annotation.Config
import org.robolectric.annotation.LooperMode
import java.util.concurrent.TimeUnit
import javax.inject.Inject
import javax.inject.Singleton

/** Tests for [ApplicationLifecycleModule]. */
// FunctionName: test names are conventionally named with underscores.
@Suppress("FunctionName")
@RunWith(AndroidJUnit4::class)
@LooperMode(LooperMode.Mode.PAUSED)
@Config(application = ApplicationLifecycleModuleTest.TestApplication::class)
class ApplicationLifecycleModuleTest {
  @Inject lateinit var startupListeners: Set<@JvmSuppressWildcards ApplicationStartupListener>

  @field:[JvmField Inject LearnerAnalyticsInactivityLimitMillis]
  var inactivityLimitMillis: Long = Long.MIN_VALUE

  @Before
  fun setUp() {
    setUpTestApplicationComponent()
  }

  @Test
  fun testInjectApplicationStartupListenerSet_includesApplicationLifecycleObserver() {
    assertThat(startupListeners.any { it is ApplicationLifecycleObserver }).isTrue()
  }

  @Test
  fun testLearnerAnalyticsInactivityLimit_isDefaultValue() {
    // This is a change detector test to ensure that changes to the inactivity limit are explicitly
    // considered to help avoid potential unintended changes to this analytics behavioral
    // configuration property.
    assertThat(inactivityLimitMillis).isEqualTo(TimeUnit.MINUTES.toMillis(30))
  }

  private fun setUpTestApplicationComponent() {
    ApplicationProvider.getApplicationContext<TestApplication>().inject(this)
  }

  // TODO(#89): Move this to a common test application component.
  @Module
  interface TestModule {
    @Binds
    fun provideContext(application: Application): Context

    @Multibinds
    fun bindStartupListenerSet(): Set<ApplicationStartupListener>
  }

  @Module
  class TestLoggingIdentifierModule {

    companion object {
      const val applicationIdSeed = 1L
    }

    @Provides
    @ApplicationIdSeed
    fun provideApplicationIdSeed(): Long = applicationIdSeed
  }

  @Module
  class TestPlatformParameterModule {

    companion object {
      var forceLearnerAnalyticsStudy: Boolean = false
    }

    @Provides
    @SplashScreenWelcomeMsg
    fun provideSplashScreenWelcomeMsgParam(): PlatformParameterValue<Boolean> {
      return PlatformParameterValue.createDefaultParameter(SPLASH_SCREEN_WELCOME_MSG_DEFAULT_VALUE)
    }

    @Provides
    @SyncUpWorkerTimePeriodHours
    fun provideSyncUpWorkerTimePeriod(): PlatformParameterValue<Int> {
      return PlatformParameterValue.createDefaultParameter(
        SYNC_UP_WORKER_TIME_PERIOD_IN_HOURS_DEFAULT_VALUE
      )
    }

    @Provides
    @EnableLanguageSelectionUi
    fun provideEnableLanguageSelectionUi(): PlatformParameterValue<Boolean> {
      return PlatformParameterValue.createDefaultParameter(
        ENABLE_LANGUAGE_SELECTION_UI_DEFAULT_VALUE
      )
    }

    @Provides
    @LearnerStudyAnalytics
    fun provideLearnerStudyAnalytics(): PlatformParameterValue<Boolean> {
      return PlatformParameterValue.createDefaultParameter(forceLearnerAnalyticsStudy)
    }
  }

  // TODO(#89): Move this to a common test application component.
  @Singleton
  @Component(
    modules = [
      TestModule::class, TestLogReportingModule::class, LogStorageModule::class,
      TestDispatcherModule::class, RobolectricModule::class, FakeOppiaClockModule::class,
      NetworkConnectionUtilDebugModule::class, LocaleProdModule::class,
      TestPlatformParameterModule::class, PlatformParameterSingletonModule::class,
<<<<<<< HEAD
      TestLoggingIdentifierModule::class, ApplicationLifecycleModule::class,
      LoggerModule::class
=======
      TestLoggingIdentifierModule::class, ApplicationLifecycleModule::class, LoggerModule::class
>>>>>>> 0ad49f9f
    ]
  )
  interface TestApplicationComponent : DataProvidersInjector {
    @Component.Builder
    interface Builder {
      @BindsInstance
      fun setApplication(application: Application): Builder
      fun build(): TestApplicationComponent
    }

    fun inject(applicationLifecycleObserverImplTest: ApplicationLifecycleModuleTest)
  }

  class TestApplication : Application(), DataProvidersInjectorProvider {
    private val component: TestApplicationComponent by lazy {
      DaggerApplicationLifecycleModuleTest_TestApplicationComponent.builder()
        .setApplication(this)
        .build()
    }

    fun inject(test: ApplicationLifecycleModuleTest) {
      component.inject(test)
    }

    override fun getDataProvidersInjector(): DataProvidersInjector = component
  }
}<|MERGE_RESOLUTION|>--- conflicted
+++ resolved
@@ -141,12 +141,8 @@
       TestDispatcherModule::class, RobolectricModule::class, FakeOppiaClockModule::class,
       NetworkConnectionUtilDebugModule::class, LocaleProdModule::class,
       TestPlatformParameterModule::class, PlatformParameterSingletonModule::class,
-<<<<<<< HEAD
       TestLoggingIdentifierModule::class, ApplicationLifecycleModule::class,
       LoggerModule::class
-=======
-      TestLoggingIdentifierModule::class, ApplicationLifecycleModule::class, LoggerModule::class
->>>>>>> 0ad49f9f
     ]
   )
   interface TestApplicationComponent : DataProvidersInjector {
