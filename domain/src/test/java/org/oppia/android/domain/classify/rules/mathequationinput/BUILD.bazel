"""
Tests for math equation input classifiers.
"""

load("//:oppia_android_test.bzl", "oppia_android_test")

oppia_android_test(
    name = "MathEquationInputIsEquivalentToRuleClassifierProviderTest",
    srcs = ["MathEquationInputIsEquivalentToRuleClassifierProviderTest.kt"],
    custom_package = "org.oppia.android.domain.classify.rules.mathequationinput",
    test_class = "org.oppia.android.domain.classify.rules.mathequationinput.MathEquationInputIsEquivalentToRuleClassifierProviderTest",
    test_manifest = "//domain:test_manifest",
    deps = [
<<<<<<< HEAD
=======
        "//:dagger",
>>>>>>> f118fa27
        "//domain",
        "//domain/src/main/java/org/oppia/android/domain/classify/rules/mathequationinput:math_equation_input_providers",
        "//model/src/main/proto:interaction_object_java_proto_lite",
        "//testing/src/main/java/org/oppia/android/testing/junit:oppia_parameterized_test_runner",
        "//testing/src/main/java/org/oppia/android/testing/junit:parameterized_robolectric_test_runner",
        "//testing/src/main/java/org/oppia/android/testing/robolectric:test_module",
        "//testing/src/main/java/org/oppia/android/testing/threading:test_module",
        "//testing/src/main/java/org/oppia/android/testing/time:test_module",
        "//third_party:androidx_test_core",
        "//third_party:com_google_truth_truth",
        "//third_party:junit_junit",
        "//third_party:org_robolectric_robolectric",
        "//third_party:robolectric_android-all",
        "//utility/src/main/java/org/oppia/android/util/locale:prod_module",
        "//utility/src/main/java/org/oppia/android/util/logging:prod_module",
    ],
)

oppia_android_test(
    name = "MathEquationInputMatchesExactlyWithRuleClassifierProviderTest",
    srcs = ["MathEquationInputMatchesExactlyWithRuleClassifierProviderTest.kt"],
    custom_package = "org.oppia.android.domain.classify.rules.mathequationinput",
    test_class = "org.oppia.android.domain.classify.rules.mathequationinput.MathEquationInputMatchesExactlyWithRuleClassifierProviderTest",
    test_manifest = "//domain:test_manifest",
    deps = [
<<<<<<< HEAD
=======
        "//:dagger",
>>>>>>> f118fa27
        "//domain",
        "//domain/src/main/java/org/oppia/android/domain/classify/rules/mathequationinput:math_equation_input_providers",
        "//model/src/main/proto:interaction_object_java_proto_lite",
        "//testing/src/main/java/org/oppia/android/testing/junit:oppia_parameterized_test_runner",
        "//testing/src/main/java/org/oppia/android/testing/junit:parameterized_robolectric_test_runner",
        "//testing/src/main/java/org/oppia/android/testing/robolectric:test_module",
        "//testing/src/main/java/org/oppia/android/testing/threading:test_module",
        "//testing/src/main/java/org/oppia/android/testing/time:test_module",
        "//third_party:androidx_test_core",
        "//third_party:com_google_truth_truth",
        "//third_party:junit_junit",
        "//third_party:org_robolectric_robolectric",
        "//third_party:robolectric_android-all",
        "//utility/src/main/java/org/oppia/android/util/locale:prod_module",
        "//utility/src/main/java/org/oppia/android/util/logging:prod_module",
    ],
)

oppia_android_test(
    name = "MathEquationInputMatchesUpToTrivialManipulationsRuleClassifierProviderTest",
    srcs = ["MathEquationInputMatchesUpToTrivialManipulationsRuleClassifierProviderTest.kt"],
    custom_package = "org.oppia.android.domain.classify.rules.mathequationinput",
    test_class = "org.oppia.android.domain.classify.rules.mathequationinput.MathEquationInputMatchesUpToTrivialManipulationsRuleClassifierProviderTest",
    test_manifest = "//domain:test_manifest",
    deps = [
<<<<<<< HEAD
=======
        "//:dagger",
>>>>>>> f118fa27
        "//domain",
        "//domain/src/main/java/org/oppia/android/domain/classify/rules/mathequationinput:math_equation_input_providers",
        "//model/src/main/proto:interaction_object_java_proto_lite",
        "//testing/src/main/java/org/oppia/android/testing/junit:oppia_parameterized_test_runner",
        "//testing/src/main/java/org/oppia/android/testing/junit:parameterized_robolectric_test_runner",
        "//testing/src/main/java/org/oppia/android/testing/robolectric:test_module",
        "//testing/src/main/java/org/oppia/android/testing/threading:test_module",
        "//testing/src/main/java/org/oppia/android/testing/time:test_module",
        "//third_party:androidx_test_core",
        "//third_party:com_google_truth_truth",
        "//third_party:junit_junit",
        "//third_party:org_robolectric_robolectric",
        "//third_party:robolectric_android-all",
        "//utility/src/main/java/org/oppia/android/util/locale:prod_module",
        "//utility/src/main/java/org/oppia/android/util/logging:prod_module",
    ],
)

oppia_android_test(
    name = "MathEquationInputModuleTest",
    srcs = ["MathEquationInputModuleTest.kt"],
    custom_package = "org.oppia.android.domain.classify.rules.mathequationinput",
    test_class = "org.oppia.android.domain.classify.rules.mathequationinput.MathEquationInputModuleTest",
    test_manifest = "//domain:test_manifest",
    deps = [
<<<<<<< HEAD
=======
        "//:dagger",
>>>>>>> f118fa27
        "//domain",
        "//domain/src/main/java/org/oppia/android/domain/classify/rules/mathequationinput:math_equation_input_rule_module",
        "//testing/src/main/java/org/oppia/android/testing/robolectric:test_module",
        "//testing/src/main/java/org/oppia/android/testing/threading:test_module",
        "//testing/src/main/java/org/oppia/android/testing/time:test_module",
        "//third_party:androidx_test_ext_junit",
        "//third_party:com_google_truth_truth",
        "//third_party:junit_junit",
        "//third_party:org_robolectric_robolectric",
        "//third_party:robolectric_android-all",
        "//utility/src/main/java/org/oppia/android/util/locale:prod_module",
        "//utility/src/main/java/org/oppia/android/util/logging:prod_module",
    ],
)<|MERGE_RESOLUTION|>--- conflicted
+++ resolved
@@ -11,10 +11,7 @@
     test_class = "org.oppia.android.domain.classify.rules.mathequationinput.MathEquationInputIsEquivalentToRuleClassifierProviderTest",
     test_manifest = "//domain:test_manifest",
     deps = [
-<<<<<<< HEAD
-=======
         "//:dagger",
->>>>>>> f118fa27
         "//domain",
         "//domain/src/main/java/org/oppia/android/domain/classify/rules/mathequationinput:math_equation_input_providers",
         "//model/src/main/proto:interaction_object_java_proto_lite",
@@ -40,10 +37,7 @@
     test_class = "org.oppia.android.domain.classify.rules.mathequationinput.MathEquationInputMatchesExactlyWithRuleClassifierProviderTest",
     test_manifest = "//domain:test_manifest",
     deps = [
-<<<<<<< HEAD
-=======
         "//:dagger",
->>>>>>> f118fa27
         "//domain",
         "//domain/src/main/java/org/oppia/android/domain/classify/rules/mathequationinput:math_equation_input_providers",
         "//model/src/main/proto:interaction_object_java_proto_lite",
@@ -69,10 +63,7 @@
     test_class = "org.oppia.android.domain.classify.rules.mathequationinput.MathEquationInputMatchesUpToTrivialManipulationsRuleClassifierProviderTest",
     test_manifest = "//domain:test_manifest",
     deps = [
-<<<<<<< HEAD
-=======
         "//:dagger",
->>>>>>> f118fa27
         "//domain",
         "//domain/src/main/java/org/oppia/android/domain/classify/rules/mathequationinput:math_equation_input_providers",
         "//model/src/main/proto:interaction_object_java_proto_lite",
@@ -98,10 +89,7 @@
     test_class = "org.oppia.android.domain.classify.rules.mathequationinput.MathEquationInputModuleTest",
     test_manifest = "//domain:test_manifest",
     deps = [
-<<<<<<< HEAD
-=======
         "//:dagger",
->>>>>>> f118fa27
         "//domain",
         "//domain/src/main/java/org/oppia/android/domain/classify/rules/mathequationinput:math_equation_input_rule_module",
         "//testing/src/main/java/org/oppia/android/testing/robolectric:test_module",
