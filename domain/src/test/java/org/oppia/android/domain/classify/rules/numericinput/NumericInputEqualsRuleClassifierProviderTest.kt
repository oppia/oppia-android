--- conflicted
+++ resolved
@@ -141,24 +141,6 @@
   }
 
   @Test
-<<<<<<< HEAD
-  fun testPositiveRealAnswer_positiveRealInput_valueAtRange_valuesDoNotMatch() {
-    val inputs = mapOf(
-      "x" to FIVE_TIMES_FLOAT_EQUALITY_INTERVAL
-    )
-
-    val matches = inputEqualsRuleClassifier.matches(
-      answer = SIX_TIMES_FLOAT_EQUALITY_INTERVAL,
-      inputs = inputs,
-      classificationContext = ClassificationContext()
-    )
-
-    assertThat(matches).isFalse()
-  }
-
-  @Test
-=======
->>>>>>> 3248e84d
   fun testRealAnswer_missingInput_throwsException() {
     val inputs = mapOf("y" to POSITIVE_REAL_VALUE_1_5)
 
