package org.oppia.android.domain.platformparameter.syncup

import android.app.Application
import android.content.Context
import androidx.lifecycle.Observer
import androidx.test.core.app.ApplicationProvider
import androidx.test.core.content.pm.ApplicationInfoBuilder
import androidx.test.core.content.pm.PackageInfoBuilder
import androidx.test.ext.junit.runners.AndroidJUnit4
import androidx.work.Configuration
import androidx.work.Data
import androidx.work.OneTimeWorkRequest
import androidx.work.OneTimeWorkRequestBuilder
import androidx.work.WorkInfo
import androidx.work.WorkManager
import androidx.work.testing.SynchronousExecutor
import androidx.work.testing.WorkManagerTestInitHelper
import com.google.common.base.Optional
import com.google.common.truth.Truth.assertThat
import dagger.BindsInstance
import dagger.Component
import dagger.Module
import dagger.Provides
import okhttp3.OkHttpClient
import org.junit.Before
import org.junit.Rule
import org.junit.Test
import org.junit.runner.RunWith
import org.mockito.Mock
import org.mockito.junit.MockitoJUnit
import org.mockito.junit.MockitoRule
import org.oppia.android.app.model.PlatformParameter
import org.oppia.android.data.backends.gae.BaseUrl
import org.oppia.android.data.backends.gae.JsonPrefixNetworkInterceptor
import org.oppia.android.data.backends.gae.NetworkApiKey
import org.oppia.android.data.backends.gae.NetworkConfigProdModule
import org.oppia.android.data.backends.gae.OppiaRetrofit
import org.oppia.android.data.backends.gae.RemoteAuthNetworkInterceptor
import org.oppia.android.data.backends.gae.api.PlatformParameterService
import org.oppia.android.domain.oppialogger.LogStorageModule
import org.oppia.android.domain.oppialogger.LoggingIdentifierModule
import org.oppia.android.domain.platformparameter.PlatformParameterController
import org.oppia.android.domain.platformparameter.PlatformParameterModule
import org.oppia.android.domain.platformparameter.PlatformParameterSingletonImpl
import org.oppia.android.testing.FakeExceptionLogger
import org.oppia.android.testing.TestLogReportingModule
import org.oppia.android.testing.network.MockPlatformParameterService
import org.oppia.android.testing.network.RetrofitTestModule
import org.oppia.android.testing.platformparameter.TEST_BOOLEAN_PARAM_NAME
import org.oppia.android.testing.platformparameter.TEST_BOOLEAN_PARAM_SERVER_VALUE
import org.oppia.android.testing.platformparameter.TEST_INTEGER_PARAM_DEFAULT_VALUE
import org.oppia.android.testing.platformparameter.TEST_INTEGER_PARAM_NAME
import org.oppia.android.testing.platformparameter.TEST_INTEGER_PARAM_SERVER_VALUE
import org.oppia.android.testing.platformparameter.TEST_STRING_PARAM_NAME
import org.oppia.android.testing.platformparameter.TEST_STRING_PARAM_SERVER_VALUE
import org.oppia.android.testing.robolectric.RobolectricModule
import org.oppia.android.testing.threading.TestCoroutineDispatchers
import org.oppia.android.testing.threading.TestDispatcherModule
import org.oppia.android.testing.time.FakeOppiaClockModule
import org.oppia.android.util.data.AsyncResult
import org.oppia.android.util.data.DataProviders.Companion.toLiveData
import org.oppia.android.util.data.DataProvidersInjector
import org.oppia.android.util.data.DataProvidersInjectorProvider
import org.oppia.android.util.locale.LocaleProdModule
import org.oppia.android.util.logging.EnableConsoleLog
import org.oppia.android.util.logging.EnableFileLog
import org.oppia.android.util.logging.GlobalLogLevel
import org.oppia.android.util.logging.LogLevel
import org.oppia.android.util.networking.NetworkConnectionDebugUtilModule
import org.oppia.android.util.networking.NetworkConnectionUtilDebugModule
import org.oppia.android.util.platformparameter.PlatformParameterSingleton
import org.robolectric.Shadows
import org.robolectric.annotation.Config
import org.robolectric.annotation.LooperMode
import retrofit2.Retrofit
import retrofit2.converter.moshi.MoshiConverterFactory
import retrofit2.mock.MockRetrofit
import javax.inject.Inject
import javax.inject.Singleton
import org.oppia.android.domain.oppialogger.LoggingIdentifierModule

/** Tests for [PlatformParameterSyncUpWorker]. */
@RunWith(AndroidJUnit4::class)
@LooperMode(LooperMode.Mode.PAUSED)
@Config(
  application = PlatformParameterSyncUpWorkerTest.TestApplication::class,
  manifest = Config.NONE
)
class PlatformParameterSyncUpWorkerTest {

  @Rule
  @JvmField
  val mockitoRule: MockitoRule = MockitoJUnit.rule()

  @Mock
  lateinit var mockUnitObserver: Observer<AsyncResult<Unit>>

  @Inject
  lateinit var platformParameterSingleton: PlatformParameterSingleton

  @Inject
  lateinit var platformParameterController: PlatformParameterController

  @Inject
  lateinit var platformParameterSyncUpWorkerFactory: PlatformParameterSyncUpWorkerFactory

  @Inject
  lateinit var testCoroutineDispatchers: TestCoroutineDispatchers

  @Inject
  lateinit var context: Context

  @Inject
  lateinit var fakeExceptionLogger: FakeExceptionLogger

  private val expectedTestStringParameter = PlatformParameter.newBuilder()
    .setName(TEST_STRING_PARAM_NAME)
    .setString(TEST_STRING_PARAM_SERVER_VALUE)
    .build()

  private val expectedTestIntegerParameter = PlatformParameter.newBuilder()
    .setName(TEST_INTEGER_PARAM_NAME)
    .setInteger(TEST_INTEGER_PARAM_SERVER_VALUE)
    .build()

  private val defaultTestIntegerParameter = PlatformParameter.newBuilder()
    .setName(TEST_INTEGER_PARAM_NAME)
    .setInteger(TEST_INTEGER_PARAM_DEFAULT_VALUE)
    .build()

  private val expectedTestBooleanParameter = PlatformParameter.newBuilder()
    .setName(TEST_BOOLEAN_PARAM_NAME)
    .setBoolean(TEST_BOOLEAN_PARAM_SERVER_VALUE)
    .build()

  // Not including "expectedTestBooleanParameter" in this list to prove that a refresh took place
  private val mockPlatformParameterList = listOf<PlatformParameter>(
    expectedTestStringParameter,
    defaultTestIntegerParameter // using default value here just to prove refresh took place
  )

  @Before
  fun setup() {
    setUpTestApplicationComponent()
    val config = Configuration.Builder()
      .setExecutor(SynchronousExecutor())
      .setWorkerFactory(platformParameterSyncUpWorkerFactory)
      .build()
    WorkManagerTestInitHelper.initializeTestWorkManager(context, config)
  }

  @Test
  fun testSyncUpWorker_databaseIsEmpty_getCorrectPlatformParameters_verifyValuesAreCached() {
    // Set up versionName to get correct network response from mock platform parameter service.
    setUpApplicationForContext(MockPlatformParameterService.appVersionForCorrectResponse)

    // Empty the Platform Parameter Database to simulate the execution of first SyncUp Work request.
    platformParameterController.updatePlatformParameterDatabase(listOf())

    val workManager = WorkManager.getInstance(context)

    val inputData = Data.Builder().putString(
      PlatformParameterSyncUpWorker.WORKER_TYPE_KEY,
      PlatformParameterSyncUpWorker.PLATFORM_PARAMETER_WORKER
    ).build()

    val request: OneTimeWorkRequest = OneTimeWorkRequestBuilder<PlatformParameterSyncUpWorker>()
      .setInputData(inputData)
      .build()

    // Enqueue the Work Request to fetch and cache the Platform Parameters from Remote Service.
    workManager.enqueue(request)
    testCoroutineDispatchers.runCurrent()

    val workInfo = workManager.getWorkInfoById(request.id)
    assertThat(workInfo.get().state).isEqualTo(WorkInfo.State.SUCCEEDED)

    platformParameterController.getParameterDatabase().toLiveData().observeForever(mockUnitObserver)
<<<<<<< HEAD
    testCoroutineDispatchers.runCurrent()// Retrieve the previously cached Platform Parameters from Cache Store.

=======
    // Retrieve the previously cached Platform Parameters from Cache Store.
    testCoroutineDispatchers.runCurrent()
>>>>>>> 265a0a0a

    // Values retrieved from Cache store will be sent to Platform Parameter Singleton by the
    // Controller in the form of a Map, therefore verify the retrieved values from that Map.
    val platformParameterMap = platformParameterSingleton.getPlatformParameterMap()
    assertThat(platformParameterMap)
      .containsEntry(TEST_STRING_PARAM_NAME, expectedTestStringParameter)
  }

  @Test
  fun testSyncUpWorker_databaseIsEmpty_getWrongPlatformParameters_verifyWorkerCrashes() {
    // Set up versionName to get incorrect network response from mock platform parameter service.
    setUpApplicationForContext(MockPlatformParameterService.appVersionForWrongResponse)

    // Empty the Platform Parameter Database to simulate the execution of first SyncUp Work request.
    platformParameterController.updatePlatformParameterDatabase(listOf())

    val workManager = WorkManager.getInstance(context)

    val inputData = Data.Builder().putString(
      PlatformParameterSyncUpWorker.WORKER_TYPE_KEY,
      PlatformParameterSyncUpWorker.PLATFORM_PARAMETER_WORKER
    ).build()

    val request: OneTimeWorkRequest = OneTimeWorkRequestBuilder<PlatformParameterSyncUpWorker>()
      .setInputData(inputData)
      .build()

    // Enqueue the Work Request to fetch and cache the Platform Parameters from Remote Service.
    workManager.enqueue(request)
    testCoroutineDispatchers.runCurrent()

    val workInfo = workManager.getWorkInfoById(request.id)
    assertThat(workInfo.get().state).isEqualTo(WorkInfo.State.FAILED)

    val exceptionMessage = fakeExceptionLogger.getMostRecentException().message
    assertThat(exceptionMessage)
      .isEqualTo(PlatformParameterSyncUpWorker.INCORRECT_TYPE_EXCEPTION_MSG)
  }

  @Test
  fun testSyncUpWorker_databaseIsNotEmpty_getCorrectPlatformParameters_verifyValuesAreUpdated() {
    // Set up versionName to get correct network response from mock platform parameter service.
    setUpApplicationForContext(MockPlatformParameterService.appVersionForCorrectResponse)

    // Fill the Platform Parameter Database with mock values to simulate the execution of a SyncUp
    // Work request that is not first.
    platformParameterController.updatePlatformParameterDatabase(mockPlatformParameterList)

    val workManager = WorkManager.getInstance(context)

    val inputData = Data.Builder().putString(
      PlatformParameterSyncUpWorker.WORKER_TYPE_KEY,
      PlatformParameterSyncUpWorker.PLATFORM_PARAMETER_WORKER
    ).build()

    val request: OneTimeWorkRequest = OneTimeWorkRequestBuilder<PlatformParameterSyncUpWorker>()
      .setInputData(inputData)
      .build()

    // Enqueue the Work Request to fetch and cache the Platform Parameters from Remote Service.
    workManager.enqueue(request)
    testCoroutineDispatchers.runCurrent()

    val workInfo = workManager.getWorkInfoById(request.id)
    assertThat(workInfo.get().state).isEqualTo(WorkInfo.State.SUCCEEDED)

    // Retrieve the previously cached Platform Parameters from Cache Store.
    platformParameterController.getParameterDatabase().toLiveData().observeForever(mockUnitObserver)
    testCoroutineDispatchers.runCurrent()

    // Values retrieved from Cache store will be sent to Platform Parameter Singleton by the
    // Controller in the form of a Map, therefore verify the retrieved values from that Map.
    val platformParameterMap = platformParameterSingleton.getPlatformParameterMap()
    assertThat(platformParameterMap).isNotEmpty()

    // New Boolean Platform Parameter is now present in the Database.
    assertThat(platformParameterMap)
      .containsEntry(TEST_BOOLEAN_PARAM_NAME, expectedTestBooleanParameter)

    // Previous String Platform Parameter is still same in the Database.
    assertThat(platformParameterMap)
      .containsEntry(TEST_STRING_PARAM_NAME, expectedTestStringParameter)

    // Previous Integer Platform Parameter updated to new value in the Database.
    assertThat(platformParameterMap)
      .containsEntry(TEST_INTEGER_PARAM_NAME, expectedTestIntegerParameter)
  }

  @Test
  fun testSyncUpWorker_databaseIsNotEmpty_getWrongPlatformParameters_verifyWorkerCrashes() {
    // Set up versionName to get incorrect network response from mock platform parameter service.
    setUpApplicationForContext(MockPlatformParameterService.appVersionForWrongResponse)

    // Fill the Platform Parameter Database with mock values to simulate the execution of a SyncUp
    // Work request that is not first.
    platformParameterController.updatePlatformParameterDatabase(mockPlatformParameterList)

    val workManager = WorkManager.getInstance(context)

    val inputData = Data.Builder().putString(
      PlatformParameterSyncUpWorker.WORKER_TYPE_KEY,
      PlatformParameterSyncUpWorker.PLATFORM_PARAMETER_WORKER
    ).build()

    val request: OneTimeWorkRequest = OneTimeWorkRequestBuilder<PlatformParameterSyncUpWorker>()
      .setInputData(inputData)
      .build()

    // Enqueue the Work Request to fetch and cache the Platform Parameters from Remote Service.
    workManager.enqueue(request)
    testCoroutineDispatchers.runCurrent()

    val workInfo = workManager.getWorkInfoById(request.id)
    assertThat(workInfo.get().state).isEqualTo(WorkInfo.State.FAILED)

    val exceptionMessage = fakeExceptionLogger.getMostRecentException().message
    assertThat(exceptionMessage)
      .isEqualTo(PlatformParameterSyncUpWorker.INCORRECT_TYPE_EXCEPTION_MSG)
  }

  @Test
  fun testSyncUpWorker_databaseIsNotEmpty_getEmptyResponseForWrongVersion_verifyValuesNotUpdated() {
    // Set up versionName to get incorrect network response from mock platform parameter service.
    setUpApplicationForContext(MockPlatformParameterService.appVersionForEmptyResponse)

    // Fill the Platform Parameter Database with mock values to simulate the execution of a SyncUp
    // Work request that is not first.
    platformParameterController.updatePlatformParameterDatabase(mockPlatformParameterList)

    val workManager = WorkManager.getInstance(context)

    val inputData = Data.Builder().putString(
      PlatformParameterSyncUpWorker.WORKER_TYPE_KEY,
      PlatformParameterSyncUpWorker.PLATFORM_PARAMETER_WORKER
    ).build()

    val request: OneTimeWorkRequest = OneTimeWorkRequestBuilder<PlatformParameterSyncUpWorker>()
      .setInputData(inputData)
      .build()

    // Enqueue the Work Request to fetch and cache the Platform Parameters from Remote Service.
    workManager.enqueue(request)
    testCoroutineDispatchers.runCurrent()

    val workInfo = workManager.getWorkInfoById(request.id)
    assertThat(workInfo.get().state).isEqualTo(WorkInfo.State.FAILED)

    val exceptionMessage = fakeExceptionLogger.getMostRecentException().message
    assertThat(exceptionMessage)
      .isEqualTo(PlatformParameterSyncUpWorker.EMPTY_RESPONSE_EXCEPTION_MSG)

    // Retrieve the previously cached Platform Parameters from Cache Store.
    platformParameterController.getParameterDatabase().toLiveData().observeForever(mockUnitObserver)
    testCoroutineDispatchers.runCurrent()

    // Values retrieved from Cache store will be sent to Platform Parameter Singleton by the
    // Controller in the form of a Map, therefore verify the retrieved values from that Map.
    val platformParameterMap = platformParameterSingleton.getPlatformParameterMap()

    // Previous String Platform Parameter is still same in the Database.
    assertThat(platformParameterMap)
      .containsEntry(TEST_STRING_PARAM_NAME, expectedTestStringParameter)

    // Previous Integer Platform Parameter is still same in the Database.
    assertThat(platformParameterMap)
      .containsEntry(TEST_INTEGER_PARAM_NAME, defaultTestIntegerParameter)
  }

  private fun setUpTestApplicationComponent() {
    ApplicationProvider.getApplicationContext<TestApplication>().inject(this)
  }

  private fun setUpApplicationForContext(testAppVersionName: String) {
    val packageManager = Shadows.shadowOf(context.packageManager)
    val applicationInfo =
      ApplicationInfoBuilder.newBuilder()
        .setPackageName(context.packageName)
        .build()
    val packageInfo =
      PackageInfoBuilder.newBuilder()
        .setPackageName(context.packageName)
        .setApplicationInfo(applicationInfo)
        .build()
    packageInfo.versionName = testAppVersionName
    packageManager.installPackage(packageInfo)
  }

  // TODO(#89): Move this to a common test application component.
  @Module
  class TestModule {
    @Provides
    @Singleton
    fun provideContext(application: Application): Context {
      return application
    }

    @Provides
    fun providePlatformParameterSingleton(
      platformParameterSingletonImpl: PlatformParameterSingletonImpl
    ): PlatformParameterSingleton = platformParameterSingletonImpl

    // TODO(#59): Either isolate these to their own shared test module, or use the real logging
    // module in tests to avoid needing to specify these settings for tests.
    @EnableConsoleLog
    @Provides
    fun provideEnableConsoleLog(): Boolean = true

    @EnableFileLog
    @Provides
    fun provideEnableFileLog(): Boolean = false

    @GlobalLogLevel
    @Provides
    fun provideGlobalLogLevel(): LogLevel = LogLevel.VERBOSE
  }

  @Module
  class TestNetworkModule {

    @OppiaRetrofit
    @Provides
    @Singleton
    fun provideRetrofitInstance(
      jsonPrefixNetworkInterceptor: JsonPrefixNetworkInterceptor,
      remoteAuthNetworkInterceptor: RemoteAuthNetworkInterceptor,
      @BaseUrl baseUrl: String
    ): Optional<Retrofit> {
      val client = OkHttpClient.Builder()
        .addInterceptor(jsonPrefixNetworkInterceptor)
        .addInterceptor(remoteAuthNetworkInterceptor)
        .build()

      return Optional.of(
        Retrofit.Builder()
          .baseUrl(baseUrl)
          .addConverterFactory(MoshiConverterFactory.create())
          .client(client)
          .build()
      )
    }

    @Provides
    @NetworkApiKey
    fun provideNetworkApiKey(): String = ""

    @Provides
    fun provideMockPlatformParameterService(
      mockRetrofit: MockRetrofit
    ): Optional<PlatformParameterService> {
      val delegate = mockRetrofit.create(PlatformParameterService::class.java)
      return Optional.of(MockPlatformParameterService(delegate))
    }
  }

  // TODO(#89): Move this to a common test application component.
  @Singleton
  @Component(
    modules = [
      LogStorageModule::class, RobolectricModule::class, TestDispatcherModule::class,
      TestModule::class, TestLogReportingModule::class, TestNetworkModule::class,
      RetrofitTestModule::class, FakeOppiaClockModule::class, NetworkConfigProdModule::class,
      NetworkConnectionUtilDebugModule::class, NetworkConnectionDebugUtilModule::class,
      LocaleProdModule::class, PlatformParameterModule::class, LoggingIdentifierModule::class
    ]
  )
  interface TestApplicationComponent : DataProvidersInjector {
    @Component.Builder
    interface Builder {
      @BindsInstance
      fun setApplication(application: Application): Builder
      fun build(): TestApplicationComponent
    }

    fun inject(platformParameterSyncUpWorkerTest: PlatformParameterSyncUpWorkerTest)
  }

  class TestApplication : Application(), DataProvidersInjectorProvider {
    private val component: PlatformParameterSyncUpWorkerTest.TestApplicationComponent by lazy {
      DaggerPlatformParameterSyncUpWorkerTest_TestApplicationComponent.builder()
        .setApplication(this)
        .build()
    }

    fun inject(platformParameterSyncUpWorkerTest: PlatformParameterSyncUpWorkerTest) {
      component.inject(platformParameterSyncUpWorkerTest)
    }

    public override fun attachBaseContext(base: Context?) {
      super.attachBaseContext(base)
    }

    override fun getDataProvidersInjector(): DataProvidersInjector = component
  }
}<|MERGE_RESOLUTION|>--- conflicted
+++ resolved
@@ -77,7 +77,6 @@
 import retrofit2.mock.MockRetrofit
 import javax.inject.Inject
 import javax.inject.Singleton
-import org.oppia.android.domain.oppialogger.LoggingIdentifierModule
 
 /** Tests for [PlatformParameterSyncUpWorker]. */
 @RunWith(AndroidJUnit4::class)
@@ -176,13 +175,8 @@
     assertThat(workInfo.get().state).isEqualTo(WorkInfo.State.SUCCEEDED)
 
     platformParameterController.getParameterDatabase().toLiveData().observeForever(mockUnitObserver)
-<<<<<<< HEAD
-    testCoroutineDispatchers.runCurrent()// Retrieve the previously cached Platform Parameters from Cache Store.
-
-=======
     // Retrieve the previously cached Platform Parameters from Cache Store.
     testCoroutineDispatchers.runCurrent()
->>>>>>> 265a0a0a
 
     // Values retrieved from Cache store will be sent to Platform Parameter Singleton by the
     // Controller in the form of a Map, therefore verify the retrieved values from that Map.
