--- conflicted
+++ resolved
@@ -278,14 +278,10 @@
       RatioInputModule::class, RobolectricModule::class, FakeOppiaClockModule::class,
       TestExplorationStorageModule::class, HintsAndSolutionConfigModule::class,
       HintsAndSolutionProdModule::class, NetworkConnectionUtilDebugModule::class,
-<<<<<<< HEAD
-      AssetModule::class, LocaleProdModule::class, PlatformParameterModule::class,
-      PlatformParameterSingletonModule::class, LoggingIdentifierModule::class,
-      SyncStatusModule::class
-=======
       AssetModule::class, LocaleProdModule::class, NumericExpressionInputModule::class,
-      AlgebraicExpressionInputModule::class, MathEquationInputModule::class
->>>>>>> b77e8ad6
+      AlgebraicExpressionInputModule::class, MathEquationInputModule::class,
+      PlatformParameterModule::class, PlatformParameterSingletonModule::class,
+      LoggingIdentifierModule::class, SyncStatusModule::class
     ]
   )
   interface TestApplicationComponent : DataProvidersInjector {
