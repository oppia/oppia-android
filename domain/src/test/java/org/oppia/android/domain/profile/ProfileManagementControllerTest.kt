package org.oppia.android.domain.profile

import android.app.Application
import android.content.Context
import androidx.lifecycle.Observer
import androidx.test.core.app.ApplicationProvider
import androidx.test.ext.junit.runners.AndroidJUnit4
import com.google.common.truth.Truth.assertThat
import dagger.BindsInstance
import dagger.Component
import dagger.Module
import dagger.Provides
import org.junit.Before
import org.junit.Rule
import org.junit.Test
import org.junit.runner.RunWith
import org.mockito.ArgumentCaptor
import org.mockito.Captor
import org.mockito.Mock
import org.mockito.Mockito.atLeastOnce
import org.mockito.Mockito.verify
import org.mockito.junit.MockitoJUnit
import org.mockito.junit.MockitoRule
import org.oppia.android.app.model.AppLanguage
import org.oppia.android.app.model.AudioLanguage
import org.oppia.android.app.model.DeviceSettings
import org.oppia.android.app.model.Profile
import org.oppia.android.app.model.ProfileDatabase
import org.oppia.android.app.model.ProfileId
import org.oppia.android.app.model.ReadingTextSize
import org.oppia.android.domain.oppialogger.DeviceIdSeed
import org.oppia.android.domain.oppialogger.LogStorageModule
import org.oppia.android.domain.platformparameter.PlatformParameterModule
import org.oppia.android.domain.platformparameter.PlatformParameterSingletonModule
import org.oppia.android.testing.FakeUUIDImpl
import org.oppia.android.testing.TestLogReportingModule
import org.oppia.android.testing.profile.ProfileTestHelper
import org.oppia.android.testing.robolectric.RobolectricModule
import org.oppia.android.testing.threading.TestCoroutineDispatchers
import org.oppia.android.testing.threading.TestDispatcherModule
import org.oppia.android.testing.time.FakeOppiaClockModule
import org.oppia.android.util.data.AsyncResult
import org.oppia.android.util.data.DataProviders.Companion.toLiveData
import org.oppia.android.util.data.DataProvidersInjector
import org.oppia.android.util.data.DataProvidersInjectorProvider
import org.oppia.android.util.locale.LocaleProdModule
import org.oppia.android.util.logging.EnableConsoleLog
import org.oppia.android.util.logging.EnableFileLog
import org.oppia.android.util.logging.GlobalLogLevel
import org.oppia.android.util.logging.LogLevel
import org.oppia.android.util.networking.NetworkConnectionUtilDebugModule
import org.oppia.android.util.system.UUIDWrapper
import org.robolectric.annotation.Config
import org.robolectric.annotation.LooperMode
import java.io.File
import java.io.FileInputStream
<<<<<<< HEAD
import java.util.Random
=======
import java.util.*
>>>>>>> a84e6797
import javax.inject.Inject
import javax.inject.Singleton
import org.oppia.android.domain.oppialogger.DeviceIdSeed
import org.oppia.android.domain.platformparameter.PlatformParameterModule
import org.oppia.android.domain.platformparameter.PlatformParameterSingletonModule
import org.oppia.android.testing.FakeUUIDImpl
import org.oppia.android.util.logging.SyncStatusModule
import org.oppia.android.util.system.UserIdGenerator

/** Tests for [ProfileManagementControllerTest]. */
@RunWith(AndroidJUnit4::class)
@LooperMode(LooperMode.Mode.PAUSED)
@Config(application = ProfileManagementControllerTest.TestApplication::class)
class ProfileManagementControllerTest {
  @Rule
  @JvmField
  val mockitoRule: MockitoRule = MockitoJUnit.rule()

  @Inject
  lateinit var context: Context

  @Inject
  lateinit var profileTestHelper: ProfileTestHelper

  @Inject
  lateinit var profileManagementController: ProfileManagementController

  @Inject
  lateinit var testCoroutineDispatchers: TestCoroutineDispatchers

  @Inject
  lateinit var fakeUUIDImpl: FakeUUIDImpl

  @Mock
  lateinit var mockProfilesObserver: Observer<AsyncResult<List<Profile>>>

  @Captor
  lateinit var profilesResultCaptor: ArgumentCaptor<AsyncResult<List<Profile>>>

  @Mock
  lateinit var mockProfileObserver: Observer<AsyncResult<Profile>>

  @Captor
  lateinit var profileResultCaptor: ArgumentCaptor<AsyncResult<Profile>>

  @Mock
  lateinit var mockUpdateResultObserver: Observer<AsyncResult<Any?>>

  @Captor
  lateinit var updateResultCaptor: ArgumentCaptor<AsyncResult<Any?>>

  @Mock
  lateinit var mockWasProfileAddedResultObserver: Observer<AsyncResult<Boolean>>

  @Captor
  lateinit var wasProfileAddedResultCaptor: ArgumentCaptor<AsyncResult<Boolean>>

  @Mock
  lateinit var mockDeviceSettingsObserver: Observer<AsyncResult<DeviceSettings>>

  @Captor
  lateinit var deviceSettingsResultCaptor: ArgumentCaptor<AsyncResult<DeviceSettings>>

  private val PROFILES_LIST = listOf<Profile>(
    Profile.newBuilder().setName("James").setPin("123").setAllowDownloadAccess(true).build(),
    Profile.newBuilder().setName("Sean").setPin("234").setAllowDownloadAccess(false).build(),
    Profile.newBuilder().setName("Ben").setPin("345").setAllowDownloadAccess(true).build(),
    Profile.newBuilder().setName("Rajat").setPin("456").setAllowDownloadAccess(false).build(),
    Profile.newBuilder().setName("Veena").setPin("567").setAllowDownloadAccess(true).build()
  )

  @Before
  fun setUp() {
    setUpTestApplicationComponent()
  }

  private fun setUpTestApplicationComponent() {
    ApplicationProvider.getApplicationContext<TestApplication>().inject(this)
  }

  @Test
  fun testAddProfile_addProfile_checkProfileIsAdded() {
    val defaultLearnerId =
      String.format("%08x", Random(TestLoggingIdentifierModule.deviceIdSeed).nextInt())
    profileManagementController.addProfile(
      name = "James",
      pin = "123",
      avatarImagePath = null,
      allowDownloadAccess = true,
      colorRgb = -10710042,
      isAdmin = true
    ).toLiveData().observeForever(mockUpdateResultObserver)
    testCoroutineDispatchers.runCurrent()

    val profileDatabase = readProfileDatabase()
    verifyUpdateSucceeded()

    val profile = profileDatabase.profilesMap[0]!!
    assertThat(profile.name).isEqualTo("James")
    assertThat(profile.pin).isEqualTo("123")
    assertThat(profile.allowDownloadAccess).isEqualTo(true)
    assertThat(profile.id.internalId).isEqualTo(0)
    assertThat(profile.readingTextSize).isEqualTo(ReadingTextSize.MEDIUM_TEXT_SIZE)
    assertThat(profile.appLanguage).isEqualTo(AppLanguage.ENGLISH_APP_LANGUAGE)
    assertThat(profile.audioLanguage).isEqualTo(AudioLanguage.ENGLISH_AUDIO_LANGUAGE)
    assertThat(profile.learnerId).isEqualTo(defaultLearnerId)
    assertThat(File(getAbsoluteDirPath("0")).isDirectory).isTrue()
  }

  @Test
  fun testAddProfile_addProfileWithNotUniqueName_checkResultIsFailure() {
    addTestProfiles()
    testCoroutineDispatchers.runCurrent()

    profileManagementController.addProfile(
      name = "JAMES",
      pin = "321",
      avatarImagePath = null,
      allowDownloadAccess = false,
      colorRgb = -10710042,
      isAdmin = true
    ).toLiveData().observeForever(mockUpdateResultObserver)
    testCoroutineDispatchers.runCurrent()

    verifyUpdateFailed()
    assertThat(updateResultCaptor.value.getErrorOrNull()).hasMessageThat()
      .contains("JAMES is not unique to other profiles")
  }

  @Test
  fun testAddProfile_addProfileWithNumberInName_checkResultIsFailure() {
    addTestProfiles()
    testCoroutineDispatchers.runCurrent()

    profileManagementController.addProfile(
      name = "James034",
      pin = "321",
      avatarImagePath = null,
      allowDownloadAccess = false,
      colorRgb = -10710042,
      isAdmin = true
    ).toLiveData().observeForever(mockUpdateResultObserver)
    testCoroutineDispatchers.runCurrent()

    verifyUpdateFailed()
    assertThat(updateResultCaptor.value.getErrorOrNull()).hasMessageThat()
      .contains("James034 does not contain only letters")
  }

  @Test
  fun testGetProfile_addManyProfiles_checkGetProfileIsCorrect() {
    addTestProfiles()
    testCoroutineDispatchers.runCurrent()

    profileManagementController.getProfile(ProfileId.newBuilder().setInternalId(3).build())
      .toLiveData()
      .observeForever(mockProfileObserver)
    testCoroutineDispatchers.runCurrent()

    verifyGetProfileSucceeded()
    val profile = profileResultCaptor.value.getOrThrow()
    assertThat(profile.name).isEqualTo("Rajat")
    assertThat(profile.pin).isEqualTo("456")
    assertThat(profile.allowDownloadAccess).isEqualTo(false)
    assertThat(profile.id.internalId).isEqualTo(3)
    assertThat(profile.readingTextSize).isEqualTo(ReadingTextSize.MEDIUM_TEXT_SIZE)
    assertThat(profile.appLanguage).isEqualTo(AppLanguage.ENGLISH_APP_LANGUAGE)
    assertThat(profile.audioLanguage).isEqualTo(AudioLanguage.ENGLISH_AUDIO_LANGUAGE)
  }

  @Test
  fun testGetProfiles_addManyProfiles_checkAllProfilesAreAdded() {
    addTestProfiles()
    testCoroutineDispatchers.runCurrent()

    profileManagementController.getProfiles().toLiveData().observeForever(mockProfilesObserver)
    testCoroutineDispatchers.runCurrent()

    verifyGetMultipleProfilesSucceeded()
    val profiles = profilesResultCaptor.value.getOrThrow().sortedBy {
      it.id.internalId
    }
    assertThat(profiles.size).isEqualTo(PROFILES_LIST.size)
    checkTestProfilesArePresent(profiles)
  }

  @Test
  fun testGetProfiles_addManyProfiles_restartApplication_addProfile_checkAllProfilesAreAdded() {
    addTestProfiles()
    testCoroutineDispatchers.runCurrent()

    setUpTestApplicationComponent()
    profileManagementController.addProfile(
      name = "Nikita",
      pin = "678",
      avatarImagePath = null,
      allowDownloadAccess = false,
      colorRgb = -10710042,
      isAdmin = false
    ).toLiveData()
    profileManagementController.getProfiles().toLiveData().observeForever(mockProfilesObserver)
    testCoroutineDispatchers.runCurrent()

    verifyGetMultipleProfilesSucceeded()
    val profiles = profilesResultCaptor.value.getOrThrow().sortedBy {
      it.id.internalId
    }
    assertThat(profiles.size).isEqualTo(PROFILES_LIST.size + 1)
    checkTestProfilesArePresent(profiles)
  }

  @Test
  fun testUpdateLearnerId_addProfiles_updateLearnerIdWithSeed_checkUpdateIsSuccessful() {
    val defaultLearnerId =
      String.format("%08x", Random(TestLoggingIdentifierModule.deviceIdSeed).nextInt())
    addTestProfiles()
    testCoroutineDispatchers.runCurrent()

    val profileId = ProfileId.newBuilder().setInternalId(2).build()
    profileManagementController.updateLearnerId(profileId)
      .toLiveData()
      .observeForever(mockUpdateResultObserver)
    profileManagementController.getProfile(
      profileId
    ).toLiveData().observeForever(mockProfileObserver)
    testCoroutineDispatchers.runCurrent()

    verifyUpdateSucceeded()
    verifyGetProfileSucceeded()
    assertThat(profileResultCaptor.value.getOrThrow().learnerId)
      .isEqualTo(defaultLearnerId)
  }

  @Test
  fun testUpdateName_addProfiles_updateWithUniqueName_checkUpdateIsSuccessful() {
    addTestProfiles()
    testCoroutineDispatchers.runCurrent()

    val profileId = ProfileId.newBuilder().setInternalId(2).build()
    profileManagementController.updateName(profileId, "John").toLiveData()
      .observeForever(mockUpdateResultObserver)
    profileManagementController.getProfile(
      profileId
    ).toLiveData().observeForever(mockProfileObserver)
    testCoroutineDispatchers.runCurrent()

    verifyUpdateSucceeded()
    verifyGetProfileSucceeded()
    assertThat(profileResultCaptor.value.getOrThrow().name).isEqualTo("John")
  }

  @Test
  fun testUpdateName_addProfiles_updateWithNotUniqueName_checkUpdatedFailed() {
    addTestProfiles()
    testCoroutineDispatchers.runCurrent()

    val profileId = ProfileId.newBuilder().setInternalId(2).build()
    profileManagementController.updateName(profileId, "James").toLiveData()
      .observeForever(mockUpdateResultObserver)
    testCoroutineDispatchers.runCurrent()

    verifyUpdateFailed()
    assertThat(updateResultCaptor.value.getErrorOrNull()).hasMessageThat()
      .contains("James is not unique to other profiles")
  }

  @Test
  fun testUpdateName_addProfiles_updateWithBadProfileId_checkUpdatedFailed() {
    addTestProfiles()
    testCoroutineDispatchers.runCurrent()

    val profileId = ProfileId.newBuilder().setInternalId(6).build()
    profileManagementController.updateName(profileId, "John").toLiveData()
      .observeForever(mockUpdateResultObserver)
    testCoroutineDispatchers.runCurrent()

    verifyUpdateFailed()
    assertThat(updateResultCaptor.value.getErrorOrNull()).hasMessageThat()
      .contains("ProfileId 6 does not match an existing Profile")
  }

  @Test
  fun testUpdateName_addProfiles_updateProfileAvatar_checkUpdateIsSuccessful() {
    addTestProfiles()
    testCoroutineDispatchers.runCurrent()

    val profileId = ProfileId.newBuilder().setInternalId(2).build()
    profileManagementController
      .updateProfileAvatar(
        profileId,
        /* avatarImagePath = */ null,
        colorRgb = -10710042
      ).toLiveData()
      .observeForever(mockUpdateResultObserver)
    profileManagementController.getProfile(
      profileId
    ).toLiveData().observeForever(mockProfileObserver)
    testCoroutineDispatchers.runCurrent()

    verifyUpdateSucceeded()
    verifyGetProfileSucceeded()
    assertThat(profileResultCaptor.value.getOrThrow().avatar.avatarColorRgb)
      .isEqualTo(-10710042)
  }

  @Test
  fun testUpdatePin_addProfiles_updatePin_checkUpdateIsSuccessful() {
    addTestProfiles()
    testCoroutineDispatchers.runCurrent()

    val profileId = ProfileId.newBuilder().setInternalId(2).build()
    profileManagementController.updatePin(profileId, "321").toLiveData()
      .observeForever(mockUpdateResultObserver)
    profileManagementController.getProfile(
      profileId
    ).toLiveData().observeForever(mockProfileObserver)
    testCoroutineDispatchers.runCurrent()

    verifyUpdateSucceeded()
    verifyGetProfileSucceeded()
    assertThat(profileResultCaptor.value.getOrThrow().pin).isEqualTo("321")
  }

  @Test
  fun testUpdatePin_addProfiles_updateWithBadProfileId_checkUpdateFailed() {
    addTestProfiles()
    testCoroutineDispatchers.runCurrent()

    val profileId = ProfileId.newBuilder().setInternalId(6).build()
    profileManagementController.updatePin(profileId, "321").toLiveData()
      .observeForever(mockUpdateResultObserver)
    testCoroutineDispatchers.runCurrent()

    verifyUpdateFailed()
    assertThat(updateResultCaptor.value.getErrorOrNull()).hasMessageThat()
      .contains("ProfileId 6 does not match an existing Profile")
  }

  @Test
  fun testUpdateAllowDownloadAccess_addProfiles_updateDownloadAccess_checkUpdateIsSuccessful() {
    addTestProfiles()
    testCoroutineDispatchers.runCurrent()

    val profileId = ProfileId.newBuilder().setInternalId(2).build()
    profileManagementController.updateAllowDownloadAccess(profileId, false).toLiveData()
      .observeForever(mockUpdateResultObserver)
    profileManagementController.getProfile(
      profileId
    ).toLiveData().observeForever(mockProfileObserver)
    testCoroutineDispatchers.runCurrent()

    verifyUpdateSucceeded()
    verifyGetProfileSucceeded()
    assertThat(profileResultCaptor.value.getOrThrow().allowDownloadAccess)
      .isEqualTo(false)
  }

  @Test
  fun testUpdateAllowDownloadAccess_addProfiles_updateWithBadProfileId_checkUpdatedFailed() {
    addTestProfiles()
    testCoroutineDispatchers.runCurrent()

    val profileId = ProfileId.newBuilder().setInternalId(6).build()
    profileManagementController.updateAllowDownloadAccess(profileId, false).toLiveData()
      .observeForever(mockUpdateResultObserver)
    testCoroutineDispatchers.runCurrent()

    verifyUpdateFailed()
    assertThat(updateResultCaptor.value.getErrorOrNull()).hasMessageThat()
      .contains("ProfileId 6 does not match an existing Profile")
  }

  @Test
  fun testUpdateReadingTextSize_addProfiles_updateWithFontSize18_checkUpdateIsSuccessful() {
    addTestProfiles()
    testCoroutineDispatchers.runCurrent()

    val profileId = ProfileId.newBuilder().setInternalId(2).build()
    profileManagementController.updateReadingTextSize(profileId, ReadingTextSize.MEDIUM_TEXT_SIZE)
      .toLiveData()
      .observeForever(mockUpdateResultObserver)
    profileManagementController.getProfile(
      profileId
    ).toLiveData().observeForever(mockProfileObserver)
    testCoroutineDispatchers.runCurrent()

    verifyUpdateSucceeded()
    verifyGetProfileSucceeded()
    assertThat(profileResultCaptor.value.getOrThrow().readingTextSize)
      .isEqualTo(ReadingTextSize.MEDIUM_TEXT_SIZE)
  }

  @Test
  fun testUpdateAppLanguage_addProfiles_updateWithChineseLanguage_checkUpdateIsSuccessful() {
    addTestProfiles()
    testCoroutineDispatchers.runCurrent()

    val profileId = ProfileId.newBuilder().setInternalId(2).build()
    profileManagementController.updateAppLanguage(profileId, AppLanguage.CHINESE_APP_LANGUAGE)
      .toLiveData()
      .observeForever(mockUpdateResultObserver)
    profileManagementController.getProfile(
      profileId
    ).toLiveData().observeForever(mockProfileObserver)
    testCoroutineDispatchers.runCurrent()

    verifyUpdateSucceeded()
    verifyGetProfileSucceeded()
    assertThat(profileResultCaptor.value.getOrThrow().appLanguage)
      .isEqualTo(AppLanguage.CHINESE_APP_LANGUAGE)
  }

  @Test
  fun testUpdateLearnerId_addProfiles_updateLearnerIdWithSeed_checkUpdateIsSuccessful() {
    val defaultLearnerId =
      String.format("%08x", Random(TestLoggingIdentifierModule.deviceIdSeed).nextInt())
    addTestProfiles()
    testCoroutineDispatchers.runCurrent()

    val profileId = ProfileId.newBuilder().setInternalId(2).build()
    profileManagementController.updateLearnerId(profileId)
      .toLiveData()
      .observeForever(mockUpdateResultObserver)
    profileManagementController.getProfile(
      profileId
    ).toLiveData().observeForever(mockProfileObserver)
    testCoroutineDispatchers.runCurrent()

    verifyUpdateSucceeded()
    verifyGetProfileSucceeded()
    assertThat(profileResultCaptor.value.getOrThrow().learnerId)
      .isEqualTo(defaultLearnerId)
  }

  @Test
  fun testUpdateAudioLanguage_addProfiles_updateWithFrenchLanguage_checkUpdateIsSuccessful() {
    addTestProfiles()
    testCoroutineDispatchers.runCurrent()

    val profileId = ProfileId.newBuilder().setInternalId(2).build()
    profileManagementController
      .updateAudioLanguage(profileId, AudioLanguage.FRENCH_AUDIO_LANGUAGE).toLiveData()
      .observeForever(mockUpdateResultObserver)
    profileManagementController.getProfile(
      profileId
    ).toLiveData().observeForever(mockProfileObserver)
    testCoroutineDispatchers.runCurrent()

    verifyUpdateSucceeded()
    verifyGetProfileSucceeded()
    assertThat(profileResultCaptor.value.getOrThrow().audioLanguage)
      .isEqualTo(AudioLanguage.FRENCH_AUDIO_LANGUAGE)
  }

  @Test
  fun testDeleteProfile_addProfiles_deleteProfile_checkDeletionIsSuccessful() {
    addTestProfiles()
    testCoroutineDispatchers.runCurrent()

    val profileId = ProfileId.newBuilder().setInternalId(2).build()
    profileManagementController.deleteProfile(
      profileId
    ).toLiveData().observeForever(mockUpdateResultObserver)
    profileManagementController.getProfile(
      profileId
    ).toLiveData().observeForever(mockProfileObserver)
    testCoroutineDispatchers.runCurrent()

    verifyUpdateSucceeded()
    verify(mockProfileObserver, atLeastOnce()).onChanged(profileResultCaptor.capture())
    assertThat(profileResultCaptor.value.isFailure()).isTrue()
    assertThat(File(getAbsoluteDirPath("2")).isDirectory).isFalse()
  }

  @Test
  fun testDeleteProfile_addProfiles_deleteProfiles_addProfile_checkIdIsNotReused() {
    addTestProfiles()
    testCoroutineDispatchers.runCurrent()

    val profileId3 = ProfileId.newBuilder().setInternalId(3).build()
    val profileId4 = ProfileId.newBuilder().setInternalId(4).build()
    profileManagementController.deleteProfile(profileId3).toLiveData()
    profileManagementController.deleteProfile(profileId4).toLiveData()
    profileManagementController.addProfile(
      name = "John",
      pin = "321",
      avatarImagePath = null,
      allowDownloadAccess = false,
      colorRgb = -10710042,
      isAdmin = true
    ).toLiveData()
    profileManagementController.getProfiles().toLiveData().observeForever(mockProfilesObserver)
    testCoroutineDispatchers.runCurrent()

    verifyGetMultipleProfilesSucceeded()
    val profiles = profilesResultCaptor.value.getOrThrow().sortedBy {
      it.id.internalId
    }
    assertThat(profiles.size).isEqualTo(4)
    assertThat(profiles[profiles.size - 2].name).isEqualTo("Ben")
    assertThat(profiles.last().name).isEqualTo("John")
    assertThat(profiles.last().id.internalId).isEqualTo(5)
    assertThat(File(getAbsoluteDirPath("3")).isDirectory).isFalse()
    assertThat(File(getAbsoluteDirPath("4")).isDirectory).isFalse()
  }

  @Test
  fun testDeleteProfile_addProfiles_deleteProfiles_restartApplication_checkDeletionIsSuccessful() {
    addTestProfiles()
    testCoroutineDispatchers.runCurrent()

    val profileId1 = ProfileId.newBuilder().setInternalId(1).build()
    val profileId2 = ProfileId.newBuilder().setInternalId(2).build()
    val profileId3 = ProfileId.newBuilder().setInternalId(3).build()
    profileManagementController.deleteProfile(profileId1).toLiveData()
    profileManagementController.deleteProfile(profileId2).toLiveData()
    profileManagementController.deleteProfile(profileId3).toLiveData()
    testCoroutineDispatchers.runCurrent()
    setUpTestApplicationComponent()
    profileManagementController.getProfiles().toLiveData().observeForever(mockProfilesObserver)
    testCoroutineDispatchers.runCurrent()

    verifyGetMultipleProfilesSucceeded()
    val profiles = profilesResultCaptor.value.getOrThrow()
    assertThat(profiles.size).isEqualTo(2)
    assertThat(profiles.first().name).isEqualTo("James")
    assertThat(profiles.last().name).isEqualTo("Veena")
    assertThat(File(getAbsoluteDirPath("1")).isDirectory).isFalse()
    assertThat(File(getAbsoluteDirPath("2")).isDirectory).isFalse()
    assertThat(File(getAbsoluteDirPath("3")).isDirectory).isFalse()
  }

  @Test
  fun testLoginToProfile_addProfiles_loginToProfile_checkGetProfileIdAndLoginTimestampIsCorrect() {
    addTestProfiles()
    testCoroutineDispatchers.runCurrent()

    val profileId = ProfileId.newBuilder().setInternalId(2).build()
    profileManagementController.loginToProfile(
      profileId
    ).toLiveData().observeForever(mockUpdateResultObserver)
    profileManagementController.getProfile(
      profileId
    ).toLiveData().observeForever(mockProfileObserver)
    testCoroutineDispatchers.runCurrent()

    verifyUpdateSucceeded()
    verifyGetProfileSucceeded()
    assertThat(profileManagementController.getCurrentProfileId().internalId)
      .isEqualTo(2)
    assertThat(profileResultCaptor.value.getOrThrow().lastLoggedInTimestampMs)
      .isNotEqualTo(0)
  }

  @Test
  fun testLoginToProfile_addProfiles_loginToProfileWithBadProfileId_checkLoginFailed() {
    addTestProfiles()
    testCoroutineDispatchers.runCurrent()

    val profileId = ProfileId.newBuilder().setInternalId(6).build()
    profileManagementController.loginToProfile(
      profileId
    ).toLiveData().observeForever(mockUpdateResultObserver)
    testCoroutineDispatchers.runCurrent()

    verifyUpdateFailed()
    assertThat(updateResultCaptor.value.getErrorOrNull()).hasMessageThat()
      .contains(
        "org.oppia.android.domain.profile.ProfileManagementController\$ProfileNotFoundException: " +
          "ProfileId 6 is not associated with an existing profile"
      )
  }

  @Test
  fun testWasProfileEverAdded_addAdminProfile_checkIfProfileEverAdded() {
    profileManagementController.addProfile(
      name = "James",
      pin = "123",
      avatarImagePath = null,
      allowDownloadAccess = true,
      colorRgb = -10710042,
      isAdmin = true
    ).toLiveData().observeForever(mockUpdateResultObserver)
    testCoroutineDispatchers.runCurrent()

    val profileDatabase = readProfileDatabase()

    verifyUpdateSucceeded()
    assertThat(profileDatabase.wasProfileEverAdded).isEqualTo(false)
  }

  @Test
  fun testWasProfileEverAdded_addAdminProfile_getWasProfileEverAdded() {
    profileManagementController.addProfile(
      name = "James",
      pin = "12345",
      avatarImagePath = null,
      allowDownloadAccess = true,
      colorRgb = -10710042,
      isAdmin = true
    ).toLiveData().observeForever(mockUpdateResultObserver)
    testCoroutineDispatchers.runCurrent()

    profileManagementController.getWasProfileEverAdded().toLiveData()
      .observeForever(mockWasProfileAddedResultObserver)
    testCoroutineDispatchers.runCurrent()

    verifyWasProfileEverAddedSucceeded()
    val wasProfileEverAdded = wasProfileAddedResultCaptor.value.getOrThrow()
    assertThat(wasProfileEverAdded).isFalse()
  }

  @Test
  fun testWasProfileEverAdded_addAdminProfile_addUserProfile_checkIfProfileEverAdded() {
    profileManagementController.addProfile(
      name = "James",
      pin = "12345",
      avatarImagePath = null,
      allowDownloadAccess = true,
      colorRgb = -10710042,
      isAdmin = true
    ).toLiveData().observeForever(mockUpdateResultObserver)
    testCoroutineDispatchers.runCurrent()

    profileManagementController.addProfile(
      name = "Rajat",
      pin = "01234",
      avatarImagePath = null,
      allowDownloadAccess = true,
      colorRgb = -10710042,
      isAdmin = false
    ).toLiveData().observeForever(mockUpdateResultObserver)
    testCoroutineDispatchers.runCurrent()

    val profileDatabase = readProfileDatabase()

    verifyUpdateSucceeded()
    assertThat(profileDatabase.wasProfileEverAdded).isEqualTo(true)
    assertThat(profileDatabase.profilesMap.size).isEqualTo(2)
  }

  @Test
  fun testWasProfileEverAdded_addAdminProfile_addUserProfile_getWasProfileEverAdded() {
    profileManagementController.addProfile(
      name = "James",
      pin = "12345",
      avatarImagePath = null,
      allowDownloadAccess = true,
      colorRgb = -10710042,
      isAdmin = true
    ).toLiveData().observeForever(mockUpdateResultObserver)
    testCoroutineDispatchers.runCurrent()

    profileManagementController.addProfile(
      name = "Rajat",
      pin = "01234",
      avatarImagePath = null,
      allowDownloadAccess = true,
      colorRgb = -10710042,
      isAdmin = false
    ).toLiveData().observeForever(mockUpdateResultObserver)
    testCoroutineDispatchers.runCurrent()

    profileManagementController.getWasProfileEverAdded().toLiveData()
      .observeForever(mockWasProfileAddedResultObserver)
    testCoroutineDispatchers.runCurrent()

    verifyWasProfileEverAddedSucceeded()

    val wasProfileEverAdded = wasProfileAddedResultCaptor.value.getOrThrow()
    assertThat(wasProfileEverAdded).isTrue()
  }

  @Test
  fun testWasProfileEverAdded_addAdminProfile_addUserProfile_deleteUserProfile_profileIsAdded() {
    profileManagementController.addProfile(
      name = "James",
      pin = "12345",
      avatarImagePath = null,
      allowDownloadAccess = true,
      colorRgb = -10710042,
      isAdmin = true
    ).toLiveData().observeForever(mockUpdateResultObserver)
    testCoroutineDispatchers.runCurrent()

    profileManagementController.addProfile(
      name = "Rajat",
      pin = "01234",
      avatarImagePath = null,
      allowDownloadAccess = true,
      colorRgb = -10710042,
      isAdmin = false
    ).toLiveData().observeForever(mockUpdateResultObserver)
    testCoroutineDispatchers.runCurrent()

    val profileId1 = ProfileId.newBuilder().setInternalId(1).build()
    profileManagementController.deleteProfile(profileId1).toLiveData()
    testCoroutineDispatchers.runCurrent()

    val profileDatabase = readProfileDatabase()

    verifyUpdateSucceeded()
    assertThat(profileDatabase.profilesMap.size).isEqualTo(1)
  }

  @Test
  fun testWasProfileEverAdded_addAdminProfile_addUserProfile_deleteUserProfile_profileWasAdded() {
    profileManagementController.addProfile(
      name = "James",
      pin = "12345",
      avatarImagePath = null,
      allowDownloadAccess = true,
      colorRgb = -10710042,
      isAdmin = true
    ).toLiveData().observeForever(mockUpdateResultObserver)
    testCoroutineDispatchers.runCurrent()

    profileManagementController.addProfile(
      name = "Rajat",
      pin = "01234",
      avatarImagePath = null,
      allowDownloadAccess = true,
      colorRgb = -10710042,
      isAdmin = false
    ).toLiveData().observeForever(mockUpdateResultObserver)
    testCoroutineDispatchers.runCurrent()

    val profileId1 = ProfileId.newBuilder().setInternalId(1).build()
    profileManagementController.deleteProfile(profileId1).toLiveData()
    testCoroutineDispatchers.runCurrent()

    profileManagementController.getWasProfileEverAdded().toLiveData()
      .observeForever(mockWasProfileAddedResultObserver)
    testCoroutineDispatchers.runCurrent()

    verifyWasProfileEverAddedSucceeded()
    val wasProfileEverAdded = wasProfileAddedResultCaptor.value.getOrThrow()
    assertThat(wasProfileEverAdded).isTrue()
  }

  @Test
  fun testAddAdminProfile_addAnotherAdminProfile_checkSecondAdminProfileWasNotAdded() {
    profileManagementController.addProfile(
      name = "Rohit",
      pin = "12345",
      avatarImagePath = null,
      allowDownloadAccess = true,
      colorRgb = -10710042,
      isAdmin = true
    ).toLiveData().observeForever(mockUpdateResultObserver)
    testCoroutineDispatchers.runCurrent()

    profileManagementController.addProfile(
      name = "Ben",
      pin = "12345",
      avatarImagePath = null,
      allowDownloadAccess = true,
      colorRgb = -10710042,
      isAdmin = true
    ).toLiveData().observeForever(mockUpdateResultObserver)
    testCoroutineDispatchers.runCurrent()

    verifyUpdateFailed()
    assertThat(updateResultCaptor.value.getErrorOrNull()).hasMessageThat()
      .contains("Profile cannot be an admin")
  }

  @Test
  fun testDeviceSettings_addAdminProfile_getDefaultDeviceSettings_isSuccessful() {
    profileManagementController.addProfile(
      name = "James",
      pin = "12345",
      avatarImagePath = null,
      allowDownloadAccess = true,
      colorRgb = -10710042,
      isAdmin = true
    ).toLiveData().observeForever(mockUpdateResultObserver)
    testCoroutineDispatchers.runCurrent()

    profileManagementController.getDeviceSettings()
      .toLiveData()
      .observeForever(mockDeviceSettingsObserver)
    testCoroutineDispatchers.runCurrent()
    verifyGetDeviceSettingsSucceeded()

    val deviceSettings = deviceSettingsResultCaptor.value.getOrThrow()
    assertThat(deviceSettings.allowDownloadAndUpdateOnlyOnWifi).isFalse()
    assertThat(deviceSettings.automaticallyUpdateTopics).isFalse()
  }

  @Test
  fun testDeviceSettings_addAdminProfile_updateDeviceWifiSettings_getDeviceSettings_isSuccessful() {
    profileManagementController.addProfile(
      name = "James",
      pin = "12345",
      avatarImagePath = null,
      allowDownloadAccess = true,
      colorRgb = -10710042,
      isAdmin = true
    ).toLiveData().observeForever(mockUpdateResultObserver)
    testCoroutineDispatchers.runCurrent()

    val adminProfileId = ProfileId.newBuilder().setInternalId(0).build()
    profileManagementController.updateWifiPermissionDeviceSettings(
      adminProfileId,
      /* downloadAndUpdateOnWifiOnly = */ true
    ).toLiveData().observeForever(mockUpdateResultObserver)
    testCoroutineDispatchers.runCurrent()

    verifyUpdateSucceeded()

    profileManagementController.getDeviceSettings()
      .toLiveData()
      .observeForever(mockDeviceSettingsObserver)
    testCoroutineDispatchers.runCurrent()

    verifyGetDeviceSettingsSucceeded()
    val deviceSettings = deviceSettingsResultCaptor.value.getOrThrow()
    assertThat(deviceSettings.allowDownloadAndUpdateOnlyOnWifi).isTrue()
    assertThat(deviceSettings.automaticallyUpdateTopics).isFalse()
  }

  @Test
  fun testDeviceSettings_addAdminProfile_updateTopicsAutoDeviceSettings_isSuccessful() {
    profileManagementController.addProfile(
      name = "James",
      pin = "12345",
      avatarImagePath = null,
      allowDownloadAccess = true,
      colorRgb = -10710042,
      isAdmin = true
    ).toLiveData().observeForever(mockUpdateResultObserver)
    testCoroutineDispatchers.runCurrent()

    val adminProfileId = ProfileId.newBuilder().setInternalId(0).build()
    profileManagementController
      .updateTopicAutomaticallyPermissionDeviceSettings(
        adminProfileId,
        /* automaticallyUpdateTopics = */ true
      ).toLiveData()
      .observeForever(mockUpdateResultObserver)
    testCoroutineDispatchers.runCurrent()

    verifyUpdateSucceeded()

    profileManagementController.getDeviceSettings()
      .toLiveData()
      .observeForever(mockDeviceSettingsObserver)
    testCoroutineDispatchers.runCurrent()

    verify(
      mockDeviceSettingsObserver,
      atLeastOnce()
    ).onChanged(deviceSettingsResultCaptor.capture())
    assertThat(deviceSettingsResultCaptor.value.isSuccess()).isTrue()

    val deviceSettings = deviceSettingsResultCaptor.value.getOrThrow()
    assertThat(deviceSettings.allowDownloadAndUpdateOnlyOnWifi).isFalse()
    assertThat(deviceSettings.automaticallyUpdateTopics).isTrue()
  }

  @Test
  fun testDeviceSettings_addAdminProfile_updateDeviceWifiSettings_andTopicDevSettings_succeeds() {
    profileManagementController.addProfile(
      name = "James",
      pin = "12345",
      avatarImagePath = null,
      allowDownloadAccess = true,
      colorRgb = -10710042,
      isAdmin = true
    ).toLiveData().observeForever(mockUpdateResultObserver)
    testCoroutineDispatchers.runCurrent()

    val adminProfileId = ProfileId.newBuilder().setInternalId(0).build()
    profileManagementController.updateWifiPermissionDeviceSettings(
      adminProfileId,
      /* downloadAndUpdateOnWifiOnly = */ true
    ).toLiveData().observeForever(mockUpdateResultObserver)
    testCoroutineDispatchers.runCurrent()
    verifyUpdateSucceeded()

    profileManagementController.updateTopicAutomaticallyPermissionDeviceSettings(
      adminProfileId,
      /* automaticallyUpdateTopics = */ true
    ).toLiveData().observeForever(mockUpdateResultObserver)
    testCoroutineDispatchers.runCurrent()
    verifyUpdateSucceeded()

    profileManagementController.getDeviceSettings()
      .toLiveData()
      .observeForever(mockDeviceSettingsObserver)
    testCoroutineDispatchers.runCurrent()
    verifyGetDeviceSettingsSucceeded()

    val deviceSettings = deviceSettingsResultCaptor.value.getOrThrow()
    assertThat(deviceSettings.allowDownloadAndUpdateOnlyOnWifi).isTrue()
    assertThat(deviceSettings.automaticallyUpdateTopics).isTrue()
  }

  @Test
  fun testDeviceSettings_updateDeviceWifiSettings_fromUserProfile_isFailure() {
    profileManagementController.addProfile(
      name = "James",
      pin = "12345",
      avatarImagePath = null,
      allowDownloadAccess = true,
      colorRgb = -10710042,
      isAdmin = true
    ).toLiveData().observeForever(mockUpdateResultObserver)
    testCoroutineDispatchers.runCurrent()

    profileManagementController.addProfile(
      name = "Rajat",
      pin = "01234",
      avatarImagePath = null,
      allowDownloadAccess = true,
      colorRgb = -10710042,
      isAdmin = false
    ).toLiveData().observeForever(mockUpdateResultObserver)
    testCoroutineDispatchers.runCurrent()

    val userProfileId = ProfileId.newBuilder().setInternalId(1).build()
    profileManagementController.updateWifiPermissionDeviceSettings(
      userProfileId,
      /* downloadAndUpdateOnWifiOnly = */ true
    ).toLiveData().observeForever(mockUpdateResultObserver)
    testCoroutineDispatchers.runCurrent()
    verifyUpdateFailed()
  }

  @Test
  fun testDeviceSettings_updateTopicsAutomaticallyDeviceSettings_fromUserProfile_isFailure() {
    profileManagementController.addProfile(
      name = "James",
      pin = "12345",
      avatarImagePath = null,
      allowDownloadAccess = true,
      colorRgb = -10710042,
      isAdmin = true
    ).toLiveData().observeForever(mockUpdateResultObserver)
    testCoroutineDispatchers.runCurrent()

    profileManagementController.addProfile(
      name = "Rajat",
      pin = "01234",
      avatarImagePath = null,
      allowDownloadAccess = true,
      colorRgb = -10710042,
      isAdmin = false
    ).toLiveData().observeForever(mockUpdateResultObserver)
    testCoroutineDispatchers.runCurrent()

    val userProfileId = ProfileId.newBuilder().setInternalId(1).build()
    profileManagementController.updateTopicAutomaticallyPermissionDeviceSettings(
      userProfileId,
      /* automaticallyUpdateTopics = */ true
    ).toLiveData().observeForever(mockUpdateResultObserver)
    testCoroutineDispatchers.runCurrent()
    verifyUpdateFailed()
  }

  private fun verifyGetDeviceSettingsSucceeded() {
    verify(
      mockDeviceSettingsObserver,
      atLeastOnce()
    ).onChanged(deviceSettingsResultCaptor.capture())
    assertThat(deviceSettingsResultCaptor.value.isSuccess()).isTrue()
  }

  private fun verifyGetProfileSucceeded() {
    verify(mockProfileObserver, atLeastOnce()).onChanged(profileResultCaptor.capture())
    assertThat(profileResultCaptor.value.isSuccess()).isTrue()
  }

  private fun verifyGetMultipleProfilesSucceeded() {
    verify(mockProfilesObserver, atLeastOnce()).onChanged(profilesResultCaptor.capture())
    assertThat(profilesResultCaptor.value.isSuccess()).isTrue()
  }

  private fun verifyUpdateSucceeded() {
    verify(mockUpdateResultObserver, atLeastOnce()).onChanged(updateResultCaptor.capture())
    assertThat(updateResultCaptor.value.isSuccess()).isTrue()
  }

  private fun verifyUpdateFailed() {
    verify(mockUpdateResultObserver, atLeastOnce()).onChanged(updateResultCaptor.capture())
    assertThat(updateResultCaptor.value.isFailure()).isTrue()
  }

  private fun verifyWasProfileEverAddedSucceeded() {
    verify(
      mockWasProfileAddedResultObserver,
      atLeastOnce()
    ).onChanged(wasProfileAddedResultCaptor.capture())
    assertThat(wasProfileAddedResultCaptor.value.isSuccess()).isTrue()
  }

  private fun addTestProfiles() {
    PROFILES_LIST.forEach {
      profileManagementController.addProfile(
        name = it.name,
        pin = it.pin,
        avatarImagePath = null,
        allowDownloadAccess = it.allowDownloadAccess,
        colorRgb = -10710042,
        isAdmin = false
      ).toLiveData()
    }
  }

  private fun checkTestProfilesArePresent(resultList: List<Profile>) {
    PROFILES_LIST.forEachIndexed { idx, profile ->
      assertThat(resultList[idx].name).isEqualTo(profile.name)
      assertThat(resultList[idx].pin).isEqualTo(profile.pin)
      assertThat(resultList[idx].allowDownloadAccess).isEqualTo(profile.allowDownloadAccess)
      assertThat(resultList[idx].id.internalId).isEqualTo(idx)
      assertThat(File(getAbsoluteDirPath(idx.toString())).isDirectory).isTrue()
    }
  }

  private fun getAbsoluteDirPath(path: String): String {
    /**
     * context.filesDir.toString() looks like /tmp/robolectric-Method_test_name/org.oppia.android.util.test-dataDir/files
     * dropLast(5) removes files from the path and then it appends the real path with "app_" as a prefix
     */
    return context.filesDir.toString().dropLast(5) + "app_" + path
  }

  private fun readProfileDatabase(): ProfileDatabase {
    return FileInputStream(
      File(
        context.filesDir,
        "profile_database.cache"
      )
    ).use(ProfileDatabase::parseFrom)
  }

  // TODO(#89): Move this to a common test application component.
  @Module
  class TestModule {
    @Provides
    @Singleton
    fun provideContext(application: Application): Context {
      return application
    }

    // TODO(#59): Either isolate these to their own shared test module, or use the real logging
    // module in tests to avoid needing to specify these settings for tests.
    @EnableConsoleLog
    @Provides
    fun provideEnableConsoleLog(): Boolean = true

    @EnableFileLog
    @Provides
    fun provideEnableFileLog(): Boolean = false

    @GlobalLogLevel
    @Provides
    fun provideGlobalLogLevel(): LogLevel = LogLevel.VERBOSE
  }

  @Module
  class TestLoggingIdentifierModule {

    companion object {
      const val deviceIdSeed = 1L
    }

    @Provides
    @DeviceIdSeed
    fun provideDeviceIdSeed(): Long = deviceIdSeed

    @Provides
<<<<<<< HEAD
    fun provideUUIDWrapper(fakeUUIDImpl: FakeUUIDImpl): UUIDWrapper = fakeUUIDImpl
=======
    fun provideUUIDWrapper(fakeUUIDImpl: FakeUUIDImpl): UserIdGenerator = fakeUUIDImpl
>>>>>>> a84e6797
  }

  // TODO(#89): Move this to a common test application component.
  @Singleton
  @Component(
    modules = [
      TestModule::class, TestLogReportingModule::class, LogStorageModule::class,
      TestDispatcherModule::class, RobolectricModule::class, FakeOppiaClockModule::class,
<<<<<<< HEAD
      NetworkConnectionUtilDebugModule::class, LocaleProdModule::class,
      PlatformParameterModule::class, PlatformParameterSingletonModule::class,
      TestLoggingIdentifierModule::class
=======
      NetworkConnectionUtilDebugModule::class, LocaleProdModule::class, SyncStatusModule::class,
      PlatformParameterModule::class, TestLoggingIdentifierModule::class,
      PlatformParameterSingletonModule::class
>>>>>>> a84e6797
    ]
  )
  interface TestApplicationComponent : DataProvidersInjector {
    @Component.Builder
    interface Builder {
      @BindsInstance
      fun setApplication(application: Application): Builder

      fun build(): TestApplicationComponent
    }

    fun inject(profileManagementControllerTest: ProfileManagementControllerTest)
  }

  class TestApplication : Application(), DataProvidersInjectorProvider {
    private val component: TestApplicationComponent by lazy {
      DaggerProfileManagementControllerTest_TestApplicationComponent.builder()
        .setApplication(this)
        .build()
    }

    fun inject(profileManagementControllerTest: ProfileManagementControllerTest) {
      component.inject(profileManagementControllerTest)
    }

    override fun getDataProvidersInjector(): DataProvidersInjector = component
  }
}<|MERGE_RESOLUTION|>--- conflicted
+++ resolved
@@ -54,11 +54,7 @@
 import org.robolectric.annotation.LooperMode
 import java.io.File
 import java.io.FileInputStream
-<<<<<<< HEAD
 import java.util.Random
-=======
-import java.util.*
->>>>>>> a84e6797
 import javax.inject.Inject
 import javax.inject.Singleton
 import org.oppia.android.domain.oppialogger.DeviceIdSeed
@@ -1132,11 +1128,7 @@
     fun provideDeviceIdSeed(): Long = deviceIdSeed
 
     @Provides
-<<<<<<< HEAD
-    fun provideUUIDWrapper(fakeUUIDImpl: FakeUUIDImpl): UUIDWrapper = fakeUUIDImpl
-=======
     fun provideUUIDWrapper(fakeUUIDImpl: FakeUUIDImpl): UserIdGenerator = fakeUUIDImpl
->>>>>>> a84e6797
   }
 
   // TODO(#89): Move this to a common test application component.
@@ -1145,15 +1137,9 @@
     modules = [
       TestModule::class, TestLogReportingModule::class, LogStorageModule::class,
       TestDispatcherModule::class, RobolectricModule::class, FakeOppiaClockModule::class,
-<<<<<<< HEAD
       NetworkConnectionUtilDebugModule::class, LocaleProdModule::class,
       PlatformParameterModule::class, PlatformParameterSingletonModule::class,
-      TestLoggingIdentifierModule::class
-=======
-      NetworkConnectionUtilDebugModule::class, LocaleProdModule::class, SyncStatusModule::class,
-      PlatformParameterModule::class, TestLoggingIdentifierModule::class,
-      PlatformParameterSingletonModule::class
->>>>>>> a84e6797
+      TestLoggingIdentifierModule::class, SyncStatusModule::class
     ]
   )
   interface TestApplicationComponent : DataProvidersInjector {
