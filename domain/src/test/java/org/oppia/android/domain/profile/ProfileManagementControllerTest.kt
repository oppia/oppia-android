--- conflicted
+++ resolved
@@ -1500,7 +1500,42 @@
   }
 
   @Test
-<<<<<<< HEAD
+  fun testUpdateProfile_updateProfileType_existingAdminProfile_checkUpdateSucceeded() {
+    setUpTestApplicationComponent()
+    profileTestHelper.addOnlyAdminProfile()
+
+    val updateProvider = profileManagementController.updateProfileType(
+      PROFILE_ID_0,
+      ProfileType.SUPERVISOR
+    )
+    monitorFactory.waitForNextSuccessfulResult(updateProvider)
+  }
+
+  @Test
+  fun testUpdateProfile_updateProfileType_existingNonAdminProfile_checkUpdateSucceeded() {
+    setUpTestApplicationComponent()
+    addNonAdminProfileAndWait(name = "Rajat", pin = "01234")
+
+    val updateProvider = profileManagementController.updateProfileType(
+      PROFILE_ID_0,
+      ProfileType.ADDITIONAL_LEARNER
+    )
+    monitorFactory.waitForNextSuccessfulResult(updateProvider)
+  }
+
+  @Test
+  fun testUpdateProfile_updateProfileType_newDefaultProfile_checkUpdateSucceeded() {
+    setUpTestApplicationComponent()
+    profileTestHelper.createDefaultProfile()
+
+    val updateProvider = profileManagementController.updateProfileType(
+      PROFILE_ID_0,
+      ProfileType.SOLE_LEARNER
+    )
+    monitorFactory.waitForNextSuccessfulResult(updateProvider)
+  }
+
+  @Test
   fun testProfileOnboardingState_oneAdminProfileWithoutPassword_returnsSoleLeanerState() {
     setUpTestWithOnboardingV2Enabled(true)
     addAdminProfileAndWait(name = "James", pin = "")
@@ -1592,41 +1627,6 @@
     addAdminProfile(name = "James", pin = "")
     val onboardingProvider = profileManagementController.markProfileOnboardingEnded(PROFILE_ID_0)
     monitorFactory.waitForNextSuccessfulResult(onboardingProvider)
-=======
-  fun testUpdateProfile_updateProfileType_existingAdminProfile_checkUpdateSucceeded() {
-    setUpTestApplicationComponent()
-    profileTestHelper.addOnlyAdminProfile()
-
-    val updateProvider = profileManagementController.updateProfileType(
-      PROFILE_ID_0,
-      ProfileType.SUPERVISOR
-    )
-    monitorFactory.waitForNextSuccessfulResult(updateProvider)
-  }
-
-  @Test
-  fun testUpdateProfile_updateProfileType_existingNonAdminProfile_checkUpdateSucceeded() {
-    setUpTestApplicationComponent()
-    addNonAdminProfileAndWait(name = "Rajat", pin = "01234")
-
-    val updateProvider = profileManagementController.updateProfileType(
-      PROFILE_ID_0,
-      ProfileType.ADDITIONAL_LEARNER
-    )
-    monitorFactory.waitForNextSuccessfulResult(updateProvider)
-  }
-
-  @Test
-  fun testUpdateProfile_updateProfileType_newDefaultProfile_checkUpdateSucceeded() {
-    setUpTestApplicationComponent()
-    profileTestHelper.createDefaultProfile()
-
-    val updateProvider = profileManagementController.updateProfileType(
-      PROFILE_ID_0,
-      ProfileType.SOLE_LEARNER
-    )
-    monitorFactory.waitForNextSuccessfulResult(updateProvider)
->>>>>>> fc85e9dd
   }
 
   private fun addTestProfiles() {
