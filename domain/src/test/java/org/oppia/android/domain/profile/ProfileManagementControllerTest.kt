--- conflicted
+++ resolved
@@ -68,6 +68,10 @@
       Profile.newBuilder().setName("Veena").setPin("567").setAllowDownloadAccess(true).build()
     )
 
+  private val allowedNames = listOf<String>("नमन", "Ben-Henning", "Rajat.T", "جيشنو")
+
+  private val disallowedNames = listOf<String>("नमन7", "Ben_Henning", "Rajat..T", "جيشنو^&&")
+
     private val ADMIN_PROFILE_ID_0 = ProfileId.newBuilder().setInternalId(0).build()
     private val PROFILE_ID_1 = ProfileId.newBuilder().setInternalId(1).build()
     private val PROFILE_ID_2 = ProfileId.newBuilder().setInternalId(2).build()
@@ -79,10 +83,6 @@
     private const val DEFAULT_ALLOW_DOWNLOAD_ACCESS = true
     private const val DEFAULT_AVATAR_COLOR_RGB = -10710042
   }
-
-  private val allowedNames = listOf<String>("नमन", "Ben-Henning", "Rajat.T", "جيشنو")
-
-  private val disallowedNames = listOf<String>("नमन7", "Ben_Henning", "Rajat..T", "جيشنو^&&")
 
   @Before
   fun setUp() {
@@ -125,7 +125,7 @@
   fun testAddProfile_addProfilesWithDisallowedNames_checkResultIsFailure() {
     addTestProfiles()
 
-<<<<<<< HEAD
+    val dataProvider = addAdminProfile(name = "James034", pin = "321")
     disallowedNames.forEach {
       profileManagementController.addProfile(
         name = it,
@@ -137,6 +137,8 @@
       ).toLiveData().observeForever(mockUpdateResultObserver)
       testCoroutineDispatchers.runCurrent()
 
+    val failure = monitorFactory.waitForNextFailureResult(dataProvider)
+    assertThat(failure).hasMessageThat().contains("James034 does not contain only letters")
       verifyUpdateFailed()
       assertThat(updateResultCaptor.value.getErrorOrNull()).hasMessageThat()
         .contains("$it does not contain only letters")
@@ -159,12 +161,6 @@
     }
 
     assertThat(profiles.size).isEqualTo(allowedNames.size)
-=======
-    val dataProvider = addAdminProfile(name = "James034", pin = "321")
-
-    val failure = monitorFactory.waitForNextFailureResult(dataProvider)
-    assertThat(failure).hasMessageThat().contains("James034 does not contain only letters")
->>>>>>> 84e277a4
   }
 
   @Test
