--- conflicted
+++ resolved
@@ -24,10 +24,7 @@
 import org.oppia.android.app.model.Profile
 import org.oppia.android.app.model.ProfileDatabase
 import org.oppia.android.app.model.ProfileId
-<<<<<<< HEAD
 import org.oppia.android.app.model.ProfileOnboardingState
-=======
->>>>>>> 09329811
 import org.oppia.android.app.model.ProfileType
 import org.oppia.android.app.model.ReadingTextSize.MEDIUM_TEXT_SIZE
 import org.oppia.android.domain.classroom.TEST_CLASSROOM_ID_1
@@ -1312,83 +1309,6 @@
   }
 
   @Test
-<<<<<<< HEAD
-  fun testProfileOnboardingState_oneAdminProfileWithoutPassword_returnsSoleLeanerState() {
-    setUpTestWithOnboardingV2Enabled(true)
-    addAdminProfileAndWait(name = "James", pin = "")
-
-    val profileOnboardingStateProvider = profileManagementController.getProfileOnboardingState()
-
-    val profileOnboardingStateResult =
-      monitorFactory.waitForNextSuccessfulResult(profileOnboardingStateProvider)
-
-    assertThat(profileOnboardingStateResult).isEqualTo(ProfileOnboardingState.SOLE_LEARNER_PROFILE)
-  }
-
-  @Test
-  fun testProfileOnboardingState_oneAdminProfileWithPassword_returnsAdminOnlyState() {
-    setUpTestWithOnboardingV2Enabled(true)
-    addAdminProfileAndWait(name = "James")
-
-    val profileOnboardingStateProvider = profileManagementController.getProfileOnboardingState()
-
-    val profileOnboardingStateResult =
-      monitorFactory.waitForNextSuccessfulResult(profileOnboardingStateProvider)
-
-    assertThat(profileOnboardingStateResult).isEqualTo(ProfileOnboardingState.ADMIN_PROFILE_ONLY)
-  }
-
-  @Test
-  fun testProfileOnboardingState_multipleProfiles_returnsMultipleProfilesState() {
-    setUpTestWithOnboardingV2Enabled(true)
-    addAdminProfileAndWait(name = "James")
-    addNonAdminProfileAndWait(name = "Rajat", pin = "01234")
-    addNonAdminProfileAndWait(name = "Rohit", pin = "")
-
-    val profileOnboardingStateProvider = profileManagementController.getProfileOnboardingState()
-
-    val profileOnboardingStateResult =
-      monitorFactory.waitForNextSuccessfulResult(profileOnboardingStateProvider)
-
-    assertThat(profileOnboardingStateResult).isEqualTo(ProfileOnboardingState.MULTIPLE_PROFILES)
-  }
-
-  @Test
-  fun testProfileOnboardingState_noProfilesFound_returnsNewInstallState() {
-    setUpTestWithOnboardingV2Enabled(true)
-
-    val profileOnboardingStateProvider = profileManagementController.getProfileOnboardingState()
-
-    val profileOnboardingStateResult =
-      monitorFactory.waitForNextSuccessfulResult(profileOnboardingStateProvider)
-
-    assertThat(profileOnboardingStateResult).isEqualTo(ProfileOnboardingState.NEW_INSTALL)
-  }
-
-  @Test
-  fun testGetProfile_createAdmin_returnsSupervisorType() {
-    setUpTestWithOnboardingV2Enabled(true)
-    addAdminProfile(name = "James")
-    val profile = retrieveProfile(PROFILE_ID_0)
-    assertThat(profile.profileType).isEqualTo(ProfileType.SUPERVISOR)
-  }
-
-  @Test
-  fun testGetProfile_createSoleLearner_returnsSoleLearnerType() {
-    setUpTestWithOnboardingV2Enabled(true)
-    addAdminProfile(name = "James", pin = "")
-    val profile = retrieveProfile(PROFILE_ID_0)
-    assertThat(profile.profileType).isEqualTo(ProfileType.SOLE_LEARNER)
-  }
-
-  @Test
-  fun testGetProfile_createAdditionalLearner_returnsAdditionalLearnerType() {
-    setUpTestWithOnboardingV2Enabled(true)
-    addAdminProfile(name = "James")
-    addNonAdminProfile(name = "Rajat")
-    val profile = retrieveProfile(PROFILE_ID_1)
-    assertThat(profile.profileType).isEqualTo(ProfileType.ADDITIONAL_LEARNER)
-=======
   fun testFetchLastSelectedClassroomId_updateClassroomId_checkUpdateIsSuccessful() {
     setUpTestApplicationComponent()
     addTestProfiles()
@@ -1577,7 +1497,84 @@
 
     assertThat(failure).hasMessageThat()
       .contains("ProfileId ${PROFILE_ID_3?.internalId} does not match an existing Profile")
->>>>>>> 09329811
+  }
+
+  @Test
+  fun testProfileOnboardingState_oneAdminProfileWithoutPassword_returnsSoleLeanerState() {
+    setUpTestWithOnboardingV2Enabled(true)
+    addAdminProfileAndWait(name = "James", pin = "")
+
+    val profileOnboardingStateProvider = profileManagementController.getProfileOnboardingState()
+
+    val profileOnboardingStateResult =
+      monitorFactory.waitForNextSuccessfulResult(profileOnboardingStateProvider)
+
+    assertThat(profileOnboardingStateResult).isEqualTo(ProfileOnboardingState.SOLE_LEARNER_PROFILE)
+  }
+
+  @Test
+  fun testProfileOnboardingState_oneAdminProfileWithPassword_returnsAdminOnlyState() {
+    setUpTestWithOnboardingV2Enabled(true)
+    addAdminProfileAndWait(name = "James")
+
+    val profileOnboardingStateProvider = profileManagementController.getProfileOnboardingState()
+
+    val profileOnboardingStateResult =
+      monitorFactory.waitForNextSuccessfulResult(profileOnboardingStateProvider)
+
+    assertThat(profileOnboardingStateResult).isEqualTo(ProfileOnboardingState.ADMIN_PROFILE_ONLY)
+  }
+
+  @Test
+  fun testProfileOnboardingState_multipleProfiles_returnsMultipleProfilesState() {
+    setUpTestWithOnboardingV2Enabled(true)
+    addAdminProfileAndWait(name = "James")
+    addNonAdminProfileAndWait(name = "Rajat", pin = "01234")
+    addNonAdminProfileAndWait(name = "Rohit", pin = "")
+
+    val profileOnboardingStateProvider = profileManagementController.getProfileOnboardingState()
+
+    val profileOnboardingStateResult =
+      monitorFactory.waitForNextSuccessfulResult(profileOnboardingStateProvider)
+
+    assertThat(profileOnboardingStateResult).isEqualTo(ProfileOnboardingState.MULTIPLE_PROFILES)
+  }
+
+  @Test
+  fun testProfileOnboardingState_noProfilesFound_returnsNewInstallState() {
+    setUpTestWithOnboardingV2Enabled(true)
+
+    val profileOnboardingStateProvider = profileManagementController.getProfileOnboardingState()
+
+    val profileOnboardingStateResult =
+      monitorFactory.waitForNextSuccessfulResult(profileOnboardingStateProvider)
+
+    assertThat(profileOnboardingStateResult).isEqualTo(ProfileOnboardingState.NEW_INSTALL)
+  }
+
+  @Test
+  fun testGetProfile_createAdmin_returnsSupervisorType() {
+    setUpTestWithOnboardingV2Enabled(true)
+    addAdminProfile(name = "James")
+    val profile = retrieveProfile(PROFILE_ID_0)
+    assertThat(profile.profileType).isEqualTo(ProfileType.SUPERVISOR)
+  }
+
+  @Test
+  fun testGetProfile_createSoleLearner_returnsSoleLearnerType() {
+    setUpTestWithOnboardingV2Enabled(true)
+    addAdminProfile(name = "James", pin = "")
+    val profile = retrieveProfile(PROFILE_ID_0)
+    assertThat(profile.profileType).isEqualTo(ProfileType.SOLE_LEARNER)
+  }
+
+  @Test
+  fun testGetProfile_createAdditionalLearner_returnsAdditionalLearnerType() {
+    setUpTestWithOnboardingV2Enabled(true)
+    addAdminProfile(name = "James")
+    addNonAdminProfile(name = "Rajat")
+    val profile = retrieveProfile(PROFILE_ID_1)
+    assertThat(profile.profileType).isEqualTo(ProfileType.ADDITIONAL_LEARNER)
   }
 
   private fun addTestProfiles() {
