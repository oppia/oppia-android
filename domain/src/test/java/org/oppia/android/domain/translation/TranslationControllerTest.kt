package org.oppia.android.domain.translation

import android.app.Application
import android.content.Context
import android.content.res.Configuration
import androidx.test.core.app.ApplicationProvider
import androidx.test.ext.junit.runners.AndroidJUnit4
import com.google.common.truth.Truth.assertThat
import com.google.common.truth.extensions.proto.LiteProtoTruth.assertThat
import dagger.BindsInstance
import dagger.Component
import dagger.Module
import dagger.Provides
import org.junit.Before
import org.junit.Test
import org.junit.runner.RunWith
import org.oppia.android.app.model.AppLanguageSelection
import org.oppia.android.app.model.AudioTranslationLanguageSelection
import org.oppia.android.app.model.HtmlTranslationList
import org.oppia.android.app.model.LanguageSupportDefinition.LanguageId.LanguageTypeCase.IETF_BCP47_ID
import org.oppia.android.app.model.OppiaLanguage
import org.oppia.android.app.model.OppiaLanguage.ARABIC
import org.oppia.android.app.model.OppiaLanguage.BRAZILIAN_PORTUGUESE
import org.oppia.android.app.model.OppiaLanguage.ENGLISH
import org.oppia.android.app.model.OppiaLanguage.HINDI
import org.oppia.android.app.model.OppiaLanguage.LANGUAGE_UNSPECIFIED
import org.oppia.android.app.model.OppiaLanguage.PORTUGUESE
import org.oppia.android.app.model.OppiaLanguage.SWAHILI
import org.oppia.android.app.model.OppiaLocaleContext.LanguageUsageMode.APP_STRINGS
import org.oppia.android.app.model.OppiaLocaleContext.LanguageUsageMode.AUDIO_TRANSLATIONS
import org.oppia.android.app.model.OppiaLocaleContext.LanguageUsageMode.CONTENT_STRINGS
import org.oppia.android.app.model.OppiaRegion
import org.oppia.android.app.model.OppiaRegion.BRAZIL
import org.oppia.android.app.model.OppiaRegion.INDIA
import org.oppia.android.app.model.OppiaRegion.REGION_UNSPECIFIED
import org.oppia.android.app.model.OppiaRegion.UNITED_STATES
import org.oppia.android.app.model.ProfileId
import org.oppia.android.app.model.SubtitledHtml
import org.oppia.android.app.model.SubtitledUnicode
import org.oppia.android.app.model.TranslatableSetOfNormalizedString
import org.oppia.android.app.model.Translation
import org.oppia.android.app.model.TranslationMapping
import org.oppia.android.app.model.WrittenTranslationContext
import org.oppia.android.app.model.WrittenTranslationLanguageSelection
import org.oppia.android.domain.locale.LocaleController
import org.oppia.android.domain.oppialogger.LogStorageModule
import org.oppia.android.domain.oppialogger.LoggingIdentifierModule
import org.oppia.android.domain.oppialogger.analytics.ApplicationLifecycleModule
import org.oppia.android.domain.platformparameter.PlatformParameterModule
import org.oppia.android.domain.platformparameter.PlatformParameterSingletonModule
import org.oppia.android.testing.TestLogReportingModule
import org.oppia.android.testing.data.DataProviderTestMonitor
import org.oppia.android.testing.robolectric.RobolectricModule
import org.oppia.android.testing.threading.TestDispatcherModule
import org.oppia.android.testing.time.FakeOppiaClockModule
import org.oppia.android.util.caching.AssetModule
import org.oppia.android.util.data.DataProvider
import org.oppia.android.util.data.DataProvidersInjector
import org.oppia.android.util.data.DataProvidersInjectorProvider
import org.oppia.android.util.locale.LocaleProdModule
import org.oppia.android.util.locale.OppiaLocale
import org.oppia.android.util.logging.LoggerModule
import org.oppia.android.util.logging.SyncStatusModule
import org.oppia.android.util.networking.NetworkConnectionUtilDebugModule
import org.robolectric.annotation.Config
import org.robolectric.annotation.LooperMode
import java.util.Locale
import javax.inject.Inject
import javax.inject.Singleton

/** Tests for [TranslationController]. */
// FunctionName: test names are conventionally named with underscores.
// SameParameterValue: tests should have specific context included/excluded for readability.
@Suppress("FunctionName", "SameParameterValue")
@RunWith(AndroidJUnit4::class)
@LooperMode(LooperMode.Mode.PAUSED)
@Config(application = TranslationControllerTest.TestApplication::class)
class TranslationControllerTest {
  @Inject
  lateinit var translationController: TranslationController

  @Inject
  lateinit var localeController: LocaleController

  @Inject
  lateinit var monitorFactory: DataProviderTestMonitor.Factory

  @Inject
  lateinit var context: Context

  @Before
  fun setUp() {
    setUpTestApplicationComponent()
  }

  /* Tests for getSystemLanguageLocale */

  @Test
  fun testGetSystemLanguageLocale_rootLocale_returnsLocaleWithBlankContext() {
    forceDefaultLocale(Locale.ROOT)

    val localeProvider = translationController.getSystemLanguageLocale()

    val locale = monitorFactory.waitForNextSuccessfulResult(localeProvider)
    val context = locale.localeContext
    val appStringId = context.languageDefinition.appStringId
    assertThat(context.usageMode).isEqualTo(APP_STRINGS)
    assertThat(context.languageDefinition.language).isEqualTo(LANGUAGE_UNSPECIFIED)
    assertThat(appStringId.languageTypeCase).isEqualTo(IETF_BCP47_ID)
    assertThat(appStringId.ietfBcp47Id.ietfLanguageTag).isEmpty()
    assertThat(appStringId.androidResourcesLanguageId.languageCode).isEmpty()
    assertThat(context.regionDefinition.region).isEqualTo(REGION_UNSPECIFIED)
  }

  @Test
  fun testGetSystemLanguageLocale_usLocale_returnsLocaleWithEnglishContext() {
    forceDefaultLocale(Locale.US)

    val localeProvider = translationController.getSystemLanguageLocale()

    val locale = monitorFactory.waitForNextSuccessfulResult(localeProvider)
    val context = locale.localeContext
    assertThat(context.usageMode).isEqualTo(APP_STRINGS)
    assertThat(context.languageDefinition.language).isEqualTo(ENGLISH)
    assertThat(context.regionDefinition.region).isEqualTo(UNITED_STATES)
  }

  @Test
  fun testGetSystemLanguageLocale_updateLocaleToIndia_doesNotUpdateProviderWithNewLocale() {
    forceDefaultLocale(Locale.US)
    val localeProvider = translationController.getSystemLanguageLocale()
    val monitor = monitorFactory.createMonitor(localeProvider)
    monitor.waitForNextSuccessResult()

    localeController.setAsDefault(createDisplayLocaleForLanguage(HINDI), Configuration())

    // Verify that the provider hasn't changed since simply calling setAsDefault isn't sufficient to
    // trigger a system provider change.
    monitor.verifyProviderIsNotUpdated()
  }

  @Test
  fun testGetSystemLanguageLocale_updateDisplayAndSysLocaleToIndia_updatesProviderWithNewLocale() {
    forceDefaultLocale(Locale.US)
    val localeProvider = translationController.getSystemLanguageLocale()
    val monitor = monitorFactory.createMonitor(localeProvider)
    monitor.waitForNextSuccessResult()

    forceDefaultLocale(INDIA_HINDI_LOCALE)
    localeController.setAsDefault(createDisplayLocaleForLanguage(HINDI), Configuration())

    // Verify that the provider has changed since the system & display locales were updated.
    val locale = monitor.waitForNextSuccessResult()
    val context = locale.localeContext
    assertThat(context.usageMode).isEqualTo(APP_STRINGS)
    assertThat(context.languageDefinition.language).isEqualTo(HINDI)
    assertThat(context.regionDefinition.region).isEqualTo(INDIA)
  }

  /* Tests for app language functions */

  @Test
  fun testUpdateAppLanguage_returnsSuccess() {
    forceDefaultLocale(Locale.ROOT)

    val resultProvider =
      translationController.updateAppLanguage(PROFILE_ID_0, createAppLanguageSelection(ENGLISH))

    monitorFactory.waitForNextSuccessfulResult(resultProvider)
  }

  @Test
  fun testUpdateAppLanguage_notifiesProviderWithChange() {
    forceDefaultLocale(Locale.ROOT)
    val languageProvider = translationController.getAppLanguage(PROFILE_ID_0)
    val langMonitor = monitorFactory.createMonitor(languageProvider)
    langMonitor.waitForNextSuccessResult()

    // The result must be observed immediately otherwise it won't execute (which will result in the
    // language not being updated).
    val resultProvider =
      translationController.updateAppLanguage(PROFILE_ID_0, createAppLanguageSelection(ENGLISH))
    val updateMonitor = monitorFactory.createMonitor(resultProvider)

    updateMonitor.waitForNextSuccessResult()
    langMonitor.ensureNextResultIsSuccess()
  }

  @Test
  fun testUpdateAppLanguage_getAppLanguage_returnsUpdatedLanguage() {
    forceDefaultLocale(Locale.ROOT)
    // The result must be observed immediately otherwise it won't execute (which will result in the
    // language not being updated).
    val resultProvider =
      translationController.updateAppLanguage(
        PROFILE_ID_0, createAppLanguageSelection(BRAZILIAN_PORTUGUESE)
      )
    val updateMonitor = monitorFactory.createMonitor(resultProvider)
    updateMonitor.waitForNextSuccessResult()

    val languageProvider = translationController.getAppLanguage(PROFILE_ID_0)
    val langMonitor = monitorFactory.createMonitor(languageProvider)
    val getAppLanguageResults = langMonitor.waitForNextSuccessResult()

    assertThat(getAppLanguageResults).isEqualTo(BRAZILIAN_PORTUGUESE)
  }

  @Test
  fun testGetAppLanguage_uninitialized_returnsSystemLanguage() {
    forceDefaultLocale(Locale.ROOT)

    val languageProvider = translationController.getAppLanguage(PROFILE_ID_0)

    val language = monitorFactory.waitForNextSuccessfulResult(languageProvider)
    assertThat(language).isEqualTo(LANGUAGE_UNSPECIFIED)
  }

  @Test
  fun testGetAppLanguage_updateLanguageToEnglish_returnsEnglish() {
    forceDefaultLocale(Locale.ROOT)
    ensureAppLanguageIsUpdatedTo(PROFILE_ID_0, ENGLISH)

    val languageProvider = translationController.getAppLanguage(PROFILE_ID_0)

    val language = monitorFactory.waitForNextSuccessfulResult(languageProvider)
    assertThat(language).isEqualTo(ENGLISH)
  }

  @Test
  fun testGetAppLanguage_updateLanguageToHindi_returnsHindi() {
    forceDefaultLocale(Locale.ROOT)
    ensureAppLanguageIsUpdatedTo(PROFILE_ID_0, HINDI)

    val languageProvider = translationController.getAppLanguage(PROFILE_ID_0)

    val language = monitorFactory.waitForNextSuccessfulResult(languageProvider)
    assertThat(language).isEqualTo(HINDI)
  }

  @Test
  fun testGetAppLanguage_updateLanguageToUseSystem_returnsSystemLanguage() {
    forceDefaultLocale(Locale.ENGLISH)
    ensureAppLanguageIsUpdatedToUseSystem(PROFILE_ID_0)

    val languageProvider = translationController.getAppLanguage(PROFILE_ID_0)

    val language = monitorFactory.waitForNextSuccessfulResult(languageProvider)
    assertThat(language).isEqualTo(ENGLISH)
  }

  @Test
  fun testGetAppLanguage_useSystemLang_updateLocale_doesNotNotifyProviderWithNewLanguage() {
    forceDefaultLocale(Locale.ENGLISH)
    ensureAppLanguageIsUpdatedToUseSystem(PROFILE_ID_0)
    val languageProvider = translationController.getAppLanguage(PROFILE_ID_0)
    val monitor = monitorFactory.createMonitor(languageProvider)
    monitor.waitForNextSuccessResult()

    localeController.setAsDefault(createDisplayLocaleForLanguage(HINDI), Configuration())

    // The data provider shouldn't be updated. English will continue to be reported for the data
    // provider, but the actual app strings are allowed to use Hindi per the override.
    monitor.verifyProviderIsNotUpdated()
  }

  @Test
  fun testGetAppLanguage_updateLanguageToEnglish_differentProfile_returnsDifferentLang() {
    forceDefaultLocale(Locale.ENGLISH)
    ensureAppLanguageIsUpdatedTo(PROFILE_ID_0, HINDI)

    val languageProvider = translationController.getAppLanguage(PROFILE_ID_1)

    // English is returned since the language is being fetched for a different profile.
    val language = monitorFactory.waitForNextSuccessfulResult(languageProvider)
    assertThat(language).isEqualTo(ENGLISH)
  }

  @Test
  fun testGetAppLanguageLocale_uninitialized_returnsLocaleWithSystemLanguage() {
    forceDefaultLocale(Locale.ROOT)

    val localeProvider = translationController.getAppLanguageLocale(PROFILE_ID_0)

    val locale = monitorFactory.waitForNextSuccessfulResult(localeProvider)
    val context = locale.localeContext
    val appStringId = context.languageDefinition.appStringId
    assertThat(context.usageMode).isEqualTo(APP_STRINGS)
    assertThat(context.languageDefinition.language).isEqualTo(LANGUAGE_UNSPECIFIED)
    assertThat(appStringId.languageTypeCase).isEqualTo(IETF_BCP47_ID)
    assertThat(appStringId.ietfBcp47Id.ietfLanguageTag).isEmpty()
    assertThat(appStringId.androidResourcesLanguageId.languageCode).isEmpty()
    assertThat(context.regionDefinition.region).isEqualTo(REGION_UNSPECIFIED)
  }

  @Test
  fun testGetAppLanguageLocale_updateLanguageToEnglish_returnsEnglishLocale() {
    forceDefaultLocale(Locale.ROOT)
    ensureAppLanguageIsUpdatedTo(PROFILE_ID_0, ENGLISH)

    val localeProvider = translationController.getAppLanguageLocale(PROFILE_ID_0)

    val locale = monitorFactory.waitForNextSuccessfulResult(localeProvider)
    val context = locale.localeContext
    assertThat(context.usageMode).isEqualTo(APP_STRINGS)
    assertThat(context.languageDefinition.language).isEqualTo(ENGLISH)
    // This region comes from the default locale.
    assertThat(context.regionDefinition.region).isEqualTo(REGION_UNSPECIFIED)
  }

  @Test
  fun testGetAppLanguageLocale_updateLanguageToPortuguese_returnsPortugueseLocale() {
    forceDefaultLocale(BRAZIL_ENGLISH_LOCALE)
    ensureAppLanguageIsUpdatedTo(PROFILE_ID_0, BRAZILIAN_PORTUGUESE)

    val localeProvider = translationController.getAppLanguageLocale(PROFILE_ID_0)

    val locale = monitorFactory.waitForNextSuccessfulResult(localeProvider)
    val context = locale.localeContext
    assertThat(context.usageMode).isEqualTo(APP_STRINGS)
    assertThat(context.languageDefinition.language).isEqualTo(BRAZILIAN_PORTUGUESE)
    // This region comes from the default locale.
    assertThat(context.regionDefinition.region).isEqualTo(BRAZIL)
  }

  @Test
  fun testGetAppLanguageLocale_updateLanguageToKiswahili_returnsKiswahiliLocale() {
    forceDefaultLocale(KENYA_KISWAHILI_LOCALE)
    ensureAppLanguageIsUpdatedTo(PROFILE_ID_0, SWAHILI)

    val localeProvider = translationController.getAppLanguageLocale(PROFILE_ID_0)

    val locale = monitorFactory.waitForNextSuccessfulResult(localeProvider)
    val context = locale.localeContext
    assertThat(context.usageMode).isEqualTo(APP_STRINGS)
    assertThat(context.languageDefinition.language).isEqualTo(SWAHILI)
    // This region comes from the default locale.
    assertThat(context.regionDefinition.region).isEqualTo(OppiaRegion.KENYA)
  }

  @Test
  fun testGetAppLanguageLocale_updateLanguagePerProfile_returnsLanguageForProfile() {
    ensureAppLanguageIsUpdatedTo(PROFILE_ID_0, SWAHILI)
    ensureAppLanguageIsUpdatedTo(PROFILE_ID_1, BRAZILIAN_PORTUGUESE)

    val localeProviderOne = translationController.getAppLanguageLocale(PROFILE_ID_0)
    val localeProviderTwo = translationController.getAppLanguageLocale(PROFILE_ID_1)

    val localeOne = monitorFactory.waitForNextSuccessfulResult(localeProviderOne)
    val localeTwo = monitorFactory.waitForNextSuccessfulResult(localeProviderTwo)
    val contextOne = localeOne.localeContext
    val contextTwo = localeTwo.localeContext

    assertThat(contextOne.languageDefinition.language).isEqualTo(SWAHILI)
    assertThat(contextTwo.languageDefinition.language).isEqualTo(BRAZILIAN_PORTUGUESE)
  }

  @Test
  fun testGetAppLanguageLocale_updateLanguageToUseSystem_returnsSystemLanguageLocale() {
    forceDefaultLocale(Locale.ENGLISH)
    ensureAppLanguageIsUpdatedToUseSystem(PROFILE_ID_0)

    val localeProvider = translationController.getAppLanguageLocale(PROFILE_ID_0)

    val locale = monitorFactory.waitForNextSuccessfulResult(localeProvider)
    val context = locale.localeContext
    assertThat(context.usageMode).isEqualTo(APP_STRINGS)
    assertThat(context.languageDefinition.language).isEqualTo(ENGLISH)
  }

  @Test
  fun testGetAppLanguageLocale_useSystemLang_updateLocale_doesNotNotifyProviderWithNewLocale() {
    forceDefaultLocale(Locale.ENGLISH)
    ensureAppLanguageIsUpdatedToUseSystem(PROFILE_ID_0)
    val localeProvider = translationController.getAppLanguageLocale(PROFILE_ID_0)
    val monitor = monitorFactory.createMonitor(localeProvider)
    monitor.waitForNextSuccessResult()

    localeController.setAsDefault(createDisplayLocaleForLanguage(HINDI), Configuration())

    // The data provider shouldn't be updated. English will continue to be reported for the data
    // provider, but the actual app strings are allowed to use Hindi per the override.
    monitor.verifyProviderIsNotUpdated()
  }

  @Test
  fun testGetAppLanguageLocale_updateLangToEnglish_differentProfile_returnsDifferentLocale() {
    forceDefaultLocale(Locale.ENGLISH)
    ensureAppLanguageIsUpdatedTo(PROFILE_ID_0, HINDI)

    val localeProvider = translationController.getAppLanguageLocale(PROFILE_ID_1)

    // English is returned since the language is being fetched for a different profile.
    val locale = monitorFactory.waitForNextSuccessfulResult(localeProvider)
    val context = locale.localeContext
    assertThat(context.usageMode).isEqualTo(APP_STRINGS)
    assertThat(context.languageDefinition.language).isEqualTo(ENGLISH)
  }

<<<<<<< HEAD
=======
  @Test
  fun testGetAppLanguageSelection_uninitialized_returnsDefaultSelection() {
    forceDefaultLocale(Locale.ROOT)

    val selectionProvider = translationController.getAppLanguageSelection(PROFILE_ID_0)

    val selection = monitorFactory.waitForNextSuccessfulResult(selectionProvider)
    assertThat(selection).isEqualToDefaultInstance()
  }

  @Test
  fun testGetAppLanguageSelection_updateLanguageToEnglish_returnsEnglishSelection() {
    forceDefaultLocale(Locale.ROOT)
    ensureAppLanguageIsUpdatedTo(PROFILE_ID_0, ENGLISH)

    val selectionProvider = translationController.getAppLanguageSelection(PROFILE_ID_0)

    val selection = monitorFactory.waitForNextSuccessfulResult(selectionProvider)
    assertThat(selection.selectionTypeCase).isEqualTo(SELECTED_APP_LANGUAGE)
    assertThat(selection.selectedLanguage).isEqualTo(ENGLISH)
  }

  @Test
  fun testGetAppLanguageSelection_updateLanguageToPortuguese_returnsPortugueseSelection() {
    forceDefaultLocale(Locale.ROOT)
    ensureAppLanguageIsUpdatedTo(PROFILE_ID_0, BRAZILIAN_PORTUGUESE)

    val selectionProvider = translationController.getAppLanguageSelection(PROFILE_ID_0)

    val selection = monitorFactory.waitForNextSuccessfulResult(selectionProvider)
    assertThat(selection.selectionTypeCase).isEqualTo(SELECTED_APP_LANGUAGE)
    assertThat(selection.selectedLanguage).isEqualTo(BRAZILIAN_PORTUGUESE)
  }

  @Test
  fun testGetAppLanguageSelection_updateLanguageToUseSystem_returnsSystemSelection() {
    forceDefaultLocale(Locale.ROOT)
    ensureAppLanguageIsUpdatedToUseSystem(PROFILE_ID_0)

    val selectionProvider = translationController.getAppLanguageSelection(PROFILE_ID_0)

    val selection = monitorFactory.waitForNextSuccessfulResult(selectionProvider)
    assertThat(selection.selectionTypeCase).isEqualTo(USE_SYSTEM_LANGUAGE_OR_APP_DEFAULT)
  }

  @Test
  fun testGetAppLanguageSelection_useSystemLang_updateLocale_doesNotNotifyProviderWithNewLocale() {
    forceDefaultLocale(Locale.ROOT)
    ensureAppLanguageIsUpdatedToUseSystem(PROFILE_ID_0)
    val selectionProvider = translationController.getAppLanguageSelection(PROFILE_ID_0)
    val monitor = monitorFactory.createMonitor(selectionProvider)
    monitor.waitForNextSuccessResult()

    localeController.setAsDefault(createDisplayLocaleForLanguage(HINDI), Configuration())

    // The data provider shouldn't be updated. English will continue to be reported for the data
    // provider, but the actual app strings are allowed to use Hindi per the override.
    monitor.verifyProviderIsNotUpdated()
  }

  @Test
  fun testGetAppLanguageSelection_updateLangToEnglish_differentProfile_returnsDifferentSelection() {
    forceDefaultLocale(Locale.ROOT)
    ensureAppLanguageIsUpdatedTo(PROFILE_ID_1, ENGLISH)
    ensureAppLanguageIsUpdatedTo(PROFILE_ID_0, HINDI)

    val selectionProvider = translationController.getAppLanguageSelection(PROFILE_ID_1)

    // English is returned since the selection is being fetched for a different profile.
    val selection = monitorFactory.waitForNextSuccessfulResult(selectionProvider)
    assertThat(selection.selectionTypeCase).isEqualTo(SELECTED_APP_LANGUAGE)
    assertThat(selection.selectedLanguage).isEqualTo(ENGLISH)
  }

  @Test
  fun testUpdateAppLanguage_uninitializedToSystem_returnsUninitializedSelection() {
    forceDefaultLocale(Locale.ROOT)

    val updateProvider = translationController.updateAppLanguage(
      PROFILE_ID_0,
      AppLanguageSelection.newBuilder().apply { useSystemLanguageOrAppDefault = true }.build()
    ) as DataProvider<AppLanguageSelection>

    // The previous selection was uninitialized.
    val selection = monitorFactory.waitForNextSuccessfulResult(updateProvider)
    assertThat(selection).isEqualToDefaultInstance()
  }

  @Test
  fun testUpdateAppLanguage_uninitializedToEnglish_returnsUninitializedSelection() {
    forceDefaultLocale(Locale.ROOT)

    val updateProvider = translationController.updateAppLanguage(
      PROFILE_ID_0,
      AppLanguageSelection.newBuilder().apply { selectedLanguage = ENGLISH }.build()
    ) as DataProvider<AppLanguageSelection>

    // The previous selection was uninitialized.
    val selection = monitorFactory.waitForNextSuccessfulResult(updateProvider)
    assertThat(selection).isEqualToDefaultInstance()
  }

  @Test
  fun testUpdateAppLanguage_systemToEnglish_returnsSystemSelection() {
    forceDefaultLocale(Locale.ROOT)
    ensureAppLanguageIsUpdatedToUseSystem(PROFILE_ID_0)

    val updateProvider = translationController.updateAppLanguage(
      PROFILE_ID_0,
      AppLanguageSelection.newBuilder().apply { selectedLanguage = ENGLISH }.build()
    ) as DataProvider<AppLanguageSelection>

    // The previous selection was system language.
    val selection = monitorFactory.waitForNextSuccessfulResult(updateProvider)
    assertThat(selection.selectionTypeCase).isEqualTo(USE_SYSTEM_LANGUAGE_OR_APP_DEFAULT)
  }

  @Test
  fun testUpdateAppLanguage_englishToPortuguese_returnsEnglishSelection() {
    forceDefaultLocale(Locale.ROOT)
    ensureAppLanguageIsUpdatedTo(PROFILE_ID_0, ENGLISH)

    val updateProvider = translationController.updateAppLanguage(
      PROFILE_ID_0,
      AppLanguageSelection.newBuilder().apply { selectedLanguage = BRAZILIAN_PORTUGUESE }.build()
    ) as DataProvider<AppLanguageSelection>

    // The previous selection was English.
    val selection = monitorFactory.waitForNextSuccessfulResult(updateProvider)
    assertThat(selection.selectionTypeCase).isEqualTo(SELECTED_APP_LANGUAGE)
    assertThat(selection.selectedLanguage).isEqualTo(ENGLISH)
  }

>>>>>>> 845a4792
  /* Tests for written translation content functions */

  @Test
  fun testUpdateWrittenContentLanguage_returnsSuccess() {
    forceDefaultLocale(Locale.ROOT)

    val resultProvider =
      translationController.updateWrittenTranslationContentLanguage(
        PROFILE_ID_0, createWrittenTranslationLanguageSelection(ENGLISH)
      )

    monitorFactory.waitForNextSuccessfulResult(resultProvider)
  }

  @Test
  fun testUpdateWrittenContentLanguage_notifiesProviderWithChange() {
    forceDefaultLocale(Locale.US)
    val languageProvider = translationController.getWrittenTranslationContentLanguage(PROFILE_ID_0)
    val langMonitor = monitorFactory.createMonitor(languageProvider)
    langMonitor.waitForNextSuccessResult()

    // The result must be observed immediately otherwise it won't execute (which will result in the
    // language not being updated).
    val resultProvider =
      translationController.updateWrittenTranslationContentLanguage(
        PROFILE_ID_0, createWrittenTranslationLanguageSelection(BRAZILIAN_PORTUGUESE)
      )
    val updateMonitor = monitorFactory.createMonitor(resultProvider)

    updateMonitor.waitForNextSuccessResult()
    langMonitor.ensureNextResultIsSuccess()
  }

  @Test
  fun testGetWrittenContentLang_uninitialized_rootLocale_returnsUnspecifiedLanguage() {
    forceDefaultLocale(Locale.ROOT)

    val languageProvider = translationController.getWrittenTranslationContentLanguage(PROFILE_ID_0)

    val language = monitorFactory.waitForNextSuccessfulResult(languageProvider)
    assertThat(language).isEqualTo(LANGUAGE_UNSPECIFIED)
  }

  @Test
  fun testGetWrittenContentLang_uninitialized_englishLocale_returnsSystemLanguage() {
    forceDefaultLocale(Locale.US)

    val languageProvider = translationController.getWrittenTranslationContentLanguage(PROFILE_ID_0)

    val language = monitorFactory.waitForNextSuccessfulResult(languageProvider)
    assertThat(language).isEqualTo(ENGLISH)
  }

  @Test
  fun testGetWrittenContentLang_updateLanguageToEnglish_returnsEnglish() {
    forceDefaultLocale(Locale.ROOT)
    ensureWrittenTranslationsLanguageIsUpdatedTo(PROFILE_ID_0, ENGLISH)

    val languageProvider = translationController.getWrittenTranslationContentLanguage(PROFILE_ID_0)

    val language = monitorFactory.waitForNextSuccessfulResult(languageProvider)
    assertThat(language).isEqualTo(ENGLISH)
  }

  @Test
  fun testGetWrittenContentLang_updateLanguageToHindi_returnsHindi() {
    forceDefaultLocale(Locale.ROOT)
    ensureWrittenTranslationsLanguageIsUpdatedTo(PROFILE_ID_0, HINDI)

    val languageProvider = translationController.getWrittenTranslationContentLanguage(PROFILE_ID_0)

    val language = monitorFactory.waitForNextSuccessfulResult(languageProvider)
    assertThat(language).isEqualTo(HINDI)
  }

  @Test
  fun testGetWrittenContentLang_updateLanguageToUseApp_returnsAppLanguage() {
    // First, initialize the language to Hindi before overwriting to use the app language.
    ensureWrittenTranslationsLanguageIsUpdatedTo(PROFILE_ID_0, HINDI)
    ensureAppLanguageIsUpdatedToUseSystem(PROFILE_ID_0)
    forceDefaultLocale(Locale.US)
    ensureWrittenTranslationsLanguageIsUpdatedToUseApp(PROFILE_ID_0)

    val languageProvider = translationController.getWrittenTranslationContentLanguage(PROFILE_ID_0)

    val language = monitorFactory.waitForNextSuccessfulResult(languageProvider)
    assertThat(language).isEqualTo(ENGLISH)
  }

  @Test
  fun testGetWrittenContentLang_useAppLang_updateAppLanguage_notifiesProviderWithNewLang() {
    ensureWrittenTranslationsLanguageIsUpdatedTo(PROFILE_ID_0, HINDI)
    ensureAppLanguageIsUpdatedToUseSystem(PROFILE_ID_0)
    forceDefaultLocale(Locale.US)
    ensureWrittenTranslationsLanguageIsUpdatedToUseApp(PROFILE_ID_0)

    ensureAppLanguageIsUpdatedTo(PROFILE_ID_0, BRAZILIAN_PORTUGUESE)
    val languageProvider = translationController.getWrittenTranslationContentLanguage(PROFILE_ID_0)

    // Changing the app language should change the provided language since this provider depends on
    // the app strings language.
    val language = monitorFactory.waitForNextSuccessfulResult(languageProvider)
    assertThat(language).isEqualTo(BRAZILIAN_PORTUGUESE)
  }

  @Test
  fun testGetWrittenContentLang_useSysLangForApp_updateLocale_doesNotNotifyProviderWithNewLang() {
    ensureAppLanguageIsUpdatedToUseSystem(PROFILE_ID_0)
    forceDefaultLocale(Locale.US)
    ensureWrittenTranslationsLanguageIsUpdatedToUseApp(PROFILE_ID_0)

    localeController.setAsDefault(createDisplayLocaleForLanguage(HINDI), Configuration())
    val languageProvider = translationController.getWrittenTranslationContentLanguage(PROFILE_ID_0)

    // Changing the locale isn't sufficient unless the system locale also changes.
    val language = monitorFactory.waitForNextSuccessfulResult(languageProvider)
    assertThat(language).isEqualTo(ENGLISH)
  }

  @Test
  fun testGetWrittenContentLang_updateLanguageToEnglish_differentProfile_returnsDifferentLang() {
    forceDefaultLocale(Locale.ENGLISH)
    ensureWrittenTranslationsLanguageIsUpdatedTo(PROFILE_ID_0, HINDI)

    val languageProvider = translationController.getWrittenTranslationContentLanguage(PROFILE_ID_1)

    // English is returned since the language is being fetched for a different profile.
    val language = monitorFactory.waitForNextSuccessfulResult(languageProvider)
    assertThat(language).isEqualTo(ENGLISH)
  }

  @Test
  fun testGetWrittenContentLocale_uninitialized_rootLocale_returnsBuiltinLocale() {
    forceDefaultLocale(Locale.ROOT)

    val localeProvider = translationController.getWrittenTranslationContentLocale(PROFILE_ID_0)

    val locale = monitorFactory.waitForNextSuccessfulResult(localeProvider)
    val context = locale.localeContext
    val languageDefinition = context.languageDefinition
    assertThat(context.usageMode).isEqualTo(CONTENT_STRINGS)
    assertThat(languageDefinition.language).isEqualTo(LANGUAGE_UNSPECIFIED)
    assertThat(languageDefinition.contentStringId.ietfBcp47Id.ietfLanguageTag).isEqualTo("builtin")
    assertThat(context.regionDefinition.region).isEqualTo(REGION_UNSPECIFIED)
  }

  @Test
  fun testGetWrittenContentLocale_uninitialized_englishLocale_returnsLocaleWithSystemLanguage() {
    forceDefaultLocale(Locale.US)

    val localeProvider = translationController.getWrittenTranslationContentLocale(PROFILE_ID_0)

    val locale = monitorFactory.waitForNextSuccessfulResult(localeProvider)
    val context = locale.localeContext
    assertThat(context.usageMode).isEqualTo(CONTENT_STRINGS)
    assertThat(context.languageDefinition.language).isEqualTo(ENGLISH)
    assertThat(context.regionDefinition.region).isEqualTo(UNITED_STATES)
  }

  @Test
  fun testGetWrittenContentLocale_updateLanguageToEnglish_returnsEnglishLocale() {
    forceDefaultLocale(Locale.ROOT)
    ensureWrittenTranslationsLanguageIsUpdatedTo(PROFILE_ID_0, ENGLISH)

    val localeProvider = translationController.getWrittenTranslationContentLocale(PROFILE_ID_0)

    val locale = monitorFactory.waitForNextSuccessfulResult(localeProvider)
    val context = locale.localeContext
    assertThat(context.usageMode).isEqualTo(CONTENT_STRINGS)
    assertThat(context.languageDefinition.language).isEqualTo(ENGLISH)
    // This region comes from the default locale.
    assertThat(context.regionDefinition.region).isEqualTo(REGION_UNSPECIFIED)
  }

  @Test
  fun testGetWrittenContentLocale_updateLanguageToPortuguese_returnsPortugueseLocale() {
    forceDefaultLocale(BRAZIL_ENGLISH_LOCALE)
    ensureWrittenTranslationsLanguageIsUpdatedTo(PROFILE_ID_0, BRAZILIAN_PORTUGUESE)

    val localeProvider = translationController.getWrittenTranslationContentLocale(PROFILE_ID_0)

    val locale = monitorFactory.waitForNextSuccessfulResult(localeProvider)
    val context = locale.localeContext
    assertThat(context.usageMode).isEqualTo(CONTENT_STRINGS)
    assertThat(context.languageDefinition.language).isEqualTo(BRAZILIAN_PORTUGUESE)
    // This region comes from the default locale.
    assertThat(context.regionDefinition.region).isEqualTo(BRAZIL)
  }

  @Test
  fun testGetWrittenContentLocale_updateLanguageToUseApp_returnsAppLanguage() {
    // First, initialize the language to Hindi before overwriting to use the app language.
    ensureWrittenTranslationsLanguageIsUpdatedTo(PROFILE_ID_0, HINDI)
    ensureAppLanguageIsUpdatedToUseSystem(PROFILE_ID_0)
    forceDefaultLocale(Locale.US)
    ensureWrittenTranslationsLanguageIsUpdatedToUseApp(PROFILE_ID_0)

    val localeProvider = translationController.getWrittenTranslationContentLocale(PROFILE_ID_0)

    val locale = monitorFactory.waitForNextSuccessfulResult(localeProvider)
    val context = locale.localeContext
    assertThat(context.usageMode).isEqualTo(CONTENT_STRINGS)
    assertThat(context.languageDefinition.language).isEqualTo(ENGLISH)
  }

  @Test
  fun testGetWrittenContentLocale_useAppLang_updateAppLanguage_notifiesProviderWithNewLang() {
    ensureWrittenTranslationsLanguageIsUpdatedTo(PROFILE_ID_0, HINDI)
    ensureAppLanguageIsUpdatedToUseSystem(PROFILE_ID_0)
    forceDefaultLocale(Locale.US)
    ensureWrittenTranslationsLanguageIsUpdatedToUseApp(PROFILE_ID_0)

    ensureAppLanguageIsUpdatedTo(PROFILE_ID_0, BRAZILIAN_PORTUGUESE)
    val localeProvider = translationController.getWrittenTranslationContentLocale(PROFILE_ID_0)

    // Changing the app language should change the provided language since this provider depends on
    // the app strings language.
    val locale = monitorFactory.waitForNextSuccessfulResult(localeProvider)
    val context = locale.localeContext
    assertThat(context.usageMode).isEqualTo(CONTENT_STRINGS)
    assertThat(context.languageDefinition.language).isEqualTo(BRAZILIAN_PORTUGUESE)
  }

  @Test
  fun testGetWrittenContentLocale_useSysLangForApp_updateLocale_doesNotNotifyProviderWithNewLang() {
    ensureAppLanguageIsUpdatedToUseSystem(PROFILE_ID_0)
    forceDefaultLocale(Locale.US)
    ensureWrittenTranslationsLanguageIsUpdatedToUseApp(PROFILE_ID_0)

    localeController.setAsDefault(createDisplayLocaleForLanguage(HINDI), Configuration())
    val localeProvider = translationController.getWrittenTranslationContentLocale(PROFILE_ID_0)

    // Changing the locale isn't sufficient unless the system locale also changes.
    val locale = monitorFactory.waitForNextSuccessfulResult(localeProvider)
    val context = locale.localeContext
    assertThat(context.usageMode).isEqualTo(CONTENT_STRINGS)
    assertThat(context.languageDefinition.language).isEqualTo(ENGLISH)
  }

  @Test
  fun testGetWrittenContentLocale_updateLangToEnglish_differentProfile_returnsDifferentLocale() {
    forceDefaultLocale(Locale.ENGLISH)
    ensureWrittenTranslationsLanguageIsUpdatedTo(PROFILE_ID_0, HINDI)

    val localeProvider = translationController.getWrittenTranslationContentLocale(PROFILE_ID_1)

    // English is returned since the language is being fetched for a different profile.
    val locale = monitorFactory.waitForNextSuccessfulResult(localeProvider)
    val context = locale.localeContext
    assertThat(context.usageMode).isEqualTo(CONTENT_STRINGS)
    assertThat(context.languageDefinition.language).isEqualTo(ENGLISH)
  }

  /* Tests for audio translation content functions */

  @Test
  fun testUpdateAudioLanguage_returnsSuccess() {
    forceDefaultLocale(Locale.ROOT)

    val resultProvider =
      translationController.updateAudioTranslationContentLanguage(
        PROFILE_ID_0, createAudioTranslationLanguageSelection(ENGLISH)
      )

    monitorFactory.waitForNextSuccessfulResult(resultProvider)
  }

  @Test
  fun testUpdateAudioLanguage_notifiesProviderWithChange() {
    forceDefaultLocale(Locale.US)
    val languageProvider = translationController.getAudioTranslationContentLanguage(PROFILE_ID_0)
    val langMonitor = monitorFactory.createMonitor(languageProvider)
    langMonitor.waitForNextSuccessResult()

    // The result must be observed immediately otherwise it won't execute (which will result in the
    // language not being updated).
    val resultProvider =
      translationController.updateAudioTranslationContentLanguage(
        PROFILE_ID_0, createAudioTranslationLanguageSelection(BRAZILIAN_PORTUGUESE)
      )
    val updateMonitor = monitorFactory.createMonitor(resultProvider)

    updateMonitor.waitForNextSuccessResult()
    langMonitor.ensureNextResultIsSuccess()
  }

  @Test
  fun testGetAudioLanguage_uninitialized_rootLocale_returnsFailure() {
    forceDefaultLocale(Locale.ROOT)

    val languageProvider = translationController.getAudioTranslationContentLanguage(PROFILE_ID_0)

    val error = monitorFactory.waitForNextFailureResult(languageProvider)
    assertThat(error).hasMessageThat().contains("doesn't match supported language definitions")
  }

  @Test
  fun testGetAudioLanguage_uninitialized_englishLocale_returnsSystemLanguage() {
    forceDefaultLocale(Locale.US)

    val languageProvider = translationController.getAudioTranslationContentLanguage(PROFILE_ID_0)

    val language = monitorFactory.waitForNextSuccessfulResult(languageProvider)
    assertThat(language).isEqualTo(ENGLISH)
  }

  @Test
  fun testGetAudioLanguage_updateLanguageToEnglish_returnsEnglish() {
    forceDefaultLocale(Locale.ROOT)
    ensureAudioTranslationsLanguageIsUpdatedTo(PROFILE_ID_0, ENGLISH)

    val languageProvider = translationController.getAudioTranslationContentLanguage(PROFILE_ID_0)

    val language = monitorFactory.waitForNextSuccessfulResult(languageProvider)
    assertThat(language).isEqualTo(ENGLISH)
  }

  @Test
  fun testGetAudioLanguage_updateLanguageToHindi_returnsHindi() {
    forceDefaultLocale(Locale.ROOT)
    ensureAudioTranslationsLanguageIsUpdatedTo(PROFILE_ID_0, HINDI)

    val languageProvider = translationController.getAudioTranslationContentLanguage(PROFILE_ID_0)

    val language = monitorFactory.waitForNextSuccessfulResult(languageProvider)
    assertThat(language).isEqualTo(HINDI)
  }

  @Test
  fun testGetAudioLanguage_updateLanguageToUseApp_returnsAppLanguage() {
    // First, initialize the language to Hindi before overwriting to use the app language.
    ensureAudioTranslationsLanguageIsUpdatedTo(PROFILE_ID_0, HINDI)
    ensureAppLanguageIsUpdatedToUseSystem(PROFILE_ID_0)
    forceDefaultLocale(Locale.US)
    ensureAudioTranslationsLanguageIsUpdatedToUseApp(PROFILE_ID_0)

    val languageProvider = translationController.getAudioTranslationContentLanguage(PROFILE_ID_0)

    val language = monitorFactory.waitForNextSuccessfulResult(languageProvider)
    assertThat(language).isEqualTo(ENGLISH)
  }

  @Test
  fun testGetAudioLanguage_useAppLang_updateAppLanguage_notifiesProviderWithNewLang() {
    ensureAudioTranslationsLanguageIsUpdatedTo(PROFILE_ID_0, HINDI)
    ensureAppLanguageIsUpdatedToUseSystem(PROFILE_ID_0)
    forceDefaultLocale(Locale.US)
    ensureAudioTranslationsLanguageIsUpdatedToUseApp(PROFILE_ID_0)

    ensureAppLanguageIsUpdatedTo(PROFILE_ID_0, BRAZILIAN_PORTUGUESE)
    val languageProvider = translationController.getAudioTranslationContentLanguage(PROFILE_ID_0)

    // Changing the app language should change the provided language since this provider depends on
    // the app strings language.
    val language = monitorFactory.waitForNextSuccessfulResult(languageProvider)
    assertThat(language).isEqualTo(BRAZILIAN_PORTUGUESE)
  }

  @Test
  fun testGetAudioLanguage_useSystemLangForApp_updateLocale_doesNotNotifyProviderWithNewLang() {
    ensureAppLanguageIsUpdatedToUseSystem(PROFILE_ID_0)
    forceDefaultLocale(Locale.US)
    ensureAudioTranslationsLanguageIsUpdatedToUseApp(PROFILE_ID_0)

    localeController.setAsDefault(createDisplayLocaleForLanguage(HINDI), Configuration())
    val languageProvider = translationController.getAudioTranslationContentLanguage(PROFILE_ID_0)

    // Changing the locale isn't sufficient unless the system locale also changes.
    val language = monitorFactory.waitForNextSuccessfulResult(languageProvider)
    assertThat(language).isEqualTo(ENGLISH)
  }

  @Test
  fun testGetAudioLanguage_updateLanguageToEnglish_differentProfile_returnsDifferentLang() {
    forceDefaultLocale(Locale.ENGLISH)
    ensureAudioTranslationsLanguageIsUpdatedTo(PROFILE_ID_0, HINDI)

    val languageProvider = translationController.getAudioTranslationContentLanguage(PROFILE_ID_1)

    // English is returned since the language is being fetched for a different profile.
    val language = monitorFactory.waitForNextSuccessfulResult(languageProvider)
    assertThat(language).isEqualTo(ENGLISH)
  }

  @Test
  fun testGetAudioLocale_uninitialized_rootLocale_returnsFailure() {
    forceDefaultLocale(Locale.ROOT)

    val localeProvider = translationController.getAudioTranslationContentLocale(PROFILE_ID_0)

    val error = monitorFactory.waitForNextFailureResult(localeProvider)
    assertThat(error).hasMessageThat().contains("doesn't match supported language definitions")
  }

  @Test
  fun testGetAudioLocale_uninitialized_englishLocale_returnsLocaleWithSystemLanguage() {
    forceDefaultLocale(Locale.US)

    val localeProvider = translationController.getAudioTranslationContentLocale(PROFILE_ID_0)

    val locale = monitorFactory.waitForNextSuccessfulResult(localeProvider)
    val context = locale.localeContext
    assertThat(context.usageMode).isEqualTo(AUDIO_TRANSLATIONS)
    assertThat(context.languageDefinition.language).isEqualTo(ENGLISH)
    assertThat(context.regionDefinition.region).isEqualTo(UNITED_STATES)
  }

  @Test
  fun testGetAudioLocale_updateLanguageToEnglish_returnsEnglishLocale() {
    forceDefaultLocale(Locale.ROOT)
    ensureAudioTranslationsLanguageIsUpdatedTo(PROFILE_ID_0, ENGLISH)

    val localeProvider = translationController.getAudioTranslationContentLocale(PROFILE_ID_0)

    val locale = monitorFactory.waitForNextSuccessfulResult(localeProvider)
    val context = locale.localeContext
    assertThat(context.usageMode).isEqualTo(AUDIO_TRANSLATIONS)
    assertThat(context.languageDefinition.language).isEqualTo(ENGLISH)
    // This region comes from the default locale.
    assertThat(context.regionDefinition.region).isEqualTo(REGION_UNSPECIFIED)
  }

  @Test
  fun testGetAudioLocale_updateLanguageToPortuguese_returnsPortugueseLocale() {
    forceDefaultLocale(BRAZIL_ENGLISH_LOCALE)
    ensureAudioTranslationsLanguageIsUpdatedTo(PROFILE_ID_0, BRAZILIAN_PORTUGUESE)

    val localeProvider = translationController.getAudioTranslationContentLocale(PROFILE_ID_0)

    val locale = monitorFactory.waitForNextSuccessfulResult(localeProvider)
    val context = locale.localeContext
    assertThat(context.usageMode).isEqualTo(AUDIO_TRANSLATIONS)
    assertThat(context.languageDefinition.language).isEqualTo(BRAZILIAN_PORTUGUESE)
    // This region comes from the default locale.
    assertThat(context.regionDefinition.region).isEqualTo(BRAZIL)
  }

  @Test
  fun testGetAudioLocale_updateLanguageToUseApp_returnsAppLanguage() {
    // First, initialize the language to Hindi before overwriting to use the app language.
    ensureAudioTranslationsLanguageIsUpdatedTo(PROFILE_ID_0, HINDI)
    ensureAppLanguageIsUpdatedToUseSystem(PROFILE_ID_0)
    forceDefaultLocale(Locale.US)
    ensureAudioTranslationsLanguageIsUpdatedToUseApp(PROFILE_ID_0)

    val localeProvider = translationController.getAudioTranslationContentLocale(PROFILE_ID_0)

    val locale = monitorFactory.waitForNextSuccessfulResult(localeProvider)
    val context = locale.localeContext
    assertThat(context.usageMode).isEqualTo(AUDIO_TRANSLATIONS)
    assertThat(context.languageDefinition.language).isEqualTo(ENGLISH)
  }

  @Test
  fun testGetAudioLocale_useAppLang_updateAppLanguage_notifiesProviderWithNewLang() {
    ensureAudioTranslationsLanguageIsUpdatedTo(PROFILE_ID_0, HINDI)
    ensureAppLanguageIsUpdatedToUseSystem(PROFILE_ID_0)
    forceDefaultLocale(Locale.US)
    ensureAudioTranslationsLanguageIsUpdatedToUseApp(PROFILE_ID_0)

    val localeProvider = translationController.getAudioTranslationContentLocale(PROFILE_ID_0)

    // Changing the app language should change the provided language since this provider depends on
    // the app strings language.
    val locale = monitorFactory.waitForNextSuccessfulResult(localeProvider)
    val context = locale.localeContext
    assertThat(context.usageMode).isEqualTo(AUDIO_TRANSLATIONS)
    assertThat(context.languageDefinition.language).isEqualTo(ENGLISH)
  }

  @Test
  fun testGetAudioLocale_useSystemLangForApp_updateLocale_doesNotNotifyProviderWithNewLang() {
    ensureAppLanguageIsUpdatedToUseSystem(PROFILE_ID_0)
    forceDefaultLocale(Locale.US)
    ensureAudioTranslationsLanguageIsUpdatedToUseApp(PROFILE_ID_0)

    localeController.setAsDefault(createDisplayLocaleForLanguage(HINDI), Configuration())
    val localeProvider = translationController.getAudioTranslationContentLocale(PROFILE_ID_0)

    // Changing the locale isn't sufficient unless the system locale also changes.
    val locale = monitorFactory.waitForNextSuccessfulResult(localeProvider)
    val context = locale.localeContext
    assertThat(context.usageMode).isEqualTo(AUDIO_TRANSLATIONS)
    assertThat(context.languageDefinition.language).isEqualTo(ENGLISH)
  }

  @Test
  fun testGetAudioLocale_updateLangToEnglish_differentProfile_returnsDifferentLocale() {
    forceDefaultLocale(Locale.ENGLISH)
    ensureAudioTranslationsLanguageIsUpdatedTo(PROFILE_ID_0, HINDI)

    val localeProvider = translationController.getAudioTranslationContentLocale(PROFILE_ID_1)

    // English is returned since the language is being fetched for a different profile.
    val locale = monitorFactory.waitForNextSuccessfulResult(localeProvider)
    val context = locale.localeContext
    assertThat(context.usageMode).isEqualTo(AUDIO_TRANSLATIONS)
    assertThat(context.languageDefinition.language).isEqualTo(ENGLISH)
  }

<<<<<<< HEAD
=======
  @Test
  fun testGetAudioContentSelection_uninitialized_englishLocale_returnsDefaultSelection() {
    forceDefaultLocale(Locale.ROOT)

    val selectionProvider =
      translationController.getAudioTranslationContentLanguageSelection(PROFILE_ID_0)

    val selection = monitorFactory.waitForNextSuccessfulResult(selectionProvider)
    assertThat(selection).isEqualToDefaultInstance()
  }

  @Test
  fun testGetAudioContentSelection_updateLanguageToEnglish_returnsEnglishSelection() {
    forceDefaultLocale(Locale.ROOT)
    ensureAppLanguageIsUpdatedTo(PROFILE_ID_0, ARABIC)
    ensureAudioTranslationsLanguageIsUpdatedTo(PROFILE_ID_0, ENGLISH)

    val selectionProvider =
      translationController.getAudioTranslationContentLanguageSelection(PROFILE_ID_0)

    val selection = monitorFactory.waitForNextSuccessfulResult(selectionProvider)
    assertThat(selection.selectionTypeCase).isEqualTo(SELECTED_AUDIO_LANGUAGE)
    assertThat(selection.selectedLanguage).isEqualTo(ENGLISH)
  }

  @Test
  fun testGetAudioContentSelection_updateLanguageToPortuguese_returnsPortugueseSelection() {
    forceDefaultLocale(Locale.ROOT)
    ensureAppLanguageIsUpdatedTo(PROFILE_ID_0, ARABIC)
    ensureAudioTranslationsLanguageIsUpdatedTo(PROFILE_ID_0, BRAZILIAN_PORTUGUESE)

    val selectionProvider =
      translationController.getAudioTranslationContentLanguageSelection(PROFILE_ID_0)

    val selection = monitorFactory.waitForNextSuccessfulResult(selectionProvider)
    assertThat(selection.selectionTypeCase).isEqualTo(SELECTED_AUDIO_LANGUAGE)
    assertThat(selection.selectedLanguage).isEqualTo(BRAZILIAN_PORTUGUESE)
  }

  @Test
  fun testGetAudioContentSelection_updateLanguageToUseApp_returnsAppLangSelection() {
    forceDefaultLocale(Locale.ROOT)
    ensureAppLanguageIsUpdatedTo(PROFILE_ID_0, ARABIC)
    ensureAudioTranslationsLanguageIsUpdatedToUseApp(PROFILE_ID_0)

    val selectionProvider =
      translationController.getAudioTranslationContentLanguageSelection(PROFILE_ID_0)

    val selection = monitorFactory.waitForNextSuccessfulResult(selectionProvider)
    assertThat(selection.selectionTypeCase).isEqualTo(USE_APP_AUDIO_LANGUAGE)
  }

  @Test
  fun testGetAudioContentSelection_useAppLang_updateAppLanguage_notifiesProviderWithNewLang() {
    ensureAudioTranslationsLanguageIsUpdatedTo(PROFILE_ID_0, HINDI)
    ensureAppLanguageIsUpdatedToUseSystem(PROFILE_ID_0)
    forceDefaultLocale(Locale.US)
    ensureAudioTranslationsLanguageIsUpdatedToUseApp(PROFILE_ID_0)

    ensureAppLanguageIsUpdatedTo(PROFILE_ID_0, BRAZILIAN_PORTUGUESE)
    val selectionProvider =
      translationController.getAudioTranslationContentLanguageSelection(PROFILE_ID_0)

    // Changing the app language should change the provided selection since this provider depends on
    // the app strings language.
    val selection = monitorFactory.waitForNextSuccessfulResult(selectionProvider)
    assertThat(selection.selectionTypeCase).isEqualTo(USE_APP_AUDIO_LANGUAGE)
  }

  @Test
  fun testGetAudioContentSelection_useSysLangForApp_updateLocale_doesNotNotifyProvWithNewLang() {
    ensureAppLanguageIsUpdatedToUseSystem(PROFILE_ID_0)
    forceDefaultLocale(Locale.US)
    ensureAudioTranslationsLanguageIsUpdatedToUseApp(PROFILE_ID_0)

    localeController.setAsDefault(createDisplayLocaleForLanguage(HINDI), Configuration())
    val selectionProvider =
      translationController.getAudioTranslationContentLanguageSelection(PROFILE_ID_0)

    // Changing the locale isn't sufficient unless the system locale also changes.
    val selection = monitorFactory.waitForNextSuccessfulResult(selectionProvider)
    assertThat(selection.selectionTypeCase).isEqualTo(USE_APP_AUDIO_LANGUAGE)
  }

  @Test
  fun testGetAudioContentSelection_updateLangToEnglish_diffProfile_returnsDifferentSelection() {
    forceDefaultLocale(Locale.ROOT)
    ensureAudioTranslationsLanguageIsUpdatedTo(PROFILE_ID_1, ENGLISH)
    ensureAudioTranslationsLanguageIsUpdatedTo(PROFILE_ID_0, HINDI)

    val selectionProvider =
      translationController.getAudioTranslationContentLanguageSelection(PROFILE_ID_1)

    // English is returned since the selection is being fetched for a different profile.
    val selection = monitorFactory.waitForNextSuccessfulResult(selectionProvider)
    assertThat(selection.selectionTypeCase).isEqualTo(SELECTED_AUDIO_LANGUAGE)
    assertThat(selection.selectedLanguage).isEqualTo(ENGLISH)
  }

  @Test
  fun testGetAudioContentSelection_uninitializedToUseApp_returnsUninitializedSelection() {
    forceDefaultLocale(Locale.ROOT)

    val updateProvider = translationController.updateAudioTranslationContentLanguage(
      PROFILE_ID_0,
      AudioTranslationLanguageSelection.newBuilder().apply { useAppLanguage = true }.build()
    ) as DataProvider<AudioTranslationLanguageSelection>

    // The previous selection was uninitialized.
    val selection = monitorFactory.waitForNextSuccessfulResult(updateProvider)
    assertThat(selection).isEqualToDefaultInstance()
  }

  @Test
  fun testGetAudioContentSelection_uninitializedToEnglish_returnsUninitializedSelection() {
    forceDefaultLocale(Locale.ROOT)

    val updateProvider = translationController.updateAudioTranslationContentLanguage(
      PROFILE_ID_0,
      AudioTranslationLanguageSelection.newBuilder().apply { selectedLanguage = ENGLISH }.build()
    )as DataProvider<AudioTranslationLanguageSelection>

    // The previous selection was uninitialized.
    val selection = monitorFactory.waitForNextSuccessfulResult(updateProvider)
    assertThat(selection).isEqualToDefaultInstance()
  }

  @Test
  fun testGetAudioContentSelection_useAppToEnglish_returnsUseAppSelection() {
    forceDefaultLocale(Locale.ROOT)
    ensureAudioTranslationsLanguageIsUpdatedToUseApp(PROFILE_ID_0)

    val updateProvider = translationController.updateAudioTranslationContentLanguage(
      PROFILE_ID_0,
      AudioTranslationLanguageSelection.newBuilder().apply { selectedLanguage = ENGLISH }.build()
    ) as DataProvider<AudioTranslationLanguageSelection>

    // The previous selection was to use the app language.
    val selection = monitorFactory.waitForNextSuccessfulResult(updateProvider)
    assertThat(selection.selectionTypeCase).isEqualTo(USE_APP_AUDIO_LANGUAGE)
  }

  @Test
  fun testGetAudioContentSelection_englishToHindi_returnsEnglishSelection() {
    forceDefaultLocale(Locale.ROOT)
    ensureAudioTranslationsLanguageIsUpdatedTo(PROFILE_ID_0, ENGLISH)

    val updateProvider = translationController.updateAudioTranslationContentLanguage(
      PROFILE_ID_0,
      AudioTranslationLanguageSelection.newBuilder().apply { selectedLanguage = HINDI }.build()
    ) as DataProvider<AudioTranslationLanguageSelection>

    // The previous selection was English.
    val selection = monitorFactory.waitForNextSuccessfulResult(updateProvider)
    assertThat(selection.selectionTypeCase).isEqualTo(SELECTED_AUDIO_LANGUAGE)
    assertThat(selection.selectedLanguage).isEqualTo(ENGLISH)
  }

>>>>>>> 845a4792
  /* Tests for string extraction functions */

  @Test
  fun testExtractString_defaultSubtitledHtml_defaultContext_returnsEmptyString() {
    val extracted =
      translationController.extractString(
        SubtitledHtml.getDefaultInstance(), WrittenTranslationContext.getDefaultInstance()
      )

    assertThat(extracted).isEmpty()
  }

  @Test
  fun testExtractString_defaultSubtitledHtml_validContext_returnsEmptyString() {
    val context = WrittenTranslationContext.newBuilder().apply {
      putTranslations(
        "other_content_id",
        Translation.newBuilder().apply {
          html = "Translated string"
        }.build()
      )
    }.build()

    val extracted = translationController.extractString(SubtitledHtml.getDefaultInstance(), context)

    assertThat(extracted).isEmpty()
  }

  @Test
  fun testExtractString_subtitledHtml_defaultContext_returnsUntranslatedHtml() {
    val subtitledHtml = SubtitledHtml.newBuilder().apply {
      contentId = "content_id"
      html = "default html"
    }.build()

    val extracted =
      translationController.extractString(
        subtitledHtml, WrittenTranslationContext.getDefaultInstance()
      )

    assertThat(extracted).isEqualTo("default html")
  }

  @Test
  fun testExtractString_subtitledHtml_validContext_missingContentId_returnsUntranslatedHtml() {
    val subtitledHtml = SubtitledHtml.newBuilder().apply {
      contentId = "content_id"
      html = "default html"
    }.build()
    val context = WrittenTranslationContext.newBuilder().apply {
      putTranslations(
        "other_content_id",
        Translation.newBuilder().apply {
          html = "Translated string"
        }.build()
      )
    }.build()

    val extracted = translationController.extractString(subtitledHtml, context)

    // The content ID doesn't match in the context.
    assertThat(extracted).isEqualTo("default html")
  }

  @Test
  fun testExtractString_subtitledHtml_validContext_includesContentId_returnsTranslatedHtml() {
    val subtitledHtml = SubtitledHtml.newBuilder().apply {
      contentId = "content_id"
      html = "default html"
    }.build()
    val context = WrittenTranslationContext.newBuilder().apply {
      putTranslations(
        "content_id",
        Translation.newBuilder().apply {
          html = "Translated string"
        }.build()
      )
    }.build()

    val extracted = translationController.extractString(subtitledHtml, context)

    // The context ID does match, so the matching string is extracted.
    assertThat(extracted).isEqualTo("Translated string")
  }

  @Test
  fun testExtractString_defaultSubtitledUnicode_defaultContext_returnsEmptyString() {
    val extracted =
      translationController.extractString(
        SubtitledUnicode.getDefaultInstance(), WrittenTranslationContext.getDefaultInstance()
      )

    assertThat(extracted).isEmpty()
  }

  @Test
  fun testExtractString_defaultSubtitledUnicode_validContext_returnsEmptyString() {
    val context = WrittenTranslationContext.newBuilder().apply {
      putTranslations(
        "other_content_id",
        Translation.newBuilder().apply {
          html = "Translated string"
        }.build()
      )
    }.build()

    val extracted =
      translationController.extractString(SubtitledUnicode.getDefaultInstance(), context)

    assertThat(extracted).isEmpty()
  }

  @Test
  fun testExtractString_subtitledUnicode_defaultContext_returnsUntranslatedUnicode() {
    val subtitledUnicode = SubtitledUnicode.newBuilder().apply {
      contentId = "content_id"
      unicodeStr = "default str"
    }.build()

    val extracted =
      translationController.extractString(
        subtitledUnicode, WrittenTranslationContext.getDefaultInstance()
      )

    assertThat(extracted).isEqualTo("default str")
  }

  @Test
  fun testExtractString_subtitledUnicode_validContext_missingContentId_returnsUnxlatedUnicode() {
    val subtitledUnicode = SubtitledUnicode.newBuilder().apply {
      contentId = "content_id"
      unicodeStr = "default str"
    }.build()
    val context = WrittenTranslationContext.newBuilder().apply {
      putTranslations(
        "other_content_id",
        Translation.newBuilder().apply {
          html = "Translated string"
        }.build()
      )
    }.build()

    val extracted = translationController.extractString(subtitledUnicode, context)

    // The content ID doesn't match in the context.
    assertThat(extracted).isEqualTo("default str")
  }

  @Test
  fun testExtractString_subtitledUnicode_validContext_includesContentId_returnsTranslatedUnicode() {
    val subtitledUnicode = SubtitledUnicode.newBuilder().apply {
      contentId = "content_id"
      unicodeStr = "default str"
    }.build()
    val context = WrittenTranslationContext.newBuilder().apply {
      putTranslations(
        "content_id",
        Translation.newBuilder().apply {
          html = "Translated string"
        }.build()
      )
    }.build()

    val extracted = translationController.extractString(subtitledUnicode, context)

    // The context ID does match, so the matching string is extracted.
    assertThat(extracted).isEqualTo("Translated string")
  }

  @Test
  fun testExtractStringList_defaultSet_defaultContext_returnsEmptyList() {
    val stringList = TranslatableSetOfNormalizedString.getDefaultInstance()
    val context = WrittenTranslationContext.getDefaultInstance()

    val extracted = translationController.extractStringList(stringList, context)

    assertThat(extracted).isEmpty()
  }

  @Test
  fun testExtractStringList_defaultSet_validContext_returnsEmptyList() {
    val stringList = TranslatableSetOfNormalizedString.getDefaultInstance()
    val context = WrittenTranslationContext.newBuilder().apply {
      putTranslations(
        "content_id",
        Translation.newBuilder().apply {
          htmlList = HtmlTranslationList.newBuilder().apply {
            addHtml("First translated string")
            addHtml("Second translated string")
          }.build()
        }.build()
      )
    }.build()

    val extracted = translationController.extractStringList(stringList, context)

    assertThat(extracted).isEmpty()
  }

  @Test
  fun testExtractStringList_defaultContext_returnsUntranslatedList() {
    val stringList = TranslatableSetOfNormalizedString.newBuilder().apply {
      contentId = "content_id"
      addAllNormalizedStrings(listOf("First string", "Second string"))
    }.build()
    val context = WrittenTranslationContext.getDefaultInstance()

    val extracted = translationController.extractStringList(stringList, context)

    assertThat(extracted).containsExactly("First string", "Second string")
  }

  @Test
  fun testExtractStringList_validContext_emptyList_returnsTranslatedList() {
    val stringList = TranslatableSetOfNormalizedString.newBuilder().apply {
      contentId = "content_id"
    }.build()
    val context = WrittenTranslationContext.newBuilder().apply {
      putTranslations(
        "content_id",
        Translation.newBuilder().apply {
          htmlList = HtmlTranslationList.newBuilder().apply {
            addHtml("First translated string")
            addHtml("Second translated string")
          }.build()
        }.build()
      )
    }.build()

    val extracted = translationController.extractStringList(stringList, context)

    // The translated strings are returned since there's a match, even though the original list is
    // empty.
    assertThat(extracted).containsExactly("First translated string", "Second translated string")
  }

  @Test
  fun testExtractStringList_validContext_doesNotMatchContentId_returnsUntranslatedList() {
    val stringList = TranslatableSetOfNormalizedString.newBuilder().apply {
      contentId = "content_id"
      addAllNormalizedStrings(listOf("First string", "Second string"))
    }.build()
    val context = WrittenTranslationContext.newBuilder().apply {
      putTranslations(
        "different_content_id",
        Translation.newBuilder().apply {
          htmlList = HtmlTranslationList.newBuilder().apply {
            addHtml("First translated string")
            addHtml("Second translated string")
          }.build()
        }.build()
      )
    }.build()

    val extracted = translationController.extractStringList(stringList, context)

    assertThat(extracted).containsExactly("First string", "Second string")
  }

  @Test
  fun testExtractStringList_validContext_matchesContentId_returnsTranslatedList() {
    val stringList = TranslatableSetOfNormalizedString.newBuilder().apply {
      contentId = "content_id"
      addAllNormalizedStrings(listOf("First string", "Second string"))
    }.build()
    val context = WrittenTranslationContext.newBuilder().apply {
      putTranslations(
        "content_id",
        Translation.newBuilder().apply {
          htmlList = HtmlTranslationList.newBuilder().apply {
            addHtml("First translated string")
            addHtml("Second translated string")
          }.build()
        }.build()
      )
    }.build()

    val extracted = translationController.extractStringList(stringList, context)

    assertThat(extracted).containsExactly("First translated string", "Second translated string")
  }

  @Test
  fun testExtractStringList_validContextWithoutList_matchesContentId_returnsUntranslatedList() {
    val stringList = TranslatableSetOfNormalizedString.newBuilder().apply {
      contentId = "content_id"
      addNormalizedStrings("First string")
    }.build()
    val context = WrittenTranslationContext.newBuilder().apply {
      putTranslations(
        "content_id",
        Translation.newBuilder().apply {
          html = "First translated string"
        }.build()
      )
    }.build()

    val extracted = translationController.extractStringList(stringList, context)

    // Even though the translation matches, a single HTML entry can't be matched against an expected
    // list.
    assertThat(extracted).containsExactly("First string")
  }

  @Test
  fun testComputeTranslationContext_englishLocale_emptyMap_returnsContextWithEngAndNoXlations() {
    ensureWrittenTranslationsLanguageIsUpdatedTo(PROFILE_ID_0, ENGLISH)
    val writtenTranslationsMap = mapOf<String, TranslationMapping>()
    val localeProvider = translationController.getWrittenTranslationContentLocale(PROFILE_ID_0)
    val contentLocale = monitorFactory.waitForNextSuccessfulResult(localeProvider)

    val translationContext =
      translationController.computeWrittenTranslationContext(writtenTranslationsMap, contentLocale)

    val expectedContext = WrittenTranslationContext.newBuilder().apply {
      language = ENGLISH
    }.build()
    assertThat(translationContext).isEqualTo(expectedContext)
  }

  @Test
  fun testComputeTranslationContext_englishLocale_returnsContextWithEnglishAndNoTranslations() {
    ensureWrittenTranslationsLanguageIsUpdatedTo(PROFILE_ID_0, ENGLISH)
    val writtenTranslationsMap = TEST_TRANSLATION_MAPPING_MULTIPLE_LANGUAGES
    val localeProvider = translationController.getWrittenTranslationContentLocale(PROFILE_ID_0)
    val contentLocale = monitorFactory.waitForNextSuccessfulResult(localeProvider)

    val translationContext =
      translationController.computeWrittenTranslationContext(writtenTranslationsMap, contentLocale)

    val expectedContext = WrittenTranslationContext.newBuilder().apply {
      language = ENGLISH
    }.build()
    assertThat(translationContext).isEqualTo(expectedContext)
  }

  @Test
  fun testComputeTranslationContext_defaultMismatchedLocale_returnsContextWithEngAndNoXlations() {
    val writtenTranslationsMap = TEST_TRANSLATION_MAPPING_MULTIPLE_LANGUAGES
    val localeProvider = translationController.getWrittenTranslationContentLocale(PROFILE_ID_0)
    val contentLocale = monitorFactory.waitForNextSuccessfulResult(localeProvider)

    val translationContext =
      translationController.computeWrittenTranslationContext(writtenTranslationsMap, contentLocale)

    val expectedContext = WrittenTranslationContext.newBuilder().apply {
      language = ENGLISH
    }.build()
    assertThat(translationContext).isEqualTo(expectedContext)
  }

  @Test
  fun testComputeTranslationContext_arabicLocale_emptyXlationsMap_returnsArabicContextNoXlations() {
    ensureWrittenTranslationsLanguageIsUpdatedTo(PROFILE_ID_0, ARABIC)
    val writtenTranslationsWithoutArabicMap = createTranslationMappingWithout("ar")
    val localeProvider = translationController.getWrittenTranslationContentLocale(PROFILE_ID_0)
    val contentLocale = monitorFactory.waitForNextSuccessfulResult(localeProvider)

    val translationContext =
      translationController.computeWrittenTranslationContext(
        writtenTranslationsWithoutArabicMap, contentLocale
      )

    val expectedContext = WrittenTranslationContext.newBuilder().apply {
      language = ARABIC
    }.build()
    assertThat(translationContext).isEqualTo(expectedContext)
  }

  @Test
  fun testComputeTranslationContext_arabicLocale_withXlations_returnsContextWithXlations() {
    ensureWrittenTranslationsLanguageIsUpdatedTo(PROFILE_ID_0, ARABIC)
    val writtenTranslationsMap = TEST_TRANSLATION_MAPPING_MULTIPLE_LANGUAGES
    val localeProvider = translationController.getWrittenTranslationContentLocale(PROFILE_ID_0)
    val contentLocale = monitorFactory.waitForNextSuccessfulResult(localeProvider)

    val translationContext =
      translationController.computeWrittenTranslationContext(writtenTranslationsMap, contentLocale)

    val extractedTranslationMap = translationContext.translationsMap
    assertThat(extractedTranslationMap).containsKey(TEST_CONTENT_ID)
    assertThat(extractedTranslationMap[TEST_CONTENT_ID]?.html).isEqualTo(TEST_AR_TRANSLATION)
  }

  @Test
  fun testComputeTranslationContext_portugueseLocale_withXlations_returnsContextWithXlations() {
    ensureWrittenTranslationsLanguageIsUpdatedTo(PROFILE_ID_0, PORTUGUESE)
    val writtenTranslationsMap = TEST_TRANSLATION_MAPPING_MULTIPLE_LANGUAGES
    val localeProvider = translationController.getWrittenTranslationContentLocale(PROFILE_ID_0)
    val contentLocale = monitorFactory.waitForNextSuccessfulResult(localeProvider)

    val translationContext =
      translationController.computeWrittenTranslationContext(writtenTranslationsMap, contentLocale)

    val extractedTranslationMap = translationContext.translationsMap
    assertThat(extractedTranslationMap).containsKey(TEST_CONTENT_ID)
    assertThat(extractedTranslationMap[TEST_CONTENT_ID]?.html).isEqualTo(TEST_PT_TRANSLATION)
  }

  @Test
  fun testComputeTranslationContext_brazilianPortugueseLocale_withXlations_returnsXlatedContext() {
    ensureWrittenTranslationsLanguageIsUpdatedTo(PROFILE_ID_0, BRAZILIAN_PORTUGUESE)
    val writtenTranslationsMap = TEST_TRANSLATION_MAPPING_MULTIPLE_LANGUAGES

    val localeProvider = translationController.getWrittenTranslationContentLocale(PROFILE_ID_0)
    val contentLocale = monitorFactory.waitForNextSuccessfulResult(localeProvider)

    val translationContext =
      translationController.computeWrittenTranslationContext(writtenTranslationsMap, contentLocale)

    val extractedTranslationMap = translationContext.translationsMap
    assertThat(extractedTranslationMap).containsKey(TEST_CONTENT_ID)
    assertThat(extractedTranslationMap[TEST_CONTENT_ID]?.html).isEqualTo(TEST_PT_BR_TRANSLATION)
  }

  @Test
  fun testComputeTranslationContext_brazilianPortugueseLocale_ptXlations_returnsCorrectContext() {
    ensureWrittenTranslationsLanguageIsUpdatedTo(PROFILE_ID_0, BRAZILIAN_PORTUGUESE)
    val writtenTranslationsWithoutBrazilianPortugueseMap = createTranslationMappingWithout("pt-BR")

    val localeProvider = translationController.getWrittenTranslationContentLocale(PROFILE_ID_0)
    val contentLocale = monitorFactory.waitForNextSuccessfulResult(localeProvider)

    val translationContext =
      translationController.computeWrittenTranslationContext(
        writtenTranslationsWithoutBrazilianPortugueseMap, contentLocale
      )

    // Without Brazilian Portuguese translations, the context should fall back to Portuguese.
    val extractedTranslationMap = translationContext.translationsMap
    assertThat(extractedTranslationMap).containsKey(TEST_CONTENT_ID)
    assertThat(extractedTranslationMap[TEST_CONTENT_ID]?.html).isEqualTo(TEST_PT_TRANSLATION)
  }

  @Test
  fun testLoadAvailableLanguageDefinitions_returnsAvailableLanguageDefinitions() {
    val languageListProvider = translationController.getSupportedAppLanguages()
    val languageListData = monitorFactory.waitForNextSuccessfulResult(languageListProvider)

    assertThat(languageListData[0].name).isEqualTo(ARABIC.name)
    assertThat(languageListData[4].name).isEqualTo(SWAHILI.name)
    assertThat(languageListData.size).isEqualTo(5)
  }

  private fun setUpTestApplicationComponent() {
    ApplicationProvider.getApplicationContext<TestApplication>().inject(this)
  }

  private fun forceDefaultLocale(locale: Locale) {
    context.applicationContext.resources.configuration.setLocale(locale)
    Locale.setDefault(locale)
  }

  private fun createDisplayLocaleForLanguage(language: OppiaLanguage): OppiaLocale.DisplayLocale {
    val localeProvider = localeController.retrieveAppStringDisplayLocale(language)
    return monitorFactory.waitForNextSuccessfulResult(localeProvider)
  }

  private fun ensureAppLanguageIsUpdatedToUseSystem(profileId: ProfileId) {
    val resultProvider =
      translationController.updateAppLanguage(profileId, APP_LANGUAGE_SELECTION_SYSTEM)
    monitorFactory.waitForNextSuccessfulResult(resultProvider)
  }

  private fun ensureAppLanguageIsUpdatedTo(profileId: ProfileId, language: OppiaLanguage) {
    val resultProvider =
      translationController.updateAppLanguage(profileId, createAppLanguageSelection(language))
    monitorFactory.waitForNextSuccessfulResult(resultProvider)
  }

  private fun createAppLanguageSelection(language: OppiaLanguage): AppLanguageSelection {
    return AppLanguageSelection.newBuilder().apply {
      selectedLanguage = language
    }.build()
  }

  private fun ensureWrittenTranslationsLanguageIsUpdatedTo(
    profileId: ProfileId,
    language: OppiaLanguage
  ) {
    val resultProvider =
      translationController.updateWrittenTranslationContentLanguage(
        profileId, createWrittenTranslationLanguageSelection(language)
      )
    monitorFactory.waitForNextSuccessfulResult(resultProvider)
  }

  private fun ensureWrittenTranslationsLanguageIsUpdatedToUseApp(profileId: ProfileId) {
    val resultProvider =
      translationController.updateWrittenTranslationContentLanguage(
        profileId, WRITTEN_TRANSLATION_LANGUAGE_SELECTION_APP_LANGUAGE
      )
    monitorFactory.waitForNextSuccessfulResult(resultProvider)
  }

  private fun createWrittenTranslationLanguageSelection(
    language: OppiaLanguage
  ): WrittenTranslationLanguageSelection {
    return WrittenTranslationLanguageSelection.newBuilder().apply {
      selectedLanguage = language
    }.build()
  }

  private fun ensureAudioTranslationsLanguageIsUpdatedTo(
    profileId: ProfileId,
    language: OppiaLanguage
  ) {
    val resultProvider =
      translationController.updateAudioTranslationContentLanguage(
        profileId, createAudioTranslationLanguageSelection(language)
      )
    monitorFactory.waitForNextSuccessfulResult(resultProvider)
  }

  private fun ensureAudioTranslationsLanguageIsUpdatedToUseApp(profileId: ProfileId) {
    val resultProvider =
      translationController.updateAudioTranslationContentLanguage(
        profileId, AUDIO_TRANSLATION_LANGUAGE_SELECTION_APP_LANGUAGE
      )
    monitorFactory.waitForNextSuccessfulResult(resultProvider)
  }

  private fun createAudioTranslationLanguageSelection(
    language: OppiaLanguage
  ): AudioTranslationLanguageSelection {
    return AudioTranslationLanguageSelection.newBuilder().apply {
      selectedLanguage = language
      selectedLanguageValue = language.number
    }.build()
  }

  // TODO(#89): Move this to a common test application component.
  @Module
  class TestModule {
    @Provides
    @Singleton
    fun provideContext(application: Application): Context {
      return application
    }
  }

  // TODO(#89): Move this to a common test application component.
  @Singleton
  @Component(
    modules = [
      TestModule::class, LogStorageModule::class, NetworkConnectionUtilDebugModule::class,
      TestLogReportingModule::class, LoggerModule::class, TestDispatcherModule::class,
      LocaleProdModule::class, FakeOppiaClockModule::class, RobolectricModule::class,
      AssetModule::class, LoggingIdentifierModule::class, ApplicationLifecycleModule::class,
      SyncStatusModule::class, PlatformParameterModule::class,
      PlatformParameterSingletonModule::class
    ]
  )
  interface TestApplicationComponent : DataProvidersInjector {
    @Component.Builder
    interface Builder {
      @BindsInstance
      fun setApplication(application: Application): Builder

      fun build(): TestApplicationComponent
    }

    fun inject(translationControllerTest: TranslationControllerTest)
  }

  class TestApplication : Application(), DataProvidersInjectorProvider {
    private val component: TestApplicationComponent by lazy {
      DaggerTranslationControllerTest_TestApplicationComponent.builder()
        .setApplication(this)
        .build()
    }

    fun inject(translationControllerTest: TranslationControllerTest) {
      component.inject(translationControllerTest)
    }

    override fun getDataProvidersInjector(): DataProvidersInjector = component
  }

  private companion object {
    private val BRAZIL_ENGLISH_LOCALE = Locale("en", "BR")
    private val INDIA_HINDI_LOCALE = Locale("hi", "IN")
    private val KENYA_KISWAHILI_LOCALE = Locale("sw", "KE")

    private val PROFILE_ID_0 = ProfileId.newBuilder().apply {
      internalId = 0
    }.build()

    private val PROFILE_ID_1 = ProfileId.newBuilder().apply {
      internalId = 1
    }.build()

    private val APP_LANGUAGE_SELECTION_SYSTEM = AppLanguageSelection.newBuilder().apply {
      useSystemLanguageOrAppDefault = true
    }.build()

    private val WRITTEN_TRANSLATION_LANGUAGE_SELECTION_APP_LANGUAGE =
      WrittenTranslationLanguageSelection.newBuilder().apply {
        useAppLanguage = true
      }.build()

    private val AUDIO_TRANSLATION_LANGUAGE_SELECTION_APP_LANGUAGE =
      AudioTranslationLanguageSelection.newBuilder().apply {
        useAppLanguage = true
      }.build()

    private const val TEST_CONTENT_ID = "content_id"
    private const val TEST_AR_TRANSLATION = "test ar translation string"
    private const val TEST_PT_TRANSLATION = "test pt translation string"
    private const val TEST_PT_BR_TRANSLATION = "test pt-BR translation string"
    private val TEST_TRANSLATION_MAPPING_MULTIPLE_LANGUAGES =
      mapOf(
        TEST_CONTENT_ID to TranslationMapping.newBuilder().apply {
          putTranslationMapping("ar", createSingleTranslation(TEST_AR_TRANSLATION))
          // Note that this language code is intentionally capitalized to help ensure that the
          // controller can perform case-insensitive matching.
          putTranslationMapping("PT", createSingleTranslation(TEST_PT_TRANSLATION))
          putTranslationMapping("pt-BR", createSingleTranslation(TEST_PT_BR_TRANSLATION))
        }.build()
      )

    private fun createSingleTranslation(translation: String) = Translation.newBuilder().apply {
      html = translation
    }.build()

    private fun createTranslationMappingWithout(
      languageCode: String
    ): Map<String, TranslationMapping> {
      return TEST_TRANSLATION_MAPPING_MULTIPLE_LANGUAGES.toMutableMap().also {
        it[TEST_CONTENT_ID] = it[TEST_CONTENT_ID]?.toBuilder().apply {
          this?.removeTranslationMapping(languageCode)
        }?.build()
      }
    }
  }
}<|MERGE_RESOLUTION|>--- conflicted
+++ resolved
@@ -15,6 +15,7 @@
 import org.junit.Test
 import org.junit.runner.RunWith
 import org.oppia.android.app.model.AppLanguageSelection
+import org.oppia.android.app.model.AppLanguageSelection.SelectionTypeCase.USE_SYSTEM_LANGUAGE_OR_APP_DEFAULT
 import org.oppia.android.app.model.AudioTranslationLanguageSelection
 import org.oppia.android.app.model.HtmlTranslationList
 import org.oppia.android.app.model.LanguageSupportDefinition.LanguageId.LanguageTypeCase.IETF_BCP47_ID
@@ -67,6 +68,11 @@
 import java.util.Locale
 import javax.inject.Inject
 import javax.inject.Singleton
+import org.oppia.android.app.model.AppLanguageSelection.SelectionTypeCase.SELECTED_LANGUAGE as SELECTED_APP_LANGUAGE
+import org.oppia.android.app.model.AudioTranslationLanguageSelection.SelectionTypeCase.SELECTED_LANGUAGE as SELECTED_AUDIO_LANGUAGE
+import org.oppia.android.app.model.AudioTranslationLanguageSelection.SelectionTypeCase.USE_APP_LANGUAGE as USE_APP_AUDIO_LANGUAGE
+import org.oppia.android.app.model.WrittenTranslationLanguageSelection.SelectionTypeCase.SELECTED_LANGUAGE as SELECTED_WRITTEN_LANGUAGE
+import org.oppia.android.app.model.WrittenTranslationLanguageSelection.SelectionTypeCase.USE_APP_LANGUAGE as USE_APP_WRITTEN_LANGUAGE
 
 /** Tests for [TranslationController]. */
 // FunctionName: test names are conventionally named with underscores.
@@ -396,8 +402,6 @@
     assertThat(context.languageDefinition.language).isEqualTo(ENGLISH)
   }
 
-<<<<<<< HEAD
-=======
   @Test
   fun testGetAppLanguageSelection_uninitialized_returnsDefaultSelection() {
     forceDefaultLocale(Locale.ROOT)
@@ -531,7 +535,6 @@
     assertThat(selection.selectedLanguage).isEqualTo(ENGLISH)
   }
 
->>>>>>> 845a4792
   /* Tests for written translation content functions */
 
   @Test
@@ -785,6 +788,164 @@
     assertThat(context.languageDefinition.language).isEqualTo(ENGLISH)
   }
 
+  @Test
+  fun testGetWrittenContentSelection_uninitialized_englishLocale_returnsDefaultSelection() {
+    forceDefaultLocale(Locale.ROOT)
+
+    val selectionProvider =
+      translationController.getWrittenTranslationContentLanguageSelection(PROFILE_ID_0)
+
+    val selection = monitorFactory.waitForNextSuccessfulResult(selectionProvider)
+    assertThat(selection).isEqualToDefaultInstance()
+  }
+
+  @Test
+  fun testGetWrittenContentSelection_updateLanguageToEnglish_returnsEnglishSelection() {
+    forceDefaultLocale(Locale.ROOT)
+    ensureAppLanguageIsUpdatedTo(PROFILE_ID_0, ARABIC)
+    ensureWrittenTranslationsLanguageIsUpdatedTo(PROFILE_ID_0, ENGLISH)
+
+    val selectionProvider =
+      translationController.getWrittenTranslationContentLanguageSelection(PROFILE_ID_0)
+
+    val selection = monitorFactory.waitForNextSuccessfulResult(selectionProvider)
+    assertThat(selection.selectionTypeCase).isEqualTo(SELECTED_WRITTEN_LANGUAGE)
+    assertThat(selection.selectedLanguage).isEqualTo(ENGLISH)
+  }
+
+  @Test
+  fun testGetWrittenContentSelection_updateLanguageToPortuguese_returnsPortugueseSelection() {
+    forceDefaultLocale(Locale.ROOT)
+    ensureAppLanguageIsUpdatedTo(PROFILE_ID_0, ARABIC)
+    ensureWrittenTranslationsLanguageIsUpdatedTo(PROFILE_ID_0, BRAZILIAN_PORTUGUESE)
+
+    val selectionProvider =
+      translationController.getWrittenTranslationContentLanguageSelection(PROFILE_ID_0)
+
+    val selection = monitorFactory.waitForNextSuccessfulResult(selectionProvider)
+    assertThat(selection.selectionTypeCase).isEqualTo(SELECTED_WRITTEN_LANGUAGE)
+    assertThat(selection.selectedLanguage).isEqualTo(BRAZILIAN_PORTUGUESE)
+  }
+
+  @Test
+  fun testGetWrittenContentSelection_updateLanguageToUseApp_returnsAppLangSelection() {
+    forceDefaultLocale(Locale.ROOT)
+    ensureAppLanguageIsUpdatedTo(PROFILE_ID_0, ARABIC)
+    ensureWrittenTranslationsLanguageIsUpdatedToUseApp(PROFILE_ID_0)
+
+    val selectionProvider =
+      translationController.getWrittenTranslationContentLanguageSelection(PROFILE_ID_0)
+
+    val selection = monitorFactory.waitForNextSuccessfulResult(selectionProvider)
+    assertThat(selection.selectionTypeCase).isEqualTo(USE_APP_WRITTEN_LANGUAGE)
+  }
+
+  @Test
+  fun testGetWrittenContentSelection_useAppLang_updateAppLanguage_notifiesProviderWithNewLang() {
+    ensureWrittenTranslationsLanguageIsUpdatedTo(PROFILE_ID_0, HINDI)
+    ensureAppLanguageIsUpdatedToUseSystem(PROFILE_ID_0)
+    forceDefaultLocale(Locale.US)
+    ensureWrittenTranslationsLanguageIsUpdatedToUseApp(PROFILE_ID_0)
+
+    ensureAppLanguageIsUpdatedTo(PROFILE_ID_0, BRAZILIAN_PORTUGUESE)
+    val selectionProvider =
+      translationController.getWrittenTranslationContentLanguageSelection(PROFILE_ID_0)
+
+    // Changing the app language should change the provided selection since this provider depends on
+    // the app strings language.
+    val selection = monitorFactory.waitForNextSuccessfulResult(selectionProvider)
+    assertThat(selection.selectionTypeCase).isEqualTo(USE_APP_WRITTEN_LANGUAGE)
+  }
+
+  @Test
+  fun testGetWrittenContentSelection_useSysLangForApp_updateLocale_doesNotNotifyProvWithNewLang() {
+    ensureAppLanguageIsUpdatedToUseSystem(PROFILE_ID_0)
+    forceDefaultLocale(Locale.US)
+    ensureWrittenTranslationsLanguageIsUpdatedToUseApp(PROFILE_ID_0)
+
+    localeController.setAsDefault(createDisplayLocaleForLanguage(HINDI), Configuration())
+    val selectionProvider =
+      translationController.getWrittenTranslationContentLanguageSelection(PROFILE_ID_0)
+
+    // Changing the locale isn't sufficient unless the system locale also changes.
+    val selection = monitorFactory.waitForNextSuccessfulResult(selectionProvider)
+    assertThat(selection.selectionTypeCase).isEqualTo(USE_APP_WRITTEN_LANGUAGE)
+  }
+
+  @Test
+  fun testGetWrittenContentSelection_updateLangToEnglish_diffProfile_returnsDifferentSelection() {
+    forceDefaultLocale(Locale.ROOT)
+    ensureWrittenTranslationsLanguageIsUpdatedTo(PROFILE_ID_1, ENGLISH)
+    ensureWrittenTranslationsLanguageIsUpdatedTo(PROFILE_ID_0, HINDI)
+
+    val selectionProvider =
+      translationController.getWrittenTranslationContentLanguageSelection(PROFILE_ID_1)
+
+    // English is returned since the selection is being fetched for a different profile.
+    val selection = monitorFactory.waitForNextSuccessfulResult(selectionProvider)
+    assertThat(selection.selectionTypeCase).isEqualTo(SELECTED_WRITTEN_LANGUAGE)
+    assertThat(selection.selectedLanguage).isEqualTo(ENGLISH)
+  }
+
+  @Test
+  fun testUpdateWrittenContentLanguage_uninitializedToUseApp_returnsUninitializedSelection() {
+    forceDefaultLocale(Locale.ROOT)
+
+    val updateProvider = translationController.updateWrittenTranslationContentLanguage(
+      PROFILE_ID_0,
+      WrittenTranslationLanguageSelection.newBuilder().apply { useAppLanguage = true }.build()
+    )
+
+    // The previous selection was uninitialized.
+    val selection = monitorFactory.waitForNextSuccessfulResult(updateProvider)
+    assertThat(selection).isEqualToDefaultInstance()
+  }
+
+  @Test
+  fun testUpdateWrittenContentLanguage_uninitializedToEnglish_returnsUninitializedSelection() {
+    forceDefaultLocale(Locale.ROOT)
+
+    val updateProvider = translationController.updateWrittenTranslationContentLanguage(
+      PROFILE_ID_0,
+      WrittenTranslationLanguageSelection.newBuilder().apply { selectedLanguage = ENGLISH }.build()
+    )
+
+    // The previous selection was uninitialized.
+    val selection = monitorFactory.waitForNextSuccessfulResult(updateProvider)
+    assertThat(selection).isEqualToDefaultInstance()
+  }
+
+  @Test
+  fun testUpdateWrittenContentLanguage_useAppToEnglish_returnsUseAppSelection() {
+    forceDefaultLocale(Locale.ROOT)
+    ensureWrittenTranslationsLanguageIsUpdatedToUseApp(PROFILE_ID_0)
+
+    val updateProvider = translationController.updateWrittenTranslationContentLanguage(
+      PROFILE_ID_0,
+      WrittenTranslationLanguageSelection.newBuilder().apply { selectedLanguage = ENGLISH }.build()
+    )
+
+    // The previous selection was to use the app language.
+    val selection = monitorFactory.waitForNextSuccessfulResult(updateProvider)
+    assertThat(selection.selectionTypeCase).isEqualTo(USE_APP_WRITTEN_LANGUAGE)
+  }
+
+  @Test
+  fun testUpdateWrittenContentLanguage_englishToHindi_returnsEnglishSelection() {
+    forceDefaultLocale(Locale.ROOT)
+    ensureWrittenTranslationsLanguageIsUpdatedTo(PROFILE_ID_0, ENGLISH)
+
+    val updateProvider = translationController.updateWrittenTranslationContentLanguage(
+      PROFILE_ID_0,
+      WrittenTranslationLanguageSelection.newBuilder().apply { selectedLanguage = HINDI }.build()
+    )
+
+    // The previous selection was English.
+    val selection = monitorFactory.waitForNextSuccessfulResult(updateProvider)
+    assertThat(selection.selectionTypeCase).isEqualTo(SELECTED_WRITTEN_LANGUAGE)
+    assertThat(selection.selectedLanguage).isEqualTo(ENGLISH)
+  }
+
   /* Tests for audio translation content functions */
 
   @Test
@@ -1032,8 +1193,6 @@
     assertThat(context.languageDefinition.language).isEqualTo(ENGLISH)
   }
 
-<<<<<<< HEAD
-=======
   @Test
   fun testGetAudioContentSelection_uninitialized_englishLocale_returnsDefaultSelection() {
     forceDefaultLocale(Locale.ROOT)
@@ -1192,7 +1351,6 @@
     assertThat(selection.selectedLanguage).isEqualTo(ENGLISH)
   }
 
->>>>>>> 845a4792
   /* Tests for string extraction functions */
 
   @Test
