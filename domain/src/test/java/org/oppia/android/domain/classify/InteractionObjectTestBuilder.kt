package org.oppia.android.domain.classify

import org.oppia.android.app.model.Fraction
import org.oppia.android.app.model.InteractionObject
import org.oppia.android.app.model.ListOfSetsOfHtmlStrings
import org.oppia.android.app.model.RatioExpression
import org.oppia.android.app.model.StringList

/**
 * Helper class for test cases which can provide the [InteractionObject]
 * of a particular ObjectTypeCase.
 */
object InteractionObjectTestBuilder {

  fun createNonNegativeInt(value: Int): InteractionObject {
    return InteractionObject.newBuilder().setNonNegativeInt(value).build()
  }

  fun createString(value: String): InteractionObject {
    return InteractionObject.newBuilder().setNormalizedString(value).build()
  }

  fun createListOfSetsOfHtmlStrings(vararg items: List<String>): InteractionObject {
    val listOfSetsOfHtmlStrings = ListOfSetsOfHtmlStrings.newBuilder()
      .addAllSetOfHtmlStrings(items.map { createHtmlStringList(it) })
      .build()

    return InteractionObject.newBuilder().setListOfSetsOfHtmlString(listOfSetsOfHtmlStrings).build()
  }

  fun createHtmlStringList(vararg items: List<String>): StringList {
    return StringList.newBuilder().addAllHtml(items.toList()).build()
  }

  fun createWholeNumber(isNegative: Boolean, value: Int): InteractionObject {
    // Whole number fractions imply '0/1' fractional parts.
    return InteractionObject.newBuilder().setFraction(
      Fraction.newBuilder()
        .setIsNegative(isNegative)
        .setWholeNumber(value)
        .setNumerator(0)
        .setDenominator(1)
        .build()
    ).build()
  }

  fun createFraction(
    isNegative: Boolean,
    numerator: Int,
    denominator: Int
  ): InteractionObject {
    // Fraction-only numbers imply no whole number.
    return InteractionObject.newBuilder().setFraction(
      Fraction.newBuilder()
        .setIsNegative(isNegative)
        .setNumerator(numerator)
        .setDenominator(denominator)
        .build()
    ).build()
  }

  fun createMixedNumber(
    isNegative: Boolean,
    wholeNumber: Int,
    numerator: Int,
    denominator: Int
  ): InteractionObject {
    return InteractionObject.newBuilder().setFraction(
      Fraction.newBuilder()
        .setIsNegative(isNegative)
        .setWholeNumber(wholeNumber)
        .setNumerator(numerator)
        .setDenominator(denominator)
        .build()
    ).build()
  }

  fun createSignedInt(value: Int): InteractionObject {
    return InteractionObject.newBuilder().setSignedInt(value).build()
  }

  fun createReal(value: Double): InteractionObject {
    return InteractionObject.newBuilder().setReal(value).build()
  }

  fun createInt(value: Int): InteractionObject {
    return InteractionObject.newBuilder().setReal(value.toDouble()).build()
  }

<<<<<<< HEAD
  fun createListOf(vararg items: String): InteractionObject {
    return InteractionObject.newBuilder().setListOf(items.toString()).build()
  }

=======
  fun createRatio(value: List<Int>): InteractionObject {
    return InteractionObject.newBuilder().setRatioExpression(
      RatioExpression.newBuilder().addAllRatioComponent(value)
    ).build()
  }
>>>>>>> be09609d
}<|MERGE_RESOLUTION|>--- conflicted
+++ resolved
@@ -20,15 +20,17 @@
     return InteractionObject.newBuilder().setNormalizedString(value).build()
   }
 
-  fun createListOfSetsOfHtmlStrings(vararg items: List<String>): InteractionObject {
+  fun createListOfSetsOfHtmlStrings(listOfStringList: List<StringList>): InteractionObject {
     val listOfSetsOfHtmlStrings = ListOfSetsOfHtmlStrings.newBuilder()
-      .addAllSetOfHtmlStrings(items.map { createHtmlStringList(it) })
+      .addAllSetOfHtmlStrings(
+        listOfStringList
+      )
       .build()
 
     return InteractionObject.newBuilder().setListOfSetsOfHtmlString(listOfSetsOfHtmlStrings).build()
   }
 
-  fun createHtmlStringList(vararg items: List<String>): StringList {
+  fun createHtmlStringList(vararg items: String): StringList {
     return StringList.newBuilder().addAllHtml(items.toList()).build()
   }
 
@@ -87,16 +89,13 @@
     return InteractionObject.newBuilder().setReal(value.toDouble()).build()
   }
 
-<<<<<<< HEAD
   fun createListOf(vararg items: String): InteractionObject {
     return InteractionObject.newBuilder().setListOf(items.toString()).build()
   }
 
-=======
   fun createRatio(value: List<Int>): InteractionObject {
     return InteractionObject.newBuilder().setRatioExpression(
       RatioExpression.newBuilder().addAllRatioComponent(value)
     ).build()
   }
->>>>>>> be09609d
 }