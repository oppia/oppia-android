--- conflicted
+++ resolved
@@ -64,11 +64,6 @@
     private const val RATIOS_STORY_ID_1 = "xBSdg4oOClga"
 
     private const val TEST_EXPLORATION_ID_2 = "test_exp_id_2"
-<<<<<<< HEAD
-    private const val TEST_EXPLORATION_ID_4 = "test_exp_id_4"
-    private const val TEST_EXPLORATION_ID_13 = "13"
-=======
->>>>>>> 21883e7c
     private const val FRACTIONS_EXPLORATION_ID_0 = "umPkwp0L1M0-"
     private const val FRACTIONS_EXPLORATION_ID_1 = "MjZzEVOG47_1"
   }
