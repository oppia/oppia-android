--- conflicted
+++ resolved
@@ -2082,19 +2082,33 @@
   }
 
   @Test
-<<<<<<< HEAD
+  fun testCheckpointing_onStateWithContinueInteraction_pressContinue_correctCheckpointIsSaved() {
+    subscribeToCurrentStateToAllowExplorationToLoad()
+    playExploration(
+      profileId.internalId,
+      TEST_TOPIC_ID_0,
+      TEST_STORY_ID_0,
+      TEST_EXPLORATION_ID_2,
+      shouldSavePartialProgress = true
+    )
+    playThroughPrototypeState1AndMoveToNextState()
+    // Verify that checkpoint is saved when the exploration moves to the new pendingTopState.
+    verifyCheckpointHasCorrectPendingStateName(
+      profileId,
+      TEST_EXPLORATION_ID_2,
+      pendingStateName = "Fractions"
+    )
+  }
+
+  @Test
   fun testCheckpointing_noCheckpointSaved_checkCheckpointStateIsCorrect() {
-=======
-  fun testCheckpointing_onStateWithContinueInteraction_pressContinue_correctCheckpointIsSaved() {
->>>>>>> 1ea247cf
-    subscribeToCurrentStateToAllowExplorationToLoad()
-    playExploration(
-      profileId.internalId,
-      TEST_TOPIC_ID_0,
-      TEST_STORY_ID_0,
-      TEST_EXPLORATION_ID_2,
-<<<<<<< HEAD
-      isCheckpointingEnabled = false
+    subscribeToCurrentStateToAllowExplorationToLoad()
+    playExploration(
+      profileId.internalId,
+      TEST_TOPIC_ID_0,
+      TEST_STORY_ID_0,
+      TEST_EXPLORATION_ID_2,
+      shouldSavePartialProgress = false
     )
     testCoroutineDispatchers.runCurrent()
 
@@ -2120,7 +2134,7 @@
       TEST_TOPIC_ID_0,
       TEST_STORY_ID_0,
       TEST_EXPLORATION_ID_2,
-      isCheckpointingEnabled = true
+      shouldSavePartialProgress = true
     )
     testCoroutineDispatchers.runCurrent()
 
@@ -2143,7 +2157,7 @@
       TEST_TOPIC_ID_0,
       TEST_STORY_ID_0,
       TEST_EXPLORATION_ID_2,
-      isCheckpointingEnabled = true
+      shouldSavePartialProgress = true
     )
     testCoroutineDispatchers.runCurrent()
 
@@ -2161,16 +2175,6 @@
     assertThat(asyncResultCaptor.value.isFailure()).isTrue()
     assertThat(asyncResultCaptor.value.getErrorOrNull()).isInstanceOf(
       ExplorationProgressController.CheckpointDatabaseOverflowException::class.java
-=======
-      shouldSavePartialProgress = true
-    )
-    playThroughPrototypeState1AndMoveToNextState()
-    // Verify that checkpoint is saved when the exploration moves to the new pendingTopState.
-    verifyCheckpointHasCorrectPendingStateName(
-      profileId,
-      TEST_EXPLORATION_ID_2,
-      pendingStateName = "Fractions"
->>>>>>> 1ea247cf
     )
   }
 
