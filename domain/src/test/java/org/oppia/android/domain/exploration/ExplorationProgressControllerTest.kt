--- conflicted
+++ resolved
@@ -57,11 +57,7 @@
 import org.oppia.android.domain.exploration.lightweightcheckpointing.ExplorationCheckpointController
 import org.oppia.android.domain.exploration.lightweightcheckpointing.ExplorationStorageDatabaseSize
 import org.oppia.android.domain.hintsandsolution.HintsAndSolutionConfigModule
-<<<<<<< HEAD
-import org.oppia.android.domain.hintsandsolution.HintsAndSolutionModule
-=======
 import org.oppia.android.domain.hintsandsolution.HintsAndSolutionProdModule
->>>>>>> d2372aeb
 import org.oppia.android.domain.hintsandsolution.isHintRevealed
 import org.oppia.android.domain.hintsandsolution.isSolutionRevealed
 import org.oppia.android.domain.oppialogger.LogStorageModule
@@ -1131,13 +1127,8 @@
     )
     navigateToPrototypeFractionInputState()
     // Submit 2 wrong answers to trigger the hint.
-<<<<<<< HEAD
-    submitWrongAnswerForPrototypeState2()
-    submitWrongAnswerForPrototypeState2()
-=======
-    submitWrongAnswerForPrototypeState2()
-    submitWrongAnswerForPrototypeState2()
->>>>>>> d2372aeb
+    submitWrongAnswerForPrototypeState2()
+    submitWrongAnswerForPrototypeState2()
     // Reveal the hint, then submit another wrong answer to trigger the solution.
     verifyOperationSucceeds(explorationProgressController.submitHintIsRevealed(hintIndex = 0))
     submitWrongAnswerForPrototypeState2()
@@ -1176,12 +1167,7 @@
       TEST_TOPIC_ID_0,
       TEST_STORY_ID_0,
       TEST_EXPLORATION_ID_2,
-<<<<<<< HEAD
-      shouldSavePartialProgress = true,
-      explorationCheckpoint = ExplorationCheckpoint.getDefaultInstance()
-=======
       shouldSavePartialProgress = true
->>>>>>> d2372aeb
     )
     playThroughPrototypeState1AndMoveToNextState()
 
@@ -1203,12 +1189,7 @@
       TEST_TOPIC_ID_0,
       TEST_STORY_ID_0,
       TEST_EXPLORATION_ID_2,
-<<<<<<< HEAD
-      shouldSavePartialProgress = true,
-      explorationCheckpoint = ExplorationCheckpoint.getDefaultInstance()
-=======
       shouldSavePartialProgress = true
->>>>>>> d2372aeb
     )
     playThroughPrototypeState1AndMoveToNextState()
     // Make the first hint visible by submitting two wrong answers.
@@ -1223,13 +1204,8 @@
     val currentState = currentStateResultCaptor.value.getOrThrow()
     assertThat(currentState.isHintRevealed(0)).isFalse()
     assertThat(currentState.pendingState.helpIndex.indexTypeCase)
-<<<<<<< HEAD
-      .isEqualTo(HelpIndex.IndexTypeCase.AVAILABLE_NEXT_HINT_INDEX)
-    assertThat(currentState.pendingState.helpIndex.availableNextHintIndex).isEqualTo(0)
-=======
       .isEqualTo(HelpIndex.IndexTypeCase.NEXT_AVAILABLE_HINT_INDEX)
     assertThat(currentState.pendingState.helpIndex.nextAvailableHintIndex).isEqualTo(0)
->>>>>>> d2372aeb
   }
 
   @Test
@@ -1240,12 +1216,7 @@
       TEST_TOPIC_ID_0,
       TEST_STORY_ID_0,
       TEST_EXPLORATION_ID_2,
-<<<<<<< HEAD
-      shouldSavePartialProgress = true,
-      explorationCheckpoint = ExplorationCheckpoint.getDefaultInstance()
-=======
       shouldSavePartialProgress = true
->>>>>>> d2372aeb
     )
     playThroughPrototypeState1AndMoveToNextState()
     // Make the first hint visible by submitting two wrong answers.
@@ -1260,13 +1231,8 @@
     val currentState = currentStateResultCaptor.value.getOrThrow()
     assertThat(currentState.isHintRevealed(0)).isFalse()
     assertThat(currentState.pendingState.helpIndex.indexTypeCase)
-<<<<<<< HEAD
-      .isEqualTo(HelpIndex.IndexTypeCase.AVAILABLE_NEXT_HINT_INDEX)
-    assertThat(currentState.pendingState.helpIndex.availableNextHintIndex).isEqualTo(0)
-=======
       .isEqualTo(HelpIndex.IndexTypeCase.NEXT_AVAILABLE_HINT_INDEX)
     assertThat(currentState.pendingState.helpIndex.nextAvailableHintIndex).isEqualTo(0)
->>>>>>> d2372aeb
   }
 
   @Test
@@ -1277,12 +1243,7 @@
       TEST_TOPIC_ID_0,
       TEST_STORY_ID_0,
       TEST_EXPLORATION_ID_2,
-<<<<<<< HEAD
-      shouldSavePartialProgress = true,
-      explorationCheckpoint = ExplorationCheckpoint.getDefaultInstance()
-=======
       shouldSavePartialProgress = true
->>>>>>> d2372aeb
     )
     playThroughPrototypeState1AndMoveToNextState()
     submitWrongAnswerForPrototypeState2()
@@ -1313,12 +1274,7 @@
       TEST_TOPIC_ID_0,
       TEST_STORY_ID_0,
       TEST_EXPLORATION_ID_2,
-<<<<<<< HEAD
-      shouldSavePartialProgress = true,
-      explorationCheckpoint = ExplorationCheckpoint.getDefaultInstance()
-=======
       shouldSavePartialProgress = true
->>>>>>> d2372aeb
     )
     playThroughPrototypeState1AndMoveToNextState()
     submitWrongAnswerForPrototypeState2()
@@ -1352,12 +1308,7 @@
       TEST_TOPIC_ID_0,
       TEST_STORY_ID_0,
       TEST_EXPLORATION_ID_2,
-<<<<<<< HEAD
-      shouldSavePartialProgress = true,
-      explorationCheckpoint = ExplorationCheckpoint.getDefaultInstance()
-=======
       shouldSavePartialProgress = true
->>>>>>> d2372aeb
     )
     playThroughPrototypeState1AndMoveToNextState()
     submitWrongAnswerForPrototypeState2()
@@ -1368,11 +1319,7 @@
     testCoroutineDispatchers.runCurrent()
 
     submitWrongAnswerForPrototypeState2()
-<<<<<<< HEAD
-    // The solution should be visible after 10 seconds because one wrong answer was submitted.
-=======
     // The solution should be visible after 10 seconds becuase one wrong answer was submitted.
->>>>>>> d2372aeb
     testCoroutineDispatchers.advanceTimeBy(TimeUnit.SECONDS.toMillis(10))
     testCoroutineDispatchers.runCurrent()
 
@@ -1396,12 +1343,7 @@
       TEST_TOPIC_ID_0,
       TEST_STORY_ID_0,
       TEST_EXPLORATION_ID_2,
-<<<<<<< HEAD
-      shouldSavePartialProgress = true,
-      explorationCheckpoint = ExplorationCheckpoint.getDefaultInstance()
-=======
       shouldSavePartialProgress = true
->>>>>>> d2372aeb
     )
     playThroughPrototypeState1AndMoveToNextState()
     submitWrongAnswerForPrototypeState2()
@@ -2404,7 +2346,6 @@
     assertThat(currentStateResultCaptor.value.isSuccess()).isTrue()
 
     verifyOperationSucceeds(explorationProgressController.submitHintIsRevealed(hintIndex = 0))
-<<<<<<< HEAD
 
     verifyCheckpointHasCorrectHelpIndex(
       profileId,
@@ -2441,18 +2382,11 @@
     ).onChanged(currentStateResultCaptor.capture())
     assertThat(currentStateResultCaptor.value.isSuccess()).isTrue()
 
-=======
-
->>>>>>> d2372aeb
     verifyCheckpointHasCorrectHelpIndex(
       profileId,
       TEST_EXPLORATION_ID_2,
       helpIndex = HelpIndex.newBuilder().apply {
-<<<<<<< HEAD
         showSolution = true
-=======
-        latestRevealedHintIndex = 0
->>>>>>> d2372aeb
       }.build()
     )
   }
@@ -3658,10 +3592,7 @@
     verify(mockExplorationCheckpointObserver, atLeastOnce())
       .onChanged(explorationCheckpointCaptor.capture())
     assertThat(explorationCheckpointCaptor.value.isSuccess()).isTrue()
-<<<<<<< HEAD
-=======
-
->>>>>>> d2372aeb
+
     assertThat(explorationCheckpointCaptor.value.getOrThrow().helpIndex).isEqualTo(helpIndex)
   }
 
@@ -3763,11 +3694,7 @@
       ImageClickInputModule::class, LogStorageModule::class, TestDispatcherModule::class,
       RatioInputModule::class, RobolectricModule::class, FakeOppiaClockModule::class,
       TestExplorationStorageModule::class, HintsAndSolutionConfigModule::class,
-<<<<<<< HEAD
-      HintsAndSolutionModule::class, NetworkConnectionUtilDebugModule::class
-=======
       HintsAndSolutionProdModule::class, NetworkConnectionUtilDebugModule::class
->>>>>>> d2372aeb
     ]
   )
   interface TestApplicationComponent : DataProvidersInjector {
