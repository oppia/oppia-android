package org.oppia.android.domain.exploration

import android.app.Application
import android.content.Context
import androidx.test.core.app.ApplicationProvider
import androidx.test.ext.junit.runners.AndroidJUnit4
import com.google.common.truth.Truth.assertThat
import com.google.common.truth.extensions.proto.LiteProtoTruth.assertThat
import dagger.BindsInstance
import dagger.Component
import dagger.Module
import dagger.Provides
import org.junit.Before
import org.junit.Rule
import org.junit.Test
import org.junit.runner.RunWith
import org.oppia.android.app.model.AnswerOutcome
import org.oppia.android.app.model.CheckpointState
import org.oppia.android.app.model.ClickOnImage
import org.oppia.android.app.model.EphemeralState
import org.oppia.android.app.model.EphemeralState.StateTypeCase.COMPLETED_STATE
import org.oppia.android.app.model.EphemeralState.StateTypeCase.PENDING_STATE
import org.oppia.android.app.model.EphemeralState.StateTypeCase.TERMINAL_STATE
import org.oppia.android.app.model.EventLog.Context.ActivityContextCase.HINT_UNLOCKED_CONTEXT
import org.oppia.android.app.model.EventLog.Context.ActivityContextCase.PROGRESS_SAVING_SUCCESS_CONTEXT
import org.oppia.android.app.model.EventLog.Context.ActivityContextCase.REACH_INVESTED_ENGAGEMENT
import org.oppia.android.app.model.EventLog.Context.ActivityContextCase.RESUME_LESSON_SUBMIT_CORRECT_ANSWER_CONTEXT
import org.oppia.android.app.model.EventLog.Context.ActivityContextCase.RESUME_LESSON_SUBMIT_INCORRECT_ANSWER_CONTEXT
import org.oppia.android.app.model.Exploration
import org.oppia.android.app.model.ExplorationCheckpoint
import org.oppia.android.app.model.Fraction
import org.oppia.android.app.model.HelpIndex
import org.oppia.android.app.model.HelpIndex.IndexTypeCase.EVERYTHING_REVEALED
import org.oppia.android.app.model.HelpIndex.IndexTypeCase.LATEST_REVEALED_HINT_INDEX
import org.oppia.android.app.model.HelpIndex.IndexTypeCase.NEXT_AVAILABLE_HINT_INDEX
import org.oppia.android.app.model.HelpIndex.IndexTypeCase.SHOW_SOLUTION
import org.oppia.android.app.model.InteractionObject
import org.oppia.android.app.model.ListOfSetsOfTranslatableHtmlContentIds
import org.oppia.android.app.model.OppiaLanguage
import org.oppia.android.app.model.Point2d
import org.oppia.android.app.model.ProfileId
import org.oppia.android.app.model.RatioExpression
import org.oppia.android.app.model.SetOfTranslatableHtmlContentIds
import org.oppia.android.app.model.TranslatableHtmlContentId
import org.oppia.android.app.model.UserAnswer
import org.oppia.android.app.model.WrittenTranslationContext
import org.oppia.android.app.model.WrittenTranslationLanguageSelection
import org.oppia.android.domain.classify.InteractionsModule
import org.oppia.android.domain.classify.rules.algebraicexpressioninput.AlgebraicExpressionInputModule
import org.oppia.android.domain.classify.rules.continueinteraction.ContinueModule
import org.oppia.android.domain.classify.rules.dragAndDropSortInput.DragDropSortInputModule
import org.oppia.android.domain.classify.rules.fractioninput.FractionInputModule
import org.oppia.android.domain.classify.rules.imageClickInput.ImageClickInputModule
import org.oppia.android.domain.classify.rules.itemselectioninput.ItemSelectionInputModule
import org.oppia.android.domain.classify.rules.mathequationinput.MathEquationInputModule
import org.oppia.android.domain.classify.rules.multiplechoiceinput.MultipleChoiceInputModule
import org.oppia.android.domain.classify.rules.numberwithunits.NumberWithUnitsRuleModule
import org.oppia.android.domain.classify.rules.numericexpressioninput.NumericExpressionInputModule
import org.oppia.android.domain.classify.rules.numericinput.NumericInputRuleModule
import org.oppia.android.domain.classify.rules.ratioinput.RatioInputModule
import org.oppia.android.domain.classify.rules.textinput.TextInputRuleModule
import org.oppia.android.domain.exploration.lightweightcheckpointing.ExplorationCheckpointController
import org.oppia.android.domain.exploration.testing.ExplorationStorageTestModule
import org.oppia.android.domain.hintsandsolution.HintsAndSolutionConfigModule
import org.oppia.android.domain.hintsandsolution.HintsAndSolutionProdModule
import org.oppia.android.domain.hintsandsolution.isHintRevealed
import org.oppia.android.domain.hintsandsolution.isSolutionRevealed
import org.oppia.android.domain.oppialogger.LogStorageModule
import org.oppia.android.domain.oppialogger.LoggingIdentifierModule
import org.oppia.android.domain.oppialogger.analytics.ApplicationLifecycleModule
import org.oppia.android.domain.platformparameter.PlatformParameterSingletonModule
import org.oppia.android.domain.profile.ProfileManagementController
import org.oppia.android.domain.topic.FRACTIONS_EXPLORATION_ID_0
import org.oppia.android.domain.topic.FRACTIONS_STORY_ID_0
import org.oppia.android.domain.topic.FRACTIONS_TOPIC_ID
import org.oppia.android.domain.topic.TEST_EXPLORATION_ID_13
import org.oppia.android.domain.topic.TEST_EXPLORATION_ID_2
import org.oppia.android.domain.topic.TEST_EXPLORATION_ID_4
import org.oppia.android.domain.topic.TEST_STORY_ID_0
import org.oppia.android.domain.topic.TEST_STORY_ID_2
import org.oppia.android.domain.topic.TEST_TOPIC_ID_0
import org.oppia.android.domain.topic.TEST_TOPIC_ID_1
import org.oppia.android.domain.translation.TranslationController
import org.oppia.android.domain.util.toAnswerString
import org.oppia.android.testing.BuildEnvironment
import org.oppia.android.testing.FakeAnalyticsEventLogger
import org.oppia.android.testing.FakeExceptionLogger
import org.oppia.android.testing.OppiaTestRule
import org.oppia.android.testing.RunOn
import org.oppia.android.testing.TestLogReportingModule
import org.oppia.android.testing.assertThrows
import org.oppia.android.testing.data.DataProviderTestMonitor
import org.oppia.android.testing.environment.TestEnvironmentConfig
import org.oppia.android.testing.firebase.TestAuthenticationModule
import org.oppia.android.testing.logging.EventLogSubject
import org.oppia.android.testing.logging.EventLogSubject.Companion.assertThat
import org.oppia.android.testing.robolectric.RobolectricModule
import org.oppia.android.testing.threading.TestCoroutineDispatchers
import org.oppia.android.testing.threading.TestDispatcherModule
import org.oppia.android.testing.time.FakeOppiaClock
import org.oppia.android.testing.time.FakeOppiaClockModule
import org.oppia.android.util.caching.AssetModule
import org.oppia.android.util.caching.LoadLessonProtosFromAssets
import org.oppia.android.util.data.DataProvidersInjector
import org.oppia.android.util.data.DataProvidersInjectorProvider
import org.oppia.android.util.locale.LocaleProdModule
import org.oppia.android.util.logging.EnableConsoleLog
import org.oppia.android.util.logging.EnableFileLog
import org.oppia.android.util.logging.GlobalLogLevel
import org.oppia.android.util.logging.LogLevel
import org.oppia.android.util.logging.SyncStatusModule
import org.oppia.android.util.networking.NetworkConnectionUtilDebugModule
import org.oppia.android.util.platformparameter.EnableLearnerStudyAnalytics
import org.oppia.android.util.platformparameter.EnableLoggingLearnerStudyIds
import org.oppia.android.util.platformparameter.EnableNpsSurvey
import org.oppia.android.util.platformparameter.PlatformParameterValue
import org.robolectric.annotation.Config
import org.robolectric.annotation.LooperMode
import java.util.Locale
import java.util.concurrent.TimeUnit
import javax.inject.Inject
import javax.inject.Singleton

// For context:
// https://github.com/oppia/oppia/blob/37285a/extensions/interactions/Continue/directives/oppia-interactive-continue.directive.ts.
private const val DEFAULT_CONTINUE_INTERACTION_TEXT_ANSWER = "Please continue."
private const val INVALID_TOPIC_ID = "invalid_topic_id"
private const val INVALID_STORY_ID = "invalid_story_id"
private const val INVALID_EXPLORATION_ID = "invalid_exp_id"

/** Tests for [ExplorationProgressController]. */
// Same parameter value: helpers reduce test context, even if they are used by 1 test.
// Function name: test names are conventionally named with underscores.
@Suppress("SameParameterValue", "FunctionName")
@RunWith(AndroidJUnit4::class)
@LooperMode(LooperMode.Mode.PAUSED)
@Config(application = ExplorationProgressControllerTest.TestApplication::class)
class ExplorationProgressControllerTest {
  // TODO(#3646): Add much more thorough tests for the integration pathway.

  // TODO(#59): Once AsyncDataSubscriptionManager can be replaced with a fake, add the following
  //  tests once careful testing timing can be controlled:
  //  - testMoveToNext_whileSubmittingAnswer_failsWithError
  //  - testGetCurrentState_whileSubmittingCorrectMultiChoiceAnswer_updatesToPending
  //  - testSubmitAnswer_whileSubmittingAnotherAnswer_failsWithError
  //  - testMoveToPrevious_whileSubmittingAnswer_failsWithError

  @get:Rule val oppiaTestRule = OppiaTestRule()
  @Inject lateinit var context: Context
  @Inject lateinit var explorationDataController: ExplorationDataController
  @Inject lateinit var explorationProgressController: ExplorationProgressController
  @Inject lateinit var fakeExceptionLogger: FakeExceptionLogger
  @Inject lateinit var testCoroutineDispatchers: TestCoroutineDispatchers
  @Inject lateinit var oppiaClock: FakeOppiaClock
  @Inject lateinit var explorationCheckpointController: ExplorationCheckpointController
  @Inject lateinit var monitorFactory: DataProviderTestMonitor.Factory
  @Inject lateinit var translationController: TranslationController
  @Inject lateinit var fakeAnalyticsEventLogger: FakeAnalyticsEventLogger
  @Inject lateinit var profileManagementController: ProfileManagementController
  @Inject lateinit var explorationActiveTimeController: ExplorationActiveTimeController

  private val profileId = ProfileId.newBuilder().setInternalId(0).build()

  @Before
  fun setUp() {
    setUpTestApplicationComponent()
  }

  @Test
  fun testGetCurrentState_noExploration_throwsException() {
    // Can't retrieve the current state until the play session is started.
    assertThrows<UninitializedPropertyAccessException>() {
      explorationProgressController.getCurrentState()
    }
  }

  @Test
  fun testPlayExploration_invalid_returnsSuccess() {
    val resultDataProvider =
      explorationDataController.replayExploration(
        profileId.internalId, INVALID_TOPIC_ID, INVALID_STORY_ID, INVALID_EXPLORATION_ID
      )

    // An invalid exploration is not known until it's fully loaded, and that's observed via
    // getCurrentState.
    monitorFactory.waitForNextSuccessfulResult(resultDataProvider)
  }

  @Test
  fun testGetCurrentState_playInvalidExploration_returnsFailure() {
    restartExploration(INVALID_TOPIC_ID, INVALID_STORY_ID, INVALID_EXPLORATION_ID)

    val error = waitForGetCurrentStateFailureLoad()

    assertThat(error).hasMessageThat().contains("invalid_exp_id")
  }

  @Test
  fun testPlayExploration_valid_returnsSuccess() {
    val resultDataProvider =
      explorationDataController.replayExploration(
        profileId.internalId, TEST_TOPIC_ID_0, TEST_STORY_ID_0, TEST_EXPLORATION_ID_2
      )

    monitorFactory.waitForNextSuccessfulResult(resultDataProvider)
  }

  @Test
  fun testGetCurrentState_playExploration_loaded_returnsInitialStatePending() {
    startPlayingNewExploration(TEST_TOPIC_ID_0, TEST_STORY_ID_0, TEST_EXPLORATION_ID_2)

    val ephemeralState = waitForGetCurrentStateSuccessfulLoad()

    assertThat(ephemeralState.stateTypeCase).isEqualTo(PENDING_STATE)
    assertThat(ephemeralState.hasPreviousState).isFalse()
    assertThat(ephemeralState.state.name).isEqualTo("Continue")
  }

  @Test
  fun testEphemeralState_startExploration_shouldIndicateButtonAnimation() {
    oppiaClock.setFakeTimeMode(FakeOppiaClock.FakeTimeMode.MODE_FIXED_FAKE_TIME)
    val currentTime = oppiaClock.getCurrentTimeMs()
    startPlayingNewExploration(TEST_TOPIC_ID_0, TEST_STORY_ID_0, TEST_EXPLORATION_ID_2)
    val ephemeralState = waitForGetCurrentStateSuccessfulLoad()
    assertThat(ephemeralState.showContinueButtonAnimation).isTrue()
    assertThat(ephemeralState.continueButtonAnimationTimestampMs)
      .isEqualTo(currentTime + TimeUnit.SECONDS.toMillis(45))
  }

  @Test
  fun testEphemeralState_moveToNextState_shouldIndicateNoButtonAnimation() {
    startPlayingNewExploration(TEST_TOPIC_ID_0, TEST_STORY_ID_0, TEST_EXPLORATION_ID_2)
    playThroughPrototypeState1AndMoveToNextState()
    val ephemeralState = waitForGetCurrentStateSuccessfulLoad()
    assertThat(ephemeralState.showContinueButtonAnimation).isFalse()
  }

  @Test
  fun testEphemeralState_profile1ClicksContinue_switchToProfile2_shouldIndicateButtonAnimation() {
    oppiaClock.setFakeTimeMode(FakeOppiaClock.FakeTimeMode.MODE_FIXED_FAKE_TIME)
    val profileId2 = ProfileId.newBuilder().setInternalId(1).build()
    startPlayingNewExploration(TEST_TOPIC_ID_0, TEST_STORY_ID_0, TEST_EXPLORATION_ID_2)
    playThroughPrototypeState1AndMoveToNextState()
    endExploration()
    val currentTime = oppiaClock.getCurrentTimeMs()
    startPlayingNewExploration(TEST_TOPIC_ID_0, TEST_STORY_ID_0, TEST_EXPLORATION_ID_2, profileId2)
    val ephemeralState = waitForGetCurrentStateSuccessfulLoad()
    assertThat(ephemeralState.showContinueButtonAnimation).isTrue()
    assertThat(ephemeralState.continueButtonAnimationTimestampMs)
      .isEqualTo(currentTime + TimeUnit.SECONDS.toMillis(45))
  }

  @Test
  fun testEphemeralState_startExp_clicksContinue_reEnterExp_shouldIndicateNoButtonAnimation() {
    startPlayingNewExploration(TEST_TOPIC_ID_0, TEST_STORY_ID_0, TEST_EXPLORATION_ID_2)
    playThroughPrototypeState1AndMoveToNextState()
    val checkPoint = retrieveExplorationCheckpoint(TEST_EXPLORATION_ID_2)
    endExploration()
    resumeExploration(TEST_TOPIC_ID_0, TEST_STORY_ID_0, TEST_EXPLORATION_ID_2, checkPoint)
    val ephemeralState = waitForGetCurrentStateSuccessfulLoad()
    assertThat(ephemeralState.showContinueButtonAnimation).isFalse()
  }

  @Test
  fun testEphemeralState_startExp_seesAnimation_reEnterExploration_shouldIndicateButtonAnimation() {
    oppiaClock.setFakeTimeMode(FakeOppiaClock.FakeTimeMode.MODE_FIXED_FAKE_TIME)
    startPlayingNewExploration(TEST_TOPIC_ID_0, TEST_STORY_ID_0, TEST_EXPLORATION_ID_2)
    testCoroutineDispatchers.advanceTimeBy(TimeUnit.SECONDS.toMillis(45))
    endExploration()
    val currentTime = oppiaClock.getCurrentTimeMs()
    restartExploration(TEST_TOPIC_ID_0, TEST_STORY_ID_0, TEST_EXPLORATION_ID_2)
    val ephemeralState = waitForGetCurrentStateSuccessfulLoad()
    assertThat(ephemeralState.showContinueButtonAnimation).isTrue()
    assertThat(ephemeralState.continueButtonAnimationTimestampMs)
      .isEqualTo(currentTime + TimeUnit.SECONDS.toMillis(45))
  }

  @Test
  fun testGetCurrentState_playInvalidExploration_thenPlayValidExp_returnsInitialPendingState() {
    // Start with playing an invalid exploration.
    restartExploration(INVALID_TOPIC_ID, INVALID_STORY_ID, INVALID_EXPLORATION_ID)
    endExploration()

    // Then a valid one.
    restartExploration(TEST_TOPIC_ID_0, TEST_STORY_ID_0, TEST_EXPLORATION_ID_2)

    // The latest result should correspond to the valid ID, and the progress controller should
    // gracefully recover.
    val ephemeralState = waitForGetCurrentStateSuccessfulLoad()
    assertThat(ephemeralState.stateTypeCase).isEqualTo(PENDING_STATE)
    assertThat(ephemeralState.hasPreviousState).isFalse()
    assertThat(ephemeralState.state.name).isEqualTo("Continue")
  }

  @Test
  fun testFinishExploration_beforePlaying_isFailure() {
    val resultDataProvider = explorationDataController.stopPlayingExploration(isCompletion = false)

    // The operation should be failing since the session hasn't started.
    val result = monitorFactory.waitForNextFailureResult(resultDataProvider)
    assertThat(result).isInstanceOf(IllegalStateException::class.java)
    assertThat(result).hasMessageThat().contains("Session isn't initialized yet.")
  }

  @Test
  fun testPlayExploration_withoutFinishingPrevious_succeeds() {
    restartExploration(TEST_TOPIC_ID_0, TEST_STORY_ID_0, TEST_EXPLORATION_ID_2)
    waitForGetCurrentStateSuccessfulLoad()

    // Try playing another exploration without finishing the previous one.
    val resultDataProvider =
      explorationDataController.replayExploration(
        profileId.internalId, TEST_TOPIC_ID_0, TEST_STORY_ID_0, TEST_EXPLORATION_ID_2
      )

    // The new session will overwrite the previous.
    monitorFactory.waitForNextSuccessfulResult(resultDataProvider)
  }

  @Test
  fun testGetCurrentState_playSecondExploration_afterFinishingPrev_loaded_returnsInitialState() {
    // Start with playing a valid exploration, then stop.
    restartExploration(TEST_TOPIC_ID_0, TEST_STORY_ID_0, TEST_EXPLORATION_ID_2)
    waitForGetCurrentStateSuccessfulLoad()
    endExploration()

    // Then another valid one.
    restartExploration(TEST_TOPIC_ID_1, TEST_STORY_ID_2, TEST_EXPLORATION_ID_4)

    // The latest result should correspond to the valid ID, and the progress controller should
    // gracefully recover.
    val ephemeralState = waitForGetCurrentStateSuccessfulLoad()
    assertThat(ephemeralState.stateTypeCase).isEqualTo(PENDING_STATE)
    assertThat(ephemeralState.hasPreviousState).isFalse()
    assertThat(ephemeralState.state.name).isEqualTo("DragDropSortInput")
  }

  @Test
  fun testSubmitAnswer_beforePlaying_isFailure() {
    val resultProvider = explorationProgressController.submitAnswer(createMultipleChoiceAnswer(0))

    // The operation should be failing since the session hasn't started.
    val result = monitorFactory.waitForNextFailureResult(resultProvider)
    assertThat(result).isInstanceOf(IllegalStateException::class.java)
    assertThat(result).hasMessageThat().contains("Session isn't initialized yet.")
  }

  @Test
  fun testSubmitAnswer_forMultipleChoice_correctAnswer_succeeds() {
    restartExploration(TEST_TOPIC_ID_0, TEST_STORY_ID_0, TEST_EXPLORATION_ID_2)
    waitForGetCurrentStateSuccessfulLoad()
    navigateToPrototypeMultipleChoiceState()

    val result = explorationProgressController.submitAnswer(createMultipleChoiceAnswer(2))

    // Verify that the answer submission was successful.
    monitorFactory.waitForNextSuccessfulResult(result)
  }

  @Test
  fun testSubmitAnswer_forMultipleChoice_correctAnswer_returnsOutcomeWithTransition() {
    restartExploration(TEST_TOPIC_ID_0, TEST_STORY_ID_0, TEST_EXPLORATION_ID_2)
    waitForGetCurrentStateSuccessfulLoad()
    navigateToPrototypeMultipleChoiceState()

    val result = explorationProgressController.submitAnswer(createMultipleChoiceAnswer(2))

    // Verify that the answer submission was successful.
    val answerOutcome = monitorFactory.waitForNextSuccessfulResult(result)
    assertThat(answerOutcome.destinationCase).isEqualTo(AnswerOutcome.DestinationCase.STATE_NAME)
    assertThat(answerOutcome.feedback.html).contains("Correct!")
  }

  @Test
  fun testSubmitAnswer_forMultipleChoice_wrongAnswer_succeeds() {
    restartExploration(TEST_TOPIC_ID_0, TEST_STORY_ID_0, TEST_EXPLORATION_ID_2)
    waitForGetCurrentStateSuccessfulLoad()
    navigateToPrototypeMultipleChoiceState()

    val result = explorationProgressController.submitAnswer(createMultipleChoiceAnswer(0))

    // Verify that the answer submission was successful.
    monitorFactory.waitForNextSuccessfulResult(result)
  }

  @Test
  fun testSubmitAnswer_forMultipleChoice_wrongAnswer_providesDefFeedbackAndSameStateTransition() {
    restartExploration(TEST_TOPIC_ID_0, TEST_STORY_ID_0, TEST_EXPLORATION_ID_2)
    waitForGetCurrentStateSuccessfulLoad()
    navigateToPrototypeMultipleChoiceState()

    val result = explorationProgressController.submitAnswer(createMultipleChoiceAnswer(0))

    // Verify that the answer submission was successful.
    val answerOutcome = monitorFactory.waitForNextSuccessfulResult(result)
    assertThat(answerOutcome.destinationCase).isEqualTo(AnswerOutcome.DestinationCase.SAME_STATE)
    assertThat(answerOutcome.feedback.html).contains("Try again.")
  }

  @Test
  fun testGetCurrentState_afterSubmittingCorrectMultiChoiceAnswer_becomesCompletedState() {
    restartExploration(TEST_TOPIC_ID_0, TEST_STORY_ID_0, TEST_EXPLORATION_ID_2)
    waitForGetCurrentStateSuccessfulLoad()
    navigateToPrototypeMultipleChoiceState()

    val ephemeralState = submitMultipleChoiceAnswer(2)

    // Verify that the current state updates. It should now be completed with the correct answer.
    assertThat(ephemeralState.stateTypeCase).isEqualTo(COMPLETED_STATE)
    assertThat(ephemeralState.completedState.answerCount).isEqualTo(1)
    assertThat(ephemeralState.completedState.getAnswer(0).userAnswer.answer.nonNegativeInt)
      .isEqualTo(2)
    assertThat(ephemeralState.completedState.getAnswer(0).feedback.html).contains("Correct!")
  }

  @Test
  fun testGetCurrentState_afterSubmittingWrongMultiChoiceAnswer_updatesPendingState() {
    restartExploration(TEST_TOPIC_ID_0, TEST_STORY_ID_0, TEST_EXPLORATION_ID_2)
    waitForGetCurrentStateSuccessfulLoad()
    navigateToPrototypeMultipleChoiceState()

    val ephemeralState = submitMultipleChoiceAnswer(0)

    // Verify that the current state updates. It should stay pending, and the wrong answer should be
    // appended.
    assertThat(ephemeralState.stateTypeCase).isEqualTo(PENDING_STATE)
    assertThat(ephemeralState.pendingState.wrongAnswerCount).isEqualTo(1)
    assertThat(ephemeralState.pendingState.getWrongAnswer(0).userAnswer.answer.nonNegativeInt)
      .isEqualTo(0)
    assertThat(ephemeralState.pendingState.getWrongAnswer(0).feedback.html).contains("Try again.")
  }

  @Test
  fun testGetCurrentState_afterSubmittingWrongThenRightAnswer_updatesToStateWithBothAnswers() {
    restartExploration(TEST_TOPIC_ID_0, TEST_STORY_ID_0, TEST_EXPLORATION_ID_2)
    waitForGetCurrentStateSuccessfulLoad()
    navigateToPrototypeMultipleChoiceState()
    submitMultipleChoiceAnswer(0)

    val ephemeralState = submitMultipleChoiceAnswer(2)

    // Verify that the current state updates. It should now be completed with both the wrong and
    // correct answers.
    assertThat(ephemeralState.stateTypeCase).isEqualTo(COMPLETED_STATE)
    assertThat(ephemeralState.completedState.answerCount).isEqualTo(2)
    assertThat(ephemeralState.completedState.getAnswer(0).userAnswer.answer.nonNegativeInt)
      .isEqualTo(0)
    assertThat(ephemeralState.completedState.getAnswer(0).feedback.html).contains("Try again.")
    assertThat(ephemeralState.completedState.getAnswer(1).userAnswer.answer.nonNegativeInt)
      .isEqualTo(2)
    assertThat(ephemeralState.completedState.getAnswer(1).feedback.html).contains("Correct!")
  }

  @Test
  fun testMoveToNext_beforePlaying_isFailure() {
    val moveToStateResult = explorationProgressController.moveToNextState()

    // The operation should be failing since the session hasn't started.
    val result = monitorFactory.waitForNextFailureResult(moveToStateResult)
    assertThat(result).isInstanceOf(IllegalStateException::class.java)
    assertThat(result).hasMessageThat().contains("Session isn't initialized yet.")
  }

  @Test
  fun testMoveToNext_forPendingInitialState_failsWithError() {
    restartExploration(TEST_TOPIC_ID_0, TEST_STORY_ID_0, TEST_EXPLORATION_ID_2)
    waitForGetCurrentStateSuccessfulLoad()

    val moveToStateResult = explorationProgressController.moveToNextState()

    // Verify that we can't move ahead since the current state isn't yet completed.
    val error = monitorFactory.waitForNextFailureResult(moveToStateResult)
    assertThat(error)
      .hasMessageThat()
      .contains("Cannot navigate to next state; at most recent state.")
  }

  @Test
  fun testMoveToNext_forCompletedState_succeeds() {
    restartExploration(TEST_TOPIC_ID_0, TEST_STORY_ID_0, TEST_EXPLORATION_ID_2)
    waitForGetCurrentStateSuccessfulLoad()
    submitPrototypeState1Answer()

    val moveToStateResult = explorationProgressController.moveToNextState()

    monitorFactory.waitForNextSuccessfulResult(moveToStateResult)
  }

  @Test
  fun testMoveToNext_forCompletedState_movesToNextState() {
    restartExploration(TEST_TOPIC_ID_0, TEST_STORY_ID_0, TEST_EXPLORATION_ID_2)
    waitForGetCurrentStateSuccessfulLoad()
    submitPrototypeState1Answer()

    val ephemeralState = moveToNextState()

    assertThat(ephemeralState.state.name).isEqualTo("Fractions")
    assertThat(ephemeralState.stateTypeCase).isEqualTo(PENDING_STATE)
  }

  @Test
  fun testMoveToNext_afterMovingFromCompletedState_failsWithError() {
    restartExploration(TEST_TOPIC_ID_0, TEST_STORY_ID_0, TEST_EXPLORATION_ID_2)
    waitForGetCurrentStateSuccessfulLoad()
    submitPrototypeState1Answer()
    moveToNextState()

    // Try skipping past the current state.
    val moveToStateResult = explorationProgressController.moveToNextState()

    // Verify we can't move ahead since the new state isn't yet completed.
    val error = monitorFactory.waitForNextFailureResult(moveToStateResult)
    assertThat(error)
      .hasMessageThat()
      .contains("Cannot navigate to next state; at most recent state.")
  }

  @Test
  fun testMoveToPrevious_beforePlaying_isFailure() {
    val moveToStateResult = explorationProgressController.moveToPreviousState()

    // The operation should be failing since the session hasn't started.
    val result = monitorFactory.waitForNextFailureResult(moveToStateResult)
    assertThat(result).isInstanceOf(IllegalStateException::class.java)
    assertThat(result).hasMessageThat().contains("Session isn't initialized yet.")
  }

  @Test
  fun testMoveToPrevious_onPendingInitialState_failsWithError() {
    restartExploration(TEST_TOPIC_ID_0, TEST_STORY_ID_0, TEST_EXPLORATION_ID_2)
    waitForGetCurrentStateSuccessfulLoad()

    val moveToStateResult = explorationProgressController.moveToPreviousState()

    // Verify we can't move behind since the current state is the initial exploration state.
    val error = monitorFactory.waitForNextFailureResult(moveToStateResult)
    assertThat(error)
      .hasMessageThat()
      .contains("Cannot navigate to previous state; at initial state.")
  }

  @Test
  fun testMoveToPrevious_onCompletedInitialState_failsWithError() {
    restartExploration(TEST_TOPIC_ID_0, TEST_STORY_ID_0, TEST_EXPLORATION_ID_2)
    waitForGetCurrentStateSuccessfulLoad()
    submitPrototypeState1Answer()

    val moveToStateResult = explorationProgressController.moveToPreviousState()

    // Still can't navigate behind for a completed initial state since there's no previous state.
    val error = monitorFactory.waitForNextFailureResult(moveToStateResult)
    assertThat(error)
      .hasMessageThat()
      .contains("Cannot navigate to previous state; at initial state.")
  }

  @Test
  fun testMoveToPrevious_forStateWithCompletedPreviousState_succeeds() {
    restartExploration(TEST_TOPIC_ID_0, TEST_STORY_ID_0, TEST_EXPLORATION_ID_2)
    waitForGetCurrentStateSuccessfulLoad()
    playThroughPrototypeState1AndMoveToNextState()

    val moveToStateResult = explorationProgressController.moveToPreviousState()

    // Verify that we can navigate to the previous state since the current state is complete and not
    // initial.
    monitorFactory.waitForNextSuccessfulResult(moveToStateResult)
  }

  @Test
  fun testMoveToPrevious_forCompletedState_movesToPreviousState() {
    restartExploration(TEST_TOPIC_ID_0, TEST_STORY_ID_0, TEST_EXPLORATION_ID_2)
    waitForGetCurrentStateSuccessfulLoad()
    playThroughPrototypeState1AndMoveToNextState()

    val ephemeralState = moveToPreviousState()

    // Since the answer submission and forward navigation should work (see earlier tests), verify
    // that the move to the previous state does return us back to the initial exploration state
    // (which is now completed).
    assertThat(ephemeralState.state.name).isEqualTo("Continue")
    assertThat(ephemeralState.stateTypeCase).isEqualTo(COMPLETED_STATE)
  }

  @Test
  fun testMoveToPrevious_navigatedForwardThenBackToInitial_failsWithError() {
    restartExploration(TEST_TOPIC_ID_0, TEST_STORY_ID_0, TEST_EXPLORATION_ID_2)
    waitForGetCurrentStateSuccessfulLoad()
    playThroughPrototypeState1AndMoveToNextState()
    moveToPreviousState()

    val moveToStateResult = explorationProgressController.moveToPreviousState()

    // The first previous navigation should succeed (see above), but the second will fail since
    // we're back at the initial state.
    val error = monitorFactory.waitForNextFailureResult(moveToStateResult)
    assertThat(error)
      .hasMessageThat()
      .contains("Cannot navigate to previous state; at initial state.")
  }

  @Test
  fun testSubmitAnswer_forTextInput_correctAnswer_returnsOutcomeWithTransition() {
    restartExploration(TEST_TOPIC_ID_0, TEST_STORY_ID_0, TEST_EXPLORATION_ID_2)
    waitForGetCurrentStateSuccessfulLoad()
    navigateToPrototypeTextInputState()

    val result = explorationProgressController.submitAnswer(createTextInputAnswer("Finnish"))

    // Verify that the answer submission was successful.
    val answerOutcome = monitorFactory.waitForNextSuccessfulResult(result)
    assertThat(answerOutcome.destinationCase).isEqualTo(AnswerOutcome.DestinationCase.STATE_NAME)
    assertThat(answerOutcome.feedback.html).contains("Correct!")
  }

  @Test
  fun testSubmitAnswer_forTextInput_wrongAnswer_returnsDefaultOutcome() {
    restartExploration(TEST_TOPIC_ID_0, TEST_STORY_ID_0, TEST_EXPLORATION_ID_2)
    waitForGetCurrentStateSuccessfulLoad()
    navigateToPrototypeTextInputState()

    val result = explorationProgressController.submitAnswer(createTextInputAnswer("Klingon"))

    // Verify that the answer was wrong, and that there's no handler for it so the default outcome
    // is returned.
    val answerOutcome = monitorFactory.waitForNextSuccessfulResult(result)
    assertThat(answerOutcome.destinationCase).isEqualTo(AnswerOutcome.DestinationCase.SAME_STATE)
    assertThat(answerOutcome.feedback.html).contains("Not quite.")
  }

  @Test
  fun testSubmitAnswer_forFractionInput_wrongAnswer_returnsDefaultOutcome_hasHint() {
    restartExploration(TEST_TOPIC_ID_0, TEST_STORY_ID_0, TEST_EXPLORATION_ID_2)
    waitForGetCurrentStateSuccessfulLoad()
    navigateToPrototypeFractionInputState()

    val ephemeralState = submitWrongAnswerForPrototypeState2()

    // Verify that the current state updates. It should stay pending, and the wrong answer should be
    // appended.
    assertThat(ephemeralState.stateTypeCase).isEqualTo(PENDING_STATE)
    assertThat(ephemeralState.pendingState.wrongAnswerCount).isEqualTo(1)
    val answerAndFeedback = ephemeralState.pendingState.getWrongAnswer(0)
    assertThat(answerAndFeedback.userAnswer.answer.fraction.numerator).isEqualTo(1)
    assertThat(answerAndFeedback.userAnswer.answer.fraction.denominator).isEqualTo(3)
    assertThat(answerAndFeedback.feedback.html).contains("Try again.")
    val hintAndSolution = ephemeralState.state.interaction.getHint(0)
    assertThat(hintAndSolution.hintContent.html).contains("Remember that two halves")
  }

  @Test
  fun testRevealHint_forWrongAnswers_showHint_returnHintIsRevealed() {
    restartExploration(TEST_TOPIC_ID_0, TEST_STORY_ID_0, TEST_EXPLORATION_ID_2)
    waitForGetCurrentStateSuccessfulLoad()
    navigateToPrototypeFractionInputState()
    // Submit 2 wrong answers to trigger a hint becoming available.
    submitWrongAnswerForPrototypeState2()
    submitWrongAnswerForPrototypeState2()
    monitorFactory.waitForNextSuccessfulResult(
      explorationProgressController.submitHintIsRevealed(hintIndex = 0)
    )

    // Verify that the current state updates. It should stay pending, on submission of wrong answer.
    val ephemeralState = waitForGetCurrentStateSuccessfulLoad()
    val hintAndSolution = ephemeralState.state.interaction.getHint(0)
    assertThat(ephemeralState.stateTypeCase).isEqualTo(PENDING_STATE)
    assertThat(hintAndSolution.hintContent.html).contains("Remember that two halves")
    assertThat(ephemeralState.isHintRevealed(0)).isTrue()
  }

  @Test
  fun testRevealSolution_triggeredSolution_showSolution_returnSolutionIsRevealed() {
    restartExploration(TEST_TOPIC_ID_0, TEST_STORY_ID_0, TEST_EXPLORATION_ID_2)
    waitForGetCurrentStateSuccessfulLoad()
    navigateToPrototypeFractionInputState()
    // Submit 2 wrong answers to trigger the hint.
    submitWrongAnswerForPrototypeState2()
    submitWrongAnswerForPrototypeState2()
    // Reveal the hint, then submit another wrong answer to trigger the solution.
    monitorFactory.waitForNextSuccessfulResult(
      explorationProgressController.submitHintIsRevealed(hintIndex = 0)
    )
    submitWrongAnswerForPrototypeState2()
    testCoroutineDispatchers.advanceTimeBy(TimeUnit.SECONDS.toMillis(10))

    // Verify that the current state updates. It should stay pending, on submission of wrong answer.
    waitForGetCurrentStateSuccessfulLoad()
    monitorFactory.waitForNextSuccessfulResult(
      explorationProgressController.submitSolutionIsRevealed()
    )

    // Verify that the current state updates. Solution revealed is true.
    val ephemeralState = waitForGetCurrentStateSuccessfulLoad()
    assertThat(ephemeralState.stateTypeCase).isEqualTo(PENDING_STATE)
    assertThat(ephemeralState.isSolutionRevealed()).isTrue()
  }

  @Test
  fun testHintsAndSolution_noHintVisible_checkHelpIndexIsCorrect() {
    startPlayingNewExploration(TEST_TOPIC_ID_0, TEST_STORY_ID_0, TEST_EXPLORATION_ID_2)
    waitForGetCurrentStateSuccessfulLoad()
    val ephemeralState = playThroughPrototypeState1AndMoveToNextState()

    // Verify that the helpIndex.IndexTypeCase is equal to INDEX_TYPE_NOT_SET because no hint
    // is visible yet.
    assertThat(ephemeralState.pendingState.helpIndex.indexTypeCase)
      .isEqualTo(HelpIndex.IndexTypeCase.INDEXTYPE_NOT_SET)
  }

  @Test
  fun testHintsAndSolution_wait60Seconds_unrevealedHintIsVisible_checkHelpIndexIsCorrect() {
    startPlayingNewExploration(TEST_TOPIC_ID_0, TEST_STORY_ID_0, TEST_EXPLORATION_ID_2)
    waitForGetCurrentStateSuccessfulLoad()
    playThroughPrototypeState1AndMoveToNextState()
    // Make the first hint visible by submitting two wrong answers.
    testCoroutineDispatchers.advanceTimeBy(TimeUnit.SECONDS.toMillis(60))
    testCoroutineDispatchers.runCurrent()

    // Verify that the helpIndex.IndexTypeCase is equal AVAILABLE_NEXT_HINT_HINT_INDEX because a new
    // unrevealed hint is visible.
    val ephemeralState = waitForGetCurrentStateSuccessfulLoad()
    assertThat(ephemeralState.isHintRevealed(0)).isFalse()
    assertThat(ephemeralState.pendingState.helpIndex.indexTypeCase)
      .isEqualTo(NEXT_AVAILABLE_HINT_INDEX)
    assertThat(ephemeralState.pendingState.helpIndex.nextAvailableHintIndex).isEqualTo(0)
  }

  @Test
  fun testHintsAndSolution_submitTwoWrongAnswers_unrevealedHintIsVisible_checkHelpIndexIsCorrect() {
    startPlayingNewExploration(TEST_TOPIC_ID_0, TEST_STORY_ID_0, TEST_EXPLORATION_ID_2)
    waitForGetCurrentStateSuccessfulLoad()
    playThroughPrototypeState1AndMoveToNextState()
    // Make the first hint visible by submitting two wrong answers.
    submitWrongAnswerForPrototypeState2()
    val ephemeralState = submitWrongAnswerForPrototypeState2()

    // Verify that the helpIndex.IndexTypeCase is equal AVAILABLE_NEXT_HINT_HINT_INDEX because a new
    // unrevealed hint is visible.
    assertThat(ephemeralState.isHintRevealed(0)).isFalse()
    assertThat(ephemeralState.pendingState.helpIndex.indexTypeCase)
      .isEqualTo(NEXT_AVAILABLE_HINT_INDEX)
    assertThat(ephemeralState.pendingState.helpIndex.nextAvailableHintIndex).isEqualTo(0)
  }

  @Test
  fun testHintsAndSolution_revealedHintIsVisible_checkHelpIndexIsCorrect() {
    startPlayingNewExploration(TEST_TOPIC_ID_0, TEST_STORY_ID_0, TEST_EXPLORATION_ID_2)
    waitForGetCurrentStateSuccessfulLoad()
    playThroughPrototypeState1AndMoveToNextState()
    submitWrongAnswerForPrototypeState2()
    submitWrongAnswerForPrototypeState2()

    val result = explorationProgressController.submitHintIsRevealed(hintIndex = 0)

    // Verify that the helpIndex.IndexTypeCase is equal LATEST_REVEALED_HINT_INDEX because a new
    // revealed hint is visible.
    monitorFactory.waitForNextSuccessfulResult(result)
    val ephemeralState = waitForGetCurrentStateSuccessfulLoad()
    assertThat(ephemeralState.isHintRevealed(0)).isTrue()
    assertThat(ephemeralState.isSolutionRevealed()).isFalse()
    assertThat(ephemeralState.pendingState.helpIndex.indexTypeCase)
      .isEqualTo(LATEST_REVEALED_HINT_INDEX)
    assertThat(ephemeralState.pendingState.helpIndex.latestRevealedHintIndex).isEqualTo(0)
  }

  @Test
  fun testHintsAndSolution_allHintsVisible_wait30Seconds_solutionVisible_checkHelpIndexIsCorrect() {
    startPlayingNewExploration(TEST_TOPIC_ID_0, TEST_STORY_ID_0, TEST_EXPLORATION_ID_2)
    waitForGetCurrentStateSuccessfulLoad()
    playThroughPrototypeState1AndMoveToNextState()
    submitWrongAnswerForPrototypeState2()
    submitWrongAnswerForPrototypeState2()

    explorationProgressController.submitHintIsRevealed(hintIndex = 0)
    testCoroutineDispatchers.runCurrent()

    // The solution should be visible after 30 seconds of the last hint being reveled.
    testCoroutineDispatchers.advanceTimeBy(TimeUnit.SECONDS.toMillis(30))
    testCoroutineDispatchers.runCurrent()

    // Verify that the helpIndex.IndexTypeCase is equal SHOW_SOLUTION because unrevealed solution is
    // visible.
    val ephemeralState = waitForGetCurrentStateSuccessfulLoad()
    assertThat(ephemeralState.isHintRevealed(0)).isTrue()
    assertThat(ephemeralState.isSolutionRevealed()).isFalse()
    assertThat(ephemeralState.pendingState.helpIndex.indexTypeCase)
      .isEqualTo(SHOW_SOLUTION)
  }

  @Test
  fun testHintAndSol_hintsVisible_submitWrongAns_wait10Second_solVisible_checkHelpIndexIsCorrect() {
    startPlayingNewExploration(TEST_TOPIC_ID_0, TEST_STORY_ID_0, TEST_EXPLORATION_ID_2)
    waitForGetCurrentStateSuccessfulLoad()
    playThroughPrototypeState1AndMoveToNextState()
    submitWrongAnswerForPrototypeState2()
    submitWrongAnswerForPrototypeState2()

    explorationProgressController.submitHintIsRevealed(hintIndex = 0)
    testCoroutineDispatchers.runCurrent()

    submitWrongAnswerForPrototypeState2()
    // The solution should be visible after 10 seconds because one wrong answer was submitted.
    testCoroutineDispatchers.advanceTimeBy(TimeUnit.SECONDS.toMillis(10))
    testCoroutineDispatchers.runCurrent()

    // Verify that the helpIndex.IndexTypeCase is equal SHOW_SOLUTION because unrevealed solution is
    // visible.
    val ephemeralState = waitForGetCurrentStateSuccessfulLoad()
    assertThat(ephemeralState.isHintRevealed(0)).isTrue()
    assertThat(ephemeralState.isSolutionRevealed()).isFalse()
    assertThat(ephemeralState.pendingState.helpIndex.indexTypeCase)
      .isEqualTo(SHOW_SOLUTION)
  }

  @Test
  fun testHintsAndSolution_revealedSolutionIsVisible_checkHelpIndexIsCorrect() {
    startPlayingNewExploration(TEST_TOPIC_ID_0, TEST_STORY_ID_0, TEST_EXPLORATION_ID_2)
    waitForGetCurrentStateSuccessfulLoad()
    playThroughPrototypeState1AndMoveToNextState()
    submitWrongAnswerForPrototypeState2()
    submitWrongAnswerForPrototypeState2()

    explorationProgressController.submitHintIsRevealed(hintIndex = 0)
    testCoroutineDispatchers.runCurrent()

    // The solution should be visible after 30 seconds of the last hint being reveled.
    testCoroutineDispatchers.advanceTimeBy(TimeUnit.SECONDS.toMillis(30))
    testCoroutineDispatchers.runCurrent()

    explorationProgressController.submitSolutionIsRevealed()
    testCoroutineDispatchers.runCurrent()

    // Verify that the helpIndex.IndexTypeCase is equal EVERYTHING_IS_REVEALED because a new the
    // solution has been revealed.
    val ephemeralState = waitForGetCurrentStateSuccessfulLoad()
    assertThat(ephemeralState.isHintRevealed(0)).isTrue()
    assertThat(ephemeralState.isSolutionRevealed()).isTrue()
    assertThat(ephemeralState.pendingState.helpIndex.indexTypeCase)
      .isEqualTo(EVERYTHING_REVEALED)
  }

  @Test
  fun testSubmitAnswer_forTextInput_wrongAnswer_afterAllHintsAreExhausted_showSolution() {
    restartExploration(TEST_TOPIC_ID_0, TEST_STORY_ID_0, TEST_EXPLORATION_ID_2)
    waitForGetCurrentStateSuccessfulLoad()
    navigateToPrototypeFractionInputState()

    val ephemeralState = submitWrongAnswerForPrototypeState2()

    // Verify that the current state updates. It should stay pending, and the wrong answer should be
    // appended.
    assertThat(ephemeralState.stateTypeCase).isEqualTo(PENDING_STATE)
    assertThat(ephemeralState.pendingState.wrongAnswerCount).isEqualTo(1)
    val hint = ephemeralState.state.interaction.getHint(0)
    assertThat(hint.hintContent.html).contains("Remember that two halves")
    val solution = ephemeralState.state.interaction.solution
    assertThat(solution.correctAnswer.fraction.numerator).isEqualTo(1)
    assertThat(solution.correctAnswer.fraction.denominator).isEqualTo(2)
    assertThat(solution.explanation.html)
      .contains("Half of something has one part in the numerator for every two parts")
  }

  @Test
  fun testGetCurrentState_secondState_submitRightAnswer_pendingStateBecomesCompleted() {
    restartExploration(TEST_TOPIC_ID_0, TEST_STORY_ID_0, TEST_EXPLORATION_ID_2)
    waitForGetCurrentStateSuccessfulLoad()
    navigateToPrototypeTextInputState()

    explorationProgressController.submitAnswer(createTextInputAnswer("Finnish"))
    testCoroutineDispatchers.runCurrent()

    // Verify that the current state updates. It should now be completed with the correct answer.
    val ephemeralState = waitForGetCurrentStateSuccessfulLoad()
    assertThat(ephemeralState.stateTypeCase).isEqualTo(COMPLETED_STATE)
    assertThat(ephemeralState.completedState.answerCount).isEqualTo(1)
    val answerAndFeedback = ephemeralState.completedState.getAnswer(0)
    assertThat(answerAndFeedback.userAnswer.answer.normalizedString).isEqualTo("Finnish")
    assertThat(answerAndFeedback.feedback.html).contains("Correct!")
  }

  @Test
  fun testSubmitAnswer_forTextInput_withSpaces_updatesStateWithVerbatimAnswer() {
    restartExploration(TEST_TOPIC_ID_0, TEST_STORY_ID_0, TEST_EXPLORATION_ID_2)
    waitForGetCurrentStateSuccessfulLoad()
    navigateToPrototypeTextInputState()

    explorationProgressController.submitAnswer(createTextInputAnswer("Finnish  "))
    testCoroutineDispatchers.runCurrent()

    // Verify that the current state updates. The submitted answer should have a textual version
    // that is a verbatim version of the user-submitted answer.
    val ephemeralState = waitForGetCurrentStateSuccessfulLoad()
    assertThat(ephemeralState.stateTypeCase).isEqualTo(COMPLETED_STATE)
    assertThat(ephemeralState.completedState.answerCount).isEqualTo(1)
    val answerAndFeedback = ephemeralState.completedState.getAnswer(0)
    assertThat(answerAndFeedback.userAnswer.textualAnswerCase)
      .isEqualTo(UserAnswer.TextualAnswerCase.PLAIN_ANSWER)
    assertThat(answerAndFeedback.userAnswer.plainAnswer).isEqualTo("Finnish  ")
  }

  @Test
  fun testGetCurrentState_eighthState_submitWrongAnswer_updatePendingState() {
    restartExploration(TEST_TOPIC_ID_0, TEST_STORY_ID_0, TEST_EXPLORATION_ID_2)
    waitForGetCurrentStateSuccessfulLoad()
    navigateToPrototypeTextInputState()

    explorationProgressController.submitAnswer(createTextInputAnswer("Klingon"))
    testCoroutineDispatchers.runCurrent()

    // Verify that the current state updates. It should stay pending, and the wrong answer should be
    // appended.
    val ephemeralState = waitForGetCurrentStateSuccessfulLoad()
    assertThat(ephemeralState.stateTypeCase).isEqualTo(PENDING_STATE)
    assertThat(ephemeralState.pendingState.wrongAnswerCount).isEqualTo(1)
    val answerAndFeedback = ephemeralState.pendingState.getWrongAnswer(0)
    assertThat(answerAndFeedback.userAnswer.answer.normalizedString).isEqualTo("Klingon")
    assertThat(answerAndFeedback.feedback.html).contains("Not quite.")
  }

  @Test
  fun testGetCurrentState_afterMovePreviousAndNext_returnsCurrentState() {
    restartExploration(TEST_TOPIC_ID_0, TEST_STORY_ID_0, TEST_EXPLORATION_ID_2)
    waitForGetCurrentStateSuccessfulLoad()
    playThroughPrototypeState1AndMoveToNextState()

    moveToPreviousState()
    val ephemeralState = moveToNextState()

    // The current state should stay the same.
    assertThat(ephemeralState.state.name).isEqualTo("Fractions")
    assertThat(ephemeralState.stateTypeCase).isEqualTo(PENDING_STATE)
  }

  @Test
  fun testGetCurrentState_afterMoveNextAndPrevious_returnsCurrentState() {
    restartExploration(TEST_TOPIC_ID_0, TEST_STORY_ID_0, TEST_EXPLORATION_ID_2)
    waitForGetCurrentStateSuccessfulLoad()
    playThroughPrototypeState1AndMoveToNextState()
    submitPrototypeState2Answer() // Submit the answer but do not proceed to the next state.

    moveToNextState()
    val ephemeralState = moveToPreviousState()

    // The current state should stay the same.
    assertThat(ephemeralState.state.name).isEqualTo("Fractions")
    assertThat(ephemeralState.stateTypeCase).isEqualTo(COMPLETED_STATE)
  }

  @Test
  fun testGetCurrentState_afterMoveToPrev_onThirdState_newObserver_receivesCompletedSecondState() {
    restartExploration(TEST_TOPIC_ID_0, TEST_STORY_ID_0, TEST_EXPLORATION_ID_2)
    waitForGetCurrentStateSuccessfulLoad()
    playThroughPrototypeState1AndMoveToNextState()
    playThroughPrototypeState2AndMoveToNextState()

    // Move to the previous state and register a new observer.
    val ephemeralState = moveToPreviousState() // Third state -> second

    // The new observer should observe the completed second state
    // since it's the current pending state.
    assertThat(ephemeralState.state.name).isEqualTo("Fractions")
    assertThat(ephemeralState.stateTypeCase).isEqualTo(COMPLETED_STATE)
  }

  @Test
  fun testGetCurrentState_forFirstState_doesNotHaveNextState() {
    restartExploration(TEST_TOPIC_ID_0, TEST_STORY_ID_0, TEST_EXPLORATION_ID_2)
    val ephemeralState = waitForGetCurrentStateSuccessfulLoad()

    // The initial state should not have a next state.
    assertThat(ephemeralState.hasNextState).isFalse()
  }

  @Test
  fun testGetCurrentState_forFirstState_afterAnswerSubmission_doesNotHaveNextState() {
    restartExploration(TEST_TOPIC_ID_0, TEST_STORY_ID_0, TEST_EXPLORATION_ID_2)
    waitForGetCurrentStateSuccessfulLoad()

    val ephemeralState = submitPrototypeState1Answer()

    // Simply completing the current state should not result in there being a next state since the
    // user hasn't proceeded to the following state, yet.
    assertThat(ephemeralState.hasNextState).isFalse()
  }

  @Test
  fun testGetCurrentState_forSecondState_doesNotHaveNextState() {
    restartExploration(TEST_TOPIC_ID_0, TEST_STORY_ID_0, TEST_EXPLORATION_ID_2)
    waitForGetCurrentStateSuccessfulLoad()

    val ephemeralState = playThroughPrototypeState1AndMoveToNextState()

    // The current state should have a previous state.
    assertThat(ephemeralState.hasNextState).isFalse()
  }

  @Test
  fun testGetCurrentState_forSecondState_navigateBackward_hasNextState() {
    restartExploration(TEST_TOPIC_ID_0, TEST_STORY_ID_0, TEST_EXPLORATION_ID_2)
    waitForGetCurrentStateSuccessfulLoad()
    playThroughPrototypeState1AndMoveToNextState()

    val ephemeralState = moveToPreviousState()

    // The previous state should have a next state.
    assertThat(ephemeralState.hasNextState).isTrue()
  }

  @Test
  fun testGetCurrentState_forSecondState_navigateBackwardThenForward_doesNotHaveNextState() {
    restartExploration(TEST_TOPIC_ID_0, TEST_STORY_ID_0, TEST_EXPLORATION_ID_2)
    waitForGetCurrentStateSuccessfulLoad()
    playThroughPrototypeState1AndMoveToNextState()

    moveToPreviousState()
    val ephemeralState = moveToNextState()

    // Iterating back to the current state should result in no longer having a next state.
    assertThat(ephemeralState.hasNextState).isFalse()
  }

  @Test
  fun testSubmitAnswer_forNumericInput_correctAnswer_returnsOutcomeWithTransition() {
    restartExploration(TEST_TOPIC_ID_0, TEST_STORY_ID_0, TEST_EXPLORATION_ID_2)
    waitForGetCurrentStateSuccessfulLoad()
    navigateToPrototypeNumericInputState()

    val result = explorationProgressController.submitAnswer(createNumericInputAnswer(121.0))

    // Verify that the answer submission was successful.
    val answerOutcome = monitorFactory.waitForNextSuccessfulResult(result)
    assertThat(answerOutcome.destinationCase).isEqualTo(AnswerOutcome.DestinationCase.STATE_NAME)
    assertThat(answerOutcome.feedback.html).contains("Correct!")
  }

  @Test
  fun testSubmitAnswer_forNumericInput_wrongAnswer_returnsOutcomeWithTransition() {
    restartExploration(TEST_TOPIC_ID_0, TEST_STORY_ID_0, TEST_EXPLORATION_ID_2)
    waitForGetCurrentStateSuccessfulLoad()
    navigateToPrototypeNumericInputState()

    val result = explorationProgressController.submitAnswer(createNumericInputAnswer(122.0))

    // Verify that the answer submission failed as expected.
    val answerOutcome = monitorFactory.waitForNextSuccessfulResult(result)
    assertThat(answerOutcome.destinationCase).isEqualTo(AnswerOutcome.DestinationCase.SAME_STATE)
    assertThat(answerOutcome.feedback.html).contains("It's less than that.")
  }

  @Test
  fun testSubmitAnswer_forContinue_returnsOutcomeWithTransition() {
    restartExploration(TEST_TOPIC_ID_0, TEST_STORY_ID_0, TEST_EXPLORATION_ID_2)
    waitForGetCurrentStateSuccessfulLoad()
    // The first state of the exploration is the Continue interaction.

    val result = explorationProgressController.submitAnswer(createContinueButtonAnswer())

    // Verify that the continue button succeeds by default.
    val answerOutcome = monitorFactory.waitForNextSuccessfulResult(result)
    assertThat(answerOutcome.destinationCase).isEqualTo(AnswerOutcome.DestinationCase.STATE_NAME)
    assertThat(answerOutcome.feedback.html).contains("Continuing onward")
  }

  @Test
  fun testGetCurrentState_eleventhState_isTerminalState() {
    restartExploration(TEST_TOPIC_ID_0, TEST_STORY_ID_0, TEST_EXPLORATION_ID_2)
    waitForGetCurrentStateSuccessfulLoad()

    val ephemeralState = playThroughPrototypeExploration()

    // Verify that the last state is terminal.
    assertThat(ephemeralState.stateTypeCase).isEqualTo(TERMINAL_STATE)
  }

  @Test
  fun testGetCurrentState_afterMoveToPrevious_onThirdState_updatesToCompletedSecondState() {
    restartExploration(TEST_TOPIC_ID_0, TEST_STORY_ID_0, TEST_EXPLORATION_ID_2)
    waitForGetCurrentStateSuccessfulLoad()
    playThroughPrototypeState1AndMoveToNextState()
    playThroughPrototypeState2AndMoveToNextState()

    val ephemeralState = moveToPreviousState()

    // Verify that the current state is the second state, and is completed. It should also have the
    // previously submitted answer, allowing learners to potentially view past answers.
    assertThat(ephemeralState.stateTypeCase).isEqualTo(COMPLETED_STATE)
    assertThat(ephemeralState.state.name).isEqualTo("Fractions")
    assertThat(ephemeralState.completedState.getAnswer(0).userAnswer.answer.fraction)
      .isEqualTo(
        Fraction.newBuilder().apply {
          numerator = 1
          denominator = 2
        }.build()
      )
  }

  @Test
  fun testMoveToNext_onFinalState_failsWithError() {
    restartExploration(TEST_TOPIC_ID_0, TEST_STORY_ID_0, TEST_EXPLORATION_ID_2)
    waitForGetCurrentStateSuccessfulLoad()
    playThroughPrototypeExploration()

    val moveToStateResult = explorationProgressController.moveToNextState()

    // Verify we can't navigate past the last state of the exploration.
    val error = monitorFactory.waitForNextFailureResult(moveToStateResult)
    assertThat(error)
      .hasMessageThat()
      .contains("Cannot navigate to next state; at most recent state.")
  }

  @Test
  fun testGetCurrentState_afterPlayingFullSecondExploration_returnsTerminalState() {
    restartExploration(TEST_TOPIC_ID_0, TEST_STORY_ID_0, TEST_EXPLORATION_ID_13)
    waitForGetCurrentStateSuccessfulLoad()

    submitImageRegionAnswer(clickX = 0.5f, clickY = 0.5f, clickedRegion = "Saturn")
    val ephemeralState = moveToNextState()

    // Verify that we're now on the final state.
    assertThat(ephemeralState.stateTypeCase).isEqualTo(TERMINAL_STATE)
  }

  @Test
  fun testGetCurrentState_afterPlayingFullSecondExploration_diffPath_returnsTerminalState() {
    // Click on Jupiter before Saturn to take a slightly different (valid) path through the
    // exploration. (Note that this does not include actual branching).
    restartExploration(TEST_TOPIC_ID_0, TEST_STORY_ID_0, TEST_EXPLORATION_ID_13)
    waitForGetCurrentStateSuccessfulLoad()

    submitImageRegionAnswer(clickX = 0.2f, clickY = 0.5f, clickedRegion = "Jupiter")
    submitImageRegionAnswer(clickX = 0.5f, clickY = 0.5f, clickedRegion = "Saturn")
    val ephemeralState = moveToNextState()

    // Verify that a different path can also result in reaching the end state.
    assertThat(ephemeralState.stateTypeCase).isEqualTo(TERMINAL_STATE)
  }

  @Test
  fun testGetCurrentState_afterPlayingThroughPreviousExplorations_returnsStateFromSecondExp() {
    restartExploration(TEST_TOPIC_ID_0, TEST_STORY_ID_0, TEST_EXPLORATION_ID_2)
    waitForGetCurrentStateSuccessfulLoad()
    playThroughPrototypeExploration()
    endExploration()

    restartExploration(TEST_TOPIC_ID_0, TEST_STORY_ID_0, TEST_EXPLORATION_ID_13)
    waitForGetCurrentStateSuccessfulLoad()
    val ephemeralState =
      submitImageRegionAnswer(clickX = 0.2f, clickY = 0.5f, clickedRegion = "Jupiter")

    // Verify that we're on the second-to-last state of the second exploration.
    assertThat(ephemeralState.stateTypeCase).isEqualTo(PENDING_STATE)
    // This state is not in the other test exp.
    assertThat(ephemeralState.state.name).isEqualTo("ImageClickInput")
  }

  @Test
  fun testMoveToPrevious_navigatedForwardThenBackToInitial_failsWithError_logsException() {
    restartExploration(TEST_TOPIC_ID_0, TEST_STORY_ID_0, TEST_EXPLORATION_ID_2)
    waitForGetCurrentStateSuccessfulLoad()
    playThroughPrototypeState1AndMoveToNextState()
    moveToPreviousState()

    explorationProgressController.moveToPreviousState()
    testCoroutineDispatchers.runCurrent()

    val exception = fakeExceptionLogger.getMostRecentException()
    assertThat(exception).isInstanceOf(IllegalStateException::class.java)
    assertThat(exception)
      .hasMessageThat()
      .contains("Cannot navigate to previous state; at initial state.")
  }

  @Test
  fun testGetCurrentState_playInvalidExploration_returnsFailure_logsException() {
    restartExploration(INVALID_TOPIC_ID, INVALID_STORY_ID, INVALID_EXPLORATION_ID)

    waitForGetCurrentStateFailureLoad()

    val exception = fakeExceptionLogger.getMostRecentException()
    assertThat(exception).isInstanceOf(IllegalStateException::class.java)
    assertThat(exception).hasMessageThat().contains("Asset doesn't exist: $INVALID_EXPLORATION_ID")
  }

  @Test
  fun testCheckpointing_loadExploration_checkCheckpointIsSaved() {
    startPlayingNewExploration(TEST_TOPIC_ID_0, TEST_STORY_ID_0, TEST_EXPLORATION_ID_2)
    waitForGetCurrentStateSuccessfulLoad()

    val result =
      explorationCheckpointController.retrieveExplorationCheckpoint(
        profileId, TEST_EXPLORATION_ID_2
      )

    monitorFactory.waitForNextSuccessfulResult(result)
  }

  @Test
  fun testCheckpointing_playThroughMultipleStates_verifyCheckpointHasCorrectPendingStateName() {
    startPlayingNewExploration(TEST_TOPIC_ID_0, TEST_STORY_ID_0, TEST_EXPLORATION_ID_2)
    waitForGetCurrentStateSuccessfulLoad()

    assertThat(retrieveCheckpointStateName(TEST_EXPLORATION_ID_2)).isEqualTo("Continue")

    playThroughPrototypeState1AndMoveToNextState()
    assertThat(retrieveCheckpointStateName(TEST_EXPLORATION_ID_2)).isEqualTo("Fractions")

    playThroughPrototypeState2AndMoveToNextState()
    assertThat(retrieveCheckpointStateName(TEST_EXPLORATION_ID_2)).isEqualTo("MultipleChoice")

    playThroughPrototypeState3AndMoveToNextState()
    assertThat(retrieveCheckpointStateName(TEST_EXPLORATION_ID_2)).isEqualTo("ItemSelectionMinOne")
  }

  @Test
  fun testCheckpointing_advToFourthState_backToPrevState_verifyCheckpointHasCorrectPendingState() {
    startPlayingNewExploration(TEST_TOPIC_ID_0, TEST_STORY_ID_0, TEST_EXPLORATION_ID_2)
    waitForGetCurrentStateSuccessfulLoad()

    playThroughPrototypeState1AndMoveToNextState()
    playThroughPrototypeState2AndMoveToNextState()
    playThroughPrototypeState3AndMoveToNextState()
    assertThat(retrieveCheckpointStateName(TEST_EXPLORATION_ID_2)).isEqualTo("ItemSelectionMinOne")
    moveToPreviousState()

    assertThat(retrieveCheckpointStateName(TEST_EXPLORATION_ID_2)).isEqualTo("ItemSelectionMinOne")
  }

  @Test
  fun testCheckpointing_backTwoStates_nextState_verifyCheckpointHasCorrectPendingState() {
    startPlayingNewExploration(TEST_TOPIC_ID_0, TEST_STORY_ID_0, TEST_EXPLORATION_ID_2)
    waitForGetCurrentStateSuccessfulLoad()

    playThroughPrototypeState1AndMoveToNextState()
    playThroughPrototypeState2AndMoveToNextState()
    playThroughPrototypeState3AndMoveToNextState()
    moveToPreviousState()
    moveToPreviousState()
    moveToNextState()

    assertThat(retrieveCheckpointStateName(TEST_EXPLORATION_ID_2)).isEqualTo("ItemSelectionMinOne")
  }

  @Test
  fun testCheckpointing_advanceToThirdState_submitMultipleAns_checkCheckpointIsSavedAfterEachAns() {
    startPlayingNewExploration(TEST_TOPIC_ID_0, TEST_STORY_ID_0, TEST_EXPLORATION_ID_2)
    waitForGetCurrentStateSuccessfulLoad()

    playThroughPrototypeState1AndMoveToNextState()
    playThroughPrototypeState2AndMoveToNextState()
    // option 2 is the correct answer to the third state.
    submitMultipleChoiceAnswer(choiceIndex = 0)
    testCoroutineDispatchers.runCurrent()

    assertThat(retrieveCheckpointPendingAnswerCount(TEST_EXPLORATION_ID_2)).isEqualTo(1)

    // option 2 is the correct answer to the third state.
    submitMultipleChoiceAnswer(choiceIndex = 1)
    testCoroutineDispatchers.runCurrent()

    assertThat(retrieveCheckpointPendingAnswerCount(TEST_EXPLORATION_ID_2)).isEqualTo(2)

    // option 2 is the correct answer to the third state.
    submitMultipleChoiceAnswer(choiceIndex = 2)
    testCoroutineDispatchers.runCurrent()

    // count should be equal to zero because on submission of the correct answer, the
    // pendingTopState changes.
    assertThat(retrieveCheckpointPendingAnswerCount(TEST_EXPLORATION_ID_2)).isEqualTo(0)
  }

  @Test
  fun testCheckpointing_advToThirdState_submitAns_prevState_checkCheckpointIsSavedAfterEachAns() {
    startPlayingNewExploration(TEST_TOPIC_ID_0, TEST_STORY_ID_0, TEST_EXPLORATION_ID_2)
    waitForGetCurrentStateSuccessfulLoad()

    playThroughPrototypeState1AndMoveToNextState()
    playThroughPrototypeState2AndMoveToNextState()
    // option 2 is the correct answer to the third state.
    submitMultipleChoiceAnswer(choiceIndex = 1)
    testCoroutineDispatchers.runCurrent()

    assertThat(retrieveCheckpointPendingAnswerCount(TEST_EXPLORATION_ID_2)).isEqualTo(1)

    // option 2 is the correct answer to the third state.
    submitMultipleChoiceAnswer(choiceIndex = 1)
    testCoroutineDispatchers.runCurrent()

    assertThat(retrieveCheckpointPendingAnswerCount(TEST_EXPLORATION_ID_2)).isEqualTo(2)

    moveToPreviousState()

    assertThat(retrieveCheckpointPendingAnswerCount(TEST_EXPLORATION_ID_2)).isEqualTo(2)
  }

  @Test
  fun testCheckpointing_advToThirdState_moveToPrevState_checkCheckpointHasStateIndexOfThirdState() {
    startPlayingNewExploration(TEST_TOPIC_ID_0, TEST_STORY_ID_0, TEST_EXPLORATION_ID_2)
    waitForGetCurrentStateSuccessfulLoad()

    playThroughPrototypeState1AndMoveToNextState()
    playThroughPrototypeState2AndMoveToNextState()
    moveToPreviousState()

    assertThat(retrieveCheckpointStateIndex(TEST_EXPLORATION_ID_2)).isEqualTo(2)
  }

  @Test
  fun testCheckpointing_advToThirdState_prevStates_nextState_checkCheckpointHasCorrectStateIndex() {
    startPlayingNewExploration(TEST_TOPIC_ID_0, TEST_STORY_ID_0, TEST_EXPLORATION_ID_2)
    waitForGetCurrentStateSuccessfulLoad()

    playThroughPrototypeState1AndMoveToNextState()
    playThroughPrototypeState2AndMoveToNextState()
    moveToPreviousState()
    moveToPreviousState()
    moveToNextState()

    assertThat(retrieveCheckpointStateIndex(TEST_EXPLORATION_ID_2)).isEqualTo(2)
  }

  @Test
  fun testCheckpointing_hintIsVisible_checkHintIsSavedInCheckpoint() {
    startPlayingNewExploration(TEST_TOPIC_ID_0, TEST_STORY_ID_0, TEST_EXPLORATION_ID_2)
    waitForGetCurrentStateSuccessfulLoad()

    navigateToPrototypeFractionInputState()
    // Submit 2 wrong answers to trigger the hint.
    submitWrongAnswerForPrototypeState2()
    submitWrongAnswerForPrototypeState2()

    val helpIndex = retrieveCheckpointHelpIndex(TEST_EXPLORATION_ID_2)
    assertThat(helpIndex.indexTypeCase).isEqualTo(NEXT_AVAILABLE_HINT_INDEX)
    assertThat(helpIndex.nextAvailableHintIndex).isEqualTo(0)
  }

  @Test
  fun testCheckpointing_revealHint_checkHintIsSavedInCheckpoint() {
    startPlayingNewExploration(TEST_TOPIC_ID_0, TEST_STORY_ID_0, TEST_EXPLORATION_ID_2)
    waitForGetCurrentStateSuccessfulLoad()

    navigateToPrototypeFractionInputState()
    // Submit 2 wrong answers to trigger the hint.
    submitWrongAnswerForPrototypeState2()
    submitWrongAnswerForPrototypeState2()

    monitorFactory.waitForNextSuccessfulResult(
      explorationProgressController.submitHintIsRevealed(hintIndex = 0)
    )
    val helpIndex = retrieveCheckpointHelpIndex(TEST_EXPLORATION_ID_2)
    assertThat(helpIndex.indexTypeCase).isEqualTo(LATEST_REVEALED_HINT_INDEX)
    assertThat(helpIndex.latestRevealedHintIndex).isEqualTo(0)
  }

  @Test
  fun testCheckpointing_solutionIsVisible_checkCheckpointIsSaved() {
    startPlayingNewExploration(TEST_TOPIC_ID_0, TEST_STORY_ID_0, TEST_EXPLORATION_ID_2)
    waitForGetCurrentStateSuccessfulLoad()

    navigateToPrototypeFractionInputState()
    // Submit 2 wrong answers to trigger the hint.
    submitWrongAnswerForPrototypeState2()
    submitWrongAnswerForPrototypeState2()
    // Reveal the hint, then submit another wrong answer to trigger the solution.
    monitorFactory.waitForNextSuccessfulResult(
      explorationProgressController.submitHintIsRevealed(hintIndex = 0)
    )
    submitWrongAnswerForPrototypeState2()
    testCoroutineDispatchers.advanceTimeBy(TimeUnit.SECONDS.toMillis(10))

    val helpIndex = retrieveCheckpointHelpIndex(TEST_EXPLORATION_ID_2)
    assertThat(helpIndex.indexTypeCase).isEqualTo(SHOW_SOLUTION)
    assertThat(helpIndex.showSolution).isTrue()
  }

  @Test
  fun testCheckpointing_revealSolution_checkCheckpointIsSaved() {
    startPlayingNewExploration(TEST_TOPIC_ID_0, TEST_STORY_ID_0, TEST_EXPLORATION_ID_2)
    waitForGetCurrentStateSuccessfulLoad()

    navigateToPrototypeFractionInputState()
    // Submit 2 wrong answers to trigger the hint.
    submitWrongAnswerForPrototypeState2()
    submitWrongAnswerForPrototypeState2()
    // Reveal the hint, then submit another wrong answer to trigger the solution.
    monitorFactory.waitForNextSuccessfulResult(
      explorationProgressController.submitHintIsRevealed(hintIndex = 0)
    )
    submitWrongAnswerForPrototypeState2()
    testCoroutineDispatchers.advanceTimeBy(TimeUnit.SECONDS.toMillis(10))

    monitorFactory.waitForNextSuccessfulResult(
      explorationProgressController.submitSolutionIsRevealed()
    )
    val helpIndex = retrieveCheckpointHelpIndex(TEST_EXPLORATION_ID_2)
    assertThat(helpIndex.indexTypeCase).isEqualTo(EVERYTHING_REVEALED)
    assertThat(helpIndex.everythingRevealed).isTrue()
  }

  @Test
  fun testCheckpointing_onStateWithContinueInteraction_pressContinue_correctCheckpointIsSaved() {
    startPlayingNewExploration(TEST_TOPIC_ID_0, TEST_STORY_ID_0, TEST_EXPLORATION_ID_2)
    waitForGetCurrentStateSuccessfulLoad()

    playThroughPrototypeState1AndMoveToNextState()

    // Verify that checkpoint is saved when the exploration moves to the new pendingTopState.
    assertThat(retrieveCheckpointStateName(TEST_EXPLORATION_ID_2)).isEqualTo("Fractions")
  }

  @Test
  fun testCheckpointing_noCheckpointSaved_checkCheckpointStateIsUnsaved() {
    // 'Replay' the exploration (since the only way to not have saved progress is for the lesson to
    // already be completed).
    replayExploration(TEST_TOPIC_ID_0, TEST_STORY_ID_0, TEST_EXPLORATION_ID_2)
    val ephemeralState = waitForGetCurrentStateSuccessfulLoad()

    assertThat(ephemeralState.checkpointState).isEqualTo(CheckpointState.CHECKPOINT_UNSAVED)
  }

  @Test
  fun testCheckpointing_saveCheckpoint_checkCheckpointStateIsSavedDatabaseNotExceededLimit() {
    startPlayingNewExploration(TEST_TOPIC_ID_0, TEST_STORY_ID_0, TEST_EXPLORATION_ID_2)
    val ephemeralState = waitForGetCurrentStateSuccessfulLoad()

    assertThat(ephemeralState.checkpointState)
      .isEqualTo(CheckpointState.CHECKPOINT_SAVED_DATABASE_NOT_EXCEEDED_LIMIT)
  }

  @Test
  fun testCheckpointing_saveCheckpoint_databaseFull_checkpointStateIsSavedDatabaseExceededLimit() {
    startPlayingNewExploration(TEST_TOPIC_ID_0, TEST_STORY_ID_0, TEST_EXPLORATION_ID_2)
    waitForGetCurrentStateSuccessfulLoad()
    // For testing, size limit of checkpoint database is set to 150 Bytes, this makes the database
    // exceed the allocated limit when checkpoint is saved on completing prototypeState 2.
    playThroughPrototypeState1AndMoveToNextState()
    val ephemeralState = playThroughPrototypeState2AndMoveToNextState()

    assertThat(ephemeralState.checkpointState)
      .isEqualTo(CheckpointState.CHECKPOINT_SAVED_DATABASE_EXCEEDED_LIMIT)
  }

  @Test
  fun testCheckpointing_onSecondState_resumeExploration_expResumedFromCorrectPendingState() {
    startPlayingNewExploration(TEST_TOPIC_ID_0, TEST_STORY_ID_0, TEST_EXPLORATION_ID_2)
    waitForGetCurrentStateSuccessfulLoad()

    playThroughPrototypeState1AndMoveToNextState()
    endExploration()

    val checkpoint = retrieveExplorationCheckpoint(TEST_EXPLORATION_ID_2)
    resumeExploration(TEST_TOPIC_ID_0, TEST_STORY_ID_0, TEST_EXPLORATION_ID_2, checkpoint)
    val ephemeralState = waitForGetCurrentStateSuccessfulLoad()

    // Verify that we're on the second state of the second exploration.
    assertThat(ephemeralState.stateTypeCase).isEqualTo(PENDING_STATE)
    assertThat(ephemeralState.state.name).isEqualTo("Fractions")
  }

  @Test
  fun testCheckpointing_onSecondState_navigateBack_resumeExploration_checkResumedFromSecondState() {
    startPlayingNewExploration(TEST_TOPIC_ID_0, TEST_STORY_ID_0, TEST_EXPLORATION_ID_2)
    waitForGetCurrentStateSuccessfulLoad()

    playThroughPrototypeState1AndMoveToNextState()
    moveToPreviousState()
    endExploration()

    val checkpoint = retrieveExplorationCheckpoint(TEST_EXPLORATION_ID_2)
    resumeExploration(TEST_TOPIC_ID_0, TEST_STORY_ID_0, TEST_EXPLORATION_ID_2, checkpoint)
    val ephemeralState = waitForGetCurrentStateSuccessfulLoad()

    // Verify that we're on the second state of the second exploration.
    assertThat(ephemeralState.stateTypeCase).isEqualTo(PENDING_STATE)
    assertThat(ephemeralState.state.name).isEqualTo("Fractions")
  }

  @Test
  fun testCheckpointing_onSecondState_submitWrongAns_resumeExploration_checkWrongAnswersVisible() {
    startPlayingNewExploration(TEST_TOPIC_ID_0, TEST_STORY_ID_0, TEST_EXPLORATION_ID_2)
    waitForGetCurrentStateSuccessfulLoad()

    playThroughPrototypeState1AndMoveToNextState()
    submitWrongAnswerForPrototypeState2()
    submitWrongAnswerForPrototypeState2()
    submitWrongAnswerForPrototypeState2()
    endExploration()

    val checkpoint = retrieveExplorationCheckpoint(TEST_EXPLORATION_ID_2)
    resumeExploration(TEST_TOPIC_ID_0, TEST_STORY_ID_0, TEST_EXPLORATION_ID_2, checkpoint)
    val ephemeralState = waitForGetCurrentStateSuccessfulLoad()

    // Verify that three wrong answers are visible to the user.
    assertThat(ephemeralState.stateTypeCase).isEqualTo(PENDING_STATE)
    assertThat(ephemeralState.pendingState.wrongAnswerCount).isEqualTo(3)
  }

  @Test
  fun testCheckpointing_onSecondState_submitRightAns_resumeExploration_expResumedFromCompState() {
    startPlayingNewExploration(TEST_TOPIC_ID_0, TEST_STORY_ID_0, TEST_EXPLORATION_ID_2)
    waitForGetCurrentStateSuccessfulLoad()

    playThroughPrototypeState1AndMoveToNextState()
    submitWrongAnswerForPrototypeState2()
    submitWrongAnswerForPrototypeState2()
    submitPrototypeState2Answer()
    endExploration()

    val checkpoint = retrieveExplorationCheckpoint(TEST_EXPLORATION_ID_2)
    resumeExploration(TEST_TOPIC_ID_0, TEST_STORY_ID_0, TEST_EXPLORATION_ID_2, checkpoint)
    val ephemeralState = waitForGetCurrentStateSuccessfulLoad()

    // Verify that we're on the second state of the second exploration because the continue button
    // was not pressed after submitting the correct answer.
    assertThat(ephemeralState.stateTypeCase).isEqualTo(COMPLETED_STATE)
    assertThat(ephemeralState.state.name).isEqualTo("Fractions")
  }

  @Test
  fun testCheckpointing_submitAns_moveToNextState_resumeExploration_answersVisibleOnPrevState() {
    startPlayingNewExploration(TEST_TOPIC_ID_0, TEST_STORY_ID_0, TEST_EXPLORATION_ID_2)
    waitForGetCurrentStateSuccessfulLoad()

    playThroughPrototypeState1AndMoveToNextState()
    submitWrongAnswerForPrototypeState2()
    submitWrongAnswerForPrototypeState2()
    playThroughPrototypeState2AndMoveToNextState()
    endExploration()

    val checkpoint = retrieveExplorationCheckpoint(TEST_EXPLORATION_ID_2)
    resumeExploration(TEST_TOPIC_ID_0, TEST_STORY_ID_0, TEST_EXPLORATION_ID_2, checkpoint)
    waitForGetCurrentStateSuccessfulLoad()
    val ephemeralState = moveToPreviousState()

    // Verify that we're on the second state of the second exploration because the continue button
    // was not pressed after submitting the correct answer.
    assertThat(ephemeralState.stateTypeCase).isEqualTo(COMPLETED_STATE)
    assertThat(ephemeralState.state.name).isEqualTo("Fractions")
    assertThat(ephemeralState.completedState.answerCount).isEqualTo(3)
  }

  @Test
  fun testCheckpointing_onSecondState_resumeExploration_checkPendingStateDoesNotHaveANextState() {
    startPlayingNewExploration(TEST_TOPIC_ID_0, TEST_STORY_ID_0, TEST_EXPLORATION_ID_2)
    waitForGetCurrentStateSuccessfulLoad()

    playThroughPrototypeState1AndMoveToNextState()
    endExploration()

    val checkpoint = retrieveExplorationCheckpoint(TEST_EXPLORATION_ID_2)
    resumeExploration(TEST_TOPIC_ID_0, TEST_STORY_ID_0, TEST_EXPLORATION_ID_2, checkpoint)
    val ephemeralState = waitForGetCurrentStateSuccessfulLoad()

    // Verify that we're on the second state of the second exploration because the continue button
    // was not pressed after submitting the correct answer.
    assertThat(ephemeralState.stateTypeCase).isEqualTo(PENDING_STATE)
    assertThat(ephemeralState.state.name).isEqualTo("Fractions")
    assertThat(ephemeralState.hasNextState).isFalse()
  }

  @Test
  fun testCheckpointing_onFirstState_resumeExploration_checkStateDoesNotHaveAPrevState() {
    startPlayingNewExploration(TEST_TOPIC_ID_0, TEST_STORY_ID_0, TEST_EXPLORATION_ID_2)
    waitForGetCurrentStateSuccessfulLoad()
    endExploration()

    val checkpoint = retrieveExplorationCheckpoint(TEST_EXPLORATION_ID_2)
    resumeExploration(TEST_TOPIC_ID_0, TEST_STORY_ID_0, TEST_EXPLORATION_ID_2, checkpoint)
    val ephemeralState = waitForGetCurrentStateSuccessfulLoad()

    // Verify that we're on the second state of the second exploration because the continue button
    // was not pressed after submitting the correct answer.
    assertThat(ephemeralState.stateTypeCase).isEqualTo(PENDING_STATE)
    assertThat(ephemeralState.state.name).isEqualTo("Continue")
    assertThat(ephemeralState.hasPreviousState).isFalse()
  }

  @Test
  fun testCheckpointing_onSecondState_resumeExploration_checkFirstStateHasANextState() {
    startPlayingNewExploration(TEST_TOPIC_ID_0, TEST_STORY_ID_0, TEST_EXPLORATION_ID_2)
    waitForGetCurrentStateSuccessfulLoad()

    playThroughPrototypeState1AndMoveToNextState()
    endExploration()

    val checkpoint = retrieveExplorationCheckpoint(TEST_EXPLORATION_ID_2)
    resumeExploration(TEST_TOPIC_ID_0, TEST_STORY_ID_0, TEST_EXPLORATION_ID_2, checkpoint)
    waitForGetCurrentStateSuccessfulLoad()
    val ephemeralState = moveToPreviousState()

    // Verify that we're on the second state of the second exploration because the continue button
    // was not pressed after submitting the correct answer.
    assertThat(ephemeralState.stateTypeCase).isEqualTo(COMPLETED_STATE)
    assertThat(ephemeralState.state.name).isEqualTo("Continue")
    assertThat(ephemeralState.hasNextState).isTrue()
  }

  @Test
  fun testCheckpointing_onSecondState_resumeExploration_checkFirstStateDoesNotHaveAPrevState() {
    startPlayingNewExploration(TEST_TOPIC_ID_0, TEST_STORY_ID_0, TEST_EXPLORATION_ID_2)
    waitForGetCurrentStateSuccessfulLoad()

    playThroughPrototypeState1AndMoveToNextState()
    endExploration()

    val checkpoint = retrieveExplorationCheckpoint(TEST_EXPLORATION_ID_2)
    resumeExploration(TEST_TOPIC_ID_0, TEST_STORY_ID_0, TEST_EXPLORATION_ID_2, checkpoint)
    waitForGetCurrentStateSuccessfulLoad()
    val ephemeralState = moveToPreviousState()

    // Verify that we're on the second state of the second exploration because the continue button
    // was not pressed after submitting the correct answer.
    assertThat(ephemeralState.stateTypeCase).isEqualTo(COMPLETED_STATE)
    assertThat(ephemeralState.state.name).isEqualTo("Continue")
    assertThat(ephemeralState.hasPreviousState).isFalse()
  }

  @Test
  fun testCheckpointing_onSecondState_resumeExploration_checkSecondStateHasAPrevState() {
    startPlayingNewExploration(TEST_TOPIC_ID_0, TEST_STORY_ID_0, TEST_EXPLORATION_ID_2)
    waitForGetCurrentStateSuccessfulLoad()

    playThroughPrototypeState1AndMoveToNextState()
    endExploration()

    val checkpoint = retrieveExplorationCheckpoint(TEST_EXPLORATION_ID_2)
    resumeExploration(TEST_TOPIC_ID_0, TEST_STORY_ID_0, TEST_EXPLORATION_ID_2, checkpoint)
    val ephemeralState = waitForGetCurrentStateSuccessfulLoad()

    // Verify that we're on the second state of the second exploration because the continue button
    // was not pressed after submitting the correct answer.
    assertThat(ephemeralState.stateTypeCase).isEqualTo(PENDING_STATE)
    assertThat(ephemeralState.state.name).isEqualTo("Fractions")
    assertThat(ephemeralState.hasPreviousState).isTrue()
  }

  @Test
  fun testCheckpointing_submitAns_doNotPressContinueBtn_resumeExp_pendingStateHasNoNextState() {
    startPlayingNewExploration(TEST_TOPIC_ID_0, TEST_STORY_ID_0, TEST_EXPLORATION_ID_2)
    waitForGetCurrentStateSuccessfulLoad()

    playThroughPrototypeState1AndMoveToNextState()
    submitPrototypeState2Answer()
    endExploration()

    val checkpoint = retrieveExplorationCheckpoint(TEST_EXPLORATION_ID_2)
    resumeExploration(TEST_TOPIC_ID_0, TEST_STORY_ID_0, TEST_EXPLORATION_ID_2, checkpoint)
    val ephemeralState = waitForGetCurrentStateSuccessfulLoad()

    // Verify that the current state is a completed state but has no next state because we have
    // not navigated to the latest pending state yet.
    assertThat(ephemeralState.stateTypeCase).isEqualTo(COMPLETED_STATE)
    assertThat(ephemeralState.state.name).isEqualTo("Fractions")
    assertThat(ephemeralState.hasNextState).isFalse()
  }

  @Test
  fun testCheckpointing_noHintVisible_resumeExp_notHintVisibleOnPendingState() {
    startPlayingNewExploration(TEST_TOPIC_ID_0, TEST_STORY_ID_0, TEST_EXPLORATION_ID_2)
    waitForGetCurrentStateSuccessfulLoad()

    playThroughPrototypeState1AndMoveToNextState()
    endExploration()

    val checkpoint = retrieveExplorationCheckpoint(TEST_EXPLORATION_ID_2)
    resumeExploration(TEST_TOPIC_ID_0, TEST_STORY_ID_0, TEST_EXPLORATION_ID_2, checkpoint)
    val ephemeralState = waitForGetCurrentStateSuccessfulLoad()

    // Verify that the helpIndex.IndexTypeCase is equal to INDEX_TYPE_NOT_SET because no hint
    // is visible yet.
    assertThat(ephemeralState.pendingState.helpIndex.indexTypeCase)
      .isEqualTo(HelpIndex.IndexTypeCase.INDEXTYPE_NOT_SET)
  }

  @Test
  fun testCheckpointing_unrevealedHintIsVisible_resumeExp_unrevealedHintIsVisibleOnPendingState() {
    startPlayingNewExploration(TEST_TOPIC_ID_0, TEST_STORY_ID_0, TEST_EXPLORATION_ID_2)
    waitForGetCurrentStateSuccessfulLoad()

    playThroughPrototypeState1AndMoveToNextState()
    // Make the first hint visible by submitting two wrong answers.
    submitWrongAnswerForPrototypeState2()
    submitWrongAnswerForPrototypeState2()
    endExploration()

    val checkpoint = retrieveExplorationCheckpoint(TEST_EXPLORATION_ID_2)
    resumeExploration(TEST_TOPIC_ID_0, TEST_STORY_ID_0, TEST_EXPLORATION_ID_2, checkpoint)
    val ephemeralState = waitForGetCurrentStateSuccessfulLoad()

    // Verify that the helpIndex.IndexTypeCase is equal AVAILABLE_NEXT_HINT_HINT_INDEX because a new
    // unrevealed hint is visible
    assertThat(ephemeralState.pendingState.helpIndex.indexTypeCase)
      .isEqualTo(NEXT_AVAILABLE_HINT_INDEX)
    assertThat(ephemeralState.isHintRevealed(0)).isFalse()
    assertThat(ephemeralState.pendingState.helpIndex.indexTypeCase)
      .isEqualTo(NEXT_AVAILABLE_HINT_INDEX)
    assertThat(ephemeralState.pendingState.helpIndex.nextAvailableHintIndex).isEqualTo(0)
  }

  @Test
  fun testCheckpointing_revealedHintIsVisible_resumeExp_revealedHintIsVisibleOnPendingState() {
    startPlayingNewExploration(TEST_TOPIC_ID_0, TEST_STORY_ID_0, TEST_EXPLORATION_ID_2)
    waitForGetCurrentStateSuccessfulLoad()

    playThroughPrototypeState1AndMoveToNextState()
    submitWrongAnswerForPrototypeState2()
    submitWrongAnswerForPrototypeState2()
    monitorFactory.waitForNextSuccessfulResult(
      explorationProgressController.submitHintIsRevealed(hintIndex = 0)
    )
    endExploration()

    val checkpoint = retrieveExplorationCheckpoint(TEST_EXPLORATION_ID_2)
    resumeExploration(TEST_TOPIC_ID_0, TEST_STORY_ID_0, TEST_EXPLORATION_ID_2, checkpoint)
    val ephemeralState = waitForGetCurrentStateSuccessfulLoad()

    // Verify that the helpIndex.IndexTypeCase is equal LATEST_REVEALED_HINT_INDEX because a new
    // revealed hint is visible
    assertThat(ephemeralState.pendingState.helpIndex.indexTypeCase)
      .isEqualTo(LATEST_REVEALED_HINT_INDEX)
    assertThat(ephemeralState.isHintRevealed(0)).isTrue()
  }

  @Test
  fun testCheckpointing_revealedHintIsVisible_resumeExp_wait10Seconds_solutionIsNotVisible() {
    startPlayingNewExploration(TEST_TOPIC_ID_0, TEST_STORY_ID_0, TEST_EXPLORATION_ID_2)
    waitForGetCurrentStateSuccessfulLoad()

    playThroughPrototypeState1AndMoveToNextState()
    submitWrongAnswerForPrototypeState2()
    submitWrongAnswerForPrototypeState2()
    monitorFactory.waitForNextSuccessfulResult(
      explorationProgressController.submitHintIsRevealed(hintIndex = 0)
    )
    endExploration()

    val checkpoint = retrieveExplorationCheckpoint(TEST_EXPLORATION_ID_2)
    resumeExploration(TEST_TOPIC_ID_0, TEST_STORY_ID_0, TEST_EXPLORATION_ID_2, checkpoint)
    waitForGetCurrentStateSuccessfulLoad()
    testCoroutineDispatchers.advanceTimeBy(TimeUnit.SECONDS.toMillis(10))

    // Verify that the helpIndex.IndexTypeCase is equal LATEST_REVEALED_HINT_INDEX because a new
    // revealed hint is visible
    val ephemeralState = waitForGetCurrentStateSuccessfulLoad()
    assertThat(ephemeralState.pendingState.helpIndex.indexTypeCase)
      .isEqualTo(LATEST_REVEALED_HINT_INDEX)
    assertThat(ephemeralState.isHintRevealed(0)).isTrue()
    assertThat(ephemeralState.isSolutionRevealed()).isFalse()
  }

  @Test
  fun testCheckpointing_revealedHintIsVisible_resumeExp_wait30Seconds_solutionIsNotVisible() {
    startPlayingNewExploration(TEST_TOPIC_ID_0, TEST_STORY_ID_0, TEST_EXPLORATION_ID_2)
    waitForGetCurrentStateSuccessfulLoad()

    playThroughPrototypeState1AndMoveToNextState()
    submitWrongAnswerForPrototypeState2()
    submitWrongAnswerForPrototypeState2()
    monitorFactory.waitForNextSuccessfulResult(
      explorationProgressController.submitHintIsRevealed(hintIndex = 0)
    )
    endExploration()

    val checkpoint = retrieveExplorationCheckpoint(TEST_EXPLORATION_ID_2)
    resumeExploration(TEST_TOPIC_ID_0, TEST_STORY_ID_0, TEST_EXPLORATION_ID_2, checkpoint)
    waitForGetCurrentStateSuccessfulLoad()
    testCoroutineDispatchers.advanceTimeBy(TimeUnit.SECONDS.toMillis(30))

    // Verify that the helpIndex.IndexTypeCase is equal LATEST_REVEALED_HINT_INDEX because a new
    // revealed hint is visible
    val ephemeralState = waitForGetCurrentStateSuccessfulLoad()
    assertThat(ephemeralState.pendingState.helpIndex.indexTypeCase)
      .isEqualTo(SHOW_SOLUTION)
    assertThat(ephemeralState.isSolutionRevealed()).isFalse()
  }

  @Test
  fun testCheckpointing_solutionIsVisible_resumeExp_unrevealedSolutionIsVisibleOnPendingState() {
    startPlayingNewExploration(TEST_TOPIC_ID_0, TEST_STORY_ID_0, TEST_EXPLORATION_ID_2)
    waitForGetCurrentStateSuccessfulLoad()

    playThroughPrototypeState1AndMoveToNextState()
    submitWrongAnswerForPrototypeState2()
    submitWrongAnswerForPrototypeState2()

    // Reveal the hint, then submit another wrong answer to trigger the solution.
    monitorFactory.waitForNextSuccessfulResult(
      explorationProgressController.submitHintIsRevealed(hintIndex = 0)
    )

    testCoroutineDispatchers.advanceTimeBy(TimeUnit.SECONDS.toMillis(30))
    endExploration()

    val checkpoint = retrieveExplorationCheckpoint(TEST_EXPLORATION_ID_2)
    resumeExploration(TEST_TOPIC_ID_0, TEST_STORY_ID_0, TEST_EXPLORATION_ID_2, checkpoint)
    val ephemeralState = waitForGetCurrentStateSuccessfulLoad()

    // Verify that the helpIndex.IndexTypeCase is equal EVERYTHING_IS_REVEALED because all available
    // help has been revealed.
    assertThat(ephemeralState.pendingState.helpIndex.indexTypeCase)
      .isEqualTo(SHOW_SOLUTION)
    assertThat(ephemeralState.isHintRevealed(0)).isTrue()
    assertThat(ephemeralState.isSolutionRevealed()).isFalse()
  }

  @Test
  fun testCheckpointing_revealedSolution_resumeExp_revealedSolIsVisibleOnPendingState() {
    startPlayingNewExploration(TEST_TOPIC_ID_0, TEST_STORY_ID_0, TEST_EXPLORATION_ID_2)
    waitForGetCurrentStateSuccessfulLoad()

    playThroughPrototypeState1AndMoveToNextState()
    submitWrongAnswerForPrototypeState2()
    submitWrongAnswerForPrototypeState2()
    monitorFactory.waitForNextSuccessfulResult(
      explorationProgressController.submitHintIsRevealed(hintIndex = 0)
    )

    // The solution should be visible after 30 seconds of the last hint being reveled.
    testCoroutineDispatchers.advanceTimeBy(TimeUnit.SECONDS.toMillis(30))
    testCoroutineDispatchers.runCurrent()

    explorationProgressController.submitSolutionIsRevealed()
    testCoroutineDispatchers.runCurrent()
    endExploration()

    val checkpoint = retrieveExplorationCheckpoint(TEST_EXPLORATION_ID_2)
    resumeExploration(TEST_TOPIC_ID_0, TEST_STORY_ID_0, TEST_EXPLORATION_ID_2, checkpoint)
    val ephemeralState = waitForGetCurrentStateSuccessfulLoad()

    // Verify that the helpIndex.IndexTypeCase is equal EVERYTHING_IS_REVEALED because all available
    // help has been revealed.
    assertThat(ephemeralState.pendingState.helpIndex.indexTypeCase)
      .isEqualTo(EVERYTHING_REVEALED)
    assertThat(ephemeralState.isHintRevealed(0)).isTrue()
    assertThat(ephemeralState.isSolutionRevealed()).isTrue()
  }

  @Test
  fun testCheckpointing_playSomeStates_resumeExp_playRemainingState_verifyTerminalStateReached() {
    startPlayingNewExploration(TEST_TOPIC_ID_0, TEST_STORY_ID_0, TEST_EXPLORATION_ID_2)
    waitForGetCurrentStateSuccessfulLoad()

    // Play through some states in the exploration.
    playThroughPrototypeState1AndMoveToNextState()
    playThroughPrototypeState2AndMoveToNextState()
    playThroughPrototypeState3AndMoveToNextState()
    playThroughPrototypeState4AndMoveToNextState()
    playThroughPrototypeState5AndMoveToNextState()
    endExploration()

    val checkpoint = retrieveExplorationCheckpoint(TEST_EXPLORATION_ID_2)
    resumeExploration(TEST_TOPIC_ID_0, TEST_STORY_ID_0, TEST_EXPLORATION_ID_2, checkpoint)
    waitForGetCurrentStateSuccessfulLoad()

    // Resume exploration and play through the remaining states in the exploration.
    playThroughPrototypeState6AndMoveToNextState()
    playThroughPrototypeState7AndMoveToNextState()
    playThroughPrototypeState8AndMoveToNextState()
    playThroughPrototypeState9AndMoveToNextState()
    val ephemeralState = playThroughPrototypeState10AndMoveToNextState()

    // Verify that the last state is terminal.
    assertThat(ephemeralState.stateTypeCase).isEqualTo(TERMINAL_STATE)
  }

  /* Localization-based tests. */

  @Test
  @RunOn(buildEnvironments = [BuildEnvironment.BAZEL]) // Languages unsupported in Gradle builds.
  fun testGetCurrentState_englishLocale_defaultContentLang_includesTranslationContextForEnglish() {
    forceDefaultLocale(Locale.US)
    startPlayingNewExploration(TEST_TOPIC_ID_0, TEST_STORY_ID_0, TEST_EXPLORATION_ID_2)

    val ephemeralState = waitForGetCurrentStateSuccessfulLoad()

    // The context should be the default instance for English since the default strings of the
    // lesson are expected to be in English.
    val expectedContext = WrittenTranslationContext.newBuilder().apply {
      language = OppiaLanguage.ENGLISH
    }.build()
    assertThat(ephemeralState.writtenTranslationContext).isEqualTo(expectedContext)
  }

  @Test
  @RunOn(buildEnvironments = [BuildEnvironment.BAZEL]) // Languages unsupported in Gradle builds.
  fun testGetCurrentState_arabicLocale_defaultContentLang_includesTranslationContextForArabic() {
    forceDefaultLocale(EGYPT_ARABIC_LOCALE)
    startPlayingNewExploration(TEST_TOPIC_ID_0, TEST_STORY_ID_0, TEST_EXPLORATION_ID_2)

    val ephemeralState = waitForGetCurrentStateSuccessfulLoad()

    // Arabic translations should be included per the locale.
    assertThat(ephemeralState.writtenTranslationContext.language).isEqualTo(OppiaLanguage.ARABIC)
    assertThat(ephemeralState.writtenTranslationContext.translationsMap).isNotEmpty()
  }

  @Test
  fun testGetCurrentState_turkishLocale_defaultContentLang_includesDefaultTranslationContext() {
    forceDefaultLocale(TURKEY_TURKISH_LOCALE)
    startPlayingNewExploration(TEST_TOPIC_ID_0, TEST_STORY_ID_0, TEST_EXPLORATION_ID_2)

    val ephemeralState = waitForGetCurrentStateSuccessfulLoad()

    // No translations match to an unsupported language, so default to the built-in strings.
    assertThat(ephemeralState.writtenTranslationContext).isEqualToDefaultInstance()
  }

  @Test
  @RunOn(buildEnvironments = [BuildEnvironment.BAZEL]) // Languages unsupported in Gradle builds.
  fun testGetCurrentState_englishLangProfile_includesTranslationContextForEnglish() {
    val englishProfileId = ProfileId.newBuilder().apply { internalId = 1 }.build()
    updateContentLanguage(englishProfileId, OppiaLanguage.ENGLISH)
    startPlayingNewExploration(
      TEST_TOPIC_ID_0, TEST_STORY_ID_0, TEST_EXPLORATION_ID_2, englishProfileId
    )

    val ephemeralState = waitForGetCurrentStateSuccessfulLoad()

    // English translations means only a language specification.
    val expectedContext = WrittenTranslationContext.newBuilder().apply {
      language = OppiaLanguage.ENGLISH
    }.build()
    assertThat(ephemeralState.writtenTranslationContext).isEqualTo(expectedContext)
  }

  @Test
  @RunOn(buildEnvironments = [BuildEnvironment.BAZEL]) // Languages unsupported in Gradle builds.
  fun testGetCurrentState_englishLangProfile_switchToArabic_includesTranslationContextForArabic() {
    val englishProfileId = ProfileId.newBuilder().apply { internalId = 1 }.build()
    updateContentLanguage(englishProfileId, OppiaLanguage.ENGLISH)
    startPlayingNewExploration(
      TEST_TOPIC_ID_0, TEST_STORY_ID_0, TEST_EXPLORATION_ID_2, englishProfileId
    )
    val monitor = monitorFactory.createMonitor(explorationProgressController.getCurrentState())
    monitor.waitForNextSuccessResult()

    // Update the content language & wait for the ephemeral state to update.
    updateContentLanguage(englishProfileId, OppiaLanguage.ARABIC)
    val ephemeralState = monitor.ensureNextResultIsSuccess()

    // Switching to Arabic should result in a new ephemeral state with a translation context.
    assertThat(ephemeralState.writtenTranslationContext.language).isEqualTo(OppiaLanguage.ARABIC)
    assertThat(ephemeralState.writtenTranslationContext.translationsMap).isNotEmpty()
  }

  @Test
  @RunOn(buildEnvironments = [BuildEnvironment.BAZEL]) // Languages unsupported in Gradle builds.
  fun testGetCurrentState_arabicLangProfile_includesTranslationContextForArabic() {
    val englishProfileId = ProfileId.newBuilder().apply { internalId = 1 }.build()
    val arabicProfileId = ProfileId.newBuilder().apply { internalId = 2 }.build()
    updateContentLanguage(englishProfileId, OppiaLanguage.ENGLISH)
    updateContentLanguage(arabicProfileId, OppiaLanguage.ARABIC)
    startPlayingNewExploration(
      TEST_TOPIC_ID_0, TEST_STORY_ID_0, TEST_EXPLORATION_ID_2, arabicProfileId
    )

    val ephemeralState = waitForGetCurrentStateSuccessfulLoad()

    // Selecting the profile with Arabic translations should provide a translation context.
    assertThat(ephemeralState.writtenTranslationContext.language).isEqualTo(OppiaLanguage.ARABIC)
    assertThat(ephemeralState.writtenTranslationContext.translationsMap).isNotEmpty()
  }

  @Test
  fun testPlayNewExploration_logsStartCardEvent() {
    logIntoAnalyticsReadyAdminProfile()

    startPlayingNewExploration(TEST_TOPIC_ID_0, TEST_STORY_ID_0, TEST_EXPLORATION_ID_2)
    waitForGetCurrentStateSuccessfulLoad()

    val exploration = loadExploration(TEST_EXPLORATION_ID_2)
    val eventLog = fakeAnalyticsEventLogger.getOldestEvent()
    assertThat(fakeAnalyticsEventLogger.getEventListCount()).isEqualTo(4)
    assertThat(eventLog).hasStartCardContextThat {
      hasExplorationDetailsThat().containsTestExp2Details()
      hasExplorationDetailsThat().hasStateNameThat().isEqualTo(exploration.initStateName)
      hasSkillIdThat().isEqualTo("test_skill_id_0")
    }
  }

  @Test
  fun testResumeExploration_logsResumeExplorationEventAndNotStartCardEvent() {
    logIntoAnalyticsReadyAdminProfile()
    val checkpoint = createTestExp2CheckpointToState6()
    fakeAnalyticsEventLogger.clearAllEvents()

    resumeExploration(TEST_TOPIC_ID_0, TEST_STORY_ID_0, TEST_EXPLORATION_ID_2, checkpoint)
    waitForGetCurrentStateSuccessfulLoad()

    // Resuming shouldn't log a 'start card' event.
    val eventLog = fakeAnalyticsEventLogger.getOldestEvent()
    assertThat(fakeAnalyticsEventLogger.getEventListCount()).isEqualTo(4)
    assertThat(eventLog).hasResumeExplorationContextThat {
      hasLearnerIdThat().isNotEmpty()
      hasInstallationIdThat().isNotEmpty()
    }
  }

  @Test
  fun testStartOverExploration_logsStartCardAndStartOverEvents() {
    logIntoAnalyticsReadyAdminProfile()
    createTestExp2CheckpointToState6()
    fakeAnalyticsEventLogger.clearAllEvents()

    restartExploration(TEST_TOPIC_ID_0, TEST_STORY_ID_0, TEST_EXPLORATION_ID_2)
    waitForGetCurrentStateSuccessfulLoad()

    val (eventLog1, eventLog2) = fakeAnalyticsEventLogger.getOldestEvents(count = 2)
    assertThat(fakeAnalyticsEventLogger.getEventListCount()).isEqualTo(5)
    assertThat(eventLog1).hasStartOverExplorationContextThat {
      hasLearnerIdThat().isNotEmpty()
      hasInstallationIdThat().isNotEmpty()
    }
    assertThat(eventLog2).hasStartCardContextThat {
      hasExplorationDetailsThat().containsTestExp2Details()
      // The exploration should have been started over.
      hasExplorationDetailsThat().hasStateNameThat().isEqualTo("Continue")
      hasSkillIdThat().isEqualTo("test_skill_id_0")
    }
  }

  @Test
  fun testPlayExplorationAgain_logsStartCardEvent() {
    logIntoAnalyticsReadyAdminProfile()
    createTestExp2CheckpointToState6()
    fakeAnalyticsEventLogger.clearAllEvents()

    replayExploration(TEST_TOPIC_ID_0, TEST_STORY_ID_0, TEST_EXPLORATION_ID_2)
    waitForGetCurrentStateSuccessfulLoad()

    val eventLog = fakeAnalyticsEventLogger.getMostRecentEvent()
    assertThat(fakeAnalyticsEventLogger.getEventListCount()).isEqualTo(1)
    assertThat(eventLog).hasStartCardContextThat {
      hasExplorationDetailsThat().containsTestExp2Details()
      // The exploration should have been started over.
      hasExplorationDetailsThat().hasStateNameThat().isEqualTo("Continue")
      hasSkillIdThat().isEqualTo("test_skill_id_0")
    }
  }

  @Test
  fun testPlayNewExp_firstCard_notFinished_doesNotLogReachInvestedEngagementEvent() {
    logIntoAnalyticsReadyAdminProfile()

    startPlayingNewExploration(TEST_TOPIC_ID_0, TEST_STORY_ID_0, TEST_EXPLORATION_ID_2)
    waitForGetCurrentStateSuccessfulLoad()

    val hasEngagementEvent = fakeAnalyticsEventLogger.hasEventLogged {
      it.context.activityContextCase == REACH_INVESTED_ENGAGEMENT
    }
    assertThat(hasEngagementEvent).isFalse()
  }

  @Test
  fun testPlayNewExp_finishFirstCard_moveToSecond_doesNotLogReachInvestedEngagementEvent() {
    logIntoAnalyticsReadyAdminProfile()

    startPlayingNewExploration(TEST_TOPIC_ID_0, TEST_STORY_ID_0, TEST_EXPLORATION_ID_2)
    waitForGetCurrentStateSuccessfulLoad()
    playThroughPrototypeState1AndMoveToNextState()

    val hasEngagementEvent = fakeAnalyticsEventLogger.hasEventLogged {
      it.context.activityContextCase == REACH_INVESTED_ENGAGEMENT
    }
    assertThat(hasEngagementEvent).isFalse()
  }

  @Test
  fun testPlayNewExp_finishThreeCards_doNotProceed_doesNotLogReachInvestedEngagementEvent() {
    logIntoAnalyticsReadyAdminProfile()

    startPlayingNewExploration(TEST_TOPIC_ID_0, TEST_STORY_ID_0, TEST_EXPLORATION_ID_2)
    waitForGetCurrentStateSuccessfulLoad()
    playThroughPrototypeState1AndMoveToNextState()
    playThroughPrototypeState2AndMoveToNextState()
    submitPrototypeState3Answer()

    val hasEngagementEvent = fakeAnalyticsEventLogger.hasEventLogged {
      it.context.activityContextCase == REACH_INVESTED_ENGAGEMENT
    }
    assertThat(hasEngagementEvent).isFalse()
  }

  @Test
  fun testPlayNewExp_finishThreeCards_moveToFour_logsReachInvestedEngagementEvent() {
    logIntoAnalyticsReadyAdminProfile()

    startPlayingNewExploration(TEST_TOPIC_ID_0, TEST_STORY_ID_0, TEST_EXPLORATION_ID_2)
    waitForGetCurrentStateSuccessfulLoad()
    playThroughPrototypeState1AndMoveToNextState()
    playThroughPrototypeState2AndMoveToNextState()
    playThroughPrototypeState3AndMoveToNextState()

    val hasEngagementEvent = fakeAnalyticsEventLogger.hasEventLogged {
      it.context.activityContextCase == REACH_INVESTED_ENGAGEMENT
    }
    // Get the 2nd most recent event.
    val eventLog = fakeAnalyticsEventLogger.getMostRecentEvents(count = 2)[0]
    assertThat(hasEngagementEvent).isTrue()
    assertThat(eventLog).hasReachedInvestedEngagementContextThat {
      hasStateNameThat().isEqualTo("ItemSelectionMinOne")
    }
  }

  @Test
  fun testPlayNewExp_finishFourCards_moveToFive_logsReachInvestedEngagementEventOnlyOnce() {
    logIntoAnalyticsReadyAdminProfile()

    startPlayingNewExploration(TEST_TOPIC_ID_0, TEST_STORY_ID_0, TEST_EXPLORATION_ID_2)
    waitForGetCurrentStateSuccessfulLoad()
    playThroughPrototypeState1AndMoveToNextState()
    playThroughPrototypeState2AndMoveToNextState()
    playThroughPrototypeState3AndMoveToNextState()
    playThroughPrototypeState4AndMoveToNextState()

    // The engagement event should only be logged once during a play session, even if the user
    // continues past that point.
    val engagementEventCount = fakeAnalyticsEventLogger.countEvents {
      it.context.activityContextCase == REACH_INVESTED_ENGAGEMENT
    }
    assertThat(engagementEventCount).isEqualTo(1)
  }

  @Test
  fun testPlayNewExp_firstTwo_startOver_playFirst_doesNotLogReachInvestedEngagementEvent() {
    logIntoAnalyticsReadyAdminProfile()
    startPlayingNewExploration(TEST_TOPIC_ID_0, TEST_STORY_ID_0, TEST_EXPLORATION_ID_2)
    waitForGetCurrentStateSuccessfulLoad()
    playThroughPrototypeState1AndMoveToNextState()
    playThroughPrototypeState2AndMoveToNextState()

    // Restart the exploration.
    restartExploration(TEST_TOPIC_ID_0, TEST_STORY_ID_0, TEST_EXPLORATION_ID_2)
    waitForGetCurrentStateSuccessfulLoad()
    playThroughPrototypeState1AndMoveToNextState()

    // No engagement event should be logged, even though 3 total states were completed from the
    // first and second sessions (cumulatively).
    val hasEngagementEvent = fakeAnalyticsEventLogger.hasEventLogged {
      it.context.activityContextCase == REACH_INVESTED_ENGAGEMENT
    }
    assertThat(hasEngagementEvent).isFalse()
  }

  @Test
  fun testPlayNewExp_firstTwo_startOver_playThreeAndMove_logsReachInvestedEngagementEvent() {
    logIntoAnalyticsReadyAdminProfile()
    startPlayingNewExploration(TEST_TOPIC_ID_0, TEST_STORY_ID_0, TEST_EXPLORATION_ID_2)
    waitForGetCurrentStateSuccessfulLoad()
    playThroughPrototypeState1AndMoveToNextState()
    playThroughPrototypeState2AndMoveToNextState()

    // Restart the exploration.
    restartExploration(TEST_TOPIC_ID_0, TEST_STORY_ID_0, TEST_EXPLORATION_ID_2)
    waitForGetCurrentStateSuccessfulLoad()
    playThroughPrototypeState1AndMoveToNextState()
    playThroughPrototypeState2AndMoveToNextState()
    playThroughPrototypeState3AndMoveToNextState()

    // An engagement event should be logged since the new session uniquely finished 3 states.
    val hasEngagementEvent = fakeAnalyticsEventLogger.hasEventLogged {
      it.context.activityContextCase == REACH_INVESTED_ENGAGEMENT
    }
    // Get the 2nd most recent event.
    val eventLog = fakeAnalyticsEventLogger.getMostRecentEvents(count = 2)[0]
    assertThat(hasEngagementEvent).isTrue()
    assertThat(eventLog).hasReachedInvestedEngagementContextThat {
      hasStateNameThat().isEqualTo("ItemSelectionMinOne")
    }
  }

  @Test
  fun testResumeExp_stateOneTwoDone_finishThreeAndMoveForward_noLogReachInvestedEngagementEvent() {
    logIntoAnalyticsReadyAdminProfile()
    startPlayingNewExploration(TEST_TOPIC_ID_0, TEST_STORY_ID_0, TEST_EXPLORATION_ID_2)
    waitForGetCurrentStateSuccessfulLoad()
    playThroughPrototypeState1AndMoveToNextState()
    playThroughPrototypeState2AndMoveToNextState()

    // End, then resume the exploration and complete the third state.
    endExploration()
    val checkPoint = retrieveExplorationCheckpoint(TEST_EXPLORATION_ID_2)
    resumeExploration(TEST_TOPIC_ID_0, TEST_STORY_ID_0, TEST_EXPLORATION_ID_2, checkPoint)
    playThroughPrototypeState3AndMoveToNextState()

    // Despite the first three states now being completed, this isn't an engagement event since the
    // user hasn't finished three states within *one* session.
    val hasEngagementEvent = fakeAnalyticsEventLogger.hasEventLogged {
      it.context.activityContextCase == REACH_INVESTED_ENGAGEMENT
    }
    assertThat(hasEngagementEvent).isFalse()
  }

  @Test
  fun testResumeExp_stateOneTwoDone_finishThreeMoreAndMove_logsReachInvestedEngagementEvent() {
    logIntoAnalyticsReadyAdminProfile()
    startPlayingNewExploration(TEST_TOPIC_ID_0, TEST_STORY_ID_0, TEST_EXPLORATION_ID_2)
    waitForGetCurrentStateSuccessfulLoad()
    playThroughPrototypeState1AndMoveToNextState()
    playThroughPrototypeState2AndMoveToNextState()

    // End, then resume the exploration and complete the third state.
    endExploration()
    val checkPoint = retrieveExplorationCheckpoint(TEST_EXPLORATION_ID_2)
    resumeExploration(TEST_TOPIC_ID_0, TEST_STORY_ID_0, TEST_EXPLORATION_ID_2, checkPoint)
    playThroughPrototypeState3AndMoveToNextState()
    playThroughPrototypeState4AndMoveToNextState()
    playThroughPrototypeState5AndMoveToNextState()

    // An engagement event should be logged now since the user completed 3 new states in the current
    // session.
    val hasEngagementEvent = fakeAnalyticsEventLogger.hasEventLogged {
      it.context.activityContextCase == REACH_INVESTED_ENGAGEMENT
    }
    // Get the 2nd most recent event.
    val eventLog = fakeAnalyticsEventLogger.getMostRecentEvents(count = 2)[0]
    assertThat(hasEngagementEvent).isTrue()
    assertThat(eventLog).hasReachedInvestedEngagementContextThat {
      hasStateNameThat().isEqualTo("NumberInput")
    }
  }

  @Test
  fun testResumeExp_finishThree_thenAnotherThreeAfterResume_logsInvestedEngagementEventTwice() {
    logIntoAnalyticsReadyAdminProfile()
    startPlayingNewExploration(TEST_TOPIC_ID_0, TEST_STORY_ID_0, TEST_EXPLORATION_ID_2)
    waitForGetCurrentStateSuccessfulLoad()
    playThroughPrototypeState1AndMoveToNextState()
    playThroughPrototypeState2AndMoveToNextState()
    playThroughPrototypeState3AndMoveToNextState()

    // End, then resume the exploration and complete the third state.
    endExploration()
    val checkPoint = retrieveExplorationCheckpoint(TEST_EXPLORATION_ID_2)
    resumeExploration(TEST_TOPIC_ID_0, TEST_STORY_ID_0, TEST_EXPLORATION_ID_2, checkPoint)
    playThroughPrototypeState4AndMoveToNextState()
    playThroughPrototypeState5AndMoveToNextState()
    playThroughPrototypeState6AndMoveToNextState()

    // Playing enough states for the engagement event before and after resuming should result in it
    // being logged twice (once for each session).
    val engagementEventCount = fakeAnalyticsEventLogger.countEvents {
      it.context.activityContextCase == REACH_INVESTED_ENGAGEMENT
    }
    assertThat(engagementEventCount).isEqualTo(2)
  }

  @Test
  fun testPlayNewExp_getToEngagementEvent_playOtherExpAndDoSame_logsEngagementEventAgain() {
    logIntoAnalyticsReadyAdminProfile()

    // Play through the full prototype exploration twice.
    playThroughPrototypeExplorationInNewSession()
    playThroughPrototypeExplorationInNewSession()

    // Playing through two complete exploration sessions should result in the engagement event being
    // logged twice (once for each session).
    val engagementEventCount = fakeAnalyticsEventLogger.countEvents {
      it.context.activityContextCase == REACH_INVESTED_ENGAGEMENT
    }
    assertThat(engagementEventCount).isEqualTo(2)
  }

  @Test
  fun testResumeExp_submitCorrectAnswer_logsResumeLessonSubmitCorrectAnswerEvent() {
    logIntoAnalyticsReadyAdminProfile()
    startPlayingNewExploration(TEST_TOPIC_ID_0, TEST_STORY_ID_0, TEST_EXPLORATION_ID_2)
    waitForGetCurrentStateSuccessfulLoad()
    playThroughPrototypeState1AndMoveToNextState()

    // End, then resume the exploration and submit correct answer.
    endExploration()
    val checkPoint = retrieveExplorationCheckpoint(TEST_EXPLORATION_ID_2)
    resumeExploration(TEST_TOPIC_ID_0, TEST_STORY_ID_0, TEST_EXPLORATION_ID_2, checkPoint)
    submitPrototypeState2Answer()

    // Event should be logged for correct answer submission after returning to the lesson.
    val resumeLessonSubmitCorrectAnswerEventCount = fakeAnalyticsEventLogger.countEvents {
      it.context.activityContextCase == RESUME_LESSON_SUBMIT_CORRECT_ANSWER_CONTEXT
    }
    assertThat(resumeLessonSubmitCorrectAnswerEventCount).isEqualTo(1)
  }

  @Test
  fun testResumeExp_submitIncorrectAnswer_logsResumeLessonSubmitIncorrectAnswerEvent() {
    logIntoAnalyticsReadyAdminProfile()
    startPlayingNewExploration(TEST_TOPIC_ID_0, TEST_STORY_ID_0, TEST_EXPLORATION_ID_2)
    waitForGetCurrentStateSuccessfulLoad()
    playThroughPrototypeState1AndMoveToNextState()

    // End, then resume the exploration and submit incorrect answer.
    endExploration()
    val checkPoint = retrieveExplorationCheckpoint(TEST_EXPLORATION_ID_2)
    resumeExploration(TEST_TOPIC_ID_0, TEST_STORY_ID_0, TEST_EXPLORATION_ID_2, checkPoint)
    submitWrongAnswerForPrototypeState2()

    // Event should be logged for incorrect answer submission after returning to the lesson.
    val resumeLessonSubmitIncorrectAnswerEventCount = fakeAnalyticsEventLogger.countEvents {
      it.context.activityContextCase == RESUME_LESSON_SUBMIT_INCORRECT_ANSWER_CONTEXT
    }
    assertThat(resumeLessonSubmitIncorrectAnswerEventCount).isEqualTo(1)
  }

  @Test
  fun testStartOverExp_submitCorrectAnswer_doesNotLogResumeLessonSubmitCorrectAnswerEvent() {
    logIntoAnalyticsReadyAdminProfile()
    startPlayingNewExploration(TEST_TOPIC_ID_0, TEST_STORY_ID_0, TEST_EXPLORATION_ID_2)
    waitForGetCurrentStateSuccessfulLoad()
    playThroughPrototypeState1AndMoveToNextState()

    // End, then start over the exploration and submit correct answer.
    endExploration()
    restartExploration(TEST_TOPIC_ID_0, TEST_STORY_ID_0, TEST_EXPLORATION_ID_2)
    submitPrototypeState2Answer()

    // Event should not be logged for correct answer submission after returning to the lesson.
    val resumeLessonSubmitCorrectAnswerEventCount = fakeAnalyticsEventLogger.countEvents {
      it.context.activityContextCase == RESUME_LESSON_SUBMIT_CORRECT_ANSWER_CONTEXT
    }
    assertThat(resumeLessonSubmitCorrectAnswerEventCount).isEqualTo(0)
  }

  @Test
  fun testStartOverExp_submitIncorrectAnswer_doesNotLogResumeLessonSubmitIncorrectAnswerEvent() {
    logIntoAnalyticsReadyAdminProfile()
    startPlayingNewExploration(TEST_TOPIC_ID_0, TEST_STORY_ID_0, TEST_EXPLORATION_ID_2)
    waitForGetCurrentStateSuccessfulLoad()
    playThroughPrototypeState1AndMoveToNextState()

    // End, then resume the exploration and submit incorrect answer.
    endExploration()
    restartExploration(TEST_TOPIC_ID_0, TEST_STORY_ID_0, TEST_EXPLORATION_ID_2)
    submitWrongAnswerForPrototypeState2()

    // Event should not be logged for incorrect answer submission after returning to the lesson.
    val resumeLessonSubmitIncorrectAnswerEventCount = fakeAnalyticsEventLogger.countEvents {
      it.context.activityContextCase == RESUME_LESSON_SUBMIT_INCORRECT_ANSWER_CONTEXT
    }
    assertThat(resumeLessonSubmitIncorrectAnswerEventCount).isEqualTo(0)
  }

  @Test
  fun testReplayExp_submitCorrectAnswer_doesNotLogResumeLessonSubmitCorrectAnswerEvent() {
    logIntoAnalyticsReadyAdminProfile()
    replayExploration(TEST_TOPIC_ID_0, TEST_STORY_ID_0, TEST_EXPLORATION_ID_2)
    submitPrototypeState2Answer()

    // Event should not be logged for correct answer submission after replaying lesson.
    val resumeLessonSubmitCorrectAnswerEventCount = fakeAnalyticsEventLogger.countEvents {
      it.context.activityContextCase == RESUME_LESSON_SUBMIT_CORRECT_ANSWER_CONTEXT
    }
    assertThat(resumeLessonSubmitCorrectAnswerEventCount).isEqualTo(0)
  }

  @Test
  fun testReplayExp_submitIncorrectAnswer_doesNotLogResumeLessonSubmitIncorrectAnswerEvent() {
    logIntoAnalyticsReadyAdminProfile()
    replayExploration(TEST_TOPIC_ID_0, TEST_STORY_ID_0, TEST_EXPLORATION_ID_2)
    submitWrongAnswerForPrototypeState2()

    // Event should not be logged for incorrect answer submission after replaying lesson.
    val resumeLessonSubmitIncorrectAnswerEventCount = fakeAnalyticsEventLogger.countEvents {
      it.context.activityContextCase == RESUME_LESSON_SUBMIT_INCORRECT_ANSWER_CONTEXT
    }
    assertThat(resumeLessonSubmitIncorrectAnswerEventCount).isEqualTo(0)
  }

  @Test
  fun testSubmitAnswer_correctAnswer_logsEndCardAndSubmitAnswerEvents() {
    logIntoAnalyticsReadyAdminProfile()
    startPlayingNewExploration(TEST_TOPIC_ID_0, TEST_STORY_ID_0, TEST_EXPLORATION_ID_2)
    waitForGetCurrentStateSuccessfulLoad()
    playThroughPrototypeState1AndMoveToNextState()
    fakeAnalyticsEventLogger.clearAllEvents()

    submitPrototypeState2Answer()

    val (eventLog1, eventLog2) = fakeAnalyticsEventLogger.getMostRecentEvents(count = 2)
    assertThat(fakeAnalyticsEventLogger.getEventListCount()).isEqualTo(2)
    assertThat(eventLog1).hasSubmitAnswerContextThat {
      hasExplorationDetailsThat().containsTestExp2Details()
      hasExplorationDetailsThat().hasStateNameThat().isEqualTo("Fractions")
      hasAnswerCorrectValueThat().isTrue()
    }
    assertThat(eventLog2).hasEndCardContextThat {
      hasExplorationDetailsThat().containsTestExp2Details()
      hasExplorationDetailsThat().hasStateNameThat().isEqualTo("Fractions")
      hasSkillIdThat().isEqualTo("test_skill_id_0")
    }
  }

  @Test
  fun testSubmitAnswer_wrongAnswer_logsSubmitAnswerEvent_logsProgressSavingSuccessEvent() {
    logIntoAnalyticsReadyAdminProfile()
    startPlayingNewExploration(TEST_TOPIC_ID_0, TEST_STORY_ID_0, TEST_EXPLORATION_ID_2)
    waitForGetCurrentStateSuccessfulLoad()
    playThroughPrototypeState1AndMoveToNextState()
    fakeAnalyticsEventLogger.clearAllEvents()

    submitWrongAnswerForPrototypeState2()

    val eventLogList = fakeAnalyticsEventLogger.getMostRecentEvents(2)
    assertThat(fakeAnalyticsEventLogger.getEventListCount()).isEqualTo(2)
    assertThat(eventLogList[0]).hasSubmitAnswerContextThat {
      hasExplorationDetailsThat().containsTestExp2Details()
      hasExplorationDetailsThat().hasStateNameThat().isEqualTo("Fractions")
      hasAnswerCorrectValueThat().isFalse()
    }
    assertThat(eventLogList[1]).hasProgressSavingSuccessContextThat {
      containsTestExp2Details()
    }
  }

  @Test
  fun testMoveToNextState_logsStartCardEvent_logsProgressSavingSuccessEvent() {
    logIntoAnalyticsReadyAdminProfile()
    startPlayingNewExploration(TEST_TOPIC_ID_0, TEST_STORY_ID_0, TEST_EXPLORATION_ID_2)
    waitForGetCurrentStateSuccessfulLoad()
    submitPrototypeState1Answer()
    fakeAnalyticsEventLogger.clearAllEvents()

    moveToNextState()

    val eventLogList = fakeAnalyticsEventLogger.getMostRecentEvents(2)
    assertThat(fakeAnalyticsEventLogger.getEventListCount()).isEqualTo(2)
    assertThat(eventLogList[0]).hasStartCardContextThat {
      hasExplorationDetailsThat().containsTestExp2Details()
      hasExplorationDetailsThat().hasStateNameThat().isEqualTo("Fractions")
      hasSkillIdThat().isEqualTo("test_skill_id_0")
    }
    assertThat(eventLogList[1]).hasProgressSavingSuccessContextThat {
      containsTestExp2Details()
    }
  }

  @Test
  fun testHint_offered_logsHintOfferedEvent_logsProgressSavingSuccessEvent() {
    logIntoAnalyticsReadyAdminProfile()
    startPlayingNewExploration(TEST_TOPIC_ID_0, TEST_STORY_ID_0, TEST_EXPLORATION_ID_2)
    waitForGetCurrentStateSuccessfulLoad()
    playThroughPrototypeState1AndMoveToNextState()

    // Submit 2 wrong answers to trigger a hint becoming available.
    submitWrongAnswerForPrototypeState2()
    submitWrongAnswerForPrototypeState2()

    val hintOfferedEvent = fakeAnalyticsEventLogger.getLoggedEvent {
      it.context.activityContextCase == HINT_UNLOCKED_CONTEXT
    }.also {
      assert(it != null)
    }
    assertThat(hintOfferedEvent!!).hasHintUnlockedContextThat {
      hasExplorationDetailsThat().containsTestExp2Details()
      hasExplorationDetailsThat().hasStateNameThat().isEqualTo("Fractions")
      hasHintIndexThat().isEqualTo(0)
    }

    val progressSavingSuccessEvent = fakeAnalyticsEventLogger.getLoggedEvent {
      it.context.activityContextCase == PROGRESS_SAVING_SUCCESS_CONTEXT
    }.also {
      assert(it != null)
    }
    assertThat(progressSavingSuccessEvent!!).hasProgressSavingSuccessContextThat {
      containsTestExp2Details()
    }
  }

  @Test
  fun testHint_offeredThenViewed_logsViewHintEvent_logsProgressSavingSuccessEvent() {
    logIntoAnalyticsReadyAdminProfile()
    startPlayingNewExploration(TEST_TOPIC_ID_0, TEST_STORY_ID_0, TEST_EXPLORATION_ID_2)
    waitForGetCurrentStateSuccessfulLoad()
    playThroughPrototypeState1AndMoveToNextState()
    // Submit 2 wrong answers to trigger a hint becoming available.
    submitWrongAnswerForPrototypeState2()
    submitWrongAnswerForPrototypeState2()

    monitorFactory.ensureDataProviderExecutes(
      explorationProgressController.submitHintIsRevealed(hintIndex = 0)
    )

<<<<<<< HEAD
    val eventLog = fakeAnalyticsEventLogger.getMostRecentEvent()
    assertThat(eventLog).hasRevealHintContextThat {
=======
    val eventLogList = fakeAnalyticsEventLogger.getMostRecentEvents(2)
    assertThat(eventLogList[0]).hasAccessHintContextThat {
>>>>>>> 3a369ed0
      hasExplorationDetailsThat().containsTestExp2Details()
      hasExplorationDetailsThat().hasStateNameThat().isEqualTo("Fractions")
      hasHintIndexThat().isEqualTo(0)
    }
    assertThat(eventLogList[1]).hasProgressSavingSuccessContextThat {
      containsTestExp2Details()
    }
  }

  @Test
  fun testHint_lastHintWithNoSolution_offered_logsHintOfferedEvent_logsProgressSavingSuccessEvt() {
    logIntoAnalyticsReadyAdminProfile()
    startPlayingNewExploration(FRACTIONS_TOPIC_ID, FRACTIONS_STORY_ID_0, FRACTIONS_EXPLORATION_ID_0)
    waitForGetCurrentStateSuccessfulLoad()
    submitContinueButtonAnswerAndContinue() // 'Introduction' -> 'A Problem'
    submitContinueButtonAnswerAndContinue() // 'A Problem' -> 'Mr. Baker'
    submitContinueButtonAnswerAndContinue() // 'Mr. Baker' -> 'Parts of a whole'

    // Submit the wrong answer twice to trigger a hint.
    submitMultipleChoiceAnswer(choiceIndex = 0)
    submitMultipleChoiceAnswer(choiceIndex = 0)

    val hintOfferedEvent = fakeAnalyticsEventLogger.getLoggedEvent {
      it.context.activityContextCase == HINT_UNLOCKED_CONTEXT
    }.also {
      assert(it != null)
    }
    assertThat(hintOfferedEvent!!).hasHintUnlockedContextThat {
      hasExplorationDetailsThat().containsFractionsExp0Details()
      hasExplorationDetailsThat().hasStateNameThat().isEqualTo("Parts of a whole")
      hasHintIndexThat().isEqualTo(0)
    }

    val progressSavingSuccessEvent = fakeAnalyticsEventLogger.getLoggedEvent {
      it.context.activityContextCase == PROGRESS_SAVING_SUCCESS_CONTEXT
    }.also {
      assert(it != null)
    }
    assertThat(progressSavingSuccessEvent!!).hasProgressSavingSuccessContextThat {
      containsFractionsExp0Details()
    }
  }

  @Test
  fun testHint_lastHintWithNoSol_offeredThenViewed_logsViewHintEvt_logsProgressSavingSuccessEvt() {
    logIntoAnalyticsReadyAdminProfile()
    startPlayingNewExploration(FRACTIONS_TOPIC_ID, FRACTIONS_STORY_ID_0, FRACTIONS_EXPLORATION_ID_0)
    waitForGetCurrentStateSuccessfulLoad()
    submitContinueButtonAnswerAndContinue() // 'Introduction' -> 'A Problem'
    submitContinueButtonAnswerAndContinue() // 'A Problem' -> 'Mr. Baker'
    submitContinueButtonAnswerAndContinue() // 'Mr. Baker' -> 'Parts of a whole'
    // Submit the wrong answer twice to trigger a hint.
    submitMultipleChoiceAnswer(choiceIndex = 0)
    submitMultipleChoiceAnswer(choiceIndex = 0)

    // View the hint.
    monitorFactory.ensureDataProviderExecutes(
      explorationProgressController.submitHintIsRevealed(hintIndex = 0)
    )

<<<<<<< HEAD
    val eventLog = fakeAnalyticsEventLogger.getMostRecentEvent()
    assertThat(eventLog).hasRevealHintContextThat {
=======
    val eventLogList = fakeAnalyticsEventLogger.getMostRecentEvents(2)
    assertThat(eventLogList[0]).hasAccessHintContextThat {
>>>>>>> 3a369ed0
      hasExplorationDetailsThat().containsFractionsExp0Details()
      hasExplorationDetailsThat().hasStateNameThat().isEqualTo("Parts of a whole")
      hasHintIndexThat().isEqualTo(0)
    }
    assertThat(eventLogList[1]).hasProgressSavingSuccessContextThat {
      containsFractionsExp0Details()
    }
  }

  @Test
  fun testSolution_offered_logsSolutionOfferedEvent_logsProgressSavingSuccessEvent() {
    logIntoAnalyticsReadyAdminProfile()
    startPlayingNewExploration(TEST_TOPIC_ID_0, TEST_STORY_ID_0, TEST_EXPLORATION_ID_2)
    waitForGetCurrentStateSuccessfulLoad()
    playThroughPrototypeState1AndMoveToNextState()
    // Submit 2 wrong answers to trigger the hint.
    submitWrongAnswerForPrototypeState2()
    submitWrongAnswerForPrototypeState2()
    monitorFactory.ensureDataProviderExecutes(
      explorationProgressController.submitHintIsRevealed(hintIndex = 0)
    )

    // Submit another wrong answer to trigger the solution.
    submitWrongAnswerForPrototypeState2()
    testCoroutineDispatchers.advanceTimeBy(TimeUnit.SECONDS.toMillis(10))

    val eventLogList = fakeAnalyticsEventLogger.getMostRecentEvents(2)
    assertThat(eventLogList[0]).hasSolutionUnlockedContextThat {
      containsTestExp2Details()
      hasStateNameThat().isEqualTo("Fractions")
    }
    assertThat(eventLogList[1]).hasProgressSavingSuccessContextThat().containsTestExp2Details()
  }

  @Test
  fun testSolution_offeredThenViewed_logsViewSolutionEvent_logsProgressSavingSuccessEvent() {
    logIntoAnalyticsReadyAdminProfile()
    startPlayingNewExploration(TEST_TOPIC_ID_0, TEST_STORY_ID_0, TEST_EXPLORATION_ID_2)
    waitForGetCurrentStateSuccessfulLoad()
    playThroughPrototypeState1AndMoveToNextState()
    // Submit 2 wrong answers to trigger the hint.
    submitWrongAnswerForPrototypeState2()
    submitWrongAnswerForPrototypeState2()
    monitorFactory.ensureDataProviderExecutes(
      explorationProgressController.submitHintIsRevealed(hintIndex = 0)
    )
    // Submit another wrong answer to trigger the solution.
    submitWrongAnswerForPrototypeState2()
    testCoroutineDispatchers.advanceTimeBy(TimeUnit.SECONDS.toMillis(10))

    monitorFactory.ensureDataProviderExecutes(
      explorationProgressController.submitSolutionIsRevealed()
    )

<<<<<<< HEAD
    val eventLog = fakeAnalyticsEventLogger.getMostRecentEvent()
    assertThat(eventLog).hasRevealSolutionContextThat().containsTestExp2Details()
    assertThat(eventLog).hasRevealSolutionContextThat().hasStateNameThat().isEqualTo("Fractions")
=======
    val eventLogList = fakeAnalyticsEventLogger.getMostRecentEvents(2)
    assertThat(eventLogList[0]).hasAccessSolutionContextThat {
      containsTestExp2Details()
      hasStateNameThat().isEqualTo("Fractions")
    }
    assertThat(eventLogList[1]).hasProgressSavingSuccessContextThat().containsTestExp2Details()
>>>>>>> 3a369ed0
  }

  @Test
  fun testEndExploration_withoutFinishing_logsExitExplorationEvent() {
    logIntoAnalyticsReadyAdminProfile()
    startPlayingNewExploration(TEST_TOPIC_ID_0, TEST_STORY_ID_0, TEST_EXPLORATION_ID_2)
    waitForGetCurrentStateSuccessfulLoad()

    endExploration(isCompletion = false)

    val eventLog = fakeAnalyticsEventLogger.getMostRecentEvent()
    assertThat(eventLog).hasExitExplorationContextThat().containsTestExp2Details()
    assertThat(eventLog).hasExitExplorationContextThat().hasStateNameThat().isEqualTo("Continue")
  }

  @Test
  fun testEndExploration_afterFinishing_logsFinishExplorationEvent() {
    logIntoAnalyticsReadyAdminProfile()
    startPlayingNewExploration(TEST_TOPIC_ID_0, TEST_STORY_ID_0, TEST_EXPLORATION_ID_2)
    waitForGetCurrentStateSuccessfulLoad()
    playThroughPrototypeExploration()

    endExploration(isCompletion = true)

    val eventLog = fakeAnalyticsEventLogger.getMostRecentEvent()
    assertThat(eventLog).hasFinishExplorationContextThat().containsTestExp2Details()
    assertThat(eventLog).hasFinishExplorationContextThat().hasStateNameThat().isEqualTo("End")
  }

  @Test
  @RunOn(buildEnvironments = [BuildEnvironment.BAZEL])
  fun testUpdateLanguageMidLesson_englishToSwahili_updatesProfilesContentLanguage() {
    logIntoAnalyticsReadyAdminProfile()
    updateContentLanguage(profileId, OppiaLanguage.ENGLISH)
    startPlayingNewExploration(TEST_TOPIC_ID_0, TEST_STORY_ID_0, TEST_EXPLORATION_ID_2)
    waitForGetCurrentStateSuccessfulLoad()

    val updateProv = explorationProgressController.updateWrittenTranslationContentLanguageMidLesson(
      profileId,
      WrittenTranslationLanguageSelection.newBuilder().apply {
        selectedLanguage = OppiaLanguage.SWAHILI
      }.build()
    )
    monitorFactory.waitForNextSuccessfulResult(updateProv)

    // Verify that the learner's profile-wide content language has changed.
    val contentLangProvider = translationController.getWrittenTranslationContentLanguage(profileId)
    val contentLanguage = monitorFactory.waitForNextSuccessfulResult(contentLangProvider)
    assertThat(contentLanguage).isEqualTo(OppiaLanguage.SWAHILI)
  }

  @Test
  fun testUpdateLanguageMidLesson_englishToSwahili_logsLanguageSwitchEvent() {
    logIntoAnalyticsReadyAdminProfile()
    updateContentLanguage(profileId, OppiaLanguage.ENGLISH)
    startPlayingNewExploration(TEST_TOPIC_ID_0, TEST_STORY_ID_0, TEST_EXPLORATION_ID_2)
    waitForGetCurrentStateSuccessfulLoad()

    val updateProv = explorationProgressController.updateWrittenTranslationContentLanguageMidLesson(
      profileId,
      WrittenTranslationLanguageSelection.newBuilder().apply {
        selectedLanguage = OppiaLanguage.SWAHILI
      }.build()
    )
    monitorFactory.waitForNextSuccessfulResult(updateProv)

    // Verify that the language switch event was correctly logged.
    val eventLog = fakeAnalyticsEventLogger.getMostRecentEvent()
    assertThat(eventLog).hasSwitchInLessonLanguageContextThat {
      hasExplorationDetailsThat().containsTestExp2Details()
      hasSwitchFromLanguageThat().isEqualTo(OppiaLanguage.ENGLISH)
      hasSwitchToLanguageThat().isEqualTo(OppiaLanguage.SWAHILI)
    }
  }

  @Test
  @RunOn(buildEnvironments = [BuildEnvironment.BAZEL])
  fun testUpdateLanguageMidLesson_englishToSwahili_diffProfile_doesNotChangeOtherProfilesLang() {
    val englishProfileId = ProfileId.newBuilder().apply { internalId = 1 }.build()
    val arabicProfileId = ProfileId.newBuilder().apply { internalId = 2 }.build()
    updateContentLanguage(englishProfileId, OppiaLanguage.ENGLISH)
    updateContentLanguage(arabicProfileId, OppiaLanguage.ARABIC)
    startPlayingNewExploration(
      TEST_TOPIC_ID_0, TEST_STORY_ID_0, TEST_EXPLORATION_ID_2, profileId = englishProfileId
    )
    waitForGetCurrentStateSuccessfulLoad()

    val updateProv = explorationProgressController.updateWrittenTranslationContentLanguageMidLesson(
      englishProfileId,
      WrittenTranslationLanguageSelection.newBuilder().apply {
        selectedLanguage = OppiaLanguage.SWAHILI
      }.build()
    )
    monitorFactory.waitForNextSuccessfulResult(updateProv)

    // Verify that the other learner's profile-wide content language hasn't changed.
    val contentLangProvider =
      translationController.getWrittenTranslationContentLanguage(arabicProfileId)
    val contentLanguage = monitorFactory.waitForNextSuccessfulResult(contentLangProvider)
    assertThat(contentLanguage).isEqualTo(OppiaLanguage.ARABIC)
  }

  @Test
  @RunOn(buildEnvironments = [BuildEnvironment.BAZEL])
  fun testUpdateLanguageMidLesson_swahiliToEnglish_updatesProfilesContentLanguage() {
    logIntoAnalyticsReadyAdminProfile()
    updateContentLanguage(profileId, OppiaLanguage.SWAHILI)
    startPlayingNewExploration(TEST_TOPIC_ID_0, TEST_STORY_ID_0, TEST_EXPLORATION_ID_2)
    waitForGetCurrentStateSuccessfulLoad()

    val updateProv = explorationProgressController.updateWrittenTranslationContentLanguageMidLesson(
      profileId,
      WrittenTranslationLanguageSelection.newBuilder().apply {
        selectedLanguage = OppiaLanguage.ENGLISH
      }.build()
    )
    monitorFactory.waitForNextSuccessfulResult(updateProv)

    // Verify that the learner's profile-wide content language has changed.
    val contentLangProvider = translationController.getWrittenTranslationContentLanguage(profileId)
    val contentLanguage = monitorFactory.waitForNextSuccessfulResult(contentLangProvider)
    assertThat(contentLanguage).isEqualTo(OppiaLanguage.ENGLISH)
  }

  @Test
  fun testUpdateLanguageMidLesson_swahiliToEnglish_logsLanguageSwitchEvent() {
    logIntoAnalyticsReadyAdminProfile()
    updateContentLanguage(profileId, OppiaLanguage.SWAHILI)
    startPlayingNewExploration(TEST_TOPIC_ID_0, TEST_STORY_ID_0, TEST_EXPLORATION_ID_2)
    waitForGetCurrentStateSuccessfulLoad()

    val updateProv = explorationProgressController.updateWrittenTranslationContentLanguageMidLesson(
      profileId,
      WrittenTranslationLanguageSelection.newBuilder().apply {
        selectedLanguage = OppiaLanguage.ENGLISH
      }.build()
    )
    monitorFactory.waitForNextSuccessfulResult(updateProv)

    // Verify that the language switch event was correctly logged.
    val eventLog = fakeAnalyticsEventLogger.getMostRecentEvent()
    assertThat(eventLog).hasSwitchInLessonLanguageContextThat {
      hasExplorationDetailsThat().containsTestExp2Details()
      hasSwitchFromLanguageThat().isEqualTo(OppiaLanguage.SWAHILI)
      hasSwitchToLanguageThat().isEqualTo(OppiaLanguage.ENGLISH)
    }
  }

  @Test
  fun testStartExp_thenEndExp_callsExplorationStartedListener_andCallsExplorationEndedListener() {
    oppiaClock.setFakeTimeMode(FakeOppiaClock.FakeTimeMode.MODE_UPTIME_MILLIS)
    explorationActiveTimeController.onAppInForeground()

    startPlayingNewExploration(TEST_TOPIC_ID_0, TEST_STORY_ID_0, TEST_EXPLORATION_ID_4)

    val sessionTime = TimeUnit.MINUTES.toMillis(5)

    testCoroutineDispatchers.advanceTimeBy(sessionTime)

    endExploration()

    assertThat(getAggregateTopicTime()).isEqualTo(sessionTime)
  }

  private fun getAggregateTopicTime(): Long {
    return monitorFactory.waitForNextSuccessfulResult(
      explorationActiveTimeController.retrieveAggregateTopicLearningTimeDataProvider(
        this.profileId,
        TEST_TOPIC_ID_0
      )
    ).topicLearningTimeMs
  }

  private fun setUpTestApplicationComponent() {
    ApplicationProvider.getApplicationContext<TestApplication>().inject(this)
  }

  private fun startPlayingNewExploration(
    topicId: String,
    storyId: String,
    explorationId: String,
    profileId: ProfileId = this.profileId
  ) {
    val startPlayingProvider =
      explorationDataController.startPlayingNewExploration(
        profileId.internalId, topicId, storyId, explorationId
      )
    monitorFactory.waitForNextSuccessfulResult(startPlayingProvider)
  }

  private fun resumeExploration(
    topicId: String,
    storyId: String,
    explorationId: String,
    explorationCheckpoint: ExplorationCheckpoint,
    profileId: ProfileId = this.profileId
  ) {
    val startPlayingProvider =
      explorationDataController.resumeExploration(
        profileId.internalId, topicId, storyId, explorationId, explorationCheckpoint
      )
    monitorFactory.waitForNextSuccessfulResult(startPlayingProvider)
  }

  private fun restartExploration(
    topicId: String,
    storyId: String,
    explorationId: String,
    profileId: ProfileId = this.profileId
  ) {
    val startPlayingProvider =
      explorationDataController.restartExploration(
        profileId.internalId, topicId, storyId, explorationId
      )
    monitorFactory.waitForNextSuccessfulResult(startPlayingProvider)
  }

  private fun replayExploration(
    topicId: String,
    storyId: String,
    explorationId: String,
    profileId: ProfileId = this.profileId
  ) {
    val startPlayingProvider =
      explorationDataController.replayExploration(
        profileId.internalId, topicId, storyId, explorationId
      )
    monitorFactory.waitForNextSuccessfulResult(startPlayingProvider)
  }

  private fun retrieveExplorationCheckpoint(
    explorationId: String,
    profileId: ProfileId = this.profileId
  ): ExplorationCheckpoint {
    return monitorFactory.waitForNextSuccessfulResult(
      explorationCheckpointController.retrieveExplorationCheckpoint(profileId, explorationId)
    )
  }

  private fun waitForGetCurrentStateSuccessfulLoad(): EphemeralState {
    return monitorFactory.waitForNextSuccessfulResult(
      explorationProgressController.getCurrentState()
    )
  }

  private fun waitForGetCurrentStateFailureLoad(): Throwable {
    return monitorFactory.waitForNextFailureResult(
      explorationProgressController.getCurrentState()
    )
  }

  private fun submitContinueButtonAnswer(): EphemeralState {
    return submitAnswer(createContinueButtonAnswer())
  }

  private fun submitContinueButtonAnswerAndContinue(): EphemeralState {
    submitAnswer(createContinueButtonAnswer())
    return moveToNextState()
  }

  private fun submitFractionAnswer(fraction: Fraction): EphemeralState {
    return submitAnswer(createFractionAnswer(fraction))
  }

  private fun submitMultipleChoiceAnswer(choiceIndex: Int): EphemeralState {
    return submitAnswer(createMultipleChoiceAnswer(choiceIndex))
  }

  private fun submitItemSelectionAnswer(vararg contentIds: String): EphemeralState {
    return submitAnswer(createItemSelectionAnswer(contentIds.toList()))
  }

  private fun submitNumericInputAnswer(numericAnswer: Double): EphemeralState {
    return submitAnswer(createNumericInputAnswer(numericAnswer))
  }

  private fun submitRatioInputAnswer(ratioExpression: RatioExpression): EphemeralState {
    return submitAnswer(createRatioInputAnswer(ratioExpression))
  }

  private fun submitTextInputAnswer(textAnswer: String): EphemeralState {
    return submitAnswer(createTextInputAnswer(textAnswer))
  }

  private fun submitDragAndDropAnswer(vararg selectedChoicesLists: List<String>): EphemeralState {
    return submitAnswer(createDragAndDropAnswer(selectedChoicesLists.toList()))
  }

  private fun submitImageRegionAnswer(
    clickX: Float,
    clickY: Float,
    clickedRegion: String
  ): EphemeralState {
    return submitAnswer(createImageRegionAnswer(clickX, clickY, clickedRegion))
  }

  private fun submitAnswer(userAnswer: UserAnswer): EphemeralState {
    monitorFactory.waitForNextSuccessfulResult(
      explorationProgressController.submitAnswer(userAnswer)
    )
    return waitForGetCurrentStateSuccessfulLoad()
  }

  private fun playThroughPrototypeExplorationInNewSession() {
    startPlayingNewExploration(TEST_TOPIC_ID_0, TEST_STORY_ID_0, TEST_EXPLORATION_ID_2)
    playThroughPrototypeExploration()
    endExploration()
  }

  private fun playThroughPrototypeExploration(): EphemeralState {
    playThroughPrototypeState1AndMoveToNextState()
    playThroughPrototypeState2AndMoveToNextState()
    playThroughPrototypeState3AndMoveToNextState()
    playThroughPrototypeState4AndMoveToNextState()
    playThroughPrototypeState5AndMoveToNextState()
    playThroughPrototypeState6AndMoveToNextState()
    playThroughPrototypeState7AndMoveToNextState()
    playThroughPrototypeState8AndMoveToNextState()
    playThroughPrototypeState9AndMoveToNextState()
    return playThroughPrototypeState10AndMoveToNextState()
  }

  private fun navigateToPrototypeFractionInputState(): EphemeralState {
    // Fraction input is the second state of the exploration.
    return playThroughPrototypeState1AndMoveToNextState()
  }

  private fun navigateToPrototypeMultipleChoiceState(): EphemeralState {
    // Multiple choice is the third state of the exploration.
    playThroughPrototypeState1AndMoveToNextState()
    return playThroughPrototypeState2AndMoveToNextState()
  }

  private fun navigateToPrototypeNumericInputState(): EphemeralState {
    // Numeric input is the sixth state of the exploration.
    playThroughPrototypeState1AndMoveToNextState()
    playThroughPrototypeState2AndMoveToNextState()
    playThroughPrototypeState3AndMoveToNextState()
    playThroughPrototypeState4AndMoveToNextState()
    return playThroughPrototypeState5AndMoveToNextState()
  }

  private fun navigateToPrototypeTextInputState(): EphemeralState {
    // Text input is the eighth state of the exploration.
    playThroughPrototypeState1AndMoveToNextState()
    playThroughPrototypeState2AndMoveToNextState()
    playThroughPrototypeState3AndMoveToNextState()
    playThroughPrototypeState4AndMoveToNextState()
    playThroughPrototypeState5AndMoveToNextState()
    playThroughPrototypeState6AndMoveToNextState()
    return playThroughPrototypeState7AndMoveToNextState()
  }

  private fun submitPrototypeState1Answer(): EphemeralState {
    // First state: Continue interaction.
    return submitContinueButtonAnswer()
  }

  private fun submitPrototypeState2Answer(): EphemeralState {
    // Second state: Fraction input. Correct answer: 1/2.
    return submitFractionAnswer(
      Fraction.newBuilder().apply {
        numerator = 1
        denominator = 2
      }.build()
    )
  }

  private fun submitWrongAnswerForPrototypeState2(): EphemeralState {
    return submitFractionAnswer(
      Fraction.newBuilder().apply {
        numerator = 1
        denominator = 3
      }.build()
    )
  }

  private fun submitPrototypeState3Answer(): EphemeralState {
    // Third state: Multiple choice. Correct answer: Eagle (second third choice).
    return submitMultipleChoiceAnswer(choiceIndex = 2)
  }

  private fun submitPrototypeState4Answer(): EphemeralState {
    // Fourth state: Item selection (radio buttons). Correct answer: Green (first choice).
    return submitItemSelectionAnswer("ca_choices_0")
  }

  private fun submitPrototypeState5Answer(): EphemeralState {
    // Fifth state: Item selection (checkboxes). Correct answer: {Red, Green, Blue}.
    return submitItemSelectionAnswer("ca_choices_0", "ca_choices_3", "ca_choices_2")
  }

  private fun submitPrototypeState6Answer(): EphemeralState {
    // Sixth state: Numeric input. Correct answer: 121.
    return submitNumericInputAnswer(121.0)
  }

  private fun submitPrototypeState7Answer(): EphemeralState {
    // Seventh state: Ratio input. Correct answer: 4:5.
    return submitRatioInputAnswer(
      RatioExpression.newBuilder().apply {
        addAllRatioComponent(listOf(4, 5))
      }.build()
    )
  }

  private fun submitPrototypeState8Answer(): EphemeralState {
    // Eighth state: Text input. Correct answer: finnish.
    return submitTextInputAnswer("finnish")
  }

  private fun submitPrototypeState9Answer(): EphemeralState {
    // Ninth state: Drag Drop Sort. Initial configuration: ca_choices_0, ca_choices_1, ca_choices_2,
    // ca_choices_3. Correct answer: Move 1st item to 4th position.
    return submitDragAndDropAnswer(
      listOf("ca_choices_1"),
      listOf("ca_choices_2"),
      listOf("ca_choices_3"),
      listOf("ca_choices_0"),
    )
  }

  private fun submitPrototypeState10Answer(): EphemeralState {
    // Tenth state: Drag Drop Sort. Initial configuration: ca_choices_0, ca_choices_1, ca_choices_2,
    // ca_choices_3. Correct answer: Move 1st item to 4th position. Correct answer: Merge first two
    // then move 2nd item to 3rd position.
    return submitDragAndDropAnswer(
      listOf("ca_choices_0", "ca_choices_1"),
      listOf("ca_choices_3"),
      listOf("ca_choices_2"),
    )
  }

  private fun playThroughPrototypeState1AndMoveToNextState(): EphemeralState {
    submitPrototypeState1Answer()
    return moveToNextState()
  }

  private fun playThroughPrototypeState2AndMoveToNextState(): EphemeralState {
    submitPrototypeState2Answer()
    return moveToNextState()
  }

  private fun playThroughPrototypeState3AndMoveToNextState(): EphemeralState {
    submitPrototypeState3Answer()
    return moveToNextState()
  }

  private fun playThroughPrototypeState4AndMoveToNextState(): EphemeralState {
    submitPrototypeState4Answer()
    return moveToNextState()
  }

  private fun playThroughPrototypeState5AndMoveToNextState(): EphemeralState {
    submitPrototypeState5Answer()
    return moveToNextState()
  }

  private fun playThroughPrototypeState6AndMoveToNextState(): EphemeralState {
    submitPrototypeState6Answer()
    return moveToNextState()
  }

  private fun playThroughPrototypeState7AndMoveToNextState(): EphemeralState {
    submitPrototypeState7Answer()
    return moveToNextState()
  }

  private fun playThroughPrototypeState8AndMoveToNextState(): EphemeralState {
    submitPrototypeState8Answer()
    return moveToNextState()
  }

  private fun playThroughPrototypeState9AndMoveToNextState(): EphemeralState {
    submitPrototypeState9Answer()
    return moveToNextState()
  }

  private fun playThroughPrototypeState10AndMoveToNextState(): EphemeralState {
    submitPrototypeState10Answer()
    return moveToNextState()
  }

  private fun moveToNextState(): EphemeralState {
    monitorFactory.waitForNextSuccessfulResult(explorationProgressController.moveToNextState())
    return waitForGetCurrentStateSuccessfulLoad()
  }

  private fun moveToPreviousState(): EphemeralState {
    monitorFactory.waitForNextSuccessfulResult(explorationProgressController.moveToPreviousState())
    return waitForGetCurrentStateSuccessfulLoad()
  }

  private fun endExploration(isCompletion: Boolean = false) {
    monitorFactory.waitForNextSuccessfulResult(
      explorationDataController.stopPlayingExploration(isCompletion)
    )
  }

  private fun createContinueButtonAnswer() =
    createTextInputAnswer(DEFAULT_CONTINUE_INTERACTION_TEXT_ANSWER)

  private fun createFractionAnswer(fraction: Fraction): UserAnswer {
    return convertToUserAnswer(
      InteractionObject.newBuilder().apply {
        this.fraction = fraction
      }.build()
    )
  }

  private fun createMultipleChoiceAnswer(choiceIndex: Int): UserAnswer {
    return convertToUserAnswer(
      InteractionObject.newBuilder().apply {
        nonNegativeInt = choiceIndex
      }.build()
    )
  }

  private fun createItemSelectionAnswer(contentIds: List<String>): UserAnswer {
    return convertToUserAnswer(
      InteractionObject.newBuilder().apply {
        setOfTranslatableHtmlContentIds = SetOfTranslatableHtmlContentIds.newBuilder().apply {
          addAllContentIds(
            contentIds.map { choice ->
              TranslatableHtmlContentId.newBuilder().apply { contentId = choice }.build()
            }
          )
        }.build()
      }.build()
    )
  }

  private fun createNumericInputAnswer(numericAnswer: Double): UserAnswer {
    return convertToUserAnswer(
      InteractionObject.newBuilder().apply {
        real = numericAnswer
      }.build()
    )
  }

  private fun createRatioInputAnswer(ratioExpression: RatioExpression): UserAnswer {
    return convertToUserAnswer(
      InteractionObject.newBuilder().apply {
        this.ratioExpression = ratioExpression
      }.build()
    )
  }

  private fun createTextInputAnswer(textAnswer: String): UserAnswer {
    return convertToUserAnswer(
      InteractionObject.newBuilder().apply {
        normalizedString = textAnswer
      }.build()
    )
  }

  private fun createDragAndDropAnswer(selectedChoicesLists: List<List<String>>): UserAnswer {
    return convertToUserAnswer(
      InteractionObject.newBuilder().apply {
        listOfSetsOfTranslatableHtmlContentIds =
          ListOfSetsOfTranslatableHtmlContentIds.newBuilder().apply {
            addAllContentIdLists(
              selectedChoicesLists.map { choices ->
                SetOfTranslatableHtmlContentIds.newBuilder().apply {
                  addAllContentIds(
                    choices.map { choice ->
                      TranslatableHtmlContentId.newBuilder().apply { contentId = choice }.build()
                    }
                  )
                }.build()
              }
            )
          }.build()
      }.build()
    )
  }

  private fun createImageRegionAnswer(
    clickX: Float,
    clickY: Float,
    clickedRegion: String
  ): UserAnswer {
    return convertToUserAnswer(
      InteractionObject.newBuilder().apply {
        clickOnImage = ClickOnImage.newBuilder().apply {
          clickPosition = Point2d.newBuilder().apply {
            x = clickX
            y = clickY
          }.build()
          addClickedRegions(clickedRegion)
        }.build()
      }.build()
    )
  }

  private fun convertToUserAnswer(answer: InteractionObject): UserAnswer {
    return UserAnswer.newBuilder().setAnswer(answer).setPlainAnswer(answer.toAnswerString()).build()
  }

  private fun forceDefaultLocale(locale: Locale) {
    context.applicationContext.resources.configuration.setLocale(locale)
    Locale.setDefault(locale)
  }

  private fun updateContentLanguage(profileId: ProfileId, language: OppiaLanguage) {
    val updateProvider = translationController.updateWrittenTranslationContentLanguage(
      profileId,
      WrittenTranslationLanguageSelection.newBuilder().apply {
        selectedLanguage = language
      }.build()
    )
    monitorFactory.waitForNextSuccessfulResult(updateProvider)
  }

  private fun EphemeralState.isHintRevealed(hintIndex: Int): Boolean {
    return pendingState.helpIndex.isHintRevealed(hintIndex, state.interaction.hintList)
  }

  private fun EphemeralState.isSolutionRevealed(): Boolean =
    pendingState.helpIndex.isSolutionRevealed()

  private fun EventLogSubject.ExplorationContextSubject.containsTestExp2Details() {
    hasTopicIdThat().isEqualTo(TEST_TOPIC_ID_0)
    hasStoryIdThat().isEqualTo(TEST_STORY_ID_0)
    hasExplorationIdThat().isEqualTo(TEST_EXPLORATION_ID_2)
    hasVersionThat().isEqualTo(loadExploration(TEST_EXPLORATION_ID_2).version)
    hasSessionIdThat().isNotEmpty()
    hasLearnerDetailsThat {
      hasLearnerIdThat().isNotEmpty()
      hasInstallationIdThat().isNotEmpty()
    }
  }

  private fun EventLogSubject.ExplorationContextSubject.containsFractionsExp0Details() {
    hasTopicIdThat().isEqualTo(FRACTIONS_TOPIC_ID)
    hasStoryIdThat().isEqualTo(FRACTIONS_STORY_ID_0)
    hasExplorationIdThat().isEqualTo(FRACTIONS_EXPLORATION_ID_0)
    hasVersionThat().isEqualTo(loadExploration(FRACTIONS_EXPLORATION_ID_0).version)
    hasSessionIdThat().isNotEmpty()
    hasLearnerDetailsThat {
      hasLearnerIdThat().isNotEmpty()
      hasInstallationIdThat().isNotEmpty()
    }
  }

  private fun retrieveCheckpointPendingAnswerCount(explorationId: String) =
    retrieveExplorationCheckpoint(explorationId).pendingUserAnswersCount

  private fun retrieveCheckpointStateName(explorationId: String) =
    retrieveExplorationCheckpoint(explorationId).pendingStateName

  private fun retrieveCheckpointStateIndex(explorationId: String) =
    retrieveExplorationCheckpoint(explorationId).stateIndex

  private fun retrieveCheckpointHelpIndex(explorationId: String) =
    retrieveExplorationCheckpoint(explorationId).helpIndex

  private fun loadExploration(expId: String): Exploration {
    return monitorFactory.waitForNextSuccessfulResult(
      explorationDataController.getExplorationById(profileId, expId)
    ).exploration
  }

  private fun logIntoAnalyticsReadyAdminProfile() {
    val rootProfileId = ProfileId.getDefaultInstance()
    val addProfileProvider = profileManagementController.addProfile(
      name = "Admin",
      pin = "",
      avatarImagePath = null,
      allowDownloadAccess = true,
      colorRgb = 0,
      isAdmin = true
    )
    monitorFactory.waitForNextSuccessfulResult(addProfileProvider)
    monitorFactory.waitForNextSuccessfulResult(
      profileManagementController.loginToProfile(rootProfileId)
    )
  }

  private fun createTestExp2CheckpointToState6(): ExplorationCheckpoint {
    startPlayingNewExploration(TEST_TOPIC_ID_0, TEST_STORY_ID_0, TEST_EXPLORATION_ID_2)
    waitForGetCurrentStateSuccessfulLoad()

    // Play through some states in the exploration.
    playThroughPrototypeState1AndMoveToNextState()
    playThroughPrototypeState2AndMoveToNextState()
    playThroughPrototypeState3AndMoveToNextState()
    playThroughPrototypeState4AndMoveToNextState()
    playThroughPrototypeState5AndMoveToNextState()
    endExploration()

    return retrieveExplorationCheckpoint(TEST_EXPLORATION_ID_2)
  }

  // TODO(#89): Move this to a common test application component.
  @Module
  class TestModule {
    @Provides
    @Singleton
    fun provideContext(application: Application): Context {
      return application
    }

    @EnableConsoleLog
    @Provides
    fun provideEnableConsoleLog(): Boolean = true

    @EnableFileLog
    @Provides
    fun provideEnableFileLog(): Boolean = false

    @GlobalLogLevel
    @Provides
    fun provideGlobalLogLevel(): LogLevel = LogLevel.VERBOSE

    @Provides
    @LoadLessonProtosFromAssets
    fun provideLoadLessonProtosFromAssets(testEnvironmentConfig: TestEnvironmentConfig): Boolean =
      testEnvironmentConfig.isUsingBazel()

    @Provides
    @EnableLearnerStudyAnalytics
    fun provideLearnerStudyAnalytics(): PlatformParameterValue<Boolean> {
      // Enable the study by default in tests.
      return PlatformParameterValue.createDefaultParameter(defaultValue = true)
    }

    @Provides
    @EnableLoggingLearnerStudyIds
    fun provideLoggingLearnerStudyIds(): PlatformParameterValue<Boolean> {
      // Enable study IDs by default in tests.
      return PlatformParameterValue.createDefaultParameter(defaultValue = true)
    }

    @Provides
    @EnableNpsSurvey
    fun provideEnableNpsSurvey(): PlatformParameterValue<Boolean> {
      return PlatformParameterValue.createDefaultParameter(defaultValue = true)
    }
  }

  // TODO(#89): Move this to a common test application component.
  @Singleton
  @Component(
    modules = [
      TestModule::class, ContinueModule::class, FractionInputModule::class,
      ItemSelectionInputModule::class, MultipleChoiceInputModule::class,
      NumberWithUnitsRuleModule::class, NumericInputRuleModule::class, TextInputRuleModule::class,
      DragDropSortInputModule::class, InteractionsModule::class, TestLogReportingModule::class,
      ImageClickInputModule::class, LogStorageModule::class, TestDispatcherModule::class,
      RatioInputModule::class, RobolectricModule::class, FakeOppiaClockModule::class,
      ExplorationStorageTestModule::class, HintsAndSolutionConfigModule::class,
      HintsAndSolutionProdModule::class, NetworkConnectionUtilDebugModule::class,
      AssetModule::class, LocaleProdModule::class, NumericExpressionInputModule::class,
      AlgebraicExpressionInputModule::class, MathEquationInputModule::class,
      LoggingIdentifierModule::class, ApplicationLifecycleModule::class,
      SyncStatusModule::class, PlatformParameterSingletonModule::class,
      ExplorationProgressModule::class, TestAuthenticationModule::class
    ]
  )
  interface TestApplicationComponent : DataProvidersInjector {
    @Component.Builder
    interface Builder {
      @BindsInstance
      fun setApplication(application: Application): Builder

      fun build(): TestApplicationComponent
    }

    fun inject(explorationProgressControllerTest: ExplorationProgressControllerTest)
  }

  class TestApplication : Application(), DataProvidersInjectorProvider {
    private val component: TestApplicationComponent by lazy {
      DaggerExplorationProgressControllerTest_TestApplicationComponent.builder()
        .setApplication(this)
        .build()
    }

    fun inject(explorationProgressControllerTest: ExplorationProgressControllerTest) {
      component.inject(explorationProgressControllerTest)
    }

    override fun getDataProvidersInjector(): DataProvidersInjector = component
  }

  private companion object {
    private val EGYPT_ARABIC_LOCALE = Locale("ar", "EG")
    private val TURKEY_TURKISH_LOCALE = Locale("tr", "TR")
  }
}<|MERGE_RESOLUTION|>--- conflicted
+++ resolved
@@ -2478,14 +2478,8 @@
     monitorFactory.ensureDataProviderExecutes(
       explorationProgressController.submitHintIsRevealed(hintIndex = 0)
     )
-
-<<<<<<< HEAD
-    val eventLog = fakeAnalyticsEventLogger.getMostRecentEvent()
-    assertThat(eventLog).hasRevealHintContextThat {
-=======
     val eventLogList = fakeAnalyticsEventLogger.getMostRecentEvents(2)
-    assertThat(eventLogList[0]).hasAccessHintContextThat {
->>>>>>> 3a369ed0
+    assertThat(eventLogList[0]).hasRevealHintContextThat {
       hasExplorationDetailsThat().containsTestExp2Details()
       hasExplorationDetailsThat().hasStateNameThat().isEqualTo("Fractions")
       hasHintIndexThat().isEqualTo(0)
@@ -2546,13 +2540,8 @@
       explorationProgressController.submitHintIsRevealed(hintIndex = 0)
     )
 
-<<<<<<< HEAD
-    val eventLog = fakeAnalyticsEventLogger.getMostRecentEvent()
-    assertThat(eventLog).hasRevealHintContextThat {
-=======
     val eventLogList = fakeAnalyticsEventLogger.getMostRecentEvents(2)
-    assertThat(eventLogList[0]).hasAccessHintContextThat {
->>>>>>> 3a369ed0
+    assertThat(eventLogList[0]).hasRevealHintContextThat {
       hasExplorationDetailsThat().containsFractionsExp0Details()
       hasExplorationDetailsThat().hasStateNameThat().isEqualTo("Parts of a whole")
       hasHintIndexThat().isEqualTo(0)
@@ -2607,18 +2596,12 @@
       explorationProgressController.submitSolutionIsRevealed()
     )
 
-<<<<<<< HEAD
-    val eventLog = fakeAnalyticsEventLogger.getMostRecentEvent()
-    assertThat(eventLog).hasRevealSolutionContextThat().containsTestExp2Details()
-    assertThat(eventLog).hasRevealSolutionContextThat().hasStateNameThat().isEqualTo("Fractions")
-=======
     val eventLogList = fakeAnalyticsEventLogger.getMostRecentEvents(2)
-    assertThat(eventLogList[0]).hasAccessSolutionContextThat {
+    assertThat(eventLogList[0]).hasRevealSolutionContextThat {
       containsTestExp2Details()
       hasStateNameThat().isEqualTo("Fractions")
     }
     assertThat(eventLogList[1]).hasProgressSavingSuccessContextThat().containsTestExp2Details()
->>>>>>> 3a369ed0
   }
 
   @Test
