package org.oppia.android.domain.exploration

import android.app.Application
import android.content.Context
import androidx.test.core.app.ApplicationProvider
import androidx.test.ext.junit.runners.AndroidJUnit4
import com.google.common.truth.Truth.assertThat
import com.google.common.truth.extensions.proto.LiteProtoTruth.assertThat
import dagger.BindsInstance
import dagger.Component
import dagger.Module
import dagger.Provides
import org.junit.Before
import org.junit.Rule
import org.junit.Test
import org.junit.runner.RunWith
import org.oppia.android.app.model.AnswerOutcome
import org.oppia.android.app.model.CheckpointState
import org.oppia.android.app.model.ClickOnImage
import org.oppia.android.app.model.EphemeralState
import org.oppia.android.app.model.EphemeralState.StateTypeCase.COMPLETED_STATE
import org.oppia.android.app.model.EphemeralState.StateTypeCase.PENDING_STATE
import org.oppia.android.app.model.EphemeralState.StateTypeCase.TERMINAL_STATE
import org.oppia.android.app.model.Exploration
import org.oppia.android.app.model.ExplorationCheckpoint
import org.oppia.android.app.model.Fraction
import org.oppia.android.app.model.HelpIndex
import org.oppia.android.app.model.HelpIndex.IndexTypeCase.EVERYTHING_REVEALED
import org.oppia.android.app.model.HelpIndex.IndexTypeCase.LATEST_REVEALED_HINT_INDEX
import org.oppia.android.app.model.HelpIndex.IndexTypeCase.NEXT_AVAILABLE_HINT_INDEX
import org.oppia.android.app.model.HelpIndex.IndexTypeCase.SHOW_SOLUTION
import org.oppia.android.app.model.InteractionObject
import org.oppia.android.app.model.ListOfSetsOfTranslatableHtmlContentIds
import org.oppia.android.app.model.OppiaLanguage
import org.oppia.android.app.model.Point2d
import org.oppia.android.app.model.ProfileId
import org.oppia.android.app.model.RatioExpression
import org.oppia.android.app.model.SetOfTranslatableHtmlContentIds
import org.oppia.android.app.model.TranslatableHtmlContentId
import org.oppia.android.app.model.UserAnswer
import org.oppia.android.app.model.WrittenTranslationContext
import org.oppia.android.app.model.WrittenTranslationLanguageSelection
import org.oppia.android.domain.classify.InteractionsModule
import org.oppia.android.domain.classify.rules.algebraicexpressioninput.AlgebraicExpressionInputModule
import org.oppia.android.domain.classify.rules.continueinteraction.ContinueModule
import org.oppia.android.domain.classify.rules.dragAndDropSortInput.DragDropSortInputModule
import org.oppia.android.domain.classify.rules.fractioninput.FractionInputModule
import org.oppia.android.domain.classify.rules.imageClickInput.ImageClickInputModule
import org.oppia.android.domain.classify.rules.itemselectioninput.ItemSelectionInputModule
import org.oppia.android.domain.classify.rules.mathequationinput.MathEquationInputModule
import org.oppia.android.domain.classify.rules.multiplechoiceinput.MultipleChoiceInputModule
import org.oppia.android.domain.classify.rules.numberwithunits.NumberWithUnitsRuleModule
import org.oppia.android.domain.classify.rules.numericexpressioninput.NumericExpressionInputModule
import org.oppia.android.domain.classify.rules.numericinput.NumericInputRuleModule
import org.oppia.android.domain.classify.rules.ratioinput.RatioInputModule
import org.oppia.android.domain.classify.rules.textinput.TextInputRuleModule
import org.oppia.android.domain.exploration.lightweightcheckpointing.ExplorationCheckpointController
import org.oppia.android.domain.exploration.testing.ExplorationStorageTestModule
import org.oppia.android.domain.hintsandsolution.HintsAndSolutionConfigModule
import org.oppia.android.domain.hintsandsolution.HintsAndSolutionProdModule
import org.oppia.android.domain.hintsandsolution.isHintRevealed
import org.oppia.android.domain.hintsandsolution.isSolutionRevealed
import org.oppia.android.domain.oppialogger.LogStorageModule
import org.oppia.android.domain.oppialogger.LoggingIdentifierModule
import org.oppia.android.domain.oppialogger.analytics.ApplicationLifecycleModule
import org.oppia.android.domain.platformparameter.PlatformParameterSingletonModule
import org.oppia.android.domain.profile.ProfileManagementController
import org.oppia.android.domain.topic.FRACTIONS_EXPLORATION_ID_0
import org.oppia.android.domain.topic.FRACTIONS_STORY_ID_0
import org.oppia.android.domain.topic.FRACTIONS_TOPIC_ID
import org.oppia.android.domain.topic.TEST_EXPLORATION_ID_13
import org.oppia.android.domain.topic.TEST_EXPLORATION_ID_2
import org.oppia.android.domain.topic.TEST_EXPLORATION_ID_4
import org.oppia.android.domain.topic.TEST_STORY_ID_0
import org.oppia.android.domain.topic.TEST_STORY_ID_2
import org.oppia.android.domain.topic.TEST_TOPIC_ID_0
import org.oppia.android.domain.topic.TEST_TOPIC_ID_1
import org.oppia.android.domain.translation.TranslationController
import org.oppia.android.domain.util.toAnswerString
import org.oppia.android.testing.BuildEnvironment
import org.oppia.android.testing.FakeAnalyticsEventLogger
import org.oppia.android.testing.FakeExceptionLogger
import org.oppia.android.testing.OppiaTestRule
import org.oppia.android.testing.RunOn
import org.oppia.android.testing.TestLogReportingModule
import org.oppia.android.testing.assertThrows
import org.oppia.android.testing.data.DataProviderTestMonitor
import org.oppia.android.testing.environment.TestEnvironmentConfig
import org.oppia.android.testing.logging.EventLogSubject
import org.oppia.android.testing.logging.EventLogSubject.Companion.assertThat
import org.oppia.android.testing.robolectric.RobolectricModule
import org.oppia.android.testing.threading.TestCoroutineDispatchers
import org.oppia.android.testing.threading.TestDispatcherModule
import org.oppia.android.testing.time.FakeOppiaClock
import org.oppia.android.testing.time.FakeOppiaClockModule
import org.oppia.android.util.caching.AssetModule
import org.oppia.android.util.caching.CacheAssetsLocally
import org.oppia.android.util.caching.LoadLessonProtosFromAssets
import org.oppia.android.util.caching.TopicListToCache
import org.oppia.android.util.data.DataProvidersInjector
import org.oppia.android.util.data.DataProvidersInjectorProvider
import org.oppia.android.util.locale.LocaleProdModule
import org.oppia.android.util.logging.EnableConsoleLog
import org.oppia.android.util.logging.EnableFileLog
import org.oppia.android.util.logging.GlobalLogLevel
import org.oppia.android.util.logging.LogLevel
import org.oppia.android.util.logging.SyncStatusModule
import org.oppia.android.util.networking.NetworkConnectionUtilDebugModule
import org.oppia.android.util.platformparameter.LearnerStudyAnalytics
import org.oppia.android.util.platformparameter.PlatformParameterValue
import org.robolectric.annotation.Config
import org.robolectric.annotation.LooperMode
import java.util.Locale
import java.util.concurrent.TimeUnit
import javax.inject.Inject
import javax.inject.Singleton

// For context:
// https://github.com/oppia/oppia/blob/37285a/extensions/interactions/Continue/directives/oppia-interactive-continue.directive.ts.
private const val DEFAULT_CONTINUE_INTERACTION_TEXT_ANSWER = "Please continue."
private const val INVALID_TOPIC_ID = "invalid_topic_id"
private const val INVALID_STORY_ID = "invalid_story_id"
private const val INVALID_EXPLORATION_ID = "invalid_exp_id"

/** Tests for [ExplorationProgressController]. */
// Same parameter value: helpers reduce test context, even if they are used by 1 test.
// Function name: test names are conventionally named with underscores.
@Suppress("SameParameterValue", "FunctionName")
@RunWith(AndroidJUnit4::class)
@LooperMode(LooperMode.Mode.PAUSED)
@Config(application = ExplorationProgressControllerTest.TestApplication::class)
class ExplorationProgressControllerTest {
  // TODO(#3646): Add much more thorough tests for the integration pathway.

  // TODO(#59): Once AsyncDataSubscriptionManager can be replaced with a fake, add the following
  //  tests once careful testing timing can be controlled:
  //  - testMoveToNext_whileSubmittingAnswer_failsWithError
  //  - testGetCurrentState_whileSubmittingCorrectMultiChoiceAnswer_updatesToPending
  //  - testSubmitAnswer_whileSubmittingAnotherAnswer_failsWithError
  //  - testMoveToPrevious_whileSubmittingAnswer_failsWithError

<<<<<<< HEAD
  @get:Rule
  val oppiaTestRule = OppiaTestRule()
  @Inject
  lateinit var context: Context
  @Inject
  lateinit var explorationDataController: ExplorationDataController
  @Inject
  lateinit var explorationProgressController: ExplorationProgressController
  @Inject
  lateinit var fakeExceptionLogger: FakeExceptionLogger
  @Inject
  lateinit var testCoroutineDispatchers: TestCoroutineDispatchers
  @Inject
  lateinit var oppiaClock: FakeOppiaClock
  @Inject
  lateinit var explorationCheckpointController: ExplorationCheckpointController
  @Inject
  lateinit var monitorFactory: DataProviderTestMonitor.Factory
  @Inject
  lateinit var translationController: TranslationController
  @Inject
  lateinit var fakeEventLogger: FakeEventLogger
  @Inject
  lateinit var profileManagementController: ProfileManagementController
=======
  @get:Rule val oppiaTestRule = OppiaTestRule()
  @Inject lateinit var context: Context
  @Inject lateinit var explorationDataController: ExplorationDataController
  @Inject lateinit var explorationProgressController: ExplorationProgressController
  @Inject lateinit var fakeExceptionLogger: FakeExceptionLogger
  @Inject lateinit var testCoroutineDispatchers: TestCoroutineDispatchers
  @Inject lateinit var oppiaClock: FakeOppiaClock
  @Inject lateinit var explorationCheckpointController: ExplorationCheckpointController
  @Inject lateinit var monitorFactory: DataProviderTestMonitor.Factory
  @Inject lateinit var translationController: TranslationController
  @Inject lateinit var fakeAnalyticsEventLogger: FakeAnalyticsEventLogger
  @Inject lateinit var profileManagementController: ProfileManagementController
>>>>>>> 5e64fae5

  private val profileId = ProfileId.newBuilder().setInternalId(0).build()

  @Before
  fun setUp() {
    setUpTestApplicationComponent()
  }

  @Test
  fun testGetCurrentState_noExploration_throwsException() {
    // Can't retrieve the current state until the play session is started.
    assertThrows(UninitializedPropertyAccessException::class) {
      explorationProgressController.getCurrentState()
    }
  }

  @Test
  fun testPlayExploration_invalid_returnsSuccess() {
    val resultDataProvider =
      explorationDataController.replayExploration(
        profileId.internalId, INVALID_TOPIC_ID, INVALID_STORY_ID, INVALID_EXPLORATION_ID
      )

    // An invalid exploration is not known until it's fully loaded, and that's observed via
    // getCurrentState.
    monitorFactory.waitForNextSuccessfulResult(resultDataProvider)
  }

  @Test
  fun testGetCurrentState_playInvalidExploration_returnsFailure() {
    restartExploration(INVALID_TOPIC_ID, INVALID_STORY_ID, INVALID_EXPLORATION_ID)

    val error = waitForGetCurrentStateFailureLoad()

    assertThat(error).hasMessageThat().contains("invalid_exp_id")
  }

  @Test
  fun testPlayExploration_valid_returnsSuccess() {
    val resultDataProvider =
      explorationDataController.replayExploration(
        profileId.internalId, TEST_TOPIC_ID_0, TEST_STORY_ID_0, TEST_EXPLORATION_ID_2
      )

    monitorFactory.waitForNextSuccessfulResult(resultDataProvider)
  }

  @Test
  fun testGetCurrentState_playExploration_loaded_returnsInitialStatePending() {
    startPlayingNewExploration(TEST_TOPIC_ID_0, TEST_STORY_ID_0, TEST_EXPLORATION_ID_2)

    val ephemeralState = waitForGetCurrentStateSuccessfulLoad()

    assertThat(ephemeralState.stateTypeCase).isEqualTo(PENDING_STATE)
    assertThat(ephemeralState.hasPreviousState).isFalse()
    assertThat(ephemeralState.state.name).isEqualTo("Continue")
  }

  @Test
  fun testEphemeralState_startExploration_shouldIndicateButtonAnimation() {
    oppiaClock.setFakeTimeMode(FakeOppiaClock.FakeTimeMode.MODE_FIXED_FAKE_TIME)
    val currentTime = oppiaClock.getCurrentTimeMs()
    oppiaClock.setCurrentTimeMs(currentTime)
    startPlayingNewExploration(TEST_TOPIC_ID_0, TEST_STORY_ID_0, TEST_EXPLORATION_ID_2)
    val ephemeralState = waitForGetCurrentStateSuccessfulLoad()
    assertThat(ephemeralState.showContinueButtonAnimation).isEqualTo(true)
    assertThat(ephemeralState.continueButtonAnimationTimestampMs).isEqualTo(
      currentTime + TimeUnit.SECONDS.toMillis(
        45
      )
    )
  }

  @Test
  fun testEphemeralState_moveToNextState_shouldIndicateNoButtonAnimation() {
    startPlayingNewExploration(TEST_TOPIC_ID_0, TEST_STORY_ID_0, TEST_EXPLORATION_ID_2)
    playThroughPrototypeState1AndMoveToNextState()
    val ephemeralState = waitForGetCurrentStateSuccessfulLoad()
    assertThat(ephemeralState.showContinueButtonAnimation).isEqualTo(false)
  }

  @Test
  fun testEphemeralState_profile1ClicksContinue_switchToProfile2_shouldIndicateButtonAnimation() {
    oppiaClock.setFakeTimeMode(FakeOppiaClock.FakeTimeMode.MODE_FIXED_FAKE_TIME)
    val profileId2 = ProfileId.newBuilder().setInternalId(1).build()
    startPlayingNewExploration(TEST_TOPIC_ID_0, TEST_STORY_ID_0, TEST_EXPLORATION_ID_2)
    playThroughPrototypeState1AndMoveToNextState()
    endExploration()
    val currentTime = oppiaClock.getCurrentTimeMs()
    oppiaClock.setCurrentTimeMs(currentTime)
    startPlayingNewExploration(TEST_TOPIC_ID_0, TEST_STORY_ID_0, TEST_EXPLORATION_ID_2, profileId2)
    val ephemeralState = waitForGetCurrentStateSuccessfulLoad()
    assertThat(ephemeralState.showContinueButtonAnimation).isEqualTo(true)
    assertThat(ephemeralState.continueButtonAnimationTimestampMs).isEqualTo(
      currentTime + TimeUnit.SECONDS.toMillis(
        45
      )
    )
  }

  @Test
  fun testEphemeralState_startExp_clicksContinue_reEnterExp_shouldIndicateNoButtonAnimation() {
    startPlayingNewExploration(TEST_TOPIC_ID_0, TEST_STORY_ID_0, TEST_EXPLORATION_ID_2)
    playThroughPrototypeState1AndMoveToNextState()
    val checkPoint = retrieveExplorationCheckpoint(TEST_EXPLORATION_ID_2)
    endExploration()
    resumeExploration(TEST_TOPIC_ID_0, TEST_STORY_ID_0, TEST_EXPLORATION_ID_2, checkPoint)
    val ephemeralState = waitForGetCurrentStateSuccessfulLoad()
    assertThat(ephemeralState.showContinueButtonAnimation).isEqualTo(false)
  }

  @Test
  fun testEphemeralState_startExp_seesAnimation_reEnterExploration_shouldIndicateButtonAnimation() {
    oppiaClock.setFakeTimeMode(FakeOppiaClock.FakeTimeMode.MODE_FIXED_FAKE_TIME)
    startPlayingNewExploration(TEST_TOPIC_ID_0, TEST_STORY_ID_0, TEST_EXPLORATION_ID_2)
    testCoroutineDispatchers.advanceTimeBy(TimeUnit.SECONDS.toMillis(45))
    endExploration()
    val currentTime = oppiaClock.getCurrentTimeMs()
    oppiaClock.setCurrentTimeMs(currentTime)
    restartExploration(TEST_TOPIC_ID_0, TEST_STORY_ID_0, TEST_EXPLORATION_ID_2)
    val ephemeralState = waitForGetCurrentStateSuccessfulLoad()
    assertThat(ephemeralState.showContinueButtonAnimation).isEqualTo(true)
    assertThat(ephemeralState.continueButtonAnimationTimestampMs).isEqualTo(
      currentTime + TimeUnit.SECONDS.toMillis(
        45
      )
    )
  }

  @Test
  fun testGetCurrentState_playInvalidExploration_thenPlayValidExp_returnsInitialPendingState() {
    // Start with playing an invalid exploration.
    restartExploration(INVALID_TOPIC_ID, INVALID_STORY_ID, INVALID_EXPLORATION_ID)
    endExploration()

    // Then a valid one.
    restartExploration(TEST_TOPIC_ID_0, TEST_STORY_ID_0, TEST_EXPLORATION_ID_2)

    // The latest result should correspond to the valid ID, and the progress controller should
    // gracefully recover.
    val ephemeralState = waitForGetCurrentStateSuccessfulLoad()
    assertThat(ephemeralState.stateTypeCase).isEqualTo(PENDING_STATE)
    assertThat(ephemeralState.hasPreviousState).isFalse()
    assertThat(ephemeralState.state.name).isEqualTo("Continue")
  }

  @Test
  fun testFinishExploration_beforePlaying_isFailure() {
    val resultDataProvider = explorationDataController.stopPlayingExploration(isCompletion = false)

    // The operation should be failing since the session hasn't started.
    val result = monitorFactory.waitForNextFailureResult(resultDataProvider)
    assertThat(result).isInstanceOf(IllegalStateException::class.java)
    assertThat(result).hasMessageThat().contains("Session isn't initialized yet.")
  }

  @Test
  fun testPlayExploration_withoutFinishingPrevious_succeeds() {
    restartExploration(TEST_TOPIC_ID_0, TEST_STORY_ID_0, TEST_EXPLORATION_ID_2)
    waitForGetCurrentStateSuccessfulLoad()

    // Try playing another exploration without finishing the previous one.
    val resultDataProvider =
      explorationDataController.replayExploration(
        profileId.internalId, TEST_TOPIC_ID_0, TEST_STORY_ID_0, TEST_EXPLORATION_ID_2
      )

    // The new session will overwrite the previous.
    monitorFactory.waitForNextSuccessfulResult(resultDataProvider)
  }

  @Test
  fun testGetCurrentState_playSecondExploration_afterFinishingPrev_loaded_returnsInitialState() {
    // Start with playing a valid exploration, then stop.
    restartExploration(TEST_TOPIC_ID_0, TEST_STORY_ID_0, TEST_EXPLORATION_ID_2)
    waitForGetCurrentStateSuccessfulLoad()
    endExploration()

    // Then another valid one.
    restartExploration(TEST_TOPIC_ID_1, TEST_STORY_ID_2, TEST_EXPLORATION_ID_4)

    // The latest result should correspond to the valid ID, and the progress controller should
    // gracefully recover.
    val ephemeralState = waitForGetCurrentStateSuccessfulLoad()
    assertThat(ephemeralState.stateTypeCase).isEqualTo(PENDING_STATE)
    assertThat(ephemeralState.hasPreviousState).isFalse()
    assertThat(ephemeralState.state.name).isEqualTo("DragDropSortInput")
  }

  @Test
  fun testSubmitAnswer_beforePlaying_isFailure() {
    val resultProvider = explorationProgressController.submitAnswer(createMultipleChoiceAnswer(0))

    // The operation should be failing since the session hasn't started.
    val result = monitorFactory.waitForNextFailureResult(resultProvider)
    assertThat(result).isInstanceOf(IllegalStateException::class.java)
    assertThat(result).hasMessageThat().contains("Session isn't initialized yet.")
  }

  @Test
  fun testSubmitAnswer_forMultipleChoice_correctAnswer_succeeds() {
    restartExploration(TEST_TOPIC_ID_0, TEST_STORY_ID_0, TEST_EXPLORATION_ID_2)
    waitForGetCurrentStateSuccessfulLoad()
    navigateToPrototypeMultipleChoiceState()

    val result = explorationProgressController.submitAnswer(createMultipleChoiceAnswer(2))

    // Verify that the answer submission was successful.
    monitorFactory.waitForNextSuccessfulResult(result)
  }

  @Test
  fun testSubmitAnswer_forMultipleChoice_correctAnswer_returnsOutcomeWithTransition() {
    restartExploration(TEST_TOPIC_ID_0, TEST_STORY_ID_0, TEST_EXPLORATION_ID_2)
    waitForGetCurrentStateSuccessfulLoad()
    navigateToPrototypeMultipleChoiceState()

    val result = explorationProgressController.submitAnswer(createMultipleChoiceAnswer(2))

    // Verify that the answer submission was successful.
    val answerOutcome = monitorFactory.waitForNextSuccessfulResult(result)
    assertThat(answerOutcome.destinationCase).isEqualTo(AnswerOutcome.DestinationCase.STATE_NAME)
    assertThat(answerOutcome.feedback.html).contains("Correct!")
  }

  @Test
  fun testSubmitAnswer_forMultipleChoice_wrongAnswer_succeeds() {
    restartExploration(TEST_TOPIC_ID_0, TEST_STORY_ID_0, TEST_EXPLORATION_ID_2)
    waitForGetCurrentStateSuccessfulLoad()
    navigateToPrototypeMultipleChoiceState()

    val result = explorationProgressController.submitAnswer(createMultipleChoiceAnswer(0))

    // Verify that the answer submission was successful.
    monitorFactory.waitForNextSuccessfulResult(result)
  }

  @Test
  fun testSubmitAnswer_forMultipleChoice_wrongAnswer_providesDefFeedbackAndSameStateTransition() {
    restartExploration(TEST_TOPIC_ID_0, TEST_STORY_ID_0, TEST_EXPLORATION_ID_2)
    waitForGetCurrentStateSuccessfulLoad()
    navigateToPrototypeMultipleChoiceState()

    val result = explorationProgressController.submitAnswer(createMultipleChoiceAnswer(0))

    // Verify that the answer submission was successful.
    val answerOutcome = monitorFactory.waitForNextSuccessfulResult(result)
    assertThat(answerOutcome.destinationCase).isEqualTo(AnswerOutcome.DestinationCase.SAME_STATE)
    assertThat(answerOutcome.feedback.html).contains("Try again.")
  }

  @Test
  fun testGetCurrentState_afterSubmittingCorrectMultiChoiceAnswer_becomesCompletedState() {
    restartExploration(TEST_TOPIC_ID_0, TEST_STORY_ID_0, TEST_EXPLORATION_ID_2)
    waitForGetCurrentStateSuccessfulLoad()
    navigateToPrototypeMultipleChoiceState()

    val ephemeralState = submitMultipleChoiceAnswer(2)

    // Verify that the current state updates. It should now be completed with the correct answer.
    assertThat(ephemeralState.stateTypeCase).isEqualTo(COMPLETED_STATE)
    assertThat(ephemeralState.completedState.answerCount).isEqualTo(1)
    assertThat(ephemeralState.completedState.getAnswer(0).userAnswer.answer.nonNegativeInt)
      .isEqualTo(2)
    assertThat(ephemeralState.completedState.getAnswer(0).feedback.html).contains("Correct!")
  }

  @Test
  fun testGetCurrentState_afterSubmittingWrongMultiChoiceAnswer_updatesPendingState() {
    restartExploration(TEST_TOPIC_ID_0, TEST_STORY_ID_0, TEST_EXPLORATION_ID_2)
    waitForGetCurrentStateSuccessfulLoad()
    navigateToPrototypeMultipleChoiceState()

    val ephemeralState = submitMultipleChoiceAnswer(0)

    // Verify that the current state updates. It should stay pending, and the wrong answer should be
    // appended.
    assertThat(ephemeralState.stateTypeCase).isEqualTo(PENDING_STATE)
    assertThat(ephemeralState.pendingState.wrongAnswerCount).isEqualTo(1)
    assertThat(ephemeralState.pendingState.getWrongAnswer(0).userAnswer.answer.nonNegativeInt)
      .isEqualTo(0)
    assertThat(ephemeralState.pendingState.getWrongAnswer(0).feedback.html).contains("Try again.")
  }

  @Test
  fun testGetCurrentState_afterSubmittingWrongThenRightAnswer_updatesToStateWithBothAnswers() {
    restartExploration(TEST_TOPIC_ID_0, TEST_STORY_ID_0, TEST_EXPLORATION_ID_2)
    waitForGetCurrentStateSuccessfulLoad()
    navigateToPrototypeMultipleChoiceState()
    submitMultipleChoiceAnswer(0)

    val ephemeralState = submitMultipleChoiceAnswer(2)

    // Verify that the current state updates. It should now be completed with both the wrong and
    // correct answers.
    assertThat(ephemeralState.stateTypeCase).isEqualTo(COMPLETED_STATE)
    assertThat(ephemeralState.completedState.answerCount).isEqualTo(2)
    assertThat(ephemeralState.completedState.getAnswer(0).userAnswer.answer.nonNegativeInt)
      .isEqualTo(0)
    assertThat(ephemeralState.completedState.getAnswer(0).feedback.html).contains("Try again.")
    assertThat(ephemeralState.completedState.getAnswer(1).userAnswer.answer.nonNegativeInt)
      .isEqualTo(2)
    assertThat(ephemeralState.completedState.getAnswer(1).feedback.html).contains("Correct!")
  }

  @Test
  fun testMoveToNext_beforePlaying_isFailure() {
    val moveToStateResult = explorationProgressController.moveToNextState()

    // The operation should be failing since the session hasn't started.
    val result = monitorFactory.waitForNextFailureResult(moveToStateResult)
    assertThat(result).isInstanceOf(IllegalStateException::class.java)
    assertThat(result).hasMessageThat().contains("Session isn't initialized yet.")
  }

  @Test
  fun testMoveToNext_forPendingInitialState_failsWithError() {
    restartExploration(TEST_TOPIC_ID_0, TEST_STORY_ID_0, TEST_EXPLORATION_ID_2)
    waitForGetCurrentStateSuccessfulLoad()

    val moveToStateResult = explorationProgressController.moveToNextState()

    // Verify that we can't move ahead since the current state isn't yet completed.
    val error = monitorFactory.waitForNextFailureResult(moveToStateResult)
    assertThat(error)
      .hasMessageThat()
      .contains("Cannot navigate to next state; at most recent state.")
  }

  @Test
  fun testMoveToNext_forCompletedState_succeeds() {
    restartExploration(TEST_TOPIC_ID_0, TEST_STORY_ID_0, TEST_EXPLORATION_ID_2)
    waitForGetCurrentStateSuccessfulLoad()
    submitPrototypeState1Answer()

    val moveToStateResult = explorationProgressController.moveToNextState()

    monitorFactory.waitForNextSuccessfulResult(moveToStateResult)
  }

  @Test
  fun testMoveToNext_forCompletedState_movesToNextState() {
    restartExploration(TEST_TOPIC_ID_0, TEST_STORY_ID_0, TEST_EXPLORATION_ID_2)
    waitForGetCurrentStateSuccessfulLoad()
    submitPrototypeState1Answer()

    val ephemeralState = moveToNextState()

    assertThat(ephemeralState.state.name).isEqualTo("Fractions")
    assertThat(ephemeralState.stateTypeCase).isEqualTo(PENDING_STATE)
  }

  @Test
  fun testMoveToNext_afterMovingFromCompletedState_failsWithError() {
    restartExploration(TEST_TOPIC_ID_0, TEST_STORY_ID_0, TEST_EXPLORATION_ID_2)
    waitForGetCurrentStateSuccessfulLoad()
    submitPrototypeState1Answer()
    moveToNextState()

    // Try skipping past the current state.
    val moveToStateResult = explorationProgressController.moveToNextState()

    // Verify we can't move ahead since the new state isn't yet completed.
    val error = monitorFactory.waitForNextFailureResult(moveToStateResult)
    assertThat(error)
      .hasMessageThat()
      .contains("Cannot navigate to next state; at most recent state.")
  }

  @Test
  fun testMoveToPrevious_beforePlaying_isFailure() {
    val moveToStateResult = explorationProgressController.moveToPreviousState()

    // The operation should be failing since the session hasn't started.
    val result = monitorFactory.waitForNextFailureResult(moveToStateResult)
    assertThat(result).isInstanceOf(IllegalStateException::class.java)
    assertThat(result).hasMessageThat().contains("Session isn't initialized yet.")
  }

  @Test
  fun testMoveToPrevious_onPendingInitialState_failsWithError() {
    restartExploration(TEST_TOPIC_ID_0, TEST_STORY_ID_0, TEST_EXPLORATION_ID_2)
    waitForGetCurrentStateSuccessfulLoad()

    val moveToStateResult = explorationProgressController.moveToPreviousState()

    // Verify we can't move behind since the current state is the initial exploration state.
    val error = monitorFactory.waitForNextFailureResult(moveToStateResult)
    assertThat(error)
      .hasMessageThat()
      .contains("Cannot navigate to previous state; at initial state.")
  }

  @Test
  fun testMoveToPrevious_onCompletedInitialState_failsWithError() {
    restartExploration(TEST_TOPIC_ID_0, TEST_STORY_ID_0, TEST_EXPLORATION_ID_2)
    waitForGetCurrentStateSuccessfulLoad()
    submitPrototypeState1Answer()

    val moveToStateResult = explorationProgressController.moveToPreviousState()

    // Still can't navigate behind for a completed initial state since there's no previous state.
    val error = monitorFactory.waitForNextFailureResult(moveToStateResult)
    assertThat(error)
      .hasMessageThat()
      .contains("Cannot navigate to previous state; at initial state.")
  }

  @Test
  fun testMoveToPrevious_forStateWithCompletedPreviousState_succeeds() {
    restartExploration(TEST_TOPIC_ID_0, TEST_STORY_ID_0, TEST_EXPLORATION_ID_2)
    waitForGetCurrentStateSuccessfulLoad()
    playThroughPrototypeState1AndMoveToNextState()

    val moveToStateResult = explorationProgressController.moveToPreviousState()

    // Verify that we can navigate to the previous state since the current state is complete and not
    // initial.
    monitorFactory.waitForNextSuccessfulResult(moveToStateResult)
  }

  @Test
  fun testMoveToPrevious_forCompletedState_movesToPreviousState() {
    restartExploration(TEST_TOPIC_ID_0, TEST_STORY_ID_0, TEST_EXPLORATION_ID_2)
    waitForGetCurrentStateSuccessfulLoad()
    playThroughPrototypeState1AndMoveToNextState()

    val ephemeralState = moveToPreviousState()

    // Since the answer submission and forward navigation should work (see earlier tests), verify
    // that the move to the previous state does return us back to the initial exploration state
    // (which is now completed).
    assertThat(ephemeralState.state.name).isEqualTo("Continue")
    assertThat(ephemeralState.stateTypeCase).isEqualTo(COMPLETED_STATE)
  }

  @Test
  fun testMoveToPrevious_navigatedForwardThenBackToInitial_failsWithError() {
    restartExploration(TEST_TOPIC_ID_0, TEST_STORY_ID_0, TEST_EXPLORATION_ID_2)
    waitForGetCurrentStateSuccessfulLoad()
    playThroughPrototypeState1AndMoveToNextState()
    moveToPreviousState()

    val moveToStateResult = explorationProgressController.moveToPreviousState()

    // The first previous navigation should succeed (see above), but the second will fail since
    // we're back at the initial state.
    val error = monitorFactory.waitForNextFailureResult(moveToStateResult)
    assertThat(error)
      .hasMessageThat()
      .contains("Cannot navigate to previous state; at initial state.")
  }

  @Test
  fun testSubmitAnswer_forTextInput_correctAnswer_returnsOutcomeWithTransition() {
    restartExploration(TEST_TOPIC_ID_0, TEST_STORY_ID_0, TEST_EXPLORATION_ID_2)
    waitForGetCurrentStateSuccessfulLoad()
    navigateToPrototypeTextInputState()

    val result = explorationProgressController.submitAnswer(createTextInputAnswer("Finnish"))

    // Verify that the answer submission was successful.
    val answerOutcome = monitorFactory.waitForNextSuccessfulResult(result)
    assertThat(answerOutcome.destinationCase).isEqualTo(AnswerOutcome.DestinationCase.STATE_NAME)
    assertThat(answerOutcome.feedback.html).contains("Correct!")
  }

  @Test
  fun testSubmitAnswer_forTextInput_wrongAnswer_returnsDefaultOutcome() {
    restartExploration(TEST_TOPIC_ID_0, TEST_STORY_ID_0, TEST_EXPLORATION_ID_2)
    waitForGetCurrentStateSuccessfulLoad()
    navigateToPrototypeTextInputState()

    val result = explorationProgressController.submitAnswer(createTextInputAnswer("Klingon"))

    // Verify that the answer was wrong, and that there's no handler for it so the default outcome
    // is returned.
    val answerOutcome = monitorFactory.waitForNextSuccessfulResult(result)
    assertThat(answerOutcome.destinationCase).isEqualTo(AnswerOutcome.DestinationCase.SAME_STATE)
    assertThat(answerOutcome.feedback.html).contains("Not quite.")
  }

  @Test
  fun testSubmitAnswer_forFractionInput_wrongAnswer_returnsDefaultOutcome_hasHint() {
    restartExploration(TEST_TOPIC_ID_0, TEST_STORY_ID_0, TEST_EXPLORATION_ID_2)
    waitForGetCurrentStateSuccessfulLoad()
    navigateToPrototypeFractionInputState()

    val ephemeralState = submitWrongAnswerForPrototypeState2()

    // Verify that the current state updates. It should stay pending, and the wrong answer should be
    // appended.
    assertThat(ephemeralState.stateTypeCase).isEqualTo(PENDING_STATE)
    assertThat(ephemeralState.pendingState.wrongAnswerCount).isEqualTo(1)
    val answerAndFeedback = ephemeralState.pendingState.getWrongAnswer(0)
    assertThat(answerAndFeedback.userAnswer.answer.fraction.numerator).isEqualTo(1)
    assertThat(answerAndFeedback.userAnswer.answer.fraction.denominator).isEqualTo(3)
    assertThat(answerAndFeedback.feedback.html).contains("Try again.")
    val hintAndSolution = ephemeralState.state.interaction.getHint(0)
    assertThat(hintAndSolution.hintContent.html).contains("Remember that two halves")
  }

  @Test
  fun testRevealHint_forWrongAnswers_showHint_returnHintIsRevealed() {
    restartExploration(TEST_TOPIC_ID_0, TEST_STORY_ID_0, TEST_EXPLORATION_ID_2)
    waitForGetCurrentStateSuccessfulLoad()
    navigateToPrototypeFractionInputState()
    // Submit 2 wrong answers to trigger a hint becoming available.
    submitWrongAnswerForPrototypeState2()
    submitWrongAnswerForPrototypeState2()
    monitorFactory.waitForNextSuccessfulResult(
      explorationProgressController.submitHintIsRevealed(hintIndex = 0)
    )

    // Verify that the current state updates. It should stay pending, on submission of wrong answer.
    val ephemeralState = waitForGetCurrentStateSuccessfulLoad()
    val hintAndSolution = ephemeralState.state.interaction.getHint(0)
    assertThat(ephemeralState.stateTypeCase).isEqualTo(PENDING_STATE)
    assertThat(hintAndSolution.hintContent.html).contains("Remember that two halves")
    assertThat(ephemeralState.isHintRevealed(0)).isTrue()
  }

  @Test
  fun testRevealSolution_triggeredSolution_showSolution_returnSolutionIsRevealed() {
    restartExploration(TEST_TOPIC_ID_0, TEST_STORY_ID_0, TEST_EXPLORATION_ID_2)
    waitForGetCurrentStateSuccessfulLoad()
    navigateToPrototypeFractionInputState()
    // Submit 2 wrong answers to trigger the hint.
    submitWrongAnswerForPrototypeState2()
    submitWrongAnswerForPrototypeState2()
    // Reveal the hint, then submit another wrong answer to trigger the solution.
    monitorFactory.waitForNextSuccessfulResult(
      explorationProgressController.submitHintIsRevealed(hintIndex = 0)
    )
    submitWrongAnswerForPrototypeState2()
    testCoroutineDispatchers.advanceTimeBy(TimeUnit.SECONDS.toMillis(10))

    // Verify that the current state updates. It should stay pending, on submission of wrong answer.
    waitForGetCurrentStateSuccessfulLoad()
    monitorFactory.waitForNextSuccessfulResult(
      explorationProgressController.submitSolutionIsRevealed()
    )

    // Verify that the current state updates. Solution revealed is true.
    val ephemeralState = waitForGetCurrentStateSuccessfulLoad()
    assertThat(ephemeralState.stateTypeCase).isEqualTo(PENDING_STATE)
    assertThat(ephemeralState.isSolutionRevealed()).isTrue()
  }

  @Test
  fun testHintsAndSolution_noHintVisible_checkHelpIndexIsCorrect() {
    startPlayingNewExploration(TEST_TOPIC_ID_0, TEST_STORY_ID_0, TEST_EXPLORATION_ID_2)
    waitForGetCurrentStateSuccessfulLoad()
    val ephemeralState = playThroughPrototypeState1AndMoveToNextState()

    // Verify that the helpIndex.IndexTypeCase is equal to INDEX_TYPE_NOT_SET because no hint
    // is visible yet.
    assertThat(ephemeralState.pendingState.helpIndex.indexTypeCase)
      .isEqualTo(HelpIndex.IndexTypeCase.INDEXTYPE_NOT_SET)
  }

  @Test
  fun testHintsAndSolution_wait60Seconds_unrevealedHintIsVisible_checkHelpIndexIsCorrect() {
    startPlayingNewExploration(TEST_TOPIC_ID_0, TEST_STORY_ID_0, TEST_EXPLORATION_ID_2)
    waitForGetCurrentStateSuccessfulLoad()
    playThroughPrototypeState1AndMoveToNextState()
    // Make the first hint visible by submitting two wrong answers.
    testCoroutineDispatchers.advanceTimeBy(TimeUnit.SECONDS.toMillis(60))
    testCoroutineDispatchers.runCurrent()

    // Verify that the helpIndex.IndexTypeCase is equal AVAILABLE_NEXT_HINT_HINT_INDEX because a new
    // unrevealed hint is visible.
    val ephemeralState = waitForGetCurrentStateSuccessfulLoad()
    assertThat(ephemeralState.isHintRevealed(0)).isFalse()
    assertThat(ephemeralState.pendingState.helpIndex.indexTypeCase)
      .isEqualTo(NEXT_AVAILABLE_HINT_INDEX)
    assertThat(ephemeralState.pendingState.helpIndex.nextAvailableHintIndex).isEqualTo(0)
  }

  @Test
  fun testHintsAndSolution_submitTwoWrongAnswers_unrevealedHintIsVisible_checkHelpIndexIsCorrect() {
    startPlayingNewExploration(TEST_TOPIC_ID_0, TEST_STORY_ID_0, TEST_EXPLORATION_ID_2)
    waitForGetCurrentStateSuccessfulLoad()
    playThroughPrototypeState1AndMoveToNextState()
    // Make the first hint visible by submitting two wrong answers.
    submitWrongAnswerForPrototypeState2()
    val ephemeralState = submitWrongAnswerForPrototypeState2()

    // Verify that the helpIndex.IndexTypeCase is equal AVAILABLE_NEXT_HINT_HINT_INDEX because a new
    // unrevealed hint is visible.
    assertThat(ephemeralState.isHintRevealed(0)).isFalse()
    assertThat(ephemeralState.pendingState.helpIndex.indexTypeCase)
      .isEqualTo(NEXT_AVAILABLE_HINT_INDEX)
    assertThat(ephemeralState.pendingState.helpIndex.nextAvailableHintIndex).isEqualTo(0)
  }

  @Test
  fun testHintsAndSolution_revealedHintIsVisible_checkHelpIndexIsCorrect() {
    startPlayingNewExploration(TEST_TOPIC_ID_0, TEST_STORY_ID_0, TEST_EXPLORATION_ID_2)
    waitForGetCurrentStateSuccessfulLoad()
    playThroughPrototypeState1AndMoveToNextState()
    submitWrongAnswerForPrototypeState2()
    submitWrongAnswerForPrototypeState2()

    val result = explorationProgressController.submitHintIsRevealed(hintIndex = 0)

    // Verify that the helpIndex.IndexTypeCase is equal LATEST_REVEALED_HINT_INDEX because a new
    // revealed hint is visible.
    monitorFactory.waitForNextSuccessfulResult(result)
    val ephemeralState = waitForGetCurrentStateSuccessfulLoad()
    assertThat(ephemeralState.isHintRevealed(0)).isTrue()
    assertThat(ephemeralState.isSolutionRevealed()).isFalse()
    assertThat(ephemeralState.pendingState.helpIndex.indexTypeCase)
      .isEqualTo(LATEST_REVEALED_HINT_INDEX)
    assertThat(ephemeralState.pendingState.helpIndex.latestRevealedHintIndex).isEqualTo(0)
  }

  @Test
  fun testHintsAndSolution_allHintsVisible_wait30Seconds_solutionVisible_checkHelpIndexIsCorrect() {
    startPlayingNewExploration(TEST_TOPIC_ID_0, TEST_STORY_ID_0, TEST_EXPLORATION_ID_2)
    waitForGetCurrentStateSuccessfulLoad()
    playThroughPrototypeState1AndMoveToNextState()
    submitWrongAnswerForPrototypeState2()
    submitWrongAnswerForPrototypeState2()

    explorationProgressController.submitHintIsRevealed(hintIndex = 0)
    testCoroutineDispatchers.runCurrent()

    // The solution should be visible after 30 seconds of the last hint being reveled.
    testCoroutineDispatchers.advanceTimeBy(TimeUnit.SECONDS.toMillis(30))
    testCoroutineDispatchers.runCurrent()

    // Verify that the helpIndex.IndexTypeCase is equal SHOW_SOLUTION because unrevealed solution is
    // visible.
    val ephemeralState = waitForGetCurrentStateSuccessfulLoad()
    assertThat(ephemeralState.isHintRevealed(0)).isTrue()
    assertThat(ephemeralState.isSolutionRevealed()).isFalse()
    assertThat(ephemeralState.pendingState.helpIndex.indexTypeCase)
      .isEqualTo(SHOW_SOLUTION)
  }

  @Test
  fun testHintAndSol_hintsVisible_submitWrongAns_wait10Second_solVisible_checkHelpIndexIsCorrect() {
    startPlayingNewExploration(TEST_TOPIC_ID_0, TEST_STORY_ID_0, TEST_EXPLORATION_ID_2)
    waitForGetCurrentStateSuccessfulLoad()
    playThroughPrototypeState1AndMoveToNextState()
    submitWrongAnswerForPrototypeState2()
    submitWrongAnswerForPrototypeState2()

    explorationProgressController.submitHintIsRevealed(hintIndex = 0)
    testCoroutineDispatchers.runCurrent()

    submitWrongAnswerForPrototypeState2()
    // The solution should be visible after 10 seconds because one wrong answer was submitted.
    testCoroutineDispatchers.advanceTimeBy(TimeUnit.SECONDS.toMillis(10))
    testCoroutineDispatchers.runCurrent()

    // Verify that the helpIndex.IndexTypeCase is equal SHOW_SOLUTION because unrevealed solution is
    // visible.
    val ephemeralState = waitForGetCurrentStateSuccessfulLoad()
    assertThat(ephemeralState.isHintRevealed(0)).isTrue()
    assertThat(ephemeralState.isSolutionRevealed()).isFalse()
    assertThat(ephemeralState.pendingState.helpIndex.indexTypeCase)
      .isEqualTo(SHOW_SOLUTION)
  }

  @Test
  fun testHintsAndSolution_revealedSolutionIsVisible_checkHelpIndexIsCorrect() {
    startPlayingNewExploration(TEST_TOPIC_ID_0, TEST_STORY_ID_0, TEST_EXPLORATION_ID_2)
    waitForGetCurrentStateSuccessfulLoad()
    playThroughPrototypeState1AndMoveToNextState()
    submitWrongAnswerForPrototypeState2()
    submitWrongAnswerForPrototypeState2()

    explorationProgressController.submitHintIsRevealed(hintIndex = 0)
    testCoroutineDispatchers.runCurrent()

    // The solution should be visible after 30 seconds of the last hint being reveled.
    testCoroutineDispatchers.advanceTimeBy(TimeUnit.SECONDS.toMillis(30))
    testCoroutineDispatchers.runCurrent()

    explorationProgressController.submitSolutionIsRevealed()
    testCoroutineDispatchers.runCurrent()

    // Verify that the helpIndex.IndexTypeCase is equal EVERYTHING_IS_REVEALED because a new the
    // solution has been revealed.
    val ephemeralState = waitForGetCurrentStateSuccessfulLoad()
    assertThat(ephemeralState.isHintRevealed(0)).isTrue()
    assertThat(ephemeralState.isSolutionRevealed()).isTrue()
    assertThat(ephemeralState.pendingState.helpIndex.indexTypeCase)
      .isEqualTo(EVERYTHING_REVEALED)
  }

  @Test
  fun testSubmitAnswer_forTextInput_wrongAnswer_afterAllHintsAreExhausted_showSolution() {
    restartExploration(TEST_TOPIC_ID_0, TEST_STORY_ID_0, TEST_EXPLORATION_ID_2)
    waitForGetCurrentStateSuccessfulLoad()
    navigateToPrototypeFractionInputState()

    val ephemeralState = submitWrongAnswerForPrototypeState2()

    // Verify that the current state updates. It should stay pending, and the wrong answer should be
    // appended.
    assertThat(ephemeralState.stateTypeCase).isEqualTo(PENDING_STATE)
    assertThat(ephemeralState.pendingState.wrongAnswerCount).isEqualTo(1)
    val hint = ephemeralState.state.interaction.getHint(0)
    assertThat(hint.hintContent.html).contains("Remember that two halves")
    val solution = ephemeralState.state.interaction.solution
    assertThat(solution.correctAnswer.numerator).isEqualTo(1)
    assertThat(solution.correctAnswer.denominator).isEqualTo(2)
    assertThat(solution.explanation.html)
      .contains("Half of something has one part in the numerator for every two parts")
  }

  @Test
  fun testGetCurrentState_secondState_submitRightAnswer_pendingStateBecomesCompleted() {
    restartExploration(TEST_TOPIC_ID_0, TEST_STORY_ID_0, TEST_EXPLORATION_ID_2)
    waitForGetCurrentStateSuccessfulLoad()
    navigateToPrototypeTextInputState()

    explorationProgressController.submitAnswer(createTextInputAnswer("Finnish"))
    testCoroutineDispatchers.runCurrent()

    // Verify that the current state updates. It should now be completed with the correct answer.
    val ephemeralState = waitForGetCurrentStateSuccessfulLoad()
    assertThat(ephemeralState.stateTypeCase).isEqualTo(COMPLETED_STATE)
    assertThat(ephemeralState.completedState.answerCount).isEqualTo(1)
    val answerAndFeedback = ephemeralState.completedState.getAnswer(0)
    assertThat(answerAndFeedback.userAnswer.answer.normalizedString).isEqualTo("Finnish")
    assertThat(answerAndFeedback.feedback.html).contains("Correct!")
  }

  @Test
  fun testSubmitAnswer_forTextInput_withSpaces_updatesStateWithVerbatimAnswer() {
    restartExploration(TEST_TOPIC_ID_0, TEST_STORY_ID_0, TEST_EXPLORATION_ID_2)
    waitForGetCurrentStateSuccessfulLoad()
    navigateToPrototypeTextInputState()

    explorationProgressController.submitAnswer(createTextInputAnswer("Finnish  "))
    testCoroutineDispatchers.runCurrent()

    // Verify that the current state updates. The submitted answer should have a textual version
    // that is a verbatim version of the user-submitted answer.
    val ephemeralState = waitForGetCurrentStateSuccessfulLoad()
    assertThat(ephemeralState.stateTypeCase).isEqualTo(COMPLETED_STATE)
    assertThat(ephemeralState.completedState.answerCount).isEqualTo(1)
    val answerAndFeedback = ephemeralState.completedState.getAnswer(0)
    assertThat(answerAndFeedback.userAnswer.textualAnswerCase)
      .isEqualTo(UserAnswer.TextualAnswerCase.PLAIN_ANSWER)
    assertThat(answerAndFeedback.userAnswer.plainAnswer).isEqualTo("Finnish  ")
  }

  @Test
  fun testGetCurrentState_eighthState_submitWrongAnswer_updatePendingState() {
    restartExploration(TEST_TOPIC_ID_0, TEST_STORY_ID_0, TEST_EXPLORATION_ID_2)
    waitForGetCurrentStateSuccessfulLoad()
    navigateToPrototypeTextInputState()

    explorationProgressController.submitAnswer(createTextInputAnswer("Klingon"))
    testCoroutineDispatchers.runCurrent()

    // Verify that the current state updates. It should stay pending, and the wrong answer should be
    // appended.
    val ephemeralState = waitForGetCurrentStateSuccessfulLoad()
    assertThat(ephemeralState.stateTypeCase).isEqualTo(PENDING_STATE)
    assertThat(ephemeralState.pendingState.wrongAnswerCount).isEqualTo(1)
    val answerAndFeedback = ephemeralState.pendingState.getWrongAnswer(0)
    assertThat(answerAndFeedback.userAnswer.answer.normalizedString).isEqualTo("Klingon")
    assertThat(answerAndFeedback.feedback.html).contains("Not quite.")
  }

  @Test
  fun testGetCurrentState_afterMovePreviousAndNext_returnsCurrentState() {
    restartExploration(TEST_TOPIC_ID_0, TEST_STORY_ID_0, TEST_EXPLORATION_ID_2)
    waitForGetCurrentStateSuccessfulLoad()
    playThroughPrototypeState1AndMoveToNextState()

    moveToPreviousState()
    val ephemeralState = moveToNextState()

    // The current state should stay the same.
    assertThat(ephemeralState.state.name).isEqualTo("Fractions")
    assertThat(ephemeralState.stateTypeCase).isEqualTo(PENDING_STATE)
  }

  @Test
  fun testGetCurrentState_afterMoveNextAndPrevious_returnsCurrentState() {
    restartExploration(TEST_TOPIC_ID_0, TEST_STORY_ID_0, TEST_EXPLORATION_ID_2)
    waitForGetCurrentStateSuccessfulLoad()
    playThroughPrototypeState1AndMoveToNextState()
    submitPrototypeState2Answer() // Submit the answer but do not proceed to the next state.

    moveToNextState()
    val ephemeralState = moveToPreviousState()

    // The current state should stay the same.
    assertThat(ephemeralState.state.name).isEqualTo("Fractions")
    assertThat(ephemeralState.stateTypeCase).isEqualTo(COMPLETED_STATE)
  }

  @Test
  fun testGetCurrentState_afterMoveToPrev_onThirdState_newObserver_receivesCompletedSecondState() {
    restartExploration(TEST_TOPIC_ID_0, TEST_STORY_ID_0, TEST_EXPLORATION_ID_2)
    waitForGetCurrentStateSuccessfulLoad()
    playThroughPrototypeState1AndMoveToNextState()
    playThroughPrototypeState2AndMoveToNextState()

    // Move to the previous state and register a new observer.
    val ephemeralState = moveToPreviousState() // Third state -> second

    // The new observer should observe the completed second state
    // since it's the current pending state.
    assertThat(ephemeralState.state.name).isEqualTo("Fractions")
    assertThat(ephemeralState.stateTypeCase).isEqualTo(COMPLETED_STATE)
  }

  @Test
  fun testGetCurrentState_forFirstState_doesNotHaveNextState() {
    restartExploration(TEST_TOPIC_ID_0, TEST_STORY_ID_0, TEST_EXPLORATION_ID_2)
    val ephemeralState = waitForGetCurrentStateSuccessfulLoad()

    // The initial state should not have a next state.
    assertThat(ephemeralState.hasNextState).isFalse()
  }

  @Test
  fun testGetCurrentState_forFirstState_afterAnswerSubmission_doesNotHaveNextState() {
    restartExploration(TEST_TOPIC_ID_0, TEST_STORY_ID_0, TEST_EXPLORATION_ID_2)
    waitForGetCurrentStateSuccessfulLoad()

    val ephemeralState = submitPrototypeState1Answer()

    // Simply completing the current state should not result in there being a next state since the
    // user hasn't proceeded to the following state, yet.
    assertThat(ephemeralState.hasNextState).isFalse()
  }

  @Test
  fun testGetCurrentState_forSecondState_doesNotHaveNextState() {
    restartExploration(TEST_TOPIC_ID_0, TEST_STORY_ID_0, TEST_EXPLORATION_ID_2)
    waitForGetCurrentStateSuccessfulLoad()

    val ephemeralState = playThroughPrototypeState1AndMoveToNextState()

    // The current state should have a previous state.
    assertThat(ephemeralState.hasNextState).isFalse()
  }

  @Test
  fun testGetCurrentState_forSecondState_navigateBackward_hasNextState() {
    restartExploration(TEST_TOPIC_ID_0, TEST_STORY_ID_0, TEST_EXPLORATION_ID_2)
    waitForGetCurrentStateSuccessfulLoad()
    playThroughPrototypeState1AndMoveToNextState()

    val ephemeralState = moveToPreviousState()

    // The previous state should have a next state.
    assertThat(ephemeralState.hasNextState).isTrue()
  }

  @Test
  fun testGetCurrentState_forSecondState_navigateBackwardThenForward_doesNotHaveNextState() {
    restartExploration(TEST_TOPIC_ID_0, TEST_STORY_ID_0, TEST_EXPLORATION_ID_2)
    waitForGetCurrentStateSuccessfulLoad()
    playThroughPrototypeState1AndMoveToNextState()

    moveToPreviousState()
    val ephemeralState = moveToNextState()

    // Iterating back to the current state should result in no longer having a next state.
    assertThat(ephemeralState.hasNextState).isFalse()
  }

  @Test
  fun testSubmitAnswer_forNumericInput_correctAnswer_returnsOutcomeWithTransition() {
    restartExploration(TEST_TOPIC_ID_0, TEST_STORY_ID_0, TEST_EXPLORATION_ID_2)
    waitForGetCurrentStateSuccessfulLoad()
    navigateToPrototypeNumericInputState()

    val result = explorationProgressController.submitAnswer(createNumericInputAnswer(121.0))

    // Verify that the answer submission was successful.
    val answerOutcome = monitorFactory.waitForNextSuccessfulResult(result)
    assertThat(answerOutcome.destinationCase).isEqualTo(AnswerOutcome.DestinationCase.STATE_NAME)
    assertThat(answerOutcome.feedback.html).contains("Correct!")
  }

  @Test
  fun testSubmitAnswer_forNumericInput_wrongAnswer_returnsOutcomeWithTransition() {
    restartExploration(TEST_TOPIC_ID_0, TEST_STORY_ID_0, TEST_EXPLORATION_ID_2)
    waitForGetCurrentStateSuccessfulLoad()
    navigateToPrototypeNumericInputState()

    val result = explorationProgressController.submitAnswer(createNumericInputAnswer(122.0))

    // Verify that the answer submission failed as expected.
    val answerOutcome = monitorFactory.waitForNextSuccessfulResult(result)
    assertThat(answerOutcome.destinationCase).isEqualTo(AnswerOutcome.DestinationCase.SAME_STATE)
    assertThat(answerOutcome.feedback.html).contains("It's less than that.")
  }

  @Test
  fun testSubmitAnswer_forContinue_returnsOutcomeWithTransition() {
    restartExploration(TEST_TOPIC_ID_0, TEST_STORY_ID_0, TEST_EXPLORATION_ID_2)
    waitForGetCurrentStateSuccessfulLoad()
    // The first state of the exploration is the Continue interaction.

    val result = explorationProgressController.submitAnswer(createContinueButtonAnswer())

    // Verify that the continue button succeeds by default.
    val answerOutcome = monitorFactory.waitForNextSuccessfulResult(result)
    assertThat(answerOutcome.destinationCase).isEqualTo(AnswerOutcome.DestinationCase.STATE_NAME)
    assertThat(answerOutcome.feedback.html).contains("Continuing onward")
  }

  @Test
  fun testGetCurrentState_eleventhState_isTerminalState() {
    restartExploration(TEST_TOPIC_ID_0, TEST_STORY_ID_0, TEST_EXPLORATION_ID_2)
    waitForGetCurrentStateSuccessfulLoad()

    val ephemeralState = playThroughPrototypeExploration()

    // Verify that the last state is terminal.
    assertThat(ephemeralState.stateTypeCase).isEqualTo(TERMINAL_STATE)
  }

  @Test
  fun testGetCurrentState_afterMoveToPrevious_onThirdState_updatesToCompletedSecondState() {
    restartExploration(TEST_TOPIC_ID_0, TEST_STORY_ID_0, TEST_EXPLORATION_ID_2)
    waitForGetCurrentStateSuccessfulLoad()
    playThroughPrototypeState1AndMoveToNextState()
    playThroughPrototypeState2AndMoveToNextState()

    val ephemeralState = moveToPreviousState()

    // Verify that the current state is the second state, and is completed. It should also have the
    // previously submitted answer, allowing learners to potentially view past answers.
    assertThat(ephemeralState.stateTypeCase).isEqualTo(COMPLETED_STATE)
    assertThat(ephemeralState.state.name).isEqualTo("Fractions")
    assertThat(ephemeralState.completedState.getAnswer(0).userAnswer.answer.fraction)
      .isEqualTo(
        Fraction.newBuilder().apply {
          numerator = 1
          denominator = 2
        }.build()
      )
  }

  @Test
  fun testMoveToNext_onFinalState_failsWithError() {
    restartExploration(TEST_TOPIC_ID_0, TEST_STORY_ID_0, TEST_EXPLORATION_ID_2)
    waitForGetCurrentStateSuccessfulLoad()
    playThroughPrototypeExploration()

    val moveToStateResult = explorationProgressController.moveToNextState()

    // Verify we can't navigate past the last state of the exploration.
    val error = monitorFactory.waitForNextFailureResult(moveToStateResult)
    assertThat(error)
      .hasMessageThat()
      .contains("Cannot navigate to next state; at most recent state.")
  }

  @Test
  fun testGetCurrentState_afterPlayingFullSecondExploration_returnsTerminalState() {
    restartExploration(TEST_TOPIC_ID_0, TEST_STORY_ID_0, TEST_EXPLORATION_ID_13)
    waitForGetCurrentStateSuccessfulLoad()

    submitImageRegionAnswer(clickX = 0.5f, clickY = 0.5f, clickedRegion = "Saturn")
    val ephemeralState = moveToNextState()

    // Verify that we're now on the final state.
    assertThat(ephemeralState.stateTypeCase).isEqualTo(TERMINAL_STATE)
  }

  @Test
  fun testGetCurrentState_afterPlayingFullSecondExploration_diffPath_returnsTerminalState() {
    // Click on Jupiter before Saturn to take a slightly different (valid) path through the
    // exploration. (Note that this does not include actual branching).
    restartExploration(TEST_TOPIC_ID_0, TEST_STORY_ID_0, TEST_EXPLORATION_ID_13)
    waitForGetCurrentStateSuccessfulLoad()

    submitImageRegionAnswer(clickX = 0.2f, clickY = 0.5f, clickedRegion = "Jupiter")
    submitImageRegionAnswer(clickX = 0.5f, clickY = 0.5f, clickedRegion = "Saturn")
    val ephemeralState = moveToNextState()

    // Verify that a different path can also result in reaching the end state.
    assertThat(ephemeralState.stateTypeCase).isEqualTo(TERMINAL_STATE)
  }

  @Test
  fun testGetCurrentState_afterPlayingThroughPreviousExplorations_returnsStateFromSecondExp() {
    restartExploration(TEST_TOPIC_ID_0, TEST_STORY_ID_0, TEST_EXPLORATION_ID_2)
    waitForGetCurrentStateSuccessfulLoad()
    playThroughPrototypeExploration()
    endExploration()

    restartExploration(TEST_TOPIC_ID_0, TEST_STORY_ID_0, TEST_EXPLORATION_ID_13)
    waitForGetCurrentStateSuccessfulLoad()
    val ephemeralState =
      submitImageRegionAnswer(clickX = 0.2f, clickY = 0.5f, clickedRegion = "Jupiter")

    // Verify that we're on the second-to-last state of the second exploration.
    assertThat(ephemeralState.stateTypeCase).isEqualTo(PENDING_STATE)
    // This state is not in the other test exp.
    assertThat(ephemeralState.state.name).isEqualTo("ImageClickInput")
  }

  @Test
  fun testMoveToPrevious_navigatedForwardThenBackToInitial_failsWithError_logsException() {
    restartExploration(TEST_TOPIC_ID_0, TEST_STORY_ID_0, TEST_EXPLORATION_ID_2)
    waitForGetCurrentStateSuccessfulLoad()
    playThroughPrototypeState1AndMoveToNextState()
    moveToPreviousState()

    explorationProgressController.moveToPreviousState()
    testCoroutineDispatchers.runCurrent()

    val exception = fakeExceptionLogger.getMostRecentException()
    assertThat(exception).isInstanceOf(IllegalStateException::class.java)
    assertThat(exception)
      .hasMessageThat()
      .contains("Cannot navigate to previous state; at initial state.")
  }

  @Test
  fun testGetCurrentState_playInvalidExploration_returnsFailure_logsException() {
    restartExploration(INVALID_TOPIC_ID, INVALID_STORY_ID, INVALID_EXPLORATION_ID)

    waitForGetCurrentStateFailureLoad()

    val exception = fakeExceptionLogger.getMostRecentException()
    assertThat(exception).isInstanceOf(IllegalStateException::class.java)
    assertThat(exception).hasMessageThat().contains("Asset doesn't exist: $INVALID_EXPLORATION_ID")
  }

  @Test
  fun testCheckpointing_loadExploration_checkCheckpointIsSaved() {
    startPlayingNewExploration(TEST_TOPIC_ID_0, TEST_STORY_ID_0, TEST_EXPLORATION_ID_2)
    waitForGetCurrentStateSuccessfulLoad()

    val result =
      explorationCheckpointController.retrieveExplorationCheckpoint(
        profileId, TEST_EXPLORATION_ID_2
      )

    monitorFactory.waitForNextSuccessfulResult(result)
  }

  @Test
  fun testCheckpointing_playThroughMultipleStates_verifyCheckpointHasCorrectPendingStateName() {
    startPlayingNewExploration(TEST_TOPIC_ID_0, TEST_STORY_ID_0, TEST_EXPLORATION_ID_2)
    waitForGetCurrentStateSuccessfulLoad()

    assertThat(retrieveCheckpointStateName(TEST_EXPLORATION_ID_2)).isEqualTo("Continue")

    playThroughPrototypeState1AndMoveToNextState()
    assertThat(retrieveCheckpointStateName(TEST_EXPLORATION_ID_2)).isEqualTo("Fractions")

    playThroughPrototypeState2AndMoveToNextState()
    assertThat(retrieveCheckpointStateName(TEST_EXPLORATION_ID_2)).isEqualTo("MultipleChoice")

    playThroughPrototypeState3AndMoveToNextState()
    assertThat(retrieveCheckpointStateName(TEST_EXPLORATION_ID_2)).isEqualTo("ItemSelectionMinOne")
  }

  @Test
  fun testCheckpointing_advToFourthState_backToPrevState_verifyCheckpointHasCorrectPendingState() {
    startPlayingNewExploration(TEST_TOPIC_ID_0, TEST_STORY_ID_0, TEST_EXPLORATION_ID_2)
    waitForGetCurrentStateSuccessfulLoad()

    playThroughPrototypeState1AndMoveToNextState()
    playThroughPrototypeState2AndMoveToNextState()
    playThroughPrototypeState3AndMoveToNextState()
    assertThat(retrieveCheckpointStateName(TEST_EXPLORATION_ID_2)).isEqualTo("ItemSelectionMinOne")
    moveToPreviousState()

    assertThat(retrieveCheckpointStateName(TEST_EXPLORATION_ID_2)).isEqualTo("ItemSelectionMinOne")
  }

  @Test
  fun testCheckpointing_backTwoStates_nextState_verifyCheckpointHasCorrectPendingState() {
    startPlayingNewExploration(TEST_TOPIC_ID_0, TEST_STORY_ID_0, TEST_EXPLORATION_ID_2)
    waitForGetCurrentStateSuccessfulLoad()

    playThroughPrototypeState1AndMoveToNextState()
    playThroughPrototypeState2AndMoveToNextState()
    playThroughPrototypeState3AndMoveToNextState()
    moveToPreviousState()
    moveToPreviousState()
    moveToNextState()

    assertThat(retrieveCheckpointStateName(TEST_EXPLORATION_ID_2)).isEqualTo("ItemSelectionMinOne")
  }

  @Test
  fun testCheckpointing_advanceToThirdState_submitMultipleAns_checkCheckpointIsSavedAfterEachAns() {
    startPlayingNewExploration(TEST_TOPIC_ID_0, TEST_STORY_ID_0, TEST_EXPLORATION_ID_2)
    waitForGetCurrentStateSuccessfulLoad()

    playThroughPrototypeState1AndMoveToNextState()
    playThroughPrototypeState2AndMoveToNextState()
    // option 2 is the correct answer to the third state.
    submitMultipleChoiceAnswer(choiceIndex = 0)
    testCoroutineDispatchers.runCurrent()

    assertThat(retrieveCheckpointPendingAnswerCount(TEST_EXPLORATION_ID_2)).isEqualTo(1)

    // option 2 is the correct answer to the third state.
    submitMultipleChoiceAnswer(choiceIndex = 1)
    testCoroutineDispatchers.runCurrent()

    assertThat(retrieveCheckpointPendingAnswerCount(TEST_EXPLORATION_ID_2)).isEqualTo(2)

    // option 2 is the correct answer to the third state.
    submitMultipleChoiceAnswer(choiceIndex = 2)
    testCoroutineDispatchers.runCurrent()

    // count should be equal to zero because on submission of the correct answer, the
    // pendingTopState changes.
    assertThat(retrieveCheckpointPendingAnswerCount(TEST_EXPLORATION_ID_2)).isEqualTo(0)
  }

  @Test
  fun testCheckpointing_advToThirdState_submitAns_prevState_checkCheckpointIsSavedAfterEachAns() {
    startPlayingNewExploration(TEST_TOPIC_ID_0, TEST_STORY_ID_0, TEST_EXPLORATION_ID_2)
    waitForGetCurrentStateSuccessfulLoad()

    playThroughPrototypeState1AndMoveToNextState()
    playThroughPrototypeState2AndMoveToNextState()
    // option 2 is the correct answer to the third state.
    submitMultipleChoiceAnswer(choiceIndex = 1)
    testCoroutineDispatchers.runCurrent()

    assertThat(retrieveCheckpointPendingAnswerCount(TEST_EXPLORATION_ID_2)).isEqualTo(1)

    // option 2 is the correct answer to the third state.
    submitMultipleChoiceAnswer(choiceIndex = 1)
    testCoroutineDispatchers.runCurrent()

    assertThat(retrieveCheckpointPendingAnswerCount(TEST_EXPLORATION_ID_2)).isEqualTo(2)

    moveToPreviousState()

    assertThat(retrieveCheckpointPendingAnswerCount(TEST_EXPLORATION_ID_2)).isEqualTo(2)
  }

  @Test
  fun testCheckpointing_advToThirdState_moveToPrevState_checkCheckpointHasStateIndexOfThirdState() {
    startPlayingNewExploration(TEST_TOPIC_ID_0, TEST_STORY_ID_0, TEST_EXPLORATION_ID_2)
    waitForGetCurrentStateSuccessfulLoad()

    playThroughPrototypeState1AndMoveToNextState()
    playThroughPrototypeState2AndMoveToNextState()
    moveToPreviousState()

    assertThat(retrieveCheckpointStateIndex(TEST_EXPLORATION_ID_2)).isEqualTo(2)
  }

  @Test
  fun testCheckpointing_advToThirdState_prevStates_nextState_checkCheckpointHasCorrectStateIndex() {
    startPlayingNewExploration(TEST_TOPIC_ID_0, TEST_STORY_ID_0, TEST_EXPLORATION_ID_2)
    waitForGetCurrentStateSuccessfulLoad()

    playThroughPrototypeState1AndMoveToNextState()
    playThroughPrototypeState2AndMoveToNextState()
    moveToPreviousState()
    moveToPreviousState()
    moveToNextState()

    assertThat(retrieveCheckpointStateIndex(TEST_EXPLORATION_ID_2)).isEqualTo(2)
  }

  @Test
  fun testCheckpointing_hintIsVisible_checkHintIsSavedInCheckpoint() {
    startPlayingNewExploration(TEST_TOPIC_ID_0, TEST_STORY_ID_0, TEST_EXPLORATION_ID_2)
    waitForGetCurrentStateSuccessfulLoad()

    navigateToPrototypeFractionInputState()
    // Submit 2 wrong answers to trigger the hint.
    submitWrongAnswerForPrototypeState2()
    submitWrongAnswerForPrototypeState2()

    val helpIndex = retrieveCheckpointHelpIndex(TEST_EXPLORATION_ID_2)
    assertThat(helpIndex.indexTypeCase).isEqualTo(NEXT_AVAILABLE_HINT_INDEX)
    assertThat(helpIndex.nextAvailableHintIndex).isEqualTo(0)
  }

  @Test
  fun testCheckpointing_revealHint_checkHintIsSavedInCheckpoint() {
    startPlayingNewExploration(TEST_TOPIC_ID_0, TEST_STORY_ID_0, TEST_EXPLORATION_ID_2)
    waitForGetCurrentStateSuccessfulLoad()

    navigateToPrototypeFractionInputState()
    // Submit 2 wrong answers to trigger the hint.
    submitWrongAnswerForPrototypeState2()
    submitWrongAnswerForPrototypeState2()

    monitorFactory.waitForNextSuccessfulResult(
      explorationProgressController.submitHintIsRevealed(hintIndex = 0)
    )
    val helpIndex = retrieveCheckpointHelpIndex(TEST_EXPLORATION_ID_2)
    assertThat(helpIndex.indexTypeCase).isEqualTo(LATEST_REVEALED_HINT_INDEX)
    assertThat(helpIndex.latestRevealedHintIndex).isEqualTo(0)
  }

  @Test
  fun testCheckpointing_solutionIsVisible_checkCheckpointIsSaved() {
    startPlayingNewExploration(TEST_TOPIC_ID_0, TEST_STORY_ID_0, TEST_EXPLORATION_ID_2)
    waitForGetCurrentStateSuccessfulLoad()

    navigateToPrototypeFractionInputState()
    // Submit 2 wrong answers to trigger the hint.
    submitWrongAnswerForPrototypeState2()
    submitWrongAnswerForPrototypeState2()
    // Reveal the hint, then submit another wrong answer to trigger the solution.
    monitorFactory.waitForNextSuccessfulResult(
      explorationProgressController.submitHintIsRevealed(hintIndex = 0)
    )
    submitWrongAnswerForPrototypeState2()
    testCoroutineDispatchers.advanceTimeBy(TimeUnit.SECONDS.toMillis(10))

    val helpIndex = retrieveCheckpointHelpIndex(TEST_EXPLORATION_ID_2)
    assertThat(helpIndex.indexTypeCase).isEqualTo(SHOW_SOLUTION)
    assertThat(helpIndex.showSolution).isTrue()
  }

  @Test
  fun testCheckpointing_revealSolution_checkCheckpointIsSaved() {
    startPlayingNewExploration(TEST_TOPIC_ID_0, TEST_STORY_ID_0, TEST_EXPLORATION_ID_2)
    waitForGetCurrentStateSuccessfulLoad()

    navigateToPrototypeFractionInputState()
    // Submit 2 wrong answers to trigger the hint.
    submitWrongAnswerForPrototypeState2()
    submitWrongAnswerForPrototypeState2()
    // Reveal the hint, then submit another wrong answer to trigger the solution.
    monitorFactory.waitForNextSuccessfulResult(
      explorationProgressController.submitHintIsRevealed(hintIndex = 0)
    )
    submitWrongAnswerForPrototypeState2()
    testCoroutineDispatchers.advanceTimeBy(TimeUnit.SECONDS.toMillis(10))

    monitorFactory.waitForNextSuccessfulResult(
      explorationProgressController.submitSolutionIsRevealed()
    )
    val helpIndex = retrieveCheckpointHelpIndex(TEST_EXPLORATION_ID_2)
    assertThat(helpIndex.indexTypeCase).isEqualTo(EVERYTHING_REVEALED)
    assertThat(helpIndex.everythingRevealed).isTrue()
  }

  @Test
  fun testCheckpointing_onStateWithContinueInteraction_pressContinue_correctCheckpointIsSaved() {
    startPlayingNewExploration(TEST_TOPIC_ID_0, TEST_STORY_ID_0, TEST_EXPLORATION_ID_2)
    waitForGetCurrentStateSuccessfulLoad()

    playThroughPrototypeState1AndMoveToNextState()

    // Verify that checkpoint is saved when the exploration moves to the new pendingTopState.
    assertThat(retrieveCheckpointStateName(TEST_EXPLORATION_ID_2)).isEqualTo("Fractions")
  }

  @Test
  fun testCheckpointing_noCheckpointSaved_checkCheckpointStateIsUnsaved() {
    // 'Replay' the exploration (since the only way to not have saved progress is for the lesson to
    // already be completed).
    replayExploration(TEST_TOPIC_ID_0, TEST_STORY_ID_0, TEST_EXPLORATION_ID_2)
    val ephemeralState = waitForGetCurrentStateSuccessfulLoad()

    assertThat(ephemeralState.checkpointState).isEqualTo(CheckpointState.CHECKPOINT_UNSAVED)
  }

  @Test
  fun testCheckpointing_saveCheckpoint_checkCheckpointStateIsSavedDatabaseNotExceededLimit() {
    startPlayingNewExploration(TEST_TOPIC_ID_0, TEST_STORY_ID_0, TEST_EXPLORATION_ID_2)
    val ephemeralState = waitForGetCurrentStateSuccessfulLoad()

    assertThat(ephemeralState.checkpointState)
      .isEqualTo(CheckpointState.CHECKPOINT_SAVED_DATABASE_NOT_EXCEEDED_LIMIT)
  }

  @Test
  fun testCheckpointing_saveCheckpoint_databaseFull_checkpointStateIsSavedDatabaseExceededLimit() {
    startPlayingNewExploration(TEST_TOPIC_ID_0, TEST_STORY_ID_0, TEST_EXPLORATION_ID_2)
    waitForGetCurrentStateSuccessfulLoad()
    // For testing, size limit of checkpoint database is set to 150 Bytes, this makes the database
    // exceed the allocated limit when checkpoint is saved on completing prototypeState 2.
    playThroughPrototypeState1AndMoveToNextState()
    val ephemeralState = playThroughPrototypeState2AndMoveToNextState()

    assertThat(ephemeralState.checkpointState)
      .isEqualTo(CheckpointState.CHECKPOINT_SAVED_DATABASE_EXCEEDED_LIMIT)
  }

  @Test
  fun testCheckpointing_onSecondState_resumeExploration_expResumedFromCorrectPendingState() {
    startPlayingNewExploration(TEST_TOPIC_ID_0, TEST_STORY_ID_0, TEST_EXPLORATION_ID_2)
    waitForGetCurrentStateSuccessfulLoad()

    playThroughPrototypeState1AndMoveToNextState()
    endExploration()

    val checkpoint = retrieveExplorationCheckpoint(TEST_EXPLORATION_ID_2)
    resumeExploration(TEST_TOPIC_ID_0, TEST_STORY_ID_0, TEST_EXPLORATION_ID_2, checkpoint)
    val ephemeralState = waitForGetCurrentStateSuccessfulLoad()

    // Verify that we're on the second state of the second exploration.
    assertThat(ephemeralState.stateTypeCase).isEqualTo(PENDING_STATE)
    assertThat(ephemeralState.state.name).isEqualTo("Fractions")
  }

  @Test
  fun testCheckpointing_onSecondState_navigateBack_resumeExploration_checkResumedFromSecondState() {
    startPlayingNewExploration(TEST_TOPIC_ID_0, TEST_STORY_ID_0, TEST_EXPLORATION_ID_2)
    waitForGetCurrentStateSuccessfulLoad()

    playThroughPrototypeState1AndMoveToNextState()
    moveToPreviousState()
    endExploration()

    val checkpoint = retrieveExplorationCheckpoint(TEST_EXPLORATION_ID_2)
    resumeExploration(TEST_TOPIC_ID_0, TEST_STORY_ID_0, TEST_EXPLORATION_ID_2, checkpoint)
    val ephemeralState = waitForGetCurrentStateSuccessfulLoad()

    // Verify that we're on the second state of the second exploration.
    assertThat(ephemeralState.stateTypeCase).isEqualTo(PENDING_STATE)
    assertThat(ephemeralState.state.name).isEqualTo("Fractions")
  }

  @Test
  fun testCheckpointing_onSecondState_submitWrongAns_resumeExploration_checkWrongAnswersVisible() {
    startPlayingNewExploration(TEST_TOPIC_ID_0, TEST_STORY_ID_0, TEST_EXPLORATION_ID_2)
    waitForGetCurrentStateSuccessfulLoad()

    playThroughPrototypeState1AndMoveToNextState()
    submitWrongAnswerForPrototypeState2()
    submitWrongAnswerForPrototypeState2()
    submitWrongAnswerForPrototypeState2()
    endExploration()

    val checkpoint = retrieveExplorationCheckpoint(TEST_EXPLORATION_ID_2)
    resumeExploration(TEST_TOPIC_ID_0, TEST_STORY_ID_0, TEST_EXPLORATION_ID_2, checkpoint)
    val ephemeralState = waitForGetCurrentStateSuccessfulLoad()

    // Verify that three wrong answers are visible to the user.
    assertThat(ephemeralState.stateTypeCase).isEqualTo(PENDING_STATE)
    assertThat(ephemeralState.pendingState.wrongAnswerCount).isEqualTo(3)
  }

  @Test
  fun testCheckpointing_onSecondState_submitRightAns_resumeExploration_expResumedFromCompState() {
    startPlayingNewExploration(TEST_TOPIC_ID_0, TEST_STORY_ID_0, TEST_EXPLORATION_ID_2)
    waitForGetCurrentStateSuccessfulLoad()

    playThroughPrototypeState1AndMoveToNextState()
    submitWrongAnswerForPrototypeState2()
    submitWrongAnswerForPrototypeState2()
    submitPrototypeState2Answer()
    endExploration()

    val checkpoint = retrieveExplorationCheckpoint(TEST_EXPLORATION_ID_2)
    resumeExploration(TEST_TOPIC_ID_0, TEST_STORY_ID_0, TEST_EXPLORATION_ID_2, checkpoint)
    val ephemeralState = waitForGetCurrentStateSuccessfulLoad()

    // Verify that we're on the second state of the second exploration because the continue button
    // was not pressed after submitting the correct answer.
    assertThat(ephemeralState.stateTypeCase).isEqualTo(COMPLETED_STATE)
    assertThat(ephemeralState.state.name).isEqualTo("Fractions")
  }

  @Test
  fun testCheckpointing_submitAns_moveToNextState_resumeExploration_answersVisibleOnPrevState() {
    startPlayingNewExploration(TEST_TOPIC_ID_0, TEST_STORY_ID_0, TEST_EXPLORATION_ID_2)
    waitForGetCurrentStateSuccessfulLoad()

    playThroughPrototypeState1AndMoveToNextState()
    submitWrongAnswerForPrototypeState2()
    submitWrongAnswerForPrototypeState2()
    playThroughPrototypeState2AndMoveToNextState()
    endExploration()

    val checkpoint = retrieveExplorationCheckpoint(TEST_EXPLORATION_ID_2)
    resumeExploration(TEST_TOPIC_ID_0, TEST_STORY_ID_0, TEST_EXPLORATION_ID_2, checkpoint)
    waitForGetCurrentStateSuccessfulLoad()
    val ephemeralState = moveToPreviousState()

    // Verify that we're on the second state of the second exploration because the continue button
    // was not pressed after submitting the correct answer.
    assertThat(ephemeralState.stateTypeCase).isEqualTo(COMPLETED_STATE)
    assertThat(ephemeralState.state.name).isEqualTo("Fractions")
    assertThat(ephemeralState.completedState.answerCount).isEqualTo(3)
  }

  @Test
  fun testCheckpointing_onSecondState_resumeExploration_checkPendingStateDoesNotHaveANextState() {
    startPlayingNewExploration(TEST_TOPIC_ID_0, TEST_STORY_ID_0, TEST_EXPLORATION_ID_2)
    waitForGetCurrentStateSuccessfulLoad()

    playThroughPrototypeState1AndMoveToNextState()
    endExploration()

    val checkpoint = retrieveExplorationCheckpoint(TEST_EXPLORATION_ID_2)
    resumeExploration(TEST_TOPIC_ID_0, TEST_STORY_ID_0, TEST_EXPLORATION_ID_2, checkpoint)
    val ephemeralState = waitForGetCurrentStateSuccessfulLoad()

    // Verify that we're on the second state of the second exploration because the continue button
    // was not pressed after submitting the correct answer.
    assertThat(ephemeralState.stateTypeCase).isEqualTo(PENDING_STATE)
    assertThat(ephemeralState.state.name).isEqualTo("Fractions")
    assertThat(ephemeralState.hasNextState).isFalse()
  }

  @Test
  fun testCheckpointing_onFirstState_resumeExploration_checkStateDoesNotHaveAPrevState() {
    startPlayingNewExploration(TEST_TOPIC_ID_0, TEST_STORY_ID_0, TEST_EXPLORATION_ID_2)
    waitForGetCurrentStateSuccessfulLoad()
    endExploration()

    val checkpoint = retrieveExplorationCheckpoint(TEST_EXPLORATION_ID_2)
    resumeExploration(TEST_TOPIC_ID_0, TEST_STORY_ID_0, TEST_EXPLORATION_ID_2, checkpoint)
    val ephemeralState = waitForGetCurrentStateSuccessfulLoad()

    // Verify that we're on the second state of the second exploration because the continue button
    // was not pressed after submitting the correct answer.
    assertThat(ephemeralState.stateTypeCase).isEqualTo(PENDING_STATE)
    assertThat(ephemeralState.state.name).isEqualTo("Continue")
    assertThat(ephemeralState.hasPreviousState).isFalse()
  }

  @Test
  fun testCheckpointing_onSecondState_resumeExploration_checkFirstStateHasANextState() {
    startPlayingNewExploration(TEST_TOPIC_ID_0, TEST_STORY_ID_0, TEST_EXPLORATION_ID_2)
    waitForGetCurrentStateSuccessfulLoad()

    playThroughPrototypeState1AndMoveToNextState()
    endExploration()

    val checkpoint = retrieveExplorationCheckpoint(TEST_EXPLORATION_ID_2)
    resumeExploration(TEST_TOPIC_ID_0, TEST_STORY_ID_0, TEST_EXPLORATION_ID_2, checkpoint)
    waitForGetCurrentStateSuccessfulLoad()
    val ephemeralState = moveToPreviousState()

    // Verify that we're on the second state of the second exploration because the continue button
    // was not pressed after submitting the correct answer.
    assertThat(ephemeralState.stateTypeCase).isEqualTo(COMPLETED_STATE)
    assertThat(ephemeralState.state.name).isEqualTo("Continue")
    assertThat(ephemeralState.hasNextState).isTrue()
  }

  @Test
  fun testCheckpointing_onSecondState_resumeExploration_checkFirstStateDoesNotHaveAPrevState() {
    startPlayingNewExploration(TEST_TOPIC_ID_0, TEST_STORY_ID_0, TEST_EXPLORATION_ID_2)
    waitForGetCurrentStateSuccessfulLoad()

    playThroughPrototypeState1AndMoveToNextState()
    endExploration()

    val checkpoint = retrieveExplorationCheckpoint(TEST_EXPLORATION_ID_2)
    resumeExploration(TEST_TOPIC_ID_0, TEST_STORY_ID_0, TEST_EXPLORATION_ID_2, checkpoint)
    waitForGetCurrentStateSuccessfulLoad()
    val ephemeralState = moveToPreviousState()

    // Verify that we're on the second state of the second exploration because the continue button
    // was not pressed after submitting the correct answer.
    assertThat(ephemeralState.stateTypeCase).isEqualTo(COMPLETED_STATE)
    assertThat(ephemeralState.state.name).isEqualTo("Continue")
    assertThat(ephemeralState.hasPreviousState).isFalse()
  }

  @Test
  fun testCheckpointing_onSecondState_resumeExploration_checkSecondStateHasAPrevState() {
    startPlayingNewExploration(TEST_TOPIC_ID_0, TEST_STORY_ID_0, TEST_EXPLORATION_ID_2)
    waitForGetCurrentStateSuccessfulLoad()

    playThroughPrototypeState1AndMoveToNextState()
    endExploration()

    val checkpoint = retrieveExplorationCheckpoint(TEST_EXPLORATION_ID_2)
    resumeExploration(TEST_TOPIC_ID_0, TEST_STORY_ID_0, TEST_EXPLORATION_ID_2, checkpoint)
    val ephemeralState = waitForGetCurrentStateSuccessfulLoad()

    // Verify that we're on the second state of the second exploration because the continue button
    // was not pressed after submitting the correct answer.
    assertThat(ephemeralState.stateTypeCase).isEqualTo(PENDING_STATE)
    assertThat(ephemeralState.state.name).isEqualTo("Fractions")
    assertThat(ephemeralState.hasPreviousState).isTrue()
  }

  @Test
  fun testCheckpointing_submitAns_doNotPressContinueBtn_resumeExp_pendingStateHasNoNextState() {
    startPlayingNewExploration(TEST_TOPIC_ID_0, TEST_STORY_ID_0, TEST_EXPLORATION_ID_2)
    waitForGetCurrentStateSuccessfulLoad()

    playThroughPrototypeState1AndMoveToNextState()
    submitPrototypeState2Answer()
    endExploration()

    val checkpoint = retrieveExplorationCheckpoint(TEST_EXPLORATION_ID_2)
    resumeExploration(TEST_TOPIC_ID_0, TEST_STORY_ID_0, TEST_EXPLORATION_ID_2, checkpoint)
    val ephemeralState = waitForGetCurrentStateSuccessfulLoad()

    // Verify that the current state is a completed state but has no next state because we have
    // not navigated to the latest pending state yet.
    assertThat(ephemeralState.stateTypeCase).isEqualTo(COMPLETED_STATE)
    assertThat(ephemeralState.state.name).isEqualTo("Fractions")
    assertThat(ephemeralState.hasNextState).isFalse()
  }

  @Test
  fun testCheckpointing_noHintVisible_resumeExp_notHintVisibleOnPendingState() {
    startPlayingNewExploration(TEST_TOPIC_ID_0, TEST_STORY_ID_0, TEST_EXPLORATION_ID_2)
    waitForGetCurrentStateSuccessfulLoad()

    playThroughPrototypeState1AndMoveToNextState()
    endExploration()

    val checkpoint = retrieveExplorationCheckpoint(TEST_EXPLORATION_ID_2)
    resumeExploration(TEST_TOPIC_ID_0, TEST_STORY_ID_0, TEST_EXPLORATION_ID_2, checkpoint)
    val ephemeralState = waitForGetCurrentStateSuccessfulLoad()

    // Verify that the helpIndex.IndexTypeCase is equal to INDEX_TYPE_NOT_SET because no hint
    // is visible yet.
    assertThat(ephemeralState.pendingState.helpIndex.indexTypeCase)
      .isEqualTo(HelpIndex.IndexTypeCase.INDEXTYPE_NOT_SET)
  }

  @Test
  fun testCheckpointing_unrevealedHintIsVisible_resumeExp_unrevealedHintIsVisibleOnPendingState() {
    startPlayingNewExploration(TEST_TOPIC_ID_0, TEST_STORY_ID_0, TEST_EXPLORATION_ID_2)
    waitForGetCurrentStateSuccessfulLoad()

    playThroughPrototypeState1AndMoveToNextState()
    // Make the first hint visible by submitting two wrong answers.
    submitWrongAnswerForPrototypeState2()
    submitWrongAnswerForPrototypeState2()
    endExploration()

    val checkpoint = retrieveExplorationCheckpoint(TEST_EXPLORATION_ID_2)
    resumeExploration(TEST_TOPIC_ID_0, TEST_STORY_ID_0, TEST_EXPLORATION_ID_2, checkpoint)
    val ephemeralState = waitForGetCurrentStateSuccessfulLoad()

    // Verify that the helpIndex.IndexTypeCase is equal AVAILABLE_NEXT_HINT_HINT_INDEX because a new
    // unrevealed hint is visible
    assertThat(ephemeralState.pendingState.helpIndex.indexTypeCase)
      .isEqualTo(NEXT_AVAILABLE_HINT_INDEX)
    assertThat(ephemeralState.isHintRevealed(0)).isFalse()
    assertThat(ephemeralState.pendingState.helpIndex.indexTypeCase)
      .isEqualTo(NEXT_AVAILABLE_HINT_INDEX)
    assertThat(ephemeralState.pendingState.helpIndex.nextAvailableHintIndex).isEqualTo(0)
  }

  @Test
  fun testCheckpointing_revealedHintIsVisible_resumeExp_revealedHintIsVisibleOnPendingState() {
    startPlayingNewExploration(TEST_TOPIC_ID_0, TEST_STORY_ID_0, TEST_EXPLORATION_ID_2)
    waitForGetCurrentStateSuccessfulLoad()

    playThroughPrototypeState1AndMoveToNextState()
    submitWrongAnswerForPrototypeState2()
    submitWrongAnswerForPrototypeState2()
    monitorFactory.waitForNextSuccessfulResult(
      explorationProgressController.submitHintIsRevealed(hintIndex = 0)
    )
    endExploration()

    val checkpoint = retrieveExplorationCheckpoint(TEST_EXPLORATION_ID_2)
    resumeExploration(TEST_TOPIC_ID_0, TEST_STORY_ID_0, TEST_EXPLORATION_ID_2, checkpoint)
    val ephemeralState = waitForGetCurrentStateSuccessfulLoad()

    // Verify that the helpIndex.IndexTypeCase is equal LATEST_REVEALED_HINT_INDEX because a new
    // revealed hint is visible
    assertThat(ephemeralState.pendingState.helpIndex.indexTypeCase)
      .isEqualTo(LATEST_REVEALED_HINT_INDEX)
    assertThat(ephemeralState.isHintRevealed(0)).isTrue()
  }

  @Test
  fun testCheckpointing_revealedHintIsVisible_resumeExp_wait10Seconds_solutionIsNotVisible() {
    startPlayingNewExploration(TEST_TOPIC_ID_0, TEST_STORY_ID_0, TEST_EXPLORATION_ID_2)
    waitForGetCurrentStateSuccessfulLoad()

    playThroughPrototypeState1AndMoveToNextState()
    submitWrongAnswerForPrototypeState2()
    submitWrongAnswerForPrototypeState2()
    monitorFactory.waitForNextSuccessfulResult(
      explorationProgressController.submitHintIsRevealed(hintIndex = 0)
    )
    endExploration()

    val checkpoint = retrieveExplorationCheckpoint(TEST_EXPLORATION_ID_2)
    resumeExploration(TEST_TOPIC_ID_0, TEST_STORY_ID_0, TEST_EXPLORATION_ID_2, checkpoint)
    waitForGetCurrentStateSuccessfulLoad()
    testCoroutineDispatchers.advanceTimeBy(TimeUnit.SECONDS.toMillis(10))

    // Verify that the helpIndex.IndexTypeCase is equal LATEST_REVEALED_HINT_INDEX because a new
    // revealed hint is visible
    val ephemeralState = waitForGetCurrentStateSuccessfulLoad()
    assertThat(ephemeralState.pendingState.helpIndex.indexTypeCase)
      .isEqualTo(LATEST_REVEALED_HINT_INDEX)
    assertThat(ephemeralState.isHintRevealed(0)).isTrue()
    assertThat(ephemeralState.isSolutionRevealed()).isFalse()
  }

  @Test
  fun testCheckpointing_revealedHintIsVisible_resumeExp_wait30Seconds_solutionIsNotVisible() {
    startPlayingNewExploration(TEST_TOPIC_ID_0, TEST_STORY_ID_0, TEST_EXPLORATION_ID_2)
    waitForGetCurrentStateSuccessfulLoad()

    playThroughPrototypeState1AndMoveToNextState()
    submitWrongAnswerForPrototypeState2()
    submitWrongAnswerForPrototypeState2()
    monitorFactory.waitForNextSuccessfulResult(
      explorationProgressController.submitHintIsRevealed(hintIndex = 0)
    )
    endExploration()

    val checkpoint = retrieveExplorationCheckpoint(TEST_EXPLORATION_ID_2)
    resumeExploration(TEST_TOPIC_ID_0, TEST_STORY_ID_0, TEST_EXPLORATION_ID_2, checkpoint)
    waitForGetCurrentStateSuccessfulLoad()
    testCoroutineDispatchers.advanceTimeBy(TimeUnit.SECONDS.toMillis(30))

    // Verify that the helpIndex.IndexTypeCase is equal LATEST_REVEALED_HINT_INDEX because a new
    // revealed hint is visible
    val ephemeralState = waitForGetCurrentStateSuccessfulLoad()
    assertThat(ephemeralState.pendingState.helpIndex.indexTypeCase)
      .isEqualTo(SHOW_SOLUTION)
    assertThat(ephemeralState.isSolutionRevealed()).isFalse()
  }

  @Test
  fun testCheckpointing_solutionIsVisible_resumeExp_unrevealedSolutionIsVisibleOnPendingState() {
    startPlayingNewExploration(TEST_TOPIC_ID_0, TEST_STORY_ID_0, TEST_EXPLORATION_ID_2)
    waitForGetCurrentStateSuccessfulLoad()

    playThroughPrototypeState1AndMoveToNextState()
    submitWrongAnswerForPrototypeState2()
    submitWrongAnswerForPrototypeState2()

    // Reveal the hint, then submit another wrong answer to trigger the solution.
    monitorFactory.waitForNextSuccessfulResult(
      explorationProgressController.submitHintIsRevealed(hintIndex = 0)
    )

    testCoroutineDispatchers.advanceTimeBy(TimeUnit.SECONDS.toMillis(30))
    endExploration()

    val checkpoint = retrieveExplorationCheckpoint(TEST_EXPLORATION_ID_2)
    resumeExploration(TEST_TOPIC_ID_0, TEST_STORY_ID_0, TEST_EXPLORATION_ID_2, checkpoint)
    val ephemeralState = waitForGetCurrentStateSuccessfulLoad()

    // Verify that the helpIndex.IndexTypeCase is equal EVERYTHING_IS_REVEALED because all available
    // help has been revealed.
    assertThat(ephemeralState.pendingState.helpIndex.indexTypeCase)
      .isEqualTo(SHOW_SOLUTION)
    assertThat(ephemeralState.isHintRevealed(0)).isTrue()
    assertThat(ephemeralState.isSolutionRevealed()).isFalse()
  }

  @Test
  fun testCheckpointing_revealedSolution_resumeExp_revealedSolIsVisibleOnPendingState() {
    startPlayingNewExploration(TEST_TOPIC_ID_0, TEST_STORY_ID_0, TEST_EXPLORATION_ID_2)
    waitForGetCurrentStateSuccessfulLoad()

    playThroughPrototypeState1AndMoveToNextState()
    submitWrongAnswerForPrototypeState2()
    submitWrongAnswerForPrototypeState2()
    monitorFactory.waitForNextSuccessfulResult(
      explorationProgressController.submitHintIsRevealed(hintIndex = 0)
    )

    // The solution should be visible after 30 seconds of the last hint being reveled.
    testCoroutineDispatchers.advanceTimeBy(TimeUnit.SECONDS.toMillis(30))
    testCoroutineDispatchers.runCurrent()

    explorationProgressController.submitSolutionIsRevealed()
    testCoroutineDispatchers.runCurrent()
    endExploration()

    val checkpoint = retrieveExplorationCheckpoint(TEST_EXPLORATION_ID_2)
    resumeExploration(TEST_TOPIC_ID_0, TEST_STORY_ID_0, TEST_EXPLORATION_ID_2, checkpoint)
    val ephemeralState = waitForGetCurrentStateSuccessfulLoad()

    // Verify that the helpIndex.IndexTypeCase is equal EVERYTHING_IS_REVEALED because all available
    // help has been revealed.
    assertThat(ephemeralState.pendingState.helpIndex.indexTypeCase)
      .isEqualTo(EVERYTHING_REVEALED)
    assertThat(ephemeralState.isHintRevealed(0)).isTrue()
    assertThat(ephemeralState.isSolutionRevealed()).isTrue()
  }

  @Test
  fun testCheckpointing_playSomeStates_resumeExp_playRemainingState_verifyTerminalStateReached() {
    startPlayingNewExploration(TEST_TOPIC_ID_0, TEST_STORY_ID_0, TEST_EXPLORATION_ID_2)
    waitForGetCurrentStateSuccessfulLoad()

    // Play through some states in the exploration.
    playThroughPrototypeState1AndMoveToNextState()
    playThroughPrototypeState2AndMoveToNextState()
    playThroughPrototypeState3AndMoveToNextState()
    playThroughPrototypeState4AndMoveToNextState()
    playThroughPrototypeState5AndMoveToNextState()
    endExploration()

    val checkpoint = retrieveExplorationCheckpoint(TEST_EXPLORATION_ID_2)
    resumeExploration(TEST_TOPIC_ID_0, TEST_STORY_ID_0, TEST_EXPLORATION_ID_2, checkpoint)
    waitForGetCurrentStateSuccessfulLoad()

    // Resume exploration and play through the remaining states in the exploration.
    playThroughPrototypeState6AndMoveToNextState()
    playThroughPrototypeState7AndMoveToNextState()
    playThroughPrototypeState8AndMoveToNextState()
    playThroughPrototypeState9AndMoveToNextState()
    val ephemeralState = playThroughPrototypeState10AndMoveToNextState()

    // Verify that the last state is terminal.
    assertThat(ephemeralState.stateTypeCase).isEqualTo(TERMINAL_STATE)
  }

  /* Localization-based tests. */

  @Test
  @RunOn(buildEnvironments = [BuildEnvironment.BAZEL]) // Languages unsupported in Gradle builds.
  fun testGetCurrentState_englishLocale_defaultContentLang_includesTranslationContextForEnglish() {
    forceDefaultLocale(Locale.US)
    startPlayingNewExploration(TEST_TOPIC_ID_0, TEST_STORY_ID_0, TEST_EXPLORATION_ID_2)

    val ephemeralState = waitForGetCurrentStateSuccessfulLoad()

    // The context should be the default instance for English since the default strings of the
    // lesson are expected to be in English.
    val expectedContext = WrittenTranslationContext.newBuilder().apply {
      language = OppiaLanguage.ENGLISH
    }.build()
    assertThat(ephemeralState.writtenTranslationContext).isEqualTo(expectedContext)
  }

  @Test
  @RunOn(buildEnvironments = [BuildEnvironment.BAZEL]) // Languages unsupported in Gradle builds.
  fun testGetCurrentState_arabicLocale_defaultContentLang_includesTranslationContextForArabic() {
    forceDefaultLocale(EGYPT_ARABIC_LOCALE)
    startPlayingNewExploration(TEST_TOPIC_ID_0, TEST_STORY_ID_0, TEST_EXPLORATION_ID_2)

    val ephemeralState = waitForGetCurrentStateSuccessfulLoad()

    // Arabic translations should be included per the locale.
    assertThat(ephemeralState.writtenTranslationContext.language).isEqualTo(OppiaLanguage.ARABIC)
    assertThat(ephemeralState.writtenTranslationContext.translationsMap).isNotEmpty()
  }

  @Test
  fun testGetCurrentState_turkishLocale_defaultContentLang_includesDefaultTranslationContext() {
    forceDefaultLocale(TURKEY_TURKISH_LOCALE)
    startPlayingNewExploration(TEST_TOPIC_ID_0, TEST_STORY_ID_0, TEST_EXPLORATION_ID_2)

    val ephemeralState = waitForGetCurrentStateSuccessfulLoad()

    // No translations match to an unsupported language, so default to the built-in strings.
    assertThat(ephemeralState.writtenTranslationContext).isEqualToDefaultInstance()
  }

  @Test
  @RunOn(buildEnvironments = [BuildEnvironment.BAZEL]) // Languages unsupported in Gradle builds.
  fun testGetCurrentState_englishLangProfile_includesTranslationContextForEnglish() {
    val englishProfileId = ProfileId.newBuilder().apply { internalId = 1 }.build()
    updateContentLanguage(englishProfileId, OppiaLanguage.ENGLISH)
    startPlayingNewExploration(
      TEST_TOPIC_ID_0, TEST_STORY_ID_0, TEST_EXPLORATION_ID_2, englishProfileId
    )

    val ephemeralState = waitForGetCurrentStateSuccessfulLoad()

    // English translations means only a language specification.
    val expectedContext = WrittenTranslationContext.newBuilder().apply {
      language = OppiaLanguage.ENGLISH
    }.build()
    assertThat(ephemeralState.writtenTranslationContext).isEqualTo(expectedContext)
  }

  @Test
  @RunOn(buildEnvironments = [BuildEnvironment.BAZEL]) // Languages unsupported in Gradle builds.
  fun testGetCurrentState_englishLangProfile_switchToArabic_includesTranslationContextForArabic() {
    val englishProfileId = ProfileId.newBuilder().apply { internalId = 1 }.build()
    updateContentLanguage(englishProfileId, OppiaLanguage.ENGLISH)
    startPlayingNewExploration(
      TEST_TOPIC_ID_0, TEST_STORY_ID_0, TEST_EXPLORATION_ID_2, englishProfileId
    )
    val monitor = monitorFactory.createMonitor(explorationProgressController.getCurrentState())
    monitor.waitForNextSuccessResult()

    // Update the content language & wait for the ephemeral state to update.
    updateContentLanguage(englishProfileId, OppiaLanguage.ARABIC)
    val ephemeralState = monitor.ensureNextResultIsSuccess()

    // Switching to Arabic should result in a new ephemeral state with a translation context.
    assertThat(ephemeralState.writtenTranslationContext.language).isEqualTo(OppiaLanguage.ARABIC)
    assertThat(ephemeralState.writtenTranslationContext.translationsMap).isNotEmpty()
  }

  @Test
  @RunOn(buildEnvironments = [BuildEnvironment.BAZEL]) // Languages unsupported in Gradle builds.
  fun testGetCurrentState_arabicLangProfile_includesTranslationContextForArabic() {
    val englishProfileId = ProfileId.newBuilder().apply { internalId = 1 }.build()
    val arabicProfileId = ProfileId.newBuilder().apply { internalId = 2 }.build()
    updateContentLanguage(englishProfileId, OppiaLanguage.ENGLISH)
    updateContentLanguage(arabicProfileId, OppiaLanguage.ARABIC)
    startPlayingNewExploration(
      TEST_TOPIC_ID_0, TEST_STORY_ID_0, TEST_EXPLORATION_ID_2, arabicProfileId
    )

    val ephemeralState = waitForGetCurrentStateSuccessfulLoad()

    // Selecting the profile with Arabic translations should provide a translation context.
    assertThat(ephemeralState.writtenTranslationContext.language).isEqualTo(OppiaLanguage.ARABIC)
    assertThat(ephemeralState.writtenTranslationContext.translationsMap).isNotEmpty()
  }

  @Test
  fun testPlayNewExploration_logsStartCardEvent() {
    logIntoAnalyticsReadyAdminProfile()

    startPlayingNewExploration(TEST_TOPIC_ID_0, TEST_STORY_ID_0, TEST_EXPLORATION_ID_2)
    waitForGetCurrentStateSuccessfulLoad()

    val exploration = loadExploration(TEST_EXPLORATION_ID_2)
    val eventLog = fakeAnalyticsEventLogger.getMostRecentEvent()
    assertThat(fakeAnalyticsEventLogger.getEventListCount()).isEqualTo(1)
    assertThat(eventLog).hasStartCardContextThat {
      hasExplorationDetailsThat().containsTestExp2Details()
      hasExplorationDetailsThat().hasStateNameThat().isEqualTo(exploration.initStateName)
      hasSkillIdThat().isEqualTo("test_skill_id_0")
    }
  }

  @Test
  fun testResumeExploration_logsResumeExplorationEventAndNotStartCardEvent() {
    logIntoAnalyticsReadyAdminProfile()
    val checkpoint = createTestExp2CheckpointToState6()
    fakeAnalyticsEventLogger.clearAllEvents()

    resumeExploration(TEST_TOPIC_ID_0, TEST_STORY_ID_0, TEST_EXPLORATION_ID_2, checkpoint)
    waitForGetCurrentStateSuccessfulLoad()

    // Resuming shouldn't log a 'start card' event.
    val eventLog = fakeAnalyticsEventLogger.getMostRecentEvent()
    assertThat(fakeAnalyticsEventLogger.getEventListCount()).isEqualTo(1)
    assertThat(eventLog).hasResumeExplorationContextThat {
      hasLearnerIdThat().isNotEmpty()
      hasInstallationIdThat().isNotEmpty()
    }
  }

  @Test
  fun testStartOverExploration_logsStartCardAndStartOverEvents() {
    logIntoAnalyticsReadyAdminProfile()
    createTestExp2CheckpointToState6()
    fakeAnalyticsEventLogger.clearAllEvents()

    restartExploration(TEST_TOPIC_ID_0, TEST_STORY_ID_0, TEST_EXPLORATION_ID_2)
    waitForGetCurrentStateSuccessfulLoad()

    val (eventLog1, eventLog2) = fakeAnalyticsEventLogger.getMostRecentEvents(count = 2)
    assertThat(fakeAnalyticsEventLogger.getEventListCount()).isEqualTo(2)
    assertThat(eventLog1).hasStartOverExplorationContextThat {
      hasLearnerIdThat().isNotEmpty()
      hasInstallationIdThat().isNotEmpty()
    }
    assertThat(eventLog2).hasStartCardContextThat {
      hasExplorationDetailsThat().containsTestExp2Details()
      // The exploration should have been started over.
      hasExplorationDetailsThat().hasStateNameThat().isEqualTo("Continue")
      hasSkillIdThat().isEqualTo("test_skill_id_0")
    }
  }

  @Test
  fun testPlayExplorationAgain_logsStartCardEvent() {
    logIntoAnalyticsReadyAdminProfile()
    createTestExp2CheckpointToState6()
    fakeAnalyticsEventLogger.clearAllEvents()

    replayExploration(TEST_TOPIC_ID_0, TEST_STORY_ID_0, TEST_EXPLORATION_ID_2)
    waitForGetCurrentStateSuccessfulLoad()

    val eventLog = fakeAnalyticsEventLogger.getMostRecentEvent()
    assertThat(fakeAnalyticsEventLogger.getEventListCount()).isEqualTo(1)
    assertThat(eventLog).hasStartCardContextThat {
      hasExplorationDetailsThat().containsTestExp2Details()
      // The exploration should have been started over.
      hasExplorationDetailsThat().hasStateNameThat().isEqualTo("Continue")
      hasSkillIdThat().isEqualTo("test_skill_id_0")
    }
  }

  @Test
  fun testSubmitAnswer_correctAnswer_logsEndCardAndSubmitAnswerEvents() {
    logIntoAnalyticsReadyAdminProfile()
    startPlayingNewExploration(TEST_TOPIC_ID_0, TEST_STORY_ID_0, TEST_EXPLORATION_ID_2)
    waitForGetCurrentStateSuccessfulLoad()
    playThroughPrototypeState1AndMoveToNextState()
    fakeAnalyticsEventLogger.clearAllEvents()

    submitPrototypeState2Answer()

    val (eventLog1, eventLog2) = fakeAnalyticsEventLogger.getMostRecentEvents(count = 2)
    assertThat(fakeAnalyticsEventLogger.getEventListCount()).isEqualTo(2)
    assertThat(eventLog1).hasSubmitAnswerContextThat {
      hasExplorationDetailsThat().containsTestExp2Details()
      hasExplorationDetailsThat().hasStateNameThat().isEqualTo("Fractions")
      hasAnswerCorrectValueThat().isTrue()
    }
    assertThat(eventLog2).hasEndCardContextThat {
      hasExplorationDetailsThat().containsTestExp2Details()
      hasExplorationDetailsThat().hasStateNameThat().isEqualTo("Fractions")
      hasSkillIdThat().isEqualTo("test_skill_id_0")
    }
  }

  @Test
  fun testSubmitAnswer_wrongAnswer_logsSubmitAnswerEventOnly() {
    logIntoAnalyticsReadyAdminProfile()
    startPlayingNewExploration(TEST_TOPIC_ID_0, TEST_STORY_ID_0, TEST_EXPLORATION_ID_2)
    waitForGetCurrentStateSuccessfulLoad()
    playThroughPrototypeState1AndMoveToNextState()
    fakeAnalyticsEventLogger.clearAllEvents()

    submitWrongAnswerForPrototypeState2()

    val eventLog = fakeAnalyticsEventLogger.getMostRecentEvent()
    assertThat(fakeAnalyticsEventLogger.getEventListCount()).isEqualTo(1)
    assertThat(eventLog).hasSubmitAnswerContextThat {
      hasExplorationDetailsThat().containsTestExp2Details()
      hasExplorationDetailsThat().hasStateNameThat().isEqualTo("Fractions")
      hasAnswerCorrectValueThat().isFalse()
    }
  }

  @Test
  fun testMoveToNextState_logsStartCardEvent() {
    logIntoAnalyticsReadyAdminProfile()
    startPlayingNewExploration(TEST_TOPIC_ID_0, TEST_STORY_ID_0, TEST_EXPLORATION_ID_2)
    waitForGetCurrentStateSuccessfulLoad()
    submitPrototypeState1Answer()
    fakeAnalyticsEventLogger.clearAllEvents()

    moveToNextState()

    val eventLog = fakeAnalyticsEventLogger.getMostRecentEvent()
    assertThat(fakeAnalyticsEventLogger.getEventListCount()).isEqualTo(1)
    assertThat(eventLog).hasStartCardContextThat {
      hasExplorationDetailsThat().containsTestExp2Details()
      hasExplorationDetailsThat().hasStateNameThat().isEqualTo("Fractions")
      hasSkillIdThat().isEqualTo("test_skill_id_0")
    }
  }

  @Test
  fun testHint_offered_logsHintOfferedEvent() {
    logIntoAnalyticsReadyAdminProfile()
    startPlayingNewExploration(TEST_TOPIC_ID_0, TEST_STORY_ID_0, TEST_EXPLORATION_ID_2)
    waitForGetCurrentStateSuccessfulLoad()
    playThroughPrototypeState1AndMoveToNextState()

    // Submit 2 wrong answers to trigger a hint becoming available.
    submitWrongAnswerForPrototypeState2()
    submitWrongAnswerForPrototypeState2()

    val eventLog = fakeAnalyticsEventLogger.getMostRecentEvent()
    assertThat(eventLog).hasHintOfferedContextThat {
      hasExplorationDetailsThat().containsTestExp2Details()
      hasExplorationDetailsThat().hasStateNameThat().isEqualTo("Fractions")
      hasHintIndexThat().isEqualTo(0)
    }
  }

  @Test
  fun testHint_offeredThenViewed_logsViewHintEvent() {
    logIntoAnalyticsReadyAdminProfile()
    startPlayingNewExploration(TEST_TOPIC_ID_0, TEST_STORY_ID_0, TEST_EXPLORATION_ID_2)
    waitForGetCurrentStateSuccessfulLoad()
    playThroughPrototypeState1AndMoveToNextState()
    // Submit 2 wrong answers to trigger a hint becoming available.
    submitWrongAnswerForPrototypeState2()
    submitWrongAnswerForPrototypeState2()

    monitorFactory.ensureDataProviderExecutes(
      explorationProgressController.submitHintIsRevealed(hintIndex = 0)
    )

    val eventLog = fakeAnalyticsEventLogger.getMostRecentEvent()
    assertThat(eventLog).hasAccessHintContextThat {
      hasExplorationDetailsThat().containsTestExp2Details()
      hasExplorationDetailsThat().hasStateNameThat().isEqualTo("Fractions")
      hasHintIndexThat().isEqualTo(0)
    }
  }

  @Test
  fun testHint_lastHintWithNoSolution_offered_logsHintOfferedEvent() {
    logIntoAnalyticsReadyAdminProfile()
    startPlayingNewExploration(FRACTIONS_TOPIC_ID, FRACTIONS_STORY_ID_0, FRACTIONS_EXPLORATION_ID_0)
    waitForGetCurrentStateSuccessfulLoad()
    submitContinueButtonAnswerAndContinue() // 'Introduction' -> 'A Problem'
    submitContinueButtonAnswerAndContinue() // 'A Problem' -> 'Mr. Baker'
    submitContinueButtonAnswerAndContinue() // 'Mr. Baker' -> 'Parts of a whole'

    // Submit the wrong answer twice to trigger a hint.
    submitMultipleChoiceAnswer(choiceIndex = 0)
    submitMultipleChoiceAnswer(choiceIndex = 0)

    val eventLog = fakeAnalyticsEventLogger.getMostRecentEvent()
    assertThat(eventLog).hasHintOfferedContextThat {
      hasExplorationDetailsThat().containsFractionsExp0Details()
      hasExplorationDetailsThat().hasStateNameThat().isEqualTo("Parts of a whole")
      hasHintIndexThat().isEqualTo(0)
    }
  }

  @Test
  fun testHint_lastHintWithNoSolution_offeredThenViewed_logsViewHintEvent() {
    logIntoAnalyticsReadyAdminProfile()
    startPlayingNewExploration(FRACTIONS_TOPIC_ID, FRACTIONS_STORY_ID_0, FRACTIONS_EXPLORATION_ID_0)
    waitForGetCurrentStateSuccessfulLoad()
    submitContinueButtonAnswerAndContinue() // 'Introduction' -> 'A Problem'
    submitContinueButtonAnswerAndContinue() // 'A Problem' -> 'Mr. Baker'
    submitContinueButtonAnswerAndContinue() // 'Mr. Baker' -> 'Parts of a whole'
    // Submit the wrong answer twice to trigger a hint.
    submitMultipleChoiceAnswer(choiceIndex = 0)
    submitMultipleChoiceAnswer(choiceIndex = 0)

    // View the hint.
    monitorFactory.ensureDataProviderExecutes(
      explorationProgressController.submitHintIsRevealed(hintIndex = 0)
    )

    val eventLog = fakeAnalyticsEventLogger.getMostRecentEvent()
    assertThat(eventLog).hasAccessHintContextThat {
      hasExplorationDetailsThat().containsFractionsExp0Details()
      hasExplorationDetailsThat().hasStateNameThat().isEqualTo("Parts of a whole")
      hasHintIndexThat().isEqualTo(0)
    }
  }

  @Test
  fun testSolution_offered_logsSolutionOfferedEvent() {
    logIntoAnalyticsReadyAdminProfile()
    startPlayingNewExploration(TEST_TOPIC_ID_0, TEST_STORY_ID_0, TEST_EXPLORATION_ID_2)
    waitForGetCurrentStateSuccessfulLoad()
    playThroughPrototypeState1AndMoveToNextState()
    // Submit 2 wrong answers to trigger the hint.
    submitWrongAnswerForPrototypeState2()
    submitWrongAnswerForPrototypeState2()
    monitorFactory.ensureDataProviderExecutes(
      explorationProgressController.submitHintIsRevealed(hintIndex = 0)
    )

    // Submit another wrong answer to trigger the solution.
    submitWrongAnswerForPrototypeState2()
    testCoroutineDispatchers.advanceTimeBy(TimeUnit.SECONDS.toMillis(10))

    val eventLog = fakeAnalyticsEventLogger.getMostRecentEvent()
    assertThat(eventLog).hasSolutionOfferedContextThat().containsTestExp2Details()
    assertThat(eventLog).hasSolutionOfferedContextThat().hasStateNameThat().isEqualTo("Fractions")
  }

  @Test
  fun testSolution_offeredThenViewed_logsViewSolutionEvent() {
    logIntoAnalyticsReadyAdminProfile()
    startPlayingNewExploration(TEST_TOPIC_ID_0, TEST_STORY_ID_0, TEST_EXPLORATION_ID_2)
    waitForGetCurrentStateSuccessfulLoad()
    playThroughPrototypeState1AndMoveToNextState()
    // Submit 2 wrong answers to trigger the hint.
    submitWrongAnswerForPrototypeState2()
    submitWrongAnswerForPrototypeState2()
    monitorFactory.ensureDataProviderExecutes(
      explorationProgressController.submitHintIsRevealed(hintIndex = 0)
    )
    // Submit another wrong answer to trigger the solution.
    submitWrongAnswerForPrototypeState2()
    testCoroutineDispatchers.advanceTimeBy(TimeUnit.SECONDS.toMillis(10))

    monitorFactory.ensureDataProviderExecutes(
      explorationProgressController.submitSolutionIsRevealed()
    )

    val eventLog = fakeAnalyticsEventLogger.getMostRecentEvent()
    assertThat(eventLog).hasAccessSolutionContextThat().containsTestExp2Details()
    assertThat(eventLog).hasAccessSolutionContextThat().hasStateNameThat().isEqualTo("Fractions")
  }

  @Test
  fun testEndExploration_withoutFinishing_logsExitExplorationEvent() {
    logIntoAnalyticsReadyAdminProfile()
    startPlayingNewExploration(TEST_TOPIC_ID_0, TEST_STORY_ID_0, TEST_EXPLORATION_ID_2)
    waitForGetCurrentStateSuccessfulLoad()

    endExploration(isCompletion = false)

    val eventLog = fakeAnalyticsEventLogger.getMostRecentEvent()
    assertThat(eventLog).hasExitExplorationContextThat().containsTestExp2Details()
    assertThat(eventLog).hasExitExplorationContextThat().hasStateNameThat().isEqualTo("Continue")
  }

  @Test
  fun testEndExploration_afterFinishing_logsFinishExplorationEvent() {
    logIntoAnalyticsReadyAdminProfile()
    startPlayingNewExploration(TEST_TOPIC_ID_0, TEST_STORY_ID_0, TEST_EXPLORATION_ID_2)
    waitForGetCurrentStateSuccessfulLoad()
    playThroughPrototypeExploration()

    endExploration(isCompletion = true)

    val eventLog = fakeAnalyticsEventLogger.getMostRecentEvent()
    assertThat(eventLog).hasFinishExplorationContextThat().containsTestExp2Details()
    assertThat(eventLog).hasFinishExplorationContextThat().hasStateNameThat().isEqualTo("End")
  }

  private fun setUpTestApplicationComponent() {
    ApplicationProvider.getApplicationContext<TestApplication>().inject(this)
  }

  private fun startPlayingNewExploration(
    topicId: String,
    storyId: String,
    explorationId: String,
    profileId: ProfileId = this.profileId
  ) {
    val startPlayingProvider =
      explorationDataController.startPlayingNewExploration(
        profileId.internalId, topicId, storyId, explorationId
      )
    monitorFactory.waitForNextSuccessfulResult(startPlayingProvider)
  }

  private fun resumeExploration(
    topicId: String,
    storyId: String,
    explorationId: String,
    explorationCheckpoint: ExplorationCheckpoint,
    profileId: ProfileId = this.profileId
  ) {
    val startPlayingProvider =
      explorationDataController.resumeExploration(
        profileId.internalId, topicId, storyId, explorationId, explorationCheckpoint
      )
    monitorFactory.waitForNextSuccessfulResult(startPlayingProvider)
  }

  private fun restartExploration(
    topicId: String,
    storyId: String,
    explorationId: String,
    profileId: ProfileId = this.profileId
  ) {
    val startPlayingProvider =
      explorationDataController.restartExploration(
        profileId.internalId, topicId, storyId, explorationId
      )
    monitorFactory.waitForNextSuccessfulResult(startPlayingProvider)
  }

  private fun replayExploration(
    topicId: String,
    storyId: String,
    explorationId: String,
    profileId: ProfileId = this.profileId
  ) {
    val startPlayingProvider =
      explorationDataController.replayExploration(
        profileId.internalId, topicId, storyId, explorationId
      )
    monitorFactory.waitForNextSuccessfulResult(startPlayingProvider)
  }

  private fun retrieveExplorationCheckpoint(
    explorationId: String,
    profileId: ProfileId = this.profileId
  ): ExplorationCheckpoint {
    return monitorFactory.waitForNextSuccessfulResult(
      explorationCheckpointController.retrieveExplorationCheckpoint(profileId, explorationId)
    )
  }

  private fun waitForGetCurrentStateSuccessfulLoad(): EphemeralState {
    return monitorFactory.waitForNextSuccessfulResult(
      explorationProgressController.getCurrentState()
    )
  }

  private fun waitForGetCurrentStateFailureLoad(): Throwable {
    return monitorFactory.waitForNextFailureResult(
      explorationProgressController.getCurrentState()
    )
  }

  private fun submitContinueButtonAnswer(): EphemeralState {
    return submitAnswer(createContinueButtonAnswer())
  }

  private fun submitContinueButtonAnswerAndContinue(): EphemeralState {
    submitAnswer(createContinueButtonAnswer())
    return moveToNextState()
  }

  private fun submitFractionAnswer(fraction: Fraction): EphemeralState {
    return submitAnswer(createFractionAnswer(fraction))
  }

  private fun submitMultipleChoiceAnswer(choiceIndex: Int): EphemeralState {
    return submitAnswer(createMultipleChoiceAnswer(choiceIndex))
  }

  private fun submitItemSelectionAnswer(vararg contentIds: String): EphemeralState {
    return submitAnswer(createItemSelectionAnswer(contentIds.toList()))
  }

  private fun submitNumericInputAnswer(numericAnswer: Double): EphemeralState {
    return submitAnswer(createNumericInputAnswer(numericAnswer))
  }

  private fun submitRatioInputAnswer(ratioExpression: RatioExpression): EphemeralState {
    return submitAnswer(createRatioInputAnswer(ratioExpression))
  }

  private fun submitTextInputAnswer(textAnswer: String): EphemeralState {
    return submitAnswer(createTextInputAnswer(textAnswer))
  }

  private fun submitDragAndDropAnswer(vararg selectedChoicesLists: List<String>): EphemeralState {
    return submitAnswer(createDragAndDropAnswer(selectedChoicesLists.toList()))
  }

  private fun submitImageRegionAnswer(
    clickX: Float,
    clickY: Float,
    clickedRegion: String
  ): EphemeralState {
    return submitAnswer(createImageRegionAnswer(clickX, clickY, clickedRegion))
  }

  private fun submitAnswer(userAnswer: UserAnswer): EphemeralState {
    monitorFactory.waitForNextSuccessfulResult(
      explorationProgressController.submitAnswer(userAnswer)
    )
    return waitForGetCurrentStateSuccessfulLoad()
  }

  private fun playThroughPrototypeExploration(): EphemeralState {
    playThroughPrototypeState1AndMoveToNextState()
    playThroughPrototypeState2AndMoveToNextState()
    playThroughPrototypeState3AndMoveToNextState()
    playThroughPrototypeState4AndMoveToNextState()
    playThroughPrototypeState5AndMoveToNextState()
    playThroughPrototypeState6AndMoveToNextState()
    playThroughPrototypeState7AndMoveToNextState()
    playThroughPrototypeState8AndMoveToNextState()
    playThroughPrototypeState9AndMoveToNextState()
    return playThroughPrototypeState10AndMoveToNextState()
  }

  private fun navigateToPrototypeFractionInputState(): EphemeralState {
    // Fraction input is the second state of the exploration.
    return playThroughPrototypeState1AndMoveToNextState()
  }

  private fun navigateToPrototypeMultipleChoiceState(): EphemeralState {
    // Multiple choice is the third state of the exploration.
    playThroughPrototypeState1AndMoveToNextState()
    return playThroughPrototypeState2AndMoveToNextState()
  }

  private fun navigateToPrototypeNumericInputState(): EphemeralState {
    // Numeric input is the sixth state of the exploration.
    playThroughPrototypeState1AndMoveToNextState()
    playThroughPrototypeState2AndMoveToNextState()
    playThroughPrototypeState3AndMoveToNextState()
    playThroughPrototypeState4AndMoveToNextState()
    return playThroughPrototypeState5AndMoveToNextState()
  }

  private fun navigateToPrototypeTextInputState(): EphemeralState {
    // Text input is the eighth state of the exploration.
    playThroughPrototypeState1AndMoveToNextState()
    playThroughPrototypeState2AndMoveToNextState()
    playThroughPrototypeState3AndMoveToNextState()
    playThroughPrototypeState4AndMoveToNextState()
    playThroughPrototypeState5AndMoveToNextState()
    playThroughPrototypeState6AndMoveToNextState()
    return playThroughPrototypeState7AndMoveToNextState()
  }

  private fun submitPrototypeState1Answer(): EphemeralState {
    // First state: Continue interaction.
    return submitContinueButtonAnswer()
  }

  private fun submitPrototypeState2Answer(): EphemeralState {
    // Second state: Fraction input. Correct answer: 1/2.
    return submitFractionAnswer(
      Fraction.newBuilder().apply {
        numerator = 1
        denominator = 2
      }.build()
    )
  }

  private fun submitWrongAnswerForPrototypeState2(): EphemeralState {
    return submitFractionAnswer(
      Fraction.newBuilder().apply {
        numerator = 1
        denominator = 3
      }.build()
    )
  }

  private fun submitPrototypeState3Answer(): EphemeralState {
    // Third state: Multiple choice. Correct answer: Eagle (second third choice).
    return submitMultipleChoiceAnswer(choiceIndex = 2)
  }

  private fun submitPrototypeState4Answer(): EphemeralState {
    // Fourth state: Item selection (radio buttons). Correct answer: Green (first choice).
    return submitItemSelectionAnswer("ca_choices_0")
  }

  private fun submitPrototypeState5Answer(): EphemeralState {
    // Fifth state: Item selection (checkboxes). Correct answer: {Red, Green, Blue}.
    return submitItemSelectionAnswer("ca_choices_0", "ca_choices_3", "ca_choices_2")
  }

  private fun submitPrototypeState6Answer(): EphemeralState {
    // Sixth state: Numeric input. Correct answer: 121.
    return submitNumericInputAnswer(121.0)
  }

  private fun submitPrototypeState7Answer(): EphemeralState {
    // Seventh state: Ratio input. Correct answer: 4:5.
    return submitRatioInputAnswer(
      RatioExpression.newBuilder().apply {
        addAllRatioComponent(listOf(4, 5))
      }.build()
    )
  }

  private fun submitPrototypeState8Answer(): EphemeralState {
    // Eighth state: Text input. Correct answer: finnish.
    return submitTextInputAnswer("finnish")
  }

  private fun submitPrototypeState9Answer(): EphemeralState {
    // Ninth state: Drag Drop Sort. Initial configuration: ca_choices_0, ca_choices_1, ca_choices_2,
    // ca_choices_3. Correct answer: Move 1st item to 4th position.
    return submitDragAndDropAnswer(
      listOf("ca_choices_1"),
      listOf("ca_choices_2"),
      listOf("ca_choices_3"),
      listOf("ca_choices_0"),
    )
  }

  private fun submitPrototypeState10Answer(): EphemeralState {
    // Tenth state: Drag Drop Sort. Initial configuration: ca_choices_0, ca_choices_1, ca_choices_2,
    // ca_choices_3. Correct answer: Move 1st item to 4th position. Correct answer: Merge first two
    // then move 2nd item to 3rd position.
    return submitDragAndDropAnswer(
      listOf("ca_choices_0", "ca_choices_1"),
      listOf("ca_choices_3"),
      listOf("ca_choices_2"),
    )
  }

  private fun playThroughPrototypeState1AndMoveToNextState(): EphemeralState {
    submitPrototypeState1Answer()
    return moveToNextState()
  }

  private fun playThroughPrototypeState2AndMoveToNextState(): EphemeralState {
    submitPrototypeState2Answer()
    return moveToNextState()
  }

  private fun playThroughPrototypeState3AndMoveToNextState(): EphemeralState {
    submitPrototypeState3Answer()
    return moveToNextState()
  }

  private fun playThroughPrototypeState4AndMoveToNextState(): EphemeralState {
    submitPrototypeState4Answer()
    return moveToNextState()
  }

  private fun playThroughPrototypeState5AndMoveToNextState(): EphemeralState {
    submitPrototypeState5Answer()
    return moveToNextState()
  }

  private fun playThroughPrototypeState6AndMoveToNextState(): EphemeralState {
    submitPrototypeState6Answer()
    return moveToNextState()
  }

  private fun playThroughPrototypeState7AndMoveToNextState(): EphemeralState {
    submitPrototypeState7Answer()
    return moveToNextState()
  }

  private fun playThroughPrototypeState8AndMoveToNextState(): EphemeralState {
    submitPrototypeState8Answer()
    return moveToNextState()
  }

  private fun playThroughPrototypeState9AndMoveToNextState(): EphemeralState {
    submitPrototypeState9Answer()
    return moveToNextState()
  }

  private fun playThroughPrototypeState10AndMoveToNextState(): EphemeralState {
    submitPrototypeState10Answer()
    return moveToNextState()
  }

  private fun moveToNextState(): EphemeralState {
    monitorFactory.waitForNextSuccessfulResult(explorationProgressController.moveToNextState())
    return waitForGetCurrentStateSuccessfulLoad()
  }

  private fun moveToPreviousState(): EphemeralState {
    monitorFactory.waitForNextSuccessfulResult(explorationProgressController.moveToPreviousState())
    return waitForGetCurrentStateSuccessfulLoad()
  }

  private fun endExploration(isCompletion: Boolean = false) {
    monitorFactory.waitForNextSuccessfulResult(
      explorationDataController.stopPlayingExploration(isCompletion)
    )
  }

  private fun createContinueButtonAnswer() =
    createTextInputAnswer(DEFAULT_CONTINUE_INTERACTION_TEXT_ANSWER)

  private fun createFractionAnswer(fraction: Fraction): UserAnswer {
    return convertToUserAnswer(
      InteractionObject.newBuilder().apply {
        this.fraction = fraction
      }.build()
    )
  }

  private fun createMultipleChoiceAnswer(choiceIndex: Int): UserAnswer {
    return convertToUserAnswer(
      InteractionObject.newBuilder().apply {
        nonNegativeInt = choiceIndex
      }.build()
    )
  }

  private fun createItemSelectionAnswer(contentIds: List<String>): UserAnswer {
    return convertToUserAnswer(
      InteractionObject.newBuilder().apply {
        setOfTranslatableHtmlContentIds = SetOfTranslatableHtmlContentIds.newBuilder().apply {
          addAllContentIds(
            contentIds.map { choice ->
              TranslatableHtmlContentId.newBuilder().apply { contentId = choice }.build()
            }
          )
        }.build()
      }.build()
    )
  }

  private fun createNumericInputAnswer(numericAnswer: Double): UserAnswer {
    return convertToUserAnswer(
      InteractionObject.newBuilder().apply {
        real = numericAnswer
      }.build()
    )
  }

  private fun createRatioInputAnswer(ratioExpression: RatioExpression): UserAnswer {
    return convertToUserAnswer(
      InteractionObject.newBuilder().apply {
        this.ratioExpression = ratioExpression
      }.build()
    )
  }

  private fun createTextInputAnswer(textAnswer: String): UserAnswer {
    return convertToUserAnswer(
      InteractionObject.newBuilder().apply {
        normalizedString = textAnswer
      }.build()
    )
  }

  private fun createDragAndDropAnswer(selectedChoicesLists: List<List<String>>): UserAnswer {
    return convertToUserAnswer(
      InteractionObject.newBuilder().apply {
        listOfSetsOfTranslatableHtmlContentIds =
          ListOfSetsOfTranslatableHtmlContentIds.newBuilder().apply {
            addAllContentIdLists(
              selectedChoicesLists.map { choices ->
                SetOfTranslatableHtmlContentIds.newBuilder().apply {
                  addAllContentIds(
                    choices.map { choice ->
                      TranslatableHtmlContentId.newBuilder().apply { contentId = choice }.build()
                    }
                  )
                }.build()
              }
            )
          }.build()
      }.build()
    )
  }

  private fun createImageRegionAnswer(
    clickX: Float,
    clickY: Float,
    clickedRegion: String
  ): UserAnswer {
    return convertToUserAnswer(
      InteractionObject.newBuilder().apply {
        clickOnImage = ClickOnImage.newBuilder().apply {
          clickPosition = Point2d.newBuilder().apply {
            x = clickX
            y = clickY
          }.build()
          addClickedRegions(clickedRegion)
        }.build()
      }.build()
    )
  }

  private fun convertToUserAnswer(answer: InteractionObject): UserAnswer {
    return UserAnswer.newBuilder().setAnswer(answer).setPlainAnswer(answer.toAnswerString()).build()
  }

  private fun forceDefaultLocale(locale: Locale) {
    context.applicationContext.resources.configuration.setLocale(locale)
    Locale.setDefault(locale)
  }

  private fun updateContentLanguage(profileId: ProfileId, language: OppiaLanguage) {
    val updateProvider = translationController.updateWrittenTranslationContentLanguage(
      profileId,
      WrittenTranslationLanguageSelection.newBuilder().apply {
        selectedLanguage = language
      }.build()
    )
    monitorFactory.waitForNextSuccessfulResult(updateProvider)
  }

  private fun EphemeralState.isHintRevealed(hintIndex: Int): Boolean {
    return pendingState.helpIndex.isHintRevealed(hintIndex, state.interaction.hintList)
  }

  private fun EphemeralState.isSolutionRevealed(): Boolean =
    pendingState.helpIndex.isSolutionRevealed()

  private fun EventLogSubject.ExplorationContextSubject.containsTestExp2Details() {
    hasTopicIdThat().isEqualTo(TEST_TOPIC_ID_0)
    hasStoryIdThat().isEqualTo(TEST_STORY_ID_0)
    hasExplorationIdThat().isEqualTo(TEST_EXPLORATION_ID_2)
    hasVersionThat().isEqualTo(loadExploration(TEST_EXPLORATION_ID_2).version)
    hasSessionIdThat().isNotEmpty()
    hasLearnerDetailsThat {
      hasLearnerIdThat().isNotEmpty()
      hasInstallationIdThat().isNotEmpty()
    }
  }

  private fun EventLogSubject.ExplorationContextSubject.containsFractionsExp0Details() {
    hasTopicIdThat().isEqualTo(FRACTIONS_TOPIC_ID)
    hasStoryIdThat().isEqualTo(FRACTIONS_STORY_ID_0)
    hasExplorationIdThat().isEqualTo(FRACTIONS_EXPLORATION_ID_0)
    hasVersionThat().isEqualTo(loadExploration(FRACTIONS_EXPLORATION_ID_0).version)
    hasSessionIdThat().isNotEmpty()
    hasLearnerDetailsThat {
      hasLearnerIdThat().isNotEmpty()
      hasInstallationIdThat().isNotEmpty()
    }
  }

  private fun retrieveCheckpointPendingAnswerCount(explorationId: String) =
    retrieveExplorationCheckpoint(explorationId).pendingUserAnswersCount

  private fun retrieveCheckpointStateName(explorationId: String) =
    retrieveExplorationCheckpoint(explorationId).pendingStateName

  private fun retrieveCheckpointStateIndex(explorationId: String) =
    retrieveExplorationCheckpoint(explorationId).stateIndex

  private fun retrieveCheckpointHelpIndex(explorationId: String) =
    retrieveExplorationCheckpoint(explorationId).helpIndex

  private fun loadExploration(expId: String): Exploration {
    return monitorFactory.waitForNextSuccessfulResult(
      explorationDataController.getExplorationById(profileId, expId)
    ).exploration
  }

  private fun logIntoAnalyticsReadyAdminProfile() {
    val rootProfileId = ProfileId.getDefaultInstance()
    val addProfileProvider = profileManagementController.addProfile(
      name = "Admin",
      pin = "",
      avatarImagePath = null,
      allowDownloadAccess = true,
      colorRgb = 0,
      isAdmin = true
    )
    monitorFactory.waitForNextSuccessfulResult(addProfileProvider)
    monitorFactory.waitForNextSuccessfulResult(
      profileManagementController.loginToProfile(rootProfileId)
    )
  }

  private fun createTestExp2CheckpointToState6(): ExplorationCheckpoint {
    startPlayingNewExploration(TEST_TOPIC_ID_0, TEST_STORY_ID_0, TEST_EXPLORATION_ID_2)
    waitForGetCurrentStateSuccessfulLoad()

    // Play through some states in the exploration.
    playThroughPrototypeState1AndMoveToNextState()
    playThroughPrototypeState2AndMoveToNextState()
    playThroughPrototypeState3AndMoveToNextState()
    playThroughPrototypeState4AndMoveToNextState()
    playThroughPrototypeState5AndMoveToNextState()
    endExploration()

    return retrieveExplorationCheckpoint(TEST_EXPLORATION_ID_2)
  }

  // TODO(#89): Move this to a common test application component.
  @Module
  class TestModule {
    @Provides
    @Singleton
    fun provideContext(application: Application): Context {
      return application
    }

    @EnableConsoleLog
    @Provides
    fun provideEnableConsoleLog(): Boolean = true

    @EnableFileLog
    @Provides
    fun provideEnableFileLog(): Boolean = false

    @GlobalLogLevel
    @Provides
    fun provideGlobalLogLevel(): LogLevel = LogLevel.VERBOSE

    @CacheAssetsLocally
    @Provides
    fun provideCacheAssetsLocally(): Boolean = false

    @Provides
    @TopicListToCache
    fun provideTopicListToCache(): List<String> = listOf()

    @Provides
    @LoadLessonProtosFromAssets
    fun provideLoadLessonProtosFromAssets(testEnvironmentConfig: TestEnvironmentConfig): Boolean =
      testEnvironmentConfig.isUsingBazel()

    @Provides
    @LearnerStudyAnalytics
    fun provideLearnerStudyAnalytics(): PlatformParameterValue<Boolean> {
      // Enable the study by default in tests.
      return PlatformParameterValue.createDefaultParameter(defaultValue = true)
    }
  }

  // TODO(#89): Move this to a common test application component.
  @Singleton
  @Component(
    modules = [
      TestModule::class, ContinueModule::class, FractionInputModule::class,
      ItemSelectionInputModule::class, MultipleChoiceInputModule::class,
      NumberWithUnitsRuleModule::class, NumericInputRuleModule::class, TextInputRuleModule::class,
      DragDropSortInputModule::class, InteractionsModule::class, TestLogReportingModule::class,
      ImageClickInputModule::class, LogStorageModule::class, TestDispatcherModule::class,
      RatioInputModule::class, RobolectricModule::class, FakeOppiaClockModule::class,
      ExplorationStorageTestModule::class, HintsAndSolutionConfigModule::class,
      HintsAndSolutionProdModule::class, NetworkConnectionUtilDebugModule::class,
      AssetModule::class, LocaleProdModule::class, NumericExpressionInputModule::class,
      AlgebraicExpressionInputModule::class, MathEquationInputModule::class,
      LoggingIdentifierModule::class, ApplicationLifecycleModule::class,
      SyncStatusModule::class, PlatformParameterSingletonModule::class
    ]
  )
  interface TestApplicationComponent : DataProvidersInjector {
    @Component.Builder
    interface Builder {
      @BindsInstance
      fun setApplication(application: Application): Builder

      fun build(): TestApplicationComponent
    }

    fun inject(explorationProgressControllerTest: ExplorationProgressControllerTest)
  }

  class TestApplication : Application(), DataProvidersInjectorProvider {
    private val component: TestApplicationComponent by lazy {
      DaggerExplorationProgressControllerTest_TestApplicationComponent.builder()
        .setApplication(this)
        .build()
    }

    fun inject(explorationProgressControllerTest: ExplorationProgressControllerTest) {
      component.inject(explorationProgressControllerTest)
    }

    override fun getDataProvidersInjector(): DataProvidersInjector = component
  }

  private companion object {
    private val EGYPT_ARABIC_LOCALE = Locale("ar", "EG")
    private val TURKEY_TURKISH_LOCALE = Locale("tr", "TR")
  }
}<|MERGE_RESOLUTION|>--- conflicted
+++ resolved
@@ -139,7 +139,6 @@
   //  - testSubmitAnswer_whileSubmittingAnotherAnswer_failsWithError
   //  - testMoveToPrevious_whileSubmittingAnswer_failsWithError
 
-<<<<<<< HEAD
   @get:Rule
   val oppiaTestRule = OppiaTestRule()
   @Inject
@@ -161,23 +160,9 @@
   @Inject
   lateinit var translationController: TranslationController
   @Inject
-  lateinit var fakeEventLogger: FakeEventLogger
+  lateinit var fakeAnalyticsEventLogger: FakeAnalyticsEventLogger
   @Inject
   lateinit var profileManagementController: ProfileManagementController
-=======
-  @get:Rule val oppiaTestRule = OppiaTestRule()
-  @Inject lateinit var context: Context
-  @Inject lateinit var explorationDataController: ExplorationDataController
-  @Inject lateinit var explorationProgressController: ExplorationProgressController
-  @Inject lateinit var fakeExceptionLogger: FakeExceptionLogger
-  @Inject lateinit var testCoroutineDispatchers: TestCoroutineDispatchers
-  @Inject lateinit var oppiaClock: FakeOppiaClock
-  @Inject lateinit var explorationCheckpointController: ExplorationCheckpointController
-  @Inject lateinit var monitorFactory: DataProviderTestMonitor.Factory
-  @Inject lateinit var translationController: TranslationController
-  @Inject lateinit var fakeAnalyticsEventLogger: FakeAnalyticsEventLogger
-  @Inject lateinit var profileManagementController: ProfileManagementController
->>>>>>> 5e64fae5
 
   private val profileId = ProfileId.newBuilder().setInternalId(0).build()
 
