--- conflicted
+++ resolved
@@ -1451,17 +1451,9 @@
   }
 
   @Test
-<<<<<<< HEAD
-  @RunParameterized(
-    Iteration("no_install_id", "lid=learn", "iid=null", "elid=learn", "eid="),
-    Iteration("no_learner_id", "lid=null", "iid=install", "elid=", "eid=install")
-  )
-  fun testStateAnalyticsLogger_logRevealHint_missingOneId_logsEventWithMissingId() {
-=======
   @Iteration("no_install_id", "lid=learn", "iid=null", "elid=learn", "eid=")
   @Iteration("no_learner_id", "lid=null", "iid=install", "elid=", "eid=install")
-  fun testStateAnalyticsLogger_logViewHint_missingOneId_logsEventWithMissingId() {
->>>>>>> dcde7b35
+  fun testStateAnalyticsLogger_logRevealHint_missingOneId_logsEventWithMissingId() {
     val exploration5 = loadExploration(TEST_EXPLORATION_ID_5)
     val expLogger =
       learnerAnalyticsLogger.beginExploration(
@@ -1547,17 +1539,9 @@
   }
 
   @Test
-<<<<<<< HEAD
-  @RunParameterized(
-    Iteration("no_install_id", "lid=learn", "iid=null", "elid=learn", "eid="),
-    Iteration("no_learner_id", "lid=null", "iid=install", "elid=", "eid=install")
-  )
-  fun testStateAnalyticsLogger_logRevealSolution_missingOneId_logsEventWithMissingId() {
-=======
   @Iteration("no_install_id", "lid=learn", "iid=null", "elid=learn", "eid=")
   @Iteration("no_learner_id", "lid=null", "iid=install", "elid=", "eid=install")
-  fun testStateAnalyticsLogger_logViewSolution_missingOneId_logsEventWithMissingId() {
->>>>>>> dcde7b35
+  fun testStateAnalyticsLogger_logRevealSolution_missingOneId_logsEventWithMissingId() {
     val exploration5 = loadExploration(TEST_EXPLORATION_ID_5)
     val expLogger =
       learnerAnalyticsLogger.beginExploration(
