--- conflicted
+++ resolved
@@ -49,10 +49,6 @@
 import javax.inject.Singleton
 import org.oppia.android.domain.oppialogger.analytics.ApplicationLifecycleModule
 import org.oppia.android.util.logging.SyncStatusModule
-<<<<<<< HEAD
-import org.oppia.android.util.system.UserIdProdModule
-=======
->>>>>>> e19b9df0
 
 private const val TEST_ID = "test_id"
 private const val TEST_MAC_ADDRESS = "test_mac_address"
@@ -229,11 +225,7 @@
       TestDispatcherModule::class, RobolectricModule::class, FakeOppiaClockModule::class,
       NetworkConnectionUtilDebugModule::class, LocaleProdModule::class,
       TestPlatformParameterModule::class, PlatformParameterSingletonModule::class,
-<<<<<<< HEAD
-      TestLoggingIdentifierModule::class, UserIdTestModule::class,
-=======
       TestLoggingIdentifierModule::class,
->>>>>>> e19b9df0
       ApplicationLifecycleModule::class, SyncStatusModule::class
     ]
   )
