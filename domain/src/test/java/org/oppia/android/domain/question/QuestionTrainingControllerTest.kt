package org.oppia.android.domain.question

import android.app.Application
import android.content.Context
import androidx.test.core.app.ApplicationProvider
import androidx.test.ext.junit.runners.AndroidJUnit4
import com.google.common.truth.Truth.assertThat
import dagger.BindsInstance
import dagger.Component
import dagger.Module
import dagger.Provides
import org.junit.Before
import org.junit.Test
import org.junit.runner.RunWith
import org.oppia.android.app.model.ProfileId
import org.oppia.android.domain.classify.InteractionsModule
import org.oppia.android.domain.classify.rules.algebraicexpressioninput.AlgebraicExpressionInputModule
import org.oppia.android.domain.classify.rules.continueinteraction.ContinueModule
import org.oppia.android.domain.classify.rules.dragAndDropSortInput.DragDropSortInputModule
import org.oppia.android.domain.classify.rules.fractioninput.FractionInputModule
import org.oppia.android.domain.classify.rules.imageClickInput.ImageClickInputModule
import org.oppia.android.domain.classify.rules.itemselectioninput.ItemSelectionInputModule
import org.oppia.android.domain.classify.rules.mathequationinput.MathEquationInputModule
import org.oppia.android.domain.classify.rules.multiplechoiceinput.MultipleChoiceInputModule
import org.oppia.android.domain.classify.rules.numberwithunits.NumberWithUnitsRuleModule
import org.oppia.android.domain.classify.rules.numericexpressioninput.NumericExpressionInputModule
import org.oppia.android.domain.classify.rules.numericinput.NumericInputRuleModule
import org.oppia.android.domain.classify.rules.ratioinput.RatioInputModule
import org.oppia.android.domain.classify.rules.textinput.TextInputRuleModule
import org.oppia.android.domain.hintsandsolution.HintsAndSolutionConfigModule
import org.oppia.android.domain.hintsandsolution.HintsAndSolutionProdModule
import org.oppia.android.domain.oppialogger.LogStorageModule
import org.oppia.android.domain.oppialogger.LoggingIdentifierModule
import org.oppia.android.domain.platformparameter.PlatformParameterModule
import org.oppia.android.domain.platformparameter.PlatformParameterSingletonModule
import org.oppia.android.domain.topic.TEST_QUESTION_ID_0
import org.oppia.android.domain.topic.TEST_QUESTION_ID_1
import org.oppia.android.domain.topic.TEST_QUESTION_ID_3
import org.oppia.android.domain.topic.TEST_SKILL_ID_0
import org.oppia.android.domain.topic.TEST_SKILL_ID_1
import org.oppia.android.domain.topic.TEST_SKILL_ID_2
import org.oppia.android.testing.FakeExceptionLogger
import org.oppia.android.testing.TestLogReportingModule
import org.oppia.android.testing.data.DataProviderTestMonitor
import org.oppia.android.testing.robolectric.RobolectricModule
import org.oppia.android.testing.threading.TestCoroutineDispatchers
import org.oppia.android.testing.threading.TestDispatcherModule
import org.oppia.android.testing.time.FakeOppiaClockModule
import org.oppia.android.util.caching.AssetModule
import org.oppia.android.util.caching.testing.CachingTestModule
import org.oppia.android.util.data.DataProvidersInjector
import org.oppia.android.util.data.DataProvidersInjectorProvider
import org.oppia.android.util.locale.LocaleProdModule
import org.oppia.android.util.logging.EnableConsoleLog
import org.oppia.android.util.logging.EnableFileLog
import org.oppia.android.util.logging.GlobalLogLevel
import org.oppia.android.util.logging.LogLevel
import org.oppia.android.util.logging.SyncStatusModule
import org.oppia.android.util.networking.NetworkConnectionUtilDebugModule
import org.robolectric.annotation.Config
import org.robolectric.annotation.LooperMode
import javax.inject.Inject
import javax.inject.Singleton

/** Tests for [QuestionTrainingController]. */
// FunctionName: test names are conventionally named with underscores.
@Suppress("FunctionName")
@RunWith(AndroidJUnit4::class)
@LooperMode(LooperMode.Mode.PAUSED)
@Config(application = QuestionTrainingControllerTest.TestApplication::class)
class QuestionTrainingControllerTest {
  @Inject lateinit var questionTrainingController: QuestionTrainingController
  @Inject lateinit var questionAssessmentProgressController: QuestionAssessmentProgressController
  @Inject lateinit var fakeExceptionLogger: FakeExceptionLogger
  @Inject lateinit var testCoroutineDispatchers: TestCoroutineDispatchers
  @Inject lateinit var monitorFactory: DataProviderTestMonitor.Factory

  private lateinit var profileId1: ProfileId

  @Before
  fun setUp() {
    profileId1 = ProfileId.newBuilder().setInternalId(1).build()
  }

  @Test
  fun testController_startTrainingSession_succeeds() {
    setUpTestApplicationComponent(questionSeed = 0)

    val questionListDataProvider =
      questionTrainingController.startQuestionTrainingSession(
        profileId1, listOf(TEST_SKILL_ID_0, TEST_SKILL_ID_1)
      )

    monitorFactory.waitForNextSuccessfulResult(questionListDataProvider)
  }

  @Test
  fun testController_startTrainingSession_sessionStartsWithInitialQuestion() {
    setUpTestApplicationComponent(questionSeed = 0)
    questionTrainingController.startQuestionTrainingSession(
      profileId1, listOf(TEST_SKILL_ID_0, TEST_SKILL_ID_1)
    )
    testCoroutineDispatchers.runCurrent()

    val result = questionAssessmentProgressController.getCurrentQuestion()

    val ephemeralQuestion = monitorFactory.waitForNextSuccessfulResult(result)
    assertThat(ephemeralQuestion.question.questionId).isEqualTo(TEST_QUESTION_ID_1)
  }

  @Test
  fun testController_startTrainingSession_differentSeed_succeeds() {
    setUpTestApplicationComponent(questionSeed = 2)

    val questionListDataProvider =
      questionTrainingController.startQuestionTrainingSession(
        profileId1, listOf(TEST_SKILL_ID_0, TEST_SKILL_ID_1)
      )

    monitorFactory.waitForNextSuccessfulResult(questionListDataProvider)
  }

  @Test
  fun testController_startTrainingSession_differentSeed_sessionStartsWithInitialQuestion() {
    setUpTestApplicationComponent(questionSeed = 2)
    questionTrainingController.startQuestionTrainingSession(
      profileId1, listOf(TEST_SKILL_ID_0, TEST_SKILL_ID_1)
    )
    testCoroutineDispatchers.runCurrent()

    val result = questionAssessmentProgressController.getCurrentQuestion()

    val ephemeralQuestion = monitorFactory.waitForNextSuccessfulResult(result)
    assertThat(ephemeralQuestion.question.questionId).isEqualTo(TEST_QUESTION_ID_0)
  }

  @Test
  fun testController_startTrainingSession_differentSkills_succeeds() {
    setUpTestApplicationComponent(questionSeed = 0)

    val questionListDataProvider =
      questionTrainingController.startQuestionTrainingSession(
        profileId1, listOf(TEST_SKILL_ID_1, TEST_SKILL_ID_2)
      )

    monitorFactory.waitForNextSuccessfulResult(questionListDataProvider)
  }

  @Test
  fun testController_startTrainingSession_differentSkills_sessionStartsWithInitialQuestion() {
    setUpTestApplicationComponent(questionSeed = 0)
    questionTrainingController.startQuestionTrainingSession(
      profileId1, listOf(TEST_SKILL_ID_1, TEST_SKILL_ID_2)
    )
    testCoroutineDispatchers.runCurrent()

    val result = questionAssessmentProgressController.getCurrentQuestion()

    val ephemeralQuestion = monitorFactory.waitForNextSuccessfulResult(result)
    assertThat(ephemeralQuestion.question.questionId).isEqualTo(TEST_QUESTION_ID_3)
  }

  @Test
  fun testController_startTrainingSession_noSkills_fails() {
    setUpTestApplicationComponent(questionSeed = 0)

    val questionListDataProvider =
      questionTrainingController.startQuestionTrainingSession(profileId1, listOf())

    monitorFactory.waitForNextFailureResult(questionListDataProvider)
  }

  @Test
  fun testStopTrainingSession_withoutStartingSession_fails_logsException() {
    setUpTestApplicationComponent(questionSeed = 0)
    questionTrainingController.stopQuestionTrainingSession()
    testCoroutineDispatchers.runCurrent()

    val exception = fakeExceptionLogger.getMostRecentException()

    assertThat(exception).isInstanceOf(IllegalStateException::class.java)
    assertThat(exception).hasMessageThat()
      .contains("Cannot stop a new training session which wasn't started")
  }

  private fun setUpTestApplicationComponent(questionSeed: Long) {
    TestQuestionModule.questionSeed = questionSeed
    ApplicationProvider.getApplicationContext<TestApplication>().inject(this)
  }

  // TODO(#89): Move this to a common test application component.
  @Module
  class TestModule {
    @Provides
    @Singleton
    fun provideContext(application: Application): Context {
      return application
    }

    // TODO(#59): Either isolate these to their own shared test module, or use the real logging
    // module in tests to avoid needing to specify these settings for tests.
    @EnableConsoleLog
    @Provides
    fun provideEnableConsoleLog(): Boolean = true

    @EnableFileLog
    @Provides
    fun provideEnableFileLog(): Boolean = false

    @GlobalLogLevel
    @Provides
    fun provideGlobalLogLevel(): LogLevel = LogLevel.VERBOSE
  }

  @Module
  class TestQuestionModule {
    companion object {
      var questionSeed = 0L
    }

    @Provides
    @QuestionCountPerTrainingSession
    fun provideQuestionCountPerTrainingSession(): Int = 3

    @Provides
    @QuestionTrainingSeed
    fun provideQuestionTrainingSeed(): Long = questionSeed

    @Provides
    @ViewHintScorePenalty
    fun provideViewHintScorePenalty(): Int = 1

    @Provides
    @WrongAnswerScorePenalty
    fun provideWrongAnswerScorePenalty(): Int = 1

    @Provides
    @MaxScorePerQuestion
    fun provideMaxScorePerQuestion(): Int = 10

    @Provides
    @InternalScoreMultiplyFactor
    fun provideInternalScoreMultiplyFactor(): Int = 10

    @Provides
    @MaxMasteryGainPerQuestion
    fun provideMaxMasteryGainPerQuestion(): Int = 10

    @Provides
    @MaxMasteryLossPerQuestion
    fun provideMaxMasteryLossPerQuestion(): Int = -10

    @Provides
    @ViewHintMasteryPenalty
    fun provideViewHintMasteryPenalty(): Int = 2

    @Provides
    @WrongAnswerMasteryPenalty
    fun provideWrongAnswerMasteryPenalty(): Int = 5

    @Provides
    @InternalMasteryMultiplyFactor
    fun provideInternalMasteryMultiplyFactor(): Int = 100
  }

  // TODO(#89): Move this to a common test application component.
  @Singleton
  @Component(
    modules = [
      TestModule::class, ContinueModule::class, FractionInputModule::class,
      ItemSelectionInputModule::class, MultipleChoiceInputModule::class,
      DragDropSortInputModule::class, NumberWithUnitsRuleModule::class,
      NumericInputRuleModule::class, TextInputRuleModule::class, InteractionsModule::class,
      TestQuestionModule::class, TestLogReportingModule::class, ImageClickInputModule::class,
      LogStorageModule::class, TestDispatcherModule::class, RatioInputModule::class,
      RobolectricModule::class, FakeOppiaClockModule::class, CachingTestModule::class,
      HintsAndSolutionConfigModule::class, HintsAndSolutionProdModule::class,
      NetworkConnectionUtilDebugModule::class, AssetModule::class, LocaleProdModule::class,
<<<<<<< HEAD
      PlatformParameterModule::class, PlatformParameterSingletonModule::class,
      LoggingIdentifierModule::class, SyncStatusModule::class
=======
      NumericExpressionInputModule::class, AlgebraicExpressionInputModule::class,
      MathEquationInputModule::class
>>>>>>> b77e8ad6
    ]
  )
  interface TestApplicationComponent : DataProvidersInjector {
    @Component.Builder
    interface Builder {
      @BindsInstance
      fun setApplication(application: Application): Builder

      fun build(): TestApplicationComponent
    }

    fun inject(questionTrainingControllerTest: QuestionTrainingControllerTest)
  }

  class TestApplication : Application(), DataProvidersInjectorProvider {
    private val component: TestApplicationComponent by lazy {
      DaggerQuestionTrainingControllerTest_TestApplicationComponent.builder()
        .setApplication(this)
        .build()
    }

    fun inject(questionTrainingControllerTest: QuestionTrainingControllerTest) {
      component.inject(questionTrainingControllerTest)
    }

    override fun getDataProvidersInjector(): DataProvidersInjector = component
  }
}<|MERGE_RESOLUTION|>--- conflicted
+++ resolved
@@ -276,13 +276,10 @@
       RobolectricModule::class, FakeOppiaClockModule::class, CachingTestModule::class,
       HintsAndSolutionConfigModule::class, HintsAndSolutionProdModule::class,
       NetworkConnectionUtilDebugModule::class, AssetModule::class, LocaleProdModule::class,
-<<<<<<< HEAD
-      PlatformParameterModule::class, PlatformParameterSingletonModule::class,
-      LoggingIdentifierModule::class, SyncStatusModule::class
-=======
       NumericExpressionInputModule::class, AlgebraicExpressionInputModule::class,
-      MathEquationInputModule::class
->>>>>>> b77e8ad6
+      MathEquationInputModule::class, PlatformParameterModule::class,
+      PlatformParameterSingletonModule::class, LoggingIdentifierModule::class,
+      SyncStatusModule::class
     ]
   )
   interface TestApplicationComponent : DataProvidersInjector {
