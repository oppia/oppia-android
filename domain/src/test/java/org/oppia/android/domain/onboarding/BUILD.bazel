--- conflicted
+++ resolved
@@ -33,9 +33,6 @@
         "//utility/src/main/java/org/oppia/android/util/networking:debug_module",
         "//utility/src/main/java/org/oppia/android/util/system:prod_module",
     ],
-<<<<<<< HEAD
-)
-=======
 )
 
 oppia_android_test(
@@ -45,7 +42,7 @@
     test_class = "org.oppia.android.domain.onboarding.DeprecationControllerTest",
     test_manifest = "//domain:test_manifest",
     deps = [
-        ":dagger",
+        "//:dagger",
         "//domain",
         "//domain/src/main/java/org/oppia/android/domain/onboarding:deprecation_controller",
         "//domain/src/main/java/org/oppia/android/domain/onboarding:retriever_prod_module",
@@ -67,7 +64,4 @@
         "//utility/src/main/java/org/oppia/android/util/networking:debug_module",
         "//utility/src/main/java/org/oppia/android/util/system:prod_module",
     ],
-)
-
-dagger_rules()
->>>>>>> 8c879933
+)