--- conflicted
+++ resolved
@@ -11,10 +11,7 @@
     test_class = "org.oppia.android.domain.onboarding.AppStartupStateControllerTest",
     test_manifest = "//domain:test_manifest",
     deps = [
-<<<<<<< HEAD
-=======
         "//:dagger",
->>>>>>> f118fa27
         "//domain",
         "//domain/src/main/java/org/oppia/android/domain/onboarding:retriever_prod_module",
         "//domain/src/main/java/org/oppia/android/domain/onboarding:state_controller",
