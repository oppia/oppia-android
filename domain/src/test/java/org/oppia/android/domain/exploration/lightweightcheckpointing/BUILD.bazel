"""
Tests for lightweight checkpointing domain components.
"""

load("//:oppia_android_test.bzl", "oppia_android_test")

oppia_android_test(
    name = "ExplorationCheckpointControllerTest",
    srcs = ["ExplorationCheckpointControllerTest.kt"],
    custom_package = "org.oppia.android.domain.exploration.lightweightcheckpointing",
    test_class = "org.oppia.android.domain.exploration.lightweightcheckpointing.ExplorationCheckpointControllerTest",
    test_manifest = "//domain:test_manifest",
    deps = [
<<<<<<< HEAD
=======
        "//:dagger",
>>>>>>> f118fa27
        "//domain/src/main/java/org/oppia/android/domain/classify:interactions_module",
        "//domain/src/main/java/org/oppia/android/domain/classify/rules/algebraicexpressioninput:algebraic_expression_input_rule_module",
        "//domain/src/main/java/org/oppia/android/domain/classify/rules/continueinteraction:continue_module",
        "//domain/src/main/java/org/oppia/android/domain/classify/rules/dragAndDropSortInput:drag_and_drop_sort_input_module",
        "//domain/src/main/java/org/oppia/android/domain/classify/rules/fractioninput:fraction_input_module",
        "//domain/src/main/java/org/oppia/android/domain/classify/rules/imageClickInput:image_click_input_module",
        "//domain/src/main/java/org/oppia/android/domain/classify/rules/itemselectioninput:item_selection_input_module",
        "//domain/src/main/java/org/oppia/android/domain/classify/rules/mathequationinput:math_equation_input_rule_module",
        "//domain/src/main/java/org/oppia/android/domain/classify/rules/multiplechoiceinput:multiple_choice_input_module",
        "//domain/src/main/java/org/oppia/android/domain/classify/rules/numberwithunits:number_with_units_rule_module",
        "//domain/src/main/java/org/oppia/android/domain/classify/rules/numericexpressioninput:numeric_expression_input_rule_module",
        "//domain/src/main/java/org/oppia/android/domain/classify/rules/numericinput:numeric_input_rule_module",
        "//domain/src/main/java/org/oppia/android/domain/classify/rules/ratioinput:ratio_input_module",
        "//domain/src/main/java/org/oppia/android/domain/classify/rules/textinput:text_input_rule_module",
        "//domain/src/main/java/org/oppia/android/domain/exploration/testing:test_module",
        "//domain/src/main/java/org/oppia/android/domain/oppialogger:prod_module",
        "//domain/src/main/java/org/oppia/android/domain/oppialogger/analytics:prod_module",
        "//testing",
        "//testing/src/main/java/org/oppia/android/testing/data:data_provider_test_monitor",
        "//testing/src/main/java/org/oppia/android/testing/robolectric:test_module",
        "//testing/src/main/java/org/oppia/android/testing/threading:test_module",
        "//testing/src/main/java/org/oppia/android/testing/time:test_module",
        "//third_party:androidx_test_ext_junit",
        "//third_party:com_google_truth_truth",
        "//third_party:junit_junit",
        "//third_party:org_robolectric_robolectric",
        "//third_party:robolectric_android-all",
        "//utility/src/main/java/org/oppia/android/util/caching:asset_prod_module",
        "//utility/src/main/java/org/oppia/android/util/locale:prod_module",
        "//utility/src/main/java/org/oppia/android/util/logging:prod_module",
        "//utility/src/main/java/org/oppia/android/util/networking:debug_module",
        "//utility/src/main/java/org/oppia/android/util/system:prod_module",
    ],
)<|MERGE_RESOLUTION|>--- conflicted
+++ resolved
@@ -11,10 +11,7 @@
     test_class = "org.oppia.android.domain.exploration.lightweightcheckpointing.ExplorationCheckpointControllerTest",
     test_manifest = "//domain:test_manifest",
     deps = [
-<<<<<<< HEAD
-=======
         "//:dagger",
->>>>>>> f118fa27
         "//domain/src/main/java/org/oppia/android/domain/classify:interactions_module",
         "//domain/src/main/java/org/oppia/android/domain/classify/rules/algebraicexpressioninput:algebraic_expression_input_rule_module",
         "//domain/src/main/java/org/oppia/android/domain/classify/rules/continueinteraction:continue_module",
