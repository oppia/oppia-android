package org.oppia.android.domain.oppialogger.analytics

import android.app.Application
import android.content.Context
import androidx.lifecycle.Observer
import androidx.test.core.app.ApplicationProvider
import androidx.test.ext.junit.runners.AndroidJUnit4
import com.google.common.truth.Truth.assertThat
import dagger.BindsInstance
import dagger.Component
import dagger.Module
import dagger.Provides
import kotlinx.coroutines.CoroutineDispatcher
import org.junit.Before
import org.junit.Rule
import org.junit.Test
import org.junit.runner.RunWith
import org.mockito.ArgumentCaptor
import org.mockito.Captor
import org.mockito.Mock
import org.mockito.Mockito.atLeastOnce
import org.mockito.Mockito.verify
import org.mockito.junit.MockitoJUnit
import org.mockito.junit.MockitoRule
import org.oppia.android.app.model.EventLog
import org.oppia.android.app.model.EventLog.Context.ActivityContextCase.ACCESS_HINT_CONTEXT
import org.oppia.android.app.model.EventLog.Context.ActivityContextCase.ACCESS_SOLUTION_CONTEXT
import org.oppia.android.app.model.EventLog.Context.ActivityContextCase.APP_IN_BACKGROUND_CONTEXT
import org.oppia.android.app.model.EventLog.Context.ActivityContextCase.APP_IN_FOREGROUND_CONTEXT
import org.oppia.android.app.model.EventLog.Context.ActivityContextCase.DELETE_PROFILE_CONTEXT
import org.oppia.android.app.model.EventLog.Context.ActivityContextCase.END_CARD_CONTEXT
import org.oppia.android.app.model.EventLog.Context.ActivityContextCase.EXIT_EXPLORATION_CONTEXT
import org.oppia.android.app.model.EventLog.Context.ActivityContextCase.FINISH_EXPLORATION_CONTEXT
import org.oppia.android.app.model.EventLog.Context.ActivityContextCase.HINT_OFFERED_CONTEXT
import org.oppia.android.app.model.EventLog.Context.ActivityContextCase.OPEN_CONCEPT_CARD
import org.oppia.android.app.model.EventLog.Context.ActivityContextCase.OPEN_EXPLORATION_ACTIVITY
import org.oppia.android.app.model.EventLog.Context.ActivityContextCase.OPEN_INFO_TAB
import org.oppia.android.app.model.EventLog.Context.ActivityContextCase.OPEN_LESSONS_TAB
import org.oppia.android.app.model.EventLog.Context.ActivityContextCase.OPEN_PRACTICE_TAB
import org.oppia.android.app.model.EventLog.Context.ActivityContextCase.OPEN_QUESTION_PLAYER
import org.oppia.android.app.model.EventLog.Context.ActivityContextCase.OPEN_REVISION_CARD
import org.oppia.android.app.model.EventLog.Context.ActivityContextCase.OPEN_REVISION_TAB
import org.oppia.android.app.model.EventLog.Context.ActivityContextCase.OPEN_STORY_ACTIVITY
import org.oppia.android.app.model.EventLog.Context.ActivityContextCase.PLAY_VOICE_OVER_CONTEXT
import org.oppia.android.app.model.EventLog.Context.ActivityContextCase.RESUME_EXPLORATION_CONTEXT
import org.oppia.android.app.model.EventLog.Context.ActivityContextCase.SOLUTION_OFFERED_CONTEXT
import org.oppia.android.app.model.EventLog.Context.ActivityContextCase.START_CARD_CONTEXT
import org.oppia.android.app.model.EventLog.Context.ActivityContextCase.START_OVER_EXPLORATION_CONTEXT
import org.oppia.android.app.model.EventLog.Context.ActivityContextCase.SUBMIT_ANSWER_CONTEXT
import org.oppia.android.app.model.EventLog.Priority
import org.oppia.android.app.model.OppiaEventLogs
import org.oppia.android.domain.oppialogger.EventLogStorageCacheSize
import org.oppia.android.domain.oppialogger.LoggingIdentifierModule
import org.oppia.android.domain.oppialogger.OppiaLogger
import org.oppia.android.domain.platformparameter.PlatformParameterModule
import org.oppia.android.domain.platformparameter.PlatformParameterSingletonModule
import org.oppia.android.testing.FakeEventLogger
import org.oppia.android.testing.TestLogReportingModule
import org.oppia.android.testing.logging.FakeSyncStatusManager
import org.oppia.android.testing.logging.SyncStatusTestModule
import org.oppia.android.testing.logging.UserIdTestModule
import org.oppia.android.testing.robolectric.RobolectricModule
import org.oppia.android.testing.threading.TestCoroutineDispatchers
import org.oppia.android.testing.threading.TestDispatcherModule
import org.oppia.android.testing.time.FakeOppiaClockModule
import org.oppia.android.util.data.AsyncResult
import org.oppia.android.util.data.DataProviders
import org.oppia.android.util.data.DataProviders.Companion.toLiveData
import org.oppia.android.util.data.DataProvidersInjector
import org.oppia.android.util.data.DataProvidersInjectorProvider
import org.oppia.android.util.locale.LocaleProdModule
import org.oppia.android.util.logging.EnableConsoleLog
import org.oppia.android.util.logging.EnableFileLog
import org.oppia.android.util.logging.GlobalLogLevel
import org.oppia.android.util.logging.LogLevel
import org.oppia.android.util.logging.SyncStatusManager
import org.oppia.android.util.logging.SyncStatusManager.SyncStatus.DATA_UPLOADED
import org.oppia.android.util.logging.SyncStatusManager.SyncStatus.NETWORK_ERROR
import org.oppia.android.util.networking.NetworkConnectionDebugUtil
import org.oppia.android.util.networking.NetworkConnectionUtil.ProdConnectionStatus.NONE
import org.oppia.android.util.networking.NetworkConnectionUtilDebugModule
import org.oppia.android.util.threading.BackgroundDispatcher
import org.robolectric.annotation.Config
import org.robolectric.annotation.LooperMode
import javax.inject.Inject
import javax.inject.Singleton
import org.oppia.android.testing.FakeSyncStatusManager

private const val TEST_TIMESTAMP = 1556094120000
private const val TEST_TOPIC_ID = "test_topicId"
private const val TEST_STORY_ID = "test_storyId"
private const val TEST_EXPLORATION_ID = "test_explorationId"
private const val TEST_QUESTION_ID = "test_questionId"
private const val TEST_SKILL_ID = "test_skillId"
private const val TEST_SKILL_LIST_ID = "test_skillListId"
private const val TEST_SUB_TOPIC_ID = 1
private const val TEST_LEARNER_ID = "test_learnerId"
private const val TEST_DEVICE_ID = "test_deviceId"
private const val TEST_SESSION_ID = "test_sessionId"
private const val TEST_EXPLORATION_VERSION = "test_exploration_version"
private const val TEST_STATE_NAME = "test_state_name"
private const val TEST_HINT_INDEX = 0
private const val TEST_IS_ANSWER_CORRECT = true
private const val TEST_CONTENT_ID = "test_contentId"

@RunWith(AndroidJUnit4::class)
@LooperMode(LooperMode.Mode.PAUSED)
@Config(application = AnalyticsControllerTest.TestApplication::class)
class AnalyticsControllerTest {
  private companion object {
    private val LEARNER_DETAILS_CONTEXT = EventLog.LearnerDetailsContext.newBuilder().apply {
      deviceId = TEST_DEVICE_ID
      learnerId = TEST_LEARNER_ID
    }.build()

    private val EXPLORATION_CONTEXT = EventLog.ExplorationContext.newBuilder().apply {
      sessionId = TEST_SESSION_ID
      explorationId = TEST_EXPLORATION_ID
      explorationVersion = TEST_EXPLORATION_VERSION
      stateName = TEST_STATE_NAME
    }.build()
  }

  @Rule
  @JvmField
  val mockitoRule: MockitoRule = MockitoJUnit.rule()

  @Inject
  lateinit var analyticsController: AnalyticsController

  @Inject
  lateinit var oppiaLogger: OppiaLogger

  @Inject
  lateinit var networkConnectionUtil: NetworkConnectionDebugUtil

  @Inject
  lateinit var fakeEventLogger: FakeEventLogger

  @Inject
  lateinit var fakeSyncStatusManager: FakeSyncStatusManager

  @Inject
  lateinit var testCoroutineDispatchers: TestCoroutineDispatchers

  @Inject
  lateinit var dataProviders: DataProviders

  @Inject
  @field:BackgroundDispatcher
  lateinit var backgroundDispatcher: CoroutineDispatcher

  @Inject
  lateinit var fakeSyncStatusManager: FakeSyncStatusManager

  @Mock
  lateinit var mockOppiaEventLogsObserver: Observer<AsyncResult<OppiaEventLogs>>

  @Captor
  lateinit var oppiaEventLogsResultCaptor: ArgumentCaptor<AsyncResult<OppiaEventLogs>>

<<<<<<< HEAD
  @Mock
  lateinit var mockSyncStatusLiveDataObserverImpl: Observer<AsyncResult<SyncStatusManager.SyncStatus>>

  @Captor
  lateinit var syncStatusResultCaptorImpl: ArgumentCaptor<AsyncResult<SyncStatusManager.SyncStatus>>

  private val GENERIC_DATA = EventLog.GenericData.newBuilder()
    .setDeviceId(TEST_DEVICE_ID)
    .setLearnerId(TEST_LEARNER_ID)
    .build()

  private val EXPLORATION_DATA = EventLog.ExplorationData.newBuilder()
    .setSessionId(TEST_SESSION_ID)
    .setExplorationId(TEST_EXPLORATION_ID)
    .setExplorationVersion(TEST_EXPLORATION_VERSION)
    .setStateName(TEST_STATE_NAME)
    .build()

=======
>>>>>>> a6d6ea44
  @Before
  fun setUp() {
    setUpTestApplicationComponent()
  }

  @Test
  fun testController_logTransitionEvent_withQuestionContext_checkLogsEvent() {
    analyticsController.logTransitionEvent(
      TEST_TIMESTAMP,
      oppiaLogger.createOpenQuestionPlayerContext(
        TEST_QUESTION_ID,
        listOf(
          TEST_SKILL_LIST_ID, TEST_SKILL_LIST_ID
        )
      )
    )

    assertThat(fakeEventLogger.getMostRecentEvent().timestamp).isEqualTo(TEST_TIMESTAMP)
    // ESSENTIAL priority confirms that the event logged is a transition event.
    assertThat(fakeEventLogger.getMostRecentEvent().priority).isEqualTo(Priority.ESSENTIAL)
    assertThat(fakeEventLogger.getMostRecentEvent().context.activityContextCase)
      .isEqualTo(OPEN_QUESTION_PLAYER)
  }

  @Test
  fun testController_logTransitionEvent_withExplorationContext_checkLogsEvent() {
    analyticsController.logTransitionEvent(
      TEST_TIMESTAMP,
      oppiaLogger.createOpenExplorationActivityContext(
        TEST_TOPIC_ID,
        TEST_STORY_ID,
        TEST_EXPLORATION_ID
      )
    )

    assertThat(fakeEventLogger.getMostRecentEvent().timestamp).isEqualTo(TEST_TIMESTAMP)
    // ESSENTIAL priority confirms that the event logged is a transition event.
    assertThat(fakeEventLogger.getMostRecentEvent().priority).isEqualTo(Priority.ESSENTIAL)
    assertThat(fakeEventLogger.getMostRecentEvent().context.activityContextCase)
      .isEqualTo(OPEN_EXPLORATION_ACTIVITY)
  }

  @Test
  fun testController_logTransitionEvent_withOpenInfoTabContext_checkLogsEvent() {
    analyticsController.logTransitionEvent(
      TEST_TIMESTAMP, oppiaLogger.createOpenInfoTabContext(TEST_TOPIC_ID)
    )

    assertThat(fakeEventLogger.getMostRecentEvent().timestamp).isEqualTo(TEST_TIMESTAMP)
    // OPTIONAL priority confirms that the event logged is a click event.
    assertThat(fakeEventLogger.getMostRecentEvent().priority).isEqualTo(Priority.ESSENTIAL)
    assertThat(fakeEventLogger.getMostRecentEvent().context.activityContextCase)
      .isEqualTo(OPEN_INFO_TAB)
  }

  @Test
  fun testController_logTransitionEvent_withOpenPracticeTabContext_checkLogsEvent() {
    analyticsController.logTransitionEvent(
      TEST_TIMESTAMP, oppiaLogger.createOpenPracticeTabContext(TEST_TOPIC_ID)
    )

    assertThat(fakeEventLogger.getMostRecentEvent().timestamp).isEqualTo(TEST_TIMESTAMP)
    // OPTIONAL priority confirms that the event logged is a click event.
    assertThat(fakeEventLogger.getMostRecentEvent().priority).isEqualTo(Priority.ESSENTIAL)
    assertThat(fakeEventLogger.getMostRecentEvent().context.activityContextCase)
      .isEqualTo(OPEN_PRACTICE_TAB)
  }

  @Test
  fun testController_logTransitionEvent_withOpenLessonsTabContext_checkLogsEvent() {
    analyticsController.logTransitionEvent(
      TEST_TIMESTAMP, oppiaLogger.createOpenLessonsTabContext(TEST_TOPIC_ID)
    )

    assertThat(fakeEventLogger.getMostRecentEvent().timestamp).isEqualTo(TEST_TIMESTAMP)
    // OPTIONAL priority confirms that the event logged is a click event.
    assertThat(fakeEventLogger.getMostRecentEvent().priority).isEqualTo(Priority.ESSENTIAL)
    assertThat(fakeEventLogger.getMostRecentEvent().context.activityContextCase)
      .isEqualTo(OPEN_LESSONS_TAB)
  }

  @Test
  fun testController_logTransitionEvent_withOpenRevisionTabContext_checkLogsEvent() {
    analyticsController.logTransitionEvent(
      TEST_TIMESTAMP, oppiaLogger.createOpenRevisionTabContext(TEST_TOPIC_ID)
    )

    assertThat(fakeEventLogger.getMostRecentEvent().timestamp).isEqualTo(TEST_TIMESTAMP)
    // OPTIONAL priority confirms that the event logged is a click event.
    assertThat(fakeEventLogger.getMostRecentEvent().priority).isEqualTo(Priority.ESSENTIAL)
    assertThat(fakeEventLogger.getMostRecentEvent().context.activityContextCase)
      .isEqualTo(OPEN_REVISION_TAB)
  }

  @Test
  fun testController_logTransitionEvent_withStoryContext_checkLogsEvent() {
    analyticsController.logTransitionEvent(
      TEST_TIMESTAMP, oppiaLogger.createOpenStoryActivityContext(TEST_TOPIC_ID, TEST_STORY_ID)
    )

    assertThat(fakeEventLogger.getMostRecentEvent().timestamp).isEqualTo(TEST_TIMESTAMP)
    // ESSENTIAL priority confirms that the event logged is a transition event.
    assertThat(fakeEventLogger.getMostRecentEvent().priority).isEqualTo(Priority.ESSENTIAL)
    assertThat(fakeEventLogger.getMostRecentEvent().context.activityContextCase)
      .isEqualTo(OPEN_STORY_ACTIVITY)
  }

  @Test
  fun testController_logTransitionEvent_withRevisionContext_checkLogsEvent() {
    analyticsController.logTransitionEvent(
      TEST_TIMESTAMP, oppiaLogger.createOpenRevisionCardContext(TEST_TOPIC_ID, TEST_SUB_TOPIC_ID)
    )

    assertThat(fakeEventLogger.getMostRecentEvent().timestamp).isEqualTo(TEST_TIMESTAMP)
    // ESSENTIAL priority confirms that the event logged is a transition event.
    assertThat(fakeEventLogger.getMostRecentEvent().priority).isEqualTo(Priority.ESSENTIAL)
    assertThat(fakeEventLogger.getMostRecentEvent().context.activityContextCase)
      .isEqualTo(OPEN_REVISION_CARD)
  }

  @Test
  fun testController_logTransitionEvent_withStartCardContext_checkLogsEvent() {
    analyticsController.logTransitionEvent(
      TEST_TIMESTAMP, oppiaLogger.createStartCardContext(TEST_SKILL_ID, EXPLORATION_CONTEXT)
    )

    assertThat(fakeEventLogger.getMostRecentEvent().timestamp).isEqualTo(TEST_TIMESTAMP)
    // ESSENTIAL priority confirms that the event logged is a transition event.
    assertThat(fakeEventLogger.getMostRecentEvent().priority).isEqualTo(Priority.ESSENTIAL)
    assertThat(fakeEventLogger.getMostRecentEvent().context.activityContextCase)
      .isEqualTo(START_CARD_CONTEXT)
  }

  @Test
  fun testController_logTransitionEvent_withEndCardContext_checkLogsEvent() {
    analyticsController.logTransitionEvent(
      TEST_TIMESTAMP, oppiaLogger.createEndCardContext(TEST_SKILL_ID, EXPLORATION_CONTEXT)
    )

    assertThat(fakeEventLogger.getMostRecentEvent().timestamp).isEqualTo(TEST_TIMESTAMP)
    // ESSENTIAL priority confirms that the event logged is a transition event.
    assertThat(fakeEventLogger.getMostRecentEvent().priority).isEqualTo(Priority.ESSENTIAL)
    assertThat(fakeEventLogger.getMostRecentEvent().context.activityContextCase)
      .isEqualTo(END_CARD_CONTEXT)
  }

  @Test
  fun testController_logTransitionEvent_withHintOfferedContext_checkLogsEvent() {
    analyticsController.logTransitionEvent(
      TEST_TIMESTAMP, oppiaLogger.createHintOfferedContext(TEST_HINT_INDEX, EXPLORATION_CONTEXT)
    )

    assertThat(fakeEventLogger.getMostRecentEvent().timestamp).isEqualTo(TEST_TIMESTAMP)
    // ESSENTIAL priority confirms that the event logged is a transition event.
    assertThat(fakeEventLogger.getMostRecentEvent().priority).isEqualTo(Priority.ESSENTIAL)
    assertThat(fakeEventLogger.getMostRecentEvent().context.activityContextCase)
      .isEqualTo(HINT_OFFERED_CONTEXT)
  }

  @Test
  fun testController_logTransitionEvent_withAccessHintContext_checkLogsEvent() {
    analyticsController.logTransitionEvent(
      TEST_TIMESTAMP, oppiaLogger.createAccessHintContext(TEST_HINT_INDEX, EXPLORATION_CONTEXT)
    )

    assertThat(fakeEventLogger.getMostRecentEvent().timestamp).isEqualTo(TEST_TIMESTAMP)
    // ESSENTIAL priority confirms that the event logged is a transition event.
    assertThat(fakeEventLogger.getMostRecentEvent().priority).isEqualTo(Priority.ESSENTIAL)
    assertThat(fakeEventLogger.getMostRecentEvent().context.activityContextCase)
      .isEqualTo(ACCESS_HINT_CONTEXT)
  }

  @Test
  fun testController_logTransitionEvent_withSolutionOfferedContext_checkLogsEvent() {
    analyticsController.logTransitionEvent(
      TEST_TIMESTAMP, oppiaLogger.createSolutionOfferedContext(EXPLORATION_CONTEXT)
    )

    assertThat(fakeEventLogger.getMostRecentEvent().timestamp).isEqualTo(TEST_TIMESTAMP)
    // ESSENTIAL priority confirms that the event logged is a transition event.
    assertThat(fakeEventLogger.getMostRecentEvent().priority).isEqualTo(Priority.ESSENTIAL)
    assertThat(fakeEventLogger.getMostRecentEvent().context.activityContextCase)
      .isEqualTo(SOLUTION_OFFERED_CONTEXT)
  }

  @Test
  fun testController_logTransitionEvent_withAccessSolutionContext_checkLogsEvent() {
    analyticsController.logTransitionEvent(
      TEST_TIMESTAMP, oppiaLogger.createAccessSolutionContext(EXPLORATION_CONTEXT)
    )

    assertThat(fakeEventLogger.getMostRecentEvent().timestamp).isEqualTo(TEST_TIMESTAMP)
    // ESSENTIAL priority confirms that the event logged is a transition event.
    assertThat(fakeEventLogger.getMostRecentEvent().priority).isEqualTo(Priority.ESSENTIAL)
    assertThat(fakeEventLogger.getMostRecentEvent().context.activityContextCase)
      .isEqualTo(ACCESS_SOLUTION_CONTEXT)
  }

  @Test
  fun testController_logTransitionEvent_withSubmitAnswerContext_checkLogsEvent() {
    analyticsController.logTransitionEvent(
      TEST_TIMESTAMP,
      oppiaLogger.createSubmitAnswerContext(TEST_IS_ANSWER_CORRECT, EXPLORATION_CONTEXT)
    )

    assertThat(fakeEventLogger.getMostRecentEvent().timestamp).isEqualTo(TEST_TIMESTAMP)
    // ESSENTIAL priority confirms that the event logged is a transition event.
    assertThat(fakeEventLogger.getMostRecentEvent().priority).isEqualTo(Priority.ESSENTIAL)
    assertThat(fakeEventLogger.getMostRecentEvent().context.activityContextCase)
      .isEqualTo(SUBMIT_ANSWER_CONTEXT)
  }

  @Test
  fun testController_logTransitionEvent_withPlayVoiceOverContext_checkLogsEvent() {
    analyticsController.logTransitionEvent(
      TEST_TIMESTAMP, oppiaLogger.createPlayVoiceOverContext(TEST_CONTENT_ID, EXPLORATION_CONTEXT)
    )

    assertThat(fakeEventLogger.getMostRecentEvent().timestamp).isEqualTo(TEST_TIMESTAMP)
    // ESSENTIAL priority confirms that the event logged is a transition event.
    assertThat(fakeEventLogger.getMostRecentEvent().priority).isEqualTo(Priority.ESSENTIAL)
    assertThat(fakeEventLogger.getMostRecentEvent().context.activityContextCase)
      .isEqualTo(PLAY_VOICE_OVER_CONTEXT)
  }

  @Test
  fun testController_logTransitionEvent_withAppInBackgroundContext_checkLogsEvent() {
    analyticsController.logTransitionEvent(
      TEST_TIMESTAMP, oppiaLogger.createAppInBackgroundContext(LEARNER_DETAILS_CONTEXT)
    )

    assertThat(fakeEventLogger.getMostRecentEvent().timestamp).isEqualTo(TEST_TIMESTAMP)
    // ESSENTIAL priority confirms that the event logged is a transition event.
    assertThat(fakeEventLogger.getMostRecentEvent().priority).isEqualTo(Priority.ESSENTIAL)
    assertThat(fakeEventLogger.getMostRecentEvent().context.activityContextCase)
      .isEqualTo(APP_IN_BACKGROUND_CONTEXT)
  }

  @Test
  fun testController_logTransitionEvent_withAppInForegroundContext_checkLogsEvent() {
    analyticsController.logTransitionEvent(
      TEST_TIMESTAMP, oppiaLogger.createAppInForegroundContext(LEARNER_DETAILS_CONTEXT)
    )

    assertThat(fakeEventLogger.getMostRecentEvent().timestamp).isEqualTo(TEST_TIMESTAMP)
    // ESSENTIAL priority confirms that the event logged is a transition event.
    assertThat(fakeEventLogger.getMostRecentEvent().priority).isEqualTo(Priority.ESSENTIAL)
    assertThat(fakeEventLogger.getMostRecentEvent().context.activityContextCase)
      .isEqualTo(APP_IN_FOREGROUND_CONTEXT)
  }

  @Test
  fun testController_logTransitionEvent_withExitExplorationContext_checkLogsEvent() {
    analyticsController.logTransitionEvent(
      TEST_TIMESTAMP, oppiaLogger.createExitExplorationContext(EXPLORATION_CONTEXT)
    )

    assertThat(fakeEventLogger.getMostRecentEvent().timestamp).isEqualTo(TEST_TIMESTAMP)
    // ESSENTIAL priority confirms that the event logged is a transition event.
    assertThat(fakeEventLogger.getMostRecentEvent().priority).isEqualTo(Priority.ESSENTIAL)
    assertThat(fakeEventLogger.getMostRecentEvent().context.activityContextCase)
      .isEqualTo(EXIT_EXPLORATION_CONTEXT)
  }

  @Test
  fun testController_logTransitionEvent_withFinishExplorationContext_checkLogsEvent() {
    analyticsController.logTransitionEvent(
      TEST_TIMESTAMP, oppiaLogger.createFinishExplorationContext(EXPLORATION_CONTEXT)
    )

    assertThat(fakeEventLogger.getMostRecentEvent().timestamp).isEqualTo(TEST_TIMESTAMP)
    // ESSENTIAL priority confirms that the event logged is a transition event.
    assertThat(fakeEventLogger.getMostRecentEvent().priority).isEqualTo(Priority.ESSENTIAL)
    assertThat(fakeEventLogger.getMostRecentEvent().context.activityContextCase)
      .isEqualTo(FINISH_EXPLORATION_CONTEXT)
  }

  @Test
  fun testController_logTransitionEvent_withResumeExplorationContext_checkLogsEvent() {
    analyticsController.logTransitionEvent(
      TEST_TIMESTAMP, oppiaLogger.createResumeExplorationContext(LEARNER_DETAILS_CONTEXT)
    )

    assertThat(fakeEventLogger.getMostRecentEvent().timestamp).isEqualTo(TEST_TIMESTAMP)
    // ESSENTIAL priority confirms that the event logged is a transition event.
    assertThat(fakeEventLogger.getMostRecentEvent().priority).isEqualTo(Priority.ESSENTIAL)
    assertThat(fakeEventLogger.getMostRecentEvent().context.activityContextCase)
      .isEqualTo(RESUME_EXPLORATION_CONTEXT)
  }

  @Test
  fun testController_logTransitionEvent_withStartOverExplorationContext_checkLogsEvent() {
    analyticsController.logTransitionEvent(
      TEST_TIMESTAMP, oppiaLogger.createStartOverExplorationContext(LEARNER_DETAILS_CONTEXT)
    )

    assertThat(fakeEventLogger.getMostRecentEvent().timestamp).isEqualTo(TEST_TIMESTAMP)
    // ESSENTIAL priority confirms that the event logged is a transition event.
    assertThat(fakeEventLogger.getMostRecentEvent().priority).isEqualTo(Priority.ESSENTIAL)
    assertThat(fakeEventLogger.getMostRecentEvent().context.activityContextCase)
      .isEqualTo(START_OVER_EXPLORATION_CONTEXT)
  }

  @Test
  fun testController_logTransitionEvent_withDeleteProfileContext_checkLogsEvent() {
    analyticsController.logTransitionEvent(
      TEST_TIMESTAMP, oppiaLogger.createDeleteProfileContext(LEARNER_DETAILS_CONTEXT)
    )

    assertThat(fakeEventLogger.getMostRecentEvent().timestamp).isEqualTo(TEST_TIMESTAMP)
    // ESSENTIAL priority confirms that the event logged is a transition event.
    assertThat(fakeEventLogger.getMostRecentEvent().priority).isEqualTo(Priority.ESSENTIAL)
    assertThat(fakeEventLogger.getMostRecentEvent().context.activityContextCase)
      .isEqualTo(DELETE_PROFILE_CONTEXT)
  }

  @Test
  fun testController_logTransitionEvent_withConceptCardContext_checkLogsEvent() {
    analyticsController.logTransitionEvent(
      TEST_TIMESTAMP, oppiaLogger.createOpenConceptCardContext(TEST_SKILL_ID)
    )

    assertThat(fakeEventLogger.getMostRecentEvent().timestamp).isEqualTo(TEST_TIMESTAMP)
    // ESSENTIAL priority confirms that the event logged is a transition event.
    assertThat(fakeEventLogger.getMostRecentEvent().priority).isEqualTo(Priority.ESSENTIAL)
    assertThat(fakeEventLogger.getMostRecentEvent().context.activityContextCase)
      .isEqualTo(OPEN_CONCEPT_CARD)
  }

  @Test
  fun testController_logClickEvent_withQuestionContext_checkLogsEvent() {
    analyticsController.logClickEvent(
      TEST_TIMESTAMP,
      oppiaLogger.createOpenQuestionPlayerContext(
        TEST_QUESTION_ID,
        listOf(
          TEST_SKILL_LIST_ID, TEST_SKILL_LIST_ID
        )
      )
    )

    assertThat(fakeEventLogger.getMostRecentEvent().timestamp).isEqualTo(TEST_TIMESTAMP)
    // OPTIONAL priority confirms that the event logged is a click event.
    assertThat(fakeEventLogger.getMostRecentEvent().priority).isEqualTo(Priority.OPTIONAL)
    assertThat(fakeEventLogger.getMostRecentEvent().context.activityContextCase)
      .isEqualTo(OPEN_QUESTION_PLAYER)
  }

  @Test
  fun testController_logClickEvent_withExplorationContext_checkLogsEvent() {
    analyticsController.logClickEvent(
      TEST_TIMESTAMP,
      oppiaLogger.createOpenExplorationActivityContext(
        TEST_TOPIC_ID,
        TEST_STORY_ID,
        TEST_EXPLORATION_ID
      )
    )

    assertThat(fakeEventLogger.getMostRecentEvent().timestamp).isEqualTo(TEST_TIMESTAMP)
    // OPTIONAL priority confirms that the event logged is a click event.
    assertThat(fakeEventLogger.getMostRecentEvent().priority).isEqualTo(Priority.OPTIONAL)
    assertThat(fakeEventLogger.getMostRecentEvent().context.activityContextCase)
      .isEqualTo(OPEN_EXPLORATION_ACTIVITY)
  }

  @Test
  fun testController_logClickEvent_withOpenInfoTabContext_checkLogsEvent() {
    analyticsController.logClickEvent(
      TEST_TIMESTAMP, oppiaLogger.createOpenInfoTabContext(TEST_TOPIC_ID)
    )

    assertThat(fakeEventLogger.getMostRecentEvent().timestamp).isEqualTo(TEST_TIMESTAMP)
    // OPTIONAL priority confirms that the event logged is a click event.
    assertThat(fakeEventLogger.getMostRecentEvent().priority).isEqualTo(Priority.OPTIONAL)
    assertThat(fakeEventLogger.getMostRecentEvent().context.activityContextCase)
      .isEqualTo(OPEN_INFO_TAB)
  }

  @Test
  fun testController_logClickEvent_withOpenPracticeTabContext_checkLogsEvent() {
    analyticsController.logClickEvent(
      TEST_TIMESTAMP, oppiaLogger.createOpenPracticeTabContext(TEST_TOPIC_ID)
    )

    assertThat(fakeEventLogger.getMostRecentEvent().timestamp).isEqualTo(TEST_TIMESTAMP)
    // OPTIONAL priority confirms that the event logged is a click event.
    assertThat(fakeEventLogger.getMostRecentEvent().priority).isEqualTo(Priority.OPTIONAL)
    assertThat(fakeEventLogger.getMostRecentEvent().context.activityContextCase)
      .isEqualTo(OPEN_PRACTICE_TAB)
  }

  @Test
  fun testController_logClickEvent_withOpenLessonsTabContext_checkLogsEvent() {
    analyticsController.logClickEvent(
      TEST_TIMESTAMP, oppiaLogger.createOpenLessonsTabContext(TEST_TOPIC_ID)
    )

    assertThat(fakeEventLogger.getMostRecentEvent().timestamp).isEqualTo(TEST_TIMESTAMP)
    // OPTIONAL priority confirms that the event logged is a click event.
    assertThat(fakeEventLogger.getMostRecentEvent().priority).isEqualTo(Priority.OPTIONAL)
    assertThat(fakeEventLogger.getMostRecentEvent().context.activityContextCase)
      .isEqualTo(OPEN_LESSONS_TAB)
  }

  @Test
  fun testController_logClickEvent_withOpenRevisionTabContext_checkLogsEvent() {
    analyticsController.logClickEvent(
      TEST_TIMESTAMP, oppiaLogger.createOpenRevisionTabContext(TEST_TOPIC_ID)
    )

    assertThat(fakeEventLogger.getMostRecentEvent().timestamp).isEqualTo(TEST_TIMESTAMP)
    // OPTIONAL priority confirms that the event logged is a click event.
    assertThat(fakeEventLogger.getMostRecentEvent().priority).isEqualTo(Priority.OPTIONAL)
    assertThat(fakeEventLogger.getMostRecentEvent().context.activityContextCase)
      .isEqualTo(OPEN_REVISION_TAB)
  }

  @Test
  fun testController_logClickEvent_withStoryContext_checkLogsEvent() {
    analyticsController.logClickEvent(
      TEST_TIMESTAMP, oppiaLogger.createOpenStoryActivityContext(TEST_TOPIC_ID, TEST_STORY_ID)
    )

    assertThat(fakeEventLogger.getMostRecentEvent().timestamp).isEqualTo(TEST_TIMESTAMP)
    // OPTIONAL priority confirms that the event logged is a click event.
    assertThat(fakeEventLogger.getMostRecentEvent().priority).isEqualTo(Priority.OPTIONAL)
    assertThat(fakeEventLogger.getMostRecentEvent().context.activityContextCase)
      .isEqualTo(OPEN_STORY_ACTIVITY)
  }

  @Test
  fun testController_logClickEvent_withRevisionContext_checkLogsEvent() {
    analyticsController.logClickEvent(
      TEST_TIMESTAMP, oppiaLogger.createOpenRevisionCardContext(TEST_TOPIC_ID, TEST_SUB_TOPIC_ID)
    )

    assertThat(fakeEventLogger.getMostRecentEvent().timestamp).isEqualTo(TEST_TIMESTAMP)
    // OPTIONAL priority confirms that the event logged is a click event.
    assertThat(fakeEventLogger.getMostRecentEvent().priority).isEqualTo(Priority.OPTIONAL)
    assertThat(fakeEventLogger.getMostRecentEvent().context.activityContextCase)
      .isEqualTo(OPEN_REVISION_CARD)
  }

  @Test
  fun testController_logClickEvent_withConceptCardContext_checkLogsEvent() {
    analyticsController.logClickEvent(
      TEST_TIMESTAMP, oppiaLogger.createOpenConceptCardContext(TEST_SKILL_ID)
    )

    assertThat(fakeEventLogger.getMostRecentEvent().timestamp).isEqualTo(TEST_TIMESTAMP)
    // OPTIONAL priority confirms that the event logged is a click event.
    assertThat(fakeEventLogger.getMostRecentEvent().priority).isEqualTo(Priority.OPTIONAL)
    assertThat(fakeEventLogger.getMostRecentEvent().context.activityContextCase)
      .isEqualTo(OPEN_CONCEPT_CARD)
  }

  // TODO(#3621): Addition of tests tracking behaviour of the controller after uploading of logs to the remote service.

  @Test
  fun testController_logTransitionEvent_withNoNetwork_checkLogsEventToStore() {
    networkConnectionUtil.setCurrentConnectionStatus(NONE)
    analyticsController.logTransitionEvent(
      TEST_TIMESTAMP,
      oppiaLogger.createOpenQuestionPlayerContext(
        TEST_QUESTION_ID,
        listOf(
          TEST_SKILL_LIST_ID, TEST_SKILL_LIST_ID
        )
      )
    )

    val eventLogs = analyticsController.getEventLogStore().toLiveData()
    eventLogs.observeForever(this.mockOppiaEventLogsObserver)
    testCoroutineDispatchers.advanceUntilIdle()
    verify(
      this.mockOppiaEventLogsObserver,
      atLeastOnce()
    ).onChanged(oppiaEventLogsResultCaptor.capture())

    val eventLog = oppiaEventLogsResultCaptor.value.getOrThrow().getEventLog(0)
    // ESSENTIAL priority confirms that the event logged is a transition event.
    assertThat(eventLog.priority).isEqualTo(Priority.ESSENTIAL)
    assertThat(eventLog.context.activityContextCase).isEqualTo(OPEN_QUESTION_PLAYER)
    assertThat(eventLog.timestamp).isEqualTo(TEST_TIMESTAMP)
  }

  @Test
  fun testController_logClickEvent_withNoNetwork_checkLogsEventToStore() {
    networkConnectionUtil.setCurrentConnectionStatus(NONE)
    analyticsController.logClickEvent(
      TEST_TIMESTAMP,
      oppiaLogger.createOpenQuestionPlayerContext(
        TEST_QUESTION_ID,
        listOf(
          TEST_SKILL_LIST_ID, TEST_SKILL_LIST_ID
        )
      )
    )

    val eventLogs = analyticsController.getEventLogStore().toLiveData()
    eventLogs.observeForever(this.mockOppiaEventLogsObserver)
    testCoroutineDispatchers.advanceUntilIdle()
    verify(
      this.mockOppiaEventLogsObserver,
      atLeastOnce()
    ).onChanged(oppiaEventLogsResultCaptor.capture())

    val eventLog = oppiaEventLogsResultCaptor.value.getOrThrow().getEventLog(0)
    // OPTIONAL priority confirms that the event logged is a click event.
    assertThat(eventLog.priority).isEqualTo(Priority.OPTIONAL)
    assertThat(eventLog.context.activityContextCase).isEqualTo(OPEN_QUESTION_PLAYER)
    assertThat(eventLog.timestamp).isEqualTo(TEST_TIMESTAMP)
  }

  @Test
  fun testController_logTransitionEvent_withNoNetwork_exceedLimit_checkEventLogStoreSize() {
    networkConnectionUtil.setCurrentConnectionStatus(NONE)
    logMultipleEvents()

    val eventLogs = analyticsController.getEventLogStore().toLiveData()
    eventLogs.observeForever(this.mockOppiaEventLogsObserver)
    testCoroutineDispatchers.advanceUntilIdle()
    verify(
      this.mockOppiaEventLogsObserver,
      atLeastOnce()
    ).onChanged(oppiaEventLogsResultCaptor.capture())

    val eventLogStoreSize = oppiaEventLogsResultCaptor.value.getOrThrow().eventLogList.size
    assertThat(eventLogStoreSize).isEqualTo(2)
  }

  @Test
  fun testController_logTransitionEvent_logClickEvent_withNoNetwork_checkOrderinCache() {
    networkConnectionUtil.setCurrentConnectionStatus(NONE)
    analyticsController.logClickEvent(
      TEST_TIMESTAMP,
      oppiaLogger.createOpenQuestionPlayerContext(
        TEST_QUESTION_ID,
        listOf(
          TEST_SKILL_LIST_ID, TEST_SKILL_LIST_ID
        )
      )
    )
    analyticsController.logTransitionEvent(
      TEST_TIMESTAMP,
      oppiaLogger.createOpenQuestionPlayerContext(
        TEST_QUESTION_ID,
        listOf(
          TEST_SKILL_LIST_ID, TEST_SKILL_LIST_ID
        )
      )
    )

    val eventLogs = analyticsController.getEventLogStore().toLiveData()
    eventLogs.observeForever(this.mockOppiaEventLogsObserver)
    testCoroutineDispatchers.advanceUntilIdle()
    verify(
      this.mockOppiaEventLogsObserver,
      atLeastOnce()
    ).onChanged(oppiaEventLogsResultCaptor.capture())

    val firstEventLog = oppiaEventLogsResultCaptor.value.getOrThrow().getEventLog(0)
    val secondEventLog = oppiaEventLogsResultCaptor.value.getOrThrow().getEventLog(1)

    // OPTIONAL priority confirms that the event logged is a click event.
    assertThat(firstEventLog.priority).isEqualTo(Priority.OPTIONAL)
    // ESSENTIAL priority confirms that the event logged is a transition event.
    assertThat(secondEventLog.priority).isEqualTo(Priority.ESSENTIAL)
  }

  @Test
  fun testController_logTransitionEvent_switchToNoNetwork_logClickEvent_checkManagement() {
    analyticsController.logTransitionEvent(
      TEST_TIMESTAMP,
      oppiaLogger.createOpenQuestionPlayerContext(
        TEST_QUESTION_ID,
        listOf(
          TEST_SKILL_LIST_ID, TEST_SKILL_LIST_ID
        )
      )
    )
    networkConnectionUtil.setCurrentConnectionStatus(NONE)
    analyticsController.logClickEvent(
      TEST_TIMESTAMP,
      oppiaLogger.createOpenQuestionPlayerContext(
        TEST_QUESTION_ID,
        listOf(
          TEST_SKILL_LIST_ID, TEST_SKILL_LIST_ID
        )
      )
    )

    val cachedEventLogs = analyticsController.getEventLogStore().toLiveData()
    cachedEventLogs.observeForever(this.mockOppiaEventLogsObserver)
    testCoroutineDispatchers.advanceUntilIdle()
    verify(
      this.mockOppiaEventLogsObserver,
      atLeastOnce()
    ).onChanged(oppiaEventLogsResultCaptor.capture())

    val uploadedEventLog = fakeEventLogger.getMostRecentEvent()
    val cachedEventLog = oppiaEventLogsResultCaptor.value.getOrThrow().getEventLog(0)

    // ESSENTIAL priority confirms that the event logged is a transition event.
    assertThat(uploadedEventLog.priority).isEqualTo(Priority.ESSENTIAL)
    assertThat(uploadedEventLog.context.activityContextCase).isEqualTo(OPEN_QUESTION_PLAYER)
    assertThat(uploadedEventLog.timestamp).isEqualTo(TEST_TIMESTAMP)

    // OPTIONAL priority confirms that the event logged is a click event.
    assertThat(cachedEventLog.priority).isEqualTo(Priority.OPTIONAL)
    assertThat(cachedEventLog.context.activityContextCase).isEqualTo(OPEN_QUESTION_PLAYER)
    assertThat(cachedEventLog.timestamp).isEqualTo(TEST_TIMESTAMP)
  }

  @Test
  fun testController_logEvents_exceedLimit_withNoNetwork_checkCorrectEventIsEvicted() {
    networkConnectionUtil.setCurrentConnectionStatus(NONE)
    logMultipleEvents()

    val cachedEventLogs = analyticsController.getEventLogStore().toLiveData()
    cachedEventLogs.observeForever(this.mockOppiaEventLogsObserver)
    testCoroutineDispatchers.advanceUntilIdle()
    verify(
      this.mockOppiaEventLogsObserver,
      atLeastOnce()
    ).onChanged(oppiaEventLogsResultCaptor.capture())

    val firstEventLog = oppiaEventLogsResultCaptor.value.getOrThrow().getEventLog(0)
    val secondEventLog = oppiaEventLogsResultCaptor.value.getOrThrow().getEventLog(1)
    val eventLogStoreSize = oppiaEventLogsResultCaptor.value.getOrThrow().eventLogList.size
    assertThat(eventLogStoreSize).isEqualTo(2)
    // In this case, 3 ESSENTIAL and 1 OPTIONAL event was logged. So while pruning, none of the retained logs should have OPTIONAL priority.
    assertThat(firstEventLog.priority).isNotEqualTo(Priority.OPTIONAL)
    assertThat(secondEventLog.priority).isNotEqualTo(Priority.OPTIONAL)
    // If we analyse the implementation of logMultipleEvents(), we can see that record pruning will begin from the logging of the third record.
    // At first, the second event log will be removed as it has OPTIONAL priority and the event logged at the third place will become the event record at the second place in the store.
    // When the forth event gets logged then the pruning will be purely based on timestamp of the event as both event logs have ESSENTIAL priority.
    // As the third event's timestamp was lesser than that of the first event, it will be pruned from the store and the forth event will become the second event in the store.
    assertThat(firstEventLog.timestamp).isEqualTo(1556094120000)
    assertThat(secondEventLog.timestamp).isEqualTo(1556094100000)
  }

  @Test
  fun testController_logEvent_withoutNetwork_verifySyncStatusEqualsNetworkError() {
    networkConnectionUtil.setCurrentConnectionStatus(NONE)
    analyticsController.logTransitionEvent(
      1556094120000,
      oppiaLogger.createOpenQuestionPlayerContext(
        TEST_QUESTION_ID,
        listOf(
          TEST_SKILL_LIST_ID, TEST_SKILL_LIST_ID
        )
      )
    )

<<<<<<< HEAD
    assertThat(fakeSyncStatusManager.getSyncStatusList().last()).isEqualTo(NETWORK_ERROR)
=======
    assertThat(fakeSyncStatusManager.getSyncStatuses().last()).isEqualTo(NETWORK_ERROR)
>>>>>>> a6d6ea44
  }

  @Test
  fun testController_logEvent_afterCompletion_verifySyncStatusEqualsDataUploaded() {
    analyticsController.logTransitionEvent(
      1556094120000,
      oppiaLogger.createOpenQuestionPlayerContext(
        TEST_QUESTION_ID,
        listOf(
          TEST_SKILL_LIST_ID, TEST_SKILL_LIST_ID
        )
      )
    )

<<<<<<< HEAD
    assertThat(fakeSyncStatusManager.getSyncStatusList().last()).isEqualTo(
      SyncStatusManager.SyncStatus.DATA_UPLOADED
=======
    assertThat(fakeSyncStatusManager.getSyncStatuses().last()).isEqualTo(DATA_UPLOADED)
  }

  @Test
  fun testController_logEvent_beforeCompletion_verifySyncStatusEqualsDataUploading() {
    analyticsController.logTransitionEvent(
      1556094120000,
      oppiaLogger.createOpenQuestionPlayerContext(
        TEST_QUESTION_ID,
        listOf(
          TEST_SKILL_LIST_ID, TEST_SKILL_LIST_ID
        )
      )
>>>>>>> a6d6ea44
    )
    val syncStatusList = fakeSyncStatusManager.getSyncStatuses()
    assertThat(syncStatusList.size).isEqualTo(2)
    assertThat(syncStatusList[0]).isEqualTo(SyncStatusManager.SyncStatus.DATA_UPLOADING)
    assertThat(syncStatusList[1]).isEqualTo(DATA_UPLOADED)
  }

  @Test
  fun testController_logEvent_beforeCompletion_verifySyncStatusEqualsDataUploading() {
    analyticsController.logTransitionEvent(
      1556094120000,
      EventAction.EVENT_ACTION_UNSPECIFIED,
      oppiaLogger.createQuestionContext(
        TEST_QUESTION_ID,
        listOf(
          TEST_SKILL_LIST_ID, TEST_SKILL_LIST_ID
        )
      )
    )
    val syncStatusList = fakeSyncStatusManager.getSyncStatusList()
    assertThat(syncStatusList.size).isEqualTo(2)
    assertThat(syncStatusList[0]).isEqualTo(SyncStatusManager.SyncStatus.DATA_UPLOADING)
    assertThat(syncStatusList[1]).isEqualTo(SyncStatusManager.SyncStatus.DATA_UPLOADED)
  }
  private fun setUpTestApplicationComponent() {
    ApplicationProvider.getApplicationContext<TestApplication>().inject(this)
  }

  private fun logMultipleEvents() {
    analyticsController.logTransitionEvent(
      1556094120000,
      oppiaLogger.createOpenQuestionPlayerContext(
        TEST_QUESTION_ID,
        listOf(
          TEST_SKILL_LIST_ID, TEST_SKILL_LIST_ID
        )
      )
    )

    analyticsController.logClickEvent(
      1556094110000,
      oppiaLogger.createOpenQuestionPlayerContext(
        TEST_QUESTION_ID,
        listOf(
          TEST_SKILL_LIST_ID, TEST_SKILL_LIST_ID
        )
      )
    )

    analyticsController.logTransitionEvent(
      1556093100000,
      oppiaLogger.createOpenQuestionPlayerContext(
        TEST_QUESTION_ID,
        listOf(
          TEST_SKILL_LIST_ID, TEST_SKILL_LIST_ID
        )
      )
    )

    analyticsController.logTransitionEvent(
      1556094100000,
      oppiaLogger.createOpenQuestionPlayerContext(
        TEST_QUESTION_ID,
        listOf(
          TEST_SKILL_LIST_ID, TEST_SKILL_LIST_ID
        )
      )
    )
  }

  // TODO(#89): Move this to a common test application component.
  @Module
  class TestModule {
    @Provides
    @Singleton
    fun provideContext(application: Application): Context {
      return application
    }

    // TODO(#59): Either isolate these to their own shared test module, or use the real logging
    // module in tests to avoid needing to specify these settings for tests.
    @EnableConsoleLog
    @Provides
    fun provideEnableConsoleLog(): Boolean = true

    @EnableFileLog
    @Provides
    fun provideEnableFileLog(): Boolean = false

    @GlobalLogLevel
    @Provides
    fun provideGlobalLogLevel(): LogLevel = LogLevel.VERBOSE
  }

  @Module
  class TestLogStorageModule {

    @Provides
    @EventLogStorageCacheSize
    fun provideEventLogStorageCacheSize(): Int = 2
  }

  // TODO(#89): Move this to a common test application component.
  @Singleton
  @Component(
    modules = [
      TestModule::class, TestLogReportingModule::class, RobolectricModule::class,
      TestDispatcherModule::class, TestLogStorageModule::class,
      NetworkConnectionUtilDebugModule::class, LocaleProdModule::class, FakeOppiaClockModule::class,
      PlatformParameterModule::class, PlatformParameterSingletonModule::class,
      LoggingIdentifierModule::class, SyncStatusTestModule::class, UserIdTestModule::class
    ]
  )
  interface TestApplicationComponent : DataProvidersInjector {
    @Component.Builder
    interface Builder {
      @BindsInstance
      fun setApplication(application: Application): Builder
      fun build(): TestApplicationComponent
    }

    fun inject(analyticsControllerTest: AnalyticsControllerTest)
  }

  class TestApplication : Application(), DataProvidersInjectorProvider {
    private val component: TestApplicationComponent by lazy {
      DaggerAnalyticsControllerTest_TestApplicationComponent.builder()
        .setApplication(this)
        .build()
    }

    fun inject(analyticsControllerTest: AnalyticsControllerTest) {
      component.inject(analyticsControllerTest)
    }

    override fun getDataProvidersInjector(): DataProvidersInjector = component
  }
}<|MERGE_RESOLUTION|>--- conflicted
+++ resolved
@@ -84,7 +84,7 @@
 import org.robolectric.annotation.LooperMode
 import javax.inject.Inject
 import javax.inject.Singleton
-import org.oppia.android.testing.FakeSyncStatusManager
+import org.oppia.android.util.logging.SyncStatusManager.SyncStatus.DATA_UPLOADING
 
 private const val TEST_TIMESTAMP = 1556094120000
 private const val TEST_TOPIC_ID = "test_topicId"
@@ -150,36 +150,12 @@
   @field:BackgroundDispatcher
   lateinit var backgroundDispatcher: CoroutineDispatcher
 
-  @Inject
-  lateinit var fakeSyncStatusManager: FakeSyncStatusManager
-
   @Mock
   lateinit var mockOppiaEventLogsObserver: Observer<AsyncResult<OppiaEventLogs>>
 
   @Captor
   lateinit var oppiaEventLogsResultCaptor: ArgumentCaptor<AsyncResult<OppiaEventLogs>>
 
-<<<<<<< HEAD
-  @Mock
-  lateinit var mockSyncStatusLiveDataObserverImpl: Observer<AsyncResult<SyncStatusManager.SyncStatus>>
-
-  @Captor
-  lateinit var syncStatusResultCaptorImpl: ArgumentCaptor<AsyncResult<SyncStatusManager.SyncStatus>>
-
-  private val GENERIC_DATA = EventLog.GenericData.newBuilder()
-    .setDeviceId(TEST_DEVICE_ID)
-    .setLearnerId(TEST_LEARNER_ID)
-    .build()
-
-  private val EXPLORATION_DATA = EventLog.ExplorationData.newBuilder()
-    .setSessionId(TEST_SESSION_ID)
-    .setExplorationId(TEST_EXPLORATION_ID)
-    .setExplorationVersion(TEST_EXPLORATION_VERSION)
-    .setStateName(TEST_STATE_NAME)
-    .build()
-
-=======
->>>>>>> a6d6ea44
   @Before
   fun setUp() {
     setUpTestApplicationComponent()
@@ -836,11 +812,7 @@
       )
     )
 
-<<<<<<< HEAD
-    assertThat(fakeSyncStatusManager.getSyncStatusList().last()).isEqualTo(NETWORK_ERROR)
-=======
     assertThat(fakeSyncStatusManager.getSyncStatuses().last()).isEqualTo(NETWORK_ERROR)
->>>>>>> a6d6ea44
   }
 
   @Test
@@ -855,10 +827,6 @@
       )
     )
 
-<<<<<<< HEAD
-    assertThat(fakeSyncStatusManager.getSyncStatusList().last()).isEqualTo(
-      SyncStatusManager.SyncStatus.DATA_UPLOADED
-=======
     assertThat(fakeSyncStatusManager.getSyncStatuses().last()).isEqualTo(DATA_UPLOADED)
   }
 
@@ -872,31 +840,13 @@
           TEST_SKILL_LIST_ID, TEST_SKILL_LIST_ID
         )
       )
->>>>>>> a6d6ea44
     )
     val syncStatusList = fakeSyncStatusManager.getSyncStatuses()
     assertThat(syncStatusList.size).isEqualTo(2)
-    assertThat(syncStatusList[0]).isEqualTo(SyncStatusManager.SyncStatus.DATA_UPLOADING)
+    assertThat(syncStatusList[0]).isEqualTo(DATA_UPLOADING)
     assertThat(syncStatusList[1]).isEqualTo(DATA_UPLOADED)
   }
 
-  @Test
-  fun testController_logEvent_beforeCompletion_verifySyncStatusEqualsDataUploading() {
-    analyticsController.logTransitionEvent(
-      1556094120000,
-      EventAction.EVENT_ACTION_UNSPECIFIED,
-      oppiaLogger.createQuestionContext(
-        TEST_QUESTION_ID,
-        listOf(
-          TEST_SKILL_LIST_ID, TEST_SKILL_LIST_ID
-        )
-      )
-    )
-    val syncStatusList = fakeSyncStatusManager.getSyncStatusList()
-    assertThat(syncStatusList.size).isEqualTo(2)
-    assertThat(syncStatusList[0]).isEqualTo(SyncStatusManager.SyncStatus.DATA_UPLOADING)
-    assertThat(syncStatusList[1]).isEqualTo(SyncStatusManager.SyncStatus.DATA_UPLOADED)
-  }
   private fun setUpTestApplicationComponent() {
     ApplicationProvider.getApplicationContext<TestApplication>().inject(this)
   }
