--- conflicted
+++ resolved
@@ -40,10 +40,6 @@
 import javax.inject.Inject
 import javax.inject.Singleton
 import org.oppia.android.domain.oppialogger.analytics.ApplicationLifecycleModule
-<<<<<<< HEAD
-import org.oppia.android.util.system.UserIdProdModule
-=======
->>>>>>> e19b9df0
 
 private const val TEST_TIMESTAMP = 1556094120000
 private const val TEST_TOPIC_ID = "test_topicId"
@@ -629,12 +625,7 @@
       TestDispatcherModule::class, RobolectricModule::class, FakeOppiaClockModule::class,
       NetworkConnectionUtilDebugModule::class, LocaleProdModule::class,
       TestPlatformParameterModule::class, PlatformParameterSingletonModule::class,
-<<<<<<< HEAD
-      LoggingIdentifierModule::class, SyncStatusModule::class, ApplicationLifecycleModule::class,
-      UserIdProdModule::class
-=======
       LoggingIdentifierModule::class, SyncStatusModule::class, ApplicationLifecycleModule::class
->>>>>>> e19b9df0
     ]
   )
   interface TestApplicationComponent {
