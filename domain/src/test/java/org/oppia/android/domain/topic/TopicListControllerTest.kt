package org.oppia.android.domain.topic

import android.app.Application
import android.content.Context
import androidx.lifecycle.Observer
import androidx.test.core.app.ApplicationProvider
import androidx.test.ext.junit.runners.AndroidJUnit4
import com.google.common.truth.Truth.assertThat
import dagger.BindsInstance
import dagger.Component
import dagger.Module
import dagger.Provides
import org.junit.Before
import org.junit.Rule
import org.junit.Test
import org.junit.runner.RunWith
import org.mockito.ArgumentCaptor
import org.mockito.Captor
import org.mockito.Mock
import org.mockito.Mockito.atLeastOnce
import org.mockito.Mockito.verify
import org.mockito.junit.MockitoJUnit
import org.mockito.junit.MockitoRule
import org.oppia.android.app.model.LessonThumbnailGraphic
import org.oppia.android.app.model.ProfileId
import org.oppia.android.app.model.PromotedStory
import org.oppia.android.app.model.RecommendedActivityList
import org.oppia.android.app.model.TopicList
import org.oppia.android.app.model.TopicSummary
import org.oppia.android.domain.oppialogger.LogStorageModule
import org.oppia.android.testing.RobolectricModule
import org.oppia.android.testing.TestCoroutineDispatchers
import org.oppia.android.testing.TestDispatcherModule
import org.oppia.android.testing.TestLogReportingModule
import org.oppia.android.util.caching.CacheAssetsLocally
import org.oppia.android.util.data.AsyncResult
import org.oppia.android.util.data.DataProviders.Companion.toLiveData
import org.oppia.android.util.data.DataProvidersInjector
import org.oppia.android.util.data.DataProvidersInjectorProvider
import org.oppia.android.util.gcsresource.DefaultResourceBucketName
import org.oppia.android.util.logging.EnableConsoleLog
import org.oppia.android.util.logging.EnableFileLog
import org.oppia.android.util.logging.GlobalLogLevel
import org.oppia.android.util.logging.LogLevel
import org.oppia.android.util.parser.DefaultGcsPrefix
import org.oppia.android.util.parser.ImageDownloadUrlTemplate
import org.robolectric.annotation.Config
import org.robolectric.annotation.LooperMode
import java.util.Date
import javax.inject.Inject
import javax.inject.Singleton

private const val NINE_DAYS_IN_MS = 9 * 24 * 60 * 60 * 1000

/** Tests for [TopicListController]. */
@RunWith(AndroidJUnit4::class)
@LooperMode(LooperMode.Mode.PAUSED)
@Config(application = TopicListControllerTest.TestApplication::class)
class TopicListControllerTest {

  @Rule
  @JvmField
  val mockitoRule: MockitoRule = MockitoJUnit.rule()

  @Inject
  lateinit var context: Context

  @Inject
  lateinit var topicListController: TopicListController

  @Inject
  lateinit var storyProgressController: StoryProgressController

  @Inject
  lateinit var testCoroutineDispatchers: TestCoroutineDispatchers

  @Mock
  lateinit var mockTopicListObserver: Observer<AsyncResult<TopicList>>

  @Mock
  lateinit var mockRecommendedActivityListObserver: Observer<AsyncResult<RecommendedActivityList>>

  @Captor
  lateinit var topicListResultCaptor: ArgumentCaptor<AsyncResult<TopicList>>

  @Captor
  lateinit var recommendedActivityListResultCaptor:
    ArgumentCaptor<AsyncResult<RecommendedActivityList>>

  private lateinit var profileId0: ProfileId

  @Before
  fun setUp() {
    profileId0 = ProfileId.newBuilder().setInternalId(0).build()
    setUpTestApplicationComponent()
  }

  private fun setUpTestApplicationComponent() {
    ApplicationProvider.getApplicationContext<TestApplication>().inject(this)
  }

  // TODO(#15): Add tests for recommended lessons rather than promoted, and tests for the 'continue playing' LiveData
  //  not providing any data for cases when there are no ongoing lessons. Also, add tests for other uncovered cases
  //  (such as having and not having lessons in either of the RecommendedActivityList section, or AsyncResult errors).

  @Test
  fun testRetrieveTopicList_isSuccessful() {
    val topicListLiveData = topicListController.getTopicList().toLiveData()

    topicListLiveData.observeForever(mockTopicListObserver)
    testCoroutineDispatchers.runCurrent()

    verify(mockTopicListObserver).onChanged(topicListResultCaptor.capture())
    val topicListResult = topicListResultCaptor.value
    assertThat(topicListResult!!.isSuccess()).isTrue()
  }

  @Test
  fun testRetrieveTopicList_providesListOfMultipleTopics() {
    val topicList = retrieveTopicList()
    assertThat(topicList.topicSummaryCount).isGreaterThan(1)
  }

  @Test
  fun testRetrieveTopicList_firstTopic_hasCorrectTopicInfo() {
    val topicList = retrieveTopicList()
    val firstTopic = topicList.getTopicSummary(0)
    assertThat(firstTopic.topicId).isEqualTo(TEST_TOPIC_ID_0)
    assertThat(firstTopic.name).isEqualTo("First Test Topic")
  }

  @Test
  fun testRetrieveTopicList_firstTopic_hasCorrectThumbnail() {
    val topicList = retrieveTopicList()
    val firstTopic = topicList.getTopicSummary(0)
    assertThat(firstTopic.topicThumbnail.thumbnailGraphic)
      .isEqualTo(LessonThumbnailGraphic.ADDING_AND_SUBTRACTING_FRACTIONS)
  }

  @Test
  fun testRetrieveTopicList_firstTopic_hasCorrectLessonCount() {
    val topicList = retrieveTopicList()
    val firstTopic = topicList.getTopicSummary(0)
    assertThat(firstTopic.totalChapterCount).isEqualTo(5)
  }

  @Test
  fun testRetrieveTopicList_secondTopic_hasCorrectTopicInfo() {
    val topicList = retrieveTopicList()
    val secondTopic = topicList.getTopicSummary(1)
    assertThat(secondTopic.topicId).isEqualTo(TEST_TOPIC_ID_1)
    assertThat(secondTopic.name).isEqualTo("Second Test Topic")
  }

  @Test
  fun testRetrieveTopicList_secondTopic_hasCorrectThumbnail() {
    val topicList = retrieveTopicList()
    val secondTopic = topicList.getTopicSummary(1)
    assertThat(secondTopic.topicThumbnail.thumbnailGraphic)
      .isEqualTo(LessonThumbnailGraphic.BAKER)
  }

  @Test
  fun testRetrieveTopicList_secondTopic_hasCorrectLessonCount() {
    val topicList = retrieveTopicList()
    val secondTopic = topicList.getTopicSummary(1)
    assertThat(secondTopic.totalChapterCount).isEqualTo(1)
  }

  @Test
  fun testRetrieveTopicList_fractionsTopic_hasCorrectTopicInfo() {
    val topicList = retrieveTopicList()
    val fractionsTopic = topicList.getTopicSummary(2)
    assertThat(fractionsTopic.topicId).isEqualTo(FRACTIONS_TOPIC_ID)
    assertThat(fractionsTopic.name).isEqualTo("Fractions")
  }

  @Test
  fun testRetrieveTopicList_fractionsTopic_hasCorrectThumbnail() {
    val topicList = retrieveTopicList()
    val fractionsTopic = topicList.getTopicSummary(2)
    assertThat(fractionsTopic.topicThumbnail.thumbnailGraphic)
      .isEqualTo(LessonThumbnailGraphic.CHILD_WITH_FRACTIONS_HOMEWORK)
  }

  @Test
  fun testRetrieveTopicList_fractionsTopic_hasCorrectLessonCount() {
    val topicList = retrieveTopicList()
    val fractionsTopic = topicList.getTopicSummary(2)
    assertThat(fractionsTopic.totalChapterCount).isEqualTo(2)
  }

  @Test
  fun testRetrieveTopicList_ratiosTopic_hasCorrectTopicInfo() {
    val topicList = retrieveTopicList()
    val ratiosTopic = topicList.getTopicSummary(3)
    assertThat(ratiosTopic.topicId).isEqualTo(RATIOS_TOPIC_ID)
    assertThat(ratiosTopic.name).isEqualTo("Ratios and Proportional Reasoning")
  }

  @Test
  fun testRetrieveTopicList_ratiosTopic_hasCorrectThumbnail() {
    val topicList = retrieveTopicList()
    val ratiosTopic = topicList.getTopicSummary(3)
    assertThat(ratiosTopic.topicThumbnail.thumbnailGraphic)
      .isEqualTo(LessonThumbnailGraphic.DUCK_AND_CHICKEN)
  }

  @Test
  fun testRetrieveTopicList_ratiosTopic_hasCorrectLessonCount() {
    val topicList = retrieveTopicList()
    val ratiosTopic = topicList.getTopicSummary(3)
    assertThat(ratiosTopic.totalChapterCount).isEqualTo(4)
  }

  @Test
  fun testRetrieveTopicList_doesNotContainUnavailableTopic() {
    val topicListLiveData = topicListController.getTopicList().toLiveData()

    topicListLiveData.observeForever(mockTopicListObserver)
    testCoroutineDispatchers.runCurrent()

    // Verify that the topic list does not contain a not-yet published topic (since it can't be
    // played by the user).
    verify(mockTopicListObserver).onChanged(topicListResultCaptor.capture())
    val topicList = topicListResultCaptor.value.getOrThrow()
    val topicIds = topicList.topicSummaryList.map(TopicSummary::getTopicId)
    assertThat(topicIds).doesNotContain(TEST_TOPIC_ID_2)
  }

  @Test
<<<<<<< HEAD
  fun testRetrieveRecommendedActivityList_markChapDoneFracStory0Exp1_storyListIsCorrect() {
    storyProgressController.recordCompletedChapter(
=======
  fun testRetrieveOngoingStoryList_defaultLesson_hasCorrectInfo() {
    topicListController.getOngoingStoryList(profileId0).toLiveData()
      .observeForever(mockOngoingStoryListObserver)
    testCoroutineDispatchers.runCurrent()

    verifyGetOngoingStoryListSucceeded()
    verifyDefaultOngoingStoryListSucceeded()
  }

  @Test
  fun testRetrieveOngoingStoryList_markRecentlyPlayedFracStory0Exp0_ongoingStoryListIsCorrect() {
    storyProgressController.recordRecentlyPlayedChapter(
>>>>>>> b5c56f4d
      profileId0,
      FRACTIONS_TOPIC_ID,
      FRACTIONS_STORY_ID_0,
      FRACTIONS_EXPLORATION_ID_1,
      getCurrentTimestamp()
    )
<<<<<<< HEAD
    testCoroutineDispatchers.runCurrent()

    topicListController.getRecommendedActivityList(profileId0).toLiveData()
      .observeForever(mockRecommendedActivityListObserver)
    testCoroutineDispatchers.runCurrent()

    verifyGetRecommendedActivityListSucceeded()

    val recommendedActivityList = recommendedActivityListResultCaptor.value.getOrThrow()
    assertThat(recommendedActivityList.recommendedStoryList.suggestedStoryCount)
      .isEqualTo(1)
    verifyOngoingStoryAsRatioStory0Exploration0(
      recommendedActivityList.recommendedStoryList.suggestedStoryList[0]
    )
=======

    val ongoingTopicList = retrieveOngoingStoryList()
    assertThat(ongoingTopicList.recentStoryCount).isEqualTo(1)
    verifyOngoingStoryAsFractionStory0Exploration0(ongoingTopicList.recentStoryList[0])
>>>>>>> b5c56f4d
  }

  @Test
  fun testRetrieveSuggestedStoryList_markAllChapDoneInFractions_suggestedStoryListIsCorrect() {
    storyProgressController.recordCompletedChapter(
      profileId0,
      FRACTIONS_TOPIC_ID,
      FRACTIONS_STORY_ID_0,
      FRACTIONS_EXPLORATION_ID_0,
      getCurrentTimestamp()
    )

<<<<<<< HEAD
    storyProgressController.recordCompletedChapter(
      profileId0,
      FRACTIONS_TOPIC_ID,
      FRACTIONS_STORY_ID_0,
      FRACTIONS_EXPLORATION_ID_1,
      getCurrentTimestamp()
    )
    testCoroutineDispatchers.runCurrent()

    topicListController.getRecommendedActivityList(profileId0).toLiveData()
      .observeForever(mockRecommendedActivityListObserver)
    testCoroutineDispatchers.runCurrent()

    verifyGetRecommendedActivityListSucceeded()

    val recommendedActivityList = recommendedActivityListResultCaptor.value.getOrThrow()
    assertThat(recommendedActivityList.recommendedStoryList.suggestedStoryCount)
      .isEqualTo(1)
    verifyDefaultRecommendedStoryListSucceeded()
=======
    val ongoingTopicList = retrieveOngoingStoryList()
    assertThat(ongoingTopicList.recentStoryCount).isEqualTo(1)
    verifyOngoingStoryAsFractionStory0Exploration1(ongoingTopicList.recentStoryList[0])
>>>>>>> b5c56f4d
  }

  @Test
  fun testRetrieveRecentStoryList_markAllChapDoneInFractions_playedFirstTopicStory0Exploration0_recentStoryListIsCorrect() { // ktlint-disable max-line-length
    storyProgressController.recordCompletedChapter(
      profileId0,
      FRACTIONS_TOPIC_ID,
      FRACTIONS_STORY_ID_0,
      FRACTIONS_EXPLORATION_ID_0,
      getCurrentTimestamp()
    )
    testCoroutineDispatchers.runCurrent()

    storyProgressController.recordCompletedChapter(
      profileId0,
      FRACTIONS_TOPIC_ID,
      FRACTIONS_STORY_ID_0,
      FRACTIONS_EXPLORATION_ID_1,
      getCurrentTimestamp()
    )
<<<<<<< HEAD
    testCoroutineDispatchers.runCurrent()

    storyProgressController.recordRecentlyPlayedChapter(
      profileId0,
      TEST_TOPIC_ID_0,
      TEST_STORY_ID_0,
      TEST_EXPLORATION_ID_2,
      getCurrentTimestamp()
    )
    testCoroutineDispatchers.runCurrent()

    topicListController.getRecommendedActivityList(profileId0).toLiveData()
      .observeForever(mockRecommendedActivityListObserver)
    testCoroutineDispatchers.runCurrent()

    verifyGetRecommendedActivityListSucceeded()

    val recommendedActivityList = recommendedActivityListResultCaptor.value.getOrThrow()
    assertThat(recommendedActivityList.recommendedStoryList.recentlyPlayedStoryCount)
      .isEqualTo(1)

    verifyOngoingStoryAsFirstTopicStory0Exploration0(
      recommendedActivityList.recommendedStoryList.recentlyPlayedStoryList[0]
    )
  }

  @Test
  fun testRetrieveRecentStoryList_markChapDoneFracStory0Exp0_playedFracStory0Exp1_playedRatioStory0Exp0_recentStoryListCorrect() { // ktlint-disable max-line-length
=======

    val ongoingTopicList = retrieveOngoingStoryList()
    assertThat(ongoingTopicList.recentStoryCount).isEqualTo(1)
    verifyOngoingStoryAsFractionStory0Exploration1(ongoingTopicList.recentStoryList[0])
  }

  @Test
  fun testRetrieveOngoingStoryList_markAllChaptersCompletedInFractions_ongoingStoryListIsCorrect() {
>>>>>>> b5c56f4d
    storyProgressController.recordCompletedChapter(
      profileId0,
      FRACTIONS_TOPIC_ID,
      FRACTIONS_STORY_ID_0,
      FRACTIONS_EXPLORATION_ID_0,
      getCurrentTimestamp()
    )
    testCoroutineDispatchers.runCurrent()

    storyProgressController.recordRecentlyPlayedChapter(
      profileId0,
      FRACTIONS_TOPIC_ID,
      FRACTIONS_STORY_ID_0,
      FRACTIONS_EXPLORATION_ID_1,
      getCurrentTimestamp()
    )

<<<<<<< HEAD
=======
    val ongoingTopicList = retrieveOngoingStoryList()
    assertThat(ongoingTopicList.recentStoryCount).isEqualTo(4)
    verifyDefaultOngoingStoryListSucceeded()
  }

  @Test
  fun testRetrieveStoryList_markRecentPlayedFirstChapInAllStoriesInRatios_ongoingListIsCorrect() {
>>>>>>> b5c56f4d
    storyProgressController.recordRecentlyPlayedChapter(
      profileId0,
      RATIOS_TOPIC_ID,
      RATIOS_STORY_ID_0,
      RATIOS_EXPLORATION_ID_0,
      getCurrentTimestamp()
    )
    testCoroutineDispatchers.runCurrent()

<<<<<<< HEAD
    testCoroutineDispatchers.runCurrent()
    topicListController.getRecommendedActivityList(profileId0).toLiveData()
      .observeForever(mockRecommendedActivityListObserver)
    testCoroutineDispatchers.runCurrent()

    verifyGetRecommendedActivityListSucceeded()

    val recommendedActivityList = recommendedActivityListResultCaptor.value.getOrThrow()
    assertThat(recommendedActivityList.recommendedStoryList.recentlyPlayedStoryCount)
      .isEqualTo(2)
    verifyOngoingStoryAsRatioStory0Exploration0(
      recommendedActivityList.recommendedStoryList.recentlyPlayedStoryList[0]
    )
    verifyOngoingStoryAsFractionStory0Exploration1(
      recommendedActivityList.recommendedStoryList.recentlyPlayedStoryList[1]
    )
=======
    storyProgressController.recordRecentlyPlayedChapter(
      profileId0,
      RATIOS_TOPIC_ID,
      RATIOS_STORY_ID_1,
      RATIOS_EXPLORATION_ID_2,
      getCurrentTimestamp()
    )

    val ongoingTopicList = retrieveOngoingStoryList()
    assertThat(ongoingTopicList.recentStoryCount).isEqualTo(2)
    verifyOngoingStoryAsRatioStory0Exploration0(ongoingTopicList.recentStoryList[0])
    verifyOngoingStoryAsRatioStory1Exploration2(ongoingTopicList.recentStoryList[1])
>>>>>>> b5c56f4d
  }

  @Test
  fun testRetrieveRecentlyStoryList_markFirstExpOfEveryStoryDoneWithinLastSevenDays_recentStoryListIsCorrect() { // ktlint-disable max-line-length
    storyProgressController.recordCompletedChapter(
      profileId0,
      FRACTIONS_TOPIC_ID,
      FRACTIONS_STORY_ID_0,
      FRACTIONS_EXPLORATION_ID_0,
      getCurrentTimestamp()
    )
    testCoroutineDispatchers.runCurrent()

    storyProgressController.recordCompletedChapter(
      profileId0,
      RATIOS_TOPIC_ID,
      RATIOS_STORY_ID_0,
      RATIOS_EXPLORATION_ID_0,
      getCurrentTimestamp()
    )
    testCoroutineDispatchers.runCurrent()

    storyProgressController.recordCompletedChapter(
      profileId0,
      RATIOS_TOPIC_ID,
      RATIOS_STORY_ID_1,
      RATIOS_EXPLORATION_ID_2,
      getCurrentTimestamp()
    )

<<<<<<< HEAD
    topicListController.getRecommendedActivityList(profileId0).toLiveData()
      .observeForever(mockRecommendedActivityListObserver)
    testCoroutineDispatchers.runCurrent()

    verifyGetRecommendedActivityListSucceeded()

    val recommendedActivityList = recommendedActivityListResultCaptor.value.getOrThrow()
    assertThat(recommendedActivityList.recommendedStoryList.recentlyPlayedStoryCount)
      .isEqualTo(3)
    verifyOngoingStoryAsRatioStory0Exploration1(
      recommendedActivityList.recommendedStoryList.recentlyPlayedStoryList[0]
    )
    verifyOngoingStoryAsRatioStory1Exploration3(
      recommendedActivityList.recommendedStoryList.recentlyPlayedStoryList[1]
    )
    verifyOngoingStoryAsFractionStory0Exploration1(
      recommendedActivityList.recommendedStoryList.recentlyPlayedStoryList[2]
    )
=======
    val ongoingTopicList = retrieveOngoingStoryList()
    assertThat(ongoingTopicList.recentStoryCount).isEqualTo(2)
    verifyOngoingStoryAsRatioStory0Exploration1(ongoingTopicList.recentStoryList[0])
    verifyOngoingStoryAsRatioStory1Exploration2(ongoingTopicList.recentStoryList[1])
>>>>>>> b5c56f4d
  }

  @Test
  fun testRetrieveRecommendedStoryList_markFirstStoryOfFractDone_noMoreOngoingList_recommendedListIsCorrect() { // ktlint-disable max-line-length
    storyProgressController.recordCompletedChapter(
      profileId0,
      FRACTIONS_TOPIC_ID,
      FRACTIONS_STORY_ID_0,
      FRACTIONS_EXPLORATION_ID_0,
      getCurrentTimestamp()
    )
    testCoroutineDispatchers.runCurrent()

    storyProgressController.recordCompletedChapter(
      profileId0,
      FRACTIONS_TOPIC_ID,
      FRACTIONS_STORY_ID_0,
      FRACTIONS_EXPLORATION_ID_1,
      getCurrentTimestamp()
    )
    testCoroutineDispatchers.runCurrent()

    topicListController.getRecommendedActivityList(profileId0).toLiveData()
      .observeForever(mockRecommendedActivityListObserver)
    testCoroutineDispatchers.runCurrent()

    verifyGetRecommendedActivityListSucceeded()

    val recommendedActivityList = recommendedActivityListResultCaptor.value.getOrThrow()
    assertThat(recommendedActivityList.recommendedStoryList.recentlyPlayedStoryCount)
      .isEqualTo(0)
    assertThat(recommendedActivityList.recommendedStoryList.suggestedStoryCount)
      .isEqualTo(1)
  }

  @Test
  fun testRetrieveComingSoonTopicList_markFirstStoryOfRatiosTopicDoneWithinLastSevenDays_comingSoonListIsCorrect() { // ktlint-disable max-line-length
    storyProgressController.recordCompletedChapter(
      profileId0,
      RATIOS_TOPIC_ID,
      RATIOS_STORY_ID_0,
      RATIOS_EXPLORATION_ID_1,
      getCurrentTimestamp()
    )
<<<<<<< HEAD
    testCoroutineDispatchers.runCurrent()

    topicListController.getRecommendedActivityList(profileId0).toLiveData()
      .observeForever(mockRecommendedActivityListObserver)
    testCoroutineDispatchers.runCurrent()

    verifyGetRecommendedActivityListSucceeded()

    val recommendedActivityList = recommendedActivityListResultCaptor.value.getOrThrow()
    assertThat(recommendedActivityList.recommendedStoryList.recentlyPlayedStoryCount)
      .isEqualTo(0)
    assertThat(recommendedActivityList.recommendedStoryList.suggestedStoryCount)
      .isEqualTo(0)
    assertThat(recommendedActivityList.comingSoonTopicList.upcomingTopicCount)
      .isEqualTo(1)
=======

    val ongoingTopicList = retrieveOngoingStoryList()
    assertThat(ongoingTopicList.recentStoryCount).isEqualTo(3)
    verifyOngoingStoryAsFractionStory0Exploration1(ongoingTopicList.recentStoryList[0])
    verifyOngoingStoryAsRatioStory0Exploration1(ongoingTopicList.recentStoryList[1])
    verifyOngoingStoryAsRatioStory1Exploration3(ongoingTopicList.recentStoryList[2])
>>>>>>> b5c56f4d
  }

  @Test
  fun testRetrieveStoryList_markFirstExpOfEveryStoryDoneWithinLastMonth_ongoingListIsCorrect() {
    storyProgressController.recordCompletedChapter(
      profileId0,
      FRACTIONS_TOPIC_ID,
      FRACTIONS_STORY_ID_0,
      FRACTIONS_EXPLORATION_ID_0,
      getOldTimestamp()
    )
    testCoroutineDispatchers.runCurrent()

    storyProgressController.recordCompletedChapter(
      profileId0,
      RATIOS_TOPIC_ID,
      RATIOS_STORY_ID_0,
      RATIOS_EXPLORATION_ID_0,
      getOldTimestamp()
    )
    testCoroutineDispatchers.runCurrent()

    storyProgressController.recordCompletedChapter(
      profileId0,
      RATIOS_TOPIC_ID,
      RATIOS_STORY_ID_1,
      RATIOS_EXPLORATION_ID_2,
      getCurrentTimestamp()
    )
<<<<<<< HEAD
    testCoroutineDispatchers.runCurrent()

    topicListController.getRecommendedActivityList(profileId0).toLiveData()
      .observeForever(mockRecommendedActivityListObserver)
    testCoroutineDispatchers.runCurrent()

    verifyGetRecommendedActivityListSucceeded()

    val recommendedActivityList = recommendedActivityListResultCaptor.value.getOrThrow()
    assertThat(recommendedActivityList.recommendedStoryList.recentlyPlayedStoryCount)
      .isEqualTo(1)
    assertThat(recommendedActivityList.recommendedStoryList.olderPlayedStoryCount)
      .isEqualTo(2)
    verifyOngoingStoryAsRatioStory0Exploration1(
      recommendedActivityList.recommendedStoryList.olderPlayedStoryList[0]
    )
    verifyOngoingStoryAsFractionStory0Exploration1(
      recommendedActivityList.recommendedStoryList.olderPlayedStoryList[1]
    )
    verifyOngoingStoryAsRatioStory1Exploration3(
      recommendedActivityList.recommendedStoryList.recentlyPlayedStoryList[0]
    )
=======

    val ongoingTopicList = retrieveOngoingStoryList()
    assertThat(ongoingTopicList.recentStoryCount).isEqualTo(1)
    assertThat(ongoingTopicList.olderStoryCount).isEqualTo(2)
    verifyOngoingStoryAsFractionStory0Exploration1(ongoingTopicList.olderStoryList[0])
    verifyOngoingStoryAsRatioStory0Exploration1(ongoingTopicList.olderStoryList[1])
    verifyOngoingStoryAsRatioStory1Exploration3(ongoingTopicList.recentStoryList[0])
>>>>>>> b5c56f4d
  }

  private fun verifyGetRecommendedActivityListSucceeded() {
    verify(
      mockRecommendedActivityListObserver,
      atLeastOnce()
    ).onChanged(recommendedActivityListResultCaptor.capture())
    assertThat(recommendedActivityListResultCaptor.value.isSuccess()).isTrue()
  }

  private fun verifyDefaultRecommendedStoryListSucceeded() {
    val recommendedActivityList = recommendedActivityListResultCaptor.value.getOrThrow()
    assertThat(recommendedActivityList.recommendedStoryList.suggestedStoryCount)
      .isEqualTo(1)
    verifyOngoingStoryAsRatioStory0Exploration0(
      recommendedActivityList.recommendedStoryList.suggestedStoryList[0]
    )
  }

  private fun verifyOngoingStoryAsFirstTopicStory0Exploration0(promotedStory: PromotedStory) {
    assertThat(promotedStory.explorationId).isEqualTo(TEST_EXPLORATION_ID_2)
    assertThat(promotedStory.storyId).isEqualTo(TEST_STORY_ID_0)
    assertThat(promotedStory.topicId).isEqualTo(TEST_TOPIC_ID_0)
    assertThat(promotedStory.topicName).isEqualTo("First Test Topic")
    assertThat(promotedStory.nextChapterName).isEqualTo("Prototype Exploration")
    assertThat(promotedStory.lessonThumbnail.thumbnailGraphic)
      .isEqualTo(LessonThumbnailGraphic.BAKER)
    assertThat(promotedStory.completedChapterCount).isEqualTo(0)
    assertThat(promotedStory.totalChapterCount).isEqualTo(2)
  }

  private fun verifyOngoingStoryAsFractionStory0Exploration1(promotedStory: PromotedStory) {
    assertThat(promotedStory.explorationId).isEqualTo(FRACTIONS_EXPLORATION_ID_1)
    assertThat(promotedStory.storyId).isEqualTo(FRACTIONS_STORY_ID_0)
    assertThat(promotedStory.topicId).isEqualTo(FRACTIONS_TOPIC_ID)
    assertThat(promotedStory.topicName).isEqualTo("Fractions")
    assertThat(promotedStory.nextChapterName).isEqualTo("The Meaning of Equal Parts")
    assertThat(promotedStory.lessonThumbnail.thumbnailGraphic)
      .isEqualTo(LessonThumbnailGraphic.DUCK_AND_CHICKEN)
    assertThat(promotedStory.completedChapterCount).isEqualTo(1)
    assertThat(promotedStory.totalChapterCount).isEqualTo(2)
  }

  private fun verifyOngoingStoryAsRatioStory0Exploration0(promotedStory: PromotedStory) {
    assertThat(promotedStory.explorationId).isEqualTo(RATIOS_EXPLORATION_ID_0)
    assertThat(promotedStory.storyId).isEqualTo(RATIOS_STORY_ID_0)
    assertThat(promotedStory.topicId).isEqualTo(RATIOS_TOPIC_ID)
    assertThat(promotedStory.nextChapterName).isEqualTo("What is a Ratio?")
    assertThat(promotedStory.topicName).isEqualTo("Ratios and Proportional Reasoning")
    assertThat(promotedStory.lessonThumbnail.thumbnailGraphic)
      .isEqualTo(LessonThumbnailGraphic.CHILD_WITH_FRACTIONS_HOMEWORK)
    assertThat(promotedStory.completedChapterCount).isEqualTo(0)
    assertThat(promotedStory.totalChapterCount).isEqualTo(2)
  }

  private fun verifyOngoingStoryAsRatioStory0Exploration1(promotedStory: PromotedStory) {
    assertThat(promotedStory.explorationId).isEqualTo(RATIOS_EXPLORATION_ID_1)
    assertThat(promotedStory.storyId).isEqualTo(RATIOS_STORY_ID_0)
    assertThat(promotedStory.topicId).isEqualTo(RATIOS_TOPIC_ID)
    assertThat(promotedStory.nextChapterName).isEqualTo("Order is important")
    assertThat(promotedStory.topicName).isEqualTo("Ratios and Proportional Reasoning")
    assertThat(promotedStory.lessonThumbnail.thumbnailGraphic)
      .isEqualTo(LessonThumbnailGraphic.CHILD_WITH_FRACTIONS_HOMEWORK)
    assertThat(promotedStory.completedChapterCount).isEqualTo(1)
    assertThat(promotedStory.totalChapterCount).isEqualTo(2)
  }

  private fun verifyOngoingStoryAsRatioStory1Exploration3(promotedStory: PromotedStory) {
    assertThat(promotedStory.explorationId).isEqualTo(RATIOS_EXPLORATION_ID_3)
    assertThat(promotedStory.storyId).isEqualTo(RATIOS_STORY_ID_1)
    assertThat(promotedStory.topicId).isEqualTo(RATIOS_TOPIC_ID)
    assertThat(promotedStory.nextChapterName).isEqualTo("Writing Ratios in Simplest Form")
    assertThat(promotedStory.topicName).isEqualTo("Ratios and Proportional Reasoning")
    assertThat(promotedStory.lessonThumbnail.thumbnailGraphic)
      .isEqualTo(LessonThumbnailGraphic.CHILD_WITH_CUPCAKES)
    assertThat(promotedStory.completedChapterCount).isEqualTo(1)
    assertThat(promotedStory.totalChapterCount).isEqualTo(2)
  }

  private fun getCurrentTimestamp(): Long {
    return Date().time
  }

  // Returns a timestamp which is atleast a week older than current timestamp.
  private fun getOldTimestamp(): Long {
    return Date().time - NINE_DAYS_IN_MS
  }

  private fun retrieveTopicList(): TopicList {
    val topicListLiveData = topicListController.getTopicList().toLiveData()
    topicListLiveData.observeForever(mockTopicListObserver)
    testCoroutineDispatchers.runCurrent()
    verify(mockTopicListObserver).onChanged(topicListResultCaptor.capture())
    return topicListResultCaptor.value.getOrThrow()
  }

  private fun retrieveOngoingStoryList(): OngoingStoryList {
    testCoroutineDispatchers.runCurrent()
    topicListController.getOngoingStoryList(profileId0).toLiveData()
      .observeForever(mockOngoingStoryListObserver)
    testCoroutineDispatchers.runCurrent()
    verifyGetOngoingStoryListSucceeded()
    return ongoingStoryListResultCaptor.value.getOrThrow()
  }

  // TODO(#89): Move this to a common test application component.
  @Module
  class TestModule {
    @Provides
    @Singleton
    fun provideContext(application: Application): Context {
      return application
    }

    @CacheAssetsLocally
    @Provides
    fun provideCacheAssetsLocally(): Boolean = false

    @Provides
    @DefaultGcsPrefix
    @Singleton
    fun provideDefaultGcsPrefix(): String {
      return "https://storage.googleapis.com/"
    }

    @Provides
    @DefaultResourceBucketName
    @Singleton
    fun provideDefaultGcsResource(): String {
      return "oppiaserver-resources/"
    }

    @Provides
    @ImageDownloadUrlTemplate
    @Singleton
    fun provideImageDownloadUrlTemplate(): String {
      return "%s/%s/assets/image/%s"
    }

    @EnableConsoleLog
    @Provides
    fun provideEnableConsoleLog(): Boolean = true

    @EnableFileLog
    @Provides
    fun provideEnableFileLog(): Boolean = false

    @GlobalLogLevel
    @Provides
    fun provideGlobalLogLevel(): LogLevel = LogLevel.VERBOSE
  }

  // TODO(#89): Move this to a common test application component.
  @Singleton
  @Component(
    modules = [
      TestModule::class, TestLogReportingModule::class, LogStorageModule::class,
      TestDispatcherModule::class, RobolectricModule::class
    ]
  )
  interface TestApplicationComponent : DataProvidersInjector {
    @Component.Builder
    interface Builder {
      @BindsInstance
      fun setApplication(application: Application): Builder

      fun build(): TestApplicationComponent
    }

    fun inject(topicListControllerTest: TopicListControllerTest)
  }

  class TestApplication : Application(), DataProvidersInjectorProvider {
    private val component: TestApplicationComponent by lazy {
      DaggerTopicListControllerTest_TestApplicationComponent.builder()
        .setApplication(this)
        .build()
    }

    fun inject(topicListControllerTest: TopicListControllerTest) {
      component.inject(topicListControllerTest)
    }

    override fun getDataProvidersInjector(): DataProvidersInjector = component
  }
}<|MERGE_RESOLUTION|>--- conflicted
+++ resolved
@@ -229,10 +229,6 @@
   }
 
   @Test
-<<<<<<< HEAD
-  fun testRetrieveRecommendedActivityList_markChapDoneFracStory0Exp1_storyListIsCorrect() {
-    storyProgressController.recordCompletedChapter(
-=======
   fun testRetrieveOngoingStoryList_defaultLesson_hasCorrectInfo() {
     topicListController.getOngoingStoryList(profileId0).toLiveData()
       .observeForever(mockOngoingStoryListObserver)
@@ -245,38 +241,20 @@
   @Test
   fun testRetrieveOngoingStoryList_markRecentlyPlayedFracStory0Exp0_ongoingStoryListIsCorrect() {
     storyProgressController.recordRecentlyPlayedChapter(
->>>>>>> b5c56f4d
-      profileId0,
-      FRACTIONS_TOPIC_ID,
-      FRACTIONS_STORY_ID_0,
-      FRACTIONS_EXPLORATION_ID_1,
-      getCurrentTimestamp()
-    )
-<<<<<<< HEAD
-    testCoroutineDispatchers.runCurrent()
-
-    topicListController.getRecommendedActivityList(profileId0).toLiveData()
-      .observeForever(mockRecommendedActivityListObserver)
-    testCoroutineDispatchers.runCurrent()
-
-    verifyGetRecommendedActivityListSucceeded()
-
-    val recommendedActivityList = recommendedActivityListResultCaptor.value.getOrThrow()
-    assertThat(recommendedActivityList.recommendedStoryList.suggestedStoryCount)
-      .isEqualTo(1)
-    verifyOngoingStoryAsRatioStory0Exploration0(
-      recommendedActivityList.recommendedStoryList.suggestedStoryList[0]
-    )
-=======
+      profileId0,
+      FRACTIONS_TOPIC_ID,
+      FRACTIONS_STORY_ID_0,
+      FRACTIONS_EXPLORATION_ID_0,
+      getCurrentTimestamp()
+    )
 
     val ongoingTopicList = retrieveOngoingStoryList()
     assertThat(ongoingTopicList.recentStoryCount).isEqualTo(1)
     verifyOngoingStoryAsFractionStory0Exploration0(ongoingTopicList.recentStoryList[0])
->>>>>>> b5c56f4d
-  }
-
-  @Test
-  fun testRetrieveSuggestedStoryList_markAllChapDoneInFractions_suggestedStoryListIsCorrect() {
+  }
+
+  @Test
+  fun testRetrieveOngoingStoryList_markChapterCompletedFracStory0Exp0_ongoingStoryListIsCorrect() {
     storyProgressController.recordCompletedChapter(
       profileId0,
       FRACTIONS_TOPIC_ID,
@@ -285,35 +263,13 @@
       getCurrentTimestamp()
     )
 
-<<<<<<< HEAD
-    storyProgressController.recordCompletedChapter(
-      profileId0,
-      FRACTIONS_TOPIC_ID,
-      FRACTIONS_STORY_ID_0,
-      FRACTIONS_EXPLORATION_ID_1,
-      getCurrentTimestamp()
-    )
-    testCoroutineDispatchers.runCurrent()
-
-    topicListController.getRecommendedActivityList(profileId0).toLiveData()
-      .observeForever(mockRecommendedActivityListObserver)
-    testCoroutineDispatchers.runCurrent()
-
-    verifyGetRecommendedActivityListSucceeded()
-
-    val recommendedActivityList = recommendedActivityListResultCaptor.value.getOrThrow()
-    assertThat(recommendedActivityList.recommendedStoryList.suggestedStoryCount)
-      .isEqualTo(1)
-    verifyDefaultRecommendedStoryListSucceeded()
-=======
     val ongoingTopicList = retrieveOngoingStoryList()
     assertThat(ongoingTopicList.recentStoryCount).isEqualTo(1)
     verifyOngoingStoryAsFractionStory0Exploration1(ongoingTopicList.recentStoryList[0])
->>>>>>> b5c56f4d
-  }
-
-  @Test
-  fun testRetrieveRecentStoryList_markAllChapDoneInFractions_playedFirstTopicStory0Exploration0_recentStoryListIsCorrect() { // ktlint-disable max-line-length
+  }
+
+  @Test
+  fun testRetrieveStoryList_markChapDoneFracStory0Exp0_playedFracStory0Exp1_ongoingListCorrect() {
     storyProgressController.recordCompletedChapter(
       profileId0,
       FRACTIONS_TOPIC_ID,
@@ -323,43 +279,13 @@
     )
     testCoroutineDispatchers.runCurrent()
 
-    storyProgressController.recordCompletedChapter(
+    storyProgressController.recordRecentlyPlayedChapter(
       profileId0,
       FRACTIONS_TOPIC_ID,
       FRACTIONS_STORY_ID_0,
       FRACTIONS_EXPLORATION_ID_1,
       getCurrentTimestamp()
     )
-<<<<<<< HEAD
-    testCoroutineDispatchers.runCurrent()
-
-    storyProgressController.recordRecentlyPlayedChapter(
-      profileId0,
-      TEST_TOPIC_ID_0,
-      TEST_STORY_ID_0,
-      TEST_EXPLORATION_ID_2,
-      getCurrentTimestamp()
-    )
-    testCoroutineDispatchers.runCurrent()
-
-    topicListController.getRecommendedActivityList(profileId0).toLiveData()
-      .observeForever(mockRecommendedActivityListObserver)
-    testCoroutineDispatchers.runCurrent()
-
-    verifyGetRecommendedActivityListSucceeded()
-
-    val recommendedActivityList = recommendedActivityListResultCaptor.value.getOrThrow()
-    assertThat(recommendedActivityList.recommendedStoryList.recentlyPlayedStoryCount)
-      .isEqualTo(1)
-
-    verifyOngoingStoryAsFirstTopicStory0Exploration0(
-      recommendedActivityList.recommendedStoryList.recentlyPlayedStoryList[0]
-    )
-  }
-
-  @Test
-  fun testRetrieveRecentStoryList_markChapDoneFracStory0Exp0_playedFracStory0Exp1_playedRatioStory0Exp0_recentStoryListCorrect() { // ktlint-disable max-line-length
-=======
 
     val ongoingTopicList = retrieveOngoingStoryList()
     assertThat(ongoingTopicList.recentStoryCount).isEqualTo(1)
@@ -368,7 +294,6 @@
 
   @Test
   fun testRetrieveOngoingStoryList_markAllChaptersCompletedInFractions_ongoingStoryListIsCorrect() {
->>>>>>> b5c56f4d
     storyProgressController.recordCompletedChapter(
       profileId0,
       FRACTIONS_TOPIC_ID,
@@ -378,7 +303,7 @@
     )
     testCoroutineDispatchers.runCurrent()
 
-    storyProgressController.recordRecentlyPlayedChapter(
+    storyProgressController.recordCompletedChapter(
       profileId0,
       FRACTIONS_TOPIC_ID,
       FRACTIONS_STORY_ID_0,
@@ -386,8 +311,6 @@
       getCurrentTimestamp()
     )
 
-<<<<<<< HEAD
-=======
     val ongoingTopicList = retrieveOngoingStoryList()
     assertThat(ongoingTopicList.recentStoryCount).isEqualTo(4)
     verifyDefaultOngoingStoryListSucceeded()
@@ -395,7 +318,6 @@
 
   @Test
   fun testRetrieveStoryList_markRecentPlayedFirstChapInAllStoriesInRatios_ongoingListIsCorrect() {
->>>>>>> b5c56f4d
     storyProgressController.recordRecentlyPlayedChapter(
       profileId0,
       RATIOS_TOPIC_ID,
@@ -405,24 +327,6 @@
     )
     testCoroutineDispatchers.runCurrent()
 
-<<<<<<< HEAD
-    testCoroutineDispatchers.runCurrent()
-    topicListController.getRecommendedActivityList(profileId0).toLiveData()
-      .observeForever(mockRecommendedActivityListObserver)
-    testCoroutineDispatchers.runCurrent()
-
-    verifyGetRecommendedActivityListSucceeded()
-
-    val recommendedActivityList = recommendedActivityListResultCaptor.value.getOrThrow()
-    assertThat(recommendedActivityList.recommendedStoryList.recentlyPlayedStoryCount)
-      .isEqualTo(2)
-    verifyOngoingStoryAsRatioStory0Exploration0(
-      recommendedActivityList.recommendedStoryList.recentlyPlayedStoryList[0]
-    )
-    verifyOngoingStoryAsFractionStory0Exploration1(
-      recommendedActivityList.recommendedStoryList.recentlyPlayedStoryList[1]
-    )
-=======
     storyProgressController.recordRecentlyPlayedChapter(
       profileId0,
       RATIOS_TOPIC_ID,
@@ -435,20 +339,10 @@
     assertThat(ongoingTopicList.recentStoryCount).isEqualTo(2)
     verifyOngoingStoryAsRatioStory0Exploration0(ongoingTopicList.recentStoryList[0])
     verifyOngoingStoryAsRatioStory1Exploration2(ongoingTopicList.recentStoryList[1])
->>>>>>> b5c56f4d
-  }
-
-  @Test
-  fun testRetrieveRecentlyStoryList_markFirstExpOfEveryStoryDoneWithinLastSevenDays_recentStoryListIsCorrect() { // ktlint-disable max-line-length
-    storyProgressController.recordCompletedChapter(
-      profileId0,
-      FRACTIONS_TOPIC_ID,
-      FRACTIONS_STORY_ID_0,
-      FRACTIONS_EXPLORATION_ID_0,
-      getCurrentTimestamp()
-    )
-    testCoroutineDispatchers.runCurrent()
-
+  }
+
+  @Test
+  fun testRetrieveStoryList_markExp0DoneAndExp2AsPlayedInRatios_ongoingStoryListIsCorrect() {
     storyProgressController.recordCompletedChapter(
       profileId0,
       RATIOS_TOPIC_ID,
@@ -458,7 +352,7 @@
     )
     testCoroutineDispatchers.runCurrent()
 
-    storyProgressController.recordCompletedChapter(
+    storyProgressController.recordRecentlyPlayedChapter(
       profileId0,
       RATIOS_TOPIC_ID,
       RATIOS_STORY_ID_1,
@@ -466,35 +360,14 @@
       getCurrentTimestamp()
     )
 
-<<<<<<< HEAD
-    topicListController.getRecommendedActivityList(profileId0).toLiveData()
-      .observeForever(mockRecommendedActivityListObserver)
-    testCoroutineDispatchers.runCurrent()
-
-    verifyGetRecommendedActivityListSucceeded()
-
-    val recommendedActivityList = recommendedActivityListResultCaptor.value.getOrThrow()
-    assertThat(recommendedActivityList.recommendedStoryList.recentlyPlayedStoryCount)
-      .isEqualTo(3)
-    verifyOngoingStoryAsRatioStory0Exploration1(
-      recommendedActivityList.recommendedStoryList.recentlyPlayedStoryList[0]
-    )
-    verifyOngoingStoryAsRatioStory1Exploration3(
-      recommendedActivityList.recommendedStoryList.recentlyPlayedStoryList[1]
-    )
-    verifyOngoingStoryAsFractionStory0Exploration1(
-      recommendedActivityList.recommendedStoryList.recentlyPlayedStoryList[2]
-    )
-=======
     val ongoingTopicList = retrieveOngoingStoryList()
     assertThat(ongoingTopicList.recentStoryCount).isEqualTo(2)
     verifyOngoingStoryAsRatioStory0Exploration1(ongoingTopicList.recentStoryList[0])
     verifyOngoingStoryAsRatioStory1Exploration2(ongoingTopicList.recentStoryList[1])
->>>>>>> b5c56f4d
-  }
-
-  @Test
-  fun testRetrieveRecommendedStoryList_markFirstStoryOfFractDone_noMoreOngoingList_recommendedListIsCorrect() { // ktlint-disable max-line-length
+  }
+
+  @Test
+  fun testRetrieveStoryList_markFirstExpOfEveryStoryDoneWithinLastSevenDays_ongoingListIsCorrect() {
     storyProgressController.recordCompletedChapter(
       profileId0,
       FRACTIONS_TOPIC_ID,
@@ -506,59 +379,26 @@
 
     storyProgressController.recordCompletedChapter(
       profileId0,
-      FRACTIONS_TOPIC_ID,
-      FRACTIONS_STORY_ID_0,
-      FRACTIONS_EXPLORATION_ID_1,
-      getCurrentTimestamp()
-    )
-    testCoroutineDispatchers.runCurrent()
-
-    topicListController.getRecommendedActivityList(profileId0).toLiveData()
-      .observeForever(mockRecommendedActivityListObserver)
-    testCoroutineDispatchers.runCurrent()
-
-    verifyGetRecommendedActivityListSucceeded()
-
-    val recommendedActivityList = recommendedActivityListResultCaptor.value.getOrThrow()
-    assertThat(recommendedActivityList.recommendedStoryList.recentlyPlayedStoryCount)
-      .isEqualTo(0)
-    assertThat(recommendedActivityList.recommendedStoryList.suggestedStoryCount)
-      .isEqualTo(1)
-  }
-
-  @Test
-  fun testRetrieveComingSoonTopicList_markFirstStoryOfRatiosTopicDoneWithinLastSevenDays_comingSoonListIsCorrect() { // ktlint-disable max-line-length
-    storyProgressController.recordCompletedChapter(
-      profileId0,
       RATIOS_TOPIC_ID,
       RATIOS_STORY_ID_0,
-      RATIOS_EXPLORATION_ID_1,
-      getCurrentTimestamp()
-    )
-<<<<<<< HEAD
-    testCoroutineDispatchers.runCurrent()
-
-    topicListController.getRecommendedActivityList(profileId0).toLiveData()
-      .observeForever(mockRecommendedActivityListObserver)
-    testCoroutineDispatchers.runCurrent()
-
-    verifyGetRecommendedActivityListSucceeded()
-
-    val recommendedActivityList = recommendedActivityListResultCaptor.value.getOrThrow()
-    assertThat(recommendedActivityList.recommendedStoryList.recentlyPlayedStoryCount)
-      .isEqualTo(0)
-    assertThat(recommendedActivityList.recommendedStoryList.suggestedStoryCount)
-      .isEqualTo(0)
-    assertThat(recommendedActivityList.comingSoonTopicList.upcomingTopicCount)
-      .isEqualTo(1)
-=======
+      RATIOS_EXPLORATION_ID_0,
+      getCurrentTimestamp()
+    )
+    testCoroutineDispatchers.runCurrent()
+
+    storyProgressController.recordCompletedChapter(
+      profileId0,
+      RATIOS_TOPIC_ID,
+      RATIOS_STORY_ID_1,
+      RATIOS_EXPLORATION_ID_2,
+      getCurrentTimestamp()
+    )
 
     val ongoingTopicList = retrieveOngoingStoryList()
     assertThat(ongoingTopicList.recentStoryCount).isEqualTo(3)
     verifyOngoingStoryAsFractionStory0Exploration1(ongoingTopicList.recentStoryList[0])
     verifyOngoingStoryAsRatioStory0Exploration1(ongoingTopicList.recentStoryList[1])
     verifyOngoingStoryAsRatioStory1Exploration3(ongoingTopicList.recentStoryList[2])
->>>>>>> b5c56f4d
   }
 
   @Test
@@ -588,30 +428,6 @@
       RATIOS_EXPLORATION_ID_2,
       getCurrentTimestamp()
     )
-<<<<<<< HEAD
-    testCoroutineDispatchers.runCurrent()
-
-    topicListController.getRecommendedActivityList(profileId0).toLiveData()
-      .observeForever(mockRecommendedActivityListObserver)
-    testCoroutineDispatchers.runCurrent()
-
-    verifyGetRecommendedActivityListSucceeded()
-
-    val recommendedActivityList = recommendedActivityListResultCaptor.value.getOrThrow()
-    assertThat(recommendedActivityList.recommendedStoryList.recentlyPlayedStoryCount)
-      .isEqualTo(1)
-    assertThat(recommendedActivityList.recommendedStoryList.olderPlayedStoryCount)
-      .isEqualTo(2)
-    verifyOngoingStoryAsRatioStory0Exploration1(
-      recommendedActivityList.recommendedStoryList.olderPlayedStoryList[0]
-    )
-    verifyOngoingStoryAsFractionStory0Exploration1(
-      recommendedActivityList.recommendedStoryList.olderPlayedStoryList[1]
-    )
-    verifyOngoingStoryAsRatioStory1Exploration3(
-      recommendedActivityList.recommendedStoryList.recentlyPlayedStoryList[0]
-    )
-=======
 
     val ongoingTopicList = retrieveOngoingStoryList()
     assertThat(ongoingTopicList.recentStoryCount).isEqualTo(1)
@@ -619,24 +435,23 @@
     verifyOngoingStoryAsFractionStory0Exploration1(ongoingTopicList.olderStoryList[0])
     verifyOngoingStoryAsRatioStory0Exploration1(ongoingTopicList.olderStoryList[1])
     verifyOngoingStoryAsRatioStory1Exploration3(ongoingTopicList.recentStoryList[0])
->>>>>>> b5c56f4d
-  }
-
-  private fun verifyGetRecommendedActivityListSucceeded() {
+  }
+
+  private fun verifyGetOngoingStoryListSucceeded() {
     verify(
-      mockRecommendedActivityListObserver,
+      mockOngoingStoryListObserver,
       atLeastOnce()
-    ).onChanged(recommendedActivityListResultCaptor.capture())
-    assertThat(recommendedActivityListResultCaptor.value.isSuccess()).isTrue()
-  }
-
-  private fun verifyDefaultRecommendedStoryListSucceeded() {
-    val recommendedActivityList = recommendedActivityListResultCaptor.value.getOrThrow()
-    assertThat(recommendedActivityList.recommendedStoryList.suggestedStoryCount)
-      .isEqualTo(1)
-    verifyOngoingStoryAsRatioStory0Exploration0(
-      recommendedActivityList.recommendedStoryList.suggestedStoryList[0]
-    )
+    ).onChanged(ongoingStoryListResultCaptor.capture())
+    assertThat(ongoingStoryListResultCaptor.value.isSuccess()).isTrue()
+  }
+
+  private fun verifyDefaultOngoingStoryListSucceeded() {
+    val ongoingTopicList = ongoingStoryListResultCaptor.value.getOrThrow()
+    assertThat(ongoingTopicList.recentStoryCount).isEqualTo(4)
+    verifyOngoingStoryAsFirstTopicStory0Exploration0(ongoingTopicList.recentStoryList[0])
+    verifyOngoingStoryAsSecondTopicStory0Exploration0(ongoingTopicList.recentStoryList[1])
+    verifyOngoingStoryAsFractionStory0Exploration0(ongoingTopicList.recentStoryList[2])
+    verifyOngoingStoryAsRatioStory0Exploration0(ongoingTopicList.recentStoryList[3])
   }
 
   private fun verifyOngoingStoryAsFirstTopicStory0Exploration0(promotedStory: PromotedStory) {
