--- conflicted
+++ resolved
@@ -132,7 +132,7 @@
   }
 
   @Test
-  fun testRetrieveTopicList_firstTopic_hasCrtTopicInfo() {
+  fun testRetrieveTopicList_firstTopic_hasCorrectTopicInfo() {
     val topicList = retrieveTopicList()
     val firstTopic = topicList.getTopicSummary(0)
     assertThat(firstTopic.topicId).isEqualTo(TEST_TOPIC_ID_0)
@@ -140,14 +140,14 @@
   }
 
   @Test
-  fun testRetrieveTopicList_firstTopic_hasCrtLessonCount() {
+  fun testRetrieveTopicList_firstTopic_hasCorrectLessonCount() {
     val topicList = retrieveTopicList()
     val firstTopic = topicList.getTopicSummary(0)
     assertThat(firstTopic.totalChapterCount).isEqualTo(2)
   }
 
   @Test
-  fun testRetrieveTopicList_secondTopic_hasCrtTopicInfo() {
+  fun testRetrieveTopicList_secondTopic_hasCorrectTopicInfo() {
     val topicList = retrieveTopicList()
     val secondTopic = topicList.getTopicSummary(1)
     assertThat(secondTopic.topicId).isEqualTo(TEST_TOPIC_ID_1)
@@ -155,14 +155,14 @@
   }
 
   @Test
-  fun testRetrieveTopicList_secondTopic_hasCrtLessonCount() {
+  fun testRetrieveTopicList_secondTopic_hasCorrectLessonCount() {
     val topicList = retrieveTopicList()
     val secondTopic = topicList.getTopicSummary(1)
     assertThat(secondTopic.totalChapterCount).isEqualTo(1)
   }
 
   @Test
-  fun testRetrieveTopicList_fractionsTopic_hasCrtTopicInfo() {
+  fun testRetrieveTopicList_fractionsTopic_hasCorrectTopicInfo() {
     val topicList = retrieveTopicList()
     val fractionsTopic = topicList.getTopicSummary(2)
     assertThat(fractionsTopic.topicId).isEqualTo(FRACTIONS_TOPIC_ID)
@@ -170,14 +170,14 @@
   }
 
   @Test
-  fun testRetrieveTopicList_fractionsTopic_hasCrtLessonCount() {
+  fun testRetrieveTopicList_fractionsTopic_hasCorrectLessonCount() {
     val topicList = retrieveTopicList()
     val fractionsTopic = topicList.getTopicSummary(2)
     assertThat(fractionsTopic.totalChapterCount).isEqualTo(2)
   }
 
   @Test
-  fun testRetrieveTopicList_ratiosTopic_hasCrtTopicInfo() {
+  fun testRetrieveTopicList_ratiosTopic_hasCorrectTopicInfo() {
     val topicList = retrieveTopicList()
     val ratiosTopic = topicList.getTopicSummary(3)
     assertThat(ratiosTopic.topicId).isEqualTo(RATIOS_TOPIC_ID)
@@ -185,7 +185,7 @@
   }
 
   @Test
-  fun testRetrieveTopicList_ratiosTopic_hasCrtLessonCount() {
+  fun testRetrieveTopicList_ratiosTopic_hasCorrectLessonCount() {
     val topicList = retrieveTopicList()
     val ratiosTopic = topicList.getTopicSummary(3)
     assertThat(ratiosTopic.totalChapterCount).isEqualTo(4)
@@ -207,7 +207,7 @@
   }
 
   @Test
-  fun testRetrievePromotedActivityList_defaultLesson_hasCrtInfo() {
+  fun testRetrievePromotedActivityList_defaultLesson_hasCorrectInfo() {
     topicListController.getPromotedActivityList(profileId0).toLiveData()
       .observeForever(mockPromotedActivityListObserver)
     testCoroutineDispatchers.runCurrent()
@@ -216,11 +216,7 @@
   }
 
   @Test
-<<<<<<< HEAD
-  fun testGetPromotedActivityList_markFracStory0Exp0StartedNotCompleted_ongoingStoryListIsCrt() {
-=======
   fun testPromotedActivityList_markFracStory0Exp0StartedNotCompleted_ongoingStoryListIsCorrect() {
->>>>>>> 8bb4f02b
     storyProgressTestHelper.markStartedNotCompletedFractionsStory0Exp0(
       profileId0,
       timestampOlderThanOneWeek = false
@@ -235,10 +231,6 @@
   }
 
   @Test
-<<<<<<< HEAD
-  fun testGetPromotedActivityList_markFracStory0Exp0InProgressSaved_ongoingStoryListIsCrt() {
-    storyProgressTestHelper.markInProgressSavedFractionsStory0Exp0(
-=======
   fun testGetPromotedActivityList_markFracStory0Exp0InProgressSaved_ongoingStoryListIsCorrect() {
     storyProgressTestHelper.markInProgressSavedFractionsStory0Exp0(
       profileId0,
@@ -256,7 +248,6 @@
   @Test
   fun testGetPromotedActivityList_markRecentlyPlayedFracStory0Exp0_ongoingStoryListIsCorrect() {
     storyProgressTestHelper.markInProgressNotSavedFractionsStory0Exp0(
->>>>>>> 8bb4f02b
       profileId0,
       timestampOlderThanOneWeek = false
     )
@@ -270,22 +261,7 @@
   }
 
   @Test
-  fun testGetPromotedActivityList_markRecentlyPlayedFracStory0Exp0_ongoingStoryListIsCrt() {
-    storyProgressTestHelper.markInProgressNotSavedFractionsStory0Exp0(
-      profileId0,
-      timestampOlderThanOneWeek = false
-    )
-
-    val promotedActivityList = retrievePromotedActivityList()
-    assertThat(promotedActivityList.promotedStoryList.recentlyPlayedStoryCount)
-      .isEqualTo(1)
-    verifyOngoingStoryAsFractionStory0Exploration0(
-      promotedActivityList.promotedStoryList.recentlyPlayedStoryList[0]
-    )
-  }
-
-  @Test
-  fun testGetPromotedStoryList_markChapDoneFracStory0Exp0_ongoingStoryListIsCrt() {
+  fun testGetPromotedStoryList_markChapDoneFracStory0Exp0_ongoingStoryListIsCorrect() {
     storyProgressTestHelper.markCompletedFractionsStory0Exp0(
       profileId0,
       timestampOlderThanOneWeek = false
@@ -300,11 +276,7 @@
   }
 
   @Test
-<<<<<<< HEAD
-  fun testGetStoryList_markChapDoneFracStory0Exp0_fracStory0Exp1Started_ongoingStoryListCrt() {
-=======
   fun testGetStoryList_markChapDoneFracStory0Exp0_fracStory0Exp1Started_ongoingStoryListCorrect() {
->>>>>>> 8bb4f02b
     storyProgressTestHelper.markCompletedFractionsStory0Exp0(
       profileId0,
       timestampOlderThanOneWeek = false
@@ -323,36 +295,11 @@
   }
 
   @Test
-<<<<<<< HEAD
-  fun testGetStoryList_markChapDoneFracStory0Exp0_fracStory0Exp1ProgSaved_ongoingStoryListCrt() {
+  fun testStoryList_markChapDoneFracStory0Exp0_fracStory0Exp1ProgSaved_ongoingStoryListCorrect() {
     storyProgressTestHelper.markCompletedFractionsStory0Exp0(
       profileId0,
       timestampOlderThanOneWeek = false
     )
-    storyProgressTestHelper.markInProgressSavedFractionsStory0Exp1(
-      profileId0,
-      timestampOlderThanOneWeek = false
-    )
-
-    val promotedActivityList = retrievePromotedActivityList()
-    assertThat(promotedActivityList.promotedStoryList.recentlyPlayedStoryCount)
-      .isEqualTo(1)
-    verifyOngoingStoryAsFractionStory0Exploration1(
-      promotedActivityList.promotedStoryList.recentlyPlayedStoryList[0]
-    )
-  }
-
-  @Test
-  fun testGetStoryList_markChapDoneFracStory0Exp0_FracStory0Exp1ProgNotSaved_ongoingStoryListCrt() {
-=======
-  fun testStoryList_markChapDoneFracStory0Exp0_fracStory0Exp1ProgSaved_ongoingStoryListCorrect() {
->>>>>>> 8bb4f02b
-    storyProgressTestHelper.markCompletedFractionsStory0Exp0(
-      profileId0,
-      timestampOlderThanOneWeek = false
-    )
-<<<<<<< HEAD
-=======
     storyProgressTestHelper.markInProgressSavedFractionsStory0Exp1(
       profileId0,
       timestampOlderThanOneWeek = false
@@ -372,7 +319,6 @@
       profileId0,
       timestampOlderThanOneWeek = false
     )
->>>>>>> 8bb4f02b
     storyProgressTestHelper.markInProgressNotSavedFractionsStory0Exp1(
       profileId0,
       timestampOlderThanOneWeek = false
@@ -387,7 +333,7 @@
   }
 
   @Test
-  fun testGetPromotedStoryList_markAllChapsDoneInFractions_suggestedStoryListIsCrt() {
+  fun testGetPromotedStoryList_markAllChapsDoneInFractions_suggestedStoryListIsCorrect() {
     storyProgressTestHelper.markCompletedFractionsStory0(
       profileId0,
       timestampOlderThanOneWeek = false
@@ -407,11 +353,7 @@
   }
 
   @Test
-<<<<<<< HEAD
-  fun testGetStoryList_markRecentPlayedFirstChapInAllStoriesInRatios_ongoingStoryListIsCrt() {
-=======
   fun testGetStoryList_markRecentPlayedFirstChapInAllStoriesInRatios_ongoingStoryListIsCorrect() {
->>>>>>> 8bb4f02b
     storyProgressTestHelper.markInProgressSavedRatiosStory0Exp0(
       profileId0,
       timestampOlderThanOneWeek = false
@@ -433,7 +375,7 @@
   }
 
   @Test
-  fun testGetStoryList_markExp0DoneAndExp2InRatios_promotedStoryListIsCrt() {
+  fun testGetStoryList_markExp0DoneAndExp2InRatios_promotedStoryListIsCorrect() {
     storyProgressTestHelper.markCompletedRatiosStory0(
       profileId0,
       timestampOlderThanOneWeek = false
@@ -448,7 +390,7 @@
   }
 
   @Test
-  fun testGetStoryList_markStoryDoneOfRatiosAndFirstTestTopic_suggestedStoryListIsCrt() {
+  fun testGetStoryList_markStoryDoneOfRatiosAndFirstTestTopic_suggestedStoryListIsCorrect() {
     storyProgressTestHelper.markCompletedTestTopic0Story0(
       profileId0,
       timestampOlderThanOneWeek = false
@@ -468,7 +410,7 @@
   }
 
   @Test
-  fun testGetStoryList_noTopicProgress_defaultSuggestedStoryListIsCrt() {
+  fun testGetStoryList_noTopicProgress_defaultSuggestedStoryListIsCorrect() {
     val promotedActivityList = retrievePromotedActivityList()
 
     assertThat(promotedActivityList.promotedStoryList.recentlyPlayedStoryCount)
@@ -486,11 +428,7 @@
   }
 
   @Test
-<<<<<<< HEAD
-  fun testGetStoryList_markRecentlyPlayedFirstTestTopic_suggestedStoryListIsCrt() {
-=======
   fun testGetStoryList_markRecentlyPlayedFirstTestTopic_suggestedStoryListIsCorrect() {
->>>>>>> 8bb4f02b
     storyProgressTestHelper.markInProgressSavedTestTopic0Story0Exp0(
       profileId0,
       timestampOlderThanOneWeek = false
@@ -514,7 +452,7 @@
   }
 
   @Test
-  fun testRetrievePromotedActivityList_markAllChapDoneInAllTopics_comingSoonTopicListIsCrt() {
+  fun testRetrievePromotedActivityList_markAllChapDoneInAllTopics_comingSoonTopicListIsCorrect() {
     storyProgressTestHelper.markAllTopicsAsCompleted(
       profileId0,
       timestampOlderThanOneWeek = false
@@ -543,7 +481,7 @@
   }
 
   @Test
-  fun testGetStoryList_markAllChapDoneInSecondTestTopic_comingSoonTopicListIsCrt() {
+  fun testGetStoryList_markAllChapDoneInSecondTestTopic_comingSoonTopicListIsCorrect() {
     storyProgressTestHelper.markCompletedTestTopic1Story0(
       profileId0,
       timestampOlderThanOneWeek = false
@@ -562,7 +500,7 @@
   }
 
   @Test
-  fun testGetStoryList_markFirstExpOfEveryStoryDoneWithinLastSevenDays_ongoingListIsCrt() {
+  fun testGetStoryList_markFirstExpOfEveryStoryDoneWithinLastSevenDays_ongoingListIsCorrect() {
     storyProgressTestHelper.markCompletedFractionsStory0Exp0(
       profileId0,
       timestampOlderThanOneWeek = false
@@ -591,7 +529,7 @@
   }
 
   @Test
-  fun testGetStoryList_markFirstExpOfEveryStoryDoneWithinLastMonth_ongoingOlderListIsCrt() {
+  fun testGetStoryList_markFirstExpOfEveryStoryDoneWithinLastMonth_ongoingOlderListIsCorrect() {
     storyProgressTestHelper.markCompletedFractionsStory0Exp0(
       profileId0,
       timestampOlderThanOneWeek = true
@@ -620,11 +558,7 @@
   }
 
   @Test
-<<<<<<< HEAD
-  fun testGetStoryList_markRecentlyPlayedForFirstTestTopic_ongoingStoryListIsCrt() {
-=======
   fun testGetStoryList_markRecentlyPlayedForFirstTestTopic_ongoingStoryListIsCorrect() {
->>>>>>> 8bb4f02b
     storyProgressTestHelper.markInProgressSavedTestTopic0Story0Exp0(
       profileId0,
       timestampOlderThanOneWeek = false
@@ -639,7 +573,7 @@
   }
 
   @Test
-  fun testGetStoryList_markOneStoryDoneForFirstTestTopic_suggestedStoryListIsCrt() {
+  fun testGetStoryList_markOneStoryDoneForFirstTestTopic_suggestedStoryListIsCorrect() {
     storyProgressTestHelper.markCompletedTestTopic0Story0(
       profileId0,
       timestampOlderThanOneWeek = false
@@ -655,7 +589,7 @@
   }
 
   @Test
-  fun testGetStoryList_markOneStoryDoneAndPlayNextStoryOfRatiosTopic_ongoingListIsCrt() {
+  fun testGetStoryList_markOneStoryDoneAndPlayNextStoryOfRatiosTopic_ongoingListIsCorrect() {
     storyProgressTestHelper.markCompletedRatiosStory0(
       profileId0,
       timestampOlderThanOneWeek = false
@@ -708,7 +642,7 @@
   }
 
   @Test
-  fun testRetrieveStoryList_markFirstExpOfEveryStoryDoneWithinLastMonth_ongoingListIsCrt() {
+  fun testRetrieveStoryList_markFirstExpOfEveryStoryDoneWithinLastMonth_ongoingListIsCorrect() {
     storyProgressTestHelper.markCompletedFractionsStory0Exp0(
       profileId0,
       timestampOlderThanOneWeek = true
