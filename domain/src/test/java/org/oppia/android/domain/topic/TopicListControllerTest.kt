package org.oppia.android.domain.topic

import android.app.Application
import android.content.Context
import androidx.lifecycle.Observer
import androidx.test.core.app.ApplicationProvider
import androidx.test.ext.junit.runners.AndroidJUnit4
import com.google.common.truth.Truth.assertThat
import dagger.BindsInstance
import dagger.Component
import dagger.Module
import dagger.Provides
import org.junit.Before
import org.junit.Rule
import org.junit.Test
import org.junit.runner.RunWith
import org.mockito.ArgumentCaptor
import org.mockito.Captor
import org.mockito.Mock
import org.mockito.Mockito.atLeastOnce
import org.mockito.Mockito.verify
import org.mockito.junit.MockitoJUnit
import org.mockito.junit.MockitoRule
import org.oppia.android.app.model.LessonThumbnailGraphic
import org.oppia.android.app.model.OngoingStoryList
import org.oppia.android.app.model.ProfileId
import org.oppia.android.app.model.PromotedStory
<<<<<<< HEAD
import org.oppia.android.app.model.TopicSummary
=======
import org.oppia.android.app.model.TopicList
>>>>>>> 909847c3
import org.oppia.android.domain.oppialogger.LogStorageModule
import org.oppia.android.testing.TestCoroutineDispatchers
import org.oppia.android.testing.TestDispatcherModule
import org.oppia.android.testing.TestLogReportingModule
import org.oppia.android.util.caching.CacheAssetsLocally
import org.oppia.android.util.data.AsyncResult
import org.oppia.android.util.data.DataProviders.Companion.toLiveData
import org.oppia.android.util.data.DataProvidersInjector
import org.oppia.android.util.data.DataProvidersInjectorProvider
import org.oppia.android.util.gcsresource.DefaultResourceBucketName
import org.oppia.android.util.logging.EnableConsoleLog
import org.oppia.android.util.logging.EnableFileLog
import org.oppia.android.util.logging.GlobalLogLevel
import org.oppia.android.util.logging.LogLevel
import org.oppia.android.util.parser.DefaultGcsPrefix
import org.oppia.android.util.parser.ImageDownloadUrlTemplate
import org.robolectric.annotation.Config
import org.robolectric.annotation.LooperMode
import java.util.Date
import javax.inject.Inject
import javax.inject.Singleton

private const val NINE_DAYS_IN_MS = 9 * 24 * 60 * 60 * 1000

/** Tests for [TopicListController]. */
@RunWith(AndroidJUnit4::class)
@LooperMode(LooperMode.Mode.PAUSED)
@Config(application = TopicListControllerTest.TestApplication::class)
class TopicListControllerTest {

  @Rule
  @JvmField
  val mockitoRule: MockitoRule = MockitoJUnit.rule()

  @Inject
  lateinit var context: Context

  @Inject
  lateinit var topicListController: TopicListController

  @Inject
  lateinit var storyProgressController: StoryProgressController

  @Inject
  lateinit var testCoroutineDispatchers: TestCoroutineDispatchers

  @Mock
  lateinit var mockTopicListObserver: Observer<AsyncResult<TopicList>>

  @Mock
  lateinit var mockOngoingStoryListObserver: Observer<AsyncResult<OngoingStoryList>>

  @Captor
  lateinit var topicListResultCaptor: ArgumentCaptor<AsyncResult<TopicList>>

  @Captor
  lateinit var ongoingStoryListResultCaptor: ArgumentCaptor<AsyncResult<OngoingStoryList>>

  private lateinit var profileId0: ProfileId

  @Before
  fun setUp() {
    profileId0 = ProfileId.newBuilder().setInternalId(0).build()
    setUpTestApplicationComponent()
  }

  private fun setUpTestApplicationComponent() {
    ApplicationProvider.getApplicationContext<TestApplication>().inject(this)
  }

  // TODO(#15): Add tests for recommended lessons rather than promoted, and tests for the 'continue playing' LiveData
  //  not providing any data for cases when there are no ongoing lessons. Also, add tests for other uncovered cases
  //  (such as having and not having lessons in either of the OngoingStoryList section, or AsyncResult errors).

  @Test
  fun testRetrieveTopicList_isSuccessful() {
    val topicListLiveData = topicListController.getTopicList().toLiveData()

    topicListLiveData.observeForever(mockTopicListObserver)
    testCoroutineDispatchers.runCurrent()

    verify(mockTopicListObserver).onChanged(topicListResultCaptor.capture())
    val topicListResult = topicListResultCaptor.value
    assertThat(topicListResult!!.isSuccess()).isTrue()
  }

  @Test
  fun testRetrieveTopicList_providesListOfMultipleTopics() {
    val topicListLiveData = topicListController.getTopicList().toLiveData()

    topicListLiveData.observeForever(mockTopicListObserver)
    testCoroutineDispatchers.runCurrent()

    verify(mockTopicListObserver).onChanged(topicListResultCaptor.capture())
    val topicList = topicListResultCaptor.value.getOrThrow()
    assertThat(topicList.topicSummaryCount).isGreaterThan(1)
  }

  @Test
  fun testRetrieveTopicList_firstTopic_hasCorrectTopicInfo() {
<<<<<<< HEAD
    val firstTopic = retrieveTopicSummaryFromTopicList(index = 0)

=======
    val topicListLiveData = topicListController.getTopicList().toLiveData()

    topicListLiveData.observeForever(mockTopicListObserver)
    testCoroutineDispatchers.runCurrent()

    verify(mockTopicListObserver).onChanged(topicListResultCaptor.capture())
    val topicList = topicListResultCaptor.value.getOrThrow()
    val firstTopic = topicList.getTopicSummary(0)
>>>>>>> 909847c3
    assertThat(firstTopic.topicId).isEqualTo(TEST_TOPIC_ID_0)
    assertThat(firstTopic.name).isEqualTo("First Test Topic")
  }

  @Test
  fun testRetrieveTopicList_firstTopic_hasCorrectThumbnail() {
<<<<<<< HEAD
    val firstTopic = retrieveTopicSummaryFromTopicList(index = 0)

=======
    val topicListLiveData = topicListController.getTopicList().toLiveData()

    topicListLiveData.observeForever(mockTopicListObserver)
    testCoroutineDispatchers.runCurrent()

    verify(mockTopicListObserver).onChanged(topicListResultCaptor.capture())
    val topicList = topicListResultCaptor.value.getOrThrow()
    val firstTopic = topicList.getTopicSummary(0)
>>>>>>> 909847c3
    assertThat(firstTopic.topicThumbnail.thumbnailGraphic)
      .isEqualTo(LessonThumbnailGraphic.ADDING_AND_SUBTRACTING_FRACTIONS)
  }

  @Test
  fun testRetrieveTopicList_firstTopic_hasCorrectLessonCount() {
<<<<<<< HEAD
    val firstTopic = retrieveTopicSummaryFromTopicList(index = 0)

=======
    val topicListLiveData = topicListController.getTopicList().toLiveData()

    topicListLiveData.observeForever(mockTopicListObserver)
    testCoroutineDispatchers.runCurrent()

    verify(mockTopicListObserver).onChanged(topicListResultCaptor.capture())
    val topicList = topicListResultCaptor.value.getOrThrow()
    val firstTopic = topicList.getTopicSummary(0)
>>>>>>> 909847c3
    assertThat(firstTopic.totalChapterCount).isEqualTo(5)
  }

  @Test
  fun testRetrieveTopicList_secondTopic_hasCorrectTopicInfo() {
<<<<<<< HEAD
    val secondTopic = retrieveTopicSummaryFromTopicList(index = 1)

=======
    val topicListLiveData = topicListController.getTopicList().toLiveData()

    topicListLiveData.observeForever(mockTopicListObserver)
    testCoroutineDispatchers.runCurrent()

    verify(mockTopicListObserver).onChanged(topicListResultCaptor.capture())
    val topicList = topicListResultCaptor.value.getOrThrow()
    val secondTopic = topicList.getTopicSummary(1)
>>>>>>> 909847c3
    assertThat(secondTopic.topicId).isEqualTo(TEST_TOPIC_ID_1)
    assertThat(secondTopic.name).isEqualTo("Second Test Topic")
  }

  @Test
  fun testRetrieveTopicList_secondTopic_hasCorrectThumbnail() {
<<<<<<< HEAD
    val secondTopic = retrieveTopicSummaryFromTopicList(index = 1)

=======
    val topicListLiveData = topicListController.getTopicList().toLiveData()

    topicListLiveData.observeForever(mockTopicListObserver)
    testCoroutineDispatchers.runCurrent()

    verify(mockTopicListObserver).onChanged(topicListResultCaptor.capture())
    val topicList = topicListResultCaptor.value.getOrThrow()
    val secondTopic = topicList.getTopicSummary(1)
>>>>>>> 909847c3
    assertThat(secondTopic.topicThumbnail.thumbnailGraphic)
      .isEqualTo(LessonThumbnailGraphic.BAKER)
  }

  @Test
  fun testRetrieveTopicList_secondTopic_hasCorrectLessonCount() {
<<<<<<< HEAD
    val secondTopic = retrieveTopicSummaryFromTopicList(index = 1)

=======
    val topicListLiveData = topicListController.getTopicList().toLiveData()

    topicListLiveData.observeForever(mockTopicListObserver)
    testCoroutineDispatchers.runCurrent()

    verify(mockTopicListObserver).onChanged(topicListResultCaptor.capture())
    val topicList = topicListResultCaptor.value.getOrThrow()
    val secondTopic = topicList.getTopicSummary(1)
>>>>>>> 909847c3
    assertThat(secondTopic.totalChapterCount).isEqualTo(1)
  }

  @Test
  fun testRetrieveTopicList_fractionsTopic_hasCorrectTopicInfo() {
<<<<<<< HEAD
    val fractionsTopic = retrieveTopicSummaryFromTopicList(index = 2)

=======
    val topicListLiveData = topicListController.getTopicList().toLiveData()

    topicListLiveData.observeForever(mockTopicListObserver)
    testCoroutineDispatchers.runCurrent()

    verify(mockTopicListObserver).onChanged(topicListResultCaptor.capture())
    val topicList = topicListResultCaptor.value.getOrThrow()
    val fractionsTopic = topicList.getTopicSummary(2)
>>>>>>> 909847c3
    assertThat(fractionsTopic.topicId).isEqualTo(FRACTIONS_TOPIC_ID)
    assertThat(fractionsTopic.name).isEqualTo("Fractions")
  }

  @Test
  fun testRetrieveTopicList_fractionsTopic_hasCorrectThumbnail() {
<<<<<<< HEAD
    val fractionsTopic = retrieveTopicSummaryFromTopicList(index = 2)

=======
    val topicListLiveData = topicListController.getTopicList().toLiveData()

    topicListLiveData.observeForever(mockTopicListObserver)
    testCoroutineDispatchers.runCurrent()

    verify(mockTopicListObserver).onChanged(topicListResultCaptor.capture())
    val topicList = topicListResultCaptor.value.getOrThrow()
    val fractionsTopic = topicList.getTopicSummary(2)
>>>>>>> 909847c3
    assertThat(fractionsTopic.topicThumbnail.thumbnailGraphic)
      .isEqualTo(LessonThumbnailGraphic.CHILD_WITH_FRACTIONS_HOMEWORK)
  }

  @Test
  fun testRetrieveTopicList_fractionsTopic_hasCorrectLessonCount() {
<<<<<<< HEAD
    val fractionsTopic = retrieveTopicSummaryFromTopicList(index = 2)

=======
    val topicListLiveData = topicListController.getTopicList().toLiveData()

    topicListLiveData.observeForever(mockTopicListObserver)
    testCoroutineDispatchers.runCurrent()

    verify(mockTopicListObserver).onChanged(topicListResultCaptor.capture())
    val topicList = topicListResultCaptor.value.getOrThrow()
    val fractionsTopic = topicList.getTopicSummary(2)
>>>>>>> 909847c3
    assertThat(fractionsTopic.totalChapterCount).isEqualTo(2)
  }

  @Test
  fun testRetrieveTopicList_ratiosTopic_hasCorrectTopicInfo() {
<<<<<<< HEAD
    val ratiosTopic = retrieveTopicSummaryFromTopicList(index = 3)

=======
    val topicListLiveData = topicListController.getTopicList().toLiveData()

    topicListLiveData.observeForever(mockTopicListObserver)
    testCoroutineDispatchers.runCurrent()

    verify(mockTopicListObserver).onChanged(topicListResultCaptor.capture())
    val topicList = topicListResultCaptor.value.getOrThrow()
    val ratiosTopic = topicList.getTopicSummary(3)
>>>>>>> 909847c3
    assertThat(ratiosTopic.topicId).isEqualTo(RATIOS_TOPIC_ID)
    assertThat(ratiosTopic.name).isEqualTo("Ratios and Proportional Reasoning")
  }

  @Test
  fun testRetrieveTopicList_ratiosTopic_hasCorrectThumbnail() {
<<<<<<< HEAD
    val ratiosTopic = retrieveTopicSummaryFromTopicList(index = 3)

=======
    val topicListLiveData = topicListController.getTopicList().toLiveData()

    topicListLiveData.observeForever(mockTopicListObserver)
    testCoroutineDispatchers.runCurrent()

    verify(mockTopicListObserver).onChanged(topicListResultCaptor.capture())
    val topicList = topicListResultCaptor.value.getOrThrow()
    val ratiosTopic = topicList.getTopicSummary(3)
>>>>>>> 909847c3
    assertThat(ratiosTopic.topicThumbnail.thumbnailGraphic)
      .isEqualTo(LessonThumbnailGraphic.DUCK_AND_CHICKEN)
  }

  @Test
  fun testRetrieveTopicList_ratiosTopic_hasCorrectLessonCount() {
<<<<<<< HEAD
    val ratiosTopic = retrieveTopicSummaryFromTopicList(index = 3)

=======
    val topicListLiveData = topicListController.getTopicList().toLiveData()

    topicListLiveData.observeForever(mockTopicListObserver)
    testCoroutineDispatchers.runCurrent()

    verify(mockTopicListObserver).onChanged(topicListResultCaptor.capture())
    val topicList = topicListResultCaptor.value.getOrThrow()
    val ratiosTopic = topicList.getTopicSummary(3)
>>>>>>> 909847c3
    assertThat(ratiosTopic.totalChapterCount).isEqualTo(4)
  }

  @Test
  fun testRetrieveOngoingStoryList_defaultLesson_hasCorrectInfo() {
    topicListController.getOngoingStoryList(profileId0).toLiveData()
      .observeForever(mockOngoingStoryListObserver)
    testCoroutineDispatchers.runCurrent()

    verifyGetOngoingStoryListSucceeded()
    verifyDefaultOngoingStoryListSucceeded()
  }

  @Test

  fun testRetrieveOngoingStoryList_markRecentlyPlayedFracStory0Exp0_ongoingStoryListIsCorrect() {
    storyProgressController.recordRecentlyPlayedChapter(
      profileId0,
      FRACTIONS_TOPIC_ID,
      FRACTIONS_STORY_ID_0,
      FRACTIONS_EXPLORATION_ID_0,
      getCurrentTimestamp()
    )
    testCoroutineDispatchers.runCurrent()

    topicListController.getOngoingStoryList(profileId0).toLiveData()
      .observeForever(mockOngoingStoryListObserver)
    testCoroutineDispatchers.runCurrent()

    verifyGetOngoingStoryListSucceeded()

    val ongoingTopicList = ongoingStoryListResultCaptor.value.getOrThrow()
    assertThat(ongoingTopicList.recentStoryCount).isEqualTo(1)
    verifyOngoingStoryAsFractionStory0Exploration0(ongoingTopicList.recentStoryList[0])
  }

  @Test
  fun testRetrieveOngoingStoryList_markChapterCompletedFracStory0Exp0_ongoingStoryListIsCorrect() {
    storyProgressController.recordCompletedChapter(
      profileId0,
      FRACTIONS_TOPIC_ID,
      FRACTIONS_STORY_ID_0,
      FRACTIONS_EXPLORATION_ID_0,
      getCurrentTimestamp()
    )
    testCoroutineDispatchers.runCurrent()

    topicListController.getOngoingStoryList(profileId0).toLiveData()
      .observeForever(mockOngoingStoryListObserver)
    testCoroutineDispatchers.runCurrent()

    verifyGetOngoingStoryListSucceeded()

    val ongoingTopicList = ongoingStoryListResultCaptor.value.getOrThrow()
    assertThat(ongoingTopicList.recentStoryCount).isEqualTo(1)
    verifyOngoingStoryAsFractionStory0Exploration1(ongoingTopicList.recentStoryList[0])
  }

  @Test
  fun testRetrieveStoryList_markChapDoneFracStory0Exp0_playedFracStory0Exp1_ongoingListCorrect() {
    storyProgressController.recordCompletedChapter(
      profileId0,
      FRACTIONS_TOPIC_ID,
      FRACTIONS_STORY_ID_0,
      FRACTIONS_EXPLORATION_ID_0,
      getCurrentTimestamp()
    )
    testCoroutineDispatchers.runCurrent()

    storyProgressController.recordRecentlyPlayedChapter(
      profileId0,
      FRACTIONS_TOPIC_ID,
      FRACTIONS_STORY_ID_0,
      FRACTIONS_EXPLORATION_ID_1,
      getCurrentTimestamp()
    )
    testCoroutineDispatchers.runCurrent()

    topicListController.getOngoingStoryList(profileId0).toLiveData()
      .observeForever(mockOngoingStoryListObserver)
    testCoroutineDispatchers.runCurrent()

    verifyGetOngoingStoryListSucceeded()

    val ongoingTopicList = ongoingStoryListResultCaptor.value.getOrThrow()
    assertThat(ongoingTopicList.recentStoryCount).isEqualTo(1)
    verifyOngoingStoryAsFractionStory0Exploration1(ongoingTopicList.recentStoryList[0])
  }

  @Test
  fun testRetrieveOngoingStoryList_markAllChaptersCompletedInFractions_ongoingStoryListIsCorrect() {
    storyProgressController.recordCompletedChapter(
      profileId0,
      FRACTIONS_TOPIC_ID,
      FRACTIONS_STORY_ID_0,
      FRACTIONS_EXPLORATION_ID_0,
      getCurrentTimestamp()
    )
    testCoroutineDispatchers.runCurrent()

    storyProgressController.recordCompletedChapter(
      profileId0,
      FRACTIONS_TOPIC_ID,
      FRACTIONS_STORY_ID_0,
      FRACTIONS_EXPLORATION_ID_1,
      getCurrentTimestamp()
    )
    testCoroutineDispatchers.runCurrent()

    topicListController.getOngoingStoryList(profileId0).toLiveData()
      .observeForever(mockOngoingStoryListObserver)
    testCoroutineDispatchers.runCurrent()

    verifyGetOngoingStoryListSucceeded()

    val ongoingTopicList = ongoingStoryListResultCaptor.value.getOrThrow()
    assertThat(ongoingTopicList.recentStoryCount).isEqualTo(4)
    verifyDefaultOngoingStoryListSucceeded()
  }

  @Test
  fun testRetrieveStoryList_markRecentPlayedFirstChapInAllStoriesInRatios_ongoingListIsCorrect() {
    storyProgressController.recordRecentlyPlayedChapter(
      profileId0,
      RATIOS_TOPIC_ID,
      RATIOS_STORY_ID_0,
      RATIOS_EXPLORATION_ID_0,
      getCurrentTimestamp()
    )
    testCoroutineDispatchers.runCurrent()

    storyProgressController.recordRecentlyPlayedChapter(
      profileId0,
      RATIOS_TOPIC_ID,
      RATIOS_STORY_ID_1,
      RATIOS_EXPLORATION_ID_2,
      getCurrentTimestamp()
    )
    testCoroutineDispatchers.runCurrent()

    topicListController.getOngoingStoryList(profileId0).toLiveData()
      .observeForever(mockOngoingStoryListObserver)
    testCoroutineDispatchers.runCurrent()

    verifyGetOngoingStoryListSucceeded()

    val ongoingTopicList = ongoingStoryListResultCaptor.value.getOrThrow()
    assertThat(ongoingTopicList.recentStoryCount).isEqualTo(2)
    verifyOngoingStoryAsRatioStory0Exploration0(ongoingTopicList.recentStoryList[0])
    verifyOngoingStoryAsRatioStory1Exploration2(ongoingTopicList.recentStoryList[1])
  }

  @Test
  fun testRetrieveStoryList_markExp0DoneAndExp2AsPlayedInRatios_ongoingStoryListIsCorrect() {
    storyProgressController.recordCompletedChapter(
      profileId0,
      RATIOS_TOPIC_ID,
      RATIOS_STORY_ID_0,
      RATIOS_EXPLORATION_ID_0,
      getCurrentTimestamp()
    )
    testCoroutineDispatchers.runCurrent()

    storyProgressController.recordRecentlyPlayedChapter(
      profileId0,
      RATIOS_TOPIC_ID,
      RATIOS_STORY_ID_1,
      RATIOS_EXPLORATION_ID_2,
      getCurrentTimestamp()
    )
    testCoroutineDispatchers.runCurrent()

    topicListController.getOngoingStoryList(profileId0).toLiveData()
      .observeForever(mockOngoingStoryListObserver)
    testCoroutineDispatchers.runCurrent()

    verifyGetOngoingStoryListSucceeded()

    val ongoingTopicList = ongoingStoryListResultCaptor.value.getOrThrow()
    assertThat(ongoingTopicList.recentStoryCount).isEqualTo(2)
    verifyOngoingStoryAsRatioStory0Exploration1(ongoingTopicList.recentStoryList[0])
    verifyOngoingStoryAsRatioStory1Exploration2(ongoingTopicList.recentStoryList[1])
  }

  @Test
  fun testRetrieveStoryList_markFirstExpOfEveryStoryDoneWithinLastSevenDays_ongoingListIsCorrect() {
    storyProgressController.recordCompletedChapter(
      profileId0,
      FRACTIONS_TOPIC_ID,
      FRACTIONS_STORY_ID_0,
      FRACTIONS_EXPLORATION_ID_0,
      getCurrentTimestamp()
    )
    testCoroutineDispatchers.runCurrent()

    storyProgressController.recordCompletedChapter(
      profileId0,
      RATIOS_TOPIC_ID,
      RATIOS_STORY_ID_0,
      RATIOS_EXPLORATION_ID_0,
      getCurrentTimestamp()
    )
    testCoroutineDispatchers.runCurrent()

    storyProgressController.recordCompletedChapter(
      profileId0,
      RATIOS_TOPIC_ID,
      RATIOS_STORY_ID_1,
      RATIOS_EXPLORATION_ID_2,
      getCurrentTimestamp()
    )
    testCoroutineDispatchers.runCurrent()

    topicListController.getOngoingStoryList(profileId0).toLiveData()
      .observeForever(mockOngoingStoryListObserver)
    testCoroutineDispatchers.runCurrent()

    verifyGetOngoingStoryListSucceeded()

    val ongoingTopicList = ongoingStoryListResultCaptor.value.getOrThrow()
    assertThat(ongoingTopicList.recentStoryCount).isEqualTo(3)
    verifyOngoingStoryAsFractionStory0Exploration1(ongoingTopicList.recentStoryList[0])
    verifyOngoingStoryAsRatioStory0Exploration1(ongoingTopicList.recentStoryList[1])
    verifyOngoingStoryAsRatioStory1Exploration3(ongoingTopicList.recentStoryList[2])
  }

  @Test
  fun testRetrieveStoryList_markFirstExpOfEveryStoryDoneWithinLastMonth_ongoingListIsCorrect() {
    storyProgressController.recordCompletedChapter(
      profileId0,
      FRACTIONS_TOPIC_ID,
      FRACTIONS_STORY_ID_0,
      FRACTIONS_EXPLORATION_ID_0,
      getOldTimestamp()
    )
    testCoroutineDispatchers.runCurrent()

    storyProgressController.recordCompletedChapter(
      profileId0,
      RATIOS_TOPIC_ID,
      RATIOS_STORY_ID_0,
      RATIOS_EXPLORATION_ID_0,
      getOldTimestamp()
    )
    testCoroutineDispatchers.runCurrent()

    storyProgressController.recordCompletedChapter(
      profileId0,
      RATIOS_TOPIC_ID,
      RATIOS_STORY_ID_1,
      RATIOS_EXPLORATION_ID_2,
      getCurrentTimestamp()
    )
    testCoroutineDispatchers.runCurrent()

    topicListController.getOngoingStoryList(profileId0).toLiveData()
      .observeForever(mockOngoingStoryListObserver)
    testCoroutineDispatchers.runCurrent()

    verifyGetOngoingStoryListSucceeded()

    val ongoingTopicList = ongoingStoryListResultCaptor.value.getOrThrow()
    assertThat(ongoingTopicList.recentStoryCount).isEqualTo(1)
    assertThat(ongoingTopicList.olderStoryCount).isEqualTo(2)
    verifyOngoingStoryAsFractionStory0Exploration1(ongoingTopicList.olderStoryList[0])
    verifyOngoingStoryAsRatioStory0Exploration1(ongoingTopicList.olderStoryList[1])
    verifyOngoingStoryAsRatioStory1Exploration3(ongoingTopicList.recentStoryList[0])
  }

  private fun verifyGetOngoingStoryListSucceeded() {
    verify(
      mockOngoingStoryListObserver,
      atLeastOnce()
    ).onChanged(ongoingStoryListResultCaptor.capture())
    assertThat(ongoingStoryListResultCaptor.value.isSuccess()).isTrue()
  }

  private fun verifyDefaultOngoingStoryListSucceeded() {
    val ongoingTopicList = ongoingStoryListResultCaptor.value.getOrThrow()
    assertThat(ongoingTopicList.recentStoryCount).isEqualTo(4)
    verifyOngoingStoryAsFirstTopicStory0Exploration0(ongoingTopicList.recentStoryList[0])
    verifyOngoingStoryAsSecondTopicStory0Exploration0(ongoingTopicList.recentStoryList[1])
    verifyOngoingStoryAsFractionStory0Exploration0(ongoingTopicList.recentStoryList[2])
    verifyOngoingStoryAsRatioStory0Exploration0(ongoingTopicList.recentStoryList[3])
  }

  private fun verifyOngoingStoryAsFirstTopicStory0Exploration0(promotedStory: PromotedStory) {
    assertThat(promotedStory.explorationId).isEqualTo(TEST_EXPLORATION_ID_2)
    assertThat(promotedStory.storyId).isEqualTo(TEST_STORY_ID_0)
    assertThat(promotedStory.topicId).isEqualTo(TEST_TOPIC_ID_0)
    assertThat(promotedStory.topicName).isEqualTo("First Test Topic")
    assertThat(promotedStory.nextChapterName).isEqualTo("Prototype Exploration")
    assertThat(promotedStory.lessonThumbnail.thumbnailGraphic)
      .isEqualTo(LessonThumbnailGraphic.BAKER)
    assertThat(promotedStory.completedChapterCount).isEqualTo(0)
    assertThat(promotedStory.totalChapterCount).isEqualTo(2)
  }

  private fun verifyOngoingStoryAsSecondTopicStory0Exploration0(promotedStory: PromotedStory) {
    assertThat(promotedStory.explorationId).isEqualTo(TEST_EXPLORATION_ID_4)
    assertThat(promotedStory.storyId).isEqualTo(TEST_STORY_ID_2)
    assertThat(promotedStory.topicId).isEqualTo(TEST_TOPIC_ID_1)
    assertThat(promotedStory.topicName).isEqualTo("Second Test Topic")
    assertThat(promotedStory.nextChapterName).isEqualTo("Fifth Exploration")
    assertThat(promotedStory.lessonThumbnail.thumbnailGraphic)
      .isEqualTo(LessonThumbnailGraphic.DERIVE_A_RATIO)
    assertThat(promotedStory.completedChapterCount).isEqualTo(0)
    assertThat(promotedStory.totalChapterCount).isEqualTo(1)
  }

  private fun verifyOngoingStoryAsFractionStory0Exploration0(promotedStory: PromotedStory) {
    assertThat(promotedStory.explorationId).isEqualTo(FRACTIONS_EXPLORATION_ID_0)
    assertThat(promotedStory.storyId).isEqualTo(FRACTIONS_STORY_ID_0)
    assertThat(promotedStory.topicId).isEqualTo(FRACTIONS_TOPIC_ID)
    assertThat(promotedStory.topicName).isEqualTo("Fractions")
    assertThat(promotedStory.nextChapterName).isEqualTo("What is a Fraction?")
    assertThat(promotedStory.lessonThumbnail.thumbnailGraphic)
      .isEqualTo(LessonThumbnailGraphic.DUCK_AND_CHICKEN)
    assertThat(promotedStory.completedChapterCount).isEqualTo(0)
    assertThat(promotedStory.totalChapterCount).isEqualTo(2)
  }

  private fun verifyOngoingStoryAsFractionStory0Exploration1(promotedStory: PromotedStory) {
    assertThat(promotedStory.explorationId).isEqualTo(FRACTIONS_EXPLORATION_ID_1)
    assertThat(promotedStory.storyId).isEqualTo(FRACTIONS_STORY_ID_0)
    assertThat(promotedStory.topicId).isEqualTo(FRACTIONS_TOPIC_ID)
    assertThat(promotedStory.topicName).isEqualTo("Fractions")
    assertThat(promotedStory.nextChapterName).isEqualTo("The Meaning of Equal Parts")
    assertThat(promotedStory.lessonThumbnail.thumbnailGraphic)
      .isEqualTo(LessonThumbnailGraphic.DUCK_AND_CHICKEN)
    assertThat(promotedStory.completedChapterCount).isEqualTo(1)
    assertThat(promotedStory.totalChapterCount).isEqualTo(2)
  }

  private fun verifyOngoingStoryAsRatioStory0Exploration0(promotedStory: PromotedStory) {
    assertThat(promotedStory.explorationId).isEqualTo(RATIOS_EXPLORATION_ID_0)
    assertThat(promotedStory.storyId).isEqualTo(RATIOS_STORY_ID_0)
    assertThat(promotedStory.topicId).isEqualTo(RATIOS_TOPIC_ID)
    assertThat(promotedStory.nextChapterName).isEqualTo("What is a Ratio?")
    assertThat(promotedStory.topicName).isEqualTo("Ratios and Proportional Reasoning")
    assertThat(promotedStory.lessonThumbnail.thumbnailGraphic)
      .isEqualTo(LessonThumbnailGraphic.CHILD_WITH_FRACTIONS_HOMEWORK)
    assertThat(promotedStory.completedChapterCount).isEqualTo(0)
    assertThat(promotedStory.totalChapterCount).isEqualTo(2)
  }

  private fun verifyOngoingStoryAsRatioStory0Exploration1(promotedStory: PromotedStory) {
    assertThat(promotedStory.explorationId).isEqualTo(RATIOS_EXPLORATION_ID_1)
    assertThat(promotedStory.storyId).isEqualTo(RATIOS_STORY_ID_0)
    assertThat(promotedStory.topicId).isEqualTo(RATIOS_TOPIC_ID)
    assertThat(promotedStory.nextChapterName).isEqualTo("Order is important")
    assertThat(promotedStory.topicName).isEqualTo("Ratios and Proportional Reasoning")
    assertThat(promotedStory.lessonThumbnail.thumbnailGraphic)
      .isEqualTo(LessonThumbnailGraphic.CHILD_WITH_FRACTIONS_HOMEWORK)
    assertThat(promotedStory.completedChapterCount).isEqualTo(1)
    assertThat(promotedStory.totalChapterCount).isEqualTo(2)
  }

  private fun verifyOngoingStoryAsRatioStory1Exploration2(promotedStory: PromotedStory) {
    assertThat(promotedStory.explorationId).isEqualTo(RATIOS_EXPLORATION_ID_2)
    assertThat(promotedStory.storyId).isEqualTo(RATIOS_STORY_ID_1)
    assertThat(promotedStory.topicId).isEqualTo(RATIOS_TOPIC_ID)
    assertThat(promotedStory.nextChapterName).isEqualTo("Equivalent Ratios")
    assertThat(promotedStory.topicName).isEqualTo("Ratios and Proportional Reasoning")
    assertThat(promotedStory.lessonThumbnail.thumbnailGraphic)
      .isEqualTo(LessonThumbnailGraphic.CHILD_WITH_CUPCAKES)
    assertThat(promotedStory.completedChapterCount).isEqualTo(0)
    assertThat(promotedStory.totalChapterCount).isEqualTo(2)
  }

  private fun verifyOngoingStoryAsRatioStory1Exploration3(promotedStory: PromotedStory) {
    assertThat(promotedStory.explorationId).isEqualTo(RATIOS_EXPLORATION_ID_3)
    assertThat(promotedStory.storyId).isEqualTo(RATIOS_STORY_ID_1)
    assertThat(promotedStory.topicId).isEqualTo(RATIOS_TOPIC_ID)
    assertThat(promotedStory.nextChapterName).isEqualTo("Writing Ratios in Simplest Form")
    assertThat(promotedStory.topicName).isEqualTo("Ratios and Proportional Reasoning")
    assertThat(promotedStory.lessonThumbnail.thumbnailGraphic)
      .isEqualTo(LessonThumbnailGraphic.CHILD_WITH_CUPCAKES)
    assertThat(promotedStory.completedChapterCount).isEqualTo(1)
    assertThat(promotedStory.totalChapterCount).isEqualTo(2)
  }

  private fun getCurrentTimestamp(): Long {
    return Date().time
  }

  // Returns a timestamp which is atleast a week older than current timestamp.
  private fun getOldTimestamp(): Long {
    return Date().time - NINE_DAYS_IN_MS
  }

  private fun retrieveTopicSummaryFromTopicList(index: Int): TopicSummary {
    return topicListController.getTopicList().value!!.getOrThrow().getTopicSummary(index)
  }

  // TODO(#89): Move this to a common test application component.
  @Module
  class TestModule {
    @Provides
    @Singleton
    fun provideContext(application: Application): Context {
      return application
    }

    @CacheAssetsLocally
    @Provides
    fun provideCacheAssetsLocally(): Boolean = false

    @Provides
    @DefaultGcsPrefix
    @Singleton
    fun provideDefaultGcsPrefix(): String {
      return "https://storage.googleapis.com/"
    }

    @Provides
    @DefaultResourceBucketName
    @Singleton
    fun provideDefaultGcsResource(): String {
      return "oppiaserver-resources/"
    }

    @Provides
    @ImageDownloadUrlTemplate
    @Singleton
    fun provideImageDownloadUrlTemplate(): String {
      return "%s/%s/assets/image/%s"
    }

    @EnableConsoleLog
    @Provides
    fun provideEnableConsoleLog(): Boolean = true

    @EnableFileLog
    @Provides
    fun provideEnableFileLog(): Boolean = false

    @GlobalLogLevel
    @Provides
    fun provideGlobalLogLevel(): LogLevel = LogLevel.VERBOSE
  }

  // TODO(#89): Move this to a common test application component.
  @Singleton
  @Component(
    modules = [
      TestModule::class, TestLogReportingModule::class, LogStorageModule::class,
      TestDispatcherModule::class
    ]
  )
  interface TestApplicationComponent : DataProvidersInjector {
    @Component.Builder
    interface Builder {
      @BindsInstance
      fun setApplication(application: Application): Builder

      fun build(): TestApplicationComponent
    }

    fun inject(topicListControllerTest: TopicListControllerTest)
  }

  class TestApplication : Application(), DataProvidersInjectorProvider {
    private val component: TestApplicationComponent by lazy {
      DaggerTopicListControllerTest_TestApplicationComponent.builder()
        .setApplication(this)
        .build()
    }

    fun inject(topicListControllerTest: TopicListControllerTest) {
      component.inject(topicListControllerTest)
    }

    override fun getDataProvidersInjector(): DataProvidersInjector = component
  }
}<|MERGE_RESOLUTION|>--- conflicted
+++ resolved
@@ -11,6 +11,7 @@
 import dagger.Module
 import dagger.Provides
 import org.junit.Before
+import org.junit.Ignore
 import org.junit.Rule
 import org.junit.Test
 import org.junit.runner.RunWith
@@ -25,11 +26,7 @@
 import org.oppia.android.app.model.OngoingStoryList
 import org.oppia.android.app.model.ProfileId
 import org.oppia.android.app.model.PromotedStory
-<<<<<<< HEAD
-import org.oppia.android.app.model.TopicSummary
-=======
 import org.oppia.android.app.model.TopicList
->>>>>>> 909847c3
 import org.oppia.android.domain.oppialogger.LogStorageModule
 import org.oppia.android.testing.TestCoroutineDispatchers
 import org.oppia.android.testing.TestDispatcherModule
@@ -130,10 +127,6 @@
 
   @Test
   fun testRetrieveTopicList_firstTopic_hasCorrectTopicInfo() {
-<<<<<<< HEAD
-    val firstTopic = retrieveTopicSummaryFromTopicList(index = 0)
-
-=======
     val topicListLiveData = topicListController.getTopicList().toLiveData()
 
     topicListLiveData.observeForever(mockTopicListObserver)
@@ -142,17 +135,12 @@
     verify(mockTopicListObserver).onChanged(topicListResultCaptor.capture())
     val topicList = topicListResultCaptor.value.getOrThrow()
     val firstTopic = topicList.getTopicSummary(0)
->>>>>>> 909847c3
     assertThat(firstTopic.topicId).isEqualTo(TEST_TOPIC_ID_0)
     assertThat(firstTopic.name).isEqualTo("First Test Topic")
   }
 
   @Test
   fun testRetrieveTopicList_firstTopic_hasCorrectThumbnail() {
-<<<<<<< HEAD
-    val firstTopic = retrieveTopicSummaryFromTopicList(index = 0)
-
-=======
     val topicListLiveData = topicListController.getTopicList().toLiveData()
 
     topicListLiveData.observeForever(mockTopicListObserver)
@@ -161,17 +149,12 @@
     verify(mockTopicListObserver).onChanged(topicListResultCaptor.capture())
     val topicList = topicListResultCaptor.value.getOrThrow()
     val firstTopic = topicList.getTopicSummary(0)
->>>>>>> 909847c3
     assertThat(firstTopic.topicThumbnail.thumbnailGraphic)
       .isEqualTo(LessonThumbnailGraphic.ADDING_AND_SUBTRACTING_FRACTIONS)
   }
 
   @Test
   fun testRetrieveTopicList_firstTopic_hasCorrectLessonCount() {
-<<<<<<< HEAD
-    val firstTopic = retrieveTopicSummaryFromTopicList(index = 0)
-
-=======
     val topicListLiveData = topicListController.getTopicList().toLiveData()
 
     topicListLiveData.observeForever(mockTopicListObserver)
@@ -180,16 +163,11 @@
     verify(mockTopicListObserver).onChanged(topicListResultCaptor.capture())
     val topicList = topicListResultCaptor.value.getOrThrow()
     val firstTopic = topicList.getTopicSummary(0)
->>>>>>> 909847c3
     assertThat(firstTopic.totalChapterCount).isEqualTo(5)
   }
 
   @Test
   fun testRetrieveTopicList_secondTopic_hasCorrectTopicInfo() {
-<<<<<<< HEAD
-    val secondTopic = retrieveTopicSummaryFromTopicList(index = 1)
-
-=======
     val topicListLiveData = topicListController.getTopicList().toLiveData()
 
     topicListLiveData.observeForever(mockTopicListObserver)
@@ -198,17 +176,12 @@
     verify(mockTopicListObserver).onChanged(topicListResultCaptor.capture())
     val topicList = topicListResultCaptor.value.getOrThrow()
     val secondTopic = topicList.getTopicSummary(1)
->>>>>>> 909847c3
     assertThat(secondTopic.topicId).isEqualTo(TEST_TOPIC_ID_1)
     assertThat(secondTopic.name).isEqualTo("Second Test Topic")
   }
 
   @Test
   fun testRetrieveTopicList_secondTopic_hasCorrectThumbnail() {
-<<<<<<< HEAD
-    val secondTopic = retrieveTopicSummaryFromTopicList(index = 1)
-
-=======
     val topicListLiveData = topicListController.getTopicList().toLiveData()
 
     topicListLiveData.observeForever(mockTopicListObserver)
@@ -217,17 +190,12 @@
     verify(mockTopicListObserver).onChanged(topicListResultCaptor.capture())
     val topicList = topicListResultCaptor.value.getOrThrow()
     val secondTopic = topicList.getTopicSummary(1)
->>>>>>> 909847c3
     assertThat(secondTopic.topicThumbnail.thumbnailGraphic)
       .isEqualTo(LessonThumbnailGraphic.BAKER)
   }
 
   @Test
   fun testRetrieveTopicList_secondTopic_hasCorrectLessonCount() {
-<<<<<<< HEAD
-    val secondTopic = retrieveTopicSummaryFromTopicList(index = 1)
-
-=======
     val topicListLiveData = topicListController.getTopicList().toLiveData()
 
     topicListLiveData.observeForever(mockTopicListObserver)
@@ -236,16 +204,11 @@
     verify(mockTopicListObserver).onChanged(topicListResultCaptor.capture())
     val topicList = topicListResultCaptor.value.getOrThrow()
     val secondTopic = topicList.getTopicSummary(1)
->>>>>>> 909847c3
     assertThat(secondTopic.totalChapterCount).isEqualTo(1)
   }
 
   @Test
   fun testRetrieveTopicList_fractionsTopic_hasCorrectTopicInfo() {
-<<<<<<< HEAD
-    val fractionsTopic = retrieveTopicSummaryFromTopicList(index = 2)
-
-=======
     val topicListLiveData = topicListController.getTopicList().toLiveData()
 
     topicListLiveData.observeForever(mockTopicListObserver)
@@ -254,17 +217,12 @@
     verify(mockTopicListObserver).onChanged(topicListResultCaptor.capture())
     val topicList = topicListResultCaptor.value.getOrThrow()
     val fractionsTopic = topicList.getTopicSummary(2)
->>>>>>> 909847c3
     assertThat(fractionsTopic.topicId).isEqualTo(FRACTIONS_TOPIC_ID)
     assertThat(fractionsTopic.name).isEqualTo("Fractions")
   }
 
   @Test
   fun testRetrieveTopicList_fractionsTopic_hasCorrectThumbnail() {
-<<<<<<< HEAD
-    val fractionsTopic = retrieveTopicSummaryFromTopicList(index = 2)
-
-=======
     val topicListLiveData = topicListController.getTopicList().toLiveData()
 
     topicListLiveData.observeForever(mockTopicListObserver)
@@ -273,17 +231,12 @@
     verify(mockTopicListObserver).onChanged(topicListResultCaptor.capture())
     val topicList = topicListResultCaptor.value.getOrThrow()
     val fractionsTopic = topicList.getTopicSummary(2)
->>>>>>> 909847c3
     assertThat(fractionsTopic.topicThumbnail.thumbnailGraphic)
       .isEqualTo(LessonThumbnailGraphic.CHILD_WITH_FRACTIONS_HOMEWORK)
   }
 
   @Test
   fun testRetrieveTopicList_fractionsTopic_hasCorrectLessonCount() {
-<<<<<<< HEAD
-    val fractionsTopic = retrieveTopicSummaryFromTopicList(index = 2)
-
-=======
     val topicListLiveData = topicListController.getTopicList().toLiveData()
 
     topicListLiveData.observeForever(mockTopicListObserver)
@@ -292,16 +245,11 @@
     verify(mockTopicListObserver).onChanged(topicListResultCaptor.capture())
     val topicList = topicListResultCaptor.value.getOrThrow()
     val fractionsTopic = topicList.getTopicSummary(2)
->>>>>>> 909847c3
     assertThat(fractionsTopic.totalChapterCount).isEqualTo(2)
   }
 
   @Test
   fun testRetrieveTopicList_ratiosTopic_hasCorrectTopicInfo() {
-<<<<<<< HEAD
-    val ratiosTopic = retrieveTopicSummaryFromTopicList(index = 3)
-
-=======
     val topicListLiveData = topicListController.getTopicList().toLiveData()
 
     topicListLiveData.observeForever(mockTopicListObserver)
@@ -310,17 +258,12 @@
     verify(mockTopicListObserver).onChanged(topicListResultCaptor.capture())
     val topicList = topicListResultCaptor.value.getOrThrow()
     val ratiosTopic = topicList.getTopicSummary(3)
->>>>>>> 909847c3
     assertThat(ratiosTopic.topicId).isEqualTo(RATIOS_TOPIC_ID)
     assertThat(ratiosTopic.name).isEqualTo("Ratios and Proportional Reasoning")
   }
 
   @Test
   fun testRetrieveTopicList_ratiosTopic_hasCorrectThumbnail() {
-<<<<<<< HEAD
-    val ratiosTopic = retrieveTopicSummaryFromTopicList(index = 3)
-
-=======
     val topicListLiveData = topicListController.getTopicList().toLiveData()
 
     topicListLiveData.observeForever(mockTopicListObserver)
@@ -329,17 +272,12 @@
     verify(mockTopicListObserver).onChanged(topicListResultCaptor.capture())
     val topicList = topicListResultCaptor.value.getOrThrow()
     val ratiosTopic = topicList.getTopicSummary(3)
->>>>>>> 909847c3
     assertThat(ratiosTopic.topicThumbnail.thumbnailGraphic)
       .isEqualTo(LessonThumbnailGraphic.DUCK_AND_CHICKEN)
   }
 
   @Test
   fun testRetrieveTopicList_ratiosTopic_hasCorrectLessonCount() {
-<<<<<<< HEAD
-    val ratiosTopic = retrieveTopicSummaryFromTopicList(index = 3)
-
-=======
     val topicListLiveData = topicListController.getTopicList().toLiveData()
 
     topicListLiveData.observeForever(mockTopicListObserver)
@@ -348,7 +286,6 @@
     verify(mockTopicListObserver).onChanged(topicListResultCaptor.capture())
     val topicList = topicListResultCaptor.value.getOrThrow()
     val ratiosTopic = topicList.getTopicSummary(3)
->>>>>>> 909847c3
     assertThat(ratiosTopic.totalChapterCount).isEqualTo(4)
   }
 
@@ -363,7 +300,7 @@
   }
 
   @Test
-
+  @Ignore("Failing on Circle CI.")
   fun testRetrieveOngoingStoryList_markRecentlyPlayedFracStory0Exp0_ongoingStoryListIsCorrect() {
     storyProgressController.recordRecentlyPlayedChapter(
       profileId0,
@@ -439,6 +376,7 @@
   }
 
   @Test
+  @Ignore("Failing on Circle CI.")
   fun testRetrieveOngoingStoryList_markAllChaptersCompletedInFractions_ongoingStoryListIsCorrect() {
     storyProgressController.recordCompletedChapter(
       profileId0,
@@ -465,7 +403,7 @@
     verifyGetOngoingStoryListSucceeded()
 
     val ongoingTopicList = ongoingStoryListResultCaptor.value.getOrThrow()
-    assertThat(ongoingTopicList.recentStoryCount).isEqualTo(4)
+    assertThat(ongoingTopicList.recentStoryCount).isEqualTo(2)
     verifyDefaultOngoingStoryListSucceeded()
   }
 
@@ -738,10 +676,6 @@
   // Returns a timestamp which is atleast a week older than current timestamp.
   private fun getOldTimestamp(): Long {
     return Date().time - NINE_DAYS_IN_MS
-  }
-
-  private fun retrieveTopicSummaryFromTopicList(index: Int): TopicSummary {
-    return topicListController.getTopicList().value!!.getOrThrow().getTopicSummary(index)
   }
 
   // TODO(#89): Move this to a common test application component.
