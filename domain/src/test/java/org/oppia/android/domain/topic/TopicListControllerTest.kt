--- conflicted
+++ resolved
@@ -128,7 +128,7 @@
   }
 
   @Test
-  fun testRetrieveTopicList_firstTopic_hasCrtTopicInfo() {
+  fun testRetrieveTopicList_firstTopic_hasCorrectTopicInfo() {
     val topicList = retrieveTopicList()
     val firstTopic = topicList.getTopicSummary(0)
     assertThat(firstTopic.topicId).isEqualTo(TEST_TOPIC_ID_0)
@@ -136,14 +136,14 @@
   }
 
   @Test
-  fun testRetrieveTopicList_firstTopic_hasCrtLessonCount() {
+  fun testRetrieveTopicList_firstTopic_hasCorrectLessonCount() {
     val topicList = retrieveTopicList()
     val firstTopic = topicList.getTopicSummary(0)
     assertThat(firstTopic.totalChapterCount).isEqualTo(2)
   }
 
   @Test
-  fun testRetrieveTopicList_secondTopic_hasCrtTopicInfo() {
+  fun testRetrieveTopicList_secondTopic_hasCorrectTopicInfo() {
     val topicList = retrieveTopicList()
     val secondTopic = topicList.getTopicSummary(1)
     assertThat(secondTopic.topicId).isEqualTo(TEST_TOPIC_ID_1)
@@ -151,14 +151,14 @@
   }
 
   @Test
-  fun testRetrieveTopicList_secondTopic_hasCrtLessonCount() {
+  fun testRetrieveTopicList_secondTopic_hasCorrectLessonCount() {
     val topicList = retrieveTopicList()
     val secondTopic = topicList.getTopicSummary(1)
     assertThat(secondTopic.totalChapterCount).isEqualTo(1)
   }
 
   @Test
-  fun testRetrieveTopicList_fractionsTopic_hasCrtTopicInfo() {
+  fun testRetrieveTopicList_fractionsTopic_hasCorrectTopicInfo() {
     val topicList = retrieveTopicList()
     val fractionsTopic = topicList.getTopicSummary(2)
     assertThat(fractionsTopic.topicId).isEqualTo(FRACTIONS_TOPIC_ID)
@@ -166,14 +166,14 @@
   }
 
   @Test
-  fun testRetrieveTopicList_fractionsTopic_hasCrtLessonCount() {
+  fun testRetrieveTopicList_fractionsTopic_hasCorrectLessonCount() {
     val topicList = retrieveTopicList()
     val fractionsTopic = topicList.getTopicSummary(2)
     assertThat(fractionsTopic.totalChapterCount).isEqualTo(2)
   }
 
   @Test
-  fun testRetrieveTopicList_ratiosTopic_hasCrtTopicInfo() {
+  fun testRetrieveTopicList_ratiosTopic_hasCorrectTopicInfo() {
     val topicList = retrieveTopicList()
     val ratiosTopic = topicList.getTopicSummary(3)
     assertThat(ratiosTopic.topicId).isEqualTo(RATIOS_TOPIC_ID)
@@ -181,7 +181,7 @@
   }
 
   @Test
-  fun testRetrieveTopicList_ratiosTopic_hasCrtLessonCount() {
+  fun testRetrieveTopicList_ratiosTopic_hasCorrectLessonCount() {
     val topicList = retrieveTopicList()
     val ratiosTopic = topicList.getTopicSummary(3)
     assertThat(ratiosTopic.totalChapterCount).isEqualTo(4)
@@ -203,7 +203,7 @@
   }
 
   @Test
-  fun testRetrievePromotedActivityList_defaultLesson_hasCrtInfo() {
+  fun testRetrievePromotedActivityList_defaultLesson_hasCorrectInfo() {
     topicListController.getPromotedActivityList(profileId0).toLiveData()
       .observeForever(mockPromotedActivityListObserver)
     testCoroutineDispatchers.runCurrent()
@@ -212,10 +212,6 @@
   }
 
   @Test
-<<<<<<< HEAD
-  fun testGetPromotedActivityList_markFracStory0Exp0StartedNotCompleted_ongoingStoryListIsCrt() {
-    storyProgressTestHelper.markStartedNotCompletedFractionsStory0Exp0(
-=======
   fun testPromotedActivityList_markFracStory0Exp0StartedNotCompleted_ongoingStoryListIsCorrect() {
     storyProgressTestHelper.markStartedNotCompletedFractionsStory0Exp0(
       profileId0,
@@ -248,7 +244,6 @@
   @Test
   fun testGetPromotedActivityList_markRecentlyPlayedFracStory0Exp0_ongoingStoryListIsCorrect() {
     storyProgressTestHelper.markInProgressNotSavedFractionsStory0Exp0(
->>>>>>> 5738c093
       profileId0,
       timestampOlderThanOneWeek = false
     )
@@ -262,37 +257,7 @@
   }
 
   @Test
-  fun testGetPromotedActivityList_markFracStory0Exp0InProgressSaved_ongoingStoryListIsCrt() {
-    storyProgressTestHelper.markInProgressSavedFractionsStory0Exp0(
-      profileId0,
-      timestampOlderThanOneWeek = false
-    )
-
-    val promotedActivityList = retrievePromotedActivityList()
-    assertThat(promotedActivityList.promotedStoryList.recentlyPlayedStoryCount)
-      .isEqualTo(1)
-    verifyOngoingStoryAsFractionStory0Exploration0(
-      promotedActivityList.promotedStoryList.recentlyPlayedStoryList[0]
-    )
-  }
-
-  @Test
-  fun testGetPromotedActivityList_markRecentlyPlayedFracStory0Exp0_ongoingStoryListIsCrt() {
-    storyProgressTestHelper.markInProgressNotSavedFractionsStory0Exp0(
-      profileId0,
-      timestampOlderThanOneWeek = false
-    )
-
-    val promotedActivityList = retrievePromotedActivityList()
-    assertThat(promotedActivityList.promotedStoryList.recentlyPlayedStoryCount)
-      .isEqualTo(1)
-    verifyOngoingStoryAsFractionStory0Exploration0(
-      promotedActivityList.promotedStoryList.recentlyPlayedStoryList[0]
-    )
-  }
-
-  @Test
-  fun testGetPromotedStoryList_markChapDoneFracStory0Exp0_ongoingStoryListIsCrt() {
+  fun testGetPromotedStoryList_markChapDoneFracStory0Exp0_ongoingStoryListIsCorrect() {
     storyProgressTestHelper.markCompletedFractionsStory0Exp0(
       profileId0,
       timestampOlderThanOneWeek = false
@@ -307,46 +272,6 @@
   }
 
   @Test
-  fun testGetStoryList_markChapDoneFracStory0Exp0_fracStory0Exp1Started_ongoingStoryListCrt() {
-    storyProgressTestHelper.markCompletedFractionsStory0Exp0(
-      profileId0,
-      timestampOlderThanOneWeek = false
-    )
-    storyProgressTestHelper.markStartedNotCompletedFractionsStory0Exp1(
-      profileId0,
-      timestampOlderThanOneWeek = false
-    )
-
-    val promotedActivityList = retrievePromotedActivityList()
-    assertThat(promotedActivityList.promotedStoryList.recentlyPlayedStoryCount)
-      .isEqualTo(1)
-    verifyOngoingStoryAsFractionStory0Exploration1(
-      promotedActivityList.promotedStoryList.recentlyPlayedStoryList[0]
-    )
-  }
-
-  @Test
-  fun testGetStoryList_markChapDoneFracStory0Exp0_fracStory0Exp1ProgSaved_ongoingStoryListCrt() {
-    storyProgressTestHelper.markCompletedFractionsStory0Exp0(
-      profileId0,
-      timestampOlderThanOneWeek = false
-    )
-    storyProgressTestHelper.markInProgressSavedFractionsStory0Exp1(
-      profileId0,
-      timestampOlderThanOneWeek = false
-    )
-
-    val promotedActivityList = retrievePromotedActivityList()
-    assertThat(promotedActivityList.promotedStoryList.recentlyPlayedStoryCount)
-      .isEqualTo(1)
-    verifyOngoingStoryAsFractionStory0Exploration1(
-      promotedActivityList.promotedStoryList.recentlyPlayedStoryList[0]
-    )
-  }
-
-  @Test
-<<<<<<< HEAD
-=======
   fun testGetStoryList_markChapDoneFracStory0Exp0_fracStory0Exp1Started_ongoingStoryListCorrect() {
     storyProgressTestHelper.markCompletedFractionsStory0Exp0(
       profileId0,
@@ -385,7 +310,6 @@
   }
 
   @Test
->>>>>>> 5738c093
   fun testGetStoryList_markChapDoneFracStory0Exp0_FracStory0Exp1ProgNotSaved_ongoingStoryListCrt() {
     storyProgressTestHelper.markCompletedFractionsStory0Exp0(
       profileId0,
@@ -405,7 +329,7 @@
   }
 
   @Test
-  fun testGetPromotedStoryList_markAllChapsDoneInFractions_suggestedStoryListIsCrt() {
+  fun testGetPromotedStoryList_markAllChapsDoneInFractions_suggestedStoryListIsCorrect() {
     storyProgressTestHelper.markCompletedFractionsStory0(
       profileId0,
       timestampOlderThanOneWeek = false
@@ -425,11 +349,7 @@
   }
 
   @Test
-<<<<<<< HEAD
-  fun testGetStoryList_markRecentPlayedFirstChapInAllStoriesInRatios_ongoingStoryListIsCrt() {
-=======
   fun testGetStoryList_markRecentPlayedFirstChapInAllStoriesInRatios_ongoingStoryListIsCorrect() {
->>>>>>> 5738c093
     storyProgressTestHelper.markInProgressSavedRatiosStory0Exp0(
       profileId0,
       timestampOlderThanOneWeek = false
@@ -451,7 +371,7 @@
   }
 
   @Test
-  fun testGetStoryList_markExp0DoneAndExp2InRatios_promotedStoryListIsCrt() {
+  fun testGetStoryList_markExp0DoneAndExp2InRatios_promotedStoryListIsCorrect() {
     storyProgressTestHelper.markCompletedRatiosStory0(
       profileId0,
       timestampOlderThanOneWeek = false
@@ -466,7 +386,7 @@
   }
 
   @Test
-  fun testGetStoryList_markStoryDoneOfRatiosAndFirstTestTopic_suggestedStoryListIsCrt() {
+  fun testGetStoryList_markStoryDoneOfRatiosAndFirstTestTopic_suggestedStoryListIsCorrect() {
     storyProgressTestHelper.markCompletedTestTopic0Story0(
       profileId0,
       timestampOlderThanOneWeek = false
@@ -486,7 +406,7 @@
   }
 
   @Test
-  fun testGetStoryList_noTopicProgress_defaultSuggestedStoryListIsCrt() {
+  fun testGetStoryList_noTopicProgress_defaultSuggestedStoryListIsCorrect() {
     val promotedActivityList = retrievePromotedActivityList()
 
     assertThat(promotedActivityList.promotedStoryList.recentlyPlayedStoryCount)
@@ -504,11 +424,7 @@
   }
 
   @Test
-<<<<<<< HEAD
-  fun testGetStoryList_markRecentlyPlayedFirstTestTopic_suggestedStoryListIsCrt() {
-=======
   fun testGetStoryList_markRecentlyPlayedFirstTestTopic_suggestedStoryListIsCorrect() {
->>>>>>> 5738c093
     storyProgressTestHelper.markInProgressSavedTestTopic0Story0Exp0(
       profileId0,
       timestampOlderThanOneWeek = false
@@ -532,7 +448,7 @@
   }
 
   @Test
-  fun testRetrievePromotedActivityList_markAllChapDoneInAllTopics_comingSoonTopicListIsCrt() {
+  fun testRetrievePromotedActivityList_markAllChapDoneInAllTopics_comingSoonTopicListIsCorrect() {
     storyProgressTestHelper.markAllTopicsAsCompleted(
       profileId0,
       timestampOlderThanOneWeek = false
@@ -561,7 +477,7 @@
   }
 
   @Test
-  fun testGetStoryList_markAllChapDoneInSecondTestTopic_comingSoonTopicListIsCrt() {
+  fun testGetStoryList_markAllChapDoneInSecondTestTopic_comingSoonTopicListIsCorrect() {
     storyProgressTestHelper.markCompletedTestTopic1Story0(
       profileId0,
       timestampOlderThanOneWeek = false
@@ -580,7 +496,7 @@
   }
 
   @Test
-  fun testGetStoryList_markFirstExpOfEveryStoryDoneWithinLastSevenDays_ongoingListIsCrt() {
+  fun testGetStoryList_markFirstExpOfEveryStoryDoneWithinLastSevenDays_ongoingListIsCorrect() {
     storyProgressTestHelper.markCompletedFractionsStory0Exp0(
       profileId0,
       timestampOlderThanOneWeek = false
@@ -609,7 +525,7 @@
   }
 
   @Test
-  fun testGetStoryList_markFirstExpOfEveryStoryDoneWithinLastMonth_ongoingOlderListIsCrt() {
+  fun testGetStoryList_markFirstExpOfEveryStoryDoneWithinLastMonth_ongoingOlderListIsCorrect() {
     storyProgressTestHelper.markCompletedFractionsStory0Exp0(
       profileId0,
       timestampOlderThanOneWeek = true
@@ -638,11 +554,7 @@
   }
 
   @Test
-<<<<<<< HEAD
-  fun testGetStoryList_markRecentlyPlayedForFirstTestTopic_ongoingStoryListIsCrt() {
-=======
   fun testGetStoryList_markRecentlyPlayedForFirstTestTopic_ongoingStoryListIsCorrect() {
->>>>>>> 5738c093
     storyProgressTestHelper.markInProgressSavedTestTopic0Story0Exp0(
       profileId0,
       timestampOlderThanOneWeek = false
@@ -657,7 +569,7 @@
   }
 
   @Test
-  fun testGetStoryList_markOneStoryDoneForFirstTestTopic_suggestedStoryListIsCrt() {
+  fun testGetStoryList_markOneStoryDoneForFirstTestTopic_suggestedStoryListIsCorrect() {
     storyProgressTestHelper.markCompletedTestTopic0Story0(
       profileId0,
       timestampOlderThanOneWeek = false
@@ -673,7 +585,7 @@
   }
 
   @Test
-  fun testGetStoryList_markOneStoryDoneAndPlayNextStoryOfRatiosTopic_ongoingListIsCrt() {
+  fun testGetStoryList_markOneStoryDoneAndPlayNextStoryOfRatiosTopic_ongoingListIsCorrect() {
     storyProgressTestHelper.markCompletedRatiosStory0(
       profileId0,
       timestampOlderThanOneWeek = false
@@ -726,7 +638,7 @@
   }
 
   @Test
-  fun testRetrieveStoryList_markFirstExpOfEveryStoryDoneWithinLastMonth_ongoingListIsCrt() {
+  fun testRetrieveStoryList_markFirstExpOfEveryStoryDoneWithinLastMonth_ongoingListIsCorrect() {
     storyProgressTestHelper.markCompletedFractionsStory0Exp0(
       profileId0,
       timestampOlderThanOneWeek = true
