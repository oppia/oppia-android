--- conflicted
+++ resolved
@@ -51,7 +51,7 @@
 import javax.inject.Inject
 import javax.inject.Singleton
 
-private const val NINE_DAYS_IN_MS = 7 * 24 * 60 * 60 * 1000
+private const val NINE_DAYS_IN_MS = 9 * 24 * 60 * 60 * 1000
 
 /** Tests for [TopicListController]. */
 @RunWith(AndroidJUnit4::class)
@@ -239,11 +239,7 @@
   }
 
   @Test
-<<<<<<< HEAD
-  fun testretrievePromotedActivityList_markRecentlyPlayedFracStory0Exp0_ongoingStoryListIsCorrect() {
-=======
   fun testRetrievePromotedActivityList_markRecentlyPlayedFracStory0Exp0_promotedActivityListIsCorrect() { // ktlint-disable max-line-length
->>>>>>> 16a68ad9
     storyProgressController.recordRecentlyPlayedChapter(
       profileId0,
       FRACTIONS_TOPIC_ID,
@@ -263,11 +259,7 @@
   }
 
   @Test
-<<<<<<< HEAD
-  fun testretrievePromotedActivityList_markChapterCompletedFracStory0Exp0_ongoingStoryListIsCorrect() {
-=======
   fun testRetrievePromotedActivityList_markChapDoneFracStory0Exp0_promotedStoryListIsCorrect() {
->>>>>>> 16a68ad9
     storyProgressController.recordCompletedChapter(
       profileId0,
       FRACTIONS_TOPIC_ID,
@@ -397,9 +389,6 @@
   }
 
   @Test
-<<<<<<< HEAD
-  fun testRetrieveStoryList_markFirstExpOfEveryStoryDoneWithinLastSevenDays_promotedStoryListIsCorrect() {
-=======
   fun testRetrieveStoryList_markAllChapDoneInRatios_comingSoonTopicListIsCorrect() {
     storyProgressController.recordCompletedChapter(
       profileId0,
@@ -433,7 +422,6 @@
 
   @Test
   fun testRetrieveStoryList_markFirstExpOfEveryStoryDoneWithinLastSevenDays_ongoingListIsCorrect() {
->>>>>>> 16a68ad9
     storyProgressController.recordCompletedChapter(
       profileId0,
       FRACTIONS_TOPIC_ID,
@@ -470,7 +458,7 @@
   }
 
   @Test
-  fun testRetrieveStoryList_markFirstExpOfEveryStoryDoneWithinLastMonth_promotedStoryListIsCorrect() {
+  fun testRetrieveStoryList_markFirstExpOfEveryStoryDoneWithinLastMonth_ongoingListIsCorrect() {
     storyProgressController.recordCompletedChapter(
       profileId0,
       FRACTIONS_TOPIC_ID,
@@ -499,20 +487,12 @@
 
     val promotedActivityList = retrievePromotedActivityList()
     with(promotedActivityList.promotedStoryList) {
-<<<<<<< HEAD
-      assertThat(olderPlayedStoryCount).isEqualTo(2)
-      assertThat(recentlyPlayedStoryCount).isEqualTo(1)
-      verifyOngoingStoryAsRatioStory0Exploration1(olderPlayedStoryList[0])
-      verifyOngoingStoryAsFractionStory0Exploration1(olderPlayedStoryList[1])
-      verifyOngoingStoryAsRatioStory1Exploration3(recentlyPlayedStoryList[0])
-=======
       assertThat(recentlyPlayedStoryCount).isEqualTo(0)
       assertThat(olderPlayedStoryCount).isEqualTo(3)
 
       verifyOngoingStoryAsRatioStory0Exploration1(olderPlayedStoryList[0])
       verifyOngoingStoryAsRatioStory1Exploration3(olderPlayedStoryList[1])
       verifyOngoingStoryAsFractionStory0Exploration1(olderPlayedStoryList[2])
->>>>>>> 16a68ad9
     }
   }
 
@@ -524,17 +504,6 @@
     assertThat(promotedActivityListResultCaptor.value.isSuccess()).isTrue()
   }
 
-<<<<<<< HEAD
-  private fun verifyDefaultOngoingStoryListSucceeded() {
-    val promotedActivityList = promotedActivityListResultCaptor.value.getOrThrow()
-    with(promotedActivityList.promotedStoryList) {
-    assertThat(recentlyPlayedStoryCount).isEqualTo(4)
-    verifyOngoingStoryAsFirstTopicStory0Exploration0(recentlyPlayedStoryList[0])
-    verifyOngoingStoryAsSecondTopicStory0Exploration0(recentlyPlayedStoryList[1])
-    verifyPromotedStoryAsFractionStory0Exploration0(recentlyPlayedStoryList[2])
-    verifyOngoingStoryAsRatioStory0Exploration0(recentlyPlayedStoryList[3])
-  }
-=======
   private fun verifyDefaultPromotedActivityListSucceeded() {
     val promotedActivityList = promotedActivityListResultCaptor.value.getOrThrow()
     with(promotedActivityList.promotedStoryList) {
@@ -544,7 +513,6 @@
       verifyPromotedStoryAsFractionStory0Exploration0(recentlyPlayedStoryList[2])
       verifyOngoingStoryAsRatioStory0Exploration0(recentlyPlayedStoryList[3])
     }
->>>>>>> 16a68ad9
   }
 
   private fun verifyOngoingStoryAsFirstTopicStory0Exploration0(promotedStory: PromotedStory) {
@@ -619,8 +587,6 @@
     assertThat(promotedStory.totalChapterCount).isEqualTo(2)
   }
 
-<<<<<<< HEAD
-=======
   private fun verifyUpcomingTopic1(upcomingTopic: UpcomingTopic) {
     assertThat(upcomingTopic.topicId).isEqualTo(UPCOMING_TOPIC_ID_1)
     assertThat(upcomingTopic.name).isEqualTo("Third Test Topic")
@@ -628,7 +594,6 @@
       .isEqualTo(LessonThumbnailGraphic.CHILD_WITH_FRACTIONS_HOMEWORK)
   }
 
->>>>>>> 16a68ad9
   private fun verifyOngoingStoryAsRatioStory1Exploration2(promotedStory: PromotedStory) {
     assertThat(promotedStory.explorationId).isEqualTo(RATIOS_EXPLORATION_ID_2)
     assertThat(promotedStory.storyId).isEqualTo(RATIOS_STORY_ID_1)
