package org.oppia.android.domain.topic

import android.app.Application
import android.content.Context
import androidx.lifecycle.Observer
import androidx.test.core.app.ApplicationProvider
import androidx.test.ext.junit.runners.AndroidJUnit4
import com.google.common.truth.Truth.assertThat
import dagger.BindsInstance
import dagger.Component
import dagger.Module
import dagger.Provides
import org.junit.Before
import org.junit.Rule
import org.junit.Test
import org.junit.runner.RunWith
import org.mockito.ArgumentCaptor
import org.mockito.Captor
import org.mockito.Mock
import org.mockito.Mockito.atLeastOnce
import org.mockito.Mockito.verify
import org.mockito.junit.MockitoJUnit
import org.mockito.junit.MockitoRule
import org.oppia.android.app.model.LessonThumbnailGraphic
import org.oppia.android.app.model.ProfileId
import org.oppia.android.app.model.PromotedActivityList
import org.oppia.android.app.model.PromotedStory
import org.oppia.android.app.model.TopicList
import org.oppia.android.app.model.TopicSummary
import org.oppia.android.app.model.UpcomingTopic
import org.oppia.android.domain.oppialogger.LogStorageModule
import org.oppia.android.testing.RobolectricModule
import org.oppia.android.testing.TestCoroutineDispatchers
import org.oppia.android.testing.TestDispatcherModule
import org.oppia.android.testing.TestLogReportingModule
import org.oppia.android.util.caching.CacheAssetsLocally
import org.oppia.android.util.data.AsyncResult
import org.oppia.android.util.data.DataProviders.Companion.toLiveData
import org.oppia.android.util.data.DataProvidersInjector
import org.oppia.android.util.data.DataProvidersInjectorProvider
import org.oppia.android.util.gcsresource.DefaultResourceBucketName
import org.oppia.android.util.logging.EnableConsoleLog
import org.oppia.android.util.logging.EnableFileLog
import org.oppia.android.util.logging.GlobalLogLevel
import org.oppia.android.util.logging.LogLevel
import org.oppia.android.util.parser.DefaultGcsPrefix
import org.oppia.android.util.parser.ImageDownloadUrlTemplate
import org.robolectric.annotation.Config
import org.robolectric.annotation.LooperMode
import java.util.Date
import javax.inject.Inject
import javax.inject.Singleton

private const val NINE_DAYS_IN_MS = 9 * 24 * 60 * 60 * 1000

/** Tests for [TopicListController]. */
@RunWith(AndroidJUnit4::class)
@LooperMode(LooperMode.Mode.PAUSED)
@Config(application = TopicListControllerTest.TestApplication::class)
class TopicListControllerTest {

  @Rule
  @JvmField
  val mockitoRule: MockitoRule = MockitoJUnit.rule()

  @Inject
  lateinit var context: Context

  @Inject
  lateinit var topicListController: TopicListController

  @Inject
  lateinit var storyProgressController: StoryProgressController

  @Inject
  lateinit var testCoroutineDispatchers: TestCoroutineDispatchers

  @Mock
  lateinit var mockTopicListObserver: Observer<AsyncResult<TopicList>>

  @Mock
  lateinit var mockPromotedActivityListObserver: Observer<AsyncResult<PromotedActivityList>>

  @Captor
  lateinit var topicListResultCaptor: ArgumentCaptor<AsyncResult<TopicList>>

  @Captor
  lateinit var promotedActivityListResultCaptor:
    ArgumentCaptor<AsyncResult<PromotedActivityList>>

  private lateinit var profileId0: ProfileId

  @Before
  fun setUp() {
    profileId0 = ProfileId.newBuilder().setInternalId(0).build()
    setUpTestApplicationComponent()
  }

  private fun setUpTestApplicationComponent() {
    ApplicationProvider.getApplicationContext<TestApplication>().inject(this)
  }

  // TODO(#15): Add tests for recommended lessons rather than promoted, and tests for the 'continue playing' LiveData
  //  not providing any data for cases when there are no ongoing lessons. Also, add tests for other uncovered cases
  //  (such as having and not having lessons in either of the PromotedActivityList section, or AsyncResult errors).

  @Test
  fun testRetrieveTopicList_isSuccessful() {
    val topicListLiveData = topicListController.getTopicList().toLiveData()

    topicListLiveData.observeForever(mockTopicListObserver)
    testCoroutineDispatchers.runCurrent()

    verify(mockTopicListObserver).onChanged(topicListResultCaptor.capture())
    val topicListResult = topicListResultCaptor.value
    assertThat(topicListResult!!.isSuccess()).isTrue()
  }

  @Test
  fun testRetrieveTopicList_providesListOfMultipleTopics() {
    val topicList = retrieveTopicList()
    assertThat(topicList.topicSummaryCount).isGreaterThan(1)
  }

  @Test
  fun testRetrieveTopicList_firstTopic_hasCorrectTopicInfo() {
    val topicList = retrieveTopicList()
    val firstTopic = topicList.getTopicSummary(0)
    assertThat(firstTopic.topicId).isEqualTo(TEST_TOPIC_ID_0)
    assertThat(firstTopic.name).isEqualTo("First Test Topic")
  }

  @Test
  fun testRetrieveTopicList_firstTopic_hasCorrectThumbnail() {
    val topicList = retrieveTopicList()
    val firstTopic = topicList.getTopicSummary(0)
    assertThat(firstTopic.topicThumbnail.thumbnailGraphic)
      .isEqualTo(LessonThumbnailGraphic.ADDING_AND_SUBTRACTING_FRACTIONS)
  }

  @Test
  fun testRetrieveTopicList_firstTopic_hasCorrectLessonCount() {
    val topicList = retrieveTopicList()
    val firstTopic = topicList.getTopicSummary(0)
    assertThat(firstTopic.totalChapterCount).isEqualTo(5)
  }

  @Test
  fun testRetrieveTopicList_secondTopic_hasCorrectTopicInfo() {
    val topicList = retrieveTopicList()
    val secondTopic = topicList.getTopicSummary(1)
    assertThat(secondTopic.topicId).isEqualTo(TEST_TOPIC_ID_1)
    assertThat(secondTopic.name).isEqualTo("Second Test Topic")
  }

  @Test
  fun testRetrieveTopicList_secondTopic_hasCorrectThumbnail() {
    val topicList = retrieveTopicList()
    val secondTopic = topicList.getTopicSummary(1)
    assertThat(secondTopic.topicThumbnail.thumbnailGraphic)
      .isEqualTo(LessonThumbnailGraphic.BAKER)
  }

  @Test
  fun testRetrieveTopicList_secondTopic_hasCorrectLessonCount() {
    val topicList = retrieveTopicList()
    val secondTopic = topicList.getTopicSummary(1)
    assertThat(secondTopic.totalChapterCount).isEqualTo(1)
  }

  @Test
  fun testRetrieveTopicList_fractionsTopic_hasCorrectTopicInfo() {
    val topicList = retrieveTopicList()
    val fractionsTopic = topicList.getTopicSummary(2)
    assertThat(fractionsTopic.topicId).isEqualTo(FRACTIONS_TOPIC_ID)
    assertThat(fractionsTopic.name).isEqualTo("Fractions")
  }

  @Test
  fun testRetrieveTopicList_fractionsTopic_hasCorrectThumbnail() {
    val topicList = retrieveTopicList()
    val fractionsTopic = topicList.getTopicSummary(2)
    assertThat(fractionsTopic.topicThumbnail.thumbnailGraphic)
      .isEqualTo(LessonThumbnailGraphic.CHILD_WITH_FRACTIONS_HOMEWORK)
  }

  @Test
  fun testRetrieveTopicList_fractionsTopic_hasCorrectLessonCount() {
    val topicList = retrieveTopicList()
    val fractionsTopic = topicList.getTopicSummary(2)
    assertThat(fractionsTopic.totalChapterCount).isEqualTo(2)
  }

  @Test
  fun testRetrieveTopicList_ratiosTopic_hasCorrectTopicInfo() {
    val topicList = retrieveTopicList()
    val ratiosTopic = topicList.getTopicSummary(3)
    assertThat(ratiosTopic.topicId).isEqualTo(RATIOS_TOPIC_ID)
    assertThat(ratiosTopic.name).isEqualTo("Ratios and Proportional Reasoning")
  }

  @Test
  fun testRetrieveTopicList_ratiosTopic_hasCorrectThumbnail() {
    val topicList = retrieveTopicList()
    val ratiosTopic = topicList.getTopicSummary(3)
    assertThat(ratiosTopic.topicThumbnail.thumbnailGraphic)
      .isEqualTo(LessonThumbnailGraphic.DUCK_AND_CHICKEN)
  }

  @Test
  fun testRetrieveTopicList_ratiosTopic_hasCorrectLessonCount() {
    val topicList = retrieveTopicList()
    val ratiosTopic = topicList.getTopicSummary(3)
    assertThat(ratiosTopic.totalChapterCount).isEqualTo(4)
  }

  @Test
  fun testRetrieveTopicList_doesNotContainUnavailableTopic() {
    val topicListLiveData = topicListController.getTopicList().toLiveData()

    topicListLiveData.observeForever(mockTopicListObserver)
    testCoroutineDispatchers.runCurrent()

    // Verify that the topic list does not contain a not-yet published topic (since it can't be
    // played by the user).
    verify(mockTopicListObserver).onChanged(topicListResultCaptor.capture())
    val topicList = topicListResultCaptor.value.getOrThrow()
    val topicIds = topicList.topicSummaryList.map(TopicSummary::getTopicId)
    assertThat(topicIds).doesNotContain(TEST_TOPIC_ID_2)
  }

  @Test
  fun testRetrievePromotedActivityList_defaultLesson_hasCorrectInfo() {
    topicListController.getPromotedActivityList(profileId0).toLiveData()
      .observeForever(mockPromotedActivityListObserver)
    testCoroutineDispatchers.runCurrent()

    verifyGetPromotedActivityListSucceeded()
  }

  @Test
  fun testGetPromotedActivityList_markRecentlyPlayedFracStory0Exp0_ongoindStoryListIsCorrect() {
    storyProgressController.recordRecentlyPlayedChapter(
      profileId0,
      FRACTIONS_TOPIC_ID,
      FRACTIONS_STORY_ID_0,
      FRACTIONS_EXPLORATION_ID_0,
      getCurrentTimestamp()
    )
    testCoroutineDispatchers.runCurrent()

    val promotedActivityList = retrievePromotedActivityList()
    assertThat(promotedActivityList.promotedStoryList.recentlyPlayedStoryCount)
      .isEqualTo(1)
    verifyOngoingStoryAsFractionStory0Exploration0(
      promotedActivityList.promotedStoryList.recentlyPlayedStoryList[0]
    )
  }

  @Test
  fun testGetPromotedStoryList_markChapDoneFracStory0Exp0_ongoingStoryListIsCorrect() {
    storyProgressController.recordCompletedChapter(
      profileId0,
      FRACTIONS_TOPIC_ID,
      FRACTIONS_STORY_ID_0,
      FRACTIONS_EXPLORATION_ID_0,
      getCurrentTimestamp()
    )
    testCoroutineDispatchers.runCurrent()

    val promotedActivityList = retrievePromotedActivityList()
    assertThat(promotedActivityList.promotedStoryList.recentlyPlayedStoryCount)
      .isEqualTo(1)
    verifyOngoingStoryAsFractionStory0Exploration1(
      promotedActivityList.promotedStoryList.recentlyPlayedStoryList[0]
    )
  }

  @Test
  fun testGetStoryList_markChapDoneFracStory0Exp0_playedFracStory0Exp1_ongoingStoryListCorrect() {
    storyProgressController.recordCompletedChapter(
      profileId0,
      FRACTIONS_TOPIC_ID,
      FRACTIONS_STORY_ID_0,
      FRACTIONS_EXPLORATION_ID_0,
      getCurrentTimestamp()
    )
    testCoroutineDispatchers.runCurrent()

    storyProgressController.recordRecentlyPlayedChapter(
      profileId0,
      FRACTIONS_TOPIC_ID,
      FRACTIONS_STORY_ID_0,
      FRACTIONS_EXPLORATION_ID_1,
      getCurrentTimestamp()
    )
    testCoroutineDispatchers.runCurrent()

    val promotedActivityList = retrievePromotedActivityList()
    assertThat(promotedActivityList.promotedStoryList.recentlyPlayedStoryCount)
      .isEqualTo(1)
    verifyOngoingStoryAsFractionStory0Exploration1(
      promotedActivityList.promotedStoryList.recentlyPlayedStoryList[0]
    )
  }

  @Test
  fun testGetPromotedStoryList_markAllChapsDoneInFractions_suggestedStoryListIsCorrect() {
    storyProgressController.recordCompletedChapter(
      profileId0,
      FRACTIONS_TOPIC_ID,
      FRACTIONS_STORY_ID_0,
      FRACTIONS_EXPLORATION_ID_0,
      getCurrentTimestamp()
    )
    testCoroutineDispatchers.runCurrent()

    storyProgressController.recordCompletedChapter(
      profileId0,
      FRACTIONS_TOPIC_ID,
      FRACTIONS_STORY_ID_0,
      FRACTIONS_EXPLORATION_ID_1,
      getCurrentTimestamp()
    )
    testCoroutineDispatchers.runCurrent()

    val promotedActivityList = retrievePromotedActivityList()
    assertThat(promotedActivityList.promotedStoryList.recentlyPlayedStoryCount)
      .isEqualTo(0)
    assertThat(promotedActivityList.promotedStoryList.suggestedStoryCount)
      .isEqualTo(2)
    verifyPromotedStoryAsFirstTestTopicStory0Exploration0(
      promotedActivityList.promotedStoryList.suggestedStoryList[0]
    )
    verifyPromotedStoryAsRatioStory0Exploration0(
      promotedActivityList.promotedStoryList.suggestedStoryList[1]
    )
  }

  @Test
  fun testGetStoryList_markRecentPlayedFirstChapInAllStoriesInRatios_ongoingStoryListIsCorrect() {
    storyProgressController.recordRecentlyPlayedChapter(
      profileId0,
      RATIOS_TOPIC_ID,
      RATIOS_STORY_ID_0,
      RATIOS_EXPLORATION_ID_0,
      getCurrentTimestamp()
    )
    testCoroutineDispatchers.runCurrent()

    storyProgressController.recordRecentlyPlayedChapter(
      profileId0,
      RATIOS_TOPIC_ID,
      RATIOS_STORY_ID_1,
      RATIOS_EXPLORATION_ID_2,
      getCurrentTimestamp()
    )
    testCoroutineDispatchers.runCurrent()

    val promotedActivityList = retrievePromotedActivityList()
    assertThat(promotedActivityList.promotedStoryList.recentlyPlayedStoryCount)
      .isEqualTo(2)
    verifyOngoingStoryAsRatioStory0Exploration0(
      promotedActivityList.promotedStoryList.recentlyPlayedStoryList[0]
    )
    verifyOngoingStoryAsRatioStory1Exploration2(
      promotedActivityList.promotedStoryList.recentlyPlayedStoryList[1]
    )
  }

  @Test
  fun testGetStoryList_markExp0DoneAndExp2InRatios_promotedStoryListIsCorrect() {
    storyProgressController.recordCompletedChapter(
      profileId0,
      RATIOS_TOPIC_ID,
      RATIOS_STORY_ID_0,
      RATIOS_EXPLORATION_ID_0,
      getCurrentTimestamp()
    )
    testCoroutineDispatchers.runCurrent()

    storyProgressController.recordCompletedChapter(
      profileId0,
      RATIOS_TOPIC_ID,
      RATIOS_STORY_ID_0,
      RATIOS_EXPLORATION_ID_1,
      getCurrentTimestamp()
    )
    testCoroutineDispatchers.runCurrent()

    val promotedActivityList = retrievePromotedActivityList()
    assertThat(promotedActivityList.promotedStoryList.suggestedStoryCount)
      .isEqualTo(1)
    verifyPromotedStoryAsFractionStory0Exploration0(
      promotedActivityList.promotedStoryList.suggestedStoryList[0]
    )
  }

  @Test
  fun testGetStoryList_markStoryDoneOfRatiosAndFirstTestTopic_suggestedStoryListIsCorrect() {
    storyProgressController.recordCompletedChapter(
      profileId0,
      TEST_TOPIC_ID_0,
      TEST_STORY_ID_0,
      TEST_EXPLORATION_ID_2,
      getCurrentTimestamp()
    )
    testCoroutineDispatchers.runCurrent()

    storyProgressController.recordCompletedChapter(
      profileId0,
      TEST_TOPIC_ID_0,
      TEST_STORY_ID_0,
      TEST_EXPLORATION_ID_5,
      getCurrentTimestamp()
    )
    testCoroutineDispatchers.runCurrent()

    storyProgressController.recordCompletedChapter(
      profileId0,
      RATIOS_TOPIC_ID,
      RATIOS_STORY_ID_0,
      RATIOS_EXPLORATION_ID_0,
      getCurrentTimestamp()
    )
    testCoroutineDispatchers.runCurrent()

    storyProgressController.recordCompletedChapter(
      profileId0,
      RATIOS_TOPIC_ID,
      RATIOS_STORY_ID_0,
      RATIOS_EXPLORATION_ID_1,
      getCurrentTimestamp()
    )
    testCoroutineDispatchers.runCurrent()

    val promotedActivityList = retrievePromotedActivityList()

    assertThat(promotedActivityList.promotedStoryList.suggestedStoryCount)
      .isEqualTo(2)
    verifyPromotedStoryAsSecondTestTopicStory0Exploration0(
      promotedActivityList.promotedStoryList.suggestedStoryList[0]
    )
    verifyPromotedStoryAsFractionStory0Exploration0(
      promotedActivityList.promotedStoryList.suggestedStoryList[1]
    )
  }

  @Test
  fun testRetrievePromotedActivityList_markAllChapDoneInAllTopics_comingSoonTopicListIsCorrect() {
    storyProgressController.recordCompletedChapter(
      profileId0,
      FRACTIONS_TOPIC_ID,
      FRACTIONS_STORY_ID_0,
      FRACTIONS_EXPLORATION_ID_0,
      getCurrentTimestamp()
    )
    testCoroutineDispatchers.runCurrent()
    storyProgressController.recordCompletedChapter(
      profileId0,
      FRACTIONS_TOPIC_ID,
      FRACTIONS_STORY_ID_0,
      FRACTIONS_EXPLORATION_ID_1,
      getCurrentTimestamp()
    )
    testCoroutineDispatchers.runCurrent()
    storyProgressController.recordCompletedChapter(
      profileId0,
      TEST_TOPIC_ID_0,
      TEST_STORY_ID_0,
      TEST_EXPLORATION_ID_2,
      getCurrentTimestamp()
    )
    testCoroutineDispatchers.runCurrent()
    storyProgressController.recordCompletedChapter(
      profileId0,
      TEST_TOPIC_ID_0,
      TEST_STORY_ID_0,
      TEST_EXPLORATION_ID_5,
      getCurrentTimestamp()
    )
    testCoroutineDispatchers.runCurrent()
    storyProgressController.recordCompletedChapter(
      profileId0,
      TEST_TOPIC_ID_1,
      TEST_STORY_ID_2,
      TEST_EXPLORATION_ID_4,
      getCurrentTimestamp()
    )
    testCoroutineDispatchers.runCurrent()
    storyProgressController.recordCompletedChapter(
      profileId0,
      RATIOS_TOPIC_ID,
      RATIOS_STORY_ID_0,
      RATIOS_EXPLORATION_ID_0,
      getCurrentTimestamp()
    )
    testCoroutineDispatchers.runCurrent()

    storyProgressController.recordCompletedChapter(
      profileId0,
      RATIOS_TOPIC_ID,
      RATIOS_STORY_ID_0,
      RATIOS_EXPLORATION_ID_1,
      getCurrentTimestamp()
    )
    testCoroutineDispatchers.runCurrent()

    val promotedActivityList = retrievePromotedActivityList()

    assertThat(promotedActivityList.comingSoonTopicList.upcomingTopicCount)
      .isEqualTo(1)
  }

  @Test
  fun testGetStoryList_markAllChapDoneInSecondTestTopic_doesNotPromoteAnyStories() {
    storyProgressController.recordCompletedChapter(
      profileId0,
      TEST_TOPIC_ID_1,
      TEST_STORY_ID_2,
      TEST_EXPLORATION_ID_4,
      getCurrentTimestamp()
    )
    testCoroutineDispatchers.runCurrent()

    val promotedActivityList = retrievePromotedActivityList()
    assertThat(promotedActivityList.promotedStoryList.recentlyPlayedStoryCount)
      .isEqualTo(0)
    assertThat(promotedActivityList.promotedStoryList.olderPlayedStoryCount)
      .isEqualTo(0)
    assertThat(promotedActivityList.promotedStoryList.suggestedStoryCount)
<<<<<<< HEAD
      .isEqualTo(2)
    verifyPromotedStoryAsFractionStory0Exploration0(
      promotedActivityList.promotedStoryList.suggestedStoryList[0]
    )
    verifyPromotedStoryAsRatioStory0Exploration0(
      promotedActivityList.promotedStoryList.suggestedStoryList[1]
    )
=======
      .isEqualTo(0)
>>>>>>> fdc28ccc
  }

  @Test
  fun testGetStoryList_markFirstExpOfEveryStoryDoneWithinLastSevenDays_ongoingListIsCorrect() {
    storyProgressController.recordCompletedChapter(
      profileId0,
      FRACTIONS_TOPIC_ID,
      FRACTIONS_STORY_ID_0,
      FRACTIONS_EXPLORATION_ID_0,
      getCurrentTimestamp()
    )
    testCoroutineDispatchers.runCurrent()

    storyProgressController.recordCompletedChapter(
      profileId0,
      RATIOS_TOPIC_ID,
      RATIOS_STORY_ID_0,
      RATIOS_EXPLORATION_ID_0,
      getCurrentTimestamp()
    )
    testCoroutineDispatchers.runCurrent()

    storyProgressController.recordCompletedChapter(
      profileId0,
      RATIOS_TOPIC_ID,
      RATIOS_STORY_ID_1,
      RATIOS_EXPLORATION_ID_2,
      getCurrentTimestamp()
    )
    testCoroutineDispatchers.runCurrent()

    val promotedActivityList = retrievePromotedActivityList()
    assertThat(promotedActivityList.promotedStoryList.recentlyPlayedStoryCount)
      .isEqualTo(3)
    verifyOngoingStoryAsRatioStory0Exploration1(
      promotedActivityList.promotedStoryList.recentlyPlayedStoryList[0]
    )
    verifyOngoingStoryAsRatioStory1Exploration3(
      promotedActivityList.promotedStoryList.recentlyPlayedStoryList[1]
    )
    verifyOngoingStoryAsFractionStory0Exploration1(
      promotedActivityList.promotedStoryList.recentlyPlayedStoryList[2]
    )
  }

  @Test
  fun testGetStoryList_markFirstExpOfEveryStoryDoneWithinLastMonth_ongoingOlderListIsCorrect() {
    storyProgressController.recordCompletedChapter(
      profileId0,
      FRACTIONS_TOPIC_ID,
      FRACTIONS_STORY_ID_0,
      FRACTIONS_EXPLORATION_ID_0,
      getOldTimestamp()
    )
    testCoroutineDispatchers.runCurrent()

    storyProgressController.recordCompletedChapter(
      profileId0,
      RATIOS_TOPIC_ID,
      RATIOS_STORY_ID_0,
      RATIOS_EXPLORATION_ID_0,
      getOldTimestamp()
    )
    testCoroutineDispatchers.runCurrent()

    storyProgressController.recordCompletedChapter(
      profileId0,
      RATIOS_TOPIC_ID,
      RATIOS_STORY_ID_1,
      RATIOS_EXPLORATION_ID_2,
      getOldTimestamp()
    )
    testCoroutineDispatchers.runCurrent()

    val promotedActivityList = retrievePromotedActivityList()
    assertThat(promotedActivityList.promotedStoryList.olderPlayedStoryCount)
      .isEqualTo(3)
    verifyOngoingStoryAsRatioStory0Exploration1(
      promotedActivityList.promotedStoryList.olderPlayedStoryList[0]
    )
    verifyOngoingStoryAsRatioStory1Exploration3(
      promotedActivityList.promotedStoryList.olderPlayedStoryList[1]
    )
    verifyOngoingStoryAsFractionStory0Exploration1(
      promotedActivityList.promotedStoryList.olderPlayedStoryList[2]
    )
  }

  @Test
  fun testGetStoryList_markRecentlyPlayedForFirstTestTopic_ongoingStoryListIsCorrect() {
    storyProgressController.recordRecentlyPlayedChapter(
      profileId0,
      TEST_TOPIC_ID_0,
      TEST_STORY_ID_0,
      TEST_EXPLORATION_ID_2,
      getCurrentTimestamp()
    )
    testCoroutineDispatchers.runCurrent()

    val promotedActivityList = retrievePromotedActivityList()
    assertThat(promotedActivityList.promotedStoryList.recentlyPlayedStoryCount)
      .isEqualTo(1)
    verifyOngoingStoryAsFirstTopicStory0Exploration0(
      promotedActivityList.promotedStoryList.recentlyPlayedStoryList[0]
    )
  }

  @Test
  fun testGetStoryList_markOneStoryDoneForFirstTestTopic_suggestedStoryListIsCorrect() {
    storyProgressController.recordCompletedChapter(
      profileId0,
      TEST_TOPIC_ID_0,
      TEST_STORY_ID_0,
      TEST_EXPLORATION_ID_2,
      getCurrentTimestamp()
    )
    testCoroutineDispatchers.runCurrent()

    storyProgressController.recordCompletedChapter(
      profileId0,
      TEST_TOPIC_ID_0,
      TEST_STORY_ID_0,
      TEST_EXPLORATION_ID_5,
      getCurrentTimestamp()
    )
    testCoroutineDispatchers.runCurrent()

    val promotedActivityList = retrievePromotedActivityList()

    assertThat(promotedActivityList.promotedStoryList.suggestedStoryCount)
      .isEqualTo(2)
    verifyPromotedStoryAsFractionStory0Exploration0(
      promotedActivityList.promotedStoryList.suggestedStoryList[0]
    )
    verifyPromotedStoryAsRatioStory0Exploration0(
      promotedActivityList.promotedStoryList.suggestedStoryList[1]
    )
  }

  @Test
  fun testGetStoryList_markOneStoryDoneAndPlayNextStoryOfFirstTestTopic_ongoingListIsCorrect() {
    storyProgressController.recordCompletedChapter(
      profileId0,
      TEST_TOPIC_ID_0,
      TEST_STORY_ID_0,
      TEST_EXPLORATION_ID_2,
      getCurrentTimestamp()
    )
    testCoroutineDispatchers.runCurrent()

    storyProgressController.recordCompletedChapter(
      profileId0,
      TEST_TOPIC_ID_0,
      TEST_STORY_ID_0,
      TEST_EXPLORATION_ID_5,
      getCurrentTimestamp()
    )
    testCoroutineDispatchers.runCurrent()

    storyProgressController.recordRecentlyPlayedChapter(
      profileId0,
      TEST_TOPIC_ID_0,
      TEST_STORY_ID_1,
      TEST_EXPLORATION_ID_1,
      getCurrentTimestamp()
    )
    testCoroutineDispatchers.runCurrent()

    val promotedActivityList = retrievePromotedActivityList()
    assertThat(promotedActivityList.promotedStoryList.recentlyPlayedStoryCount)
      .isEqualTo(1)
    assertThat(promotedActivityList.promotedStoryList.recentlyPlayedStoryList[0].isTopicLearned)
      .isTrue()
    verifyOngoingStoryAsFirstTopicStory1Exploration0(
      promotedActivityList.promotedStoryList.recentlyPlayedStoryList[0]
    )
  }

  @Test
  fun testGetStoryList_story0DonePlayStory1FirstTestTopic_playRatios_promotedStoryListIsCorrect() {
    storyProgressController.recordCompletedChapter(
      profileId0,
      TEST_TOPIC_ID_0,
      TEST_STORY_ID_0,
      TEST_EXPLORATION_ID_2,
      getCurrentTimestamp()
    )
    testCoroutineDispatchers.runCurrent()

    storyProgressController.recordCompletedChapter(
      profileId0,
      TEST_TOPIC_ID_0,
      TEST_STORY_ID_0,
      TEST_EXPLORATION_ID_5,
      getCurrentTimestamp()
    )
    testCoroutineDispatchers.runCurrent()

    storyProgressController.recordRecentlyPlayedChapter(
      profileId0,
      TEST_TOPIC_ID_0,
      TEST_STORY_ID_1,
      TEST_EXPLORATION_ID_1,
      getCurrentTimestamp()
    )
    testCoroutineDispatchers.runCurrent()

    storyProgressController.recordRecentlyPlayedChapter(
      profileId0,
      RATIOS_TOPIC_ID,
      RATIOS_STORY_ID_0,
      RATIOS_EXPLORATION_ID_0,
      getCurrentTimestamp()
    )
    testCoroutineDispatchers.runCurrent()

    val promotedActivityList = retrievePromotedActivityList()
    assertThat(promotedActivityList.promotedStoryList.recentlyPlayedStoryCount)
      .isEqualTo(2)
    verifyOngoingStoryAsFirstTopicStory1Exploration0(
      promotedActivityList.promotedStoryList.recentlyPlayedStoryList[0]
    )
    verifyOngoingStoryAsRatioStory0Exploration0(
      promotedActivityList.promotedStoryList.recentlyPlayedStoryList[1]
    )
  }

  @Test
  fun testRetrieveStoryList_markFirstExpOfEveryStoryDoneWithinLastMonth_ongoingListIsCorrect() {
    storyProgressController.recordCompletedChapter(
      profileId0,
      FRACTIONS_TOPIC_ID,
      FRACTIONS_STORY_ID_0,
      FRACTIONS_EXPLORATION_ID_0,
      getOldTimestamp()
    )
    testCoroutineDispatchers.runCurrent()

    storyProgressController.recordCompletedChapter(
      profileId0,
      RATIOS_TOPIC_ID,
      RATIOS_STORY_ID_0,
      RATIOS_EXPLORATION_ID_0,
      getOldTimestamp()
    )
    testCoroutineDispatchers.runCurrent()

    storyProgressController.recordCompletedChapter(
      profileId0,
      RATIOS_TOPIC_ID,
      RATIOS_STORY_ID_1,
      RATIOS_EXPLORATION_ID_2,
      getCurrentTimestamp()
    )
    testCoroutineDispatchers.runCurrent()

    val promotedActivityList = retrievePromotedActivityList()
    assertThat(promotedActivityList.promotedStoryList.recentlyPlayedStoryCount)
      .isEqualTo(1)
    assertThat(promotedActivityList.promotedStoryList.olderPlayedStoryCount)
      .isEqualTo(2)
    verifyOngoingStoryAsRatioStory0Exploration1(
      promotedActivityList.promotedStoryList.olderPlayedStoryList[0]
    )
    verifyOngoingStoryAsFractionStory0Exploration1(
      promotedActivityList.promotedStoryList.olderPlayedStoryList[1]
    )
    verifyOngoingStoryAsRatioStory1Exploration3(
      promotedActivityList.promotedStoryList.recentlyPlayedStoryList[0]
    )
  }

  private fun verifyGetPromotedActivityListSucceeded() {
    verify(
      mockPromotedActivityListObserver,
      atLeastOnce()
    ).onChanged(promotedActivityListResultCaptor.capture())
    assertThat(promotedActivityListResultCaptor.value.isSuccess()).isTrue()
  }

  private fun verifyPromotedStoryAsFirstTestTopicStory0Exploration0(promotedStory: PromotedStory) {
    assertThat(promotedStory.explorationId).isEqualTo(TEST_EXPLORATION_ID_2)
    assertThat(promotedStory.storyId).isEqualTo(TEST_STORY_ID_0)
    assertThat(promotedStory.topicId).isEqualTo(TEST_TOPIC_ID_0)
    assertThat(promotedStory.topicName).isEqualTo("First Test Topic")
    assertThat(promotedStory.nextChapterName).isEqualTo("Prototype Exploration")
    assertThat(promotedStory.lessonThumbnail.thumbnailGraphic)
      .isEqualTo(LessonThumbnailGraphic.BAKER)
    assertThat(promotedStory.completedChapterCount).isEqualTo(0)
    assertThat(promotedStory.isTopicLearned).isFalse()
    assertThat(promotedStory.totalChapterCount).isEqualTo(2)
  }

  private fun verifyOngoingStoryAsFirstTopicStory1Exploration0(promotedStory: PromotedStory) {
    assertThat(promotedStory.explorationId).isEqualTo(TEST_EXPLORATION_ID_1)
    assertThat(promotedStory.storyId).isEqualTo(TEST_STORY_ID_1)
    assertThat(promotedStory.topicId).isEqualTo(TEST_TOPIC_ID_0)
    assertThat(promotedStory.topicName).isEqualTo("First Test Topic")
    assertThat(promotedStory.nextChapterName).isEqualTo("Second Exploration")
    assertThat(promotedStory.lessonThumbnail.thumbnailGraphic)
      .isEqualTo(LessonThumbnailGraphic.COMPARING_FRACTIONS)
    assertThat(promotedStory.completedChapterCount).isEqualTo(0)
    assertThat(promotedStory.isTopicLearned).isTrue()
    assertThat(promotedStory.totalChapterCount).isEqualTo(3)
  }

  private fun verifyOngoingStoryAsFirstTopicStory0Exploration0(promotedStory: PromotedStory) {
    assertThat(promotedStory.explorationId).isEqualTo(TEST_EXPLORATION_ID_2)
    assertThat(promotedStory.storyId).isEqualTo(TEST_STORY_ID_0)
    assertThat(promotedStory.topicId).isEqualTo(TEST_TOPIC_ID_0)
    assertThat(promotedStory.topicName).isEqualTo("First Test Topic")
    assertThat(promotedStory.nextChapterName).isEqualTo("Prototype Exploration")
    assertThat(promotedStory.lessonThumbnail.thumbnailGraphic)
      .isEqualTo(LessonThumbnailGraphic.BAKER)
    assertThat(promotedStory.completedChapterCount).isEqualTo(0)
    assertThat(promotedStory.isTopicLearned).isFalse()
    assertThat(promotedStory.totalChapterCount).isEqualTo(2)
  }

  private fun verifyPromotedStoryAsSecondTestTopicStory0Exploration0(promotedStory: PromotedStory) {
    assertThat(promotedStory.explorationId).isEqualTo(TEST_EXPLORATION_ID_4)
    assertThat(promotedStory.storyId).isEqualTo(TEST_STORY_ID_2)
    assertThat(promotedStory.topicId).isEqualTo(TEST_TOPIC_ID_1)
    assertThat(promotedStory.topicName).isEqualTo("Second Test Topic")
    assertThat(promotedStory.nextChapterName).isEqualTo("Fifth Exploration")
    assertThat(promotedStory.lessonThumbnail.thumbnailGraphic)
      .isEqualTo(LessonThumbnailGraphic.DERIVE_A_RATIO)
    assertThat(promotedStory.completedChapterCount).isEqualTo(0)
    assertThat(promotedStory.isTopicLearned).isFalse()
    assertThat(promotedStory.totalChapterCount).isEqualTo(1)
  }

  private fun verifyOngoingStoryAsFractionStory0Exploration0(promotedStory: PromotedStory) {
    assertThat(promotedStory.explorationId).isEqualTo(FRACTIONS_EXPLORATION_ID_0)
    assertThat(promotedStory.storyId).isEqualTo(FRACTIONS_STORY_ID_0)
    assertThat(promotedStory.topicId).isEqualTo(FRACTIONS_TOPIC_ID)
    assertThat(promotedStory.topicName).isEqualTo("Fractions")
    assertThat(promotedStory.nextChapterName).isEqualTo("What is a Fraction?")
    assertThat(promotedStory.lessonThumbnail.thumbnailGraphic)
      .isEqualTo(LessonThumbnailGraphic.DUCK_AND_CHICKEN)
    assertThat(promotedStory.completedChapterCount).isEqualTo(0)
    assertThat(promotedStory.isTopicLearned).isFalse()
    assertThat(promotedStory.totalChapterCount).isEqualTo(2)
  }

  private fun verifyPromotedStoryAsFractionStory0Exploration0(promotedStory: PromotedStory) {
    assertThat(promotedStory.explorationId).isEqualTo(FRACTIONS_EXPLORATION_ID_0)
    assertThat(promotedStory.storyId).isEqualTo(FRACTIONS_STORY_ID_0)
    assertThat(promotedStory.topicId).isEqualTo(FRACTIONS_TOPIC_ID)
    assertThat(promotedStory.topicName).isEqualTo("Fractions")
    assertThat(promotedStory.nextChapterName).isEqualTo("What is a Fraction?")
    assertThat(promotedStory.lessonThumbnail.thumbnailGraphic)
      .isEqualTo(LessonThumbnailGraphic.DUCK_AND_CHICKEN)
    assertThat(promotedStory.completedChapterCount).isEqualTo(0)
    assertThat(promotedStory.isTopicLearned).isFalse()
    assertThat(promotedStory.totalChapterCount).isEqualTo(2)
  }

  private fun verifyOngoingStoryAsFractionStory0Exploration1(promotedStory: PromotedStory) {
    assertThat(promotedStory.explorationId).isEqualTo(FRACTIONS_EXPLORATION_ID_1)
    assertThat(promotedStory.storyId).isEqualTo(FRACTIONS_STORY_ID_0)
    assertThat(promotedStory.topicId).isEqualTo(FRACTIONS_TOPIC_ID)
    assertThat(promotedStory.topicName).isEqualTo("Fractions")
    assertThat(promotedStory.nextChapterName).isEqualTo("The Meaning of Equal Parts")
    assertThat(promotedStory.lessonThumbnail.thumbnailGraphic)
      .isEqualTo(LessonThumbnailGraphic.DUCK_AND_CHICKEN)
    assertThat(promotedStory.completedChapterCount).isEqualTo(1)
    assertThat(promotedStory.totalChapterCount).isEqualTo(2)
  }

  private fun verifyOngoingStoryAsRatioStory0Exploration0(promotedStory: PromotedStory) {
    assertThat(promotedStory.explorationId).isEqualTo(RATIOS_EXPLORATION_ID_0)
    assertThat(promotedStory.storyId).isEqualTo(RATIOS_STORY_ID_0)
    assertThat(promotedStory.topicId).isEqualTo(RATIOS_TOPIC_ID)
    assertThat(promotedStory.nextChapterName).isEqualTo("What is a Ratio?")
    assertThat(promotedStory.topicName).isEqualTo("Ratios and Proportional Reasoning")
    assertThat(promotedStory.lessonThumbnail.thumbnailGraphic)
      .isEqualTo(LessonThumbnailGraphic.CHILD_WITH_FRACTIONS_HOMEWORK)
    assertThat(promotedStory.completedChapterCount).isEqualTo(0)
    assertThat(promotedStory.isTopicLearned).isFalse()
    assertThat(promotedStory.totalChapterCount).isEqualTo(2)
  }

  private fun verifyPromotedStoryAsRatioStory0Exploration0(promotedStory: PromotedStory) {
    assertThat(promotedStory.explorationId).isEqualTo(RATIOS_EXPLORATION_ID_0)
    assertThat(promotedStory.storyId).isEqualTo(RATIOS_STORY_ID_0)
    assertThat(promotedStory.topicId).isEqualTo(RATIOS_TOPIC_ID)
    assertThat(promotedStory.nextChapterName).isEqualTo("What is a Ratio?")
    assertThat(promotedStory.topicName).isEqualTo("Ratios and Proportional Reasoning")
    assertThat(promotedStory.lessonThumbnail.thumbnailGraphic)
      .isEqualTo(LessonThumbnailGraphic.CHILD_WITH_FRACTIONS_HOMEWORK)
    assertThat(promotedStory.completedChapterCount).isEqualTo(0)
    assertThat(promotedStory.isTopicLearned).isFalse()
    assertThat(promotedStory.totalChapterCount).isEqualTo(2)
  }

  private fun verifyOngoingStoryAsRatioStory0Exploration1(promotedStory: PromotedStory) {
    assertThat(promotedStory.explorationId).isEqualTo(RATIOS_EXPLORATION_ID_1)
    assertThat(promotedStory.storyId).isEqualTo(RATIOS_STORY_ID_0)
    assertThat(promotedStory.topicId).isEqualTo(RATIOS_TOPIC_ID)
    assertThat(promotedStory.nextChapterName).isEqualTo("Order is important")
    assertThat(promotedStory.topicName).isEqualTo("Ratios and Proportional Reasoning")
    assertThat(promotedStory.lessonThumbnail.thumbnailGraphic)
      .isEqualTo(LessonThumbnailGraphic.CHILD_WITH_FRACTIONS_HOMEWORK)
    assertThat(promotedStory.completedChapterCount).isEqualTo(1)
    assertThat(promotedStory.isTopicLearned).isFalse()
    assertThat(promotedStory.totalChapterCount).isEqualTo(2)
  }

  private fun verifyUpcomingTopic1(upcomingTopic: UpcomingTopic) {
    assertThat(upcomingTopic.topicId).isEqualTo(UPCOMING_TOPIC_ID_1)
    assertThat(upcomingTopic.name).isEqualTo("Third Test Topic")
    assertThat(upcomingTopic.lessonThumbnail.thumbnailGraphic)
      .isEqualTo(LessonThumbnailGraphic.CHILD_WITH_FRACTIONS_HOMEWORK)
  }

  private fun verifyOngoingStoryAsRatioStory1Exploration2(promotedStory: PromotedStory) {
    assertThat(promotedStory.explorationId).isEqualTo(RATIOS_EXPLORATION_ID_2)
    assertThat(promotedStory.storyId).isEqualTo(RATIOS_STORY_ID_1)
    assertThat(promotedStory.topicId).isEqualTo(RATIOS_TOPIC_ID)
    assertThat(promotedStory.nextChapterName).isEqualTo("Equivalent Ratios")
    assertThat(promotedStory.topicName).isEqualTo("Ratios and Proportional Reasoning")
    assertThat(promotedStory.lessonThumbnail.thumbnailGraphic)
      .isEqualTo(LessonThumbnailGraphic.CHILD_WITH_CUPCAKES)
    assertThat(promotedStory.completedChapterCount).isEqualTo(0)
    assertThat(promotedStory.isTopicLearned).isFalse()
    assertThat(promotedStory.totalChapterCount).isEqualTo(2)
  }

  private fun verifyOngoingStoryAsRatioStory1Exploration3(promotedStory: PromotedStory) {
    assertThat(promotedStory.explorationId).isEqualTo(RATIOS_EXPLORATION_ID_3)
    assertThat(promotedStory.storyId).isEqualTo(RATIOS_STORY_ID_1)
    assertThat(promotedStory.topicId).isEqualTo(RATIOS_TOPIC_ID)
    assertThat(promotedStory.nextChapterName).isEqualTo("Writing Ratios in Simplest Form")
    assertThat(promotedStory.topicName).isEqualTo("Ratios and Proportional Reasoning")
    assertThat(promotedStory.lessonThumbnail.thumbnailGraphic)
      .isEqualTo(LessonThumbnailGraphic.CHILD_WITH_CUPCAKES)
    assertThat(promotedStory.completedChapterCount).isEqualTo(1)
    assertThat(promotedStory.isTopicLearned).isFalse()
    assertThat(promotedStory.totalChapterCount).isEqualTo(2)
  }

  private fun getCurrentTimestamp(): Long {
    return Date().time
  }

  // Returns a timestamp which is atleast a week older than current timestamp.
  private fun getOldTimestamp(): Long {
    return Date().time - NINE_DAYS_IN_MS
  }

  private fun retrieveTopicList(): TopicList {
    val topicListLiveData = topicListController.getTopicList().toLiveData()
    topicListLiveData.observeForever(mockTopicListObserver)
    testCoroutineDispatchers.runCurrent()
    verify(mockTopicListObserver).onChanged(topicListResultCaptor.capture())
    return topicListResultCaptor.value.getOrThrow()
  }

  private fun retrievePromotedActivityList(): PromotedActivityList {
    testCoroutineDispatchers.runCurrent()
    topicListController.getPromotedActivityList(profileId0).toLiveData()
      .observeForever(mockPromotedActivityListObserver)
    testCoroutineDispatchers.runCurrent()
    verifyGetPromotedActivityListSucceeded()
    return promotedActivityListResultCaptor.value.getOrThrow()
  }

  // TODO(#89): Move this to a common test application component.
  @Module
  class TestModule {
    @Provides
    @Singleton
    fun provideContext(application: Application): Context {
      return application
    }

    @CacheAssetsLocally
    @Provides
    fun provideCacheAssetsLocally(): Boolean = false

    @Provides
    @DefaultGcsPrefix
    @Singleton
    fun provideDefaultGcsPrefix(): String {
      return "https://storage.googleapis.com/"
    }

    @Provides
    @DefaultResourceBucketName
    @Singleton
    fun provideDefaultGcsResource(): String {
      return "oppiaserver-resources/"
    }

    @Provides
    @ImageDownloadUrlTemplate
    @Singleton
    fun provideImageDownloadUrlTemplate(): String {
      return "%s/%s/assets/image/%s"
    }

    @EnableConsoleLog
    @Provides
    fun provideEnableConsoleLog(): Boolean = true

    @EnableFileLog
    @Provides
    fun provideEnableFileLog(): Boolean = false

    @GlobalLogLevel
    @Provides
    fun provideGlobalLogLevel(): LogLevel = LogLevel.VERBOSE
  }

  // TODO(#89): Move this to a common test application component.
  @Singleton
  @Component(
    modules = [
      TestModule::class, TestLogReportingModule::class, LogStorageModule::class,
      TestDispatcherModule::class, RobolectricModule::class
    ]
  )
  interface TestApplicationComponent : DataProvidersInjector {
    @Component.Builder
    interface Builder {
      @BindsInstance
      fun setApplication(application: Application): Builder

      fun build(): TestApplicationComponent
    }

    fun inject(topicListControllerTest: TopicListControllerTest)
  }

  class TestApplication : Application(), DataProvidersInjectorProvider {
    private val component: TestApplicationComponent by lazy {
      DaggerTopicListControllerTest_TestApplicationComponent.builder()
        .setApplication(this)
        .build()
    }

    fun inject(topicListControllerTest: TopicListControllerTest) {
      component.inject(topicListControllerTest)
    }

    override fun getDataProvidersInjector(): DataProvidersInjector = component
  }
}<|MERGE_RESOLUTION|>--- conflicted
+++ resolved
@@ -391,7 +391,7 @@
     val promotedActivityList = retrievePromotedActivityList()
     assertThat(promotedActivityList.promotedStoryList.suggestedStoryCount)
       .isEqualTo(1)
-    verifyPromotedStoryAsFractionStory0Exploration0(
+    verifyPromotedStoryAsFirstTestTopicStory0Exploration0(
       promotedActivityList.promotedStoryList.suggestedStoryList[0]
     )
   }
@@ -437,12 +437,9 @@
     val promotedActivityList = retrievePromotedActivityList()
 
     assertThat(promotedActivityList.promotedStoryList.suggestedStoryCount)
-      .isEqualTo(2)
+      .isEqualTo(1)
     verifyPromotedStoryAsSecondTestTopicStory0Exploration0(
       promotedActivityList.promotedStoryList.suggestedStoryList[0]
-    )
-    verifyPromotedStoryAsFractionStory0Exploration0(
-      promotedActivityList.promotedStoryList.suggestedStoryList[1]
     )
   }
 
@@ -529,17 +526,7 @@
     assertThat(promotedActivityList.promotedStoryList.olderPlayedStoryCount)
       .isEqualTo(0)
     assertThat(promotedActivityList.promotedStoryList.suggestedStoryCount)
-<<<<<<< HEAD
-      .isEqualTo(2)
-    verifyPromotedStoryAsFractionStory0Exploration0(
-      promotedActivityList.promotedStoryList.suggestedStoryList[0]
-    )
-    verifyPromotedStoryAsRatioStory0Exploration0(
-      promotedActivityList.promotedStoryList.suggestedStoryList[1]
-    )
-=======
       .isEqualTo(0)
->>>>>>> fdc28ccc
   }
 
   @Test
