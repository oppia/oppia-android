--- conflicted
+++ resolved
@@ -237,34 +237,6 @@
   }
 
   @Test
-<<<<<<< HEAD
-  fun testRetrieveRecommendedStoryList_markChapterCompletedFracStory0Exp0_recommendedStoryListIsCorrect() {
-    storyProgressController.recordCompletedChapter(
-      profileId0,
-      FRACTIONS_TOPIC_ID,
-      FRACTIONS_STORY_ID_0,
-      FRACTIONS_EXPLORATION_ID_0,
-      getCurrentTimestamp()
-    )
-    testCoroutineDispatchers.runCurrent()
-
-    topicListController.getOngoingStoryList(profileId0).toLiveData()
-      .observeForever(mockOngoingStoryListObserver)
-    testCoroutineDispatchers.runCurrent()
-
-    verifyGetOngoingStoryListSucceeded()
-
-    val ongoingTopicList = ongoingStoryListResultCaptor.value.getOrThrow()
-    assertThat(ongoingTopicList.recommendedStoryCount).isEqualTo(2)
-    verifyOngoingStoryAsFractionStory0Exploration1(ongoingTopicList.recommendedStoryList[0])
-    verifyOngoingStoryAsRatioStory0Exploration0(ongoingTopicList.recommendedStoryList[1])
-  }
-
-  @Test
-//  @Ignore("Failing on Circle CI.")
-  fun testRetrieveRecommendedStoryList_markRecentlyPlayedFracStory0Exp0_recommendedStoryListIsCorrect() {
-    storyProgressController.recordRecentlyPlayedChapter(
-=======
   fun testRetrievePromotedActivityList_defaultLesson_hasCorrectInfo() {
     topicListController.getPromotedActivityList(profileId0).toLiveData()
       .observeForever(mockPromotedActivityListObserver)
@@ -276,7 +248,6 @@
   @Test
   fun testGetPromotedActivityList_markRecentlyPlayedFracStory0Exp0_ongoingStoryListIsCorrect() {
     storyProgressTestHelper.markRecentlyPlayedFractionsStory0Exp0(
->>>>>>> f8f068d5
       profileId0,
       timestampOlderThanOneWeek = false
     )
@@ -296,48 +267,6 @@
       timestampOlderThanOneWeek = false
     )
 
-<<<<<<< HEAD
-    val ongoingTopicList = ongoingStoryListResultCaptor.value.getOrThrow()
-    assertThat(ongoingTopicList.recommendedStoryCount).isEqualTo(2)
-    verifyOngoingStoryAsFractionStory0Exploration0(ongoingTopicList.recommendedStoryList[0])
-    verifyOngoingStoryAsRatioStory0Exploration0(ongoingTopicList.recommendedStoryList[1])
-  }
-
-//  @Test
-//  fun testRetrieveRecommendedStoryList_markChapDoneFracStory0Exp0_playedFracStory0Exp1_recommendedListCorrect() {
-//    storyProgressController.recordCompletedChapter(
-//      profileId0,
-//      FRACTIONS_TOPIC_ID,
-//      FRACTIONS_STORY_ID_0,
-//      FRACTIONS_EXPLORATION_ID_0,
-//      getCurrentTimestamp()
-//    )
-//    testCoroutineDispatchers.runCurrent()
-//
-//    storyProgressController.recordRecentlyPlayedChapter(
-//      profileId0,
-//      FRACTIONS_TOPIC_ID,
-//      FRACTIONS_STORY_ID_0,
-//      FRACTIONS_EXPLORATION_ID_1,
-//      getCurrentTimestamp()
-//    )
-//    testCoroutineDispatchers.runCurrent()
-//
-//    topicListController.getOngoingStoryList(profileId0).toLiveData()
-//      .observeForever(mockOngoingStoryListObserver)
-//    testCoroutineDispatchers.runCurrent()
-//
-//    verifyGetOngoingStoryListSucceeded()
-//
-//    val ongoingTopicList = ongoingStoryListResultCaptor.value.getOrThrow()
-//    assertThat(ongoingTopicList.recommendedStoryCount).isEqualTo(2)
-//    verifyOngoingStoryAsFractionStory0Exploration1(ongoingTopicList.recommendedStoryList[0])
-//  }
-
-  @Test
-  fun testRetrieveRecommendedStoryList_markAllChaptersCompletedInFractions_recommendedListIsCorrect() {
-    storyProgressController.recordCompletedChapter(
-=======
     val promotedActivityList = retrievePromotedActivityList()
     assertThat(promotedActivityList.promotedStoryList.recentlyPlayedStoryCount)
       .isEqualTo(1)
@@ -349,7 +278,6 @@
   @Test
   fun testGetStoryList_markChapDoneFracStory0Exp0_playedFracStory0Exp1_ongoingStoryListCorrect() {
     storyProgressTestHelper.markCompletedFractionsStory0Exp0(
->>>>>>> f8f068d5
       profileId0,
       timestampOlderThanOneWeek = false
     )
@@ -358,20 +286,6 @@
       timestampOlderThanOneWeek = false
     )
 
-<<<<<<< HEAD
-    storyProgressController.recordCompletedChapter(
-      profileId0,
-      FRACTIONS_TOPIC_ID,
-      FRACTIONS_STORY_ID_0,
-      FRACTIONS_EXPLORATION_ID_1,
-      getCurrentTimestamp()
-    )
-    testCoroutineDispatchers.runCurrent()
-
-    topicListController.getOngoingStoryList(profileId0).toLiveData()
-      .observeForever(mockOngoingStoryListObserver)
-    testCoroutineDispatchers.runCurrent()
-=======
     val promotedActivityList = retrievePromotedActivityList()
     assertThat(promotedActivityList.promotedStoryList.recentlyPlayedStoryCount)
       .isEqualTo(1)
@@ -379,7 +293,6 @@
       promotedActivityList.promotedStoryList.recentlyPlayedStoryList[0]
     )
   }
->>>>>>> f8f068d5
 
   @Test
   fun testGetPromotedStoryList_markAllChapsDoneInFractions_suggestedStoryListIsCorrect() {
@@ -388,16 +301,6 @@
       timestampOlderThanOneWeek = false
     )
 
-<<<<<<< HEAD
-    val ongoingTopicList = ongoingStoryListResultCaptor.value.getOrThrow()
-    assertThat(ongoingTopicList.recommendedStoryCount).isEqualTo(1)
-    verifyDefaultRecommendedStoryListSucceeded()
-  }
-
-  @Test
-  fun testRetrieveRecentStoryList_markAllChaptersCompletedInFractions_fromRecommendedList_playedFirstTopicStory0Exploration0_recentStoryListIsCorrect() {
-    storyProgressController.recordCompletedChapter(
-=======
     val promotedActivityList = retrievePromotedActivityList()
     assertThat(promotedActivityList.promotedStoryList.recentlyPlayedStoryCount)
       .isEqualTo(0)
@@ -414,35 +317,14 @@
   @Test
   fun testGetStoryList_markRecentPlayedFirstChapInAllStoriesInRatios_ongoingStoryListIsCorrect() {
     storyProgressTestHelper.markRecentlyPlayedRatiosStory0Exp0(
->>>>>>> f8f068d5
-      profileId0,
-      timestampOlderThanOneWeek = false
-    )
-<<<<<<< HEAD
-    testCoroutineDispatchers.runCurrent()
-
-    storyProgressController.recordCompletedChapter(
-=======
+      profileId0,
+      timestampOlderThanOneWeek = false
+    )
     storyProgressTestHelper.markRecentlyPlayedRatiosStory1Exp2(
->>>>>>> f8f068d5
-      profileId0,
-      timestampOlderThanOneWeek = false
-    )
-
-<<<<<<< HEAD
-    storyProgressController.recordRecentlyPlayedChapter(
-      profileId0,
-      TEST_TOPIC_ID_0,
-      TEST_STORY_ID_0,
-      TEST_EXPLORATION_ID_2,
-      getCurrentTimestamp()
-    )
-    testCoroutineDispatchers.runCurrent()
-
-    topicListController.getOngoingStoryList(profileId0).toLiveData()
-      .observeForever(mockOngoingStoryListObserver)
-    testCoroutineDispatchers.runCurrent()
-=======
+      profileId0,
+      timestampOlderThanOneWeek = false
+    )
+
     val promotedActivityList = retrievePromotedActivityList()
     assertThat(promotedActivityList.promotedStoryList.recentlyPlayedStoryCount)
       .isEqualTo(2)
@@ -453,7 +335,6 @@
       promotedActivityList.promotedStoryList.recentlyPlayedStoryList[1]
     )
   }
->>>>>>> f8f068d5
 
   @Test
   fun testGetStoryList_markExp0DoneAndExp2InRatios_promotedStoryListIsCorrect() {
@@ -462,17 +343,6 @@
       timestampOlderThanOneWeek = false
     )
 
-<<<<<<< HEAD
-    val ongoingTopicList = ongoingStoryListResultCaptor.value.getOrThrow()
-    assertThat(ongoingTopicList.recentStoryCount).isEqualTo(1)
-
-    verifyOngoingStoryAsFirstTopicStory0Exploration0(ongoingTopicList.recentStoryList[0])
-  }
-
-  @Test
-  fun testRetrieveRecentStoryList_markChapDoneFracStory0Exp0_fromRecommendedStories_playedFracStory0Exp1_playedRatioStory0Exp0_recentStoryListCorrect() {
-    storyProgressController.recordCompletedChapter(
-=======
     val promotedActivityList = retrievePromotedActivityList()
     assertThat(promotedActivityList.promotedStoryList.suggestedStoryCount)
       .isEqualTo(1)
@@ -484,61 +354,16 @@
   @Test
   fun testGetStoryList_markStoryDoneOfRatiosAndFirstTestTopic_suggestedStoryListIsCorrect() {
     storyProgressTestHelper.markCompletedTestTopic0Story0(
->>>>>>> f8f068d5
-      profileId0,
-      timestampOlderThanOneWeek = false
-    )
-<<<<<<< HEAD
-    testCoroutineDispatchers.runCurrent()
-
-    storyProgressController.recordRecentlyPlayedChapter(
-=======
+      profileId0,
+      timestampOlderThanOneWeek = false
+    )
     storyProgressTestHelper.markCompletedRatiosStory0(
->>>>>>> f8f068d5
-      profileId0,
-      timestampOlderThanOneWeek = false
-    )
-<<<<<<< HEAD
-    testCoroutineDispatchers.runCurrent()
-
-    storyProgressController.recordRecentlyPlayedChapter(
-      profileId0,
-      RATIOS_TOPIC_ID,
-      RATIOS_STORY_ID_0,
-      RATIOS_EXPLORATION_ID_0,
-      getCurrentTimestamp()
-    )
-    testCoroutineDispatchers.runCurrent()
-
-    testCoroutineDispatchers.runCurrent()
-    topicListController.getOngoingStoryList(profileId0).toLiveData()
-      .observeForever(mockOngoingStoryListObserver)
-    testCoroutineDispatchers.runCurrent()
-=======
->>>>>>> f8f068d5
-
-    val promotedActivityList = retrievePromotedActivityList()
-
-<<<<<<< HEAD
-    val ongoingTopicList = ongoingStoryListResultCaptor.value.getOrThrow()
-    assertThat(ongoingTopicList.recentStoryCount).isEqualTo(2)
-    verifyOngoingStoryAsRatioStory0Exploration0(ongoingTopicList.recentStoryList[0])
-    verifyOngoingStoryAsFractionStory0Exploration1(ongoingTopicList.recentStoryList[1])
-  }
-
-  @Test
-  fun testRetrieveStoryList_markFirstExpOfEveryStoryDoneWithinLastSevenDays_ongoingListIsCorrect() {
-    storyProgressController.recordCompletedChapter(
-      profileId0,
-      FRACTIONS_TOPIC_ID,
-      FRACTIONS_STORY_ID_0,
-      FRACTIONS_EXPLORATION_ID_0,
-      getCurrentTimestamp()
-    )
-    testCoroutineDispatchers.runCurrent()
-
-    storyProgressController.recordCompletedChapter(
-=======
+      profileId0,
+      timestampOlderThanOneWeek = false
+    )
+
+    val promotedActivityList = retrievePromotedActivityList()
+
     assertThat(promotedActivityList.promotedStoryList.suggestedStoryCount)
       .isEqualTo(1)
     verifyPromotedStoryAsSecondTestTopicStory0Exploration0(
@@ -549,19 +374,10 @@
   @Test
   fun testGetStoryList_markRecentlyPlayedFirstTestTopic_defaultSuggestedStoryListIsCorrect() {
     storyProgressTestHelper.markRecentlyPlayedTestTopic0Story0Exp2(
->>>>>>> f8f068d5
-      profileId0,
-      timestampOlderThanOneWeek = false
-    )
-
-<<<<<<< HEAD
-    storyProgressController.recordCompletedChapter(
-      profileId0,
-      RATIOS_TOPIC_ID,
-      RATIOS_STORY_ID_1,
-      RATIOS_EXPLORATION_ID_2,
-      getCurrentTimestamp()
-=======
+      profileId0,
+      timestampOlderThanOneWeek = false
+    )
+
     val promotedActivityList = retrievePromotedActivityList()
 
     assertThat(promotedActivityList.promotedStoryList.recentlyPlayedStoryCount)
@@ -570,7 +386,6 @@
       .isEqualTo(2)
     verifyOngoingStoryAsFirstTopicStory0Exploration0(
       promotedActivityList.promotedStoryList.recentlyPlayedStoryList[0]
->>>>>>> f8f068d5
     )
     verifyPromotedStoryAsFractionStory0Exploration0(
       promotedActivityList.promotedStoryList.suggestedStoryList[0]
@@ -589,23 +404,6 @@
 
     val promotedActivityList = retrievePromotedActivityList()
 
-<<<<<<< HEAD
-    val ongoingTopicList = ongoingStoryListResultCaptor.value.getOrThrow()
-    assertThat(ongoingTopicList.recentStoryCount).isEqualTo(3)
-    verifyOngoingStoryAsRatioStory0Exploration1(ongoingTopicList.recentStoryList[0])
-    verifyOngoingStoryAsRatioStory1Exploration3(ongoingTopicList.recentStoryList[1])
-    verifyOngoingStoryAsFractionStory0Exploration1(ongoingTopicList.recentStoryList[2])
-  }
-
-  @Test
-  fun testRetrieveRecommendedStoryList_markFirstStoryOfFractDone_noMoreOngoingList_recommendedListIsCorrect() {
-    storyProgressController.recordCompletedChapter(
-      profileId0,
-      FRACTIONS_TOPIC_ID,
-      FRACTIONS_STORY_ID_0,
-      FRACTIONS_EXPLORATION_ID_0,
-      getCurrentTimestamp()
-=======
     assertThat(promotedActivityList.comingSoonTopicList.upcomingTopicCount)
       .isEqualTo(1)
   }
@@ -615,17 +413,8 @@
     storyProgressTestHelper.markCompletedTestTopic1Story2(
       profileId0,
       timestampOlderThanOneWeek = false
->>>>>>> f8f068d5
-    )
-
-<<<<<<< HEAD
-    storyProgressController.recordCompletedChapter(
-      profileId0,
-      FRACTIONS_TOPIC_ID,
-      FRACTIONS_STORY_ID_0,
-      FRACTIONS_EXPLORATION_ID_1,
-      getCurrentTimestamp()
-=======
+    )
+
     val promotedActivityList = retrievePromotedActivityList()
     assertThat(promotedActivityList.promotedStoryList.recentlyPlayedStoryCount)
       .isEqualTo(0)
@@ -640,7 +429,6 @@
     storyProgressTestHelper.markCompletedTestTopic1Story2(
       profileId0,
       timestampOlderThanOneWeek = false
->>>>>>> f8f068d5
     )
 
     val promotedActivityList = retrievePromotedActivityList()
@@ -670,16 +458,6 @@
       timestampOlderThanOneWeek = false
     )
 
-<<<<<<< HEAD
-    val ongoingTopicList = ongoingStoryListResultCaptor.value.getOrThrow()
-    assertThat(ongoingTopicList.recentStoryCount).isEqualTo(0)
-    assertThat(ongoingTopicList.recommendedStoryCount).isEqualTo(1)
-  }
-
-  @Test
-  fun testRetrieveComingSoonTopicList_markFirstExpOfEveryStoryDoneWithinLastSevenDays_comingSoonListIsCorrect() {
-    storyProgressController.recordCompletedChapter(
-=======
     val promotedActivityList = retrievePromotedActivityList()
     assertThat(promotedActivityList.promotedStoryList.recentlyPlayedStoryCount)
       .isEqualTo(3)
@@ -697,40 +475,16 @@
   @Test
   fun testGetStoryList_markFirstExpOfEveryStoryDoneWithinLastMonth_ongoingOlderListIsCorrect() {
     storyProgressTestHelper.markCompletedFractionsStory0Exp0(
->>>>>>> f8f068d5
       profileId0,
       timestampOlderThanOneWeek = true
     )
     storyProgressTestHelper.markCompletedRatiosStory0Exp0(
       profileId0,
-<<<<<<< HEAD
-      FRACTIONS_TOPIC_ID,
-      FRACTIONS_STORY_ID_0,
-      FRACTIONS_EXPLORATION_ID_1,
-      getCurrentTimestamp()
-    )
-    testCoroutineDispatchers.runCurrent()
-
-    storyProgressController.recordCompletedChapter(
-      profileId0,
-      RATIOS_TOPIC_ID,
-      RATIOS_STORY_ID_0,
-      RATIOS_EXPLORATION_ID_0,
-      getCurrentTimestamp()
-=======
       timestampOlderThanOneWeek = true
->>>>>>> f8f068d5
     )
     storyProgressTestHelper.markCompletedRatiosStory1Exp2(
       profileId0,
-<<<<<<< HEAD
-      RATIOS_TOPIC_ID,
-      RATIOS_STORY_ID_0,
-      RATIOS_EXPLORATION_ID_1,
-      getCurrentTimestamp()
-=======
       timestampOlderThanOneWeek = true
->>>>>>> f8f068d5
     )
 
     val promotedActivityList = retrievePromotedActivityList()
@@ -754,24 +508,12 @@
       timestampOlderThanOneWeek = false
     )
 
-<<<<<<< HEAD
-    val ongoingTopicList = ongoingStoryListResultCaptor.value.getOrThrow()
-    assertThat(ongoingTopicList.recentStoryCount).isEqualTo(0)
-    assertThat(ongoingTopicList.recommendedStoryCount).isEqualTo(0)
-
-    val comingSoontopicListLiveData = topicListController.getComingSoonTopicList()
-
-    val topicListResult = comingSoontopicListLiveData.value
-    assertThat(topicListResult).isNotNull()
-    assertThat(topicListResult!!.isSuccess()).isTrue()
-=======
     val promotedActivityList = retrievePromotedActivityList()
     assertThat(promotedActivityList.promotedStoryList.recentlyPlayedStoryCount)
       .isEqualTo(1)
     verifyOngoingStoryAsFirstTopicStory0Exploration0(
       promotedActivityList.promotedStoryList.recentlyPlayedStoryList[0]
     )
->>>>>>> f8f068d5
   }
 
   @Test
@@ -856,14 +598,6 @@
       timestampOlderThanOneWeek = false
     )
 
-<<<<<<< HEAD
-    val ongoingTopicList = ongoingStoryListResultCaptor.value.getOrThrow()
-    assertThat(ongoingTopicList.recentStoryCount).isEqualTo(1)
-    assertThat(ongoingTopicList.olderStoryCount).isEqualTo(2)
-    verifyOngoingStoryAsRatioStory0Exploration1(ongoingTopicList.olderStoryList[0])
-    verifyOngoingStoryAsFractionStory0Exploration1(ongoingTopicList.olderStoryList[1])
-    verifyOngoingStoryAsRatioStory1Exploration3(ongoingTopicList.recentStoryList[0])
-=======
     val promotedActivityList = retrievePromotedActivityList()
     assertThat(promotedActivityList.promotedStoryList.recentlyPlayedStoryCount)
       .isEqualTo(1)
@@ -878,7 +612,6 @@
     verifyOngoingStoryAsRatioStory1Exploration3(
       promotedActivityList.promotedStoryList.recentlyPlayedStoryList[0]
     )
->>>>>>> f8f068d5
   }
 
   private fun verifyGetPromotedActivityListSucceeded() {
@@ -913,12 +646,6 @@
     assertThat(promotedStory.completedChapterCount).isEqualTo(0)
     assertThat(promotedStory.isTopicLearned).isTrue()
     assertThat(promotedStory.totalChapterCount).isEqualTo(3)
-  }
-
-  private fun verifyDefaultRecommendedStoryListSucceeded() {
-    val ongoingTopicList = ongoingStoryListResultCaptor.value.getOrThrow()
-    assertThat(ongoingTopicList.recommendedStoryCount).isEqualTo(1)
-    verifyOngoingStoryAsRatioStory0Exploration0(ongoingTopicList.recommendedStoryList[0])
   }
 
   private fun verifyOngoingStoryAsFirstTopicStory0Exploration0(promotedStory: PromotedStory) {
