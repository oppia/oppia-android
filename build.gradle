--- conflicted
+++ resolved
@@ -1,11 +1,7 @@
 // Top-level build file where you can add configuration options common to all sub-projects/modules.
 
 buildscript {
-<<<<<<< HEAD
-  ext.kotlin_version = '1.4.21'
-=======
   ext.kotlin_version = '1.4.20'
->>>>>>> fc4dc119
   ext.fragment_version = '1.2.0-rc01'
   repositories {
     google()
@@ -13,7 +9,7 @@
     gradlePluginPortal()
   }
   dependencies {
-    classpath 'com.android.tools.build:gradle:4.1.1'
+    classpath 'com.android.tools.build:gradle:3.6.1'
     classpath "org.jetbrains.kotlin:kotlin-gradle-plugin:$kotlin_version"
     classpath 'com.google.protobuf:protobuf-gradle-plugin:0.8.12'
     classpath 'com.google.gms:google-services:4.3.3'
