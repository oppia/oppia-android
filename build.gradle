// Top-level build file where you can add configuration options common to all sub-projects/modules.

buildscript {
<<<<<<< HEAD
  ext.kotlin_version = '1.6.0'
=======
  ext.kotlin_version = '1.6.21'
>>>>>>> a92e37c5
  ext.fragment_version = '1.2.0-rc01'
  repositories {
    google()
    gradlePluginPortal()
  }
  dependencies {
    classpath 'com.android.tools.build:gradle:3.6.1'
    classpath "org.jetbrains.kotlin:kotlin-gradle-plugin:$kotlin_version"
    classpath 'com.google.protobuf:protobuf-gradle-plugin:0.8.17'
    classpath 'com.google.gms:google-services:4.3.3'
    classpath 'com.google.firebase:firebase-crashlytics-gradle:2.1.1'
    // NOTE: Do not place your application dependencies here; they belong
    // in the individual module build.gradle files
  }
}

allprojects {
  repositories {
    google()
    mavenCentral()
    maven { url 'https://jitpack.io' }
  }
}

task clean(type: Delete) {
  delete rootProject.buildDir
}<|MERGE_RESOLUTION|>--- conflicted
+++ resolved
@@ -1,11 +1,7 @@
 // Top-level build file where you can add configuration options common to all sub-projects/modules.
 
 buildscript {
-<<<<<<< HEAD
-  ext.kotlin_version = '1.6.0'
-=======
   ext.kotlin_version = '1.6.21'
->>>>>>> a92e37c5
   ext.fragment_version = '1.2.0-rc01'
   repositories {
     google()
