apply plugin: 'com.android.library'
apply plugin: 'kotlin-android'
apply plugin: 'kotlin-android-extensions'
apply plugin: 'kotlin-kapt'

android {
  compileSdkVersion 31
  buildToolsVersion "29.0.2"

  defaultConfig {
    minSdkVersion 19
    targetSdkVersion 31
    versionCode 1
    versionName "1.0"
    testInstrumentationRunner "androidx.test.runner.AndroidJUnitRunner"
    multiDexEnabled true
    javaCompileOptions {
      annotationProcessorOptions {
        includeCompileClasspath true
      }
    }
  }

  compileOptions {
    sourceCompatibility JavaVersion.VERSION_1_8
    targetCompatibility JavaVersion.VERSION_1_8
  }

  kotlinOptions {
    jvmTarget = JavaVersion.VERSION_1_8
  }

  testOptions {
    unitTests {
      includeAndroidResources = true
      all {
        // Enable forking to ensure each test is properly run in isolation. For context, see:
        // https://discuss.gradle.org/t/36066/2 & https://github.com/oppia/oppia-android/issues/1942
        forkEvery = 1
        maxParallelForks = Runtime.getRuntime().availableProcessors()

        // https://discuss.gradle.org/t/29495/2 & https://stackoverflow.com/a/34299238.
        testLogging {
          events "passed", "skipped", "failed"
          showExceptions = true
          exceptionFormat = "full"
          showCauses = true
          showStackTraces = true
          showStandardStreams = false
        }
      }
    }
  }

  buildTypes {
    release {
      minifyEnabled true
      proguardFiles getDefaultProguardFile('proguard-android-optimize.txt'), 'proguard-rules.pro'
    }
  }
}

dependencies {
  implementation fileTree(dir: 'libs', include: ['*.jar'])
  implementation(
      'androidx.appcompat:appcompat:1.0.2',
      'com.google.dagger:dagger:2.41',
      'com.google.guava:guava:28.1-android',
      'com.google.protobuf:protobuf-javalite:3.17.3',
<<<<<<< HEAD
      'com.squareup.moshi:moshi-kotlin:1.14.0',
=======
      'com.squareup.moshi:moshi-kotlin:1.13.0',
>>>>>>> f118fa27
      'com.squareup.okhttp3:okhttp:4.7.2',
      'org.jetbrains.kotlinx:kotlinx-coroutines-android:1.4.1',
  )
  compileOnly(
      'jakarta.xml.bind:jakarta.xml.bind-api:2.3.2',
      'javax.annotation:javax.annotation-api:1.3.2',
      'org.glassfish.jaxb:jaxb-runtime:2.3.2',
  )
  testImplementation(
      'androidx.test.ext:junit:1.1.1',
      'com.google.dagger:dagger:2.41',
      'com.google.truth:truth:1.1.3',
      'com.google.truth.extensions:truth-liteproto-extension:1.1.3',
      'com.squareup.okhttp3:mockwebserver:4.7.2',
      'com.squareup.okhttp3:okhttp:4.7.2',
      'junit:junit:4.12',
      'org.jetbrains.kotlinx:kotlinx-coroutines-test:1.2.2',
      'org.mockito:mockito-core:2.19.0',
      'org.robolectric:robolectric:4.5',
      project(":testing"),
  )
  // TODO(#59): Remove this once Bazel is introduced
  // TODO(#97): Isolate retrofit-mock dependency from production
  api(
      'com.squareup.retrofit2:converter-moshi:2.7.2',
      'com.squareup.retrofit2:retrofit:2.7.2',
      'com.squareup.retrofit2:retrofit-mock:2.7.2',
  )
  androidTestImplementation('androidx.test:runner:1.2.0',
      'androidx.test.espresso:espresso-core:3.2.0')
  kapt(
<<<<<<< HEAD
      'com.google.dagger:dagger-compiler:2.24',
      'com.squareup.moshi:moshi-kotlin-codegen:1.14.0'
=======
      'com.google.dagger:dagger-compiler:2.41',
      'com.squareup.moshi:moshi-kotlin-codegen:1.13.0'
>>>>>>> f118fa27
  )
  kaptTest(
      'com.google.dagger:dagger-compiler:2.41'
  )

  implementation project(":utility")
  implementation project(":model")
  testImplementation project(":model")
}
// The GeneratedMessageLite implementations of protobufs are depending on protobuf-java
// instead of protobuf-lite after Android Studio 3.5,
// The below command stops that from happening: https://github.com/google/tink/issues/282
configurations {
  all*.exclude module: 'protobuf-java'
}<|MERGE_RESOLUTION|>--- conflicted
+++ resolved
@@ -67,11 +67,7 @@
       'com.google.dagger:dagger:2.41',
       'com.google.guava:guava:28.1-android',
       'com.google.protobuf:protobuf-javalite:3.17.3',
-<<<<<<< HEAD
-      'com.squareup.moshi:moshi-kotlin:1.14.0',
-=======
       'com.squareup.moshi:moshi-kotlin:1.13.0',
->>>>>>> f118fa27
       'com.squareup.okhttp3:okhttp:4.7.2',
       'org.jetbrains.kotlinx:kotlinx-coroutines-android:1.4.1',
   )
@@ -103,13 +99,8 @@
   androidTestImplementation('androidx.test:runner:1.2.0',
       'androidx.test.espresso:espresso-core:3.2.0')
   kapt(
-<<<<<<< HEAD
-      'com.google.dagger:dagger-compiler:2.24',
-      'com.squareup.moshi:moshi-kotlin-codegen:1.14.0'
-=======
       'com.google.dagger:dagger-compiler:2.41',
       'com.squareup.moshi:moshi-kotlin-codegen:1.13.0'
->>>>>>> f118fa27
   )
   kaptTest(
       'com.google.dagger:dagger-compiler:2.41'
