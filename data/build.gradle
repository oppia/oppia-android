--- conflicted
+++ resolved
@@ -88,11 +88,7 @@
       'junit:junit:4.12',
       'org.jetbrains.kotlinx:kotlinx-coroutines-test:1.2.2',
       'org.mockito:mockito-core:2.19.0',
-<<<<<<< HEAD
-      'org.robolectric:robolectric:4.10.3',
-=======
       'org.robolectric:robolectric:4.8.2',
->>>>>>> e92be897
       project(":testing"),
   )
   // TODO(#59): Remove this once Bazel is introduced
