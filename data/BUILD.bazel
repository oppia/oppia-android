# TODO(#1532): Rename file to 'BUILD' post-Gradle.
"""
This library provides data to the rest of the application.
"""

load("@dagger//:workspace_defs.bzl", "dagger_rules")
load("@io_bazel_rules_kotlin//kotlin:kotlin.bzl", "kt_android_library")
load("//data:data_test.bzl", "data_test")

kt_android_library(
    name = "persistent_cache_store",
    srcs = ["src/main/java/org/oppia/android/data/persistence/PersistentCacheStore.kt"],
    custom_package = "org.oppia.android.data.persistence",
    manifest = "src/main/AndroidManifest.xml",
    visibility = ["//visibility:public"],
    deps = [
        ":dagger",
        "//model",
        "//third_party:androidx_appcompat_appcompat",
        "//third_party:androidx_lifecycle_lifecycle-livedata-ktx",
        "//third_party:com_caverock_androidsvg-aar",
        "//third_party:com_github_bumptech_glide_glide",
        "//utility",
        "//utility/src/main/java/org/oppia/android/util/profile:directory_management_util",
    ],
)

<<<<<<< HEAD
kt_android_library(
    name = "remote_service_models",
    testonly = False,
    srcs = glob([
        "src/main/java/org/oppia/android/data/backends/gae/model/*.kt",
    ]),
    custom_package = "org.oppia.android.data.backends.gae.model",
    manifest = "src/main/AndroidManifest.xml",
    visibility = ["//visibility:public"],
    deps = [
        ":dagger",
        "//third_party:com_squareup_retrofit2_retrofit",
        "//utility",
    ],
)

kt_android_library(
    name = "remote_services",
    testonly = False,
    srcs = [
        "src/main/java/org/oppia/android/data/backends/gae/api/FeedbackReportingService.kt",
    ],
    custom_package = "org.oppia.android.data.backends",
    manifest = "src/main/AndroidManifest.xml",
    visibility = ["//visibility:public"],
    deps = [
        ":dagger",
        ":remote_service_models",
        "//model:feedback_reporting_java_proto_lite",
        "//utility",
    ],
)
=======
# keep sorted
TEST_DEPS = [
    ":dagger",
    ":persistent_cache_store",
    "//data/src/main/java/org/oppia/android/data/backends/gae:prod_module",
    "//data/src/main/java/org/oppia/android/data/backends/gae/model",
    "//model:test_models",
    "//testing",
    "//testing/src/main/java/org/oppia/android/testing/network",
    "//third_party:androidx_test_ext_junit",
    "//third_party:com_google_truth_truth",
    "//third_party:com_squareup_retrofit2_converter-moshi",
    "//third_party:com_squareup_retrofit2_retrofit",
    "//third_party:com_squareup_retrofit2_retrofit-mock",
    "//third_party:junit_junit",
    "//third_party:moshi",
    "//third_party:org_robolectric_annotations",
    "//third_party:robolectric_android-all",
    "//utility",
]

# Qualified file paths for test classes that have been migrated over to their own packages &
# shouldn't be defined as module-level tests.
# keep sorted
MIGRATED_TESTS = [
]

[data_test(
    name = test_file_path,
    filtered_tests = MIGRATED_TESTS,
    deps = TEST_DEPS,
) for test_file_path in glob(["src/test/java/org/oppia/android/data/**/*Test.kt"])]
>>>>>>> 4bea2ba7

dagger_rules()<|MERGE_RESOLUTION|>--- conflicted
+++ resolved
@@ -25,40 +25,6 @@
     ],
 )
 
-<<<<<<< HEAD
-kt_android_library(
-    name = "remote_service_models",
-    testonly = False,
-    srcs = glob([
-        "src/main/java/org/oppia/android/data/backends/gae/model/*.kt",
-    ]),
-    custom_package = "org.oppia.android.data.backends.gae.model",
-    manifest = "src/main/AndroidManifest.xml",
-    visibility = ["//visibility:public"],
-    deps = [
-        ":dagger",
-        "//third_party:com_squareup_retrofit2_retrofit",
-        "//utility",
-    ],
-)
-
-kt_android_library(
-    name = "remote_services",
-    testonly = False,
-    srcs = [
-        "src/main/java/org/oppia/android/data/backends/gae/api/FeedbackReportingService.kt",
-    ],
-    custom_package = "org.oppia.android.data.backends",
-    manifest = "src/main/AndroidManifest.xml",
-    visibility = ["//visibility:public"],
-    deps = [
-        ":dagger",
-        ":remote_service_models",
-        "//model:feedback_reporting_java_proto_lite",
-        "//utility",
-    ],
-)
-=======
 # keep sorted
 TEST_DEPS = [
     ":dagger",
@@ -91,6 +57,5 @@
     filtered_tests = MIGRATED_TESTS,
     deps = TEST_DEPS,
 ) for test_file_path in glob(["src/test/java/org/oppia/android/data/**/*Test.kt"])]
->>>>>>> 4bea2ba7
 
 dagger_rules()