package org.oppia.android.data.backends.gae.model

import com.squareup.moshi.Json
import com.squareup.moshi.JsonClass

/** Data class for feedback reporting device build model. */
// TODO(#2801): Link backend domain model
@JsonClass(generateAdapter = true)
data class GaeFeedbackReportingDeviceContext(

  /** The model code of the user's device. */
  @Json(name = "device_model") val deviceModel: String,
  /** The SDK version code on the user's device. */
<<<<<<< HEAD
  @Json(name = "android_sdk_version") val sdkVersion: Int,
  /** The consumer brand of the user's device. */
  @Json(name = "device_brand") val deviceBrand: String,
=======
  @Json(name = "sdk_version") val sdkVersion: Int,
>>>>>>> 5c84fff1
  /** The unique fingerprint ID of the specific device build. */
  @Json(name = "build_fingerprint") val buildFingerprint: String,
  /** Corresponds to the type of network connection the device is on (wifi, cellular, or unspecified). */
  @Json(name = "network_type") val networkType: String

)<|MERGE_RESOLUTION|>--- conflicted
+++ resolved
@@ -11,13 +11,9 @@
   /** The model code of the user's device. */
   @Json(name = "device_model") val deviceModel: String,
   /** The SDK version code on the user's device. */
-<<<<<<< HEAD
   @Json(name = "android_sdk_version") val sdkVersion: Int,
   /** The consumer brand of the user's device. */
   @Json(name = "device_brand") val deviceBrand: String,
-=======
-  @Json(name = "sdk_version") val sdkVersion: Int,
->>>>>>> 5c84fff1
   /** The unique fingerprint ID of the specific device build. */
   @Json(name = "build_fingerprint") val buildFingerprint: String,
   /** Corresponds to the type of network connection the device is on (wifi, cellular, or unspecified). */
