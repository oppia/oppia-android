package org.oppia.android.data.backends.gae.model

import com.squareup.moshi.Json
import com.squareup.moshi.JsonClass

/** Data class for feedback reporting device build model. */
// TODO(#2801): Link backend domain model
@JsonClass(generateAdapter = true)
data class GaeFeedbackReportingDeviceContext(

  /** The model code of the user's device. */
  @Json(name = "android_device_model") val deviceModel: String,
  /** The SDK version code on the user's device. */
  @Json(name = "android_sdk_version") val sdkVersion: Int,
<<<<<<< HEAD
  /** The consumer brand of the user's device. */
  @Json(name = "device_brand") val deviceBrand: String,
=======
>>>>>>> 4bea2ba7
  /** The unique fingerprint ID of the specific device build. */
  @Json(name = "build_fingerprint") val buildFingerprint: String,
  /** Corresponds to the type of network connection the device is on (wifi, cellular, or unspecified). */
  @Json(name = "network_type") val networkType: String

)<|MERGE_RESOLUTION|>--- conflicted
+++ resolved
@@ -12,11 +12,6 @@
   @Json(name = "android_device_model") val deviceModel: String,
   /** The SDK version code on the user's device. */
   @Json(name = "android_sdk_version") val sdkVersion: Int,
-<<<<<<< HEAD
-  /** The consumer brand of the user's device. */
-  @Json(name = "device_brand") val deviceBrand: String,
-=======
->>>>>>> 4bea2ba7
   /** The unique fingerprint ID of the specific device build. */
   @Json(name = "build_fingerprint") val buildFingerprint: String,
   /** Corresponds to the type of network connection the device is on (wifi, cellular, or unspecified). */
