"""
Tests for infrastructure that provides data persistence support for the rest of the app.
"""

load("//:oppia_android_test.bzl", "oppia_android_test")

oppia_android_test(
    name = "PersistentCacheStoreTest",
    srcs = ["PersistentCacheStoreTest.kt"],
    custom_package = "org.oppia.android.data.persistence",
    test_class = "org.oppia.android.data.persistence.PersistentCacheStoreTest",
    test_manifest = "//data:test_manifest",
    deps = [
<<<<<<< HEAD
=======
        "//:dagger",
>>>>>>> f118fa27
        "//data/src/main/java/org/oppia/android/data/persistence:cache_store",
        "//model/src/main/proto:test_models",
        "//testing",
        "//testing/src/main/java/org/oppia/android/testing/data:data_provider_test_monitor",
        "//testing/src/main/java/org/oppia/android/testing/robolectric:test_module",
        "//testing/src/main/java/org/oppia/android/testing/threading:test_module",
        "//third_party:androidx_test_ext_junit",
        "//third_party:com_google_truth_extensions_truth-liteproto-extension",
        "//third_party:com_google_truth_truth",
        "//third_party:junit_junit",
        "//third_party:org_mockito_mockito-core",
        "//third_party:org_robolectric_robolectric",
        "//third_party:robolectric_android-all",
    ],
)<|MERGE_RESOLUTION|>--- conflicted
+++ resolved
@@ -11,10 +11,7 @@
     test_class = "org.oppia.android.data.persistence.PersistentCacheStoreTest",
     test_manifest = "//data:test_manifest",
     deps = [
-<<<<<<< HEAD
-=======
         "//:dagger",
->>>>>>> f118fa27
         "//data/src/main/java/org/oppia/android/data/persistence:cache_store",
         "//model/src/main/proto:test_models",
         "//testing",
