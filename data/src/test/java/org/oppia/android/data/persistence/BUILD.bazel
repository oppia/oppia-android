--- conflicted
+++ resolved
@@ -10,13 +10,8 @@
     deps = [
         "//:dagger",
         "//data/src/main/java/org/oppia/android/data/persistence:cache_store",
-<<<<<<< HEAD
-        "//model/src/main/proto:test_models",
+        "//model/src/main/proto:test_java_proto_lite",
         "//testing/src/main/java/org/oppia/android/testing",
-=======
-        "//model/src/main/proto:test_java_proto_lite",
-        "//testing",
->>>>>>> 1e712427
         "//testing/src/main/java/org/oppia/android/testing/data:async_result_subject",
         "//testing/src/main/java/org/oppia/android/testing/data:data_provider_test_monitor",
         "//testing/src/main/java/org/oppia/android/testing/robolectric:test_module",
