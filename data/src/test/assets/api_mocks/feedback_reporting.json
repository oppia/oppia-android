{
<<<<<<< HEAD
  "android_report_info_schema_version": 1,
  "app_context": {
    "entry_point": {
      "entry_point_name" : "navigation_drawer"
    },
=======
  "app_context": {
    "entry_point": "navigation_drawer",
>>>>>>> 6bf456ab
    "completed_exploration_ids": [
      0,
      1
    ],
    "topic_progress": {},
    "text_size": "large",
    "text_language_code": "EN",
    "audio_language_code": "EN",
    "download_and_update_only_on_wifi": true,
    "automatically_update_topics": false,
    "is_admin": false,
    "event_logs": [
      "example",
      "event"
    ],
    "logcat_logs": [
      "example",
      "log"
    ]
  },
  "device_context": {
    "device_model": "example_model",
    "sdk_version": 23,
    "build_fingerprint": "example_fingerprint_id",
    "network_type": "wifi"
  },
<<<<<<< HEAD
  "report_submission_timestamp_sec": 1610519337,
  "system_context": {
    "platform_version": "0.1-alpha-abcdef1234",
    "package_version_code": 1,
    "country_locale_code": "IN",
    "language_locale_code": "EN"
=======
  "report_creation_timestamp_ms": 1610519337000,
  "system_context": {
    "version_name": "0.1-alpha-abcdef1234",
    "package_version_code": 1,
    "country_locale": "IN",
    "language_locale": "EN"
>>>>>>> 6bf456ab
  },
  "user_supplied_feedback": {
    "report_type": "suggestion",
    "category": "language_suggestion",
    "user_feedback_selected_items": [],
    "user_feedback_other_text_input": "french"
  }
}<|MERGE_RESOLUTION|>--- conflicted
+++ resolved
@@ -1,18 +1,9 @@
 {
-<<<<<<< HEAD
   "android_report_info_schema_version": 1,
   "app_context": {
     "entry_point": {
       "entry_point_name" : "navigation_drawer"
     },
-=======
-  "app_context": {
-    "entry_point": "navigation_drawer",
->>>>>>> 6bf456ab
-    "completed_exploration_ids": [
-      0,
-      1
-    ],
     "topic_progress": {},
     "text_size": "large",
     "text_language_code": "EN",
@@ -35,21 +26,12 @@
     "build_fingerprint": "example_fingerprint_id",
     "network_type": "wifi"
   },
-<<<<<<< HEAD
   "report_submission_timestamp_sec": 1610519337,
   "system_context": {
     "platform_version": "0.1-alpha-abcdef1234",
     "package_version_code": 1,
     "country_locale_code": "IN",
     "language_locale_code": "EN"
-=======
-  "report_creation_timestamp_ms": 1610519337000,
-  "system_context": {
-    "version_name": "0.1-alpha-abcdef1234",
-    "package_version_code": 1,
-    "country_locale": "IN",
-    "language_locale": "EN"
->>>>>>> 6bf456ab
   },
   "user_supplied_feedback": {
     "report_type": "suggestion",
