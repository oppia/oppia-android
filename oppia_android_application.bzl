"""
Macros pertaining to building & managing Android app bundles.
"""

def _convert_apk_to_aab_module_impl(ctx):
    output_file = ctx.outputs.output_file
    input_file = ctx.attr.input_file.files.to_list()[0]

    # See aapt2 help documentation for details on the arguments passed here.
    arguments = [
        "convert",
        "--output-format",
        "proto",
        "-o",
        output_file.path,
        input_file.path,
    ]

    # Reference: https://docs.bazel.build/versions/master/skylark/lib/actions.html#run.
    ctx.actions.run(
        outputs = [output_file],
        inputs = ctx.files.input_file,
        tools = [ctx.executable._aapt2_tool],
        executable = ctx.executable._aapt2_tool.path,
        arguments = arguments,
        mnemonic = "GenerateAndroidAppBundleModuleFromApk",
        progress_message = "Generating deployable AAB",
    )
    return DefaultInfo(
        files = depset([output_file]),
        runfiles = ctx.runfiles(files = [output_file]),
    )

def _convert_module_aab_to_structured_zip_impl(ctx):
    output_file = ctx.outputs.output_file
    input_file = ctx.attr.input_file.files.to_list()[0]

    command = """
    # Extract AAB to working directory.
    WORKING_DIR=$(mktemp -d)
    unzip -d $WORKING_DIR {0}

    # Create the expected directory structure for an app bundle.
    # Reference for copying all other files to root: https://askubuntu.com/a/951768.
    mkdir -p $WORKING_DIR/assets $WORKING_DIR/dex $WORKING_DIR/manifest $WORKING_DIR/root
    mv $WORKING_DIR/*.dex $WORKING_DIR/dex/
    mv $WORKING_DIR/AndroidManifest.xml $WORKING_DIR/manifest/
    ls -d $WORKING_DIR/* | grep -v -w -E "res|assets|dex|manifest|root|resources.pb" | xargs -I{{}} sh -c "mv \\$0 $WORKING_DIR/root/ || exit 255" {{}} 2>&1 || exit $?

    # Zip up the result--this will be used by bundletool to build a deployable AAB. Note that these
    # strange file path bits are needed because zip will always retain the directory structure
    # passed via arguments (necessitating changing into the working directory).
    DEST_FILE_PATH="$(pwd)/{1}"
    cd $WORKING_DIR
    zip -r $DEST_FILE_PATH .
    """.format(input_file.path, output_file.path)

    # Reference: https://docs.bazel.build/versions/main/skylark/lib/actions.html#run_shell.
    ctx.actions.run_shell(
        outputs = [output_file],
        inputs = ctx.files.input_file,
        tools = [],
        command = command,
        mnemonic = "ConvertModuleAabToStructuredZip",
        progress_message = "Generating deployable AAB",
    )
    return DefaultInfo(
        files = depset([output_file]),
        runfiles = ctx.runfiles(files = [output_file]),
    )

def _restrict_languages_in_raw_module_zip_impl(ctx):
    input_file = ctx.file.input_file
    output_file = ctx.outputs.output_file

    arguments = ctx.actions.args()
    arguments.add(input_file)
    arguments.add(output_file)
    ctx.actions.run(
        outputs = [output_file],
        inputs = [input_file],
        tools = [ctx.executable._filter_per_language_resources_tool],
        executable = ctx.executable._filter_per_language_resources_tool.path,
        arguments = [arguments],
    )

    return DefaultInfo(
        files = depset([output_file]),
        runfiles = ctx.runfiles(files = [output_file]),
    )

def _bundle_module_zip_into_deployable_aab_impl(ctx):
    output_file = ctx.outputs.output_file
    input_file = ctx.attr.input_file.files.to_list()[0]
    config_file = ctx.attr.config_file.files.to_list()[0]

    # Reference: https://developer.android.com/studio/build/building-cmdline#build_your_app_bundle_using_bundletool.
    arguments = [
        "build-bundle",
        "--modules=%s" % input_file.path,
        "--config=%s" % config_file.path,
        "--output=%s" % output_file.path,
    ]

    # Reference: https://docs.bazel.build/versions/master/skylark/lib/actions.html#run.
    ctx.actions.run(
        outputs = [output_file],
        inputs = ctx.files.input_file + ctx.files.config_file,
        tools = [ctx.executable._bundletool_tool],
        executable = ctx.executable._bundletool_tool.path,
        arguments = arguments,
        mnemonic = "GenerateDeployAabFromModuleZip",
        progress_message = "Generating deployable AAB",
    )
    return DefaultInfo(
        files = depset([output_file]),
        runfiles = ctx.runfiles(files = [output_file]),
    )

def _package_metadata_into_deployable_aab_impl(ctx):
    output_aab_file = ctx.outputs.output_aab_file
    input_aab_file = ctx.attr.input_aab_file.files.to_list()[0]
    proguard_map_file = ctx.attr.proguard_map_file.files.to_list()[0]

    command = """
    # Extract deployable AAB to working directory.
    WORKING_DIR=$(mktemp -d)
    echo $WORKING_DIR
    cp {0} $WORKING_DIR/temp.aab || exit 255

    # Change the permissions of the AAB copy so that it can be overwritten later.
    chmod 755 $WORKING_DIR/temp.aab || exit 255

    # Create directory needed for storing bundle metadata.
    mkdir -p $WORKING_DIR/BUNDLE-METADATA/com.android.tools.build.obfuscation

    # Copy over the Proguard map file.
    cp {1} $WORKING_DIR/BUNDLE-METADATA/com.android.tools.build.obfuscation/proguard.map || exit 255

    $ Repackage the AAB file into the destination.
    DEST_FILE_PATH="$(pwd)/{2}"
    cd $WORKING_DIR
    zip -Dur temp.aab BUNDLE-METADATA || exit 255
    cp temp.aab $DEST_FILE_PATH || exit 255
    """.format(input_aab_file.path, proguard_map_file.path, output_aab_file.path)

    # Reference: https://docs.bazel.build/versions/main/skylark/lib/actions.html#run_shell.
    ctx.actions.run_shell(
        outputs = [output_aab_file],
        inputs = ctx.files.input_aab_file + ctx.files.proguard_map_file,
        tools = [],
        command = command,
        mnemonic = "PackageMetadataIntoDeployableAAB",
        progress_message = "Generating deployable AAB",
    )
    return DefaultInfo(
        files = depset([output_aab_file]),
        runfiles = ctx.runfiles(files = [output_aab_file]),
    )

def _generate_apks_and_install_impl(ctx):
    input_file = ctx.attr.input_file.files.to_list()[0]
    debug_keystore_file = ctx.attr.debug_keystore.files.to_list()[0]
    apks_file = ctx.actions.declare_file("%s_processed.apks" % ctx.label.name)
    deploy_shell = ctx.actions.declare_file("%s_run.sh" % ctx.label.name)

    # Reference: https://developer.android.com/studio/command-line/bundletool#generate_apks.
    # See also the Bazel BUILD file for the keystore for details on its password and alias.
    generate_apks_arguments = [
        "build-apks",
        "--bundle=%s" % input_file.path,
        "--output=%s" % apks_file.path,
        "--ks=%s" % debug_keystore_file.path,
        "--ks-pass=pass:android",
        "--ks-key-alias=androiddebugkey",
        "--key-pass=pass:android",
    ]

    # Reference: https://docs.bazel.build/versions/master/skylark/lib/actions.html#run.
    ctx.actions.run(
        outputs = [apks_file],
        inputs = ctx.files.input_file + ctx.files.debug_keystore,
        tools = [ctx.executable._bundletool_tool],
        executable = ctx.executable._bundletool_tool.path,
        arguments = generate_apks_arguments,
        mnemonic = "BuildApksFromDeployAab",
        progress_message = "Preparing AAB deploy to device",
    )

    # References: https://github.com/bazelbuild/bazel/issues/7390,
    # https://developer.android.com/studio/command-line/bundletool#deploy_with_bundletool, and
    # https://docs.bazel.build/versions/main/skylark/rules.html#executable-rules-and-test-rules.
    # Note that the bundletool can be executed directly since Bazel creates a wrapper script that
    # utilizes its own internal Java toolchain.
    ctx.actions.write(
        output = deploy_shell,
        content = """
        #!/bin/sh
        {0} install-apks --apks={1}
        echo The APK should now be installed
        """.format(ctx.executable._bundletool_tool.short_path, apks_file.short_path),
        is_executable = True,
    )

    # Reference for including necessary runfiles for Java:
    # https://github.com/bazelbuild/bazel/issues/487#issuecomment-178119424.
    runfiles = ctx.runfiles(
        files = [
            ctx.executable._bundletool_tool,
            apks_file,
        ],
    ).merge(ctx.attr._bundletool_tool.default_runfiles)
    return DefaultInfo(
        executable = deploy_shell,
        runfiles = runfiles,
    )

_convert_apk_to_module_aab = rule(
    attrs = {
        "input_file": attr.label(
            allow_single_file = True,
            mandatory = True,
        ),
        "output_file": attr.output(
            mandatory = True,
        ),
        "_aapt2_tool": attr.label(
            executable = True,
            cfg = "host",
            default = "@androidsdk//:aapt2_binary",
        ),
    },
    implementation = _convert_apk_to_aab_module_impl,
)

_convert_module_aab_to_structured_zip = rule(
    attrs = {
        "input_file": attr.label(
            allow_single_file = True,
            mandatory = True,
        ),
        "output_file": attr.output(
            mandatory = True,
        ),
    },
    implementation = _convert_module_aab_to_structured_zip_impl,
)

_restrict_languages_in_raw_module_zip = rule(
    attrs = {
        "input_file": attr.label(
            allow_single_file = True,
            mandatory = True,
        ),
        "output_file": attr.output(
            mandatory = True,
        ),
        "_filter_per_language_resources_tool": attr.label(
            executable = True,
            cfg = "host",
            default = "//scripts:filter_per_language_resources",
        ),
    },
    implementation = _restrict_languages_in_raw_module_zip_impl,
)

_bundle_module_zip_into_deployable_aab = rule(
    attrs = {
        "input_file": attr.label(
            allow_single_file = True,
            mandatory = True,
        ),
        "config_file": attr.label(
            allow_single_file = True,
            mandatory = True,
        ),
        "output_file": attr.output(
            mandatory = True,
        ),
        "_bundletool_tool": attr.label(
            executable = True,
            cfg = "host",
<<<<<<< HEAD
            default = "//third_party/scripts:android_bundletool",
=======
            default = "//third_party:android_bundletool_binary",
>>>>>>> 6e747dc9
        ),
    },
    implementation = _bundle_module_zip_into_deployable_aab_impl,
)

_package_metadata_into_deployable_aab = rule(
    attrs = {
        "input_aab_file": attr.label(
            allow_single_file = True,
            mandatory = True,
        ),
        "proguard_map_file": attr.label(
            allow_single_file = True,
            mandatory = True,
        ),
        "output_aab_file": attr.output(
            mandatory = True,
        ),
    },
    implementation = _package_metadata_into_deployable_aab_impl,
)

_generate_apks_and_install = rule(
    attrs = {
        "input_file": attr.label(
            allow_single_file = True,
            mandatory = True,
        ),
        "debug_keystore": attr.label(
            allow_single_file = True,
            mandatory = True,
        ),
        "_bundletool_tool": attr.label(
            executable = True,
            cfg = "host",
<<<<<<< HEAD
            default = "//third_party/scripts:android_bundletool",
=======
            default = "//third_party:android_bundletool_binary",
>>>>>>> 6e747dc9
        ),
    },
    executable = True,
    implementation = _generate_apks_and_install_impl,
)

def oppia_android_application(name, config_file, proguard_generate_mapping, **kwargs):
    """
    Creates an Android App Bundle (AAB) binary with the specified name and arguments.

    Args:
        name: str. The name of the Android App Bundle to build. This will corresponding to the name
            of the generated .aab file.
        config_file: target. The path to the .pb.json bundle configuration file for this build.
        proguard_generate_mapping: boolean. Whether to perform a Proguard optimization step &
            generate Proguard mapping corresponding to the obfuscation step.
        **kwargs: additional arguments. See android_binary for the exact arguments that are
            available.
    """
    binary_name = "%s_binary" % name
    module_aab_name = "%s_module_aab" % name
    raw_module_zip_name = "%s_raw_module_zip" % name
    language_restricted_module_zip_name = "%s_lang_restricted_module_zip" % name
    deployable_aab_name = "%s_deployable" % name
    native.android_binary(
        name = binary_name,
        tags = ["manual"],
        proguard_generate_mapping = proguard_generate_mapping,
        **kwargs
    )
    _convert_apk_to_module_aab(
        name = module_aab_name,
        input_file = ":%s.apk" % binary_name,
        output_file = "%s.aab" % module_aab_name,
        tags = ["manual"],
    )
    _convert_module_aab_to_structured_zip(
        name = raw_module_zip_name,
        input_file = ":%s.aab" % module_aab_name,
        output_file = "%s.zip" % raw_module_zip_name,
        tags = ["manual"],
    )
    _restrict_languages_in_raw_module_zip(
        name = language_restricted_module_zip_name,
        input_file = "%s.zip" % raw_module_zip_name,
        output_file = "%s.zip" % language_restricted_module_zip_name,
        tags = ["manual"],
    )
    if proguard_generate_mapping:
        _bundle_module_zip_into_deployable_aab(
            name = deployable_aab_name,
            input_file = ":%s.zip" % language_restricted_module_zip_name,
            config_file = config_file,
            output_file = "%s.aab" % deployable_aab_name,
            tags = ["manual"],
        )
        _package_metadata_into_deployable_aab(
            name = name,
            input_aab_file = ":%s.aab" % deployable_aab_name,
            proguard_map_file = ":%s_proguard.map" % binary_name,
            output_aab_file = "%s.aab" % name,
            tags = ["manual"],
        )
    else:
        # No extra package step is needed if there's no Proguard map file.
        _bundle_module_zip_into_deployable_aab(
            name = name,
            input_file = ":%s.zip" % language_restricted_module_zip_name,
            config_file = config_file,
            output_file = "%s.aab" % name,
            tags = ["manual"],
        )

def declare_deployable_application(name, aab_target):
    """
    Creates a new target that can be run with 'bazel run' to install an AAB file.

    Example:
        declare_deployable_application(
            name = "install_oppia_prod",
            aab_target = "//:oppia_prod",
        )

        $ bazel run //:install_oppia_prod

    This will build (if necessary) and install the correct APK derived from the Android app bundle
    on the locally attached emulator or device. Note that this command does not support targeting a
    specific device so it will not work if more than one device is available via 'adb devices'.

    Args:
        name: str. The name of the runnable target to install an AAB file on a local device.
        aab_target: target. The target (declared via oppia_android_application) that should be made
            installable.
    """
    _generate_apks_and_install(
        name = name,
        input_file = aab_target,
        debug_keystore = "@bazel_tools//tools/android:debug_keystore",
        tags = ["manual"],
    )<|MERGE_RESOLUTION|>--- conflicted
+++ resolved
@@ -280,11 +280,7 @@
         "_bundletool_tool": attr.label(
             executable = True,
             cfg = "host",
-<<<<<<< HEAD
-            default = "//third_party/scripts:android_bundletool",
-=======
-            default = "//third_party:android_bundletool_binary",
->>>>>>> 6e747dc9
+            default = "//third_party/scripts:android_bundletool_binary",
         ),
     },
     implementation = _bundle_module_zip_into_deployable_aab_impl,
@@ -320,11 +316,7 @@
         "_bundletool_tool": attr.label(
             executable = True,
             cfg = "host",
-<<<<<<< HEAD
-            default = "//third_party/scripts:android_bundletool",
-=======
-            default = "//third_party:android_bundletool_binary",
->>>>>>> 6e747dc9
+            default = "//third_party/scripts:android_bundletool_binary",
         ),
     },
     executable = True,
