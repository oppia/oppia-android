--- conflicted
+++ resolved
@@ -283,12 +283,8 @@
       TestAccessibilityModule::class, LogStorageModule::class, CachingTestModule::class,
       PrimeTopicAssetsControllerModule::class, ExpirationMetaDataRetrieverTestModule::class,
       ViewBindingShimModule::class, RatioInputModule::class,
-<<<<<<< HEAD
-      ApplicationStartupListenerModule::class, LogUploadWorkerModule::class,
-      WorkManagerConfigurationModule::class
-=======
-      ApplicationStartupListenerModule::class, HintsAndSolutionConfigModule::class
->>>>>>> fcb3e4b8
+      ApplicationStartupListenerModule::class, HintsAndSolutionConfigModule::class,
+      LogUploadWorkerModule::class, WorkManagerConfigurationModule::class
     ]
   )
   interface TestApplicationComponent : ApplicationComponent, ApplicationInjector {
