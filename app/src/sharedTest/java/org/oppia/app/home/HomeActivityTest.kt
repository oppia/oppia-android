--- conflicted
+++ resolved
@@ -51,14 +51,10 @@
 import org.oppia.app.topic.TopicActivity
 import org.oppia.app.utility.OrientationChangeAction.Companion.orientationLandscape
 import org.oppia.domain.UserAppHistoryController
-<<<<<<< HEAD
 import org.oppia.domain.topic.FRACTIONS_TOPIC_ID
 import org.oppia.domain.topic.MATTHEW_GOES_TO_THE_BAKERY_STORY_ID
 import org.oppia.domain.topic.TEST_TOPIC_ID_0
-=======
 import org.oppia.domain.topic.FRACTIONS_STORY_ID_0
-import org.oppia.domain.topic.FRACTIONS_TOPIC_ID
->>>>>>> c628385f
 import org.oppia.util.logging.EnableConsoleLog
 import org.oppia.util.logging.EnableFileLog
 import org.oppia.util.logging.GlobalLogLevel
@@ -196,66 +192,43 @@
   fun testHomeActivity_recyclerViewIndex1_promotedCard_storyNameIsCorrect() {
     launch(HomeActivity::class.java).use {
       onView(withId(R.id.home_recycler_view)).perform(scrollToPosition<RecyclerView.ViewHolder>(1))
-<<<<<<< HEAD
+      onView(atPositionOnView(R.id.home_recycler_view, 1, R.id.story_name_text_view)).check(
+        matches(
+          withText(containsString("Matthew Goes to the Bakery"))
+        )
+      )
+    }
+  }
+
+  @Test
+  @Ignore("Landscape not properly supported") // TODO(#56): Reenable once landscape is supported.
+  fun testHomeActivity_recyclerViewIndex1_configurationChange_promotedCard_storyNameIsCorrect() {
+    launch(HomeActivity::class.java).use {
+      onView(withId(R.id.home_recycler_view)).perform(scrollToPosition<RecyclerView.ViewHolder>(1))
+      onView(isRoot()).perform(orientationLandscape())
+      onView(atPositionOnView(R.id.home_recycler_view, 1, R.id.story_name_text_view)).check(
+        matches(
+          withText(containsString("Matthew Goes to the Bakery"))
+        )
+      )
+    }
+  }
+
+  @Test
+  fun testHomeActivity_recyclerViewIndex1_clickPromotedStory_opensTopicActivity() {
+    launch(HomeActivity::class.java).use {
+      onView(withId(R.id.home_recycler_view)).perform(scrollToPosition<RecyclerView.ViewHolder>(1))
       onView(
         Matchers.allOf(
           withId(R.id.promoted_story_list_recycler_view),
           ViewMatchers.withParent(
             atPosition(R.id.home_recycler_view, 1)
           )
-=======
-      onView(atPositionOnView(R.id.home_recycler_view, 1, R.id.story_name_text_view)).check(
-        matches(
-          withText(containsString("Matthew Goes to the Bakery"))
->>>>>>> c628385f
-        )
-      ).check(matches(ViewMatchers.hasDescendant(withText(Matchers.containsString("Matthew Goes to the Bakery")))))
-    }
-  }
-
-  @Test
-  @Ignore("Landscape not properly supported") // TODO(#56): Reenable once landscape is supported.
-  fun testHomeActivity_recyclerViewIndex1_configurationChange_promotedCard_storyNameIsCorrect() {
-    launch(HomeActivity::class.java).use {
-      onView(withId(R.id.home_recycler_view)).perform(scrollToPosition<RecyclerView.ViewHolder>(1))
-      onView(isRoot()).perform(orientationLandscape())
-<<<<<<< HEAD
-      onView(
-        Matchers.allOf(
-          withId(R.id.promoted_story_list_recycler_view),
-          ViewMatchers.withParent(
-            atPosition(R.id.home_recycler_view, 1)
-          )
-=======
-      onView(atPositionOnView(R.id.home_recycler_view, 1, R.id.story_name_text_view)).check(
-        matches(
-          withText(containsString("Matthew Goes to the Bakery"))
->>>>>>> c628385f
-        )
-      ).check(matches(ViewMatchers.hasDescendant(withText(Matchers.containsString("The Meaning of Equal Parts")))))
-    }
-  }
-
-  @Test
-  fun testHomeActivity_recyclerViewIndex1_clickPromotedStory_opensTopicActivity() {
-
-    launch(HomeActivity::class.java).use {
-      onView(withId(R.id.home_recycler_view)).perform(scrollToPosition<RecyclerView.ViewHolder>(1))
-      onView(
-        Matchers.allOf(
-          withId(R.id.promoted_story_list_recycler_view),
-          ViewMatchers.withParent(
-            atPosition(R.id.home_recycler_view, 1)
-          )
         )
       ).perform(click())
       intended(hasComponent(TopicActivity::class.java.name))
       intended(hasExtra(TopicActivity.TOPIC_ACTIVITY_TOPIC_ID_ARGUMENT_KEY, FRACTIONS_TOPIC_ID))
-<<<<<<< HEAD
-      intended(hasExtra(TopicActivity.TOPIC_ACTIVITY_STORY_ID_ARGUMENT_KEY, MATTHEW_GOES_TO_THE_BAKERY_STORY_ID))
-=======
       intended(hasExtra(TopicActivity.TOPIC_ACTIVITY_STORY_ID_ARGUMENT_KEY, FRACTIONS_STORY_ID_0))
->>>>>>> c628385f
     }
   }
 
@@ -263,20 +236,11 @@
   fun testHomeActivity_recyclerViewIndex1_promotedCard_topicNameIsCorrect() {
     launch(HomeActivity::class.java).use {
       onView(withId(R.id.home_recycler_view)).perform(scrollToPosition<RecyclerView.ViewHolder>(1))
-<<<<<<< HEAD
-      onView(
-        Matchers.allOf(
-          withId(R.id.promoted_story_list_recycler_view),
-          ViewMatchers.withParent(
-            atPosition(R.id.home_recycler_view, 1)
-          )
-=======
       onView(atPositionOnView(R.id.home_recycler_view, 1, R.id.topic_name_text_view)).check(
         matches(
           withText(containsString("FRACTIONS"))
->>>>>>> c628385f
-        )
-      ).check(matches(ViewMatchers.hasDescendant(withText(Matchers.containsString("FRACTIONS")))))
+        )
+      )
     }
   }
 
