package org.oppia.app.home

import android.app.Application
import android.content.Context
import android.content.Intent
import android.os.Handler
import android.os.Looper
import android.view.View
import androidx.recyclerview.widget.GridLayoutManager
import androidx.recyclerview.widget.RecyclerView
import androidx.test.core.app.ActivityScenario.launch
import androidx.test.core.app.ApplicationProvider
import androidx.test.espresso.Espresso.onView
import androidx.test.espresso.Espresso.pressBack
import androidx.test.espresso.IdlingRegistry
import androidx.test.espresso.NoMatchingViewException
import androidx.test.espresso.PerformException
import androidx.test.espresso.UiController
import androidx.test.espresso.ViewAction
import androidx.test.espresso.ViewAssertion
import androidx.test.espresso.ViewInteraction
import androidx.test.espresso.action.ViewActions.click
import androidx.test.espresso.assertion.ViewAssertions.matches
import androidx.test.espresso.contrib.RecyclerViewActions.scrollToPosition
import androidx.test.espresso.idling.CountingIdlingResource
import androidx.test.espresso.intent.Intents
import androidx.test.espresso.intent.Intents.intended
import androidx.test.espresso.intent.matcher.IntentMatchers.hasComponent
import androidx.test.espresso.intent.matcher.IntentMatchers.hasExtra
import androidx.test.espresso.matcher.ViewMatchers
import androidx.test.espresso.matcher.ViewMatchers.assertThat
import androidx.test.espresso.matcher.ViewMatchers.hasDescendant
import androidx.test.espresso.matcher.ViewMatchers.isCompletelyDisplayed
import androidx.test.espresso.matcher.ViewMatchers.isDisplayed
import androidx.test.espresso.matcher.ViewMatchers.isRoot
import androidx.test.espresso.matcher.ViewMatchers.withContentDescription
import androidx.test.espresso.matcher.ViewMatchers.withId
import androidx.test.espresso.matcher.ViewMatchers.withText
import androidx.test.espresso.util.HumanReadables
import androidx.test.espresso.util.TreeIterables
import androidx.test.ext.junit.runners.AndroidJUnit4
import dagger.BindsInstance
import dagger.Component
import dagger.Module
import dagger.Provides
import kotlinx.coroutines.CoroutineDispatcher
import kotlinx.coroutines.ExperimentalCoroutinesApi
import kotlinx.coroutines.asCoroutineDispatcher
import org.hamcrest.CoreMatchers.allOf
import org.hamcrest.CoreMatchers.containsString
import org.hamcrest.CoreMatchers.equalTo
import org.hamcrest.Matcher
import org.hamcrest.Matchers
import org.junit.After
import org.junit.Before
import org.junit.Ignore
import org.junit.Test
import org.junit.runner.RunWith
import org.oppia.app.R
import org.oppia.app.home.recentlyplayed.RecentlyPlayedActivity
import org.oppia.app.profile.ProfileActivity
import org.oppia.app.profileprogress.ProfileProgressActivity
import org.oppia.app.recyclerview.RecyclerViewMatcher.Companion.atPosition
import org.oppia.app.recyclerview.RecyclerViewMatcher.Companion.atPositionOnView
import org.oppia.app.testing.HomeInjectionActivity
import org.oppia.app.topic.TopicActivity
import org.oppia.app.utility.OrientationChangeAction.Companion.orientationLandscape
import org.oppia.domain.profile.ProfileManagementController
import org.oppia.domain.profile.ProfileTestHelper
import org.oppia.domain.topic.FRACTIONS_STORY_ID_0
import org.oppia.domain.topic.FRACTIONS_TOPIC_ID
import org.oppia.domain.topic.TEST_TOPIC_ID_0
import org.oppia.util.logging.EnableConsoleLog
import org.oppia.util.logging.EnableFileLog
import org.oppia.util.logging.GlobalLogLevel
import org.oppia.util.logging.LogLevel
import org.oppia.util.system.OppiaClock
import org.oppia.util.threading.BackgroundDispatcher
import org.oppia.util.threading.BlockingDispatcher
import java.util.concurrent.AbstractExecutorService
import java.util.concurrent.TimeUnit
import java.util.concurrent.TimeoutException
import javax.inject.Inject
import javax.inject.Singleton

// Time: Tue Apr 23 2019 23:22:00
private const val EVENING_TIMESTAMP = 1556061720000
// Time: Wed Apr 24 2019 08:22:00
private const val MORNING_TIMESTAMP = 1556094120000
// Time: Tue Apr 23 2019 14:22:00
private const val AFTERNOON_TIMESTAMP = 1556029320000

/** Tests for [HomeActivity]. */
@RunWith(AndroidJUnit4::class)
class HomeActivityTest {

  @Inject lateinit var profileTestHelper: ProfileTestHelper
  @Inject lateinit var context: Context

  private val internalProfileId: Int = 1
  private lateinit var oppiaClock: OppiaClock

  @Before
  @ExperimentalCoroutinesApi
  fun setUp() {
    Intents.init()
    setUpTestApplicationComponent()
    IdlingRegistry.getInstance().register(MainThreadExecutor.countingResource)
    profileTestHelper.initializeProfiles()
  }

  @After
  fun tearDown() {
    IdlingRegistry.getInstance().unregister(MainThreadExecutor.countingResource)
    Intents.release()
  }

  private fun getApplicationDependencies() {
    launch(HomeInjectionActivity::class.java).use {
      it.onActivity { activity ->
        oppiaClock = activity.oppiaClock
      }
    }
  }

  private fun setUpTestApplicationComponent() {
    DaggerHomeActivityTest_TestApplicationComponent.builder()
      .setApplication(ApplicationProvider.getApplicationContext())
      .build()
      .inject(this)
  }

  @Test
  fun testHomeActivity_clickNavigationDrawerHamburger_clickOnHeader_opensProfileProgressActivity() {
    launch<HomeActivity>(createHomeActivityIntent(internalProfileId)).use {
      onView(withContentDescription(R.string.drawer_open_content_description)).check(
        matches(isCompletelyDisplayed())
      ).perform(click())
      onView(withId(R.id.nav_header_profile_name)).perform(click())
      intended(hasComponent(ProfileProgressActivity::class.java.name))
      intended(hasExtra(ProfileProgressActivity.PROFILE_PROGRESS_ACTIVITY_PROFILE_ID_KEY, internalProfileId))
    }
  }

  @Test
  @Ignore("This test case is incorrect as it depends on internalProfileId which is not guaranteed to be 0 for admin.")
  fun testHomeActivity_recyclerViewIndex0_withProfileId0_displayProfileName_profileNameDisplayedSuccessfully() {
    launch<HomeActivity>(createHomeActivityIntent(internalProfileId)).use {
      onView(
        atPositionOnView(
          R.id.home_recycler_view,
          0,
          R.id.profile_name_textview
        )
      ).check(matches(withText("Sean!")))
    }
  }

  @Test
<<<<<<< HEAD
  fun testHomeActivity_recyclerViewIndex0_displaysWelcomeMessageCorrectly() {
    launch(HomeActivity::class.java).use {
      onView(withId(R.id.home_recycler_view)).perform(scrollToPosition<RecyclerView.ViewHolder>(0))
=======
  fun testHomeActivity_recyclerViewIndex0_displayGreetingMessageBasedOnTime_goodMorningMessageDisplayedSuccessful() {
    getApplicationDependencies()
    oppiaClock.setCurrentTimeMs(MORNING_TIMESTAMP)
    launch<HomeActivity>(createHomeActivityIntent(internalProfileId)).use {
>>>>>>> 49f3522b
      onView(
        atPositionOnView(
          R.id.home_recycler_view,
          0,
          R.id.welcome_text_view
        )
      ).check(matches(withText("Good morning,")))
    }
  }

  @Test
  fun testHomeActivity_recyclerViewIndex0_displayGreetingMessageBasedOnTime_goodAfternoonMessageDisplayedSuccessful() {
    getApplicationDependencies()
    oppiaClock.setCurrentTimeMs(AFTERNOON_TIMESTAMP)
    launch<HomeActivity>(createHomeActivityIntent(internalProfileId)).use {
      onView(
        atPositionOnView(
          R.id.home_recycler_view,
          0,
          R.id.welcome_text_view
        )
      ).check(matches(withText("Good afternoon,")))
    }
  }

  @Test
  fun testHomeActivity_recyclerViewIndex0_displayGreetingMessageBasedOnTime_goodEveningMessageDisplayedSuccessful() {
    getApplicationDependencies()
    oppiaClock.setCurrentTimeMs(EVENING_TIMESTAMP)
    launch<HomeActivity>(createHomeActivityIntent(internalProfileId)).use {
      onView(
        atPositionOnView(
          R.id.home_recycler_view,
          0,
          R.id.welcome_text_view
        )
      ).check(matches(withText("Good evening,")))
    }
  }

  @Test
  fun testHomeActivity_recyclerViewIndex0_configurationChange_displaysWelcomeMessageCorrectly() {
   launch<HomeActivity>(createHomeActivityIntent(0)).use {
      onView(isRoot()).perform(orientationLandscape())
      onView(withId(R.id.home_recycler_view)).perform(scrollToPosition<RecyclerView.ViewHolder>(0))
      onView(
        atPositionOnView(
          R.id.home_recycler_view,
          0,
          R.id.profile_name_textview
        )
      ).check(matches(withText("Sean!")))
    }
  }

  @Test
  fun testHomeActivity_recyclerViewIndex1_displaysRecentlyPlayedStoriesText() {
    launch<HomeActivity>(createHomeActivityIntent(internalProfileId)).use {
      onView(withId(R.id.home_recycler_view)).perform(scrollToPosition<RecyclerView.ViewHolder>(1))
      onView(atPositionOnView(R.id.home_recycler_view, 1, R.id.recently_played_stories_text_view)).check(
        matches(
          withText(R.string.recently_played_stories)
        )
      )
    }
  }

  @Test
  fun testHomeActivity_recyclerViewIndex1_displaysViewAllText() {
    launch<HomeActivity>(createHomeActivityIntent(internalProfileId)).use {
      onView(withId(R.id.home_recycler_view)).perform(scrollToPosition<RecyclerView.ViewHolder>(1))
      onView(atPositionOnView(R.id.home_recycler_view, 1, R.id.view_all_text_view)).check(
        matches(
          withText(R.string.view_all)
        )
      )
    }
  }

  @Test
  fun testHomeActivity_recyclerViewIndex1_clickViewAll_opensRecentlyPlayedActivity() {
    launch<HomeActivity>(createHomeActivityIntent(internalProfileId)).use {
      onView(withId(R.id.home_recycler_view)).perform(scrollToPosition<RecyclerView.ViewHolder>(1))
      onView(atPositionOnView(R.id.home_recycler_view, 1, R.id.view_all_text_view)).perform(click())
      intended(hasComponent(RecentlyPlayedActivity::class.java.name))
    }
  }

  @Test
  fun testHomeActivity_recyclerViewIndex1_promotedCard_chapterNameIsCorrect() {
    launch<HomeActivity>(createHomeActivityIntent(internalProfileId)).use {
      onView(
        allOf(
          withId(R.id.promoted_story_list_recycler_view),
          ViewMatchers.withParent(
            atPosition(R.id.home_recycler_view, 1)
          )
        )
      ).check(matches(hasDescendant(withText(containsString("What is a Fraction?")))))
    }
  }

  @Test
  fun testHomeActivity_recyclerViewIndex1_promotedCard_storyNameIsCorrect() {
    launch<HomeActivity>(createHomeActivityIntent(internalProfileId)).use {
      onView(withId(R.id.home_recycler_view)).perform(scrollToPosition<RecyclerView.ViewHolder>(1))
      onView(atPositionOnView(R.id.home_recycler_view, 1, R.id.story_name_text_view)).check(
        matches(
          withText(containsString("Matthew Goes to the Bakery"))
        )
      )
    }
  }

  @Test
  fun testHomeActivity_recyclerViewIndex1_configurationChange_promotedCard_storyNameIsCorrect() {
    launch<HomeActivity>(createHomeActivityIntent(internalProfileId)).use {
      onView(withId(R.id.home_recycler_view)).perform(scrollToPosition<RecyclerView.ViewHolder>(1))
      onView(isRoot()).perform(orientationLandscape())
      onView(atPositionOnView(R.id.home_recycler_view, 1, R.id.story_name_text_view)).check(
        matches(
          withText(containsString("Matthew Goes to the Bakery"))
        )
      )
    }
  }

  @Test
  fun testHomeActivity_recyclerViewIndex1_clickPromotedStory_opensTopicActivity() {
    launch<HomeActivity>(createHomeActivityIntent(internalProfileId)).use {
      onView(withId(R.id.home_recycler_view)).perform(scrollToPosition<RecyclerView.ViewHolder>(1))
      onView(
        Matchers.allOf(
          withId(R.id.promoted_story_list_recycler_view),
          ViewMatchers.withParent(
            atPosition(R.id.home_recycler_view, 1)
          )
        )
      ).perform(click())
      intended(hasComponent(TopicActivity::class.java.name))
      intended(hasExtra(TopicActivity.getProfileIdKey(), internalProfileId))
      intended(hasExtra(TopicActivity.getTopicIdKey(), FRACTIONS_TOPIC_ID))
      intended(hasExtra(TopicActivity.getStoryIdKey(), FRACTIONS_STORY_ID_0))
    }
  }

  @Test
  fun testHomeActivity_recyclerViewIndex1_promotedCard_topicNameIsCorrect() {
    launch<HomeActivity>(createHomeActivityIntent(internalProfileId)).use {
      onView(withId(R.id.home_recycler_view)).perform(scrollToPosition<RecyclerView.ViewHolder>(1))
      onView(atPositionOnView(R.id.home_recycler_view, 1, R.id.topic_name_text_view)).check(
        matches(
          withText(containsString("FRACTIONS"))
        )
      )
    }
  }

  @Test
  fun testHomeActivity_recyclerViewIndex3_topicSummary_topicNameIsCorrect() {
    launch<HomeActivity>(createHomeActivityIntent(internalProfileId)).use {
      onView(withId(R.id.home_recycler_view)).perform(scrollToPosition<RecyclerView.ViewHolder>(3))
      onView(atPositionOnView(R.id.home_recycler_view, 3, R.id.topic_name_text_view)).check(
        matches(
          withText(containsString("First Topic"))
        )
      )
    }
  }

  @Test
  fun testHomeActivity_recyclerViewIndex3_topicSummary_lessonCountIsCorrect() {
    launch<HomeActivity>(createHomeActivityIntent(internalProfileId)).use {
      onView(withId(R.id.home_recycler_view)).perform(scrollToPosition<RecyclerView.ViewHolder>(3))
      onView(atPositionOnView(R.id.home_recycler_view, 3, R.id.lesson_count_text_view)).check(
        matches(
          withText(containsString("4 Lessons"))
        )
      )
    }
  }

  @Test
  fun testHomeActivity_recyclerViewIndex4_topicSummary_topicNameIsCorrect() {
    launch<HomeActivity>(createHomeActivityIntent(internalProfileId)).use {
      onView(withId(R.id.home_recycler_view)).perform(scrollToPosition<RecyclerView.ViewHolder>(4))
      onView(atPositionOnView(R.id.home_recycler_view, 4, R.id.topic_name_text_view)).check(
        matches(
          withText(containsString("Second Topic"))
        )
      )
    }
  }

  @Test
  fun testHomeActivity_recyclerViewIndex4_topicSummary_lessonCountIsCorrect() {
    launch<HomeActivity>(createHomeActivityIntent(internalProfileId)).use {
      onView(withId(R.id.home_recycler_view)).perform(scrollToPosition<RecyclerView.ViewHolder>(4))
      onView(atPositionOnView(R.id.home_recycler_view, 4, R.id.lesson_count_text_view)).check(
        matches(
          withText(containsString("1 Lesson"))
        )
      )
    }
  }

  @Test
  fun testHomeActivity_recyclerViewIndex4_topicSummary_configurationChange_lessonCountIsCorrect() {
    launch<HomeActivity>(createHomeActivityIntent(internalProfileId)).use {
      onView(isRoot()).perform(orientationLandscape())
      onView(withId(R.id.home_recycler_view)).perform(scrollToPosition<RecyclerView.ViewHolder>(4))
      onView(atPositionOnView(R.id.home_recycler_view, 4, R.id.lesson_count_text_view)).check(
        matches(
          withText(containsString("1 Lesson"))
        )
      )
    }
  }

  @Test
  fun testHomeActivity_recyclerViewIndex3_clickTopicSummary_opensTopicActivity() {
    launch<HomeActivity>(createHomeActivityIntent(internalProfileId)).use {
      onView(withId(R.id.home_recycler_view)).perform(scrollToPosition<RecyclerView.ViewHolder>(3))
      onView(atPosition(R.id.home_recycler_view, 3)).perform(click())
      intended(hasComponent(TopicActivity::class.java.name))
      intended(hasExtra(TopicActivity.getTopicIdKey(), TEST_TOPIC_ID_0))
    }
  }

  @Test
  fun testHomeActivity_onBackPressed_showsExitToProfileChooserDialog() {
    launch<HomeActivity>(createHomeActivityIntent(internalProfileId)).use {
      pressBack()
      onView(withText(R.string.home_activity_back_dialog_message)).check(matches(isDisplayed()))
    }
  }

  @Test
  fun testHomeActivity_onBackPressed_clickExit_checkOpensProfileActivity() {
    launch<HomeActivity>(createHomeActivityIntent(internalProfileId)).use {
      pressBack()
      onView(withText(R.string.home_activity_back_dialog_exit)).perform(click())
      intended(hasComponent(ProfileActivity::class.java.name))
    }
  }

  @Test
  fun testHomeActivity_checkSpanForItem0_spanSizeIsTwo() {
    launch<HomeActivity>(createHomeActivityIntent(internalProfileId)).use {
      onView(withId(R.id.home_recycler_view)).check(hasGridItemCount(2, 0))
    }
  }

  @Test
  fun testHomeActivity_checkSpanForItem4_spanSizeIsOne() {
    launch<HomeActivity>(createHomeActivityIntent(internalProfileId)).use {
      onView(withId(R.id.home_recycler_view)).check(hasGridItemCount(1, 4))
    }
  }

  @Test
  fun testHomeActivity_configurationChange_checkSpanForItem0_spanSizeIsTwo() {
    launch<HomeActivity>(createHomeActivityIntent(internalProfileId)).use {
      onView(isRoot()).perform(orientationLandscape())
      onView(withId(R.id.home_recycler_view)).check(hasGridItemCount(3, 0))
    }
  }

  @Test
  fun testHomeActivity_configurationChange_checkSpanForItem4_spanSizeIsOne() {
    launch<HomeActivity>(createHomeActivityIntent(internalProfileId)).use {
      onView(isRoot()).perform(orientationLandscape())
      onView(withId(R.id.home_recycler_view)).check(hasGridItemCount(1, 4))
    }
  }

  private fun createHomeActivityIntent(profileId: Int): Intent {
    return HomeActivity.createHomeActivity(ApplicationProvider.getApplicationContext(), profileId)
  }

  /** Returns span count ViewAssertion for a recycler view that use GridLayoutManager. */
  private fun hasGridItemCount(spanCount: Int, position: Int): ViewAssertion {
    return RecyclerViewGridItemCountAssertion(spanCount, position)
  }

  private fun waitForTheView(viewMatcher: Matcher<View>): ViewInteraction {
    return onView(isRoot()).perform(waitForMatch(viewMatcher, 30000L))
  }

// TODO(#59): Remove these waits once we can ensure that the production executors are not depended on in tests.
//  Sleeping is really bad practice in Espresso tests, and can lead to test flakiness. It shouldn't be necessary if we
//  use a test executor service with a counting idle resource, but right now Gradle mixes dependencies such that both
//  the test and production blocking executors are being used. The latter cannot be updated to notify Espresso of any
//  active coroutines, so the test attempts to assert state before it's ready. This artificial delay in the Espresso
//  thread helps to counter that.
  /**
   * Perform action of waiting for a specific matcher to finish. Adapted from:
   * https://stackoverflow.com/a/22563297/3689782.
   */
  private fun waitForMatch(viewMatcher: Matcher<View>, millis: Long): ViewAction {
    return object : ViewAction {
      override fun getDescription(): String {
        return "wait for a specific view with matcher <$viewMatcher> during $millis millis."
      }

      override fun getConstraints(): Matcher<View> {
        return isRoot()
      }

      override fun perform(uiController: UiController?, view: View?) {
        checkNotNull(uiController)
        uiController.loopMainThreadUntilIdle()
        val startTime = System.currentTimeMillis()
        val endTime = startTime + millis

        do {
          if (TreeIterables.breadthFirstViewTraversal(view).any { viewMatcher.matches(it) }) {
            return
          }
          uiController.loopMainThreadForAtLeast(50)
        } while (System.currentTimeMillis() < endTime)

        // Couldn't match in time.
        throw PerformException.Builder()
          .withActionDescription(description)
          .withViewDescription(HumanReadables.describe(view))
          .withCause(TimeoutException())
          .build()
      }
    }
  }

  @Module
  class TestModule {
    @Provides
    @Singleton
    fun provideContext(application: Application): Context {
      return application
    }

    // TODO(#89): Introduce a proper IdlingResource for background dispatchers to ensure they all complete before
    //  proceeding in an Espresso test. This solution should also be interoperative with Robolectric contexts by using a
    //  test coroutine dispatcher.

    @Singleton
    @Provides
    @BackgroundDispatcher
    fun provideBackgroundDispatcher(@BlockingDispatcher blockingDispatcher: CoroutineDispatcher): CoroutineDispatcher {
      return blockingDispatcher
    }

    @Singleton
    @Provides
    @BlockingDispatcher
    fun provideBlockingDispatcher(): CoroutineDispatcher {
      return MainThreadExecutor.asCoroutineDispatcher()
    }

    // TODO(#59): Either isolate these to their own shared test module, or use the real logging
    // module in tests to avoid needing to specify these settings for tests.
    @EnableConsoleLog
    @Provides
    fun provideEnableConsoleLog(): Boolean = true

    @EnableFileLog
    @Provides
    fun provideEnableFileLog(): Boolean = false

    @GlobalLogLevel
    @Provides
    fun provideGlobalLogLevel(): LogLevel = LogLevel.VERBOSE
  }

  @Singleton
  @Component(modules = [TestModule::class])
  interface TestApplicationComponent {
    @Component.Builder
    interface Builder {
      @BindsInstance
      fun setApplication(application: Application): Builder

      fun build(): TestApplicationComponent
    }

    fun getProfileManagementController(): ProfileManagementController
    fun inject(homeActivityTest: HomeActivityTest)
  }

// TODO(#59): Move this to a general-purpose testing library that replaces all CoroutineExecutors with an
//  Espresso-enabled executor service. This service should also allow for background threads to run in both Espresso
//  and Robolectric to help catch potential race conditions, rather than forcing parallel execution to be sequential
//  and immediate.
//  NB: This also blocks on #59 to be able to actually create a test-only library.
  /**
   * An executor service that schedules all [Runnable]s to run asynchronously on the main thread. This is based on:
   * https://android.googlesource.com/platform/packages/apps/TV/+/android-live-tv/src/com/android/tv/util/MainThreadExecutor.java.
   */
  private object MainThreadExecutor : AbstractExecutorService() {
    override fun isTerminated(): Boolean = false

    private val handler = Handler(Looper.getMainLooper())
    val countingResource = CountingIdlingResource("main_thread_executor_counting_idling_resource")

    override fun execute(command: Runnable?) {
      countingResource.increment()
      handler.post {
        try {
          command?.run()
        } finally {
          countingResource.decrement()
        }
      }
    }

    override fun shutdown() {
      throw UnsupportedOperationException()
    }

    override fun shutdownNow(): MutableList<Runnable> {
      throw UnsupportedOperationException()
    }

    override fun isShutdown(): Boolean = false

    override fun awaitTermination(timeout: Long, unit: TimeUnit?): Boolean {
      throw UnsupportedOperationException()
    }
  }

  /** Custom class to check number of spans occupied by an item at a given position. */
  private class RecyclerViewGridItemCountAssertion(private val count: Int, private val position: Int) : ViewAssertion {
    override fun check(view: View, noViewFoundException: NoMatchingViewException?) {
      if (noViewFoundException != null) {
        throw noViewFoundException
      }
      check(view is RecyclerView) { "The asserted view is not RecyclerView" }
      check(view.layoutManager is GridLayoutManager) { "RecyclerView must use GridLayoutManager" }
      val spanCount = (view.layoutManager as GridLayoutManager).spanSizeLookup.getSpanSize(position)
      assertThat(
        "RecyclerViewGrid span count", spanCount, equalTo(count)
      )
    }
  }
}<|MERGE_RESOLUTION|>--- conflicted
+++ resolved
@@ -157,16 +157,12 @@
   }
 
   @Test
-<<<<<<< HEAD
-  fun testHomeActivity_recyclerViewIndex0_displaysWelcomeMessageCorrectly() {
-    launch(HomeActivity::class.java).use {
-      onView(withId(R.id.home_recycler_view)).perform(scrollToPosition<RecyclerView.ViewHolder>(0))
-=======
   fun testHomeActivity_recyclerViewIndex0_displayGreetingMessageBasedOnTime_goodMorningMessageDisplayedSuccessful() {
     getApplicationDependencies()
     oppiaClock.setCurrentTimeMs(MORNING_TIMESTAMP)
     launch<HomeActivity>(createHomeActivityIntent(internalProfileId)).use {
->>>>>>> 49f3522b
+      onView(withId(R.id.home_recycler_view)).perform(scrollToPosition<RecyclerView.ViewHolder>(0))
+
       onView(
         atPositionOnView(
           R.id.home_recycler_view,
