package org.oppia.app.profile

import android.app.Application
import android.content.Context
import android.content.Intent
import android.content.res.Resources
import android.widget.TextView
import androidx.recyclerview.widget.GridLayoutManager
import androidx.recyclerview.widget.LinearLayoutManager
import androidx.recyclerview.widget.RecyclerView
import androidx.test.core.app.ActivityScenario.launch
import androidx.test.core.app.ApplicationProvider
import androidx.test.espresso.Espresso.onView
import androidx.test.espresso.action.ViewActions.click
import androidx.test.espresso.action.ViewActions.pressBack
import androidx.test.espresso.action.ViewActions.typeText
import androidx.test.espresso.assertion.ViewAssertions.matches
import androidx.test.espresso.contrib.RecyclerViewActions.scrollToPosition
import androidx.test.espresso.intent.Intents
import androidx.test.espresso.intent.Intents.intended
import androidx.test.espresso.intent.matcher.IntentMatchers.hasComponent
import androidx.test.espresso.intent.matcher.IntentMatchers.hasExtra
import androidx.test.espresso.matcher.ViewMatchers.isDisplayed
import androidx.test.espresso.matcher.ViewMatchers.isRoot
import androidx.test.espresso.matcher.ViewMatchers.withId
import androidx.test.espresso.matcher.ViewMatchers.withParent
import androidx.test.espresso.matcher.ViewMatchers.withText
import androidx.test.ext.junit.runners.AndroidJUnit4
import com.google.common.truth.Truth.assertThat
import dagger.BindsInstance
import dagger.Component
import dagger.Module
import dagger.Provides
import kotlinx.coroutines.CoroutineDispatcher
import kotlinx.coroutines.ExperimentalCoroutinesApi
import kotlinx.coroutines.test.TestCoroutineDispatcher
import org.hamcrest.Matchers.allOf
import org.hamcrest.Matchers.instanceOf
import org.hamcrest.Matchers.not
import org.junit.After
import org.junit.Before
import org.junit.Test
import org.junit.runner.RunWith
import org.oppia.app.R
<<<<<<< HEAD
import org.oppia.app.home.HomeActivity
=======
>>>>>>> 49f3522b
import org.oppia.app.model.AppLanguage
import org.oppia.app.model.AudioLanguage
import org.oppia.app.model.StoryTextSize
import org.oppia.app.recyclerview.RecyclerViewMatcher.Companion.atPosition
import org.oppia.app.recyclerview.RecyclerViewMatcher.Companion.atPositionOnView
import org.oppia.app.utility.OrientationChangeAction.Companion.orientationLandscape
import org.oppia.domain.profile.ProfileManagementController
import org.oppia.domain.profile.ProfileTestHelper
import org.oppia.util.logging.EnableConsoleLog
import org.oppia.util.logging.EnableFileLog
import org.oppia.util.logging.GlobalLogLevel
import org.oppia.util.logging.LogLevel
import org.oppia.util.threading.BackgroundDispatcher
import org.oppia.util.threading.BlockingDispatcher
import javax.inject.Inject
import javax.inject.Qualifier
import javax.inject.Singleton

@RunWith(AndroidJUnit4::class)
class ProfileChooserFragmentTest {

  @Inject lateinit var profileTestHelper: ProfileTestHelper
  @Inject lateinit var profileManagementController: ProfileManagementController
  @Inject lateinit var context: Context

  @Before
  @ExperimentalCoroutinesApi
  fun setUp() {
    Intents.init()
    setUpTestApplicationComponent()
  }

  @After
  fun tearDown() {
    Intents.release()
  }

  private fun setUpTestApplicationComponent() {
    DaggerProfileChooserFragmentTest_TestApplicationComponent.builder()
      .setApplication(ApplicationProvider.getApplicationContext())
      .build()
      .inject(this)
  }

  @Test
  fun testProfileChooserFragment_initializeProfiles_checkProfilesAreShown() {
    profileTestHelper.initializeProfiles()
    launch(ProfileActivity::class.java).use {
      onView(withId(R.id.profile_recycler_view)).perform(scrollToPosition<RecyclerView.ViewHolder>(0))
      onView(atPositionOnView(R.id.profile_recycler_view, 0, R.id.profile_name_text)).check(
        matches(
          withText("Sean")
        )
      )
      onView(atPositionOnView(R.id.profile_recycler_view, 0, R.id.profile_is_admin_text)).check(
        matches(withText(context.getString(R.string.profile_chooser_admin)))
      )
      onView(withId(R.id.profile_recycler_view)).perform(scrollToPosition<RecyclerView.ViewHolder>(1))
      onView(atPositionOnView(R.id.profile_recycler_view, 1, R.id.profile_name_text)).check(
        matches(
          withText("Ben")
        )
      )
      onView(atPositionOnView(R.id.profile_recycler_view, 1, R.id.profile_is_admin_text)).check(
        matches(not(isDisplayed()))
      )
      onView(withId(R.id.profile_recycler_view)).perform(scrollToPosition<RecyclerView.ViewHolder>(2))
      onView(atPositionOnView(R.id.profile_recycler_view, 2, R.id.add_profile_text)).check(
        matches(
          withText(context.getString(R.string.profile_chooser_add))
        )
      )
    }
  }

  @Test
  fun testProfileChooserFragment_initializeProfiles_checkProfilesLastVistedTimeIsShown() {
    profileTestHelper.initializeProfiles()
    ActivityScenario.launch<ProfileActivity>(createProfileActivityIntent()).use {
      onView(atPosition(R.id.profile_recycler_view, 0)).perform(click())
      intended(hasComponent(PinPasswordActivity::class.java.name))
      onView(withId(R.id.input_pin)).perform(typeText("12345"))
      intended(hasComponent(HomeActivity::class.java.name))
      onView(isRoot()).perform(pressBack())
      onView(withText(R.string.home_activity_back_dialog_exit)).perform(click())
      intended(hasComponent(ProfileActivity::class.java.name))
      onView(atPositionOnView(R.id.profile_recycler_view, 0, R.id.profile_last_visited)).check(
        matches(
          isDisplayed()
        )
      )
      onView(atPositionOnView(R.id.profile_recycler_view, 0, R.id.profile_last_visited)).check(
        matches(
          withText(
            String.format(
              getResources().getString(R.string.profile_last_used) + " just now"
            )
          )
        )
      )
    }
  }

  @Test
  @ExperimentalCoroutinesApi
  fun testProfileChooserFragment_addManyProfiles_checkProfilesSortedAndNoAddProfile() {
    profileTestHelper.initializeProfiles()
    profileTestHelper.addMoreProfiles(8)
    launch(ProfileActivity::class.java).use {
      onView(withId(R.id.profile_recycler_view)).perform(scrollToPosition<RecyclerView.ViewHolder>(0))
      onView(atPositionOnView(R.id.profile_recycler_view, 0, R.id.profile_name_text)).check(
        matches(
          withText("Sean")
        )
      )
      onView(withId(R.id.profile_recycler_view)).perform(scrollToPosition<RecyclerView.ViewHolder>(1))
      onView(atPositionOnView(R.id.profile_recycler_view, 1, R.id.profile_name_text)).check(
        matches(
          withText("A")
        )
      )
      onView(withId(R.id.profile_recycler_view)).perform(scrollToPosition<RecyclerView.ViewHolder>(2))
      onView(atPositionOnView(R.id.profile_recycler_view, 2, R.id.profile_name_text)).check(
        matches(
          withText("B")
        )
      )
      onView(withId(R.id.profile_recycler_view)).perform(scrollToPosition<RecyclerView.ViewHolder>(3))
      onView(atPositionOnView(R.id.profile_recycler_view, 3, R.id.profile_name_text)).check(
        matches(
          withText("Ben")
        )
      )
      onView(withId(R.id.profile_recycler_view)).perform(scrollToPosition<RecyclerView.ViewHolder>(4))
      onView(atPositionOnView(R.id.profile_recycler_view, 4, R.id.profile_name_text)).check(
        matches(
          withText("C")
        )
      )
      onView(withId(R.id.profile_recycler_view)).perform(scrollToPosition<RecyclerView.ViewHolder>(5))
      onView(atPositionOnView(R.id.profile_recycler_view, 5, R.id.profile_name_text)).check(
        matches(
          withText("D")
        )
      )
      onView(withId(R.id.profile_recycler_view)).perform(scrollToPosition<RecyclerView.ViewHolder>(6))
      onView(atPositionOnView(R.id.profile_recycler_view, 6, R.id.profile_name_text)).check(
        matches(
          withText("E")
        )
      )
      onView(withId(R.id.profile_recycler_view)).perform(scrollToPosition<RecyclerView.ViewHolder>(7))
      onView(atPositionOnView(R.id.profile_recycler_view, 7, R.id.profile_name_text)).check(
        matches(
          withText("F")
        )
      )
      onView(withId(R.id.profile_recycler_view)).perform(scrollToPosition<RecyclerView.ViewHolder>(8))
      onView(atPositionOnView(R.id.profile_recycler_view, 8, R.id.profile_name_text)).check(
        matches(
          withText("G")
        )
      )
      onView(withId(R.id.profile_recycler_view)).perform(scrollToPosition<RecyclerView.ViewHolder>(9))
      onView(atPositionOnView(R.id.profile_recycler_view, 9, R.id.profile_name_text)).check(
        matches(
          withText("H")
        )
      )
    }
  }

  @Test
  fun testProfileChooserFragment_clickProfile_checkOpensPinPasswordActivity() {
    profileTestHelper.initializeProfiles()
    launch(ProfileActivity::class.java).use {
      onView(atPosition(R.id.profile_recycler_view, 0)).perform(click())
      intended(hasComponent(PinPasswordActivity::class.java.name))
    }
  }

  @Test
  fun testProfileChooserFragment_clickAddProfile_checkOpensAdminAuthActivity_onBackButton_opensProfileChooserFragment() {
    profileTestHelper.initializeProfiles()
    launch<ProfileActivity>(createProfileActivityIntent()).use {
      onView(atPosition(R.id.profile_recycler_view, 2)).perform(click())
      intended(hasComponent(AdminAuthActivity::class.java.name))
      intended(hasExtra(AdminAuthActivity.getIntentKey(), 1))
      onView(allOf(instanceOf(TextView::class.java), withParent(withId(R.id.admin_auth_toolbar))))
        .check(matches(withText(context.resources.getString(R.string.add_profile_title))))
      onView(withText(context.resources.getString(R.string.admin_auth_heading))).check(
        matches(
          isDisplayed()
        )
      )
      onView(withText(context.resources.getString(R.string.admin_auth_sub))).check(
        matches(
          isDisplayed()
        )
      )
      onView(isRoot()).perform(pressBack())
      onView(withId(R.id.administrator_controls_linear_layout)).check(matches(isDisplayed()))
    }
  }

  @Test
  fun testProfileChooserFragment_clickAdminControls_checkOpensAdminAuthActivity_onBackButton_opensProfileChooserFragment() {
    profileTestHelper.initializeProfiles()
    launch<ProfileActivity>(createProfileActivityIntent()).use {
      onView(withId(R.id.administrator_controls_linear_layout)).perform(click())
      intended(hasComponent(AdminAuthActivity::class.java.name))
      intended(hasExtra(AdminAuthActivity.getIntentKey(), 0))
      onView(allOf(instanceOf(TextView::class.java), withParent(withId(R.id.admin_auth_toolbar))))
        .check(matches(withText(context.resources.getString(R.string.administrator_controls))))
      onView(withText(context.resources.getString(R.string.admin_auth_heading))).check(
        matches(
          isDisplayed()
        )
      )
      onView(withText(context.resources.getString(R.string.admin_auth_admin_controls_sub))).check(
        matches(isDisplayed())
      )
      onView(isRoot()).perform(pressBack())
      onView(withId(R.id.administrator_controls_linear_layout)).check(matches(isDisplayed()))
    }
  }

  @Test
  fun testProfileChooserFragment_clickAdminProfileWithNoPin_checkOpensAdminPinActivity() {
    profileManagementController.addProfile(
      "Sean",
      "",
      null,
      true,
      -10710042,
      true,
      StoryTextSize.SMALL_TEXT_SIZE,
      AppLanguage.ENGLISH_APP_LANGUAGE,
      AudioLanguage.NO_AUDIO
    )
    launch<ProfileActivity>(createProfileActivityIntent()).use {
      onView(atPosition(R.id.profile_recycler_view, 1)).perform(click())
      intended(hasComponent(AdminPinActivity::class.java.name))
    }
  }

  @Test
  fun testProfileChooserFragment_clickAdminControlsWithNoPin_checkOpensAdminPinActivity() {
    profileManagementController.addProfile(
      "Sean",
      "",
      null,
      true,
      -10710042,
      true,
      StoryTextSize.SMALL_TEXT_SIZE,
      AppLanguage.ENGLISH_APP_LANGUAGE,
      AudioLanguage.NO_AUDIO
    )
    launch<ProfileActivity>(createProfileActivityIntent()).use {
      onView(withId(R.id.administrator_controls_linear_layout)).perform(click())
      intended(hasComponent(AdminPinActivity::class.java.name))
    }
  }

  @Test
  fun testProfileChooserFragment_changeConfiguration_checkSpanCount_hasSpanCount2() {
    profileTestHelper.addOnlyAdminProfile()
    launch<ProfileActivity>(createProfileActivityIntent()).use {
      onView(isRoot()).perform(orientationLandscape())
      it.onActivity { activity ->
        val profileRecyclerView = activity.findViewById<RecyclerView>(R.id.profile_recycler_view)
        val layoutManager = profileRecyclerView.layoutManager as GridLayoutManager
        assertThat(layoutManager.spanCount).isEqualTo(2)
      }
    }
  }

  @Test
  fun testProfileChooserFragment_checkLayoutManager_isLinearLayoutManager() {
    profileTestHelper.addOnlyAdminProfile()
    launch<ProfileActivity>(createProfileActivityIntent()).use {
      it.onActivity { activity ->
        val profileRecyclerView = activity.findViewById<RecyclerView>(R.id.profile_recycler_view)
        val layoutManager = profileRecyclerView.layoutManager as LinearLayoutManager
        assertThat(layoutManager.orientation).isEqualTo(LinearLayoutManager.VERTICAL)
      }
    }
  }

  @Test
  fun testProfileChooserFragment_onlyAdminProfile_checkText_setUpMultipleProfilesIsVisible() {
    profileTestHelper.addOnlyAdminProfile()
    launch<ProfileActivity>(createProfileActivityIntent()).use {
      onView(atPositionOnView(R.id.profile_recycler_view, 1, R.id.add_profile_text)).check(
        matches(withText(R.string.set_up_multiple_profiles))
      )
    }
  }

  @Test
  fun testProfileChooserFragment_onlyAdminProfile_checkDescriptionText_isDisplayed() {
    profileTestHelper.addOnlyAdminProfile()
    launch<ProfileActivity>(createProfileActivityIntent()).use {
      onView(atPositionOnView(R.id.profile_recycler_view, 1, R.id.add_profile_description_text))
        .check(matches(isDisplayed()))
    }
  }

  @Test
  fun testProfileChooserFragment_multipleProfiles_checkText_addProfileIsVisible() {
    profileTestHelper.initializeProfiles()
    launch<ProfileActivity>(createProfileActivityIntent()).use {
      onView(atPositionOnView(R.id.profile_recycler_view, 2, R.id.add_profile_text))
        .check(matches(withText(R.string.profile_chooser_add)))
    }
  }

  @Test
  fun testProfileChooserFragment_multipleProfiles_checkDescriptionText_isDisplayed() {
    profileTestHelper.initializeProfiles()
    launch<ProfileActivity>(createProfileActivityIntent()).use {
      onView(atPositionOnView(R.id.profile_recycler_view, 2, R.id.add_profile_description_text))
        .check(matches(not(isDisplayed())))
    }
  }

  private fun createProfileActivityIntent(): Intent {
    return ProfileActivity.createProfileActivity(ApplicationProvider.getApplicationContext())
  }

<<<<<<< HEAD
  private fun getResources(): Resources {
    return ApplicationProvider.getApplicationContext<Context>().resources
  }

  @Qualifier
  annotation class TestDispatcher
=======
  @Qualifier annotation class TestDispatcher
>>>>>>> 49f3522b

  @Module
  class TestModule {
    @Provides
    @Singleton
    fun provideContext(application: Application): Context {
      return application
    }

    @ExperimentalCoroutinesApi
    @Singleton
    @Provides
    @TestDispatcher
    fun provideTestDispatcher(): CoroutineDispatcher {
      return TestCoroutineDispatcher()
    }

    @Singleton
    @Provides
    @BackgroundDispatcher
    fun provideBackgroundDispatcher(@TestDispatcher testDispatcher: CoroutineDispatcher): CoroutineDispatcher {
      return testDispatcher
    }

    @Singleton
    @Provides
    @BlockingDispatcher
    fun provideBlockingDispatcher(@TestDispatcher testDispatcher: CoroutineDispatcher): CoroutineDispatcher {
      return testDispatcher
    }

    // TODO(#59): Either isolate these to their own shared test module, or use the real logging
    // module in tests to avoid needing to specify these settings for tests.
    @EnableConsoleLog
    @Provides
    fun provideEnableConsoleLog(): Boolean = true

    @EnableFileLog
    @Provides
    fun provideEnableFileLog(): Boolean = false

    @GlobalLogLevel
    @Provides
    fun provideGlobalLogLevel(): LogLevel = LogLevel.VERBOSE
  }

  @Singleton
  @Component(modules = [TestModule::class])
  interface TestApplicationComponent {
    @Component.Builder
    interface Builder {
      @BindsInstance
      fun setApplication(application: Application): Builder

      fun build(): TestApplicationComponent
    }

    fun inject(profileChooserFragmentTest: ProfileChooserFragmentTest)
  }
}<|MERGE_RESOLUTION|>--- conflicted
+++ resolved
@@ -42,10 +42,7 @@
 import org.junit.Test
 import org.junit.runner.RunWith
 import org.oppia.app.R
-<<<<<<< HEAD
 import org.oppia.app.home.HomeActivity
-=======
->>>>>>> 49f3522b
 import org.oppia.app.model.AppLanguage
 import org.oppia.app.model.AudioLanguage
 import org.oppia.app.model.StoryTextSize
@@ -124,7 +121,7 @@
   @Test
   fun testProfileChooserFragment_initializeProfiles_checkProfilesLastVistedTimeIsShown() {
     profileTestHelper.initializeProfiles()
-    ActivityScenario.launch<ProfileActivity>(createProfileActivityIntent()).use {
+      launch<ProfileActivity>(createProfileActivityIntent()).use {
       onView(atPosition(R.id.profile_recycler_view, 0)).perform(click())
       intended(hasComponent(PinPasswordActivity::class.java.name))
       onView(withId(R.id.input_pin)).perform(typeText("12345"))
@@ -377,16 +374,10 @@
     return ProfileActivity.createProfileActivity(ApplicationProvider.getApplicationContext())
   }
 
-<<<<<<< HEAD
   private fun getResources(): Resources {
     return ApplicationProvider.getApplicationContext<Context>().resources
   }
-
-  @Qualifier
-  annotation class TestDispatcher
-=======
   @Qualifier annotation class TestDispatcher
->>>>>>> 49f3522b
 
   @Module
   class TestModule {
