package org.oppia.app.profile

import android.app.Activity.RESULT_OK
import android.app.Application
import android.app.Instrumentation.ActivityResult
import android.content.ContentResolver
import android.content.Context
import android.content.Intent
import android.content.res.Resources
import android.net.Uri
import android.provider.MediaStore
import androidx.test.core.app.ActivityScenario.launch
import androidx.test.core.app.ApplicationProvider
import androidx.test.espresso.Espresso.onView
import androidx.test.espresso.action.ViewActions.click
import androidx.test.espresso.action.ViewActions.closeSoftKeyboard
import androidx.test.espresso.action.ViewActions.scrollTo
import androidx.test.espresso.action.ViewActions.typeText
import androidx.test.espresso.assertion.ViewAssertions.matches
import androidx.test.espresso.intent.Intents
import androidx.test.espresso.intent.Intents.intended
import androidx.test.espresso.intent.Intents.intending
import androidx.test.espresso.intent.matcher.IntentMatchers.hasAction
import androidx.test.espresso.intent.matcher.IntentMatchers.hasComponent
import androidx.test.espresso.intent.matcher.IntentMatchers.hasData
import androidx.test.espresso.matcher.ViewMatchers.isChecked
import androidx.test.espresso.matcher.ViewMatchers.isClickable
import androidx.test.espresso.matcher.ViewMatchers.isDescendantOfA
import androidx.test.espresso.matcher.ViewMatchers.isDisplayed
import androidx.test.espresso.matcher.ViewMatchers.isRoot
import androidx.test.espresso.matcher.ViewMatchers.withId
import androidx.test.espresso.matcher.ViewMatchers.withText
import androidx.test.ext.junit.runners.AndroidJUnit4
import dagger.BindsInstance
import dagger.Component
import dagger.Module
import dagger.Provides
import kotlinx.coroutines.CoroutineDispatcher
import kotlinx.coroutines.ExperimentalCoroutinesApi
import kotlinx.coroutines.test.TestCoroutineDispatcher
import org.hamcrest.Matcher
import org.hamcrest.Matchers.allOf
import org.hamcrest.Matchers.not
import org.junit.After
import org.junit.Before
import org.junit.Test
import org.junit.runner.RunWith
import org.oppia.app.R
import org.oppia.app.utility.OrientationChangeAction.Companion.orientationLandscape
import org.oppia.domain.profile.ProfileTestHelper
import org.oppia.util.logging.EnableConsoleLog
import org.oppia.util.logging.EnableFileLog
import org.oppia.util.logging.GlobalLogLevel
import org.oppia.util.logging.LogLevel
import org.oppia.util.threading.BackgroundDispatcher
import org.oppia.util.threading.BlockingDispatcher
import javax.inject.Inject
import javax.inject.Qualifier
import javax.inject.Singleton

@RunWith(AndroidJUnit4::class)
class AddProfileActivityTest {

  @Inject lateinit var context: Context
  @Inject lateinit var profileTestHelper: ProfileTestHelper

  @Before
  fun setUp() {
    Intents.init()
    setUpTestApplicationComponent()
  }

  @After
  fun tearDown() {
    Intents.release()
  }

  private fun setUpTestApplicationComponent() {
    DaggerAddProfileActivityTest_TestApplicationComponent.builder()
      .setApplication(ApplicationProvider.getApplicationContext())
      .build()
      .inject(this)
  }

  @Test
  fun testAddProfileActivity_inputName_clickCreate_checkOpensProfileActivity() {
    launch(AddProfileActivity::class.java).use {
      onView(allOf(withId(R.id.input), isDescendantOfA(withId(R.id.input_name)))).perform(
        typeText("test"), closeSoftKeyboard()
      )
      onView(withId(R.id.create_button)).perform(scrollTo())
      onView(withId(R.id.create_button)).perform(click())
      intended(hasComponent(ProfileActivity::class.java.name))
    }
  }

  @Test
  fun testAddProfileActivity_changeConfiguration_inputName_clickCreate_checkOpensProfileActivity() {
    launch(AddProfileActivity::class.java).use {
      onView(isRoot()).perform(orientationLandscape())
<<<<<<< HEAD
=======
      onView(allOf(withId(R.id.checkbox_pin))).perform(scrollTo())
>>>>>>> b60d20de
      onView(allOf(withId(R.id.input), isDescendantOfA(withId(R.id.input_name)))).perform(scrollTo()).perform(
        typeText("test"), closeSoftKeyboard()
      )
      onView(withId(R.id.create_button)).perform(scrollTo())
      onView(withId(R.id.create_button)).perform(click())
      intended(hasComponent(ProfileActivity::class.java.name))
    }
  }

  @Test
  fun testAddProfileActivity_clickOnCheckbox_createPin_checkIsDisplayed() {
    launch(AddProfileActivity::class.java).use {
      onView(allOf(withId(R.id.checkbox_pin))).perform(click())
      onView(withId(R.id.input_pin)).check(matches(isDisplayed()))
    }
  }

  @Test
  fun testAddProfileActivity_changeConfiguration_clickOnCheckbox_createPin_checkIsDisplayed() {
    launch(AddProfileActivity::class.java).use {
      onView(isRoot()).perform(orientationLandscape())
      onView(allOf(withId(R.id.checkbox_pin))).perform(scrollTo()).perform(click())
      onView(withId(R.id.input_pin)).perform(scrollTo())
      onView(withId(R.id.input_pin)).check(matches(isDisplayed()))
    }
  }

  @Test
  fun testAddProfileActivity_createPin_checkNotVisible() {
    launch(AddProfileActivity::class.java).use {
      onView(withId(R.id.input_pin)).check(matches(not(isDisplayed())))
    }
  }

  @Test
  fun testAddProfileActivity_changeConfiguration_createPin_checkNotVisible() {
    launch(AddProfileActivity::class.java).use {
      onView(isRoot()).perform(orientationLandscape())
      onView(withId(R.id.input_pin)).check(matches(not(isDisplayed())))
    }
  }

  @Test
  fun testAddProfileActivity_inputName_inputPin_clickCreate_checkOpensProfileActivity() {
    launch(AddProfileActivity::class.java).use {
      onView(allOf(withId(R.id.input), isDescendantOfA(withId(R.id.input_name)))).perform(
        typeText("test"),
        closeSoftKeyboard()
      )
      onView(withId(R.id.checkbox_pin)).perform(click())
      onView(allOf(withId(R.id.input), isDescendantOfA(withId(R.id.input_pin)))).perform(
        typeText("123"),
        closeSoftKeyboard()
      )
      onView(allOf(withId(R.id.input), isDescendantOfA(withId(R.id.input_confirm_pin)))).perform(scrollTo())
      onView(allOf(withId(R.id.input), isDescendantOfA(withId(R.id.input_confirm_pin)))).perform(
        typeText("123"),
        closeSoftKeyboard()
      )
      onView(withId(R.id.create_button)).perform(scrollTo())
      onView(withId(R.id.create_button)).perform(click())
      intended(hasComponent(ProfileActivity::class.java.name))
    }
  }

  @Test
  fun testAddProfileActivity_changeConfiguration_inputName_inputPin_clickCreate_checkOpensProfileActivity() {
    launch(AddProfileActivity::class.java).use {
      onView(isRoot()).perform(orientationLandscape())
      onView(allOf(withId(R.id.checkbox_pin))).perform(scrollTo())
      onView(allOf(withId(R.id.input), isDescendantOfA(withId(R.id.input_name)))).perform(
        typeText("test"),
        closeSoftKeyboard()
      )
      onView(withId(R.id.checkbox_pin)).perform(scrollTo()).perform(click())
      onView(allOf(withId(R.id.input), isDescendantOfA(withId(R.id.input_pin)))).perform(scrollTo())
      onView(allOf(withId(R.id.input), isDescendantOfA(withId(R.id.input_pin)))).perform(
        typeText("123"),
        closeSoftKeyboard()
      )
      onView(allOf(withId(R.id.input), isDescendantOfA(withId(R.id.input_confirm_pin)))).perform(scrollTo())
      onView(allOf(withId(R.id.input), isDescendantOfA(withId(R.id.input_confirm_pin)))).perform(
        typeText("123"),
        closeSoftKeyboard()
      )
      onView(withId(R.id.create_button)).perform(scrollTo())
      onView(withId(R.id.create_button)).perform(click())
      intended(hasComponent(ProfileActivity::class.java.name))
    }
  }

  @Test
  fun testAddProfileActivity_checkCreateIsNotClickable() {
    launch(AddProfileActivity::class.java).use {
      onView(withId(R.id.create_button)).perform(scrollTo())
      onView(withId(R.id.create_button)).check(matches(not(isClickable())))
    }
  }

  @Test
  fun testAddProfileActivity_changeConfiguration_checkCreateIsNotClickable() {
    launch(AddProfileActivity::class.java).use {
      onView(isRoot()).perform(orientationLandscape())
      onView(withId(R.id.create_button)).perform(scrollTo())
      onView(withId(R.id.create_button)).check(matches(not(isClickable())))
    }
  }

  @Test
  @ExperimentalCoroutinesApi
  fun testAddProfileActivity_inputName_checkCreateIsClickable() {
    profileTestHelper.initializeProfiles()
    launch(AddProfileActivity::class.java).use {
      onView(allOf(withId(R.id.input), isDescendantOfA(withId(R.id.input_name)))).perform(
        typeText("Rajat"), closeSoftKeyboard()
      )
      onView(withId(R.id.create_button)).perform(scrollTo())
      onView(withId(R.id.create_button)).check(matches(isClickable()))
    }
  }

  @Test
  @ExperimentalCoroutinesApi
  fun testAddProfileActivity_inputName_changeConfiguration_checkCreateIsClickable() {
    profileTestHelper.initializeProfiles()
    launch(AddProfileActivity::class.java).use {
      onView(allOf(withId(R.id.input), isDescendantOfA(withId(R.id.input_name)))).perform(
        typeText("Rajat"), closeSoftKeyboard()
      )
      onView(isRoot()).perform(orientationLandscape())
      onView(withId(R.id.create_button)).perform(scrollTo()).check(matches(isClickable()))
    }
  }

  @Test
  @ExperimentalCoroutinesApi
  fun testAddProfileActivity_inputNotUniqueName_clickCreate_checkNameNotUniqueError() {
    profileTestHelper.initializeProfiles()
    launch(AddProfileActivity::class.java).use {
      onView(allOf(withId(R.id.input), isDescendantOfA(withId(R.id.input_name)))).perform(
        typeText("Sean"), closeSoftKeyboard()
      )
      onView(withId(R.id.create_button)).perform(scrollTo())
      onView(withId(R.id.create_button)).perform(click())
      onView(
        allOf(
          withId(R.id.error_text),
          isDescendantOfA(withId(R.id.input_name))
        )
      ).check(matches(withText(context.getString(R.string.add_profile_error_name_not_unique))))
    }
  }

  @Test
  @ExperimentalCoroutinesApi
  fun testAddProfileActivity_changeConfiguration_inputNotUniqueName_clickCreate_checkNameNotUniqueError() {
    profileTestHelper.initializeProfiles()
    launch(AddProfileActivity::class.java).use {
      onView(isRoot()).perform(orientationLandscape())
      onView(allOf(withId(R.id.input), isDescendantOfA(withId(R.id.input_name)))).perform(scrollTo()).perform(
        typeText("Sean"), closeSoftKeyboard()
      )
      onView(withId(R.id.create_button)).perform(scrollTo())
      onView(withId(R.id.create_button)).perform(click())
      onView(
        allOf(
          withId(R.id.error_text),
          isDescendantOfA(withId(R.id.input_name))
        )
      ).check(matches(withText(context.getString(R.string.add_profile_error_name_not_unique))))
    }
  }

  @Test
  @ExperimentalCoroutinesApi
  fun testAddProfileActivity_inputNotUniqueName_clickCreate_inputName_checkErrorIsCleared() {
    profileTestHelper.initializeProfiles()
    launch(AddProfileActivity::class.java).use {
      onView(allOf(withId(R.id.input), isDescendantOfA(withId(R.id.input_name)))).perform(
        typeText("Sean"), closeSoftKeyboard()
      )
      onView(withId(R.id.create_button)).perform(scrollTo())
      onView(withId(R.id.create_button)).perform(click())
      onView(allOf(withId(R.id.input), isDescendantOfA(withId(R.id.input_name)))).perform(
        typeText(" "), closeSoftKeyboard()
      )
      onView(
        allOf(
          withId(R.id.error_text),
          isDescendantOfA(withId(R.id.input_name))
        )
      ).check(matches(withText("")))
    }
  }

  @Test
  @ExperimentalCoroutinesApi
  fun testAddProfileActivity_changeConfiguration_inputNotUniqueName_clickCreate_inputName_checkErrorIsCleared() {
    profileTestHelper.initializeProfiles()
    launch(AddProfileActivity::class.java).use {
      onView(isRoot()).perform(orientationLandscape())
      onView(withId(R.id.checkbox_pin)).perform(scrollTo())
      onView(allOf(withId(R.id.input), isDescendantOfA(withId(R.id.input_name)))).perform(scrollTo()).perform(
        typeText("Sean"), closeSoftKeyboard()
      )
<<<<<<< HEAD
      onView(withId(R.id.create_button)).perform(scrollTo()).perform(click())
      onView(allOf(withId(R.id.input), isDescendantOfA(withId(R.id.input_name)))).perform(scrollTo()).perform(
=======
      onView(withId(R.id.create_button)).perform(scrollTo())
      onView(withId(R.id.create_button)).perform(click())
      onView(allOf(withId(R.id.input), isDescendantOfA(withId(R.id.input_name)))).perform(scrollTo())
      onView(allOf(withId(R.id.input), isDescendantOfA(withId(R.id.input_name)))).perform(
>>>>>>> b60d20de
        typeText(" "), closeSoftKeyboard()
      )
      onView(
        allOf(
          withId(R.id.error_text),
          isDescendantOfA(withId(R.id.input_name))
        )
      ).check(matches(withText("")))
    }
  }

  @Test
  fun testAddProfileActivity_inputNameWithNumbers_clickCreate_checkNameOnlyLettersError() {
    launch(AddProfileActivity::class.java).use {
      onView(allOf(withId(R.id.input), isDescendantOfA(withId(R.id.input_name)))).perform(
        typeText("123"), closeSoftKeyboard()
      )
      onView(withId(R.id.create_button)).perform(scrollTo())
      onView(withId(R.id.create_button)).perform(click())
      onView(
        allOf(
          withId(R.id.error_text),
          isDescendantOfA(withId(R.id.input_name))
        )
      ).check(matches(withText(context.getString(R.string.add_profile_error_name_only_letters))))
    }
  }

  @Test
  fun testAddProfileActivity_changeConfiguration_inputNameWithNumbers_clickCreate_checkNameOnlyLettersError() {
    launch(AddProfileActivity::class.java).use {
      onView(isRoot()).perform(orientationLandscape())
      onView(withId(R.id.checkbox_pin)).perform(scrollTo())
      onView(allOf(withId(R.id.input), isDescendantOfA(withId(R.id.input_name)))).perform(
        typeText("123"), closeSoftKeyboard()
      )
      onView(withId(R.id.create_button)).perform(scrollTo())
      onView(withId(R.id.create_button)).perform(click())
      onView(
        allOf(
          withId(R.id.error_text),
          isDescendantOfA(withId(R.id.input_name))
        )
      ).check(matches(withText(context.getString(R.string.add_profile_error_name_only_letters))))
    }
  }

  @Test
  fun testAddProfileActivity_inputNameWithNumbers_clickCreate_inputName_checkErrorIsCleared() {
    launch(AddProfileActivity::class.java).use {
      onView(allOf(withId(R.id.input), isDescendantOfA(withId(R.id.input_name)))).perform(
        typeText("123"), closeSoftKeyboard()
      )
      onView(withId(R.id.create_button)).perform(scrollTo())
      onView(withId(R.id.create_button)).perform(click())
      onView(allOf(withId(R.id.input), isDescendantOfA(withId(R.id.input_name)))).perform(
        typeText(" "), closeSoftKeyboard()
      )
      onView(
        allOf(
          withId(R.id.error_text),
          isDescendantOfA(withId(R.id.input_name))
        )
      ).check(matches(withText("")))
    }
  }

  @Test
  fun testAddProfileActivity_changeConfiguration_inputNameWithNumbers_clickCreate_inputName_checkErrorIsCleared() {
    launch(AddProfileActivity::class.java).use {
      onView(isRoot()).perform(orientationLandscape())
      onView(allOf(withId(R.id.input), isDescendantOfA(withId(R.id.input_name)))).perform(scrollTo()).perform(
        typeText("123"), closeSoftKeyboard()
      )
<<<<<<< HEAD
      onView(withId(R.id.create_button)).perform(scrollTo()).perform(click())
      onView(allOf(withId(R.id.input), isDescendantOfA(withId(R.id.input_name)))).perform(scrollTo()).perform(
=======
      onView(withId(R.id.create_button)).perform(scrollTo())
      onView(withId(R.id.create_button)).perform(click())
      onView(allOf(withId(R.id.input), isDescendantOfA(withId(R.id.input_name)))).perform(scrollTo())
      onView(allOf(withId(R.id.input), isDescendantOfA(withId(R.id.input_name)))).perform(
>>>>>>> b60d20de
        typeText(" "), closeSoftKeyboard()
      )
      onView(
        allOf(
          withId(R.id.error_text),
          isDescendantOfA(withId(R.id.input_name))
        )
      ).check(matches(withText("")))
    }
  }

  @Test
  fun testAddProfileActivity_inputShortPin_clickCreate_checkPinLengthError() {
    launch(AddProfileActivity::class.java).use {
      onView(allOf(withId(R.id.input), isDescendantOfA(withId(R.id.input_name)))).perform(
        typeText("test"), closeSoftKeyboard()
      )
      onView(withId(R.id.checkbox_pin)).perform(click())
      onView(allOf(withId(R.id.input), isDescendantOfA(withId(R.id.input_pin)))).perform(
        typeText("12"), closeSoftKeyboard()
      )
      onView(withId(R.id.create_button)).perform(scrollTo())
      onView(withId(R.id.create_button)).perform(click())
      onView(
        allOf(
          withId(R.id.error_text),
          isDescendantOfA(withId(R.id.input_pin))
        )
      ).check(matches(withText(context.getString(R.string.add_profile_error_pin_length))))
    }
  }

  @Test
  fun testAddProfileActivity_changeConfiguration_inputShortPin_clickCreate_checkPinLengthError() {
    launch(AddProfileActivity::class.java).use {
      onView(isRoot()).perform(orientationLandscape())
      onView(allOf(withId(R.id.input), isDescendantOfA(withId(R.id.input_name)))).perform(scrollTo()).perform(
        typeText("test"), closeSoftKeyboard()
      )
      onView(withId(R.id.checkbox_pin)).perform(scrollTo())
      onView(withId(R.id.checkbox_pin)).perform(click())
      onView(allOf(withId(R.id.input), isDescendantOfA(withId(R.id.input_pin)))).perform(scrollTo())
      onView(allOf(withId(R.id.input), isDescendantOfA(withId(R.id.input_pin)))).perform(
        typeText("12"),
        closeSoftKeyboard()
      )
      onView(withId(R.id.create_button)).perform(scrollTo())
      onView(withId(R.id.create_button)).perform(click())
      onView(
        allOf(
          withId(R.id.error_text),
          isDescendantOfA(withId(R.id.input_pin))
        )
      ).check(matches(withText(context.getString(R.string.add_profile_error_pin_length))))
    }
  }

  @Test
  fun testAddProfileActivity_inputShortPin_clickCreate_inputPin_checkErrorIsCleared() {
    launch(AddProfileActivity::class.java).use {
      onView(withId(R.id.checkbox_pin)).perform(click())
      onView(allOf(withId(R.id.input), isDescendantOfA(withId(R.id.input_pin)))).perform(
        typeText("12"), closeSoftKeyboard()
      )
      onView(withId(R.id.create_button)).perform(scrollTo())
      onView(withId(R.id.create_button)).perform(click())
      onView(allOf(withId(R.id.input), isDescendantOfA(withId(R.id.input_pin)))).perform(scrollTo()).perform(
        typeText("3"), closeSoftKeyboard()
      )
      onView(allOf(withId(R.id.error_text), isDescendantOfA(withId(R.id.input_pin)))).check(
        matches(
          withText("")
        )
      )
    }
  }

  @Test
  fun testAddProfileActivity_changeConfiguration_inputShortPin_clickCreate_inputPin_checkErrorIsCleared() {
    launch(AddProfileActivity::class.java).use {
      onView(isRoot()).perform(orientationLandscape())
      onView(withId(R.id.checkbox_pin)).perform(scrollTo())
      onView(withId(R.id.checkbox_pin)).perform(click())
      onView(allOf(withId(R.id.input), isDescendantOfA(withId(R.id.input_pin)))).perform(scrollTo()).perform(
        typeText("12"),
        closeSoftKeyboard()
      )
      onView(withId(R.id.create_button)).perform(scrollTo()).perform(click())
      onView(allOf(withId(R.id.input), isDescendantOfA(withId(R.id.input_pin)))).perform(scrollTo())
      onView(allOf(withId(R.id.input), isDescendantOfA(withId(R.id.input_pin)))).perform(
        typeText("3"),
        closeSoftKeyboard()
      )
      onView(allOf(withId(R.id.error_text), isDescendantOfA(withId(R.id.input_pin)))).check(
        matches(
          withText("")
        )
      )
    }
  }

  @Test
  fun testAddProfileActivity_inputWrongConfirmPin_checkConfirmWrongError() {
    launch(AddProfileActivity::class.java).use {
      onView(allOf(withId(R.id.input), isDescendantOfA(withId(R.id.input_name)))).perform(
        typeText("test"), closeSoftKeyboard()
      )
      onView(withId(R.id.checkbox_pin)).perform(click())
      onView(allOf(withId(R.id.input), isDescendantOfA(withId(R.id.input_pin)))).perform(
        typeText("123"), closeSoftKeyboard()
      )
      onView(allOf(withId(R.id.input), isDescendantOfA(withId(R.id.input_confirm_pin)))).perform(scrollTo())
      onView(allOf(withId(R.id.input), isDescendantOfA(withId(R.id.input_confirm_pin)))).perform(typeText("12"))
      onView(withId(R.id.create_button)).perform(scrollTo())
      onView(withId(R.id.create_button)).perform(click())
      onView(allOf(withId(R.id.error_text), isDescendantOfA(withId(R.id.input_confirm_pin)))).check(
        matches(
          withText(
            context.getString(R.string.add_profile_error_pin_confirm_wrong)
          )
        )
      )
    }
  }

  @Test
  fun testAddProfileActivity_changeConfiguration_inputWrongConfirmPin_checkConfirmWrongError() {
    launch(AddProfileActivity::class.java).use {
      onView(isRoot()).perform(orientationLandscape())
      onView(withId(R.id.checkbox_pin)).perform(scrollTo())
      onView(allOf(withId(R.id.input), isDescendantOfA(withId(R.id.input_name)))).perform(scrollTo()).perform(
        typeText("test"), closeSoftKeyboard()
      )
      onView(withId(R.id.checkbox_pin)).perform(scrollTo())
      onView(withId(R.id.checkbox_pin)).perform(click())
      onView(allOf(withId(R.id.input), isDescendantOfA(withId(R.id.input_pin)))).perform(scrollTo())
      onView(allOf(withId(R.id.input), isDescendantOfA(withId(R.id.input_pin)))).perform(
        typeText("123"),
        closeSoftKeyboard()
      )
      onView(allOf(withId(R.id.input), isDescendantOfA(withId(R.id.input_confirm_pin)))).perform(scrollTo())
      onView(allOf(withId(R.id.input), isDescendantOfA(withId(R.id.input_confirm_pin)))).perform(
        typeText("12"),
        closeSoftKeyboard()
      )
      onView(withId(R.id.create_button)).perform(scrollTo())
      onView(withId(R.id.create_button)).perform(click())
      onView(
        allOf(
          withId(R.id.error_text),
          isDescendantOfA(withId(R.id.input_confirm_pin))
        )
      ).perform(scrollTo())
      onView(
        allOf(
          withId(R.id.error_text),
          isDescendantOfA(withId(R.id.input_confirm_pin))
        )
      ).check(
        matches(
          withText(
            context.getString(R.string.add_profile_error_pin_confirm_wrong)
          )
        )
      )
    }
  }

  @Test
  fun testAddProfileActivity_inputWrongConfirmPin_inputConfirmPin_checkErrorIsCleared() {
    launch(AddProfileActivity::class.java).use {
      onView(withId(R.id.checkbox_pin)).perform(scrollTo())
      onView(withId(R.id.checkbox_pin)).perform(click())
      onView(allOf(withId(R.id.input), isDescendantOfA(withId(R.id.input_pin)))).perform(scrollTo())
      onView(allOf(withId(R.id.input), isDescendantOfA(withId(R.id.input_pin)))).perform(
        typeText("123"),
        closeSoftKeyboard()
      )
      onView(allOf(withId(R.id.input), isDescendantOfA(withId(R.id.input_confirm_pin)))).perform(scrollTo())
      onView(allOf(withId(R.id.input), isDescendantOfA(withId(R.id.input_confirm_pin)))).perform(
        typeText("12"),
        closeSoftKeyboard()
      )
      onView(withId(R.id.create_button)).perform(scrollTo())
      onView(withId(R.id.create_button)).perform(click())
      onView(allOf(withId(R.id.input), isDescendantOfA(withId(R.id.input_confirm_pin)))).perform(scrollTo())
      onView(allOf(withId(R.id.input), isDescendantOfA(withId(R.id.input_confirm_pin)))).perform(
        typeText("3"),
        closeSoftKeyboard()
      )
      onView(
        allOf(
          withId(R.id.error_text),
          isDescendantOfA(withId(R.id.input_confirm_pin))
        )
      ).check(matches(withText("")))
    }
  }

  @Test
  fun testAddProfileActivity_changeConfiguration_inputWrongConfirmPin_inputConfirmPin_checkErrorIsCleared() {
    launch(AddProfileActivity::class.java).use {
      onView(isRoot()).perform(orientationLandscape())
      onView(withId(R.id.checkbox_pin)).perform(scrollTo())
      onView(withId(R.id.checkbox_pin)).perform(click())
      onView(allOf(withId(R.id.input), isDescendantOfA(withId(R.id.input_pin)))).perform(scrollTo()).perform(
        typeText("123"),
        closeSoftKeyboard()
      )
      onView(allOf(withId(R.id.input), isDescendantOfA(withId(R.id.input_confirm_pin)))).perform(scrollTo()).perform(
        typeText("12"),
        closeSoftKeyboard()
      )
      onView(withId(R.id.create_button)).perform(scrollTo())
      onView(withId(R.id.create_button)).perform(click())
      onView(allOf(withId(R.id.input), isDescendantOfA(withId(R.id.input_confirm_pin)))).perform(scrollTo())
      onView(allOf(withId(R.id.input), isDescendantOfA(withId(R.id.input_confirm_pin)))).perform(
        typeText("3"),
        closeSoftKeyboard()
      )
      onView(
        allOf(
          withId(R.id.error_text),
          isDescendantOfA(withId(R.id.input_confirm_pin))
        )
      ).check(matches(withText("")))
    }
  }

  @Test
  fun testAddProfileActivity_inputPin_checkAllowDownloadNotClickable() {
    launch(AddProfileActivity::class.java).use {
      onView(withId(R.id.checkbox_pin)).perform(click())
      onView(allOf(withId(R.id.input), isDescendantOfA(withId(R.id.input_pin)))).perform(
        typeText("123"), closeSoftKeyboard()
      )
      onView(withId(R.id.allow_download_switch)).check(matches(not(isClickable())))
    }
  }

  @Test
  fun testAddProfileActivity_changeConfiguration_inputPin_checkAllowDownloadNotClickable() {
    launch(AddProfileActivity::class.java).use {
      onView(isRoot()).perform(orientationLandscape())
      onView(withId(R.id.checkbox_pin)).perform(scrollTo()).perform(click())
      onView(allOf(withId(R.id.input), isDescendantOfA(withId(R.id.input_pin)))).perform(scrollTo()).perform(
        typeText("123"),
        closeSoftKeyboard()
      )
      onView(withId(R.id.allow_download_switch)).check(matches(not(isClickable())))
    }
  }

  @Test
  fun testAddProfileActivity_inputPin_inputConfirmPin_checkAllowDownloadClickable() {
    launch(AddProfileActivity::class.java).use {
      onView(withId(R.id.checkbox_pin)).perform(click())
      onView(allOf(withId(R.id.input), isDescendantOfA(withId(R.id.input_pin)))).perform(
        typeText("123"),
        closeSoftKeyboard()
      )
      onView(allOf(withId(R.id.input), isDescendantOfA(withId(R.id.input_confirm_pin)))).perform(scrollTo())
      onView(allOf(withId(R.id.input), isDescendantOfA(withId(R.id.input_confirm_pin)))).perform(
        typeText("123"),
        closeSoftKeyboard()
      )
      onView(withId(R.id.allow_download_switch)).check(matches(isClickable()))
    }
  }

  @Test
  fun testAddProfileActivity_changeConfiguration_inputPin_inputConfirmPin_checkAllowDownloadClickable() {
    launch(AddProfileActivity::class.java).use {
      onView(isRoot()).perform(orientationLandscape())
      onView(withId(R.id.checkbox_pin)).perform(scrollTo())
      onView(withId(R.id.checkbox_pin)).perform(click())
      onView(allOf(withId(R.id.input), isDescendantOfA(withId(R.id.input_pin)))).perform(scrollTo())
      onView(allOf(withId(R.id.input), isDescendantOfA(withId(R.id.input_pin)))).perform(
        typeText("123"),
        closeSoftKeyboard()
      )
      onView(allOf(withId(R.id.input), isDescendantOfA(withId(R.id.input_confirm_pin)))).perform(scrollTo())
      onView(allOf(withId(R.id.input), isDescendantOfA(withId(R.id.input_confirm_pin)))).perform(
        typeText("123"),
        closeSoftKeyboard()
      )
      onView(withId(R.id.allow_download_switch)).check(matches(isClickable()))
    }
  }

  @Test
  fun testAddProfileActivity_imageSelectAvatar_checkGalleryIntent() {
    val expectedIntent: Matcher<Intent> = allOf(
      hasAction(Intent.ACTION_PICK),
      hasData(MediaStore.Images.Media.EXTERNAL_CONTENT_URI)
    )
    val activityResult = createGalleryPickActivityResultStub()
    intending(expectedIntent).respondWith(activityResult)
    launch(AddProfileActivity::class.java).use {
      onView(withId(R.id.upload_image_button)).perform(click())
      intended(expectedIntent)
    }
  }

  @Test
  fun testAddProfileActivity_changeConfiguration_imageSelectAvatar_checkGalleryIntent() {
    val expectedIntent: Matcher<Intent> = allOf(
      hasAction(Intent.ACTION_PICK),
      hasData(MediaStore.Images.Media.EXTERNAL_CONTENT_URI)
    )
    val activityResult = createGalleryPickActivityResultStub()
    intending(expectedIntent).respondWith(activityResult)
    launch(AddProfileActivity::class.java).use {
      onView(isRoot()).perform(orientationLandscape())
<<<<<<< HEAD
      onView(withId(R.id.upload_image_button)).perform(scrollTo()).perform(click())
=======
      onView(withId(R.id.upload_image_button)).perform(scrollTo())
      onView(withId(R.id.upload_image_button)).perform(click())
>>>>>>> b60d20de
      intended(expectedIntent)
    }
  }

  @Test
  fun testAddProfileActivity_imageSelectEdit_checkGalleryIntent() {
    val expectedIntent: Matcher<Intent> = allOf(
      hasAction(Intent.ACTION_PICK),
      hasData(MediaStore.Images.Media.EXTERNAL_CONTENT_URI)
    )
    val activityResult = createGalleryPickActivityResultStub()
    intending(expectedIntent).respondWith(activityResult)
    launch(AddProfileActivity::class.java).use {
      onView(withId(R.id.edit_image_fab)).perform(click())
      intended(expectedIntent)
    }
  }

  @Test
  fun testAddProfileActivity_changeConfiguration_imageSelectEdit_checkGalleryIntent() {
    val expectedIntent: Matcher<Intent> = allOf(
      hasAction(Intent.ACTION_PICK),
      hasData(MediaStore.Images.Media.EXTERNAL_CONTENT_URI)
    )
    val activityResult = createGalleryPickActivityResultStub()
    intending(expectedIntent).respondWith(activityResult)
    launch(AddProfileActivity::class.java).use {
      onView(isRoot()).perform(orientationLandscape())
      onView(withId(R.id.edit_image_fab)).perform(scrollTo())
      onView(withId(R.id.edit_image_fab)).perform(click())
      intended(expectedIntent)
    }
  }

  @Test
  fun testAddProfileActivity_inputName_changeConfiguration_checkNameIsDisplayed() {
    launch(AddProfileActivity::class.java).use {
      onView(allOf(withId(R.id.input), isDescendantOfA(withId(R.id.input_name)))).perform(
        typeText("test"),
        closeSoftKeyboard()
      )
      onView(isRoot()).perform(orientationLandscape())
      onView(allOf(withId(R.id.input), isDescendantOfA(withId(R.id.input_name)))).perform(scrollTo())
        .check(matches(withText("test")))
    }
  }

  @Test
  fun testAddProfileActivity_inputPin_changeConfiguration_checkPinIsDisplayed() {
    launch(AddProfileActivity::class.java).use {
      onView(withId(R.id.checkbox_pin)).perform(click())
      onView(allOf(withId(R.id.input), isDescendantOfA(withId(R.id.input_pin)))).perform(
        typeText("123"),
        closeSoftKeyboard()
      )
      onView(isRoot()).perform(orientationLandscape())
      onView(allOf(withId(R.id.input), isDescendantOfA(withId(R.id.input_pin)))).perform(scrollTo())
        .check(matches(withText("123")))
    }
  }

  @Test
  fun testAddProfileActivity_inputConfirmPin_changeConfiguration_checkConfirmPinIsDisplayed() {
    launch(AddProfileActivity::class.java).use {
      onView(withId(R.id.checkbox_pin)).perform(scrollTo())
      onView(withId(R.id.checkbox_pin)).perform(click())
      onView(allOf(withId(R.id.input), isDescendantOfA(withId(R.id.input_confirm_pin)))).perform(scrollTo()).perform(
        typeText("123"),
        closeSoftKeyboard()
      )
      onView(isRoot()).perform(orientationLandscape())
      onView(allOf(withId(R.id.input), isDescendantOfA(withId(R.id.input_confirm_pin)))).perform(scrollTo())
        .check(matches(withText("123")))
    }
  }

  @Test
  fun testAddProfileActivity_inputName_inputPin_inputConfirmPin_changeConfiguration_checkName_checkPin_checkConfirmPin_IsDisplayed() {
    launch(AddProfileActivity::class.java).use {
      onView(allOf(withId(R.id.input), isDescendantOfA(withId(R.id.input_name)))).perform(
        typeText("test"),
        closeSoftKeyboard()
      )
      onView(withId(R.id.checkbox_pin)).perform(click())
      onView(allOf(withId(R.id.input), isDescendantOfA(withId(R.id.input_pin)))).perform(
        typeText("123"), closeSoftKeyboard()
      )
      onView(allOf(withId(R.id.input), isDescendantOfA(withId(R.id.input_confirm_pin)))).perform(scrollTo())
      onView(allOf(withId(R.id.input), isDescendantOfA(withId(R.id.input_confirm_pin)))).perform(
        typeText("123"),
        closeSoftKeyboard()
      )
      onView(isRoot()).perform(orientationLandscape())
      onView(withId(R.id.checkbox_pin)).perform(scrollTo())
      onView(allOf(withId(R.id.input), isDescendantOfA(withId(R.id.input_name)))).check(matches(withText("test")))
      onView(allOf(withId(R.id.input), isDescendantOfA(withId(R.id.input_pin)))).perform(scrollTo())
      onView(allOf(withId(R.id.input), isDescendantOfA(withId(R.id.input_pin)))).check(matches(withText("123")))
      onView(allOf(withId(R.id.input), isDescendantOfA(withId(R.id.input_confirm_pin)))).perform(scrollTo())
      onView(allOf(withId(R.id.input), isDescendantOfA(withId(R.id.input_confirm_pin)))).check(matches(withText("123")))
    }
  }

  @Test
  fun testAddProfileActivity_inputName_inputPin_inputConfirmPin_deselectPIN_clickCreate_checkOpensProfileActivity() {
    launch(AddProfileActivity::class.java).use {
      onView(allOf(withId(R.id.input), isDescendantOfA(withId(R.id.input_name)))).perform(
        typeText("test"),
        closeSoftKeyboard()
      )
      onView(withId(R.id.checkbox_pin)).perform(click())
      onView(allOf(withId(R.id.input), isDescendantOfA(withId(R.id.input_pin)))).perform(
        typeText("123"),
        closeSoftKeyboard()
      )
      onView(allOf(withId(R.id.input), isDescendantOfA(withId(R.id.input_confirm_pin)))).perform(scrollTo())
        .perform(typeText("123"), closeSoftKeyboard())
      onView(withId(R.id.checkbox_pin)).perform(scrollTo())
      onView(withId(R.id.checkbox_pin)).perform(click())
      onView(withId(R.id.create_button)).perform(scrollTo())
      onView(withId(R.id.create_button)).perform(click())
      intended(hasComponent(ProfileActivity::class.java.name))
    }
  }

  @Test
  @ExperimentalCoroutinesApi
  fun testAddProfileActivity_inputNotUniqueName_clickCreate_changeConfiguration_checkErrorMessageDisplayed() {
    profileTestHelper.initializeProfiles()
    launch(AddProfileActivity::class.java).use {
      onView(allOf(withId(R.id.input), isDescendantOfA(withId(R.id.input_name)))).perform(
        typeText("Sean"),
        closeSoftKeyboard()
      )
      onView(withId(R.id.create_button)).perform(scrollTo())
      onView(withId(R.id.create_button)).perform(click())
      onView(isRoot()).perform(orientationLandscape())
      onView(
        allOf(
          withId(R.id.error_text),
          isDescendantOfA(withId(R.id.input_name))
        )
      ).check(matches(withText(context.getString(R.string.add_profile_error_name_not_unique))))
    }
  }

  @Test
  fun testAddProfileActivity_selectCheckbox_changeConfiguration_checkboxIsSelected() {
    launch(AddProfileActivity::class.java).use {
      onView(withId(R.id.checkbox_pin)).perform(scrollTo())
      onView(withId(R.id.checkbox_pin)).perform(click())
      onView(isRoot()).perform(orientationLandscape())
      onView(withId(R.id.checkbox_pin)).perform(scrollTo())
      onView(withId(R.id.checkbox_pin)).check(matches(isChecked()))
    }
  }

  @Test
  fun testAddProfileActivity_inputPin_inputConfirmPin_changeConfiguration_checkPin_checkConfirmPin_IsDisplayed() {
    launch(AddProfileActivity::class.java).use {
      onView(withId(R.id.checkbox_pin)).perform(click())
      onView(allOf(withId(R.id.input), isDescendantOfA(withId(R.id.input_pin)))).perform(
        typeText("123"),
        closeSoftKeyboard()
      )
      onView(allOf(withId(R.id.input), isDescendantOfA(withId(R.id.input_confirm_pin)))).perform(scrollTo())
      onView(allOf(withId(R.id.input), isDescendantOfA(withId(R.id.input_confirm_pin)))).perform(
        typeText("123"),
        closeSoftKeyboard()
      )
      onView(isRoot()).perform(orientationLandscape())
      onView(allOf(withId(R.id.input), isDescendantOfA(withId(R.id.input_pin)))).perform(scrollTo())
      onView(allOf(withId(R.id.input), isDescendantOfA(withId(R.id.input_pin)))).check(matches(withText("123")))
      onView(allOf(withId(R.id.input), isDescendantOfA(withId(R.id.input_confirm_pin)))).perform(scrollTo())
      onView(allOf(withId(R.id.input), isDescendantOfA(withId(R.id.input_confirm_pin)))).check(matches(withText("123")))
    }
  }

  @Test
  fun testAddProfileActivity_inputPin_inputDifferentConfirmPin_clickCreate_changeConfiguration_checkErrorMessageDisplayed() {
    launch(AddProfileActivity::class.java).use {
      onView(allOf(withId(R.id.input), isDescendantOfA(withId(R.id.input_name)))).perform(
        typeText("test"),
        closeSoftKeyboard()
      )
      onView(withId(R.id.checkbox_pin)).perform(click())
      onView(allOf(withId(R.id.input), isDescendantOfA(withId(R.id.input_pin)))).perform(
        typeText("123"),
        closeSoftKeyboard()
      )
      onView(allOf(withId(R.id.input), isDescendantOfA(withId(R.id.input_confirm_pin)))).perform(scrollTo())
      onView(allOf(withId(R.id.input), isDescendantOfA(withId(R.id.input_confirm_pin)))).perform(
        typeText("321"),
        closeSoftKeyboard()
      )
      onView(withId(R.id.create_button)).perform(scrollTo())
      onView(withId(R.id.create_button)).perform(click())
      onView(isRoot()).perform(orientationLandscape())
      onView(withId(R.id.checkbox_pin)).perform(scrollTo())
      onView(
        allOf(
          withId(R.id.error_text),
          isDescendantOfA(withId(R.id.input_confirm_pin))
        )
      ).check(
        matches(
          withText(
            context.getString(R.string.add_profile_error_pin_confirm_wrong)
          )
        )
      )
    }
  }

  @Test
  fun testAddProfileActivity_inputPin_inputConfirmPin_turnOnDownloadAccessSwitch_changeConfiguration_checkDownloadAccessSwitchIsOn() {
    launch(AddProfileActivity::class.java).use {
      onView(withId(R.id.checkbox_pin)).perform(click())
      onView(allOf(withId(R.id.input), isDescendantOfA(withId(R.id.input_pin)))).perform(
        typeText("123"),
        closeSoftKeyboard()
      )
      onView(allOf(withId(R.id.input), isDescendantOfA(withId(R.id.input_confirm_pin)))).perform(scrollTo())
      onView(allOf(withId(R.id.input), isDescendantOfA(withId(R.id.input_confirm_pin)))).perform(
        typeText("123"),
        closeSoftKeyboard()
      )
      onView(withId(R.id.allow_download_switch)).perform(scrollTo())
      onView(withId(R.id.allow_download_switch)).perform(click())
      onView(isRoot()).perform(orientationLandscape())
      onView(withId(R.id.allow_download_switch)).perform(scrollTo())
      onView(withId(R.id.allow_download_switch)).check(matches(isChecked()))
    }
  }

  @Test
  fun testAddProfileActivity_clickInfo_checkInfoPopupIsDisplayed() {
    launch(AddProfileActivity::class.java).use {
      onView(withId(R.id.info_icon)).perform(click())
      onView(withText(context.getString(R.string.add_profile_pin_info))).check(matches(isDisplayed()))
    }
  }

  @Test
  fun testAddProfileActivity_clickInfo_changeConfiguration_checkInfoPopupIsDisplayed() {
    launch(AddProfileActivity::class.java).use {
      onView(withId(R.id.info_icon)).perform(click())
      onView(isRoot()).perform(orientationLandscape())
      onView(withText(context.getString(R.string.add_profile_pin_info))).check(matches(isDisplayed()))
    }
  }

  private fun createGalleryPickActivityResultStub(): ActivityResult {
    val resources: Resources = context.resources
    val imageUri = Uri.parse(
      ContentResolver.SCHEME_ANDROID_RESOURCE + "://" +
        resources.getResourcePackageName(R.mipmap.ic_launcher) + '/' +
        resources.getResourceTypeName(R.mipmap.ic_launcher) + '/' +
        resources.getResourceEntryName(R.mipmap.ic_launcher)
    )
    val resultIntent = Intent()
    resultIntent.data = imageUri
    return ActivityResult(RESULT_OK, resultIntent)
  }

  @Qualifier annotation class TestDispatcher

  @Module
  class TestModule {
    @Provides
    @Singleton
    fun provideContext(application: Application): Context {
      return application
    }

    @ExperimentalCoroutinesApi
    @Singleton
    @Provides
    @TestDispatcher
    fun provideTestDispatcher(): CoroutineDispatcher {
      return TestCoroutineDispatcher()
    }

    @Singleton
    @Provides
    @BackgroundDispatcher
    fun provideBackgroundDispatcher(@TestDispatcher testDispatcher: CoroutineDispatcher): CoroutineDispatcher {
      return testDispatcher
    }

    @Singleton
    @Provides
    @BlockingDispatcher
    fun provideBlockingDispatcher(@TestDispatcher testDispatcher: CoroutineDispatcher): CoroutineDispatcher {
      return testDispatcher
    }

    // TODO(#59): Either isolate these to their own shared test module, or use the real logging
    // module in tests to avoid needing to specify these settings for tests.
    @EnableConsoleLog
    @Provides
    fun provideEnableConsoleLog(): Boolean = true

    @EnableFileLog
    @Provides
    fun provideEnableFileLog(): Boolean = false

    @GlobalLogLevel
    @Provides
    fun provideGlobalLogLevel(): LogLevel = LogLevel.VERBOSE
  }

  @Singleton
  @Component(modules = [TestModule::class])
  interface TestApplicationComponent {
    @Component.Builder
    interface Builder {
      @BindsInstance
      fun setApplication(application: Application): Builder

      fun build(): TestApplicationComponent
    }

    fun inject(addProfileActivityTest: AddProfileActivityTest)
  }
}<|MERGE_RESOLUTION|>--- conflicted
+++ resolved
@@ -98,10 +98,7 @@
   fun testAddProfileActivity_changeConfiguration_inputName_clickCreate_checkOpensProfileActivity() {
     launch(AddProfileActivity::class.java).use {
       onView(isRoot()).perform(orientationLandscape())
-<<<<<<< HEAD
-=======
       onView(allOf(withId(R.id.checkbox_pin))).perform(scrollTo())
->>>>>>> b60d20de
       onView(allOf(withId(R.id.input), isDescendantOfA(withId(R.id.input_name)))).perform(scrollTo()).perform(
         typeText("test"), closeSoftKeyboard()
       )
@@ -307,15 +304,8 @@
       onView(allOf(withId(R.id.input), isDescendantOfA(withId(R.id.input_name)))).perform(scrollTo()).perform(
         typeText("Sean"), closeSoftKeyboard()
       )
-<<<<<<< HEAD
       onView(withId(R.id.create_button)).perform(scrollTo()).perform(click())
       onView(allOf(withId(R.id.input), isDescendantOfA(withId(R.id.input_name)))).perform(scrollTo()).perform(
-=======
-      onView(withId(R.id.create_button)).perform(scrollTo())
-      onView(withId(R.id.create_button)).perform(click())
-      onView(allOf(withId(R.id.input), isDescendantOfA(withId(R.id.input_name)))).perform(scrollTo())
-      onView(allOf(withId(R.id.input), isDescendantOfA(withId(R.id.input_name)))).perform(
->>>>>>> b60d20de
         typeText(" "), closeSoftKeyboard()
       )
       onView(
@@ -390,15 +380,8 @@
       onView(allOf(withId(R.id.input), isDescendantOfA(withId(R.id.input_name)))).perform(scrollTo()).perform(
         typeText("123"), closeSoftKeyboard()
       )
-<<<<<<< HEAD
       onView(withId(R.id.create_button)).perform(scrollTo()).perform(click())
       onView(allOf(withId(R.id.input), isDescendantOfA(withId(R.id.input_name)))).perform(scrollTo()).perform(
-=======
-      onView(withId(R.id.create_button)).perform(scrollTo())
-      onView(withId(R.id.create_button)).perform(click())
-      onView(allOf(withId(R.id.input), isDescendantOfA(withId(R.id.input_name)))).perform(scrollTo())
-      onView(allOf(withId(R.id.input), isDescendantOfA(withId(R.id.input_name)))).perform(
->>>>>>> b60d20de
         typeText(" "), closeSoftKeyboard()
       )
       onView(
@@ -713,12 +696,7 @@
     intending(expectedIntent).respondWith(activityResult)
     launch(AddProfileActivity::class.java).use {
       onView(isRoot()).perform(orientationLandscape())
-<<<<<<< HEAD
       onView(withId(R.id.upload_image_button)).perform(scrollTo()).perform(click())
-=======
-      onView(withId(R.id.upload_image_button)).perform(scrollTo())
-      onView(withId(R.id.upload_image_button)).perform(click())
->>>>>>> b60d20de
       intended(expectedIntent)
     }
   }
