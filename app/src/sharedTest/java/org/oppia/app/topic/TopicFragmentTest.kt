--- conflicted
+++ resolved
@@ -52,15 +52,9 @@
 
   @Test
   fun testTopicFragment_toolbarTitle_isDisplayedSuccessfully() {
-<<<<<<< HEAD
-    launchTopicActivityIntent(TEST_TOPIC_ID_0).use {
+    launchTopicActivityIntent(internalProfileId, FRACTIONS_TOPIC_ID).use {
       onView(allOf(instanceOf(TextView::class.java), withParent(withId(R.id.topic_activity_toolbar))))
-        .check(matches(withText("Topic: First Test Topic")))
-=======
-    launchTopicActivityIntent(internalProfileId, FRACTIONS_TOPIC_ID).use {
-      onView(allOf(instanceOf(TextView::class.java), withParent(withId(R.id.topic_toolbar))))
         .check(matches(withText("Topic: Fractions")))
->>>>>>> 0e319b35
     }
   }
 
