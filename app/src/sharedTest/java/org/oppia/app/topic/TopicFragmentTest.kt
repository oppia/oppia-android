--- conflicted
+++ resolved
@@ -2,14 +2,12 @@
 
 import android.app.Application
 import android.content.Context
+import androidx.annotation.UiThread
 import androidx.test.core.app.ActivityScenario.launch
 import androidx.test.espresso.Espresso.onView
 import androidx.test.espresso.action.ViewActions.click
-<<<<<<< HEAD
 import androidx.test.espresso.action.ViewActions.scrollTo
-=======
 import androidx.test.espresso.action.ViewActions.swipeLeft
->>>>>>> bacebd2b
 import androidx.test.espresso.assertion.ViewAssertions.matches
 import androidx.test.espresso.matcher.ViewMatchers.isDescendantOfA
 import androidx.test.espresso.matcher.ViewMatchers.isDisplayed
@@ -80,11 +78,7 @@
           )
         )
       )
-<<<<<<< HEAD
-    ).perform(scrollTo())
-=======
-    }
->>>>>>> bacebd2b
+    }
   }
 
   @Test
@@ -220,11 +214,7 @@
           )
         )
       )
-<<<<<<< HEAD
-    ).perform(scrollTo())
-=======
-    }
->>>>>>> bacebd2b
+    }
   }
 
   @Test
@@ -304,33 +294,6 @@
           )
         )
       )
-<<<<<<< HEAD
-    ).perform(scrollTo())
-    activityTestRule.activity.requestedOrientation = Configuration.ORIENTATION_LANDSCAPE
-    onView(
-      allOf(
-        withText(R.string.overview),
-        isDisplayed()
-      )
-    )
-    onView(withId(R.id.topic_name_text_view)).check(
-      matches(
-        withText(
-          Matchers.containsString(topicName)
-        )
-      )
-    ).perform(scrollTo())
-  }
-  @Test
-  @UiThread
-  fun testTopicActivity_clickOnSeeMore_isPlayTabIsSelectedAndContentMatched() {
-    activityTestRule.launchActivity(null)
-    onView(
-      withId(R.id.see_more_text_view)
-    ).perform(scrollTo(),click())
-    onView(withId(R.id.topic_tabs_container)).check(matches(matchCurrentTabTitle("PLAY")))
-    onView(withText("First Story")).check(matches(isDisplayed()))
-=======
       onView(withId(R.id.topic_name_text_view)).check(
         matches(
           withText(
@@ -345,9 +308,17 @@
     val resources =
       InstrumentationRegistry.getInstrumentation().targetContext.resources
     return resources.getString(id)
->>>>>>> bacebd2b
-  }
-
+  }
+  @Test
+  fun testTopicActivity_clickOnSeeMore_isPlayTabIsSelectedAndContentMatched() {
+    launch(TopicActivity::class.java).use {
+      onView(
+        withId(R.id.see_more_text_view)
+      ).perform(scrollTo(), click())
+      onView(withId(R.id.topic_tabs_container)).check(matches(matchCurrentTabTitle("PLAY")))
+      onView(withText("First Story")).check(matches(isDisplayed()))
+    }
+  }
   @Module
   class TestModule {
     @Provides
