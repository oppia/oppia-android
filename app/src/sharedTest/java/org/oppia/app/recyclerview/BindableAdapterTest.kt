package org.oppia.app.recyclerview

import android.view.LayoutInflater
import android.view.ViewGroup
import android.widget.TextView
import androidx.lifecycle.MutableLiveData
import androidx.recyclerview.widget.RecyclerView
import androidx.test.core.app.ActivityScenario
import androidx.test.core.app.ApplicationProvider
import androidx.test.espresso.Espresso.onIdle
import androidx.test.espresso.Espresso.onView
import androidx.test.espresso.assertion.ViewAssertions.matches
import androidx.test.espresso.matcher.ViewMatchers.withSubstring
import androidx.test.espresso.matcher.ViewMatchers.withText
import androidx.test.ext.junit.runners.AndroidJUnit4
import com.google.common.truth.Truth.assertThat
import org.junit.After
import org.junit.Before
import org.junit.Test
import org.junit.runner.RunWith
import org.oppia.app.R
import org.oppia.app.databinding.TestTextViewForIntWithDataBindingBinding
import org.oppia.app.databinding.TestTextViewForStringWithDataBindingBinding
import org.oppia.app.model.TestModel
import org.oppia.app.model.TestModel.ModelTypeCase
import org.oppia.app.recyclerview.RecyclerViewMatcher.Companion.atPosition
import org.oppia.app.testing.BINDABLE_TEST_FRAGMENT_TAG
import org.oppia.app.testing.BindableAdapterTestActivity
import org.oppia.app.testing.BindableAdapterTestFragment
import org.oppia.app.testing.BindableAdapterTestFragmentPresenter
import org.oppia.app.testing.BindableAdapterTestViewModel

/** Tests for [BindableAdapter]. */
@RunWith(AndroidJUnit4::class)
class BindableAdapterTest {
  companion object {
    private val STR_VALUE_0 = TestModel.newBuilder().setStrValue("Item 0").build()
    private val STR_VALUE_1 = TestModel.newBuilder().setStrValue("Item 1").build()
    private val STR_VALUE_2 = TestModel.newBuilder().setStrValue("Item 2").build()
    private val INT_VALUE_0 = TestModel.newBuilder().setIntValue(17).build()
    private val INT_VALUE_1 = TestModel.newBuilder().setIntValue(42).build()
  }

  @Before
  fun setUp() {
    // Ensure that the bindable fragment's test state is properly reset each time.
    BindableAdapterTestFragmentPresenter.testBindableAdapter = null
  }

  @After
  fun tearDown() {
    // Ensure that the bindable fragment's test state is properly cleaned up.
    BindableAdapterTestFragmentPresenter.testBindableAdapter = null
  }

  @Test
  fun testBindableAdapter_withOneViewType_noData_bindsNoViews() {
    // Set up the adapter to be used for this test.
    BindableAdapterTestFragmentPresenter.testBindableAdapter =
      createSingleViewTypeNoDataBindingBindableAdapter()

    ActivityScenario.launch(BindableAdapterTestActivity::class.java).use { scenario ->
      scenario.onActivity { activity ->
        val recyclerView: RecyclerView =
          getTestFragment(activity).view!!.findViewById(R.id.test_recycler_view)

        assertThat(recyclerView.childCount).isEqualTo(0)
      }
    }
  }

  @Test
  fun testBindableAdapter_withOneViewType_setItem_automaticallyBindsView() {
    // Set up the adapter to be used for this test.
    BindableAdapterTestFragmentPresenter.testBindableAdapter =
      createSingleViewTypeNoDataBindingBindableAdapter()

    ActivityScenario.launch(BindableAdapterTestActivity::class.java).use { scenario ->
      scenario.onActivity { activity ->
        val liveData = getRecyclerViewListLiveData(activity)
        liveData.value = listOf(STR_VALUE_0)
      }
      safelyWaitUntilIdle()

      scenario.onActivity { activity ->
        val recyclerView: RecyclerView =
          getTestFragment(activity).view!!.findViewById(R.id.test_recycler_view)
        assertThat(recyclerView.childCount).isEqualTo(1)
      }
      // Perform onView() verification off the the main thread to avoid deadlocking.
      onView(atPosition(R.id.test_recycler_view, 0)).check(matches(withText(STR_VALUE_0.strValue)))
    }
  }

  @Test
  fun testBindableAdapter_withOneViewType_nullData_bindsNoViews() {
    // Set up the adapter to be used for this test.
    BindableAdapterTestFragmentPresenter.testBindableAdapter =
      createSingleViewTypeNoDataBindingBindableAdapter()

    ActivityScenario.launch(BindableAdapterTestActivity::class.java).use { scenario ->
      scenario.onActivity { activity ->
        val recyclerView: RecyclerView =
          getTestFragment(activity).view!!.findViewById(R.id.test_recycler_view_non_live_data)
        assertThat(recyclerView.childCount).isEqualTo(0)
      }
    }
  }

  @Test
  fun testBindableAdapter_withOneViewType_setMultipleItems_automaticallyBinds() {
    // Set up the adapter to be used for this test.
    BindableAdapterTestFragmentPresenter.testBindableAdapter =
      createSingleViewTypeNoDataBindingBindableAdapter()

    ActivityScenario.launch(BindableAdapterTestActivity::class.java).use { scenario ->
      scenario.onActivity { activity ->
        val liveData = getRecyclerViewListLiveData(activity)
        liveData.value = listOf(STR_VALUE_1, STR_VALUE_0, STR_VALUE_2)
      }
      safelyWaitUntilIdle()

      scenario.onActivity { activity ->
        val recyclerView: RecyclerView =
          getTestFragment(activity).view!!.findViewById(R.id.test_recycler_view)
        assertThat(recyclerView.childCount).isEqualTo(3)
      }
      onView(atPosition(R.id.test_recycler_view, 0)).check(matches(withText(STR_VALUE_1.strValue)))
      onView(atPosition(R.id.test_recycler_view, 1)).check(matches(withText(STR_VALUE_0.strValue)))
      onView(atPosition(R.id.test_recycler_view, 2)).check(matches(withText(STR_VALUE_2.strValue)))
    }
  }

  @Test
  fun testBindableAdapter_withTwoViewTypes_setItems_autoBindsCorrectItemsPerTypes() {
    // Set up the adapter to be used for this test.
    BindableAdapterTestFragmentPresenter.testBindableAdapter =
      createMultiViewTypeNoDataBindingBindableAdapter()

    ActivityScenario.launch(BindableAdapterTestActivity::class.java).use { scenario ->
      scenario.onActivity { activity ->
        val liveData = getRecyclerViewListLiveData(activity)
        liveData.value = listOf(STR_VALUE_1, INT_VALUE_0, INT_VALUE_1)
      }
      safelyWaitUntilIdle()

      // Verify that all three values are bound in the correct order and with the correct values.
      scenario.onActivity { activity ->
        val recyclerView: RecyclerView =
          getTestFragment(activity).view!!.findViewById(R.id.test_recycler_view)
        assertThat(recyclerView.childCount).isEqualTo(3)
      }

      onView(atPosition(R.id.test_recycler_view, 0)).check(matches(withText(STR_VALUE_1.strValue)))
      onView(
        atPosition(
          R.id.test_recycler_view,
          1
        )
      ).check(matches(withSubstring(INT_VALUE_0.intValue.toString())))
      onView(
        atPosition(
          R.id.test_recycler_view,
          2
        )
      ).check(matches(withSubstring(INT_VALUE_1.intValue.toString())))
    }
  }

  @Test
  fun testBindableAdapter_withOneDataBoundViewType_setItem_automaticallyBindsView() {
    // Set up the adapter to be used for this test.
    BindableAdapterTestFragmentPresenter.testBindableAdapter =
      createSingleViewTypeWithDataBindingBindableAdapter()

    ActivityScenario.launch(BindableAdapterTestActivity::class.java).use { scenario ->
      scenario.onActivity { activity ->
        val liveData = getRecyclerViewListLiveData(activity)
        liveData.value = listOf(STR_VALUE_0)
      }
      safelyWaitUntilIdle()

      scenario.onActivity { activity ->
        val recyclerView: RecyclerView =
          getTestFragment(activity).view!!.findViewById(R.id.test_recycler_view)
        assertThat(recyclerView.childCount).isEqualTo(1)
      }
      // Perform onView() verification off the the main thread to avoid deadlocking.
      onView(atPosition(R.id.test_recycler_view, 0)).check(matches(withText(STR_VALUE_0.strValue)))
    }
  }

  @Test
  fun testBindableAdapter_withTwoDataBoundViewTypes_setItems_autoBindsCorrectItemsPerTypes() {
    // Set up the adapter to be used for this test.
    BindableAdapterTestFragmentPresenter.testBindableAdapter =
      createSingleViewTypeWithDataBindingBindableAdapter()

    ActivityScenario.launch(BindableAdapterTestActivity::class.java).use { scenario ->
      scenario.onActivity { activity ->
        val liveData = getRecyclerViewListLiveData(activity)
        liveData.value = listOf(STR_VALUE_1, STR_VALUE_0, STR_VALUE_2)
      }
      safelyWaitUntilIdle()

      scenario.onActivity { activity ->
        val recyclerView: RecyclerView =
          getTestFragment(activity).view!!.findViewById(R.id.test_recycler_view)
        assertThat(recyclerView.childCount).isEqualTo(3)
      }

      onView(atPosition(R.id.test_recycler_view, 0)).check(matches(withText(STR_VALUE_1.strValue)))
      onView(atPosition(R.id.test_recycler_view, 1)).check(matches(withText(STR_VALUE_0.strValue)))
      onView(atPosition(R.id.test_recycler_view, 2)).check(matches(withText(STR_VALUE_2.strValue)))
    }
  }

  @Test
  fun testBindableAdapter_withPartiallyDataBoundViewTypes_setItems_autoBindsCorrectItemsPerTypes() {
    // Set up the adapter to be used for this test.
    BindableAdapterTestFragmentPresenter.testBindableAdapter =
      createMultiViewTypeWithDataBindingBindableAdapter()

    ActivityScenario.launch(BindableAdapterTestActivity::class.java).use { scenario ->
      scenario.onActivity { activity ->
        val liveData = getRecyclerViewListLiveData(activity)
        liveData.value = listOf(STR_VALUE_1, INT_VALUE_0, INT_VALUE_1)
      }
      safelyWaitUntilIdle()

      // Verify that all three values are bound in the correct order and with the correct values.
      scenario.onActivity { activity ->
        val recyclerView: RecyclerView =
          getTestFragment(activity).view!!.findViewById(R.id.test_recycler_view)
        assertThat(recyclerView.childCount).isEqualTo(3)
      }

      onView(atPosition(R.id.test_recycler_view, 0)).check(matches(withText(STR_VALUE_1.strValue)))
      onView(
        atPosition(
          R.id.test_recycler_view,
          1
        )
      ).check(matches(withSubstring(INT_VALUE_0.intValue.toString())))
      onView(
        atPosition(
          R.id.test_recycler_view,
          2
        )
      ).check(matches(withSubstring(INT_VALUE_1.intValue.toString())))
    }
  }

  @Test
  fun testRecyclerDataDiffCallback_getOldListSize_correctListSize() {
    val oldList = listOf(STR_VALUE_1, STR_VALUE_0, STR_VALUE_2).toMutableList()
    val newList = listOf(STR_VALUE_1, STR_VALUE_0).toMutableList()
    val diffObj = RecyclerDataDiffCallback(oldList, newList)
    assertThat(diffObj.oldListSize).isEqualTo(oldList.size)
  }

  @Test
  fun testRecyclerDataDiffCallback_getNewListSize_correctListSize() {
    val oldList = listOf(STR_VALUE_1, STR_VALUE_0, STR_VALUE_2).toMutableList()
    val newList = listOf(STR_VALUE_1, STR_VALUE_0).toMutableList()
    val diffObj = RecyclerDataDiffCallback(oldList, newList)
    assertThat(diffObj.newListSize).isEqualTo(newList.size)
  }

  @Test
  fun testRecyclerDataDiffCallback_areItemsTypeTheSame_sameItemsOfBothList() {
    val oldList = listOf("a", 1, 1).toMutableList()
    val newList = listOf("a", 1).toMutableList()

    val diffObj =
      RecyclerDataDiffCallback(oldList, newList)
    assertThat(diffObj.areItemsTheSame(0, 0)).isEqualTo(true)
  }

  @Test
  fun testRecyclerDataDiffCallback_areItemsTypeTheSame_NotSameItemsOfBothList() {
    val oldList = listOf("a", 1).toMutableList()
    val newList = listOf(1, "1").toMutableList()

    val diffObj =
      RecyclerDataDiffCallback(oldList, newList)
    assertThat(diffObj.areItemsTheSame(0, 0)).isEqualTo(false)
  }

  @Test
  fun testRecyclerDataDiffCallback_areContentsTheSame_sameContentInItemOfBothList() {
    val oldList = listOf("a", 1).toMutableList()
    val newList = listOf("a", 1).toMutableList()

    val diffObj =
      RecyclerDataDiffCallback(oldList, newList)
    assertThat(diffObj.areContentsTheSame(0, 0)).isEqualTo(true)
  }

  @Test
  fun testRecyclerDataDiffCallback_areContentsTheSame_notSameContentInItemOfBothList() {
    val oldList = listOf("a", 1).toMutableList()
    val newList = listOf("b", 1).toMutableList()

    val diffObj =
      RecyclerDataDiffCallback(oldList, newList)
    assertThat(diffObj.areContentsTheSame(0, 0)).isEqualTo(false)
  }

  private fun createSingleViewTypeNoDataBindingBindableAdapter(): BindableAdapter<TestModel> {
    return BindableAdapter.SingleTypeBuilder
      .newBuilder<TestModel>()
      .registerViewBinder(
        inflateView = this::inflateTextViewForStringWithoutDataBinding,
        bindView = this::bindTextViewForStringWithoutDataBinding
      )
      .build()
  }

  private fun createSingleViewTypeWithDataBindingBindableAdapter(): BindableAdapter<TestModel> {
    return BindableAdapter.SingleTypeBuilder
      .newBuilder<TestModel>()
      .registerViewDataBinderWithSameModelType(
        inflateDataBinding = TestTextViewForStringWithDataBindingBinding::inflate,
        setViewModel = TestTextViewForStringWithDataBindingBinding::setViewModel
      )
      .build()
  }

  private fun createMultiViewTypeNoDataBindingBindableAdapter(): BindableAdapter<TestModel> {
    return BindableAdapter.MultiTypeBuilder
      .newBuilder<TestModel, ModelTypeCase>(TestModel::getModelTypeCase)
      .registerViewBinder(
        viewType = ModelTypeCase.STR_VALUE,
        inflateView = this::inflateTextViewForStringWithoutDataBinding,
        bindView = this::bindTextViewForStringWithoutDataBinding
      )
      .registerViewBinder(
        viewType = ModelTypeCase.INT_VALUE,
        inflateView = this::inflateTextViewForIntWithoutDataBinding,
        bindView = this::bindTextViewForIntWithoutDataBinding
      )
      .build()
  }

  private fun createMultiViewTypeWithDataBindingBindableAdapter(): BindableAdapter<TestModel> {
    return BindableAdapter.MultiTypeBuilder
      .newBuilder<TestModel, ModelTypeCase>(TestModel::getModelTypeCase)
      .registerViewDataBinderWithSameModelType(
        viewType = ModelTypeCase.STR_VALUE,
        inflateDataBinding = TestTextViewForStringWithDataBindingBinding::inflate,
        setViewModel = TestTextViewForStringWithDataBindingBinding::setViewModel
      )
      .registerViewDataBinderWithSameModelType(
        viewType = ModelTypeCase.INT_VALUE,
        inflateDataBinding = TestTextViewForIntWithDataBindingBinding::inflate,
        setViewModel = TestTextViewForIntWithDataBindingBinding::setViewModel
      )
      .build()
  }

  private fun inflateTextViewForStringWithoutDataBinding(viewGroup: ViewGroup): TextView {
    val inflater = LayoutInflater.from(ApplicationProvider.getApplicationContext())
    return inflater.inflate(
      R.layout.test_text_view_for_string_no_data_binding, viewGroup, /* attachToRoot= */ false
    ) as TextView
  }

  private fun inflateTextViewForIntWithoutDataBinding(viewGroup: ViewGroup): TextView {
    val inflater = LayoutInflater.from(ApplicationProvider.getApplicationContext())
    return inflater.inflate(
      R.layout.test_text_view_for_int_no_data_binding, viewGroup, /* attachToRoot= */ false
    ) as TextView
  }

  private fun bindTextViewForStringWithoutDataBinding(textView: TextView, data: TestModel) {
    textView.text = data.strValue
  }

  private fun bindTextViewForIntWithoutDataBinding(textView: TextView, data: TestModel) {
    textView.text = "Value: " + data.intValue
  }

<<<<<<< HEAD
  private fun getRecyclerViewListLiveData(
    activity: BindableAdapterTestActivity
  ): MutableLiveData<List<TestModel>> {
    return getTestViewModel(activity).dataListLiveData
  }

  private fun getTestViewModel(
    activity: BindableAdapterTestActivity
  ): BindableAdapterTestViewModel {
    return getTestFragmentPresenter(activity).viewModel
  }

  private fun getTestFragmentPresenter(
    activity: BindableAdapterTestActivity
  ): BindableAdapterTestFragmentPresenter {
=======
  private fun getRecyclerViewListLiveData(activity: BindableAdapterTestActivity): MutableLiveData<List<TestModel>> { // ktlint-disable max-line-length
    return getTestViewModel(activity).dataListLiveData
  }

  private fun getTestViewModel(activity: BindableAdapterTestActivity): BindableAdapterTestViewModel { // ktlint-disable max-line-length
    return getTestFragmentPresenter(activity).viewModel
  }

  private fun getTestFragmentPresenter(activity: BindableAdapterTestActivity): BindableAdapterTestFragmentPresenter { // ktlint-disable max-line-length
>>>>>>> 196ff5c2
    return getTestFragment(activity).bindableAdapterTestFragmentPresenter
  }

  private fun getTestFragment(activity: BindableAdapterTestActivity): BindableAdapterTestFragment {
<<<<<<< HEAD
    return activity.supportFragmentManager.findFragmentByTag(
      BINDABLE_TEST_FRAGMENT_TAG
    ) as BindableAdapterTestFragment
=======
    return activity.supportFragmentManager.findFragmentByTag(BINDABLE_TEST_FRAGMENT_TAG) as BindableAdapterTestFragment // ktlint-disable max-line-length
>>>>>>> 196ff5c2
  }

  private fun safelyWaitUntilIdle() {
    // This must be done off the main thread for Espresso otherwise it deadlocks.
    onIdle()
  }
}<|MERGE_RESOLUTION|>--- conflicted
+++ resolved
@@ -381,23 +381,6 @@
     textView.text = "Value: " + data.intValue
   }
 
-<<<<<<< HEAD
-  private fun getRecyclerViewListLiveData(
-    activity: BindableAdapterTestActivity
-  ): MutableLiveData<List<TestModel>> {
-    return getTestViewModel(activity).dataListLiveData
-  }
-
-  private fun getTestViewModel(
-    activity: BindableAdapterTestActivity
-  ): BindableAdapterTestViewModel {
-    return getTestFragmentPresenter(activity).viewModel
-  }
-
-  private fun getTestFragmentPresenter(
-    activity: BindableAdapterTestActivity
-  ): BindableAdapterTestFragmentPresenter {
-=======
   private fun getRecyclerViewListLiveData(activity: BindableAdapterTestActivity): MutableLiveData<List<TestModel>> { // ktlint-disable max-line-length
     return getTestViewModel(activity).dataListLiveData
   }
@@ -407,18 +390,11 @@
   }
 
   private fun getTestFragmentPresenter(activity: BindableAdapterTestActivity): BindableAdapterTestFragmentPresenter { // ktlint-disable max-line-length
->>>>>>> 196ff5c2
     return getTestFragment(activity).bindableAdapterTestFragmentPresenter
   }
 
   private fun getTestFragment(activity: BindableAdapterTestActivity): BindableAdapterTestFragment {
-<<<<<<< HEAD
-    return activity.supportFragmentManager.findFragmentByTag(
-      BINDABLE_TEST_FRAGMENT_TAG
-    ) as BindableAdapterTestFragment
-=======
     return activity.supportFragmentManager.findFragmentByTag(BINDABLE_TEST_FRAGMENT_TAG) as BindableAdapterTestFragment // ktlint-disable max-line-length
->>>>>>> 196ff5c2
   }
 
   private fun safelyWaitUntilIdle() {
