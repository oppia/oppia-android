--- conflicted
+++ resolved
@@ -264,140 +264,6 @@
     }
   }
 
-<<<<<<< HEAD
-  @Test
-  fun testBindableAdapter_incomingSameData_noRebindingShouldHappen() {
-    val adapter = createMultiViewTypeNoDataBindingBindableAdapter()
-    BindableAdapterTestFragmentPresenter.testBindableAdapter = adapter
-
-    val oldList = listOf(STR_VALUE_1, STR_VALUE_0, INT_VALUE_1).toMutableList()
-    val newList = listOf(STR_VALUE_1, STR_VALUE_0, INT_VALUE_1).toMutableList()
-
-    val fakeObserver = mock(RecyclerView.AdapterDataObserver::class.java)
-
-    ActivityScenario.launch(BindableAdapterTestActivity::class.java).use { scenario ->
-      scenario.onActivity { activity ->
-        adapter.registerAdapterDataObserver(fakeObserver)
-        val liveData = getRecyclerViewListLiveData(activity)
-        liveData.value = oldList
-        testCoroutineDispatchers.runCurrent()
-        verify(fakeObserver, times(/* wantedNumberOfInvocations= */ 1))
-          .onItemRangeInserted(/* positionStart= */ 0, /* itemCount= */ 3)
-        val liveDataNew = getRecyclerViewListLiveData(activity)
-        liveDataNew.value = newList
-        testCoroutineDispatchers.runCurrent()
-        verify(fakeObserver, never()).onChanged()
-        adapter.unregisterAdapterDataObserver(fakeObserver)
-      }
-    }
-  }
-
-  @Test
-  fun testBindableAdapter_removeOneItem_verifyChangeOnlyOneItem() {
-    val adapter = createMultiViewTypeNoDataBindingBindableAdapter()
-    BindableAdapterTestFragmentPresenter.testBindableAdapter = adapter
-
-    val oldList = listOf(STR_VALUE_1, STR_VALUE_1, INT_VALUE_1).toMutableList()
-    val newList = listOf(STR_VALUE_1, INT_VALUE_1).toMutableList()
-
-    val fakeObserver = mock(RecyclerView.AdapterDataObserver::class.java)
-
-    ActivityScenario.launch(BindableAdapterTestActivity::class.java).use { scenario ->
-      scenario.onActivity { activity ->
-        adapter.registerAdapterDataObserver(fakeObserver)
-        val liveData = getRecyclerViewListLiveData(activity)
-        liveData.value = oldList
-        testCoroutineDispatchers.runCurrent()
-        val liveDataNew = getRecyclerViewListLiveData(activity)
-        liveDataNew.value = newList
-        testCoroutineDispatchers.runCurrent()
-        verify(fakeObserver, times(/* wantedNumberOfInvocations= */ 1))
-          .onItemRangeRemoved(/* positionStart= */0, /* itemCount= */ 1)
-        adapter.unregisterAdapterDataObserver(fakeObserver)
-      }
-    }
-  }
-
-  @Test
-  fun testBindableAdapter_insertOneItem_verifyChangeOnlyOneItem() {
-    val adapter = createMultiViewTypeNoDataBindingBindableAdapter()
-    BindableAdapterTestFragmentPresenter.testBindableAdapter = adapter
-
-    val oldList = listOf(STR_VALUE_1, INT_VALUE_1).toMutableList()
-    val newList = listOf(STR_VALUE_1, STR_VALUE_1, INT_VALUE_1).toMutableList()
-
-    val fakeObserver = mock(RecyclerView.AdapterDataObserver::class.java)
-
-    ActivityScenario.launch(BindableAdapterTestActivity::class.java).use { scenario ->
-      scenario.onActivity { activity ->
-        adapter.registerAdapterDataObserver(fakeObserver)
-        val liveData = getRecyclerViewListLiveData(activity)
-        liveData.value = oldList
-        testCoroutineDispatchers.runCurrent()
-        val liveDataNew = getRecyclerViewListLiveData(activity)
-        liveDataNew.value = newList
-        testCoroutineDispatchers.runCurrent()
-        verify(fakeObserver, times(/* wantedNumberOfInvocations= */ 1))
-          .onItemRangeInserted(/* positionStart= */0, /* itemCount= */ 1)
-        adapter.unregisterAdapterDataObserver(fakeObserver)
-      }
-    }
-  }
-
-  @Test
-  fun testBindableAdapter_moveOneItem_verifyNoRecreatingWholeList() {
-    val adapter = createMultiViewTypeNoDataBindingBindableAdapter()
-    BindableAdapterTestFragmentPresenter.testBindableAdapter = adapter
-
-    val oldList = listOf(STR_VALUE_1, STR_VALUE_0, INT_VALUE_1).toMutableList()
-    val newList = listOf(INT_VALUE_1, STR_VALUE_0, STR_VALUE_1).toMutableList()
-
-    val fakeObserver = mock(RecyclerView.AdapterDataObserver::class.java)
-
-    ActivityScenario.launch(BindableAdapterTestActivity::class.java).use { scenario ->
-      scenario.onActivity { activity ->
-        adapter.registerAdapterDataObserver(fakeObserver)
-        val liveData = getRecyclerViewListLiveData(activity)
-        liveData.value = oldList
-        testCoroutineDispatchers.runCurrent()
-        val liveDataNew = getRecyclerViewListLiveData(activity)
-        liveDataNew.value = newList
-        testCoroutineDispatchers.runCurrent()
-        verify(fakeObserver, times(/* wantedNumberOfInvocations= */ 1))
-          .onItemRangeChanged(/* positionStart= */2, /* itemCount= */ 1, /* payload= */ null)
-        verify(fakeObserver, times(/* wantedNumberOfInvocations= */ 1))
-          .onItemRangeChanged(/* positionStart= */0, /* itemCount= */ 1, /* payload= */ null)
-        adapter.unregisterAdapterDataObserver(fakeObserver)
-      }
-    }
-  }
-
-  @Test
-  fun testBindableAdapter_updateOneItemContent_verifyOneItemUpdated() {
-    val adapter = createMultiViewTypeNoDataBindingBindableAdapter()
-    BindableAdapterTestFragmentPresenter.testBindableAdapter = adapter
-
-    val oldList = listOf(STR_VALUE_1, STR_VALUE_0, INT_VALUE_1).toMutableList()
-    val newList = listOf(STR_VALUE_1, STR_VALUE_1, INT_VALUE_1).toMutableList()
-
-    val fakeObserver = mock(RecyclerView.AdapterDataObserver::class.java)
-
-    ActivityScenario.launch(BindableAdapterTestActivity::class.java).use { scenario ->
-      scenario.onActivity { activity ->
-        adapter.registerAdapterDataObserver(fakeObserver)
-        val liveData = getRecyclerViewListLiveData(activity)
-        liveData.value = oldList
-        testCoroutineDispatchers.runCurrent()
-        val liveDataNew = getRecyclerViewListLiveData(activity)
-        liveDataNew.value = newList
-        testCoroutineDispatchers.runCurrent()
-        verify(fakeObserver, times(/* wantedNumberOfInvocations= */ 1))
-          .onItemRangeChanged(/* positionStart= */1, /* itemCount= */ 1, /* payload= */ null)
-        adapter.unregisterAdapterDataObserver(fakeObserver)
-      }
-    }
-  }
-
   private fun setUpTestApplication() {
     DaggerBindableAdapterTest_TestApplicationComponent.builder()
       .setApplication(ApplicationProvider.getApplicationContext())
@@ -405,8 +271,6 @@
       .inject(this)
   }
 
-=======
->>>>>>> e52a0a59
   private fun createSingleViewTypeNoDataBindingBindableAdapter(): BindableAdapter<TestModel> {
     return BindableAdapter.SingleTypeBuilder
       .newBuilder<TestModel>()
