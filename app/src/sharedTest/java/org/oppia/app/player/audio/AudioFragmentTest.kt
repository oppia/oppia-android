package org.oppia.app.player.audio

import android.app.Application
import android.content.Context
import android.content.Intent
import android.media.MediaPlayer
import android.net.Uri
import android.view.View
import android.widget.SeekBar
import androidx.test.core.app.ActivityScenario.launch
import androidx.test.core.app.ApplicationProvider
import androidx.test.espresso.Espresso.onView
import androidx.test.espresso.ViewAction
import androidx.test.espresso.action.CoordinatesProvider
import androidx.test.espresso.action.GeneralClickAction
import androidx.test.espresso.action.Press
import androidx.test.espresso.action.Tap
import androidx.test.espresso.action.ViewActions.click
import androidx.test.espresso.assertion.ViewAssertions.matches
import androidx.test.espresso.intent.Intents
import androidx.test.espresso.matcher.RootMatchers.isDialog
import androidx.test.espresso.matcher.ViewMatchers.isDisplayed
import androidx.test.espresso.matcher.ViewMatchers.isRoot
import androidx.test.espresso.matcher.ViewMatchers.withContentDescription
import androidx.test.espresso.matcher.ViewMatchers.withId
import androidx.test.espresso.matcher.ViewMatchers.withText
import androidx.test.ext.junit.runners.AndroidJUnit4
import dagger.BindsInstance
import dagger.Component
import dagger.Module
import dagger.Provides
import kotlinx.coroutines.CoroutineDispatcher
import kotlinx.coroutines.ExperimentalCoroutinesApi
import kotlinx.coroutines.test.TestCoroutineDispatcher
import org.hamcrest.Description
import org.hamcrest.TypeSafeMatcher
import org.junit.After
import org.junit.Before
import org.junit.Ignore
import org.junit.Test
import org.junit.runner.RunWith
import org.oppia.app.R
import org.oppia.app.testing.AudioFragmentTestActivity
import org.oppia.app.utility.OrientationChangeAction.Companion.orientationLandscape
import org.oppia.domain.audio.AudioPlayerController
import org.oppia.domain.profile.ProfileTestHelper
import org.oppia.util.caching.CacheAssetsLocally
import org.oppia.util.logging.EnableConsoleLog
import org.oppia.util.logging.EnableFileLog
import org.oppia.util.logging.GlobalLogLevel
import org.oppia.util.logging.LogLevel
import org.oppia.util.threading.BackgroundDispatcher
import org.oppia.util.threading.BlockingDispatcher
import java.util.Locale
import javax.inject.Inject
import javax.inject.Qualifier
import javax.inject.Singleton

private const val PROFILE_ID_DEFAULT_AUDIO_LANGUAGE_HINDI = 0
private const val PROFILE_ID_DEFAULT_AUDIO_LANGUAGE_ENGLISH = 1
private const val PROFILE_ID_INVALID_AUDIO_LANGUAGE = 2

/**
 * TODO(#59): Make this test work with Espresso.
 * NOTE TO DEVELOPERS: This test will not build for Espresso,
 * and may prevent other tests from being built or running.
 * Tests for [AudioFragment].
 */
@RunWith(AndroidJUnit4::class)
class AudioFragmentTest {

<<<<<<< HEAD
  @Inject
  lateinit var context: Context

  private lateinit var activityScenario: ActivityScenario<AudioFragmentTestActivity>
=======
  @Inject lateinit var context: Context
  @Inject lateinit var profileTestHelper: ProfileTestHelper
>>>>>>> 94c6b8a6

  @Inject
  lateinit var audioPlayerController: AudioPlayerController
  private lateinit var shadowMediaPlayer: Any

<<<<<<< HEAD
  /* ktlint-disable max-line-length */
=======
>>>>>>> 94c6b8a6
  private val TEST_URL =
    "https://storage.googleapis.com/oppiaserver-resources/exploration/2mzzFVDLuAj8/assets/audio/content-en-057j51i2es.mp3"
  private val TEST_URL2 =
    "https://storage.googleapis.com/oppiaserver-resources/exploration/2mzzFVDLuAj8/assets/audio/content-es-i0nhu49z0q.mp3"
<<<<<<< HEAD
  /* ktlint-enable max-line-length */
=======
>>>>>>> 94c6b8a6

  @Before
  fun setUp() {
    Intents.init()
    setUpTestApplicationComponent()
    profileTestHelper.initializeProfiles()
    addMediaInfo()
    shadowMediaPlayer = shadowOf(audioPlayerController.getTestMediaPlayer())
    setDataSource(shadowMediaPlayer, toDataSource(context, Uri.parse(TEST_URL)))
  }

  @After
  fun tearDown() {
    Intents.release()
  }

  private fun createHomeActivityIntent(profileId: Int): Intent {
    return AudioFragmentTestActivity.createAudioFragmentTestActivity(
      ApplicationProvider.getApplicationContext(),
      profileId
    )
  }

  @Test
  fun testAudioFragment_openFragment_profileWithEnglishAudioLanguage_showsEnglishAudioLanguage() {
    launch<AudioFragmentTestActivity>(createHomeActivityIntent(PROFILE_ID_DEFAULT_AUDIO_LANGUAGE_ENGLISH)).use {
      onView(withId(R.id.tvAudioLanguage)).check(matches(withText("EN")))
    }
  }

  @Test
  fun testAudioFragment_openFragment_showsDefaultAudioLanguageAsHindi() {
    launch<AudioFragmentTestActivity>(createHomeActivityIntent(PROFILE_ID_DEFAULT_AUDIO_LANGUAGE_HINDI)).use {
      onView(withId(R.id.tvAudioLanguage)).check(matches(withText("HI")))
    }
  }

  @Test
  fun testAudioFragment_openFragment_showsEnglishAudioLanguageWhenDefaultAudioLanguageNotAvailable() {
    launch<AudioFragmentTestActivity>(createHomeActivityIntent(PROFILE_ID_INVALID_AUDIO_LANGUAGE)).use {
      onView(withId(R.id.tvAudioLanguage)).check(matches(withText("EN")))
    }
  }

  @Test
  fun testAudioFragment_openFragment_showsFragment() {
<<<<<<< HEAD
    onView(withId(R.id.ivPlayPauseAudio))
      .check(matches(isDisplayed()))
    onView(withId(R.id.ivPlayPauseAudio))
      .check(matches(withContentDescription(context.getString(R.string.audio_play_description))))
=======
    launch<AudioFragmentTestActivity>(createHomeActivityIntent(PROFILE_ID_DEFAULT_AUDIO_LANGUAGE_ENGLISH)).use {
      onView(withId(R.id.ivPlayPauseAudio)).check(matches(isDisplayed()))
      onView(withId(R.id.ivPlayPauseAudio)).check(matches(withContentDescription(context.getString(R.string.audio_play_description))))
    }
>>>>>>> 94c6b8a6
  }

  @Test
  fun testAudioFragment_invokePrepared_clickPlayButton_showsPauseButton() {
    launch<AudioFragmentTestActivity>(createHomeActivityIntent(PROFILE_ID_DEFAULT_AUDIO_LANGUAGE_ENGLISH)).use {
      invokePreparedListener(shadowMediaPlayer)

      onView(withId(R.id.ivPlayPauseAudio)).perform(click())

      onView(withId(R.id.ivPlayPauseAudio)).check(matches(withContentDescription(context.getString(R.string.audio_pause_description))))
    }
  }

  @Test
  fun testAudioFragment_invokePrepared_touchSeekBar_checkStillPaused() {
    launch<AudioFragmentTestActivity>(createHomeActivityIntent(PROFILE_ID_DEFAULT_AUDIO_LANGUAGE_ENGLISH)).use {
      invokePreparedListener(shadowMediaPlayer)

      onView(withId(R.id.sbAudioProgress)).perform(clickSeekBar(100))

      onView(withId(R.id.ivPlayPauseAudio)).check(matches(withContentDescription(context.getString(R.string.audio_play_description))))
    }
  }

  @Test
  fun testAudioFragment_invokePrepared_clickPlay_touchSeekBar_checkStillPlaying() {
    launch<AudioFragmentTestActivity>(createHomeActivityIntent(PROFILE_ID_DEFAULT_AUDIO_LANGUAGE_ENGLISH)).use {
      invokePreparedListener(shadowMediaPlayer)

      onView(withId(R.id.ivPlayPauseAudio)).perform(click())
      onView(withId(R.id.sbAudioProgress)).perform(clickSeekBar(100))

      onView(withId(R.id.ivPlayPauseAudio)).check(matches(withContentDescription(context.getString(R.string.audio_pause_description))))
    }
  }

  @Test
  @Ignore("Landscape not properly supported") // TODO(#56): Reenable once landscape is supported.
  fun testAudioFragment_invokePrepared_playAudio_configurationChange_checkStillPlaying() {
    launch<AudioFragmentTestActivity>(createHomeActivityIntent(PROFILE_ID_DEFAULT_AUDIO_LANGUAGE_ENGLISH)).use {
      invokePreparedListener(shadowMediaPlayer)
      onView(withId(R.id.ivPlayPauseAudio)).perform(click())
      onView(withId(R.id.sbAudioProgress)).perform(clickSeekBar(100))
      onView(isRoot()).perform(orientationLandscape())
      onView(withId(R.id.ivPlayPauseAudio)).check(matches(withContentDescription(context.getString(R.string.audio_pause_description))))
    }
  }

  @Test
  fun testAudioFragment_invokePrepared_changeDifferentLanguage_checkResetSeekBarAndPaused() {
    launch<AudioFragmentTestActivity>(createHomeActivityIntent(PROFILE_ID_DEFAULT_AUDIO_LANGUAGE_ENGLISH)).use {
      invokePreparedListener(shadowMediaPlayer)
      onView(withId(R.id.ivPlayPauseAudio)).perform(click())
      onView(withId(R.id.sbAudioProgress)).perform(clickSeekBar(100))

      onView(withId(R.id.tvAudioLanguage)).perform(click())
      val locale = Locale("es")
      onView(withText(locale.getDisplayLanguage(locale))).inRoot(isDialog()).perform(click())
      onView(withText("OK")).inRoot(isDialog()).perform(click())

      onView(withId(R.id.ivPlayPauseAudio)).check(matches(withContentDescription(context.getString(R.string.audio_play_description))))
      onView(withId(R.id.sbAudioProgress)).check(matches(withSeekBarPosition(0)))
    }
  }

  private fun withSeekBarPosition(position: Int) = object : TypeSafeMatcher<View>() {
    override fun describeTo(description: Description) {
      description.appendText("SeekBar with progress same as $position")
    }

    override fun matchesSafely(view: View): Boolean {
      return view is SeekBar && view.progress == position
    }
  }

  private fun clickSeekBar(position: Int): ViewAction {
<<<<<<< HEAD
    return GeneralClickAction(
      Tap.SINGLE,
      object : CoordinatesProvider {
        override fun calculateCoordinates(view: View?): FloatArray {
          val seekBar = view as SeekBar
          val screenPos = IntArray(2)
          seekBar.getLocationInWindow(screenPos)
          val trueWith = seekBar.width - seekBar.paddingLeft - seekBar.paddingRight

          val percentagePos = (position.toFloat() / seekBar.max)
          val screenX = trueWith * percentagePos + screenPos[0] + seekBar.paddingLeft
          val screenY = seekBar.height / 2f + screenPos[1]
          val coordinates = FloatArray(2)
          coordinates[0] = screenX
          coordinates[1] = screenY
          return coordinates
        }
      },
      Press.FINGER, /* inputDevice= */ 0, /* deviceState= */ 0
    )
=======
    return GeneralClickAction(Tap.SINGLE, object : CoordinatesProvider {
      override fun calculateCoordinates(view: View?): FloatArray {
        val seekBar = view as SeekBar
        val screenPos = IntArray(2)
        seekBar.getLocationInWindow(screenPos)
        val trueWith = seekBar.width - seekBar.paddingLeft - seekBar.paddingRight

        val percentagePos = (position.toFloat() / seekBar.max)
        val screenX = trueWith * percentagePos + screenPos[0] + seekBar.paddingLeft
        val screenY = seekBar.height / 2f + screenPos[1]
        val coordinates = FloatArray(2)
        coordinates[0] = screenX
        coordinates[1] = screenY
        return coordinates
      }
    }, Press.FINGER, /* inputDevice= */ 0, /* deviceState= */ 0)
>>>>>>> 94c6b8a6
  }

  private fun setUpTestApplicationComponent() {
    DaggerAudioFragmentTest_TestApplicationComponent.builder()
      .setApplication(ApplicationProvider.getApplicationContext())
      .build()
      .inject(this)
  }

  private fun addMediaInfo() {
    val dataSource = toDataSource(context, Uri.parse(TEST_URL))
    val dataSource2 = toDataSource(context, Uri.parse(TEST_URL2))
<<<<<<< HEAD
    val mediaInfo = createMediaInfo(
      /* duration= */ 1000,
      /* preparationDelay= */ 0
    )
=======
    val mediaInfo = createMediaInfo(/* duration= */ 1000,/* preparationDelay= */ 0)
>>>>>>> 94c6b8a6
    addMediaInfo(dataSource, mediaInfo)
    addMediaInfo(dataSource2, mediaInfo)
  }

  // TODO(#59): Replace the reflection code below with direct calls to Robolectric once this test can be made to run
  //  only on Robolectric (or properly on Espresso without relying on Robolectric shadows, e.g. by using compile-time
  //  replaceable fakes).

  // NOTE TO DEVELOPERS: DO NOT REPLICATE THE REFLECTION CODE BELOW ANYWHERE. THIS IS A STOP-GAP MEASURE UNTIL WE CAN
  // USE BAZEL TO PROPERLY BUILD THIS TEST SPECIFICALLY FOR ROBOLECTRIC AND NOT FOR ESPRESSO.

  /** Calls Robolectric's Shadows.shadowOf() using reflection. */
  private fun shadowOf(mediaPlayer: MediaPlayer): Any {
    val shadowsClass = Class.forName("org.robolectric.Shadows")
    return shadowsClass.getMethod("shadowOf", MediaPlayer::class.java)
      .invoke(/* obj= */ null, mediaPlayer)
  }

  /** Calls ShadowMediaPlayer.setDataSource() using reflection. */
  private fun setDataSource(shadowMediaPlayer: Any, dataSource: Any) {
<<<<<<< HEAD
    val dataSourceClass = Class.forName(
      "org.robolectric.shadows.util.DataSource"
    )
=======
    val dataSourceClass = Class.forName("org.robolectric.shadows.util.DataSource")
>>>>>>> 94c6b8a6
    shadowMediaPlayer.javaClass.getMethod("setDataSource", dataSourceClass)
      .invoke(shadowMediaPlayer, dataSource)
  }

  /** Calls ShadowMediaPlayer.invokePreparedListener() using reflection. */
  private fun invokePreparedListener(shadowMediaPlayer: Any) {
    shadowMediaPlayer.javaClass.getMethod("invokePreparedListener").invoke(shadowMediaPlayer)
  }

  /** Returns a new ShadowMediaPlayer.MediaInfo using reflection. */
  private fun createMediaInfo(duration: Int, preparationDelay: Int): Any {
<<<<<<< HEAD
    val mediaInfoClass = Class.forName(
      "org.robolectric.shadows.ShadowMediaPlayer\$MediaInfo"
    )
=======
    val mediaInfoClass = Class.forName("org.robolectric.shadows.ShadowMediaPlayer\$MediaInfo")
>>>>>>> 94c6b8a6
    return mediaInfoClass.getConstructor(Int::class.java, Int::class.java)
      .newInstance(duration, preparationDelay)
  }

  /** Calls ShadowMediaPlayer.addMediaInfo() using reflection. */
  private fun addMediaInfo(dataSource: Any, mediaInfo: Any) {
<<<<<<< HEAD
    val shadowMediaPlayerClass = Class.forName(
      "org.robolectric.shadows.ShadowMediaPlayer"
    )
    val dataSourceClass = Class.forName(
      "org.robolectric.shadows.util.DataSource"
    )
    val mediaInfoClass = Class.forName(
      "org.robolectric.shadows.ShadowMediaPlayer\$MediaInfo"
    )
=======
    val shadowMediaPlayerClass = Class.forName("org.robolectric.shadows.ShadowMediaPlayer")
    val dataSourceClass = Class.forName("org.robolectric.shadows.util.DataSource")
    val mediaInfoClass = Class.forName("org.robolectric.shadows.ShadowMediaPlayer\$MediaInfo")
>>>>>>> 94c6b8a6
    val addMediaInfoMethod =
      shadowMediaPlayerClass.getMethod("addMediaInfo", dataSourceClass, mediaInfoClass)
    addMediaInfoMethod.invoke(/* obj= */ null, dataSource, mediaInfo)
  }

  /** Calls DataSource.toDataSource() using reflection. */
  private fun toDataSource(context: Context, uri: Uri): Any {
<<<<<<< HEAD
    val dataSourceClass = Class.forName(
      "org.robolectric.shadows.util.DataSource"
    )
=======
    val dataSourceClass = Class.forName("org.robolectric.shadows.util.DataSource")
>>>>>>> 94c6b8a6
    val toDataSourceMethod =
      dataSourceClass.getMethod("toDataSource", Context::class.java, Uri::class.java)
    return toDataSourceMethod.invoke(/* obj= */ null, context, uri)
  }

  @Qualifier
  annotation class TestDispatcher

  // TODO(#89): Move this to a common test application component.
  @Module
  class TestModule {
    @Provides
    @Singleton
    fun provideContext(application: Application): Context {
      return application
    }

    @ExperimentalCoroutinesApi
    @Singleton
    @Provides
    @TestDispatcher
    fun provideTestDispatcher(): CoroutineDispatcher {
      return TestCoroutineDispatcher()
    }

    @Singleton
    @Provides
    @BackgroundDispatcher
    fun provideBackgroundDispatcher(
      @TestDispatcher testDispatcher: CoroutineDispatcher
    ): CoroutineDispatcher {
      return testDispatcher
    }

    @Singleton
    @Provides
    @BlockingDispatcher
    fun provideBlockingDispatcher(
      @TestDispatcher testDispatcher: CoroutineDispatcher
    ): CoroutineDispatcher {
      return testDispatcher
    }

    // TODO(#59): Either isolate these to their own shared test module, or use the real logging
    // module in tests to avoid needing to specify these settings for tests.
    @EnableConsoleLog
    @Provides
    fun provideEnableConsoleLog(): Boolean = true

    @EnableFileLog
    @Provides
    fun provideEnableFileLog(): Boolean = false

    @GlobalLogLevel
    @Provides
    fun provideGlobalLogLevel(): LogLevel = LogLevel.VERBOSE

    @CacheAssetsLocally
    @Provides
    fun provideCacheAssetsLocally(): Boolean = false
  }

  @Singleton
  @Component(modules = [TestModule::class])
  interface TestApplicationComponent {
    @Component.Builder
    interface Builder {
      @BindsInstance
      fun setApplication(application: Application): Builder

      fun build(): TestApplicationComponent
    }

    fun inject(audioFragmentTest: AudioFragmentTest)
  }
}<|MERGE_RESOLUTION|>--- conflicted
+++ resolved
@@ -69,32 +69,22 @@
 @RunWith(AndroidJUnit4::class)
 class AudioFragmentTest {
 
-<<<<<<< HEAD
   @Inject
   lateinit var context: Context
 
-  private lateinit var activityScenario: ActivityScenario<AudioFragmentTestActivity>
-=======
-  @Inject lateinit var context: Context
-  @Inject lateinit var profileTestHelper: ProfileTestHelper
->>>>>>> 94c6b8a6
+  @Inject
+  lateinit var profileTestHelper: ProfileTestHelper
 
   @Inject
   lateinit var audioPlayerController: AudioPlayerController
   private lateinit var shadowMediaPlayer: Any
 
-<<<<<<< HEAD
   /* ktlint-disable max-line-length */
-=======
->>>>>>> 94c6b8a6
   private val TEST_URL =
     "https://storage.googleapis.com/oppiaserver-resources/exploration/2mzzFVDLuAj8/assets/audio/content-en-057j51i2es.mp3"
   private val TEST_URL2 =
     "https://storage.googleapis.com/oppiaserver-resources/exploration/2mzzFVDLuAj8/assets/audio/content-es-i0nhu49z0q.mp3"
-<<<<<<< HEAD
-  /* ktlint-enable max-line-length */
-=======
->>>>>>> 94c6b8a6
+/* ktlint-enable max-line-length */
 
   @Before
   fun setUp() {
@@ -120,89 +110,165 @@
 
   @Test
   fun testAudioFragment_openFragment_profileWithEnglishAudioLanguage_showsEnglishAudioLanguage() {
-    launch<AudioFragmentTestActivity>(createHomeActivityIntent(PROFILE_ID_DEFAULT_AUDIO_LANGUAGE_ENGLISH)).use {
+    launch<AudioFragmentTestActivity>(
+      createHomeActivityIntent(
+        PROFILE_ID_DEFAULT_AUDIO_LANGUAGE_ENGLISH
+      )
+    ).use {
       onView(withId(R.id.tvAudioLanguage)).check(matches(withText("EN")))
     }
   }
 
   @Test
   fun testAudioFragment_openFragment_showsDefaultAudioLanguageAsHindi() {
-    launch<AudioFragmentTestActivity>(createHomeActivityIntent(PROFILE_ID_DEFAULT_AUDIO_LANGUAGE_HINDI)).use {
+    launch<AudioFragmentTestActivity>(
+      createHomeActivityIntent(
+        PROFILE_ID_DEFAULT_AUDIO_LANGUAGE_HINDI
+      )
+    ).use {
       onView(withId(R.id.tvAudioLanguage)).check(matches(withText("HI")))
     }
   }
 
+  /* ktlint-disable max-line-length */
   @Test
   fun testAudioFragment_openFragment_showsEnglishAudioLanguageWhenDefaultAudioLanguageNotAvailable() {
-    launch<AudioFragmentTestActivity>(createHomeActivityIntent(PROFILE_ID_INVALID_AUDIO_LANGUAGE)).use {
+    launch<AudioFragmentTestActivity>(
+      createHomeActivityIntent(
+        PROFILE_ID_INVALID_AUDIO_LANGUAGE
+      )
+    ).use {
       onView(withId(R.id.tvAudioLanguage)).check(matches(withText("EN")))
     }
   }
+  /* ktlint-enable max-line-length */
 
   @Test
   fun testAudioFragment_openFragment_showsFragment() {
-<<<<<<< HEAD
-    onView(withId(R.id.ivPlayPauseAudio))
-      .check(matches(isDisplayed()))
-    onView(withId(R.id.ivPlayPauseAudio))
-      .check(matches(withContentDescription(context.getString(R.string.audio_play_description))))
-=======
-    launch<AudioFragmentTestActivity>(createHomeActivityIntent(PROFILE_ID_DEFAULT_AUDIO_LANGUAGE_ENGLISH)).use {
+    launch<AudioFragmentTestActivity>(
+      createHomeActivityIntent(
+        PROFILE_ID_DEFAULT_AUDIO_LANGUAGE_ENGLISH
+      )
+    ).use {
       onView(withId(R.id.ivPlayPauseAudio)).check(matches(isDisplayed()))
-      onView(withId(R.id.ivPlayPauseAudio)).check(matches(withContentDescription(context.getString(R.string.audio_play_description))))
-    }
->>>>>>> 94c6b8a6
+      onView(withId(R.id.ivPlayPauseAudio))
+        .check(
+          matches(
+            withContentDescription(
+              context.getString(
+                R.string.audio_play_description
+              )
+            )
+          )
+        )
+    }
   }
 
   @Test
   fun testAudioFragment_invokePrepared_clickPlayButton_showsPauseButton() {
-    launch<AudioFragmentTestActivity>(createHomeActivityIntent(PROFILE_ID_DEFAULT_AUDIO_LANGUAGE_ENGLISH)).use {
+    launch<AudioFragmentTestActivity>(
+      createHomeActivityIntent(
+        PROFILE_ID_DEFAULT_AUDIO_LANGUAGE_ENGLISH
+      )
+    ).use {
       invokePreparedListener(shadowMediaPlayer)
 
       onView(withId(R.id.ivPlayPauseAudio)).perform(click())
 
-      onView(withId(R.id.ivPlayPauseAudio)).check(matches(withContentDescription(context.getString(R.string.audio_pause_description))))
+      onView(withId(R.id.ivPlayPauseAudio))
+        .check(
+          matches(
+            withContentDescription(
+              context.getString(
+                R.string.audio_pause_description
+              )
+            )
+          )
+        )
     }
   }
 
   @Test
   fun testAudioFragment_invokePrepared_touchSeekBar_checkStillPaused() {
-    launch<AudioFragmentTestActivity>(createHomeActivityIntent(PROFILE_ID_DEFAULT_AUDIO_LANGUAGE_ENGLISH)).use {
+    launch<AudioFragmentTestActivity>(
+      createHomeActivityIntent(
+        PROFILE_ID_DEFAULT_AUDIO_LANGUAGE_ENGLISH
+      )
+    ).use {
       invokePreparedListener(shadowMediaPlayer)
 
       onView(withId(R.id.sbAudioProgress)).perform(clickSeekBar(100))
 
-      onView(withId(R.id.ivPlayPauseAudio)).check(matches(withContentDescription(context.getString(R.string.audio_play_description))))
+      onView(withId(R.id.ivPlayPauseAudio))
+        .check(
+          matches(
+            withContentDescription(
+              context.getString(
+                R.string.audio_play_description
+              )
+            )
+          )
+        )
     }
   }
 
   @Test
   fun testAudioFragment_invokePrepared_clickPlay_touchSeekBar_checkStillPlaying() {
-    launch<AudioFragmentTestActivity>(createHomeActivityIntent(PROFILE_ID_DEFAULT_AUDIO_LANGUAGE_ENGLISH)).use {
+    launch<AudioFragmentTestActivity>(
+      createHomeActivityIntent(
+        PROFILE_ID_DEFAULT_AUDIO_LANGUAGE_ENGLISH
+      )
+    ).use {
       invokePreparedListener(shadowMediaPlayer)
 
       onView(withId(R.id.ivPlayPauseAudio)).perform(click())
       onView(withId(R.id.sbAudioProgress)).perform(clickSeekBar(100))
 
-      onView(withId(R.id.ivPlayPauseAudio)).check(matches(withContentDescription(context.getString(R.string.audio_pause_description))))
+      onView(withId(R.id.ivPlayPauseAudio))
+        .check(
+          matches(
+            withContentDescription(
+              context.getString(
+                R.string.audio_pause_description
+              )
+            )
+          )
+        )
     }
   }
 
   @Test
   @Ignore("Landscape not properly supported") // TODO(#56): Reenable once landscape is supported.
   fun testAudioFragment_invokePrepared_playAudio_configurationChange_checkStillPlaying() {
-    launch<AudioFragmentTestActivity>(createHomeActivityIntent(PROFILE_ID_DEFAULT_AUDIO_LANGUAGE_ENGLISH)).use {
+    launch<AudioFragmentTestActivity>(
+      createHomeActivityIntent(
+        PROFILE_ID_DEFAULT_AUDIO_LANGUAGE_ENGLISH
+      )
+    ).use {
       invokePreparedListener(shadowMediaPlayer)
       onView(withId(R.id.ivPlayPauseAudio)).perform(click())
       onView(withId(R.id.sbAudioProgress)).perform(clickSeekBar(100))
       onView(isRoot()).perform(orientationLandscape())
-      onView(withId(R.id.ivPlayPauseAudio)).check(matches(withContentDescription(context.getString(R.string.audio_pause_description))))
+      onView(withId(R.id.ivPlayPauseAudio))
+        .check(
+          matches(
+            withContentDescription(
+              context.getString(
+                R.string.audio_pause_description
+              )
+            )
+          )
+        )
     }
   }
 
   @Test
   fun testAudioFragment_invokePrepared_changeDifferentLanguage_checkResetSeekBarAndPaused() {
-    launch<AudioFragmentTestActivity>(createHomeActivityIntent(PROFILE_ID_DEFAULT_AUDIO_LANGUAGE_ENGLISH)).use {
+    launch<AudioFragmentTestActivity>(
+      createHomeActivityIntent(
+        PROFILE_ID_DEFAULT_AUDIO_LANGUAGE_ENGLISH
+      )
+    ).use {
       invokePreparedListener(shadowMediaPlayer)
       onView(withId(R.id.ivPlayPauseAudio)).perform(click())
       onView(withId(R.id.sbAudioProgress)).perform(clickSeekBar(100))
@@ -212,7 +278,16 @@
       onView(withText(locale.getDisplayLanguage(locale))).inRoot(isDialog()).perform(click())
       onView(withText("OK")).inRoot(isDialog()).perform(click())
 
-      onView(withId(R.id.ivPlayPauseAudio)).check(matches(withContentDescription(context.getString(R.string.audio_play_description))))
+      onView(withId(R.id.ivPlayPauseAudio))
+        .check(
+          matches(
+            withContentDescription(
+              context.getString(
+                R.string.audio_play_description
+              )
+            )
+          )
+        )
       onView(withId(R.id.sbAudioProgress)).check(matches(withSeekBarPosition(0)))
     }
   }
@@ -228,7 +303,6 @@
   }
 
   private fun clickSeekBar(position: Int): ViewAction {
-<<<<<<< HEAD
     return GeneralClickAction(
       Tap.SINGLE,
       object : CoordinatesProvider {
@@ -249,24 +323,6 @@
       },
       Press.FINGER, /* inputDevice= */ 0, /* deviceState= */ 0
     )
-=======
-    return GeneralClickAction(Tap.SINGLE, object : CoordinatesProvider {
-      override fun calculateCoordinates(view: View?): FloatArray {
-        val seekBar = view as SeekBar
-        val screenPos = IntArray(2)
-        seekBar.getLocationInWindow(screenPos)
-        val trueWith = seekBar.width - seekBar.paddingLeft - seekBar.paddingRight
-
-        val percentagePos = (position.toFloat() / seekBar.max)
-        val screenX = trueWith * percentagePos + screenPos[0] + seekBar.paddingLeft
-        val screenY = seekBar.height / 2f + screenPos[1]
-        val coordinates = FloatArray(2)
-        coordinates[0] = screenX
-        coordinates[1] = screenY
-        return coordinates
-      }
-    }, Press.FINGER, /* inputDevice= */ 0, /* deviceState= */ 0)
->>>>>>> 94c6b8a6
   }
 
   private fun setUpTestApplicationComponent() {
@@ -279,14 +335,10 @@
   private fun addMediaInfo() {
     val dataSource = toDataSource(context, Uri.parse(TEST_URL))
     val dataSource2 = toDataSource(context, Uri.parse(TEST_URL2))
-<<<<<<< HEAD
     val mediaInfo = createMediaInfo(
       /* duration= */ 1000,
       /* preparationDelay= */ 0
     )
-=======
-    val mediaInfo = createMediaInfo(/* duration= */ 1000,/* preparationDelay= */ 0)
->>>>>>> 94c6b8a6
     addMediaInfo(dataSource, mediaInfo)
     addMediaInfo(dataSource2, mediaInfo)
   }
@@ -307,13 +359,10 @@
 
   /** Calls ShadowMediaPlayer.setDataSource() using reflection. */
   private fun setDataSource(shadowMediaPlayer: Any, dataSource: Any) {
-<<<<<<< HEAD
-    val dataSourceClass = Class.forName(
-      "org.robolectric.shadows.util.DataSource"
-    )
-=======
-    val dataSourceClass = Class.forName("org.robolectric.shadows.util.DataSource")
->>>>>>> 94c6b8a6
+    val dataSourceClass = Class
+      .forName(
+        "org.robolectric.shadows.util.DataSource"
+      )
     shadowMediaPlayer.javaClass.getMethod("setDataSource", dataSourceClass)
       .invoke(shadowMediaPlayer, dataSource)
   }
@@ -325,34 +374,28 @@
 
   /** Returns a new ShadowMediaPlayer.MediaInfo using reflection. */
   private fun createMediaInfo(duration: Int, preparationDelay: Int): Any {
-<<<<<<< HEAD
-    val mediaInfoClass = Class.forName(
-      "org.robolectric.shadows.ShadowMediaPlayer\$MediaInfo"
-    )
-=======
-    val mediaInfoClass = Class.forName("org.robolectric.shadows.ShadowMediaPlayer\$MediaInfo")
->>>>>>> 94c6b8a6
+    val mediaInfoClass = Class
+      .forName(
+        "org.robolectric.shadows.ShadowMediaPlayer\$MediaInfo"
+      )
     return mediaInfoClass.getConstructor(Int::class.java, Int::class.java)
       .newInstance(duration, preparationDelay)
   }
 
   /** Calls ShadowMediaPlayer.addMediaInfo() using reflection. */
   private fun addMediaInfo(dataSource: Any, mediaInfo: Any) {
-<<<<<<< HEAD
-    val shadowMediaPlayerClass = Class.forName(
-      "org.robolectric.shadows.ShadowMediaPlayer"
-    )
-    val dataSourceClass = Class.forName(
-      "org.robolectric.shadows.util.DataSource"
-    )
-    val mediaInfoClass = Class.forName(
-      "org.robolectric.shadows.ShadowMediaPlayer\$MediaInfo"
-    )
-=======
-    val shadowMediaPlayerClass = Class.forName("org.robolectric.shadows.ShadowMediaPlayer")
-    val dataSourceClass = Class.forName("org.robolectric.shadows.util.DataSource")
-    val mediaInfoClass = Class.forName("org.robolectric.shadows.ShadowMediaPlayer\$MediaInfo")
->>>>>>> 94c6b8a6
+    val shadowMediaPlayerClass = Class
+      .forName(
+        "org.robolectric.shadows.ShadowMediaPlayer"
+      )
+    val dataSourceClass = Class
+      .forName(
+        "org.robolectric.shadows.util.DataSource"
+      )
+    val mediaInfoClass = Class
+      .forName(
+        "org.robolectric.shadows.ShadowMediaPlayer\$MediaInfo"
+      )
     val addMediaInfoMethod =
       shadowMediaPlayerClass.getMethod("addMediaInfo", dataSourceClass, mediaInfoClass)
     addMediaInfoMethod.invoke(/* obj= */ null, dataSource, mediaInfo)
@@ -360,13 +403,10 @@
 
   /** Calls DataSource.toDataSource() using reflection. */
   private fun toDataSource(context: Context, uri: Uri): Any {
-<<<<<<< HEAD
-    val dataSourceClass = Class.forName(
-      "org.robolectric.shadows.util.DataSource"
-    )
-=======
-    val dataSourceClass = Class.forName("org.robolectric.shadows.util.DataSource")
->>>>>>> 94c6b8a6
+    val dataSourceClass = Class
+      .forName(
+        "org.robolectric.shadows.util.DataSource"
+      )
     val toDataSourceMethod =
       dataSourceClass.getMethod("toDataSource", Context::class.java, Uri::class.java)
     return toDataSourceMethod.invoke(/* obj= */ null, context, uri)
