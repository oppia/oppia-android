package org.oppia.app.player.state

<<<<<<< HEAD
import android.view.View
import androidx.test.core.app.ActivityScenario
=======
import android.app.Application
import android.content.Context
import android.content.res.Configuration
import androidx.recyclerview.widget.RecyclerView
>>>>>>> 6cd6ebf6
import androidx.test.core.app.ActivityScenario.launch
import androidx.test.core.app.ApplicationProvider
import androidx.test.espresso.Espresso.onView
import androidx.test.espresso.PerformException
import androidx.test.espresso.UiController
import androidx.test.espresso.ViewAction
import androidx.test.espresso.ViewInteraction
import androidx.test.espresso.action.ViewActions.click
<<<<<<< HEAD
import androidx.test.espresso.action.ViewActions.typeText
import androidx.test.espresso.assertion.ViewAssertions.doesNotExist
=======
>>>>>>> 6cd6ebf6
import androidx.test.espresso.assertion.ViewAssertions.matches
import androidx.test.espresso.intent.Intents
<<<<<<< HEAD
import androidx.test.espresso.matcher.RootMatchers.isDialog
import androidx.test.espresso.matcher.ViewMatchers
=======
import androidx.test.espresso.intent.Intents.intended
import androidx.test.espresso.intent.matcher.IntentMatchers.hasComponent
import androidx.test.espresso.matcher.ViewMatchers.hasDescendant
>>>>>>> 6cd6ebf6
import androidx.test.espresso.matcher.ViewMatchers.isDisplayed
import androidx.test.espresso.matcher.ViewMatchers.withId
import androidx.test.espresso.matcher.ViewMatchers.withText
import androidx.test.espresso.util.HumanReadables
import androidx.test.espresso.util.TreeIterables
import androidx.test.ext.junit.runners.AndroidJUnit4
import org.hamcrest.CoreMatchers.not
import org.hamcrest.Matcher
import org.junit.After
import org.junit.Before
import org.junit.Ignore
import org.junit.Test
import org.junit.runner.RunWith
import org.oppia.app.R
<<<<<<< HEAD
import org.oppia.app.player.state.testing.StateFragmentTestActivity
=======
import org.oppia.app.home.HomeActivity
import org.oppia.app.player.exploration.ExplorationActivity
import org.oppia.app.recyclerview.RecyclerViewMatcher.Companion.atPosition
>>>>>>> 6cd6ebf6
import org.oppia.app.recyclerview.RecyclerViewMatcher.Companion.atPositionOnView
import org.oppia.domain.exploration.TEST_EXPLORATION_ID_30
import org.oppia.domain.exploration.TEST_EXPLORATION_ID_5
import java.util.concurrent.TimeoutException

/** Tests for [StateFragment]. */
@RunWith(AndroidJUnit4::class)
class StateFragmentTest {
  @Before
  fun setUp() {
    Intents.init()
  }

<<<<<<< HEAD
  @After
  fun tearDown() {
    Intents.release()
  }

  @Test
  @Ignore("Changes to exploration fragment broke audio tests") // TODO(#388): Fix this test.
  fun testStateFragmentTestActivity_loadStateFragment_hasDummyButton() {
    launch(StateFragmentTestActivity::class.java).use {
      onView(withId(R.id.action_audio_player)).check(matches(withText("Dummy Audio Button")))
    }
  }

  @Test
  @Ignore("Changes to exploration fragment broke audio tests") // TODO(#388): Fix this test.
  fun testStateFragment_clickDummyButton_showsCellularDialog() {
    launch(StateFragmentTestActivity::class.java).use {
      onView(withId(R.id.action_audio_player)).perform(click())
      onView(withId(R.id.cellular_data_dialog_checkbox)).check(matches(withText("Don\'t show this message again")))
    }
  }

  @Test
  @Ignore("Changes to exploration fragment broke audio tests") // TODO(#388): Fix this test.
  fun testStateFragment_clickDummyButton_clickPositive_showsAudioFragment() {
    launch(StateFragmentTestActivity::class.java).use {
      onView(withId(R.id.action_audio_player)).perform(click())
      onView(withText("OK")).inRoot(isDialog()).check(matches(isDisplayed())).perform(click())
      onView(withId(R.id.ivPlayPauseAudio)).check(matches((isDisplayed())))
    }
  }

  @Test
  @Ignore("Changes to exploration fragment broke audio tests") // TODO(#388): Fix this test.
  fun testStateFragment_clickDummyButton_clickNegative_doesNotShowAudioFragment() {
    launch(StateFragmentTestActivity::class.java).use {
      onView(withId(R.id.action_audio_player)).perform(click())
      onView(withText("CANCEL")).inRoot(isDialog()).check(matches(isDisplayed())).perform(click())
      onView(withId(R.id.ivPlayPauseAudio)).check(doesNotExist())
    }
  }

  @Test
  @Ignore("Changes to exploration fragment broke audio tests") // TODO(#388): Fix this test.
  fun testStateFragment_clickPositive_clickDummyButton_showsCellularDialog() {
    launch(StateFragmentTestActivity::class.java).use {
      onView(withId(R.id.action_audio_player)).perform(click())
      onView(withText("OK")).inRoot(isDialog()).check(matches(isDisplayed())).perform(click())
      onView(withId(R.id.action_audio_player)).perform(click())
      onView(withId(R.id.cellular_data_dialog_checkbox)).check(matches(withText("Don\'t show this message again")))
    }
  }

  @Test
  @Ignore("Changes to exploration fragment broke audio tests") // TODO(#388): Fix this test.
  fun testStateFragment_clickNegative_clickDummyButton_showsCellularDialog() {
    launch(StateFragmentTestActivity::class.java).use {
      onView(withId(R.id.action_audio_player)).perform(click())
      onView(withText("CANCEL")).inRoot(isDialog()).check(matches(isDisplayed())).perform(click())
      onView(withId(R.id.action_audio_player)).perform(click())
      onView(withId(R.id.cellular_data_dialog_checkbox)).check(matches(withText("Don\'t show this message again")))
    }
  }

  @Test
  @Ignore("Changes to exploration fragment broke audio tests") // TODO(#388): Fix this test.
  fun testStateFragment_clickCheckBoxAndPositive_clickDummyButton_doesNotShowCellularDialog() {
    launch(StateFragmentTestActivity::class.java).use {
      onView(withId(R.id.action_audio_player)).perform(click())
      onView(withId(R.id.cellular_data_dialog_checkbox)).perform(click())
      onView(withText("OK")).inRoot(isDialog()).check(matches(isDisplayed())).perform(click())
      onView(withId(R.id.action_audio_player)).perform(click())
      onView(withId(R.id.cellular_data_dialog_checkbox)).check(doesNotExist())
    }
  }

  @Test
  @Ignore("Changes to exploration fragment broke audio tests") // TODO(#388): Fix this test.
  fun testStateFragment_clickCheckBoxAndNegative_clickDummyButton_doesNotShowCellularDialog() {
    launch(StateFragmentTestActivity::class.java).use {
      onView(withId(R.id.action_audio_player)).perform(click())
      onView(withId(R.id.cellular_data_dialog_checkbox)).perform(click())
      onView(withText("CANCEL")).inRoot(isDialog()).check(matches(isDisplayed())).perform(click())
      onView(withId(R.id.action_audio_player)).perform(click())
      onView(withId(R.id.cellular_data_dialog_checkbox)).check(doesNotExist())
    }
  }

  @Test
  @Ignore("Changes to exploration fragment broke audio tests") // TODO(#388): Fix this test.
  fun testStateFragment_clickPositive_restartActivity_clickDummyButton_showsCellularDialog() {
    launch(StateFragmentTestActivity::class.java).use {
      onView(withId(R.id.action_audio_player)).perform(click())
      onView(withText("OK")).inRoot(isDialog()).check(matches(isDisplayed())).perform(click())
    }
    launch(StateFragmentTestActivity::class.java).use {
      onView(withId(R.id.action_audio_player)).perform(click())
      onView(withId(R.id.cellular_data_dialog_checkbox)).check(matches(isDisplayed()))
    }
  }

  @Test
  @Ignore("Changes to exploration fragment broke audio tests") // TODO(#388): Fix this test.
  fun testStateFragment_clickNegative_restartActivity_clickDummyButton_showsCellularDialog() {
    launch(StateFragmentTestActivity::class.java).use {
      onView(withId(R.id.action_audio_player)).perform(click())
      onView(withText("CANCEL")).inRoot(isDialog()).check(matches(isDisplayed())).perform(click())
    }
    launch(StateFragmentTestActivity::class.java).use {
      onView(withId(R.id.action_audio_player)).perform(click())
      onView(withId(R.id.cellular_data_dialog_checkbox)).check(matches(isDisplayed()))
    }
  }

  @Test
  @Ignore("Changes to exploration fragment broke audio tests") // TODO(#388): Fix this test.
  fun testStateFragment_clickCheckBoxAndPositive_restartActivity_clickDummyButton_doesNotShowCellularDialogAndShowsAudioFragment() {
    launch(StateFragmentTestActivity::class.java).use {
      onView(withId(R.id.action_audio_player)).perform(click())
      onView(withId(R.id.cellular_data_dialog_checkbox)).perform(click())
      onView(withText("OK")).inRoot(isDialog()).check(matches(isDisplayed())).perform(click())
    }
    launch(StateFragmentTestActivity::class.java).use {
      onView(withId(R.id.action_audio_player)).perform(click())
      onView(withId(R.id.cellular_data_dialog_checkbox)).check(doesNotExist())
      onView(withId(R.id.ivPlayPauseAudio)).check(matches(isDisplayed()))
    }
  }

  @Test
  @Ignore("Changes to exploration fragment broke audio tests") // TODO(#388): Fix this test.
  fun testStateFragment_clickCheckBoxAndNegative_restartActivity_clickDummyButton_doesNotShowCellularDialogAndAudioFragment() {
    launch(StateFragmentTestActivity::class.java).use {
      onView(withId(R.id.action_audio_player)).perform(click())
      onView(withId(R.id.cellular_data_dialog_checkbox)).perform(click())
      onView(withText("CANCEL")).inRoot(isDialog()).check(matches(isDisplayed())).perform(click())
    }
    launch(StateFragmentTestActivity::class.java).use {
      onView(withId(R.id.action_audio_player)).perform(click())
      onView(withId(R.id.cellular_data_dialog_checkbox)).check(doesNotExist())
      onView(withId(R.id.ivPlayPauseAudio)).check(doesNotExist())
    }
  }

  // TODO(#388): Add more test-cases
=======
  // TODO(#163): Add more test-cases
>>>>>>> 6cd6ebf6
  //  1. Actually going through each of the exploration states with typing text/clicking the correct answers for each of the interactions.
  //  2. Verifying the button visibility state based on whether text is missing, then present/missing for text input or numeric input.
  //  3. Testing providing the wrong answer and showing feedback and the same question again.
  //  4. Configuration change with typed text (e.g. for numeric or text input) retains that temporary text and you can continue with the exploration after rotating.
  //  5. Configuration change after submitting the wrong answer to show that the old answer & re-ask of the question stay the same.
  //  6. Backward/forward navigation along with configuration changes to verify that you stay on the navigated state.
  //  7. Verifying that old answers were present when navigation backward/forward.
  //  8. Testing all possible invalid/error input cases for each interaction.
  //  9. Testing interactions with custom Oppia tags (including images) render correctly (when manually inspected) and are correctly functional.
  // TODO(#56): Add support for testing that previous/next button states are properly retained on config changes.

  @Test
<<<<<<< HEAD
  fun testStateFragment_loadExploration_explorationLoads() {
    launchForExploration(TEST_EXPLORATION_ID_30).use {
      startPlayingExploration()

      // Due to the exploration activity loading, the play button should no longer be visible.
      onView(withId(R.id.play_test_exploration_button)).check(matches(not(isDisplayed())))
=======
  fun testStateFragment_clickPlayExploration_explorationLoadsSuccessfully() {
    launch(HomeActivity::class.java).use {
      onView(withId(R.id.play_exploration_button)).perform(click())
      intended(hasComponent(ExplorationActivity::class.java.name))
      onView(atPosition(R.id.state_recycler_view, 0)).check(matches(hasDescendant(withId(R.id.interaction_button))))
>>>>>>> 6cd6ebf6
    }
  }

  @Test
<<<<<<< HEAD
  fun testStateFragment_loadExploration_explorationHasContinueButton() {
    launchForExploration(TEST_EXPLORATION_ID_30).use {
      startPlayingExploration()

      onView(withId(R.id.continue_button)).check(matches(isDisplayed()))
=======
  fun testStateFragment_loadExplorationTest5_submitAnswer_submitChangesToContinueButton() {
    launch(HomeActivity::class.java).use {
      onView(withId(R.id.play_exploration_button)).perform(click())
      onView(
        atPositionOnView(
          R.id.state_recycler_view,
          0,
          R.id.interaction_button
        )
      ).check(matches(withText(R.string.state_submit_button)))
      onView(atPositionOnView(R.id.state_recycler_view, 0, R.id.interaction_button)).perform(click())
      onView(
        atPositionOnView(
          R.id.state_recycler_view,
          0,
          R.id.interaction_button
        )
      ).check(matches(withText(R.string.state_continue_button)))
>>>>>>> 6cd6ebf6
    }
  }

  @Test
<<<<<<< HEAD
  fun testStateFragment_loadExploration_secondState_hasSubmitButton() {
    launchForExploration(TEST_EXPLORATION_ID_30).use {
      startPlayingExploration()
      onView(withId(R.id.continue_button)).perform(click())

      onView(withId(R.id.submit_answer_button)).check(matches(withText(R.string.state_submit_button)))
=======
  fun testStateFragment_loadExplorationTest5_previousAndNextButtonIsNotDisplayed() {
    launch(HomeActivity::class.java).use {
      onView(withId(R.id.play_exploration_button)).perform(click())
      onView(atPositionOnView(R.id.state_recycler_view, 0, R.id.previous_state_image_view)).check(
        matches(
          not(
            isDisplayed()
          )
        )
      )
      onView(
        atPositionOnView(
          R.id.state_recycler_view,
          0,
          R.id.next_state_image_view
        )
      ).check(matches(not(isDisplayed())))
>>>>>>> 6cd6ebf6
    }
  }

  @Test
<<<<<<< HEAD
  fun testStateFragment_loadExploration_secondState_submitAnswer_submitChangesToContinueButton() {
    launchForExploration(TEST_EXPLORATION_ID_30).use {
      startPlayingExploration()
      onView(withId(R.id.continue_button)).perform(click())

      onView(withId(R.id.fraction_input_interaction_view)).perform(typeText("1/2"))
      onView(withId(R.id.submit_answer_button)).perform(click())

      onView(withId(R.id.continue_navigation_button)).check(matches(withText(R.string.state_continue_button)))
=======
  fun testStateFragment_loadExplorationTest5_submitAnswer_clickContinueButton_previousButtonIsDisplayed() {
    launch(HomeActivity::class.java).use {
      onView(withId(R.id.play_exploration_button)).perform(click())
      onView(atPositionOnView(R.id.state_recycler_view, 0, R.id.interaction_button)).perform(click())
      onView(atPositionOnView(R.id.state_recycler_view, 0, R.id.interaction_button)).perform(click())
      onView(
        atPositionOnView(
          R.id.state_recycler_view,
          0,
          R.id.previous_state_image_view
        )
      ).check(matches(isDisplayed()))
>>>>>>> 6cd6ebf6
    }
  }

  @Test
<<<<<<< HEAD
  fun testStateFragment_loadExploration_firstState_previousAndNextButtonIsNotDisplayed() {
    launchForExploration(TEST_EXPLORATION_ID_30).use {
      startPlayingExploration()

      onView(withId(R.id.previous_state_navigation_button)).check(matches(not(isDisplayed())))
      onView(withId(R.id.next_state_navigation_button)).check(doesNotExist())
=======
  fun testStateFragment_loadExplorationTest5_submitAnswer_clickContinueButton_clickPreviousButton_previousButtonIsHiddenAndNextButtonIsDisplayed() {
    launch(HomeActivity::class.java).use {
      onView(withId(R.id.play_exploration_button)).perform(click())
      onView(atPositionOnView(R.id.state_recycler_view, 0, R.id.interaction_button)).perform(click())
      onView(atPositionOnView(R.id.state_recycler_view, 0, R.id.interaction_button)).perform(click())
      onView(atPositionOnView(R.id.state_recycler_view, 0, R.id.previous_state_image_view)).perform(click())
      onView(atPositionOnView(R.id.state_recycler_view, 0, R.id.previous_state_image_view)).check(
        matches(
          not(
            isDisplayed()
          )
        )
      )
      onView(atPositionOnView(R.id.state_recycler_view, 0, R.id.next_state_image_view)).check(matches(isDisplayed()))
>>>>>>> 6cd6ebf6
    }
  }

  @Test
<<<<<<< HEAD
  fun testStateFragment_loadExploration_submitAnswer_clickContinueButton_previousButtonIsDisplayed() {
    launchForExploration(TEST_EXPLORATION_ID_30).use {
      startPlayingExploration()

      onView(withId(R.id.continue_button)).perform(click())

      onView(withId(R.id.previous_state_navigation_button)).check(matches(isDisplayed()))
=======
  fun testStateFragment_loadExplorationTest5_submitAnswer_clickContinueButton_submitAnswer_clickPreviousButton_clickNextButton_continueButtonIsDisplayed() {
    launch(HomeActivity::class.java).use {
      onView(withId(R.id.play_exploration_button)).perform(click())
      // State 0: Welcome! - MultipleChoiceInout Interaction
      onView(atPositionOnView(R.id.state_recycler_view, 0, R.id.interaction_button)).perform(click())
      onView(atPositionOnView(R.id.state_recycler_view, 0, R.id.interaction_button)).perform(click())
      // State 1: What language - TextInput Interaction
      onView(atPositionOnView(R.id.state_recycler_view, 0, R.id.interaction_button)).perform(click())
      onView(atPositionOnView(R.id.state_recycler_view, 0, R.id.previous_state_image_view)).perform(click())
      onView(atPositionOnView(R.id.state_recycler_view, 0, R.id.next_state_image_view)).perform(click())
      onView(
        atPositionOnView(
          R.id.state_recycler_view,
          0,
          R.id.interaction_button
        )
      ).check(matches(withText(R.string.state_continue_button)))
>>>>>>> 6cd6ebf6
    }
  }

  @Test
<<<<<<< HEAD
  fun testStateFragment_loadExploration_submitAnswer_clickContinueThenPrevious_onlyNextButtonIsShown() {
    launchForExploration(TEST_EXPLORATION_ID_30).use {
      startPlayingExploration()
      onView(withId(R.id.continue_button)).perform(click())

      onView(withId(R.id.previous_state_navigation_button)).perform(click())

      // Since we navigated back to the first state, only the next navigation button is visible.
      onView(withId(R.id.previous_state_navigation_button)).check(matches(not(isDisplayed())))
      onView(withId(R.id.next_state_navigation_button)).check(matches(isDisplayed()))
=======
  @Ignore("Landscape not properly supported") // TODO(#56): Reenable once landscape is supported.
  fun testStateFragment_loadExplorationTest5_submitAnswer_clickContinueButton_configurationChange_previousAndInteractionButtonIsDisplayed() {
    launch(HomeActivity::class.java).use {
      onView(withId(R.id.play_exploration_button)).perform(click())
      // State 0: MultipleChoiceInput
      onView(atPositionOnView(R.id.state_recycler_view, 0, R.id.interaction_button)).perform(click())
      onView(atPositionOnView(R.id.state_recycler_view, 0, R.id.interaction_button)).perform(click())
      it.onActivity { activity ->
        activity.requestedOrientation = Configuration.ORIENTATION_LANDSCAPE
      }
      onView(
        atPositionOnView(
          R.id.state_recycler_view,
          0,
          R.id.previous_state_image_view
        )
      ).check(matches(isDisplayed()))
      onView(atPositionOnView(R.id.state_recycler_view, 0, R.id.interaction_button)).check(matches(isDisplayed()))
>>>>>>> 6cd6ebf6
    }
  }

  @Test
<<<<<<< HEAD
  fun testStateFragment_loadExploration_submitAnswer_clickContinueThenPreviousThenNext_prevAndSubmitShown() {
    launchForExploration(TEST_EXPLORATION_ID_30).use {
      startPlayingExploration()
      onView(withId(R.id.continue_button)).perform(click())

      onView(withId(R.id.previous_state_navigation_button)).perform(click())
      onView(withId(R.id.next_state_navigation_button)).perform(click())

      // Navigating back to the second state should show the previous & submit buttons, but not the next button.
      onView(withId(R.id.previous_state_navigation_button)).check(matches(isDisplayed()))
      onView(withId(R.id.submit_answer_button)).check(matches(isDisplayed()))
      onView(withId(R.id.next_state_navigation_button)).check(doesNotExist())
=======
  fun testStateFragment_loadExplorationTest5_continueToEndExploration_endExplorationButtonIsDisplayedInFinal() {
    launch(HomeActivity::class.java).use {
      onView(withId(R.id.play_exploration_button)).perform(click())
      // State 0: Welcome! - MultipleChoiceInout Interaction
      onView(atPositionOnView(R.id.state_recycler_view, 0, R.id.interaction_button)).perform(click())
      onView(atPositionOnView(R.id.state_recycler_view, 0, R.id.interaction_button)).perform(click())
      // State 1: What language - TextInput Interaction
      onView(atPositionOnView(R.id.state_recycler_view, 0, R.id.interaction_button)).perform(click())
      onView(atPositionOnView(R.id.state_recycler_view, 0, R.id.interaction_button)).perform(click())
      // State 2: Things you can do - Continue Interaction
      onView(atPositionOnView(R.id.state_recycler_view, 0, R.id.interaction_button)).perform(click())
      // State 3: Numeric input - NumericInput Interaction
      onView(atPositionOnView(R.id.state_recycler_view, 0, R.id.interaction_button)).perform(click())
      onView(atPositionOnView(R.id.state_recycler_view, 0, R.id.interaction_button)).perform(click())
      // State 4: END -> EndExploration
      onView(
        atPositionOnView(
          R.id.state_recycler_view,
          0,
          R.id.interaction_button
        )
      ).check(matches(withText(R.string.state_end_exploration_button)))
>>>>>>> 6cd6ebf6
    }
  }

  @Test
  fun testStateFragment_loadExploration_continueToEndExploration_hasReturnToTopicButton() {
    launchForExploration(TEST_EXPLORATION_ID_30).use {
      startPlayingExploration()

      playThroughPrototypeExploration()

      // Seventh state: end exploration.
      onView(withId(R.id.return_to_topic_button)).check(matches(withText(R.string.state_end_exploration_button)))
    }
  }

  @Test
  fun testStateFragment_loadExploration_continueToEndExploration_clickReturnToTopic_destroysActivity() {
    launchForExploration(TEST_EXPLORATION_ID_30).use { scenario ->
      startPlayingExploration()
      playThroughPrototypeExploration()

      onView(withId(R.id.return_to_topic_button)).perform(click())

      // Due to the exploration activity finishing, the play button should be visible again.
      onView(withId(R.id.play_test_exploration_button)).check(matches(isDisplayed()))
    }
  }

  @Test
  fun testContentCard_forDemoExploration_withCustomOppiaTags_displaysParsedHtml() {
    launchForExploration(TEST_EXPLORATION_ID_5).use {
      startPlayingExploration()

      val htmlResult =
        "Hi, welcome to Oppia! is a tool that helps you create interactive learning activities that can be " +
            "continually improved over time.\n\nIncidentally, do you know where the name 'Oppia' comes from?"
      onView(atPositionOnView(R.id.state_recycler_view, 0, R.id.content_text_view)).check(matches(withText(htmlResult)))
    }
  }

  private fun launchForExploration(explorationId: String): ActivityScenario<StateFragmentTestActivity> {
    return launch(
      StateFragmentTestActivity.createTestActivityIntent(ApplicationProvider.getApplicationContext(), explorationId)
    )
  }

  private fun startPlayingExploration() {
    onView(withId(R.id.play_test_exploration_button)).perform(click())
    waitForExplorationToBeLoaded()
  }

  private fun waitForExplorationToBeLoaded() {
    // TODO(#89): We should instead rely on IdlingResource to wait for the exploration to be fully loaded. Using
    //  standard activity transitions seems to work better than a fragment transaction for Espresso, but this isn't
    //  compatible with Robolectric since only one activity can be loaded at a time in Robolectric.
    waitForTheView(withId(R.id.content_text_view))
  }

  private fun playThroughPrototypeExploration() {
    // First state: Continue interaction.
    onView(withId(R.id.continue_button)).perform(click())

    // Second state: Fraction input. Correct answer: 1/2.
    onView(withId(R.id.fraction_input_interaction_view)).perform(typeText("1/2"))
    onView(withId(R.id.submit_answer_button)).perform(click())
    onView(withId(R.id.continue_navigation_button)).perform(click())

    // Third state: Multiple choice. Correct answer: Eagle.
    onView(atPositionOnView(
      recyclerViewId = R.id.selection_interaction_recyclerview,
      position = 2,
      targetViewId = R.id.multiple_choice_radio_button)).perform(click())
    onView(withId(R.id.continue_navigation_button)).perform(click())

    // Fourth state: Item selection (radio buttons). Correct answer: Green.
    onView(atPositionOnView(
      recyclerViewId = R.id.selection_interaction_recyclerview,
      position = 0,
      targetViewId = R.id.multiple_choice_radio_button)).perform(click())
    onView(withId(R.id.continue_navigation_button)).perform(click())

    // Fourth state: Item selection (checkboxes). Correct answer: {Red, Green, Blue}.
    onView(atPositionOnView(
      recyclerViewId = R.id.selection_interaction_recyclerview,
      position = 0,
      targetViewId = R.id.item_selection_checkbox)).perform(click())
    onView(atPositionOnView(
      recyclerViewId = R.id.selection_interaction_recyclerview,
      position = 2,
      targetViewId = R.id.item_selection_checkbox)).perform(click())
    onView(atPositionOnView(
      recyclerViewId = R.id.selection_interaction_recyclerview,
      position = 3,
      targetViewId = R.id.item_selection_checkbox)).perform(click())
    onView(withId(R.id.submit_answer_button)).perform(click())
    onView(withId(R.id.continue_navigation_button)).perform(click())

    // Fifth state: Numeric input. Correct answer: 121.
    onView(withId(R.id.numeric_input_interaction_view)).perform(typeText("121"))
    onView(withId(R.id.submit_answer_button)).perform(click())
    onView(withId(R.id.continue_navigation_button)).perform(click())

    // Sixth state: Text input. Correct answer: finnish.
    onView(withId(R.id.text_input_interaction_view)).perform(typeText("finnish"))
    onView(withId(R.id.submit_answer_button)).perform(click())
    onView(withId(R.id.continue_navigation_button)).perform(click())
  }

  private fun waitForTheView(viewMatcher: Matcher<View>): ViewInteraction {
    return onView(ViewMatchers.isRoot()).perform(waitForMatch(viewMatcher, 30000L))
  }

  // TODO(#59): Remove these waits once we can ensure that the production executors are not depended on in tests.
  //  Sleeping is really bad practice in Espresso tests, and can lead to test flakiness. It shouldn't be necessary if we
  //  use a test executor service with a counting idle resource, but right now Gradle mixes dependencies such that both
  //  the test and production blocking executors are being used. The latter cannot be updated to notify Espresso of any
  //  active coroutines, so the test attempts to assert state before it's ready. This artificial delay in the Espresso
  //  thread helps to counter that.
  /**
   * Perform action of waiting for a specific matcher to finish. Adapted from:
   * https://stackoverflow.com/a/22563297/3689782.
   */
  private fun waitForMatch(viewMatcher: Matcher<View>, millis: Long): ViewAction {
    return object : ViewAction {
      override fun getDescription(): String {
        return "wait for a specific view with matcher <$viewMatcher> during $millis millis."
      }

      override fun getConstraints(): Matcher<View> {
        return ViewMatchers.isRoot()
      }

      override fun perform(uiController: UiController?, view: View?) {
        checkNotNull(uiController)
        uiController.loopMainThreadUntilIdle()
        val startTime = System.currentTimeMillis()
        val endTime = startTime + millis

        do {
          if (TreeIterables.breadthFirstViewTraversal(view).any { viewMatcher.matches(it) }) {
            return
          }
          uiController.loopMainThreadForAtLeast(50)
        } while (System.currentTimeMillis() < endTime)

        // Couldn't match in time.
        throw PerformException.Builder()
          .withActionDescription(description)
          .withViewDescription(HumanReadables.describe(view))
          .withCause(TimeoutException())
          .build()
      }
    }
  }
}<|MERGE_RESOLUTION|>--- conflicted
+++ resolved
@@ -1,14 +1,7 @@
 package org.oppia.app.player.state
 
-<<<<<<< HEAD
 import android.view.View
 import androidx.test.core.app.ActivityScenario
-=======
-import android.app.Application
-import android.content.Context
-import android.content.res.Configuration
-import androidx.recyclerview.widget.RecyclerView
->>>>>>> 6cd6ebf6
 import androidx.test.core.app.ActivityScenario.launch
 import androidx.test.core.app.ApplicationProvider
 import androidx.test.espresso.Espresso.onView
@@ -17,21 +10,11 @@
 import androidx.test.espresso.ViewAction
 import androidx.test.espresso.ViewInteraction
 import androidx.test.espresso.action.ViewActions.click
-<<<<<<< HEAD
 import androidx.test.espresso.action.ViewActions.typeText
 import androidx.test.espresso.assertion.ViewAssertions.doesNotExist
-=======
->>>>>>> 6cd6ebf6
 import androidx.test.espresso.assertion.ViewAssertions.matches
 import androidx.test.espresso.intent.Intents
-<<<<<<< HEAD
-import androidx.test.espresso.matcher.RootMatchers.isDialog
 import androidx.test.espresso.matcher.ViewMatchers
-=======
-import androidx.test.espresso.intent.Intents.intended
-import androidx.test.espresso.intent.matcher.IntentMatchers.hasComponent
-import androidx.test.espresso.matcher.ViewMatchers.hasDescendant
->>>>>>> 6cd6ebf6
 import androidx.test.espresso.matcher.ViewMatchers.isDisplayed
 import androidx.test.espresso.matcher.ViewMatchers.withId
 import androidx.test.espresso.matcher.ViewMatchers.withText
@@ -42,17 +25,10 @@
 import org.hamcrest.Matcher
 import org.junit.After
 import org.junit.Before
-import org.junit.Ignore
 import org.junit.Test
 import org.junit.runner.RunWith
 import org.oppia.app.R
-<<<<<<< HEAD
 import org.oppia.app.player.state.testing.StateFragmentTestActivity
-=======
-import org.oppia.app.home.HomeActivity
-import org.oppia.app.player.exploration.ExplorationActivity
-import org.oppia.app.recyclerview.RecyclerViewMatcher.Companion.atPosition
->>>>>>> 6cd6ebf6
 import org.oppia.app.recyclerview.RecyclerViewMatcher.Companion.atPositionOnView
 import org.oppia.domain.exploration.TEST_EXPLORATION_ID_30
 import org.oppia.domain.exploration.TEST_EXPLORATION_ID_5
@@ -66,155 +42,12 @@
     Intents.init()
   }
 
-<<<<<<< HEAD
   @After
   fun tearDown() {
     Intents.release()
   }
 
-  @Test
-  @Ignore("Changes to exploration fragment broke audio tests") // TODO(#388): Fix this test.
-  fun testStateFragmentTestActivity_loadStateFragment_hasDummyButton() {
-    launch(StateFragmentTestActivity::class.java).use {
-      onView(withId(R.id.action_audio_player)).check(matches(withText("Dummy Audio Button")))
-    }
-  }
-
-  @Test
-  @Ignore("Changes to exploration fragment broke audio tests") // TODO(#388): Fix this test.
-  fun testStateFragment_clickDummyButton_showsCellularDialog() {
-    launch(StateFragmentTestActivity::class.java).use {
-      onView(withId(R.id.action_audio_player)).perform(click())
-      onView(withId(R.id.cellular_data_dialog_checkbox)).check(matches(withText("Don\'t show this message again")))
-    }
-  }
-
-  @Test
-  @Ignore("Changes to exploration fragment broke audio tests") // TODO(#388): Fix this test.
-  fun testStateFragment_clickDummyButton_clickPositive_showsAudioFragment() {
-    launch(StateFragmentTestActivity::class.java).use {
-      onView(withId(R.id.action_audio_player)).perform(click())
-      onView(withText("OK")).inRoot(isDialog()).check(matches(isDisplayed())).perform(click())
-      onView(withId(R.id.ivPlayPauseAudio)).check(matches((isDisplayed())))
-    }
-  }
-
-  @Test
-  @Ignore("Changes to exploration fragment broke audio tests") // TODO(#388): Fix this test.
-  fun testStateFragment_clickDummyButton_clickNegative_doesNotShowAudioFragment() {
-    launch(StateFragmentTestActivity::class.java).use {
-      onView(withId(R.id.action_audio_player)).perform(click())
-      onView(withText("CANCEL")).inRoot(isDialog()).check(matches(isDisplayed())).perform(click())
-      onView(withId(R.id.ivPlayPauseAudio)).check(doesNotExist())
-    }
-  }
-
-  @Test
-  @Ignore("Changes to exploration fragment broke audio tests") // TODO(#388): Fix this test.
-  fun testStateFragment_clickPositive_clickDummyButton_showsCellularDialog() {
-    launch(StateFragmentTestActivity::class.java).use {
-      onView(withId(R.id.action_audio_player)).perform(click())
-      onView(withText("OK")).inRoot(isDialog()).check(matches(isDisplayed())).perform(click())
-      onView(withId(R.id.action_audio_player)).perform(click())
-      onView(withId(R.id.cellular_data_dialog_checkbox)).check(matches(withText("Don\'t show this message again")))
-    }
-  }
-
-  @Test
-  @Ignore("Changes to exploration fragment broke audio tests") // TODO(#388): Fix this test.
-  fun testStateFragment_clickNegative_clickDummyButton_showsCellularDialog() {
-    launch(StateFragmentTestActivity::class.java).use {
-      onView(withId(R.id.action_audio_player)).perform(click())
-      onView(withText("CANCEL")).inRoot(isDialog()).check(matches(isDisplayed())).perform(click())
-      onView(withId(R.id.action_audio_player)).perform(click())
-      onView(withId(R.id.cellular_data_dialog_checkbox)).check(matches(withText("Don\'t show this message again")))
-    }
-  }
-
-  @Test
-  @Ignore("Changes to exploration fragment broke audio tests") // TODO(#388): Fix this test.
-  fun testStateFragment_clickCheckBoxAndPositive_clickDummyButton_doesNotShowCellularDialog() {
-    launch(StateFragmentTestActivity::class.java).use {
-      onView(withId(R.id.action_audio_player)).perform(click())
-      onView(withId(R.id.cellular_data_dialog_checkbox)).perform(click())
-      onView(withText("OK")).inRoot(isDialog()).check(matches(isDisplayed())).perform(click())
-      onView(withId(R.id.action_audio_player)).perform(click())
-      onView(withId(R.id.cellular_data_dialog_checkbox)).check(doesNotExist())
-    }
-  }
-
-  @Test
-  @Ignore("Changes to exploration fragment broke audio tests") // TODO(#388): Fix this test.
-  fun testStateFragment_clickCheckBoxAndNegative_clickDummyButton_doesNotShowCellularDialog() {
-    launch(StateFragmentTestActivity::class.java).use {
-      onView(withId(R.id.action_audio_player)).perform(click())
-      onView(withId(R.id.cellular_data_dialog_checkbox)).perform(click())
-      onView(withText("CANCEL")).inRoot(isDialog()).check(matches(isDisplayed())).perform(click())
-      onView(withId(R.id.action_audio_player)).perform(click())
-      onView(withId(R.id.cellular_data_dialog_checkbox)).check(doesNotExist())
-    }
-  }
-
-  @Test
-  @Ignore("Changes to exploration fragment broke audio tests") // TODO(#388): Fix this test.
-  fun testStateFragment_clickPositive_restartActivity_clickDummyButton_showsCellularDialog() {
-    launch(StateFragmentTestActivity::class.java).use {
-      onView(withId(R.id.action_audio_player)).perform(click())
-      onView(withText("OK")).inRoot(isDialog()).check(matches(isDisplayed())).perform(click())
-    }
-    launch(StateFragmentTestActivity::class.java).use {
-      onView(withId(R.id.action_audio_player)).perform(click())
-      onView(withId(R.id.cellular_data_dialog_checkbox)).check(matches(isDisplayed()))
-    }
-  }
-
-  @Test
-  @Ignore("Changes to exploration fragment broke audio tests") // TODO(#388): Fix this test.
-  fun testStateFragment_clickNegative_restartActivity_clickDummyButton_showsCellularDialog() {
-    launch(StateFragmentTestActivity::class.java).use {
-      onView(withId(R.id.action_audio_player)).perform(click())
-      onView(withText("CANCEL")).inRoot(isDialog()).check(matches(isDisplayed())).perform(click())
-    }
-    launch(StateFragmentTestActivity::class.java).use {
-      onView(withId(R.id.action_audio_player)).perform(click())
-      onView(withId(R.id.cellular_data_dialog_checkbox)).check(matches(isDisplayed()))
-    }
-  }
-
-  @Test
-  @Ignore("Changes to exploration fragment broke audio tests") // TODO(#388): Fix this test.
-  fun testStateFragment_clickCheckBoxAndPositive_restartActivity_clickDummyButton_doesNotShowCellularDialogAndShowsAudioFragment() {
-    launch(StateFragmentTestActivity::class.java).use {
-      onView(withId(R.id.action_audio_player)).perform(click())
-      onView(withId(R.id.cellular_data_dialog_checkbox)).perform(click())
-      onView(withText("OK")).inRoot(isDialog()).check(matches(isDisplayed())).perform(click())
-    }
-    launch(StateFragmentTestActivity::class.java).use {
-      onView(withId(R.id.action_audio_player)).perform(click())
-      onView(withId(R.id.cellular_data_dialog_checkbox)).check(doesNotExist())
-      onView(withId(R.id.ivPlayPauseAudio)).check(matches(isDisplayed()))
-    }
-  }
-
-  @Test
-  @Ignore("Changes to exploration fragment broke audio tests") // TODO(#388): Fix this test.
-  fun testStateFragment_clickCheckBoxAndNegative_restartActivity_clickDummyButton_doesNotShowCellularDialogAndAudioFragment() {
-    launch(StateFragmentTestActivity::class.java).use {
-      onView(withId(R.id.action_audio_player)).perform(click())
-      onView(withId(R.id.cellular_data_dialog_checkbox)).perform(click())
-      onView(withText("CANCEL")).inRoot(isDialog()).check(matches(isDisplayed())).perform(click())
-    }
-    launch(StateFragmentTestActivity::class.java).use {
-      onView(withId(R.id.action_audio_player)).perform(click())
-      onView(withId(R.id.cellular_data_dialog_checkbox)).check(doesNotExist())
-      onView(withId(R.id.ivPlayPauseAudio)).check(doesNotExist())
-    }
-  }
-
   // TODO(#388): Add more test-cases
-=======
-  // TODO(#163): Add more test-cases
->>>>>>> 6cd6ebf6
   //  1. Actually going through each of the exploration states with typing text/clicking the correct answers for each of the interactions.
   //  2. Verifying the button visibility state based on whether text is missing, then present/missing for text input or numeric input.
   //  3. Testing providing the wrong answer and showing feedback and the same question again.
@@ -227,85 +60,35 @@
   // TODO(#56): Add support for testing that previous/next button states are properly retained on config changes.
 
   @Test
-<<<<<<< HEAD
   fun testStateFragment_loadExploration_explorationLoads() {
     launchForExploration(TEST_EXPLORATION_ID_30).use {
       startPlayingExploration()
 
       // Due to the exploration activity loading, the play button should no longer be visible.
       onView(withId(R.id.play_test_exploration_button)).check(matches(not(isDisplayed())))
-=======
-  fun testStateFragment_clickPlayExploration_explorationLoadsSuccessfully() {
-    launch(HomeActivity::class.java).use {
-      onView(withId(R.id.play_exploration_button)).perform(click())
-      intended(hasComponent(ExplorationActivity::class.java.name))
-      onView(atPosition(R.id.state_recycler_view, 0)).check(matches(hasDescendant(withId(R.id.interaction_button))))
->>>>>>> 6cd6ebf6
-    }
-  }
-
-  @Test
-<<<<<<< HEAD
+    }
+  }
+
+  @Test
   fun testStateFragment_loadExploration_explorationHasContinueButton() {
     launchForExploration(TEST_EXPLORATION_ID_30).use {
       startPlayingExploration()
 
       onView(withId(R.id.continue_button)).check(matches(isDisplayed()))
-=======
-  fun testStateFragment_loadExplorationTest5_submitAnswer_submitChangesToContinueButton() {
-    launch(HomeActivity::class.java).use {
-      onView(withId(R.id.play_exploration_button)).perform(click())
-      onView(
-        atPositionOnView(
-          R.id.state_recycler_view,
-          0,
-          R.id.interaction_button
-        )
-      ).check(matches(withText(R.string.state_submit_button)))
-      onView(atPositionOnView(R.id.state_recycler_view, 0, R.id.interaction_button)).perform(click())
-      onView(
-        atPositionOnView(
-          R.id.state_recycler_view,
-          0,
-          R.id.interaction_button
-        )
-      ).check(matches(withText(R.string.state_continue_button)))
->>>>>>> 6cd6ebf6
-    }
-  }
-
-  @Test
-<<<<<<< HEAD
+    }
+  }
+
+  @Test
   fun testStateFragment_loadExploration_secondState_hasSubmitButton() {
     launchForExploration(TEST_EXPLORATION_ID_30).use {
       startPlayingExploration()
       onView(withId(R.id.continue_button)).perform(click())
 
       onView(withId(R.id.submit_answer_button)).check(matches(withText(R.string.state_submit_button)))
-=======
-  fun testStateFragment_loadExplorationTest5_previousAndNextButtonIsNotDisplayed() {
-    launch(HomeActivity::class.java).use {
-      onView(withId(R.id.play_exploration_button)).perform(click())
-      onView(atPositionOnView(R.id.state_recycler_view, 0, R.id.previous_state_image_view)).check(
-        matches(
-          not(
-            isDisplayed()
-          )
-        )
-      )
-      onView(
-        atPositionOnView(
-          R.id.state_recycler_view,
-          0,
-          R.id.next_state_image_view
-        )
-      ).check(matches(not(isDisplayed())))
->>>>>>> 6cd6ebf6
-    }
-  }
-
-  @Test
-<<<<<<< HEAD
+    }
+  }
+
+  @Test
   fun testStateFragment_loadExploration_secondState_submitAnswer_submitChangesToContinueButton() {
     launchForExploration(TEST_EXPLORATION_ID_30).use {
       startPlayingExploration()
@@ -315,52 +98,20 @@
       onView(withId(R.id.submit_answer_button)).perform(click())
 
       onView(withId(R.id.continue_navigation_button)).check(matches(withText(R.string.state_continue_button)))
-=======
-  fun testStateFragment_loadExplorationTest5_submitAnswer_clickContinueButton_previousButtonIsDisplayed() {
-    launch(HomeActivity::class.java).use {
-      onView(withId(R.id.play_exploration_button)).perform(click())
-      onView(atPositionOnView(R.id.state_recycler_view, 0, R.id.interaction_button)).perform(click())
-      onView(atPositionOnView(R.id.state_recycler_view, 0, R.id.interaction_button)).perform(click())
-      onView(
-        atPositionOnView(
-          R.id.state_recycler_view,
-          0,
-          R.id.previous_state_image_view
-        )
-      ).check(matches(isDisplayed()))
->>>>>>> 6cd6ebf6
-    }
-  }
-
-  @Test
-<<<<<<< HEAD
+    }
+  }
+
+  @Test
   fun testStateFragment_loadExploration_firstState_previousAndNextButtonIsNotDisplayed() {
     launchForExploration(TEST_EXPLORATION_ID_30).use {
       startPlayingExploration()
 
       onView(withId(R.id.previous_state_navigation_button)).check(matches(not(isDisplayed())))
       onView(withId(R.id.next_state_navigation_button)).check(doesNotExist())
-=======
-  fun testStateFragment_loadExplorationTest5_submitAnswer_clickContinueButton_clickPreviousButton_previousButtonIsHiddenAndNextButtonIsDisplayed() {
-    launch(HomeActivity::class.java).use {
-      onView(withId(R.id.play_exploration_button)).perform(click())
-      onView(atPositionOnView(R.id.state_recycler_view, 0, R.id.interaction_button)).perform(click())
-      onView(atPositionOnView(R.id.state_recycler_view, 0, R.id.interaction_button)).perform(click())
-      onView(atPositionOnView(R.id.state_recycler_view, 0, R.id.previous_state_image_view)).perform(click())
-      onView(atPositionOnView(R.id.state_recycler_view, 0, R.id.previous_state_image_view)).check(
-        matches(
-          not(
-            isDisplayed()
-          )
-        )
-      )
-      onView(atPositionOnView(R.id.state_recycler_view, 0, R.id.next_state_image_view)).check(matches(isDisplayed()))
->>>>>>> 6cd6ebf6
-    }
-  }
-
-  @Test
-<<<<<<< HEAD
+    }
+  }
+
+  @Test
   fun testStateFragment_loadExploration_submitAnswer_clickContinueButton_previousButtonIsDisplayed() {
     launchForExploration(TEST_EXPLORATION_ID_30).use {
       startPlayingExploration()
@@ -368,30 +119,10 @@
       onView(withId(R.id.continue_button)).perform(click())
 
       onView(withId(R.id.previous_state_navigation_button)).check(matches(isDisplayed()))
-=======
-  fun testStateFragment_loadExplorationTest5_submitAnswer_clickContinueButton_submitAnswer_clickPreviousButton_clickNextButton_continueButtonIsDisplayed() {
-    launch(HomeActivity::class.java).use {
-      onView(withId(R.id.play_exploration_button)).perform(click())
-      // State 0: Welcome! - MultipleChoiceInout Interaction
-      onView(atPositionOnView(R.id.state_recycler_view, 0, R.id.interaction_button)).perform(click())
-      onView(atPositionOnView(R.id.state_recycler_view, 0, R.id.interaction_button)).perform(click())
-      // State 1: What language - TextInput Interaction
-      onView(atPositionOnView(R.id.state_recycler_view, 0, R.id.interaction_button)).perform(click())
-      onView(atPositionOnView(R.id.state_recycler_view, 0, R.id.previous_state_image_view)).perform(click())
-      onView(atPositionOnView(R.id.state_recycler_view, 0, R.id.next_state_image_view)).perform(click())
-      onView(
-        atPositionOnView(
-          R.id.state_recycler_view,
-          0,
-          R.id.interaction_button
-        )
-      ).check(matches(withText(R.string.state_continue_button)))
->>>>>>> 6cd6ebf6
-    }
-  }
-
-  @Test
-<<<<<<< HEAD
+    }
+  }
+
+  @Test
   fun testStateFragment_loadExploration_submitAnswer_clickContinueThenPrevious_onlyNextButtonIsShown() {
     launchForExploration(TEST_EXPLORATION_ID_30).use {
       startPlayingExploration()
@@ -402,31 +133,10 @@
       // Since we navigated back to the first state, only the next navigation button is visible.
       onView(withId(R.id.previous_state_navigation_button)).check(matches(not(isDisplayed())))
       onView(withId(R.id.next_state_navigation_button)).check(matches(isDisplayed()))
-=======
-  @Ignore("Landscape not properly supported") // TODO(#56): Reenable once landscape is supported.
-  fun testStateFragment_loadExplorationTest5_submitAnswer_clickContinueButton_configurationChange_previousAndInteractionButtonIsDisplayed() {
-    launch(HomeActivity::class.java).use {
-      onView(withId(R.id.play_exploration_button)).perform(click())
-      // State 0: MultipleChoiceInput
-      onView(atPositionOnView(R.id.state_recycler_view, 0, R.id.interaction_button)).perform(click())
-      onView(atPositionOnView(R.id.state_recycler_view, 0, R.id.interaction_button)).perform(click())
-      it.onActivity { activity ->
-        activity.requestedOrientation = Configuration.ORIENTATION_LANDSCAPE
-      }
-      onView(
-        atPositionOnView(
-          R.id.state_recycler_view,
-          0,
-          R.id.previous_state_image_view
-        )
-      ).check(matches(isDisplayed()))
-      onView(atPositionOnView(R.id.state_recycler_view, 0, R.id.interaction_button)).check(matches(isDisplayed()))
->>>>>>> 6cd6ebf6
-    }
-  }
-
-  @Test
-<<<<<<< HEAD
+    }
+  }
+
+  @Test
   fun testStateFragment_loadExploration_submitAnswer_clickContinueThenPreviousThenNext_prevAndSubmitShown() {
     launchForExploration(TEST_EXPLORATION_ID_30).use {
       startPlayingExploration()
@@ -439,30 +149,6 @@
       onView(withId(R.id.previous_state_navigation_button)).check(matches(isDisplayed()))
       onView(withId(R.id.submit_answer_button)).check(matches(isDisplayed()))
       onView(withId(R.id.next_state_navigation_button)).check(doesNotExist())
-=======
-  fun testStateFragment_loadExplorationTest5_continueToEndExploration_endExplorationButtonIsDisplayedInFinal() {
-    launch(HomeActivity::class.java).use {
-      onView(withId(R.id.play_exploration_button)).perform(click())
-      // State 0: Welcome! - MultipleChoiceInout Interaction
-      onView(atPositionOnView(R.id.state_recycler_view, 0, R.id.interaction_button)).perform(click())
-      onView(atPositionOnView(R.id.state_recycler_view, 0, R.id.interaction_button)).perform(click())
-      // State 1: What language - TextInput Interaction
-      onView(atPositionOnView(R.id.state_recycler_view, 0, R.id.interaction_button)).perform(click())
-      onView(atPositionOnView(R.id.state_recycler_view, 0, R.id.interaction_button)).perform(click())
-      // State 2: Things you can do - Continue Interaction
-      onView(atPositionOnView(R.id.state_recycler_view, 0, R.id.interaction_button)).perform(click())
-      // State 3: Numeric input - NumericInput Interaction
-      onView(atPositionOnView(R.id.state_recycler_view, 0, R.id.interaction_button)).perform(click())
-      onView(atPositionOnView(R.id.state_recycler_view, 0, R.id.interaction_button)).perform(click())
-      // State 4: END -> EndExploration
-      onView(
-        atPositionOnView(
-          R.id.state_recycler_view,
-          0,
-          R.id.interaction_button
-        )
-      ).check(matches(withText(R.string.state_end_exploration_button)))
->>>>>>> 6cd6ebf6
     }
   }
 
