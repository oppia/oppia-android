--- conflicted
+++ resolved
@@ -393,7 +393,6 @@
   }
 
   @Test
-<<<<<<< HEAD
   fun testStateFragment_loadDragDropExp_mergeFirstTwoItems_unlinkFirstItem_worksCorrectly() {
     launchForExploration(TEST_EXPLORATION_ID_8).use {
       startPlayingExploration()
@@ -423,10 +422,7 @@
   }
 
   @Test
-  fun testStateFragment_loadExp_changeConfiguration_firstState_previousAndNextButtonIsNotDisplayed() {
-=======
   fun testStateFragment_loadExp_changeConfiguration_firstState_previousAndNextButtonIsNotDisplayed() { // ktlint-disable max-line-length
->>>>>>> 2642b83e
     launchForExploration(TEST_EXPLORATION_ID_30).use {
       startPlayingExploration()
       onView(isRoot()).perform(orientationLandscape())
