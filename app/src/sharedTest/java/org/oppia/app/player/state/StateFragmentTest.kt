package org.oppia.app.player.state

import android.app.Application
import android.content.Context
import android.content.res.Configuration
import androidx.test.core.app.ActivityScenario
import androidx.test.core.app.ActivityScenario.launch
import androidx.test.espresso.Espresso.onView
import androidx.test.ext.junit.runners.AndroidJUnit4
import androidx.test.espresso.action.ViewActions.click
import androidx.test.espresso.assertion.ViewAssertions.doesNotExist
import androidx.test.espresso.assertion.ViewAssertions.matches
import androidx.test.espresso.contrib.RecyclerViewActions.actionOnItemAtPosition
import androidx.test.espresso.intent.Intents
import androidx.test.espresso.intent.Intents.intended
import androidx.test.espresso.intent.matcher.IntentMatchers.hasComponent
import androidx.test.espresso.matcher.RootMatchers.isDialog
import androidx.test.espresso.matcher.ViewMatchers.hasDescendant
import androidx.test.espresso.matcher.ViewMatchers.isDisplayed
import androidx.test.espresso.matcher.ViewMatchers.withId
import androidx.test.espresso.matcher.ViewMatchers.withText
import androidx.test.rule.ActivityTestRule
import dagger.BindsInstance
import dagger.Component
import dagger.Module
import dagger.Provides
import junit.framework.TestCase
import kotlinx.coroutines.CoroutineDispatcher
import org.hamcrest.CoreMatchers.containsString
import org.hamcrest.CoreMatchers.not
import org.junit.After
import org.junit.Before
import org.junit.Rule
import org.junit.Test
import org.junit.runner.RunWith
import org.oppia.app.R
import org.oppia.app.home.HomeActivity
import org.oppia.app.player.exploration.ExplorationActivity
import org.oppia.app.player.state.testing.StateFragmentTestActivity
import org.oppia.app.recyclerview.RecyclerViewMatcher.Companion.atPosition
import org.oppia.app.recyclerview.RecyclerViewMatcher.Companion.atPositionOnView
import org.oppia.app.testing.ContentCardTestActivity
import org.oppia.util.threading.BackgroundDispatcher
import org.oppia.util.threading.BlockingDispatcher
import javax.inject.Singleton

/** Tests for [StateFragment]. */
@RunWith(AndroidJUnit4::class)
class StateFragmentTest {

  private val maxSelectionAllowedCount = 2
  private var counter = 0

  @get:Rule
  var homeActivityTestRule: ActivityTestRule<HomeActivity> = ActivityTestRule(
    HomeActivity::class.java, /* initialTouchMode= */ true, /* launchActivity= */ false
  )

  @Before
  fun setUp() {
    Intents.init()
  }

  @Test
  fun testStateFragmentTestActivity_loadStateFragment_hasDummyButton() {
    ActivityScenario.launch(StateFragmentTestActivity::class.java).use {
      onView(withId(R.id.dummy_audio_button)).check(matches(withText("Dummy Audio Button")))
    }
  }

  @Test
  fun testStateFragment_clickDummyButton_showsCellularDialog() {
    ActivityScenario.launch(StateFragmentTestActivity::class.java).use {
      onView(withId(R.id.dummy_audio_button)).perform(click())
      onView(withId(R.id.cellular_data_dialog_checkbox)).check(matches(withText("Don\'t show this message again")))
    }
  }

  @Test
  fun testStateFragment_clickDummyButton_clickPositive_showsAudioFragment() {
    ActivityScenario.launch(StateFragmentTestActivity::class.java).use {
      onView(withId(R.id.dummy_audio_button)).perform(click())
      onView(withText("OK")).inRoot(isDialog()).check(matches(isDisplayed())).perform(click())
      onView(withId(R.id.ivPlayPauseAudio)).check(matches((isDisplayed())))
    }
  }

  @Test
  fun testStateFragment_clickDummyButton_clickNegative_doesNotShowAudioFragment() {
    ActivityScenario.launch(StateFragmentTestActivity::class.java).use {
      onView(withId(R.id.dummy_audio_button)).perform(click())
      onView(withText("CANCEL")).inRoot(isDialog()).check(matches(isDisplayed())).perform(click())
      onView(withId(R.id.ivPlayPauseAudio)).check(doesNotExist())
    }
  }

  @Test
  fun testStateFragment_clickPositive_clickDummyButton_showsCellularDialog() {
    ActivityScenario.launch(StateFragmentTestActivity::class.java).use {
      onView(withId(R.id.dummy_audio_button)).perform(click())
      onView(withText("OK")).inRoot(isDialog()).check(matches(isDisplayed())).perform(click())
      onView(withId(R.id.dummy_audio_button)).perform(click())
      onView(withId(R.id.cellular_data_dialog_checkbox)).check(matches(withText("Don\'t show this message again")))
    }
  }

  @Test
  fun testStateFragment_clickNegative_clickDummyButton_showsCellularDialog() {
    ActivityScenario.launch(StateFragmentTestActivity::class.java).use {
      onView(withId(R.id.dummy_audio_button)).perform(click())
      onView(withText("CANCEL")).inRoot(isDialog()).check(matches(isDisplayed())).perform(click())
      onView(withId(R.id.dummy_audio_button)).perform(click())
      onView(withId(R.id.cellular_data_dialog_checkbox)).check(matches(withText("Don\'t show this message again")))
    }
  }

  @Test
  fun testStateFragment_clickCheckBoxAndPositive_clickDummyButton_doesNotShowCellularDialog() {
    ActivityScenario.launch(StateFragmentTestActivity::class.java).use {
      onView(withId(R.id.dummy_audio_button)).perform(click())
      onView(withId(R.id.cellular_data_dialog_checkbox)).perform(click())
      onView(withText("OK")).inRoot(isDialog()).check(matches(isDisplayed())).perform(click())
      onView(withId(R.id.dummy_audio_button)).perform(click())
      onView(withId(R.id.cellular_data_dialog_checkbox)).check(doesNotExist())
    }
  }

  @Test
  fun testStateFragment_clickCheckBoxAndNegative_clickDummyButton_doesNotShowCellularDialog() {
    ActivityScenario.launch(StateFragmentTestActivity::class.java).use {
      onView(withId(R.id.dummy_audio_button)).perform(click())
      onView(withId(R.id.cellular_data_dialog_checkbox)).perform(click())
      onView(withText("CANCEL")).inRoot(isDialog()).check(matches(isDisplayed())).perform(click())
      onView(withId(R.id.dummy_audio_button)).perform(click())
      onView(withId(R.id.cellular_data_dialog_checkbox)).check(doesNotExist())
    }
  }

  @Test
  fun testStateFragment_clickPositive_restartActivity_clickDummyButton_showsCellularDialog() {
    ActivityScenario.launch(StateFragmentTestActivity::class.java).use {
      onView(withId(R.id.dummy_audio_button)).perform(click())
      onView(withText("OK")).inRoot(isDialog()).check(matches(isDisplayed())).perform(click())
    }
    ActivityScenario.launch(StateFragmentTestActivity::class.java).use {
      onView(withId(R.id.dummy_audio_button)).perform(click())
      onView(withId(R.id.cellular_data_dialog_checkbox)).check(matches(isDisplayed()))
    }
  }

  @Test
  fun testStateFragment_clickNegative_restartActivity_clickDummyButton_showsCellularDialog() {
    ActivityScenario.launch(StateFragmentTestActivity::class.java).use {
      onView(withId(R.id.dummy_audio_button)).perform(click())
      onView(withText("CANCEL")).inRoot(isDialog()).check(matches(isDisplayed())).perform(click())
    }
    ActivityScenario.launch(StateFragmentTestActivity::class.java).use {
      onView(withId(R.id.dummy_audio_button)).perform(click())
      onView(withId(R.id.cellular_data_dialog_checkbox)).check(matches(isDisplayed()))
    }
  }

  @Test
  fun testStateFragment_clickCheckBoxAndPositive_restartActivity_clickDummyButton_doesNotShowCellularDialogAndShowsAudioFragment() {
    ActivityScenario.launch(StateFragmentTestActivity::class.java).use {
      onView(withId(R.id.dummy_audio_button)).perform(click())
      onView(withId(R.id.cellular_data_dialog_checkbox)).perform(click())
      onView(withText("OK")).inRoot(isDialog()).check(matches(isDisplayed())).perform(click())
    }
    ActivityScenario.launch(StateFragmentTestActivity::class.java).use {
      onView(withId(R.id.dummy_audio_button)).perform(click())
      onView(withId(R.id.cellular_data_dialog_checkbox)).check(doesNotExist())
      onView(withId(R.id.ivPlayPauseAudio)).check(matches(isDisplayed()))
    }
  }

  @Test
  fun testStateFragment_clickCheckBoxAndNegative_restartActivity_clickDummyButton_doesNotShowCellularDialogAndAudioFragment() {
    ActivityScenario.launch(StateFragmentTestActivity::class.java).use {
      onView(withId(R.id.dummy_audio_button)).perform(click())
      onView(withId(R.id.cellular_data_dialog_checkbox)).perform(click())
      onView(withText("CANCEL")).inRoot(isDialog()).check(matches(isDisplayed())).perform(click())
    }
    ActivityScenario.launch(StateFragmentTestActivity::class.java).use {
      onView(withId(R.id.dummy_audio_button)).perform(click())
      onView(withId(R.id.cellular_data_dialog_checkbox)).check(doesNotExist())
      onView(withId(R.id.ivPlayPauseAudio)).check(doesNotExist())
    }
  }

  // TODO(#163): Add more test-cases
  //  1. Actually going through each of the exploration states with typing text/clicking the correct answers for each of the interactions.
  //  2. Verifying the button visibility state based on whether text is missing, then present/missing for text input or numeric input.
  //  3. Testing providing the wrong answer and showing feedback and the same question again.
  //  4. Configuration change with typed text (e.g. for numeric or text input) retains that temporary text and you can continue with the exploration after rotating.
  //  5. Configuration change after submitting the wrong answer to show that the old answer & re-ask of the question stay the same.
  //  6. Backward/forward navigation along with configuration changes to verify that you stay on the navigated state.
  //  7. Verifying that old answers were present when navigation backward/forward.

  @Test
  fun testStateFragment_clickPlayExploration_explorationLoadsSuccessfully() {
    ActivityScenario.launch(HomeActivity::class.java).use {
      onView(withId(R.id.play_exploration_button)).perform(click())
      intended(hasComponent(ExplorationActivity::class.java.name))
      onView(atPosition(R.id.state_recycler_view, 0)).check(matches(hasDescendant(withId(R.id.interaction_button))))
    }
  }

  @Test
  fun testStateFragment_loadExplorationTest5_submitAnswer_submitChangesToContinueButton() {
    ActivityScenario.launch(HomeActivity::class.java).use {
      onView(withId(R.id.play_exploration_button)).perform(click())
      onView(
        atPositionOnView(
          R.id.state_recycler_view,
          0,
          R.id.interaction_button
        )
      ).check(matches(withText(R.string.state_submit_button)))
      onView(atPositionOnView(R.id.state_recycler_view, 0, R.id.interaction_button)).perform(click())
      onView(
        atPositionOnView(
          R.id.state_recycler_view,
          0,
          R.id.interaction_button
        )
      ).check(matches(withText(R.string.state_continue_button)))
    }
  }

  @Test
  fun testStateFragment_loadExplorationTest5_previousAndNextButtonIsNotDisplayed() {
    ActivityScenario.launch(HomeActivity::class.java).use {
      onView(withId(R.id.play_exploration_button)).perform(click())
      onView(atPositionOnView(R.id.state_recycler_view, 0, R.id.previous_state_image_view)).check(
        matches(
          not(
            isDisplayed()
          )
        )
      )
      onView(
        atPositionOnView(
          R.id.state_recycler_view,
          0,
          R.id.next_state_image_view
        )
      ).check(matches(not(isDisplayed())))
    }
  }

  @Test
  fun testStateFragment_loadExplorationTest5_submitAnswer_clickContinueButton_previousButtonIsDisplayed() {
    ActivityScenario.launch(HomeActivity::class.java).use {
      onView(withId(R.id.play_exploration_button)).perform(click())
      onView(atPositionOnView(R.id.state_recycler_view, 0, R.id.interaction_button)).perform(click())
      onView(atPositionOnView(R.id.state_recycler_view, 0, R.id.interaction_button)).perform(click())
      onView(
        atPositionOnView(
          R.id.state_recycler_view,
          0,
          R.id.previous_state_image_view
        )
      ).check(matches(isDisplayed()))
    }
  }

  @Test
  fun testStateFragment_loadExplorationTest5_submitAnswer_clickContinueButton_clickPreviousButton_previousButtonIsHiddenAndNextButtonIsDisplayed() {
    ActivityScenario.launch(HomeActivity::class.java).use {
      onView(withId(R.id.play_exploration_button)).perform(click())
      onView(atPositionOnView(R.id.state_recycler_view, 0, R.id.interaction_button)).perform(click())
      onView(atPositionOnView(R.id.state_recycler_view, 0, R.id.interaction_button)).perform(click())
      onView(atPositionOnView(R.id.state_recycler_view, 0, R.id.previous_state_image_view)).perform(click())
      onView(atPositionOnView(R.id.state_recycler_view, 0, R.id.previous_state_image_view)).check(
        matches(
          not(
            isDisplayed()
          )
        )
      )
      onView(atPositionOnView(R.id.state_recycler_view, 0, R.id.next_state_image_view)).check(matches(isDisplayed()))
    }
  }

  // TODO(#257): This test case corresponds to the special test-case mentioned in #257 and discussed in #251.
  @Test
  fun testStateFragment_loadExplorationTest5_submitAnswer_clickContinueButton_submitAnswer_clickPreviousButton_clickNextButton_continueButtonIsDisplayed() {
    ActivityScenario.launch(HomeActivity::class.java).use {
      onView(withId(R.id.play_exploration_button)).perform(click())
      // State 0: Welcome! - MultipleChoiceInout Interaction
      onView(atPositionOnView(R.id.state_recycler_view, 0, R.id.interaction_button)).perform(click())
      onView(atPositionOnView(R.id.state_recycler_view, 0, R.id.interaction_button)).perform(click())
      // State 1: What language - TextInput Interaction
      onView(atPositionOnView(R.id.state_recycler_view, 0, R.id.interaction_button)).perform(click())
      onView(atPositionOnView(R.id.state_recycler_view, 0, R.id.previous_state_image_view)).perform(click())
      onView(atPositionOnView(R.id.state_recycler_view, 0, R.id.next_state_image_view)).perform(click())
      onView(
        atPositionOnView(
          R.id.state_recycler_view,
          0,
          R.id.interaction_button
        )
      ).check(matches(withText(R.string.state_continue_button)))
    }
  }

  @Test
  fun testStateFragment_loadExplorationTest5_submitAnswer_clickContinueButton_configurationChange_previousAndInteractionButtonIsDisplayed() {
    ActivityScenario.launch(HomeActivity::class.java).use {
      onView(withId(R.id.play_exploration_button)).perform(click())
      // State 0: MultipleChoiceInput
      onView(atPositionOnView(R.id.state_recycler_view, 0, R.id.interaction_button)).perform(click())
      onView(atPositionOnView(R.id.state_recycler_view, 0, R.id.interaction_button)).perform(click())
      it.onActivity { activity ->
        activity.requestedOrientation = Configuration.ORIENTATION_LANDSCAPE
      }
      onView(
        atPositionOnView(
          R.id.state_recycler_view,
          0,
          R.id.previous_state_image_view
        )
      ).check(matches(isDisplayed()))
      onView(atPositionOnView(R.id.state_recycler_view, 0, R.id.interaction_button)).check(matches(isDisplayed()))
    }
  }

  @Test
  fun testStateFragment_loadExplorationTest5_continueToEndExploration_endExplorationButtonIsDisplayedInFinal() {
    ActivityScenario.launch(HomeActivity::class.java).use {
      onView(withId(R.id.play_exploration_button)).perform(click())
      // State 0: Welcome! - MultipleChoiceInout Interaction
      onView(atPositionOnView(R.id.state_recycler_view, 0, R.id.interaction_button)).perform(click())
      onView(atPositionOnView(R.id.state_recycler_view, 0, R.id.interaction_button)).perform(click())
      // State 1: What language - TextInput Interaction
      onView(atPositionOnView(R.id.state_recycler_view, 0, R.id.interaction_button)).perform(click())
      onView(atPositionOnView(R.id.state_recycler_view, 0, R.id.interaction_button)).perform(click())
      // State 2: Things you can do - Continue Interaction
      onView(atPositionOnView(R.id.state_recycler_view, 0, R.id.interaction_button)).perform(click())
      // State 3: Numeric input - NumericInput Interaction
      onView(atPositionOnView(R.id.state_recycler_view, 0, R.id.interaction_button)).perform(click())
      onView(atPositionOnView(R.id.state_recycler_view, 0, R.id.interaction_button)).perform(click())
      // State 4: END -> EndExploration
      onView(
        atPositionOnView(
          R.id.state_recycler_view,
          0,
          R.id.interaction_button
        )
      ).check(matches(withText(R.string.state_end_exploration_button)))
    }
  }

  @Test
  fun testStateFragment_loadExplorationTest5_continueToEndExploration_clickEndExplorationButton_destroysExplorationActivity() {
    homeActivityTestRule.launchActivity(null)
    onView(withId(R.id.play_exploration_button)).perform(click())
    // State 0: Welcome! - MultipleChoiceInout Interaction
    onView(atPositionOnView(R.id.state_recycler_view, 0, R.id.interaction_button)).perform(click())
    onView(atPositionOnView(R.id.state_recycler_view, 0, R.id.interaction_button)).perform(click())
    // State 1: What language - TextInput Interaction
    onView(atPositionOnView(R.id.state_recycler_view, 0, R.id.interaction_button)).perform(click())
    onView(atPositionOnView(R.id.state_recycler_view, 0, R.id.interaction_button)).perform(click())
    // State 2: Things you can do - Continue Interaction
    onView(atPositionOnView(R.id.state_recycler_view, 0, R.id.interaction_button)).perform(click())
    // State 3: Numeric input - NumericInput Interaction
    onView(atPositionOnView(R.id.state_recycler_view, 0, R.id.interaction_button)).perform(click())
    onView(atPositionOnView(R.id.state_recycler_view, 0, R.id.interaction_button)).perform(click())
    // State 4: END - EndExploration
    onView(atPositionOnView(R.id.state_recycler_view, 0, R.id.interaction_button)).perform(click())
    intended(hasComponent(HomeActivity::class.java.name))
  }

  @Test
  fun testContentCard_forDemoExploration_withCustomOppiaTags_displaysParsedHtml() {
<<<<<<< HEAD
    launch(ContentCardTestActivity::class.java).use {
      val htmlResult =
        "Hi, welcome to Oppia! is a tool that helps you create interactive learning activities that can be continually improved over time.\n\n" +
            "Incidentally, do you know where the name 'Oppia' comes from?"
      onView(
        atPositionOnView(
          R.id.state_recycler_view,
          0,
          R.id.content_text_view
        )
      ).check(matches(hasDescendant(withText(htmlResult))))
    }
  }

  @Test
  fun testMultipleChoiceInput_showsRadioButtons_forDemoExploration_withCustomOppiaTags_userSelectsDesiredOption() {
    launch(ContentCardTestActivity::class.java).use {
      onView(withId(R.id.play_exploration_button_1)).perform(click())
      onView(withId(R.id.selection_interaction_recyclerview)).perform(
        actionOnItemAtPosition<InteractionAdapter.MultipleChoiceViewHolder>(0, click())
      )
      onView(withId(R.id.selection_interaction_recyclerview)).perform(
        actionOnItemAtPosition<InteractionAdapter.MultipleChoiceViewHolder>(1, click())
      )
    }
  }

  @Test
  fun testItemSelectionInput_showsCheckBox_forDemoExploration_withCustomOppiaTags_userSelectsDesiredOptions() {
    launch(ContentCardTestActivity::class.java).use {
      onView(withId(R.id.play_exploration_button_2)).perform(click())
      onView(withId(R.id.selection_interaction_recyclerview)).perform(
        actionOnItemAtPosition<InteractionAdapter.ItemSelectionViewHolder>(0, click())
      )
      onView(withId(R.id.selection_interaction_recyclerview)).perform(
        actionOnItemAtPosition<InteractionAdapter.ItemSelectionViewHolder>(2, click())
      )
    }
  }

  @Test
  fun testItemSelectionInput_showsCheckBox_withMaxSelectionAllowed_userSelectsDesiredOptions_correctError() {
    launch(ContentCardTestActivity::class.java).use {
      onView(withId(R.id.play_exploration_button_2)).perform(click())
      onView(withId(R.id.selection_interaction_recyclerview)).perform(
        actionOnItemAtPosition<InteractionAdapter.ItemSelectionViewHolder>(0, click())
      )
      it.onActivity { activity ->

        activity.requestedOrientation = Configuration.ORIENTATION_LANDSCAPE
        activity.requestedOrientation = Configuration.ORIENTATION_PORTRAIT
      }
      counter++
      onView(withId(R.id.selection_interaction_recyclerview)).perform(
        actionOnItemAtPosition<InteractionAdapter.ItemSelectionViewHolder>(2, click())
      )
      onView(withId(R.id.selection_interaction_recyclerview)).perform(
        actionOnItemAtPosition<InteractionAdapter.ItemSelectionViewHolder>(1, click())
      )
      counter++
      onView(withId(R.id.selection_interaction_recyclerview)).perform(
        actionOnItemAtPosition<InteractionAdapter.ItemSelectionViewHolder>(3, click())
      )
      counter++
      TestCase.assertTrue(
        "Error, You cannot select more than $maxSelectionAllowedCount",
        counter >= maxSelectionAllowedCount
      )
=======
    ActivityScenario.launch(ContentCardTestActivity::class.java).use {
      val htmlResult =
        "Hi, welcome to Oppia! is a tool that helps you create interactive learning activities that can be continually improved over time.\n\n" +
            "Incidentally, do you know where the name 'Oppia' comes from?"
      onView(atPositionOnView(R.id.state_recycler_view, 0,R.id.content_text_view)).check(matches(hasDescendant(withText(htmlResult))))
>>>>>>> 47e769fb
    }
  }

  @After
  fun tearDown() {
    Intents.release()
  }

  @Module
  class TestModule {
    @Provides
    @Singleton
    fun provideContext(application: Application): Context {
      return application
    }

    // TODO(#89): Introduce a proper IdlingResource for background dispatchers to ensure they all complete before
    //  proceeding in an Espresso test. This solution should also be interoperative with Robolectric contexts by using a
    //  test coroutine dispatcher.

    @Singleton
    @Provides
    @BackgroundDispatcher
    fun provideBackgroundDispatcher(@BlockingDispatcher blockingDispatcher: CoroutineDispatcher): CoroutineDispatcher {
      return blockingDispatcher
    }
  }

  @Singleton
  @Component(modules = [TestModule::class])
  interface TestApplicationComponent {
    @Component.Builder
    interface Builder {
      @BindsInstance
      fun setApplication(application: Application): Builder

      fun build(): TestApplicationComponent
    }
  }
}<|MERGE_RESOLUTION|>--- conflicted
+++ resolved
@@ -374,19 +374,11 @@
 
   @Test
   fun testContentCard_forDemoExploration_withCustomOppiaTags_displaysParsedHtml() {
-<<<<<<< HEAD
     launch(ContentCardTestActivity::class.java).use {
       val htmlResult =
         "Hi, welcome to Oppia! is a tool that helps you create interactive learning activities that can be continually improved over time.\n\n" +
             "Incidentally, do you know where the name 'Oppia' comes from?"
-      onView(
-        atPositionOnView(
-          R.id.state_recycler_view,
-          0,
-          R.id.content_text_view
-        )
-      ).check(matches(hasDescendant(withText(htmlResult))))
-    }
+      onView(atPositionOnView(R.id.state_recycler_view, 0,R.id.content_text_view)).check(matches(withText(htmlResult)))
   }
 
   @Test
@@ -443,13 +435,6 @@
         "Error, You cannot select more than $maxSelectionAllowedCount",
         counter >= maxSelectionAllowedCount
       )
-=======
-    ActivityScenario.launch(ContentCardTestActivity::class.java).use {
-      val htmlResult =
-        "Hi, welcome to Oppia! is a tool that helps you create interactive learning activities that can be continually improved over time.\n\n" +
-            "Incidentally, do you know where the name 'Oppia' comes from?"
-      onView(atPositionOnView(R.id.state_recycler_view, 0,R.id.content_text_view)).check(matches(hasDescendant(withText(htmlResult))))
->>>>>>> 47e769fb
     }
   }
 
