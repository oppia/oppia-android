package org.oppia.app.player.state

import android.app.Application
import android.content.Context
<<<<<<< HEAD
import android.os.Build
=======
>>>>>>> 8b6734d0
import android.view.View
import android.widget.EditText
import androidx.appcompat.app.AppCompatActivity
import androidx.recyclerview.widget.RecyclerView
import androidx.test.core.app.ActivityScenario
import androidx.test.core.app.ActivityScenario.launch
import androidx.test.core.app.ApplicationProvider
import androidx.test.espresso.Espresso.onView
import androidx.test.espresso.PerformException
import androidx.test.espresso.UiController
import androidx.test.espresso.ViewAction
import androidx.test.espresso.ViewInteraction
import androidx.test.espresso.action.GeneralLocation
import androidx.test.espresso.action.Press
import androidx.test.espresso.action.ViewActions.click
import androidx.test.espresso.action.ViewActions.closeSoftKeyboard
import androidx.test.espresso.action.ViewActions.typeText
import androidx.test.espresso.assertion.ViewAssertions.doesNotExist
import androidx.test.espresso.assertion.ViewAssertions.matches
<<<<<<< HEAD
import androidx.test.espresso.contrib.RecyclerViewActions.scrollToHolder
=======
import androidx.test.espresso.contrib.RecyclerViewActions
import androidx.test.espresso.contrib.RecyclerViewActions.scrollToPosition
>>>>>>> 8b6734d0
import androidx.test.espresso.intent.Intents
import androidx.test.espresso.matcher.ViewMatchers.hasChildCount
import androidx.test.espresso.matcher.ViewMatchers.isClickable
import androidx.test.espresso.matcher.ViewMatchers.isDisplayed
import androidx.test.espresso.matcher.ViewMatchers.isRoot
import androidx.test.espresso.matcher.ViewMatchers.withId
import androidx.test.espresso.matcher.ViewMatchers.withText
import androidx.test.espresso.util.HumanReadables
import androidx.test.espresso.util.TreeIterables
import androidx.test.ext.junit.runners.AndroidJUnit4
import com.google.firebase.FirebaseApp
import dagger.BindsInstance
import dagger.Component
import dagger.Module
import dagger.Provides
import org.hamcrest.BaseMatcher
import org.hamcrest.CoreMatchers.allOf
import org.hamcrest.CoreMatchers.containsString
import org.hamcrest.CoreMatchers.not
import org.hamcrest.Description
import org.hamcrest.Matcher
import org.hamcrest.TypeSafeMatcher
import org.junit.After
import org.junit.Before
import org.junit.Rule
import org.junit.Test
import org.junit.runner.RunWith
import org.oppia.app.R
import org.oppia.app.activity.ActivityComponent
import org.oppia.app.application.ActivityComponentFactory
import org.oppia.app.application.ApplicationComponent
import org.oppia.app.application.ApplicationModule
import org.oppia.app.player.state.itemviewmodel.StateItemViewModel
import org.oppia.app.player.state.itemviewmodel.StateItemViewModel.ViewType.CONTENT
import org.oppia.app.player.state.itemviewmodel.StateItemViewModel.ViewType.CONTINUE_INTERACTION
import org.oppia.app.player.state.itemviewmodel.StateItemViewModel.ViewType.CONTINUE_NAVIGATION_BUTTON
import org.oppia.app.player.state.itemviewmodel.StateItemViewModel.ViewType.DRAG_DROP_SORT_INTERACTION
import org.oppia.app.player.state.itemviewmodel.StateItemViewModel.ViewType.FEEDBACK
import org.oppia.app.player.state.itemviewmodel.StateItemViewModel.ViewType.FRACTION_INPUT_INTERACTION
import org.oppia.app.player.state.itemviewmodel.StateItemViewModel.ViewType.NEXT_NAVIGATION_BUTTON
import org.oppia.app.player.state.itemviewmodel.StateItemViewModel.ViewType.NUMERIC_INPUT_INTERACTION
import org.oppia.app.player.state.itemviewmodel.StateItemViewModel.ViewType.RETURN_TO_TOPIC_NAVIGATION_BUTTON
import org.oppia.app.player.state.itemviewmodel.StateItemViewModel.ViewType.SELECTION_INTERACTION
import org.oppia.app.player.state.itemviewmodel.StateItemViewModel.ViewType.SUBMITTED_ANSWER
import org.oppia.app.player.state.itemviewmodel.StateItemViewModel.ViewType.SUBMIT_ANSWER_BUTTON
import org.oppia.app.player.state.itemviewmodel.StateItemViewModel.ViewType.TEXT_INPUT_INTERACTION
import org.oppia.app.player.state.testing.StateFragmentTestActivity
import org.oppia.app.recyclerview.RecyclerViewMatcher.Companion.atPositionOnView
import org.oppia.app.utility.ChildViewCoordinatesProvider
import org.oppia.app.utility.CustomGeneralLocation
import org.oppia.app.utility.DragViewAction
import org.oppia.app.utility.OrientationChangeAction.Companion.orientationLandscape
import org.oppia.app.utility.RecyclerViewCoordinatesProvider
import org.oppia.app.utility.clickPoint
import org.oppia.data.backends.gae.NetworkModule
import org.oppia.domain.classify.InteractionsModule
import org.oppia.domain.classify.rules.continueinteraction.ContinueModule
import org.oppia.domain.classify.rules.dragAndDropSortInput.DragDropSortInputModule
import org.oppia.domain.classify.rules.fractioninput.FractionInputModule
import org.oppia.domain.classify.rules.imageClickInput.ImageClickInputModule
import org.oppia.domain.classify.rules.itemselectioninput.ItemSelectionInputModule
import org.oppia.domain.classify.rules.multiplechoiceinput.MultipleChoiceInputModule
import org.oppia.domain.classify.rules.numberwithunits.NumberWithUnitsRuleModule
import org.oppia.domain.classify.rules.numericinput.NumericInputRuleModule
import org.oppia.domain.classify.rules.textinput.TextInputRuleModule
import org.oppia.domain.oppialogger.LogStorageModule
<<<<<<< HEAD
import org.oppia.domain.profile.ProfileTestHelper
import org.oppia.domain.question.QuestionModule
=======
>>>>>>> 8b6734d0
import org.oppia.domain.topic.TEST_EXPLORATION_ID_0
import org.oppia.domain.topic.TEST_EXPLORATION_ID_2
import org.oppia.domain.topic.TEST_EXPLORATION_ID_4
import org.oppia.domain.topic.TEST_EXPLORATION_ID_5
import org.oppia.domain.topic.TEST_STORY_ID_0
import org.oppia.domain.topic.TEST_TOPIC_ID_0
<<<<<<< HEAD
import org.oppia.testing.OppiaTestRule
import org.oppia.testing.RunOn
import org.oppia.testing.TestAccessibilityModule
import org.oppia.testing.TestCoroutineDispatchers
import org.oppia.testing.TestDispatcherModule
import org.oppia.testing.TestLogReportingModule
import org.oppia.testing.TestPlatform
import org.oppia.util.caching.CacheAssetsLocally
import org.oppia.util.gcsresource.GcsResourceModule
import org.oppia.util.logging.LoggerModule
import org.oppia.util.parser.GlideImageLoaderModule
import org.oppia.util.parser.HtmlParserEntityTypeModule
import org.oppia.util.parser.ImageParsingModule
import org.robolectric.annotation.Config
=======
import org.oppia.testing.TestDispatcherModule
import org.oppia.testing.TestLogReportingModule
import org.oppia.testing.profile.ProfileTestHelper
import org.oppia.util.caching.CacheAssetsLocally
import org.oppia.util.logging.EnableConsoleLog
import org.oppia.util.logging.EnableFileLog
import org.oppia.util.logging.GlobalLogLevel
import org.oppia.util.logging.LogLevel
>>>>>>> 8b6734d0
import org.robolectric.annotation.LooperMode
import java.util.concurrent.TimeoutException
import javax.inject.Inject
import javax.inject.Singleton

/** Tests for [StateFragment]. */
@RunWith(AndroidJUnit4::class)
<<<<<<< HEAD
@Config(application = StateFragmentTest.TestApplication::class, qualifiers = "port-xxhdpi")
=======
>>>>>>> 8b6734d0
@LooperMode(LooperMode.Mode.PAUSED)
class StateFragmentTest {
  @get:Rule
  val oppiaTestRule = OppiaTestRule()

  @Inject
  lateinit var profileTestHelper: ProfileTestHelper

  @Inject
  lateinit var context: Context

  @Inject
  lateinit var testCoroutineDispatchers: TestCoroutineDispatchers

  private val internalProfileId: Int = 1

  @Before
  fun setUp() {
    Intents.init()
    setUpTestApplicationComponent()
    testCoroutineDispatchers.registerIdlingResource()
    profileTestHelper.initializeProfiles()
    FirebaseApp.initializeApp(context)
  }

  @After
  fun tearDown() {
    testCoroutineDispatchers.unregisterIdlingResource()
    Intents.release()
  }

  // TODO(#388): Add more test-cases
  //  1. Actually going through each of the exploration states with typing text/clicking the correct
  //     answers for each of the interactions.
  //  2. Verifying the button visibility state based on whether text is missing, then
  //     present/missing for text input or numeric input.
  //  3. Testing providing the wrong answer and showing feedback and the same question again.
  //  4. Configuration change with typed text (e.g. for numeric or text input) retains that
  //     temporary
  //     text and you can continue with the exploration after rotating.
  //  5. Configuration change after submitting the wrong answer to show that the old answer & re-ask
  //     of the question stay the same.
  //  6. Backward/forward navigation along with configuration changes to verify that you stay on the
  //     navigated state.
  //  7. Verifying that old answers were present when navigation backward/forward.
  //  8. Testing providing the wrong answer and showing hints.
  //  9. Testing all possible invalid/error input cases for each interaction.
  //  10. Testing interactions with custom Oppia tags (including images) render correctly (when
  //      manually inspected) and are correctly functional.
  //  11. Add tests for hints & solutions.
  //  12. Add tests for audio states.
  // TODO(#56): Add support for testing that previous/next button states are properly retained on
  //  config changes.

  @Test
  fun testStateFragment_loadExp_explorationLoads() {
    launchForExploration(TEST_EXPLORATION_ID_2).use {
      startPlayingExploration()

      // Due to the exploration activity loading, the play button should no longer be visible.
      onView(withId(R.id.play_test_exploration_button)).check(matches(not(isDisplayed())))
    }
  }

  @Test
  fun testStateFragment_loadExp_explorationLoads_changeConfiguration_buttonIsNotVisible() {
    launchForExploration(TEST_EXPLORATION_ID_2).use {
      startPlayingExploration()

      rotateToLandscape()

      // Due to the exploration activity loading, the play button should no longer be visible.
      onView(withId(R.id.play_test_exploration_button)).check(matches(not(isDisplayed())))
    }
  }

  @Test
  fun testStateFragment_loadExp_explorationHasContinueButton() {
    launchForExploration(TEST_EXPLORATION_ID_2).use {
      startPlayingExploration()

      scrollToViewType(CONTINUE_INTERACTION)

      onView(withId(R.id.continue_button)).check(matches(isDisplayed()))
    }
  }

  @Test
  fun testStateFragment_loadExp_changeConfiguration_explorationHasContinueButton() {
    launchForExploration(TEST_EXPLORATION_ID_2).use {
      startPlayingExploration()

      rotateToLandscape()

      scrollToViewType(CONTINUE_INTERACTION)
      onView(withId(R.id.continue_button)).check(matches(isDisplayed()))
    }
  }

  @Test
  fun testStateFragment_loadExp_secondState_hasSubmitButton() {
    launchForExploration(TEST_EXPLORATION_ID_2).use {
      startPlayingExploration()

      clickContinueInteractionButton()

      scrollToViewType(SUBMIT_ANSWER_BUTTON)
      onView(withId(R.id.submit_answer_button)).check(
        matches(withText(R.string.state_submit_button))
      )
      onView(withId(R.id.submit_answer_button)).check(matches(not(isClickable())))
    }
  }

  @Test
  fun testStateFragment_loadExp_changeConfiguration_secondState_hasSubmitButton() {
    launchForExploration(TEST_EXPLORATION_ID_2).use {
      startPlayingExploration()
      rotateToLandscape()

      clickContinueInteractionButton()

      scrollToViewType(SUBMIT_ANSWER_BUTTON)
      onView(withId(R.id.submit_answer_button)).check(
        matches(withText(R.string.state_submit_button))
      )
    }
  }

  @Test
  fun testStateFragment_loadExp_secondState_submitAnswer_submitButtonIsClickable() {
    launchForExploration(TEST_EXPLORATION_ID_2).use {
      startPlayingExploration()
      clickContinueInteractionButton()

      typeFractionText("1/2")

      scrollToViewType(SUBMIT_ANSWER_BUTTON)
      onView(withId(R.id.submit_answer_button)).check(matches(isClickable()))
    }
  }

  @Test
  fun testStateFragment_loadExp_secondState_submitAnswer_clickSubmit_continueButtonIsVisible() {
    launchForExploration(TEST_EXPLORATION_ID_2).use {
      startPlayingExploration()
      clickContinueInteractionButton()
      typeFractionText("1/2")

      clickSubmitAnswerButton()

      scrollToViewType(CONTINUE_NAVIGATION_BUTTON)
      onView(withId(R.id.continue_navigation_button)).check(
        matches(withText(R.string.state_continue_button))
      )
    }
  }

  @Test
  fun testStateFragment_loadExp_landscape_secondState_submitAnswer_submitButtonIsClickable() {
    launchForExploration(TEST_EXPLORATION_ID_2).use {
      startPlayingExploration()
      rotateToLandscape()
      clickContinueInteractionButton()

      typeFractionText("1/2")

      scrollToViewType(SUBMIT_ANSWER_BUTTON)
      onView(withId(R.id.submit_answer_button)).check(matches(isClickable()))
    }
  }

  @Test
  fun testStateFragment_loadExp_land_secondState_submitAnswer_clickSubmit_continueIsVisible() {
    launchForExploration(TEST_EXPLORATION_ID_2).use {
      startPlayingExploration()
      rotateToLandscape()
      clickContinueInteractionButton()
      typeFractionText("1/2")

      clickSubmitAnswerButton()

      scrollToViewType(CONTINUE_NAVIGATION_BUTTON)
      onView(withId(R.id.continue_navigation_button)).check(
        matches(withText(R.string.state_continue_button))
      )
    }
  }

  @Test
  fun testStateFragment_loadExp_secondState_submitInvalidAnswer_disablesSubmitAndShowsError() {
    launchForExploration(TEST_EXPLORATION_ID_2).use {
      startPlayingExploration()
      clickContinueInteractionButton()

      // Attempt to submit an invalid answer.
      typeFractionText("1/")
      clickSubmitAnswerButton()

      // The submission button should now be disabled and there should be an error.
      scrollToViewType(SUBMIT_ANSWER_BUTTON)
      onView(withId(R.id.submit_answer_button)).check(matches(not(isClickable())))
      onView(withId(R.id.fraction_input_error)).check(matches(isDisplayed()))
    }
  }

  @Test
  fun testStateFragment_loadExp_land_secondState_submitInvalidAnswer_disablesSubmitAndShowsError() {
    launchForExploration(TEST_EXPLORATION_ID_2).use {
      startPlayingExploration()
      rotateToLandscape()
      clickContinueInteractionButton()

      // Attempt to submit an invalid answer.
      typeFractionText("1/")
      clickSubmitAnswerButton()

      // The submission button should now be disabled and there should be an error.
      scrollToViewType(SUBMIT_ANSWER_BUTTON)
      onView(withId(R.id.submit_answer_button)).check(matches(not(isClickable())))
      onView(withId(R.id.fraction_input_error)).check(matches(isDisplayed()))
    }
  }

  @Test
  fun testStateFragment_loadExp_secondState_invalidAnswer_submitAnswerIsNotEnabled() {
    launchForExploration(TEST_EXPLORATION_ID_2).use {
      startPlayingExploration()
      clickContinueInteractionButton()

      typeFractionText("1/")
      clickSubmitAnswerButton()

      scrollToViewType(SUBMIT_ANSWER_BUTTON)
      onView(withId(R.id.submit_answer_button)).check(matches(not(isClickable())))
    }
  }

  @Test
  fun testStateFragment_loadExp_secondState_invalidAnswer_updated_submitAnswerIsEnabled() {
    launchForExploration(TEST_EXPLORATION_ID_2).use {
      startPlayingExploration()
      clickContinueInteractionButton()
      typeFractionText("1/")
      clickSubmitAnswerButton()

      // Add another '2' to change the pending input text.
      typeFractionText("2")

      // The submit button should be re-enabled since the text view changed.
      scrollToViewType(SUBMIT_ANSWER_BUTTON)
      onView(withId(R.id.submit_answer_button)).check(matches(isClickable()))
    }
  }

  @Test
  fun testStateFragment_loadExp_land_secondState_invalidAnswer_submitAnswerIsNotEnabled() {
    launchForExploration(TEST_EXPLORATION_ID_2).use {
      startPlayingExploration()
      rotateToLandscape()
      clickContinueInteractionButton()

      typeFractionText("1/")
      clickSubmitAnswerButton()

      scrollToViewType(SUBMIT_ANSWER_BUTTON)
      onView(withId(R.id.submit_answer_button)).check(matches(not(isClickable())))
    }
  }

  @Test
  fun testStateFragment_loadExp_land_secondState_invalidAnswer_updated_submitAnswerIsEnabled() {
    launchForExploration(TEST_EXPLORATION_ID_2).use {
      startPlayingExploration()
      rotateToLandscape()
      clickContinueInteractionButton()
      typeFractionText("1/")
      clickSubmitAnswerButton()

      // Add another '2' to change the pending input text.
      typeFractionText("2")

      // The submit button should be re-enabled since the text view changed.
      scrollToViewType(SUBMIT_ANSWER_BUTTON)
      onView(withId(R.id.submit_answer_button)).check(matches(isClickable()))
    }
  }

  @Test
  fun testStateFragment_loadExp_firstState_previousAndNextButtonIsNotDisplayed() {
    launchForExploration(TEST_EXPLORATION_ID_2).use {
      startPlayingExploration()

      onView(withId(R.id.previous_state_navigation_button)).check(matches(not(isDisplayed())))
      onView(withId(R.id.next_state_navigation_button)).check(doesNotExist())
    }
  }

  @Test
  @RunOn(TestPlatform.ESPRESSO) // TODO(#1612): Enable for Robolectric.
  fun testStateFragment_loadDragDropExp_mergeFirstTwoItems_worksCorrectly() {
    launchForExploration(TEST_EXPLORATION_ID_4).use {
      startPlayingExploration()

      mergeDragAndDropItems(position = 0)

      scrollToViewType(DRAG_DROP_SORT_INTERACTION)
      onView(
        atPositionOnView(
          recyclerViewId = R.id.drag_drop_interaction_recycler_view,
          position = 0,
          targetViewId = R.id.drag_drop_item_recyclerview
        )
      ).check(matches(hasChildCount(2)))
    }
  }

  @Test
  @RunOn(TestPlatform.ESPRESSO) // TODO(#1612): Enable for Robolectric.
  fun testStateFragment_loadDragDropExp_mergeFirstTwoItems_invalidAnswer_correctItemCount() {
    launchForExploration(TEST_EXPLORATION_ID_4).use {
      startPlayingExploration()

      mergeDragAndDropItems(position = 0)
      clickSubmitAnswerButton()

      scrollToViewType(SUBMITTED_ANSWER)
      onView(withId(R.id.submitted_answer_recycler_view)).check(matches(hasChildCount(3)))
      onView(
        atPositionOnView(
          recyclerViewId = R.id.submitted_answer_recycler_view,
          position = 0,
          targetViewId = R.id.submitted_html_answer_recycler_view
        )
      ).check(matches(hasChildCount(2)))
    }
  }

  @Test
  @RunOn(TestPlatform.ESPRESSO) // TODO(#1612): Enable for Robolectric.
  fun testStateFragment_loadDragDropExp_mergeFirstTwoItems_dragItem_worksCorrectly() {
    // Note to self: current setup allows the user to drag the view without issues (now that
    // event interception isn't a problem), however the view is going partly offscreen which
    // is triggering an infinite animation loop in ItemTouchHelper).
    launchForExploration(TEST_EXPLORATION_ID_4).use {
      startPlayingExploration()

      mergeDragAndDropItems(position = 0)
      dragAndDropItem(fromPosition = 0, toPosition = 2)

      scrollToViewType(DRAG_DROP_SORT_INTERACTION)
      onView(
        atPositionOnView(
          recyclerViewId = R.id.drag_drop_interaction_recycler_view,
          position = 2,
          targetViewId = R.id.drag_drop_content_text_view
        )
      ).check(matches(withText("a camera at the store")))
    }
  }

  @Test
  @RunOn(TestPlatform.ESPRESSO) // TODO(#1612): Enable for Robolectric.
  fun testStateFragment_loadDragDropExp_mergeFirstTwoItems_unlinkFirstItem_worksCorrectly() {
    launchForExploration(TEST_EXPLORATION_ID_4).use {
      startPlayingExploration()

      mergeDragAndDropItems(position = 0)
      unlinkDragAndDropItems(position = 0)

      scrollToViewType(DRAG_DROP_SORT_INTERACTION)
      onView(
        atPositionOnView(
          recyclerViewId = R.id.drag_drop_interaction_recycler_view,
          position = 0,
          targetViewId = R.id.drag_drop_item_recyclerview
        )
      ).check(matches(hasChildCount(1)))
    }
  }

  @Test
  @RunOn(TestPlatform.ESPRESSO) // TODO(#1611): Enable for Robolectric.
  fun testStateFragment_loadImageRegion_clickRegion6_submitButtonClickable() {
    launchForExploration(TEST_EXPLORATION_ID_5).use {
      startPlayingExploration()
      waitForImageViewInteractionToFullyLoad()

      clickImageRegion(pointX = 0.5f, pointY = 0.5f)

      scrollToViewType(SUBMIT_ANSWER_BUTTON)
      onView(withId(R.id.submit_answer_button)).check(matches(isClickable()))
    }
  }

  @Test
  @RunOn(TestPlatform.ESPRESSO) // TODO(#1611): Enable for Robolectric.
  fun testStateFragment_loadImageRegion_clickRegion6_clickSubmit_receivesCorrectFeedback() {
    launchForExploration(TEST_EXPLORATION_ID_5).use {
      startPlayingExploration()
      waitForImageViewInteractionToFullyLoad()

      clickImageRegion(pointX = 0.5f, pointY = 0.5f)
      clickSubmitAnswerButton()

      scrollToViewType(FEEDBACK)
      onView(withId(R.id.feedback_text_view)).check(
        matches(
          withText(containsString("Saturn"))
        )
      )
    }
  }

  @Test
  @RunOn(TestPlatform.ESPRESSO) // TODO(#1611): Enable for Robolectric.
  fun testStateFragment_loadImageRegion_submitButtonDisabled() {
    launchForExploration(TEST_EXPLORATION_ID_5).use {
      startPlayingExploration()
      waitForImageViewInteractionToFullyLoad()

      scrollToViewType(SUBMIT_ANSWER_BUTTON)

      onView(withId(R.id.submit_answer_button)).check(matches(not(isClickable())))
    }
  }

  @Test
  @RunOn(TestPlatform.ESPRESSO) // TODO(#1611): Enable for Robolectric.
  fun loadImageRegion_defaultRegionClick_defaultRegionClicked_submitButtonDisabled() {
    launchForExploration(TEST_EXPLORATION_ID_5).use {
      startPlayingExploration()
      waitForImageViewInteractionToFullyLoad()

      clickImageRegion(pointX = 0.1f, pointY = 0.5f)

      scrollToViewType(SUBMIT_ANSWER_BUTTON)
      onView(withId(R.id.submit_answer_button)).check(matches(not(isClickable())))
    }
  }

  @Test
  @RunOn(TestPlatform.ESPRESSO) // TODO(#1611): Enable for Robolectric.
  fun testStateFragment_loadImageRegion_clickedRegion6_region6Clicked_submitButtonEnabled() {
    launchForExploration(TEST_EXPLORATION_ID_5).use {
      startPlayingExploration()
      waitForImageViewInteractionToFullyLoad()

      clickImageRegion(pointX = 0.5f, pointY = 0.5f)

      scrollToViewType(SUBMIT_ANSWER_BUTTON)
      onView(withId(R.id.submit_answer_button)).check(matches(isClickable()))
    }
  }

  @Test
  @RunOn(TestPlatform.ESPRESSO) // TODO(#1611): Enable for Robolectric.
  fun testStateFragment_loadImageRegion_clickedRegion6_region6Clicked_correctFeedback() {
    launchForExploration(TEST_EXPLORATION_ID_5).use {
      startPlayingExploration()
      waitForImageViewInteractionToFullyLoad()

      clickImageRegion(pointX = 0.5f, pointY = 0.5f)
      clickSubmitAnswerButton()

      scrollToViewType(FEEDBACK)
      onView(withId(R.id.feedback_text_view)).check(
        matches(
          withText(containsString("Saturn"))
        )
      )
    }
  }

  @Test
  @RunOn(TestPlatform.ESPRESSO) // TODO(#1611): Enable for Robolectric.
  fun testStateFragment_loadImageRegion_clickedRegion6_region6Clicked_correctAnswer() {
    launchForExploration(TEST_EXPLORATION_ID_5).use {
      startPlayingExploration()
      waitForImageViewInteractionToFullyLoad()

      clickImageRegion(pointX = 0.5f, pointY = 0.5f)
      clickSubmitAnswerButton()

      scrollToViewType(SUBMITTED_ANSWER)
      onView(withId(R.id.submitted_answer_text_view)).check(
        matches(
          withText("Clicks on Saturn")
        )
      )
    }
  }

  @Test
  @RunOn(TestPlatform.ESPRESSO) // TODO(#1611): Enable for Robolectric.
  fun testStateFragment_loadImageRegion_clickedRegion6_region6Clicked_continueButtonIsDisplayed() {
    launchForExploration(TEST_EXPLORATION_ID_5).use {
      startPlayingExploration()
      waitForImageViewInteractionToFullyLoad()

      clickImageRegion(pointX = 0.5f, pointY = 0.5f)
      clickSubmitAnswerButton()

      scrollToViewType(CONTINUE_NAVIGATION_BUTTON)
      onView(withId(R.id.continue_navigation_button)).check(matches(isDisplayed()))
    }
  }

  @Test
  @RunOn(TestPlatform.ESPRESSO) // TODO(#1611): Enable for Robolectric.
  fun loadImageRegion_clickRegion6_clickedRegion5_region5Clicked_correctFeedback() {
    launchForExploration(TEST_EXPLORATION_ID_5).use {
      startPlayingExploration()
      waitForImageViewInteractionToFullyLoad()

      clickImageRegion(pointX = 0.5f, pointY = 0.5f)
      clickImageRegion(pointX = 0.2f, pointY = 0.5f)
      clickSubmitAnswerButton()

      scrollToViewType(FEEDBACK)
      onView(withId(R.id.feedback_text_view)).check(
        matches(
          withText(containsString("Jupiter"))
        )
      )
    }
  }

  @Test
  fun testStateFragment_loadExp_changeConfiguration_firstState_prevAndNextButtonIsNotDisplayed() {
    launchForExploration(TEST_EXPLORATION_ID_2).use {
      startPlayingExploration()

      rotateToLandscape()

      onView(withId(R.id.previous_state_navigation_button)).check(matches(not(isDisplayed())))
      onView(withId(R.id.next_state_navigation_button)).check(doesNotExist())
    }
  }

  @Test
  fun testStateFragment_loadExp_submitAnswer_clickContinueButton_previousButtonIsDisplayed() {
    launchForExploration(TEST_EXPLORATION_ID_2).use {
      startPlayingExploration()

      clickContinueInteractionButton()

      onView(withId(R.id.previous_state_navigation_button)).check(matches(isDisplayed()))
    }
  }

  @Test
  fun testStateFragment_loadExp_changeConfig_submitAnswer_clickContinue_prevButtonIsDisplayed() {
    launchForExploration(TEST_EXPLORATION_ID_2).use {
      startPlayingExploration()
      rotateToLandscape()

      clickContinueInteractionButton()

      onView(withId(R.id.previous_state_navigation_button)).check(matches(isDisplayed()))
    }
  }

  @Test
  fun testStateFragment_loadExp_submitAnswer_clickContinueThenPrevious_onlyNextButtonIsShown() {
    launchForExploration(TEST_EXPLORATION_ID_2).use {
      startPlayingExploration()
      clickContinueInteractionButton()

      clickPreviousNavigationButton()

      // Since we navigated back to the first state, only the next navigation button is visible.
      scrollToViewType(NEXT_NAVIGATION_BUTTON)
      onView(withId(R.id.previous_state_navigation_button)).check(matches(not(isDisplayed())))
      onView(withId(R.id.next_state_navigation_button)).check(matches(isDisplayed()))
    }
  }

  @Test
  fun testStateFragment_loadExp_changeConfig_submit_clickContinueThenPrev_onlyNextButtonShown() {
    launchForExploration(TEST_EXPLORATION_ID_2).use {
      startPlayingExploration()
      rotateToLandscape()
      clickContinueInteractionButton()

      clickPreviousNavigationButton()

      // Since we navigated back to the first state, only the next navigation button is visible.
      scrollToViewType(NEXT_NAVIGATION_BUTTON)
      onView(withId(R.id.previous_state_navigation_button)).check(matches(not(isDisplayed())))
      onView(withId(R.id.next_state_navigation_button)).check(matches(isDisplayed()))
    }
  }

  @Test
  fun testStateFragment_loadExp_submitAnswer_clickContinueThenPrevThenNext_prevAndSubmitShown() {
    launchForExploration(TEST_EXPLORATION_ID_2).use {
      startPlayingExploration()
      clickContinueInteractionButton()

      clickPreviousNavigationButton()
      clickNextNavigationButton()

      // Navigating back to the second state should show the previous & submit buttons, but not the
      // next button.
      scrollToViewType(SUBMIT_ANSWER_BUTTON)
      onView(withId(R.id.previous_state_navigation_button)).check(matches(isDisplayed()))
      onView(withId(R.id.submit_answer_button)).check(matches(isDisplayed()))
      onView(withId(R.id.next_state_navigation_button)).check(doesNotExist())
    }
  }

  @Test
  fun testStateFragment_loadExp_land_submit_clickContinueThenPrevThenNext_prevAndSubmitShown() {
    launchForExploration(TEST_EXPLORATION_ID_2).use {
      startPlayingExploration()
      rotateToLandscape()
      clickContinueInteractionButton()

      clickPreviousNavigationButton()
      clickNextNavigationButton()

      // Navigating back to the second state should show the previous & submit buttons, but not the
      // next button.
      scrollToViewType(SUBMIT_ANSWER_BUTTON)
      onView(withId(R.id.previous_state_navigation_button)).check(matches(isDisplayed()))
      onView(withId(R.id.submit_answer_button)).check(matches(isDisplayed()))
      onView(withId(R.id.next_state_navigation_button)).check(doesNotExist())
    }
  }

  @Test
  @RunOn(TestPlatform.ESPRESSO) // TODO(#1612): Enable for Robolectric.
  fun testStateFragment_loadExp_continueToEndExploration_hasReturnToTopicButton() {
    launchForExploration(TEST_EXPLORATION_ID_2).use {
      startPlayingExploration()

      playThroughPrototypeExploration()

      // Ninth state: end exploration.
      scrollToViewType(RETURN_TO_TOPIC_NAVIGATION_BUTTON)
      onView(withId(R.id.return_to_topic_button)).check(
        matches(withText(R.string.state_end_exploration_button))
      )
    }
  }

  @Test
  @RunOn(TestPlatform.ESPRESSO) // TODO(#1612): Enable for Robolectric.
  fun testStateFragment_loadExp_changeConfiguration_continueToEnd_hasReturnToTopicButton() {
    launchForExploration(TEST_EXPLORATION_ID_2).use {
      startPlayingExploration()
      rotateToLandscape()

      playThroughPrototypeExploration()

      // Ninth state: end exploration.
      scrollToViewType(RETURN_TO_TOPIC_NAVIGATION_BUTTON)
      onView(withId(R.id.return_to_topic_button)).check(
        matches(withText(R.string.state_end_exploration_button))
      )
    }
  }

  @Test
  @RunOn(TestPlatform.ESPRESSO) // TODO(#1612): Enable for Robolectric.
  fun testStateFragment_loadExp_continueToEndExploration_clickReturnToTopic_destroysActivity() {
    launchForExploration(TEST_EXPLORATION_ID_2).use {
      startPlayingExploration()
      playThroughPrototypeExploration()

      clickReturnToTopicButton()

      // Due to the exploration activity finishing, the play button should be visible again.
      onView(withId(R.id.play_test_exploration_button)).check(matches(isDisplayed()))
    }
  }

  @Test
  @RunOn(TestPlatform.ESPRESSO) // TODO(#1612): Enable for Robolectric.
  fun testStateFragment_loadExp_changeConfig_continueToEnd_clickReturnToTopic_destroysActivity() {
    launchForExploration(TEST_EXPLORATION_ID_2).use {
      startPlayingExploration()
      rotateToLandscape()
      playThroughPrototypeExploration()

      clickReturnToTopicButton()

      // Due to the exploration activity finishing, the play button should be visible again.
      onView(withId(R.id.play_test_exploration_button)).check(matches(isDisplayed()))
    }
  }

  @Test
  fun testContentCard_forDemoExploration_withCustomOppiaTags_displaysParsedHtml() {
    launchForExploration(TEST_EXPLORATION_ID_0).use {
      startPlayingExploration()

      scrollToViewType(CONTENT)

      val htmlResult =
        "Hi, welcome to Oppia! is a tool that helps you create interactive learning " +
          "activities that can be continually improved over time.\n\nIncidentally, do you " +
          "know where the name 'Oppia' comes from?"
      onView(atPositionOnView(R.id.state_recycler_view, 0, R.id.content_text_view)).check(
        matches(
          withText(htmlResult)
        )
      )
    }
  }

  @Test
  fun testContentCard_forDemoExploration_changeConfig_withCustomOppiaTags_displaysParsedHtml() {
    launchForExploration(TEST_EXPLORATION_ID_0).use {
      startPlayingExploration()

      scrollToViewType(CONTENT)

      val htmlResult =
        "Hi, welcome to Oppia! is a tool that helps you create interactive learning activities " +
          "that can be continually improved over time.\n\nIncidentally, do you know where " +
          "the name 'Oppia' comes from?"
      onView(atPositionOnView(R.id.state_recycler_view, 0, R.id.content_text_view)).check(
        matches(
          withText(htmlResult)
        )
      )
    }
  }

  private fun launchForExploration(
    explorationId: String
  ): ActivityScenario<StateFragmentTestActivity> {
    return launch(
      StateFragmentTestActivity.createTestActivityIntent(
        context, internalProfileId, TEST_TOPIC_ID_0, TEST_STORY_ID_0, explorationId
      )
    )
  }

  private fun startPlayingExploration() {
    onView(withId(R.id.play_test_exploration_button)).perform(click())
    testCoroutineDispatchers.runCurrent()
  }

  private fun playThroughPrototypeExploration() {
    // First state: Continue interaction.
    clickContinueInteractionButton()

    // Second state: Fraction input. Correct answer: 1/2.
    typeFractionText("1/2")
    clickSubmitAnswerButton()
    clickContinueNavigationButton()

    // Third state: Multiple choice. Correct answer: Eagle.
    selectMultipleChoiceOption(optionPosition = 2)
    clickContinueNavigationButton()

    // Fourth state: Item selection (radio buttons). Correct answer: Green.
    selectMultipleChoiceOption(optionPosition = 0)
    clickContinueNavigationButton()

    // Fourth state: Item selection (checkboxes). Correct answer: {Red, Green, Blue}.
    selectItemSelectionCheckbox(optionPosition = 0)
    selectItemSelectionCheckbox(optionPosition = 2)
    selectItemSelectionCheckbox(optionPosition = 3)
    clickSubmitAnswerButton()
    clickContinueNavigationButton()

    // Fifth state: Numeric input. Correct answer: 121.
    typeNumericInput("121")
    clickSubmitAnswerButton()
    clickContinueNavigationButton()

    // Sixth state: Text input. Correct answer: finnish.
    typeTextInput("finnish")
    clickSubmitAnswerButton()
    clickContinueNavigationButton()

    // Seventh state: Drag Drop Sort. Correct answer: Move 1st item to 4th position.
    dragAndDropItem(fromPosition = 0, toPosition = 3)
    clickSubmitAnswerButton()
    onView(
      atPositionOnView(
        recyclerViewId = R.id.submitted_answer_recycler_view,
        position = 0,
        targetViewId = R.id.submitted_answer_content_text_view
      )
    ).check(matches(withText("3/5")))
    clickContinueNavigationButton()

    // Eighth state: Drag Drop Sort with grouping. Correct answer: Merge First Two and after merging
    // move 2nd item to 3rd position.
    mergeDragAndDropItems(position = 1)
    unlinkDragAndDropItems(position = 1)
    mergeDragAndDropItems(position = 0)
    dragAndDropItem(fromPosition = 1, toPosition = 2)
    clickSubmitAnswerButton()
    onView(
      atPositionOnView(
        recyclerViewId = R.id.submitted_answer_recycler_view,
        position = 0,
        targetViewId = R.id.submitted_answer_content_text_view
      )
    ).check(matches(withText("0.6")))
    clickContinueNavigationButton()
  }

  private fun rotateToLandscape() {
    onView(isRoot()).perform(orientationLandscape())
    testCoroutineDispatchers.runCurrent()
  }

  private fun clickContinueInteractionButton() {
    scrollToViewType(CONTINUE_INTERACTION)
    onView(withId(R.id.continue_button)).perform(click())
    testCoroutineDispatchers.runCurrent()
  }

  private fun typeFractionText(text: String) {
    scrollToViewType(FRACTION_INPUT_INTERACTION)
    typeTextIntoInteraction(text, interactionViewId = R.id.fraction_input_interaction_view)
  }

  @Suppress("SameParameterValue")
  private fun typeNumericInput(text: String) {
    scrollToViewType(NUMERIC_INPUT_INTERACTION)
    typeTextIntoInteraction(text, interactionViewId = R.id.numeric_input_interaction_view)
  }

  @Suppress("SameParameterValue")
  private fun typeTextInput(text: String) {
    scrollToViewType(TEXT_INPUT_INTERACTION)
    typeTextIntoInteraction(text, interactionViewId = R.id.text_input_interaction_view)
  }

  private fun selectMultipleChoiceOption(optionPosition: Int) {
    clickSelection(optionPosition, targetViewId = R.id.multiple_choice_radio_button)
  }

  private fun selectItemSelectionCheckbox(optionPosition: Int) {
    clickSelection(optionPosition, targetViewId = R.id.item_selection_checkbox)
  }

  private fun dragAndDropItem(fromPosition: Int, toPosition: Int) {
    scrollToViewType(DRAG_DROP_SORT_INTERACTION)
    onView(withId(R.id.drag_drop_interaction_recycler_view)).perform(
      DragViewAction(
        RecyclerViewCoordinatesProvider(
          fromPosition,
          ChildViewCoordinatesProvider(
            R.id.drag_drop_item_container,
            GeneralLocation.CENTER
          )
        ),
        RecyclerViewCoordinatesProvider(toPosition, CustomGeneralLocation.UNDER_RIGHT),
        Press.FINGER
      )
    )
    testCoroutineDispatchers.runCurrent()
  }

  private fun mergeDragAndDropItems(position: Int) {
    clickDragAndDropOption(position, targetViewId = R.id.drag_drop_content_group_item)
  }

  private fun unlinkDragAndDropItems(position: Int) {
    clickDragAndDropOption(position, targetViewId = R.id.drag_drop_content_unlink_items)
  }

  @Suppress("SameParameterValue")
  private fun clickImageRegion(pointX: Float, pointY: Float) {
    onView(withId(R.id.image_click_interaction_image_view)).perform(
      clickPoint(pointX, pointY)
    )
    testCoroutineDispatchers.runCurrent()
  }

  private fun clickSubmitAnswerButton() {
    scrollToViewType(SUBMIT_ANSWER_BUTTON)
    onView(withId(R.id.submit_answer_button)).perform(click())
    testCoroutineDispatchers.runCurrent()
  }

  private fun clickContinueNavigationButton() {
    scrollToViewType(CONTINUE_NAVIGATION_BUTTON)
    onView(withId(R.id.continue_navigation_button)).perform(click())
    testCoroutineDispatchers.runCurrent()
  }

  private fun clickReturnToTopicButton() {
    scrollToViewType(RETURN_TO_TOPIC_NAVIGATION_BUTTON)
    onView(withId(R.id.return_to_topic_button)).perform(click())
    testCoroutineDispatchers.runCurrent()
  }

  private fun clickPreviousNavigationButton() {
    onView(withId(R.id.previous_state_navigation_button)).perform(click())
    testCoroutineDispatchers.runCurrent()
  }

  private fun clickNextNavigationButton() {
    scrollToViewType(NEXT_NAVIGATION_BUTTON)
    onView(withId(R.id.next_state_navigation_button)).perform(click())
    testCoroutineDispatchers.runCurrent()
  }

  private fun waitForImageViewInteractionToFullyLoad() {
    // TODO(#669): Remove explicit delay - https://github.com/oppia/oppia-android/issues/1523
    waitForTheView(
      allOf(
        withId(R.id.image_click_interaction_image_view),
        WithNonZeroDimensionsMatcher()
      )
    )
  }

  private fun typeTextIntoInteraction(text: String, interactionViewId: Int) {
    onView(withId(interactionViewId)).perform(
      appendText(text),
      closeSoftKeyboard()
    )
    testCoroutineDispatchers.runCurrent()
  }

  private fun clickSelection(optionPosition: Int, targetViewId: Int) {
    scrollToViewType(SELECTION_INTERACTION)
    onView(
      atPositionOnView(
        recyclerViewId = R.id.selection_interaction_recyclerview,
        position = optionPosition,
        targetViewId = targetViewId
      )
    ).perform(click())
    testCoroutineDispatchers.runCurrent()
  }

  private fun clickDragAndDropOption(position: Int, targetViewId: Int) {
    scrollToViewType(DRAG_DROP_SORT_INTERACTION)
    onView(
      atPositionOnView(
        recyclerViewId = R.id.drag_drop_interaction_recycler_view,
        position = position,
        targetViewId = targetViewId
      )
    ).perform(click())
    testCoroutineDispatchers.runCurrent()
  }

  private fun scrollToViewType(viewType: StateItemViewModel.ViewType) {
    onView(withId(R.id.state_recycler_view)).perform(
      scrollToHolder(StateViewHolderTypeMatcher(viewType))
    )
    testCoroutineDispatchers.runCurrent()
  }

  private fun waitForTheView(viewMatcher: Matcher<View>): ViewInteraction {
    return onView(isRoot()).perform(waitForMatch(viewMatcher, 30000L))
  }

  private fun setUpTestApplicationComponent() {
    ApplicationProvider.getApplicationContext<TestApplication>().inject(this)
  }

  // TODO(#59): Remove these waits once we can ensure that the production executors are not depended on in tests.
  //  Sleeping is really bad practice in Espresso tests, and can lead to test flakiness. It shouldn't be necessary if we
  //  use a test executor service with a counting idle resource, but right now Gradle mixes dependencies such that both
  //  the test and production blocking executors are being used. The latter cannot be updated to notify Espresso of any
  //  active coroutines, so the test attempts to assert state before it's ready. This artificial delay in the Espresso
  //  thread helps to counter that.
  /**
   * Perform action of waiting for a specific matcher to finish. Adapted from:
   * https://stackoverflow.com/a/22563297/3689782.
   */
  @Suppress("SameParameterValue")
  private fun waitForMatch(viewMatcher: Matcher<View>, millis: Long): ViewAction {
    return object : ViewAction {
      override fun getDescription(): String {
        return "wait for a specific view with matcher <$viewMatcher> during $millis millis."
      }

      override fun getConstraints(): Matcher<View> {
        return isRoot()
      }

      override fun perform(uiController: UiController?, view: View?) {
        checkNotNull(uiController)
        uiController.loopMainThreadUntilIdle()
        val startTime = System.currentTimeMillis()
        val endTime = startTime + millis

        do {
          if (TreeIterables.breadthFirstViewTraversal(view).any { viewMatcher.matches(it) }) {
            return
          }
          uiController.loopMainThreadForAtLeast(50)
        } while (System.currentTimeMillis() < endTime)

        // Couldn't match in time.
        throw PerformException.Builder()
          .withActionDescription(description)
          .withViewDescription(HumanReadables.describe(view))
          .withCause(TimeoutException())
          .build()
      }
    }
  }

  /**
   * [BaseMatcher] that matches against the first occurrence of the specified view holder type in
   * StateFragment's RecyclerView.
   */
  private class StateViewHolderTypeMatcher(
    private val viewType: StateItemViewModel.ViewType
  ) : BaseMatcher<RecyclerView.ViewHolder>() {
    override fun describeTo(description: Description?) {
      description?.appendText("item view type of $viewType")
    }

<<<<<<< HEAD
    override fun matches(item: Any?): Boolean {
      return (item as? RecyclerView.ViewHolder)?.itemViewType == viewType.ordinal
    }
  }

  /*** Returns a matcher that matches view based on non-zero width and height.*/
  private class WithNonZeroDimensionsMatcher : TypeSafeMatcher<View>() {

    override fun matchesSafely(target: View): Boolean {
      val targetWidth = target.width
      val targetHeight = target.height
      return targetWidth > 0 && targetHeight > 0
    }

    override fun describeTo(description: Description) {
      description.appendText("with non-zero width and height")
    }
  }
=======
    // TODO(#59): Either isolate these to their own shared test module, or use the real logging
    // module in tests to avoid needing to specify these settings for tests.
    @EnableConsoleLog
    @Provides
    fun provideEnableConsoleLog(): Boolean = true
>>>>>>> 8b6734d0

  /**
   * Appends the specified text to a view. This is needed because Robolectric doesn't seem to
   * properly input digits for text views using 'android:digits'. See
   * https://github.com/robolectric/robolectric/issues/5110 for specifics.
   */
  private fun appendText(text: String): ViewAction {
    val typeTextViewAction = typeText(text)
    return object : ViewAction {
      override fun getDescription(): String = typeTextViewAction.description

      override fun getConstraints(): Matcher<View> = typeTextViewAction.constraints

      override fun perform(uiController: UiController?, view: View?) {
        // Appending text only works on Robolectric, whereas Espresso needs to use typeText().
        if (Build.FINGERPRINT.contains("robolectric", ignoreCase = true)) {
          (view as? EditText)?.append(text)
          testCoroutineDispatchers.runCurrent()
        } else {
          typeTextViewAction.perform(uiController, view)
        }
      }
    }
  }

  @Module
  class TestModule {
    // Do not use caching to ensure URLs are always used as the main data source when loading audio.
    @Provides
    @CacheAssetsLocally
    fun provideCacheAssetsLocally(): Boolean = false
  }

  @Singleton
  @Component(
    modules = [
<<<<<<< HEAD
      TestModule::class, TestDispatcherModule::class, ApplicationModule::class,
      NetworkModule::class, LoggerModule::class, ContinueModule::class, FractionInputModule::class,
      ItemSelectionInputModule::class, MultipleChoiceInputModule::class,
      NumberWithUnitsRuleModule::class, NumericInputRuleModule::class, TextInputRuleModule::class,
      DragDropSortInputModule::class, ImageClickInputModule::class, InteractionsModule::class,
      GcsResourceModule::class, GlideImageLoaderModule::class, ImageParsingModule::class,
      HtmlParserEntityTypeModule::class, QuestionModule::class, TestLogReportingModule::class,
      TestAccessibilityModule::class, LogStorageModule::class
    ]
  )
  interface TestApplicationComponent : ApplicationComponent {
=======
      TestModule::class, TestLogReportingModule::class, LogStorageModule::class,
      TestDispatcherModule::class
    ]
  )
  interface TestApplicationComponent {
>>>>>>> 8b6734d0
    @Component.Builder
    interface Builder {
      @BindsInstance
      fun setApplication(application: Application): Builder

      fun build(): TestApplicationComponent
    }

    fun inject(stateFragmentTest: StateFragmentTest)
  }

<<<<<<< HEAD
  class TestApplication : Application(), ActivityComponentFactory {
    private val component: TestApplicationComponent by lazy {
      DaggerStateFragmentTest_TestApplicationComponent.builder()
        .setApplication(this)
        .build()
    }

    fun inject(stateFragmentTest: StateFragmentTest) {
      component.inject(stateFragmentTest)
    }

    override fun createActivityComponent(activity: AppCompatActivity): ActivityComponent {
      return component.getActivityComponentBuilderProvider().get().setActivity(activity).build()
=======
  private fun scrollToViewType(viewType: StateItemViewModel.ViewType): ViewAction {
    return RecyclerViewActions.scrollToHolder(StateViewHolderTypeMatcher(viewType))
  }

  private fun scrollToSubmit() {
    onView(withId(R.id.state_recycler_view)).perform(
      scrollToViewType(SUBMIT_ANSWER_BUTTON)
    )
  }

  private fun scrollToFeedback() {
    onView(withId(R.id.state_recycler_view)).perform(
      scrollToViewType(FEEDBACK)
    )
  }

  private fun scrollToAnswer() {
    onView(withId(R.id.state_recycler_view)).perform(
      scrollToViewType(SUBMITTED_ANSWER)
    )
  }

  private fun scrollToContinue() {
    onView(withId(R.id.state_recycler_view)).perform(
      scrollToViewType(CONTINUE_NAVIGATION_BUTTON)
    )
  }

  /**
   * [BaseMatcher] that matches against the first occurrence of the specified view holder type in
   * StateFragment's RecyclerView.
   */
  private class StateViewHolderTypeMatcher(
    private val viewType: StateItemViewModel.ViewType
  ) : BaseMatcher<RecyclerView.ViewHolder>() {
    override fun describeTo(description: Description?) {
      description?.appendText("item view type of $viewType")
    }

    override fun matches(item: Any?): Boolean {
      return (item as? RecyclerView.ViewHolder)?.itemViewType == viewType.ordinal
    }
  }

  /*** Returns a matcher that matches view based on non-zero width and height.*/
  private class WithNonZeroDimensionsMatcher : TypeSafeMatcher<View>() {

    override fun matchesSafely(target: View): Boolean {
      val targetWidth = target.width
      val targetHeight = target.height
      return targetWidth > 0 && targetHeight > 0
    }

    override fun describeTo(description: Description) {
      description.appendText("with non-zero width and height")
>>>>>>> 8b6734d0
    }
  }
}<|MERGE_RESOLUTION|>--- conflicted
+++ resolved
@@ -2,10 +2,7 @@
 
 import android.app.Application
 import android.content.Context
-<<<<<<< HEAD
 import android.os.Build
-=======
->>>>>>> 8b6734d0
 import android.view.View
 import android.widget.EditText
 import androidx.appcompat.app.AppCompatActivity
@@ -25,12 +22,7 @@
 import androidx.test.espresso.action.ViewActions.typeText
 import androidx.test.espresso.assertion.ViewAssertions.doesNotExist
 import androidx.test.espresso.assertion.ViewAssertions.matches
-<<<<<<< HEAD
 import androidx.test.espresso.contrib.RecyclerViewActions.scrollToHolder
-=======
-import androidx.test.espresso.contrib.RecyclerViewActions
-import androidx.test.espresso.contrib.RecyclerViewActions.scrollToPosition
->>>>>>> 8b6734d0
 import androidx.test.espresso.intent.Intents
 import androidx.test.espresso.matcher.ViewMatchers.hasChildCount
 import androidx.test.espresso.matcher.ViewMatchers.isClickable
@@ -97,18 +89,13 @@
 import org.oppia.domain.classify.rules.numericinput.NumericInputRuleModule
 import org.oppia.domain.classify.rules.textinput.TextInputRuleModule
 import org.oppia.domain.oppialogger.LogStorageModule
-<<<<<<< HEAD
-import org.oppia.domain.profile.ProfileTestHelper
 import org.oppia.domain.question.QuestionModule
-=======
->>>>>>> 8b6734d0
 import org.oppia.domain.topic.TEST_EXPLORATION_ID_0
 import org.oppia.domain.topic.TEST_EXPLORATION_ID_2
 import org.oppia.domain.topic.TEST_EXPLORATION_ID_4
 import org.oppia.domain.topic.TEST_EXPLORATION_ID_5
 import org.oppia.domain.topic.TEST_STORY_ID_0
 import org.oppia.domain.topic.TEST_TOPIC_ID_0
-<<<<<<< HEAD
 import org.oppia.testing.OppiaTestRule
 import org.oppia.testing.RunOn
 import org.oppia.testing.TestAccessibilityModule
@@ -116,6 +103,7 @@
 import org.oppia.testing.TestDispatcherModule
 import org.oppia.testing.TestLogReportingModule
 import org.oppia.testing.TestPlatform
+import org.oppia.testing.profile.ProfileTestHelper
 import org.oppia.util.caching.CacheAssetsLocally
 import org.oppia.util.gcsresource.GcsResourceModule
 import org.oppia.util.logging.LoggerModule
@@ -123,16 +111,6 @@
 import org.oppia.util.parser.HtmlParserEntityTypeModule
 import org.oppia.util.parser.ImageParsingModule
 import org.robolectric.annotation.Config
-=======
-import org.oppia.testing.TestDispatcherModule
-import org.oppia.testing.TestLogReportingModule
-import org.oppia.testing.profile.ProfileTestHelper
-import org.oppia.util.caching.CacheAssetsLocally
-import org.oppia.util.logging.EnableConsoleLog
-import org.oppia.util.logging.EnableFileLog
-import org.oppia.util.logging.GlobalLogLevel
-import org.oppia.util.logging.LogLevel
->>>>>>> 8b6734d0
 import org.robolectric.annotation.LooperMode
 import java.util.concurrent.TimeoutException
 import javax.inject.Inject
@@ -140,10 +118,7 @@
 
 /** Tests for [StateFragment]. */
 @RunWith(AndroidJUnit4::class)
-<<<<<<< HEAD
 @Config(application = StateFragmentTest.TestApplication::class, qualifiers = "port-xxhdpi")
-=======
->>>>>>> 8b6734d0
 @LooperMode(LooperMode.Mode.PAUSED)
 class StateFragmentTest {
   @get:Rule
@@ -1164,7 +1139,6 @@
       description?.appendText("item view type of $viewType")
     }
 
-<<<<<<< HEAD
     override fun matches(item: Any?): Boolean {
       return (item as? RecyclerView.ViewHolder)?.itemViewType == viewType.ordinal
     }
@@ -1183,13 +1157,6 @@
       description.appendText("with non-zero width and height")
     }
   }
-=======
-    // TODO(#59): Either isolate these to their own shared test module, or use the real logging
-    // module in tests to avoid needing to specify these settings for tests.
-    @EnableConsoleLog
-    @Provides
-    fun provideEnableConsoleLog(): Boolean = true
->>>>>>> 8b6734d0
 
   /**
    * Appends the specified text to a view. This is needed because Robolectric doesn't seem to
@@ -1226,7 +1193,6 @@
   @Singleton
   @Component(
     modules = [
-<<<<<<< HEAD
       TestModule::class, TestDispatcherModule::class, ApplicationModule::class,
       NetworkModule::class, LoggerModule::class, ContinueModule::class, FractionInputModule::class,
       ItemSelectionInputModule::class, MultipleChoiceInputModule::class,
@@ -1238,13 +1204,6 @@
     ]
   )
   interface TestApplicationComponent : ApplicationComponent {
-=======
-      TestModule::class, TestLogReportingModule::class, LogStorageModule::class,
-      TestDispatcherModule::class
-    ]
-  )
-  interface TestApplicationComponent {
->>>>>>> 8b6734d0
     @Component.Builder
     interface Builder {
       @BindsInstance
@@ -1256,7 +1215,6 @@
     fun inject(stateFragmentTest: StateFragmentTest)
   }
 
-<<<<<<< HEAD
   class TestApplication : Application(), ActivityComponentFactory {
     private val component: TestApplicationComponent by lazy {
       DaggerStateFragmentTest_TestApplicationComponent.builder()
@@ -1270,63 +1228,6 @@
 
     override fun createActivityComponent(activity: AppCompatActivity): ActivityComponent {
       return component.getActivityComponentBuilderProvider().get().setActivity(activity).build()
-=======
-  private fun scrollToViewType(viewType: StateItemViewModel.ViewType): ViewAction {
-    return RecyclerViewActions.scrollToHolder(StateViewHolderTypeMatcher(viewType))
-  }
-
-  private fun scrollToSubmit() {
-    onView(withId(R.id.state_recycler_view)).perform(
-      scrollToViewType(SUBMIT_ANSWER_BUTTON)
-    )
-  }
-
-  private fun scrollToFeedback() {
-    onView(withId(R.id.state_recycler_view)).perform(
-      scrollToViewType(FEEDBACK)
-    )
-  }
-
-  private fun scrollToAnswer() {
-    onView(withId(R.id.state_recycler_view)).perform(
-      scrollToViewType(SUBMITTED_ANSWER)
-    )
-  }
-
-  private fun scrollToContinue() {
-    onView(withId(R.id.state_recycler_view)).perform(
-      scrollToViewType(CONTINUE_NAVIGATION_BUTTON)
-    )
-  }
-
-  /**
-   * [BaseMatcher] that matches against the first occurrence of the specified view holder type in
-   * StateFragment's RecyclerView.
-   */
-  private class StateViewHolderTypeMatcher(
-    private val viewType: StateItemViewModel.ViewType
-  ) : BaseMatcher<RecyclerView.ViewHolder>() {
-    override fun describeTo(description: Description?) {
-      description?.appendText("item view type of $viewType")
-    }
-
-    override fun matches(item: Any?): Boolean {
-      return (item as? RecyclerView.ViewHolder)?.itemViewType == viewType.ordinal
-    }
-  }
-
-  /*** Returns a matcher that matches view based on non-zero width and height.*/
-  private class WithNonZeroDimensionsMatcher : TypeSafeMatcher<View>() {
-
-    override fun matchesSafely(target: View): Boolean {
-      val targetWidth = target.width
-      val targetHeight = target.height
-      return targetWidth > 0 && targetHeight > 0
-    }
-
-    override fun describeTo(description: Description) {
-      description.appendText("with non-zero width and height")
->>>>>>> 8b6734d0
     }
   }
 }