--- conflicted
+++ resolved
@@ -168,20 +168,13 @@
   //  7. Verifying that old answers were present when navigation backward/forward.
   //  8. Testing providing the wrong answer and showing hints.
   //  9. Testing all possible invalid/error input cases for each interaction.
-<<<<<<< HEAD
   //  10. Testing interactions with custom Oppia tags (including images) render correctly (when
   //      manually inspected) and are correctly functional.
   //  11. Add tests for hints & solutions.
-  //  12. Add tests for audio states.
+  //  13. Add tests for audio states, including: audio playing & having an error, or no-network
+  //      connectivity scenarios. See the PR introducing this comment & #1340 / #1341 for context.
   // TODO(#56): Add support for testing that previous/next button states are properly retained on
   //  config changes.
-=======
-  //  10. Testing interactions with custom Oppia tags (including images) render correctly (when manually inspected) and are correctly functional.
-  //  11. Update the tests to work properly on Robolectric (requires idling resource + replacing the dispatchers to leverage a coordinated test dispatcher library).
-  //  12. Add tests for hints & solutions.
-  //  13. Add tests for audio states, including: audio playing & having an error, or no-network connectivity scenarios. See the PR introducing this comment & #1340 / #1341 for context.
-  // TODO(#56): Add support for testing that previous/next button states are properly retained on config changes.
->>>>>>> e7019d19
 
   @Test
   fun testStateFragment_loadExp_explorationLoads() {
@@ -918,12 +911,20 @@
     clickSubmitAnswerButton()
     clickContinueNavigationButton()
 
-    // Sixth state: Text input. Correct answer: finnish.
+    // Sixth state: Ratio input. Correct answer: 4:5.
+    onView(withId(R.id.ratio_input_interaction_view)).perform(
+      typeText("4:5"),
+      closeSoftKeyboard()
+    )
+    onView(withId(R.id.submit_answer_button)).perform(click())
+    onView(withId(R.id.continue_navigation_button)).perform(click())
+
+    // Seventh state: Text input. Correct answer: finnish.
     typeTextInput("finnish")
     clickSubmitAnswerButton()
     clickContinueNavigationButton()
 
-    // Seventh state: Drag Drop Sort. Correct answer: Move 1st item to 4th position.
+    // Eighth state: Drag Drop Sort. Correct answer: Move 1st item to 4th position.
     dragAndDropItem(fromPosition = 0, toPosition = 3)
     clickSubmitAnswerButton()
     onView(
@@ -935,7 +936,7 @@
     ).check(matches(withText("3/5")))
     clickContinueNavigationButton()
 
-    // Eighth state: Drag Drop Sort with grouping. Correct answer: Merge First Two and after merging
+    // Ninth state: Drag Drop Sort with grouping. Correct answer: Merge First Two and after merging
     // move 2nd item to 3rd position.
     mergeDragAndDropItems(position = 1)
     unlinkDragAndDropItems(position = 1)
@@ -957,7 +958,6 @@
     testCoroutineDispatchers.runCurrent()
   }
 
-<<<<<<< HEAD
   private fun clickContinueInteractionButton() {
     scrollToViewType(CONTINUE_INTERACTION)
     onView(withId(R.id.continue_button)).perform(click())
@@ -991,25 +991,6 @@
 
   private fun dragAndDropItem(fromPosition: Int, toPosition: Int) {
     scrollToViewType(DRAG_DROP_SORT_INTERACTION)
-=======
-    // Sixth state: Ratio input. Correct answer: 4:5.
-    onView(withId(R.id.ratio_input_interaction_view)).perform(
-      typeText("4:5"),
-      closeSoftKeyboard()
-    )
-    onView(withId(R.id.submit_answer_button)).perform(click())
-    onView(withId(R.id.continue_navigation_button)).perform(click())
-
-    // Seventh state: Text input. Correct answer: finnish.
-    onView(withId(R.id.text_input_interaction_view)).perform(
-      typeText("finnish"),
-      closeSoftKeyboard()
-    )
-    onView(withId(R.id.submit_answer_button)).perform(click())
-    onView(withId(R.id.continue_navigation_button)).perform(click())
-
-    // Eighth state: Drag Drop Sort. Correct answer: Move 1st item to 4th position.
->>>>>>> e7019d19
     onView(withId(R.id.drag_drop_interaction_recycler_view)).perform(
       DragViewAction(
         RecyclerViewCoordinatesProvider(
@@ -1054,7 +1035,6 @@
     testCoroutineDispatchers.runCurrent()
   }
 
-<<<<<<< HEAD
   private fun clickReturnToTopicButton() {
     scrollToViewType(RETURN_TO_TOPIC_NAVIGATION_BUTTON)
     onView(withId(R.id.return_to_topic_button)).perform(click())
@@ -1078,14 +1058,6 @@
       allOf(
         withId(R.id.image_click_interaction_image_view),
         WithNonZeroDimensionsMatcher()
-=======
-    // Ninth state: Drag Drop Sort with grouping. Correct answer: Merge First Two and after merging move 2nd item to 3rd position .
-    onView(
-      atPositionOnView(
-        recyclerViewId = R.id.drag_drop_interaction_recycler_view,
-        position = 1,
-        targetViewId = R.id.drag_drop_content_group_item
->>>>>>> e7019d19
       )
     )
   }
