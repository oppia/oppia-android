package org.oppia.app.player.state

import android.view.View
import androidx.test.core.app.ActivityScenario
import androidx.test.core.app.ActivityScenario.launch
import androidx.test.core.app.ApplicationProvider
import androidx.test.espresso.Espresso.onView
import androidx.test.espresso.PerformException
import androidx.test.espresso.UiController
import androidx.test.espresso.ViewAction
import androidx.test.espresso.ViewInteraction
import androidx.test.espresso.action.ViewActions.click
<<<<<<< HEAD
import androidx.test.espresso.action.ViewActions.typeText
import androidx.test.espresso.assertion.ViewAssertions.doesNotExist
=======
>>>>>>> 8c9e4151
import androidx.test.espresso.assertion.ViewAssertions.matches
import androidx.test.espresso.intent.Intents
<<<<<<< HEAD
import androidx.test.espresso.matcher.RootMatchers.isDialog
import androidx.test.espresso.matcher.ViewMatchers
=======
import androidx.test.espresso.intent.Intents.intended
import androidx.test.espresso.intent.matcher.IntentMatchers.hasComponent
import androidx.test.espresso.matcher.ViewMatchers.hasDescendant
>>>>>>> 8c9e4151
import androidx.test.espresso.matcher.ViewMatchers.isDisplayed
import androidx.test.espresso.matcher.ViewMatchers.withId
import androidx.test.espresso.matcher.ViewMatchers.withText
import androidx.test.espresso.util.HumanReadables
import androidx.test.espresso.util.TreeIterables
import androidx.test.ext.junit.runners.AndroidJUnit4
import org.hamcrest.CoreMatchers.not
import org.hamcrest.Matcher
import org.junit.After
import org.junit.Before
import org.junit.Ignore
import org.junit.Test
import org.junit.runner.RunWith
import org.oppia.app.R
<<<<<<< HEAD
import org.oppia.app.player.state.testing.StateFragmentTestActivity
=======
import org.oppia.app.home.HomeActivity
import org.oppia.app.player.exploration.ExplorationActivity
import org.oppia.app.recyclerview.RecyclerViewMatcher.Companion.atPosition
>>>>>>> 8c9e4151
import org.oppia.app.recyclerview.RecyclerViewMatcher.Companion.atPositionOnView
import org.oppia.domain.exploration.TEST_EXPLORATION_ID_30
import org.oppia.domain.exploration.TEST_EXPLORATION_ID_5
import java.util.concurrent.TimeoutException

/** Tests for [StateFragment]. */
@RunWith(AndroidJUnit4::class)
class StateFragmentTest {
  @Before
  fun setUp() {
    Intents.init()
  }

<<<<<<< HEAD
  @After
  fun tearDown() {
    Intents.release()
  }

  @Test
  @Ignore("Changes to exploration fragment broke audio tests") // TODO(#388): Fix this test.
  fun testStateFragmentTestActivity_loadStateFragment_hasDummyButton() {
    launch(StateFragmentTestActivity::class.java).use {
      onView(withId(R.id.action_audio_player)).check(matches(withText("Dummy Audio Button")))
    }
  }

  @Test
  @Ignore("Changes to exploration fragment broke audio tests") // TODO(#388): Fix this test.
  fun testStateFragment_clickDummyButton_showsCellularDialog() {
    launch(StateFragmentTestActivity::class.java).use {
      onView(withId(R.id.action_audio_player)).perform(click())
      onView(withId(R.id.cellular_data_dialog_checkbox)).check(matches(withText("Don\'t show this message again")))
    }
  }

  @Test
  @Ignore("Changes to exploration fragment broke audio tests") // TODO(#388): Fix this test.
  fun testStateFragment_clickDummyButton_clickPositive_showsAudioFragment() {
    launch(StateFragmentTestActivity::class.java).use {
      onView(withId(R.id.action_audio_player)).perform(click())
      onView(withText("OK")).inRoot(isDialog()).check(matches(isDisplayed())).perform(click())
      onView(withId(R.id.ivPlayPauseAudio)).check(matches((isDisplayed())))
    }
  }

  @Test
  @Ignore("Changes to exploration fragment broke audio tests") // TODO(#388): Fix this test.
  fun testStateFragment_clickDummyButton_clickNegative_doesNotShowAudioFragment() {
    launch(StateFragmentTestActivity::class.java).use {
      onView(withId(R.id.action_audio_player)).perform(click())
      onView(withText("CANCEL")).inRoot(isDialog()).check(matches(isDisplayed())).perform(click())
      onView(withId(R.id.ivPlayPauseAudio)).check(doesNotExist())
    }
  }

  @Test
  @Ignore("Changes to exploration fragment broke audio tests") // TODO(#388): Fix this test.
  fun testStateFragment_clickPositive_clickDummyButton_showsCellularDialog() {
    launch(StateFragmentTestActivity::class.java).use {
      onView(withId(R.id.action_audio_player)).perform(click())
      onView(withText("OK")).inRoot(isDialog()).check(matches(isDisplayed())).perform(click())
      onView(withId(R.id.action_audio_player)).perform(click())
      onView(withId(R.id.cellular_data_dialog_checkbox)).check(matches(withText("Don\'t show this message again")))
    }
  }

  @Test
  @Ignore("Changes to exploration fragment broke audio tests") // TODO(#388): Fix this test.
  fun testStateFragment_clickNegative_clickDummyButton_showsCellularDialog() {
    launch(StateFragmentTestActivity::class.java).use {
      onView(withId(R.id.action_audio_player)).perform(click())
      onView(withText("CANCEL")).inRoot(isDialog()).check(matches(isDisplayed())).perform(click())
      onView(withId(R.id.action_audio_player)).perform(click())
      onView(withId(R.id.cellular_data_dialog_checkbox)).check(matches(withText("Don\'t show this message again")))
    }
  }

  @Test
  @Ignore("Changes to exploration fragment broke audio tests") // TODO(#388): Fix this test.
  fun testStateFragment_clickCheckBoxAndPositive_clickDummyButton_doesNotShowCellularDialog() {
    launch(StateFragmentTestActivity::class.java).use {
      onView(withId(R.id.action_audio_player)).perform(click())
      onView(withId(R.id.cellular_data_dialog_checkbox)).perform(click())
      onView(withText("OK")).inRoot(isDialog()).check(matches(isDisplayed())).perform(click())
      onView(withId(R.id.action_audio_player)).perform(click())
      onView(withId(R.id.cellular_data_dialog_checkbox)).check(doesNotExist())
    }
  }

  @Test
  @Ignore("Changes to exploration fragment broke audio tests") // TODO(#388): Fix this test.
  fun testStateFragment_clickCheckBoxAndNegative_clickDummyButton_doesNotShowCellularDialog() {
    launch(StateFragmentTestActivity::class.java).use {
      onView(withId(R.id.action_audio_player)).perform(click())
      onView(withId(R.id.cellular_data_dialog_checkbox)).perform(click())
      onView(withText("CANCEL")).inRoot(isDialog()).check(matches(isDisplayed())).perform(click())
      onView(withId(R.id.action_audio_player)).perform(click())
      onView(withId(R.id.cellular_data_dialog_checkbox)).check(doesNotExist())
    }
  }

  @Test
  @Ignore("Changes to exploration fragment broke audio tests") // TODO(#388): Fix this test.
  fun testStateFragment_clickPositive_restartActivity_clickDummyButton_showsCellularDialog() {
    launch(StateFragmentTestActivity::class.java).use {
      onView(withId(R.id.action_audio_player)).perform(click())
      onView(withText("OK")).inRoot(isDialog()).check(matches(isDisplayed())).perform(click())
    }
    launch(StateFragmentTestActivity::class.java).use {
      onView(withId(R.id.action_audio_player)).perform(click())
      onView(withId(R.id.cellular_data_dialog_checkbox)).check(matches(isDisplayed()))
    }
  }

  @Test
  @Ignore("Changes to exploration fragment broke audio tests") // TODO(#388): Fix this test.
  fun testStateFragment_clickNegative_restartActivity_clickDummyButton_showsCellularDialog() {
    launch(StateFragmentTestActivity::class.java).use {
      onView(withId(R.id.action_audio_player)).perform(click())
      onView(withText("CANCEL")).inRoot(isDialog()).check(matches(isDisplayed())).perform(click())
    }
    launch(StateFragmentTestActivity::class.java).use {
      onView(withId(R.id.action_audio_player)).perform(click())
      onView(withId(R.id.cellular_data_dialog_checkbox)).check(matches(isDisplayed()))
    }
  }

  @Test
  @Ignore("Changes to exploration fragment broke audio tests") // TODO(#388): Fix this test.
  fun testStateFragment_clickCheckBoxAndPositive_restartActivity_clickDummyButton_doesNotShowCellularDialogAndShowsAudioFragment() {
    launch(StateFragmentTestActivity::class.java).use {
      onView(withId(R.id.action_audio_player)).perform(click())
      onView(withId(R.id.cellular_data_dialog_checkbox)).perform(click())
      onView(withText("OK")).inRoot(isDialog()).check(matches(isDisplayed())).perform(click())
    }
    launch(StateFragmentTestActivity::class.java).use {
      onView(withId(R.id.action_audio_player)).perform(click())
      onView(withId(R.id.cellular_data_dialog_checkbox)).check(doesNotExist())
      onView(withId(R.id.ivPlayPauseAudio)).check(matches(isDisplayed()))
    }
  }

  @Test
  @Ignore("Changes to exploration fragment broke audio tests") // TODO(#388): Fix this test.
  fun testStateFragment_clickCheckBoxAndNegative_restartActivity_clickDummyButton_doesNotShowCellularDialogAndAudioFragment() {
    launch(StateFragmentTestActivity::class.java).use {
      onView(withId(R.id.action_audio_player)).perform(click())
      onView(withId(R.id.cellular_data_dialog_checkbox)).perform(click())
      onView(withText("CANCEL")).inRoot(isDialog()).check(matches(isDisplayed())).perform(click())
    }
    launch(StateFragmentTestActivity::class.java).use {
      onView(withId(R.id.action_audio_player)).perform(click())
      onView(withId(R.id.cellular_data_dialog_checkbox)).check(doesNotExist())
      onView(withId(R.id.ivPlayPauseAudio)).check(doesNotExist())
    }
  }

  // TODO(#388): Add more test-cases
=======
  // TODO(#163): Add more test-cases
>>>>>>> 8c9e4151
  //  1. Actually going through each of the exploration states with typing text/clicking the correct answers for each of the interactions.
  //  2. Verifying the button visibility state based on whether text is missing, then present/missing for text input or numeric input.
  //  3. Testing providing the wrong answer and showing feedback and the same question again.
  //  4. Configuration change with typed text (e.g. for numeric or text input) retains that temporary text and you can continue with the exploration after rotating.
  //  5. Configuration change after submitting the wrong answer to show that the old answer & re-ask of the question stay the same.
  //  6. Backward/forward navigation along with configuration changes to verify that you stay on the navigated state.
  //  7. Verifying that old answers were present when navigation backward/forward.
  //  8. Testing all possible invalid/error input cases for each interaction.
  //  9. Testing interactions with custom Oppia tags (including images) render correctly (when manually inspected) and are correctly functional.
  // TODO(#56): Add support for testing that previous/next button states are properly retained on config changes.

  @Test
  fun testStateFragment_loadExploration_explorationLoads() {
    launchForExploration(TEST_EXPLORATION_ID_30).use {
      startPlayingExploration()

      // Due to the exploration activity loading, the play button should no longer be visible.
      onView(withId(R.id.play_test_exploration_button)).check(matches(not(isDisplayed())))
    }
  }

  @Test
  fun testStateFragment_loadExploration_explorationHasContinueButton() {
    launchForExploration(TEST_EXPLORATION_ID_30).use {
      startPlayingExploration()

      onView(withId(R.id.continue_button)).check(matches(isDisplayed()))
    }
  }

  @Test
  fun testStateFragment_loadExploration_secondState_hasSubmitButton() {
    launchForExploration(TEST_EXPLORATION_ID_30).use {
      startPlayingExploration()
      onView(withId(R.id.continue_button)).perform(click())

      onView(withId(R.id.submit_answer_button)).check(matches(withText(R.string.state_submit_button)))
    }
  }

  @Test
  fun testStateFragment_loadExploration_secondState_submitAnswer_submitChangesToContinueButton() {
    launchForExploration(TEST_EXPLORATION_ID_30).use {
      startPlayingExploration()
      onView(withId(R.id.continue_button)).perform(click())

      onView(withId(R.id.fraction_input_interaction_view)).perform(typeText("1/2"))
      onView(withId(R.id.submit_answer_button)).perform(click())

      onView(withId(R.id.continue_navigation_button)).check(matches(withText(R.string.state_continue_button)))
    }
  }

  @Test
  fun testStateFragment_loadExploration_firstState_previousAndNextButtonIsNotDisplayed() {
    launchForExploration(TEST_EXPLORATION_ID_30).use {
      startPlayingExploration()

      onView(withId(R.id.previous_state_navigation_button)).check(matches(not(isDisplayed())))
      onView(withId(R.id.next_state_navigation_button)).check(doesNotExist())
    }
  }

  @Test
  fun testStateFragment_loadExploration_submitAnswer_clickContinueButton_previousButtonIsDisplayed() {
    launchForExploration(TEST_EXPLORATION_ID_30).use {
      startPlayingExploration()

      onView(withId(R.id.continue_button)).perform(click())

      onView(withId(R.id.previous_state_navigation_button)).check(matches(isDisplayed()))
    }
  }

  @Test
  fun testStateFragment_loadExploration_submitAnswer_clickContinueThenPrevious_onlyNextButtonIsShown() {
    launchForExploration(TEST_EXPLORATION_ID_30).use {
      startPlayingExploration()
      onView(withId(R.id.continue_button)).perform(click())

      onView(withId(R.id.previous_state_navigation_button)).perform(click())

      // Since we navigated back to the first state, only the next navigation button is visible.
      onView(withId(R.id.previous_state_navigation_button)).check(matches(not(isDisplayed())))
      onView(withId(R.id.next_state_navigation_button)).check(matches(isDisplayed()))
    }
  }

  @Test
  fun testStateFragment_loadExploration_submitAnswer_clickContinueThenPreviousThenNext_prevAndSubmitShown() {
    launchForExploration(TEST_EXPLORATION_ID_30).use {
      startPlayingExploration()
      onView(withId(R.id.continue_button)).perform(click())

      onView(withId(R.id.previous_state_navigation_button)).perform(click())
      onView(withId(R.id.next_state_navigation_button)).perform(click())

      // Navigating back to the second state should show the previous & submit buttons, but not the next button.
      onView(withId(R.id.previous_state_navigation_button)).check(matches(isDisplayed()))
      onView(withId(R.id.submit_answer_button)).check(matches(isDisplayed()))
      onView(withId(R.id.next_state_navigation_button)).check(doesNotExist())
    }
  }

  @Test
  fun testStateFragment_loadExploration_continueToEndExploration_hasReturnToTopicButton() {
    launchForExploration(TEST_EXPLORATION_ID_30).use {
      startPlayingExploration()

      playThroughPrototypeExploration()

      // Seventh state: end exploration.
      onView(withId(R.id.return_to_topic_button)).check(matches(withText(R.string.state_end_exploration_button)))
    }
  }

  @Test
  fun testStateFragment_loadExploration_continueToEndExploration_clickReturnToTopic_destroysActivity() {
    launchForExploration(TEST_EXPLORATION_ID_30).use { scenario ->
      startPlayingExploration()
      playThroughPrototypeExploration()

      onView(withId(R.id.return_to_topic_button)).perform(click())

      // Due to the exploration activity finishing, the play button should be visible again.
      onView(withId(R.id.play_test_exploration_button)).check(matches(isDisplayed()))
    }
  }

  @Test
  fun testContentCard_forDemoExploration_withCustomOppiaTags_displaysParsedHtml() {
    launchForExploration(TEST_EXPLORATION_ID_5).use {
      startPlayingExploration()

      val htmlResult =
        "Hi, welcome to Oppia! is a tool that helps you create interactive learning activities that can be " +
            "continually improved over time.\n\nIncidentally, do you know where the name 'Oppia' comes from?"
      onView(atPositionOnView(R.id.state_recycler_view, 0, R.id.content_text_view)).check(matches(withText(htmlResult)))
    }
  }

  private fun launchForExploration(explorationId: String): ActivityScenario<StateFragmentTestActivity> {
    return launch(
      StateFragmentTestActivity.createTestActivityIntent(ApplicationProvider.getApplicationContext(), explorationId)
    )
  }

  private fun startPlayingExploration() {
    onView(withId(R.id.play_test_exploration_button)).perform(click())
    waitForExplorationToBeLoaded()
  }

  private fun waitForExplorationToBeLoaded() {
    // TODO(#89): We should instead rely on IdlingResource to wait for the exploration to be fully loaded. Using
    //  standard activity transitions seems to work better than a fragment transaction for Espresso, but this isn't
    //  compatible with Robolectric since only one activity can be loaded at a time in Robolectric.
    waitForTheView(withId(R.id.content_text_view))
  }

  private fun playThroughPrototypeExploration() {
    // First state: Continue interaction.
    onView(withId(R.id.continue_button)).perform(click())

    // Second state: Fraction input. Correct answer: 1/2.
    onView(withId(R.id.fraction_input_interaction_view)).perform(typeText("1/2"))
    onView(withId(R.id.submit_answer_button)).perform(click())
    onView(withId(R.id.continue_navigation_button)).perform(click())

    // Third state: Multiple choice. Correct answer: Eagle.
    onView(atPositionOnView(
      recyclerViewId = R.id.selection_interaction_recyclerview,
      position = 2,
      targetViewId = R.id.multiple_choice_radio_button)).perform(click())
    onView(withId(R.id.continue_navigation_button)).perform(click())

    // Fourth state: Item selection (radio buttons). Correct answer: Green.
    onView(atPositionOnView(
      recyclerViewId = R.id.selection_interaction_recyclerview,
      position = 0,
      targetViewId = R.id.multiple_choice_radio_button)).perform(click())
    onView(withId(R.id.continue_navigation_button)).perform(click())

    // Fourth state: Item selection (checkboxes). Correct answer: {Red, Green, Blue}.
    onView(atPositionOnView(
      recyclerViewId = R.id.selection_interaction_recyclerview,
      position = 0,
      targetViewId = R.id.item_selection_checkbox)).perform(click())
    onView(atPositionOnView(
      recyclerViewId = R.id.selection_interaction_recyclerview,
      position = 2,
      targetViewId = R.id.item_selection_checkbox)).perform(click())
    onView(atPositionOnView(
      recyclerViewId = R.id.selection_interaction_recyclerview,
      position = 3,
      targetViewId = R.id.item_selection_checkbox)).perform(click())
    onView(withId(R.id.submit_answer_button)).perform(click())
    onView(withId(R.id.continue_navigation_button)).perform(click())

    // Fifth state: Numeric input. Correct answer: 121.
    onView(withId(R.id.numeric_input_interaction_view)).perform(typeText("121"))
    onView(withId(R.id.submit_answer_button)).perform(click())
    onView(withId(R.id.continue_navigation_button)).perform(click())

    // Sixth state: Text input. Correct answer: finnish.
    onView(withId(R.id.text_input_interaction_view)).perform(typeText("finnish"))
    onView(withId(R.id.submit_answer_button)).perform(click())
    onView(withId(R.id.continue_navigation_button)).perform(click())
  }

  private fun waitForTheView(viewMatcher: Matcher<View>): ViewInteraction {
    return onView(ViewMatchers.isRoot()).perform(waitForMatch(viewMatcher, 30000L))
  }

  // TODO(#59): Remove these waits once we can ensure that the production executors are not depended on in tests.
  //  Sleeping is really bad practice in Espresso tests, and can lead to test flakiness. It shouldn't be necessary if we
  //  use a test executor service with a counting idle resource, but right now Gradle mixes dependencies such that both
  //  the test and production blocking executors are being used. The latter cannot be updated to notify Espresso of any
  //  active coroutines, so the test attempts to assert state before it's ready. This artificial delay in the Espresso
  //  thread helps to counter that.
  /**
   * Perform action of waiting for a specific matcher to finish. Adapted from:
   * https://stackoverflow.com/a/22563297/3689782.
   */
  private fun waitForMatch(viewMatcher: Matcher<View>, millis: Long): ViewAction {
    return object : ViewAction {
      override fun getDescription(): String {
        return "wait for a specific view with matcher <$viewMatcher> during $millis millis."
      }

      override fun getConstraints(): Matcher<View> {
        return ViewMatchers.isRoot()
      }

      override fun perform(uiController: UiController?, view: View?) {
        checkNotNull(uiController)
        uiController.loopMainThreadUntilIdle()
        val startTime = System.currentTimeMillis()
        val endTime = startTime + millis

        do {
          if (TreeIterables.breadthFirstViewTraversal(view).any { viewMatcher.matches(it) }) {
            return
          }
          uiController.loopMainThreadForAtLeast(50)
        } while (System.currentTimeMillis() < endTime)

        // Couldn't match in time.
        throw PerformException.Builder()
          .withActionDescription(description)
          .withViewDescription(HumanReadables.describe(view))
          .withCause(TimeoutException())
          .build()
      }
    }
  }
}<|MERGE_RESOLUTION|>--- conflicted
+++ resolved
@@ -10,21 +10,11 @@
 import androidx.test.espresso.ViewAction
 import androidx.test.espresso.ViewInteraction
 import androidx.test.espresso.action.ViewActions.click
-<<<<<<< HEAD
 import androidx.test.espresso.action.ViewActions.typeText
 import androidx.test.espresso.assertion.ViewAssertions.doesNotExist
-=======
->>>>>>> 8c9e4151
 import androidx.test.espresso.assertion.ViewAssertions.matches
 import androidx.test.espresso.intent.Intents
-<<<<<<< HEAD
-import androidx.test.espresso.matcher.RootMatchers.isDialog
 import androidx.test.espresso.matcher.ViewMatchers
-=======
-import androidx.test.espresso.intent.Intents.intended
-import androidx.test.espresso.intent.matcher.IntentMatchers.hasComponent
-import androidx.test.espresso.matcher.ViewMatchers.hasDescendant
->>>>>>> 8c9e4151
 import androidx.test.espresso.matcher.ViewMatchers.isDisplayed
 import androidx.test.espresso.matcher.ViewMatchers.withId
 import androidx.test.espresso.matcher.ViewMatchers.withText
@@ -35,17 +25,10 @@
 import org.hamcrest.Matcher
 import org.junit.After
 import org.junit.Before
-import org.junit.Ignore
 import org.junit.Test
 import org.junit.runner.RunWith
 import org.oppia.app.R
-<<<<<<< HEAD
 import org.oppia.app.player.state.testing.StateFragmentTestActivity
-=======
-import org.oppia.app.home.HomeActivity
-import org.oppia.app.player.exploration.ExplorationActivity
-import org.oppia.app.recyclerview.RecyclerViewMatcher.Companion.atPosition
->>>>>>> 8c9e4151
 import org.oppia.app.recyclerview.RecyclerViewMatcher.Companion.atPositionOnView
 import org.oppia.domain.exploration.TEST_EXPLORATION_ID_30
 import org.oppia.domain.exploration.TEST_EXPLORATION_ID_5
@@ -59,155 +42,12 @@
     Intents.init()
   }
 
-<<<<<<< HEAD
   @After
   fun tearDown() {
     Intents.release()
   }
 
-  @Test
-  @Ignore("Changes to exploration fragment broke audio tests") // TODO(#388): Fix this test.
-  fun testStateFragmentTestActivity_loadStateFragment_hasDummyButton() {
-    launch(StateFragmentTestActivity::class.java).use {
-      onView(withId(R.id.action_audio_player)).check(matches(withText("Dummy Audio Button")))
-    }
-  }
-
-  @Test
-  @Ignore("Changes to exploration fragment broke audio tests") // TODO(#388): Fix this test.
-  fun testStateFragment_clickDummyButton_showsCellularDialog() {
-    launch(StateFragmentTestActivity::class.java).use {
-      onView(withId(R.id.action_audio_player)).perform(click())
-      onView(withId(R.id.cellular_data_dialog_checkbox)).check(matches(withText("Don\'t show this message again")))
-    }
-  }
-
-  @Test
-  @Ignore("Changes to exploration fragment broke audio tests") // TODO(#388): Fix this test.
-  fun testStateFragment_clickDummyButton_clickPositive_showsAudioFragment() {
-    launch(StateFragmentTestActivity::class.java).use {
-      onView(withId(R.id.action_audio_player)).perform(click())
-      onView(withText("OK")).inRoot(isDialog()).check(matches(isDisplayed())).perform(click())
-      onView(withId(R.id.ivPlayPauseAudio)).check(matches((isDisplayed())))
-    }
-  }
-
-  @Test
-  @Ignore("Changes to exploration fragment broke audio tests") // TODO(#388): Fix this test.
-  fun testStateFragment_clickDummyButton_clickNegative_doesNotShowAudioFragment() {
-    launch(StateFragmentTestActivity::class.java).use {
-      onView(withId(R.id.action_audio_player)).perform(click())
-      onView(withText("CANCEL")).inRoot(isDialog()).check(matches(isDisplayed())).perform(click())
-      onView(withId(R.id.ivPlayPauseAudio)).check(doesNotExist())
-    }
-  }
-
-  @Test
-  @Ignore("Changes to exploration fragment broke audio tests") // TODO(#388): Fix this test.
-  fun testStateFragment_clickPositive_clickDummyButton_showsCellularDialog() {
-    launch(StateFragmentTestActivity::class.java).use {
-      onView(withId(R.id.action_audio_player)).perform(click())
-      onView(withText("OK")).inRoot(isDialog()).check(matches(isDisplayed())).perform(click())
-      onView(withId(R.id.action_audio_player)).perform(click())
-      onView(withId(R.id.cellular_data_dialog_checkbox)).check(matches(withText("Don\'t show this message again")))
-    }
-  }
-
-  @Test
-  @Ignore("Changes to exploration fragment broke audio tests") // TODO(#388): Fix this test.
-  fun testStateFragment_clickNegative_clickDummyButton_showsCellularDialog() {
-    launch(StateFragmentTestActivity::class.java).use {
-      onView(withId(R.id.action_audio_player)).perform(click())
-      onView(withText("CANCEL")).inRoot(isDialog()).check(matches(isDisplayed())).perform(click())
-      onView(withId(R.id.action_audio_player)).perform(click())
-      onView(withId(R.id.cellular_data_dialog_checkbox)).check(matches(withText("Don\'t show this message again")))
-    }
-  }
-
-  @Test
-  @Ignore("Changes to exploration fragment broke audio tests") // TODO(#388): Fix this test.
-  fun testStateFragment_clickCheckBoxAndPositive_clickDummyButton_doesNotShowCellularDialog() {
-    launch(StateFragmentTestActivity::class.java).use {
-      onView(withId(R.id.action_audio_player)).perform(click())
-      onView(withId(R.id.cellular_data_dialog_checkbox)).perform(click())
-      onView(withText("OK")).inRoot(isDialog()).check(matches(isDisplayed())).perform(click())
-      onView(withId(R.id.action_audio_player)).perform(click())
-      onView(withId(R.id.cellular_data_dialog_checkbox)).check(doesNotExist())
-    }
-  }
-
-  @Test
-  @Ignore("Changes to exploration fragment broke audio tests") // TODO(#388): Fix this test.
-  fun testStateFragment_clickCheckBoxAndNegative_clickDummyButton_doesNotShowCellularDialog() {
-    launch(StateFragmentTestActivity::class.java).use {
-      onView(withId(R.id.action_audio_player)).perform(click())
-      onView(withId(R.id.cellular_data_dialog_checkbox)).perform(click())
-      onView(withText("CANCEL")).inRoot(isDialog()).check(matches(isDisplayed())).perform(click())
-      onView(withId(R.id.action_audio_player)).perform(click())
-      onView(withId(R.id.cellular_data_dialog_checkbox)).check(doesNotExist())
-    }
-  }
-
-  @Test
-  @Ignore("Changes to exploration fragment broke audio tests") // TODO(#388): Fix this test.
-  fun testStateFragment_clickPositive_restartActivity_clickDummyButton_showsCellularDialog() {
-    launch(StateFragmentTestActivity::class.java).use {
-      onView(withId(R.id.action_audio_player)).perform(click())
-      onView(withText("OK")).inRoot(isDialog()).check(matches(isDisplayed())).perform(click())
-    }
-    launch(StateFragmentTestActivity::class.java).use {
-      onView(withId(R.id.action_audio_player)).perform(click())
-      onView(withId(R.id.cellular_data_dialog_checkbox)).check(matches(isDisplayed()))
-    }
-  }
-
-  @Test
-  @Ignore("Changes to exploration fragment broke audio tests") // TODO(#388): Fix this test.
-  fun testStateFragment_clickNegative_restartActivity_clickDummyButton_showsCellularDialog() {
-    launch(StateFragmentTestActivity::class.java).use {
-      onView(withId(R.id.action_audio_player)).perform(click())
-      onView(withText("CANCEL")).inRoot(isDialog()).check(matches(isDisplayed())).perform(click())
-    }
-    launch(StateFragmentTestActivity::class.java).use {
-      onView(withId(R.id.action_audio_player)).perform(click())
-      onView(withId(R.id.cellular_data_dialog_checkbox)).check(matches(isDisplayed()))
-    }
-  }
-
-  @Test
-  @Ignore("Changes to exploration fragment broke audio tests") // TODO(#388): Fix this test.
-  fun testStateFragment_clickCheckBoxAndPositive_restartActivity_clickDummyButton_doesNotShowCellularDialogAndShowsAudioFragment() {
-    launch(StateFragmentTestActivity::class.java).use {
-      onView(withId(R.id.action_audio_player)).perform(click())
-      onView(withId(R.id.cellular_data_dialog_checkbox)).perform(click())
-      onView(withText("OK")).inRoot(isDialog()).check(matches(isDisplayed())).perform(click())
-    }
-    launch(StateFragmentTestActivity::class.java).use {
-      onView(withId(R.id.action_audio_player)).perform(click())
-      onView(withId(R.id.cellular_data_dialog_checkbox)).check(doesNotExist())
-      onView(withId(R.id.ivPlayPauseAudio)).check(matches(isDisplayed()))
-    }
-  }
-
-  @Test
-  @Ignore("Changes to exploration fragment broke audio tests") // TODO(#388): Fix this test.
-  fun testStateFragment_clickCheckBoxAndNegative_restartActivity_clickDummyButton_doesNotShowCellularDialogAndAudioFragment() {
-    launch(StateFragmentTestActivity::class.java).use {
-      onView(withId(R.id.action_audio_player)).perform(click())
-      onView(withId(R.id.cellular_data_dialog_checkbox)).perform(click())
-      onView(withText("CANCEL")).inRoot(isDialog()).check(matches(isDisplayed())).perform(click())
-    }
-    launch(StateFragmentTestActivity::class.java).use {
-      onView(withId(R.id.action_audio_player)).perform(click())
-      onView(withId(R.id.cellular_data_dialog_checkbox)).check(doesNotExist())
-      onView(withId(R.id.ivPlayPauseAudio)).check(doesNotExist())
-    }
-  }
-
   // TODO(#388): Add more test-cases
-=======
-  // TODO(#163): Add more test-cases
->>>>>>> 8c9e4151
   //  1. Actually going through each of the exploration states with typing text/clicking the correct answers for each of the interactions.
   //  2. Verifying the button visibility state based on whether text is missing, then present/missing for text input or numeric input.
   //  3. Testing providing the wrong answer and showing feedback and the same question again.
