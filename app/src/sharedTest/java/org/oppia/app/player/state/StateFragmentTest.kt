package org.oppia.app.player.state

import android.app.Application
import android.content.Context
import android.os.Handler
import android.os.Looper
import android.view.View
import androidx.recyclerview.widget.RecyclerView
import androidx.test.core.app.ActivityScenario
import androidx.test.core.app.ActivityScenario.launch
import androidx.test.core.app.ApplicationProvider
import androidx.test.espresso.Espresso.onView
import androidx.test.espresso.PerformException
import androidx.test.espresso.UiController
import androidx.test.espresso.ViewAction
import androidx.test.espresso.ViewInteraction
import androidx.test.espresso.action.ViewActions.click
import androidx.test.espresso.action.ViewActions.closeSoftKeyboard
import androidx.test.espresso.action.ViewActions.typeText
import androidx.test.espresso.assertion.ViewAssertions.doesNotExist
import androidx.test.espresso.assertion.ViewAssertions.matches
import androidx.test.espresso.contrib.RecyclerViewActions.scrollToPosition
import androidx.test.espresso.idling.CountingIdlingResource
import androidx.test.espresso.intent.Intents
import androidx.test.espresso.matcher.ViewMatchers
import androidx.test.espresso.matcher.ViewMatchers.isClickable
import androidx.test.espresso.matcher.ViewMatchers.isDisplayed
import androidx.test.espresso.matcher.ViewMatchers.isRoot
import androidx.test.espresso.matcher.ViewMatchers.withId
import androidx.test.espresso.matcher.ViewMatchers.withText
import androidx.test.espresso.util.HumanReadables
import androidx.test.espresso.util.TreeIterables
import androidx.test.ext.junit.runners.AndroidJUnit4
import com.google.firebase.FirebaseApp
import dagger.BindsInstance
import dagger.Component
import dagger.Module
import dagger.Provides
import kotlinx.coroutines.CoroutineDispatcher
import kotlinx.coroutines.asCoroutineDispatcher
import org.hamcrest.CoreMatchers.not
import org.hamcrest.Matcher
import org.junit.After
import org.junit.Before
import org.junit.Test
import org.junit.runner.RunWith
import org.oppia.app.R
import org.oppia.app.player.state.testing.StateFragmentTestActivity
import org.oppia.app.recyclerview.RecyclerViewMatcher.Companion.atPositionOnView
import org.oppia.app.utility.OrientationChangeAction.Companion.orientationLandscape
import org.oppia.domain.exploration.TEST_EXPLORATION_ID_30
import org.oppia.domain.exploration.TEST_EXPLORATION_ID_5
import org.oppia.domain.profile.ProfileTestHelper
import org.oppia.domain.topic.TEST_STORY_ID_0
import org.oppia.domain.topic.TEST_TOPIC_ID_0
import org.oppia.testing.TestLogReportingModule
import org.oppia.util.logging.EnableConsoleLog
import org.oppia.util.logging.EnableFileLog
import org.oppia.util.logging.GlobalLogLevel
import org.oppia.util.logging.LogLevel
import org.oppia.util.threading.BackgroundDispatcher
import org.oppia.util.threading.BlockingDispatcher
import java.util.concurrent.AbstractExecutorService
import java.util.concurrent.TimeUnit
import java.util.concurrent.TimeoutException
import javax.inject.Inject
import javax.inject.Singleton

/** Tests for [StateFragment]. */
@RunWith(AndroidJUnit4::class)
class StateFragmentTest {
  @Inject
  lateinit var profileTestHelper: ProfileTestHelper
  @Inject
  lateinit var context: Context

  private val internalProfileId: Int = 1

  @Before
  fun setUp() {
    Intents.init()
    setUpTestApplicationComponent()
    profileTestHelper.initializeProfiles()
    FirebaseApp.initializeApp(context)
  }

  @After
  fun tearDown() {
    Intents.release()
  }

  // TODO(#388): Add more test-cases
  //  1. Actually going through each of the exploration states with typing text/clicking the correct answers for each of the interactions.
  //  2. Verifying the button visibility state based on whether text is missing, then present/missing for text input or numeric input.
  //  3. Testing providing the wrong answer and showing feedback and the same question again.
  //  4. Configuration change with typed text (e.g. for numeric or text input) retains that temporary text and you can continue with the exploration after rotating.
  //  5. Configuration change after submitting the wrong answer to show that the old answer & re-ask of the question stay the same.
  //  6. Backward/forward navigation along with configuration changes to verify that you stay on the navigated state.
  //  7. Verifying that old answers were present when navigation backward/forward.
  //  8. Testing providing the wrong answer and showing hints.
  //  9. Testing all possible invalid/error input cases for each interaction.
  //  10. Testing interactions with custom Oppia tags (including images) render correctly (when manually inspected) and are correctly functional.
  //  11. Update the tests to work properly on Robolectric (requires idling resource + replacing the dispatchers to leverage a coordinated test dispatcher library).
  //  12. Add tests for hints & solutions.
  //  13. Add tests for audio states.
  // TODO(#56): Add support for testing that previous/next button states are properly retained on config changes.

  @Test
  fun testStateFragment_loadExp_explorationLoads() {
    launchForExploration(TEST_EXPLORATION_ID_30).use {
      startPlayingExploration()
      // Due to the exploration activity loading, the play button should no longer be visible.
      onView(withId(R.id.play_test_exploration_button)).check(matches(not(isDisplayed())))
    }
  }

  @Test
  fun testStateFragment_loadExp_explorationLoads_changeConfiguration_buttonIsNotVisible() {
    launchForExploration(TEST_EXPLORATION_ID_30).use {
      startPlayingExploration()
      onView(isRoot()).perform(orientationLandscape())
      // Due to the exploration activity loading, the play button should no longer be visible.
      onView(withId(R.id.play_test_exploration_button)).check(matches(not(isDisplayed())))
    }
  }

  @Test
  fun testStateFragment_loadExp_explorationHasContinueButton() {
    launchForExploration(TEST_EXPLORATION_ID_30).use {
      startPlayingExploration()
      onView(withId(R.id.continue_button)).check(matches(isDisplayed()))
    }
  }

  @Test
  fun testStateFragment_loadExp_changeConfiguration_explorationHasContinueButton() {
    launchForExploration(TEST_EXPLORATION_ID_30).use {
      startPlayingExploration()
      onView(isRoot()).perform(orientationLandscape())
      onView(withId(R.id.continue_button)).check(matches(isDisplayed()))
    }
  }

  @Test
  fun testStateFragment_loadExp_secondState_hasSubmitButton() {
    launchForExploration(TEST_EXPLORATION_ID_30).use {
      startPlayingExploration()
      onView(withId(R.id.continue_button)).perform(click())
      onView(withId(R.id.submit_answer_button)).check(matches(withText(R.string.state_submit_button)))
      onView(withId(R.id.submit_answer_button)).check(matches(not(isClickable())))
    }
  }

  @Test
  fun testStateFragment_loadExp_changeConfiguration_secondState_hasSubmitButton() {
    launchForExploration(TEST_EXPLORATION_ID_30).use {
      startPlayingExploration()
      onView(isRoot()).perform(orientationLandscape())
      onView(withId(R.id.continue_button)).perform(click())
<<<<<<< HEAD
      onView(withId(R.id.state_recycler_view)).perform(scrollToPosition<RecyclerView.ViewHolder>(2))
      onView(withId(R.id.submit_answer_button)).check(matches(withText(R.string.state_submit_button)))
    }
  }

  @Test
  fun testStateFragment_loadExp_secondState_submitAnswer_submitChangesToContinueButton() {
    launchForExploration(TEST_EXPLORATION_ID_30).use {
      startPlayingExploration()
      onView(withId(R.id.continue_button)).perform(click())
      onView(withId(R.id.fraction_input_interaction_view)).perform(
        typeText("1/2"),
        closeSoftKeyboard()
      )
      onView(withId(R.id.state_recycler_view)).perform(scrollToPosition<RecyclerView.ViewHolder>(2))
=======
      onView(withId(R.id.submit_answer_button)).check(matches(not(isClickable())))

      onView(withId(R.id.fraction_input_interaction_view)).perform(typeText("1/2"))
      onView(withId(R.id.submit_answer_button)).check(matches(isClickable()))
>>>>>>> 5377c3d2
      onView(withId(R.id.submit_answer_button)).perform(click())
      onView(withId(R.id.continue_navigation_button)).check(matches(withText(R.string.state_continue_button)))
    }
  }

  @Test
  fun testStateFragment_loadExp_changeConfiguration_secondState_submitAnswer_submitChangesToContinueButton() {
    launchForExploration(TEST_EXPLORATION_ID_30).use {
      startPlayingExploration()
      onView(isRoot()).perform(orientationLandscape())
      onView(withId(R.id.state_recycler_view)).perform(scrollToPosition<RecyclerView.ViewHolder>(1))
      onView(withId(R.id.continue_button)).perform(click())
      onView(withId(R.id.fraction_input_interaction_view)).perform(
        typeText("1/2"),
        closeSoftKeyboard()
      )
      onView(withId(R.id.state_recycler_view)).perform(scrollToPosition<RecyclerView.ViewHolder>(2))
      onView(withId(R.id.submit_answer_button)).perform(click())
      onView(withId(R.id.continue_navigation_button)).check(matches(withText(R.string.state_continue_button)))
    }
  }

  @Test
  fun testStateFragment_loadExp_secondState_submitInvalidAnswer_disablesSubmitAndShowsError() {
    launchForExploration(TEST_EXPLORATION_ID_30).use {
      startPlayingExploration()
      onView(withId(R.id.continue_button)).perform(click())

      // Attempt to submit an invalid answer.
      onView(withId(R.id.fraction_input_interaction_view)).perform(
        typeText("1/"),
        closeSoftKeyboard()
      )
      onView(withId(R.id.submit_answer_button)).perform(click())

      // The submission button should now be disabled and there should be an error.
      onView(withId(R.id.submit_answer_button)).check(matches(not(isClickable())))
      onView(withId(R.id.fraction_input_error)).check(matches(isDisplayed()))
    }
  }


  @Test
  fun testStateFragment_loadExp_changeConfiguration_secondState_submitInvalidAnswer_disablesSubmitAndShowsError() {
    launchForExploration(TEST_EXPLORATION_ID_30).use {
      startPlayingExploration()
      onView(isRoot()).perform(orientationLandscape())
      onView(withId(R.id.continue_button)).perform(click())

      // Attempt to submit an invalid answer.
      onView(withId(R.id.state_recycler_view)).perform(scrollToPosition<RecyclerView.ViewHolder>(1))
      onView(withId(R.id.fraction_input_interaction_view)).perform(typeText("1/"), closeSoftKeyboard())
      onView(withId(R.id.state_recycler_view)).perform(scrollToPosition<RecyclerView.ViewHolder>(2))
      onView(withId(R.id.submit_answer_button)).perform(click())

      // The submission button should now be disabled and there should be an error.
      onView(withId(R.id.submit_answer_button)).check(matches(not(isClickable())))
      onView(withId(R.id.fraction_input_error)).check(matches(isDisplayed()))
    }
  }

  @Test
  fun testStateFragment_loadExp_secondState_invalidAnswer_updated_reenabledSubmitButton() {
    launchForExploration(TEST_EXPLORATION_ID_30).use {
      startPlayingExploration()
      onView(withId(R.id.continue_button)).perform(click())
      onView(withId(R.id.fraction_input_interaction_view)).perform(
        typeText("1/"),
        closeSoftKeyboard()
      )
      onView(withId(R.id.state_recycler_view)).perform(scrollToPosition<RecyclerView.ViewHolder>(2))
      onView(withId(R.id.submit_answer_button)).perform(click())

      onView(withId(R.id.submit_answer_button)).check(matches(not(isClickable())))
      // Add another '2' to change the pending input text.
      onView(withId(R.id.fraction_input_interaction_view)).perform(
        typeText("2"),
        closeSoftKeyboard()
      )

      // The submit button should be re-enabled since the text view changed.
      onView(withId(R.id.submit_answer_button)).check(matches(isClickable()))
    }
  }

  @Test
  fun testStateFragment_loadExp_changeConfiguration_secondState_invalidAnswer_updated_reenabledSubmitButton() {
    launchForExploration(TEST_EXPLORATION_ID_30).use {
      startPlayingExploration()
      onView(isRoot()).perform(orientationLandscape())
      onView(withId(R.id.continue_button)).perform(click())
      onView(withId(R.id.fraction_input_interaction_view)).perform(
        typeText("1/"),
        closeSoftKeyboard()
      )
      onView(withId(R.id.state_recycler_view)).perform(scrollToPosition<RecyclerView.ViewHolder>(2))
      onView(withId(R.id.submit_answer_button)).perform(click())

      // Add another '2' to change the pending input text.
      onView(withId(R.id.fraction_input_interaction_view)).perform(
        typeText("2"),
        closeSoftKeyboard()
      )

      // The submit button should be re-enabled since the text view changed.
      onView(withId(R.id.submit_answer_button)).check(matches(isClickable()))
    }
  }


  @Test
  fun testStateFragment_loadExp_firstState_previousAndNextButtonIsNotDisplayed() {
    launchForExploration(TEST_EXPLORATION_ID_30).use {
      startPlayingExploration()

      onView(withId(R.id.previous_state_navigation_button)).check(matches(not(isDisplayed())))
      onView(withId(R.id.next_state_navigation_button)).check(doesNotExist())
    }
  }

  @Test
  fun testStateFragment_loadExp_changeConfiguration_firstState_previousAndNextButtonIsNotDisplayed() {
    launchForExploration(TEST_EXPLORATION_ID_30).use {
      startPlayingExploration()
      onView(isRoot()).perform(orientationLandscape())
      onView(withId(R.id.previous_state_navigation_button)).check(matches(not(isDisplayed())))
      onView(withId(R.id.next_state_navigation_button)).check(doesNotExist())
    }
  }

  @Test
  fun testStateFragment_loadExp_submitAnswer_clickContinueButton_previousButtonIsDisplayed() {
    launchForExploration(TEST_EXPLORATION_ID_30).use {
      startPlayingExploration()

      onView(withId(R.id.continue_button)).perform(click())

      onView(withId(R.id.state_recycler_view)).perform(scrollToPosition<RecyclerView.ViewHolder>(1))
      onView(withId(R.id.previous_state_navigation_button)).check(matches(isDisplayed()))
    }
  }

  @Test
  fun testStateFragment_loadExp_changeConfiguration_submitAnswer_clickContinueButton_previousButtonIsDisplayed() {
    launchForExploration(TEST_EXPLORATION_ID_30).use {
      startPlayingExploration()
      onView(isRoot()).perform(orientationLandscape())
      onView(withId(R.id.continue_button)).perform(click())

      onView(withId(R.id.state_recycler_view)).perform(scrollToPosition<RecyclerView.ViewHolder>(2))
      onView(withId(R.id.previous_state_navigation_button)).check(matches(isDisplayed()))
    }
  }

  @Test
  fun testStateFragment_loadExp_submitAnswer_clickContinueThenPrevious_onlyNextButtonIsShown() {
    launchForExploration(TEST_EXPLORATION_ID_30).use {
      startPlayingExploration()
      onView(withId(R.id.continue_button)).perform(click())

      onView(withId(R.id.state_recycler_view)).perform(scrollToPosition<RecyclerView.ViewHolder>(1))
      onView(withId(R.id.previous_state_navigation_button)).perform(click())

      // Since we navigated back to the first state, only the next navigation button is visible.
      onView(withId(R.id.previous_state_navigation_button)).check(matches(not(isDisplayed())))
      onView(withId(R.id.next_state_navigation_button)).check(matches(isDisplayed()))
    }
  }

  @Test
  fun testStateFragment_loadExp_changeConfiguration_submitAnswer_clickContinueThenPrevious_onlyNextButtonIsShown() {
    launchForExploration(TEST_EXPLORATION_ID_30).use {
      startPlayingExploration()
      onView(isRoot()).perform(orientationLandscape())
      onView(withId(R.id.continue_button)).perform(click())

      onView(withId(R.id.state_recycler_view)).perform(scrollToPosition<RecyclerView.ViewHolder>(2))
      onView(withId(R.id.previous_state_navigation_button)).perform(click())

      // Since we navigated back to the first state, only the next navigation button is visible.
      onView(withId(R.id.previous_state_navigation_button)).check(matches(not(isDisplayed())))
      onView(withId(R.id.next_state_navigation_button)).check(matches(isDisplayed()))
    }
  }

  @Test
  fun testStateFragment_loadExp_submitAnswer_clickContinueThenPreviousThenNext_prevAndSubmitShown() {
    launchForExploration(TEST_EXPLORATION_ID_30).use {
      startPlayingExploration()
      onView(withId(R.id.continue_button)).perform(click())

      onView(withId(R.id.state_recycler_view)).perform(scrollToPosition<RecyclerView.ViewHolder>(1))
      onView(withId(R.id.previous_state_navigation_button)).perform(click())
      onView(withId(R.id.next_state_navigation_button)).perform(click())

      // Navigating back to the second state should show the previous & submit buttons, but not the next button.
      onView(withId(R.id.previous_state_navigation_button)).check(matches(isDisplayed()))
      onView(withId(R.id.submit_answer_button)).check(matches(isDisplayed()))
      onView(withId(R.id.next_state_navigation_button)).check(doesNotExist())
    }
  }

  @Test
  fun testStateFragment_loadExp_changeConfiguration_submitAnswer_clickContinueThenPreviousThenNext_prevAndSubmitShown() {
    launchForExploration(TEST_EXPLORATION_ID_30).use {
      startPlayingExploration()
      onView(withId(R.id.continue_button)).perform(click())

      onView(withId(R.id.state_recycler_view)).perform(scrollToPosition<RecyclerView.ViewHolder>(1))
      onView(withId(R.id.previous_state_navigation_button)).perform(click())
      onView(withId(R.id.next_state_navigation_button)).perform(click())

      // Navigating back to the second state should show the previous & submit buttons, but not the next button.
      onView(withId(R.id.previous_state_navigation_button)).check(matches(isDisplayed()))
      onView(withId(R.id.submit_answer_button)).check(matches(isDisplayed()))
      onView(withId(R.id.next_state_navigation_button)).check(doesNotExist())
    }
  }

  @Test
  fun testStateFragment_loadExp_continueToEndExploration_hasReturnToTopicButton() {
    launchForExploration(TEST_EXPLORATION_ID_30).use {
      startPlayingExploration()

      playThroughPrototypeExploration()

      // Seventh state: end exploration.
      onView(withId(R.id.return_to_topic_button)).check(matches(withText(R.string.state_end_exploration_button)))
    }
  }

  @Test
  fun testStateFragment_loadExp_changeConfiguration_continueToEndExploration_hasReturnToTopicButton() {
    launchForExploration(TEST_EXPLORATION_ID_30).use {
      startPlayingExploration()

      playThroughPrototypeExploration()

      // Seventh state: end exploration.
      onView(withId(R.id.return_to_topic_button)).check(matches(withText(R.string.state_end_exploration_button)))
    }
  }

  @Test
  fun testStateFragment_loadExp_continueToEndExploration_clickReturnToTopic_destroysActivity() {
    launchForExploration(TEST_EXPLORATION_ID_30).use {
      startPlayingExploration()
      playThroughPrototypeExploration()

      onView(withId(R.id.return_to_topic_button)).perform(click())

      // Due to the exploration activity finishing, the play button should be visible again.
      onView(withId(R.id.play_test_exploration_button)).check(matches(isDisplayed()))
    }
  }

  @Test
  fun testStateFragment_loadExp_changeConfiguration_continueToEndExploration_clickReturnToTopic_destroysActivity() {
    launchForExploration(TEST_EXPLORATION_ID_30).use {
      startPlayingExploration()
      playThroughPrototypeExploration()

      onView(withId(R.id.return_to_topic_button)).perform(click())

      // Due to the exploration activity finishing, the play button should be visible again.
      onView(withId(R.id.play_test_exploration_button)).check(matches(isDisplayed()))
    }
  }

  @Test
  fun testContentCard_forDemoExploration_withCustomOppiaTags_displaysParsedHtml() {
    launchForExploration(TEST_EXPLORATION_ID_5).use {
      startPlayingExploration()

      val htmlResult =
        "Hi, welcome to Oppia! is a tool that helps you create interactive learning activities that can be " +
          "continually improved over time.\n\nIncidentally, do you know where the name 'Oppia' comes from?"
      onView(atPositionOnView(R.id.state_recycler_view, 0, R.id.content_text_view)).check(
        matches(
          withText(htmlResult)
        )
      )
    }
  }

  @Test
  fun testContentCard_forDemoExploration_changeConfiguration_withCustomOppiaTags_displaysParsedHtml() {
    launchForExploration(TEST_EXPLORATION_ID_5).use {
      startPlayingExploration()

      val htmlResult =
        "Hi, welcome to Oppia! is a tool that helps you create interactive learning activities that can be " +
          "continually improved over time.\n\nIncidentally, do you know where the name 'Oppia' comes from?"
      onView(atPositionOnView(R.id.state_recycler_view, 0, R.id.content_text_view)).check(
        matches(
          withText(htmlResult)
        )
      )
    }
  }

  private fun launchForExploration(
    explorationId: String
  ): ActivityScenario<StateFragmentTestActivity> {
    return launch(
      StateFragmentTestActivity.createTestActivityIntent(
        context, internalProfileId, TEST_TOPIC_ID_0, TEST_STORY_ID_0, explorationId
      )
    )
  }

  private fun startPlayingExploration() {
    onView(withId(R.id.play_test_exploration_button)).perform(click())
    waitForExplorationToBeLoaded()
  }

  private fun waitForExplorationToBeLoaded() {
    // TODO(#89): We should instead rely on IdlingResource to wait for the exploration to be fully loaded. Using
    //  standard activity transitions seems to work better than a fragment transaction for Espresso, but this isn't
    //  compatible with Robolectric since only one activity can be loaded at a time in Robolectric.
    waitForTheView(withId(R.id.content_text_view))
  }

  private fun playThroughPrototypeExploration() {
    // First state: Continue interaction.
    onView(withId(R.id.continue_button)).perform(click())

    // Second state: Fraction input. Correct answer: 1/2.
    onView(withId(R.id.fraction_input_interaction_view)).perform(
      typeText("1/2"),
      closeSoftKeyboard()
    )
    onView(withId(R.id.state_recycler_view)).perform(scrollToPosition<RecyclerView.ViewHolder>(2))
    onView(withId(R.id.submit_answer_button)).perform(click())
    onView(withId(R.id.continue_navigation_button)).perform(click())

    // Third state: Multiple choice. Correct answer: Eagle.
    onView(
      atPositionOnView(
        recyclerViewId = R.id.selection_interaction_recyclerview,
        position = 2,
        targetViewId = R.id.multiple_choice_radio_button
      )
    ).perform(click())
    onView(withId(R.id.continue_navigation_button)).perform(click())

    // Fourth state: Item selection (radio buttons). Correct answer: Green.
    onView(
      atPositionOnView(
        recyclerViewId = R.id.selection_interaction_recyclerview,
        position = 0,
        targetViewId = R.id.multiple_choice_radio_button
      )
    ).perform(click())
    onView(withId(R.id.continue_navigation_button)).perform(click())

    // Fourth state: Item selection (checkboxes). Correct answer: {Red, Green, Blue}.
    onView(
      atPositionOnView(
        recyclerViewId = R.id.selection_interaction_recyclerview,
        position = 0,
        targetViewId = R.id.item_selection_checkbox
      )
    ).perform(click())
    onView(
      atPositionOnView(
        recyclerViewId = R.id.selection_interaction_recyclerview,
        position = 2,
        targetViewId = R.id.item_selection_checkbox
      )
    ).perform(click())
    onView(
      atPositionOnView(
        recyclerViewId = R.id.selection_interaction_recyclerview,
        position = 3,
        targetViewId = R.id.item_selection_checkbox
      )
    ).perform(click())
    onView(withId(R.id.state_recycler_view)).perform(scrollToPosition<RecyclerView.ViewHolder>(2))
    onView(withId(R.id.submit_answer_button)).perform(click())
    onView(withId(R.id.continue_navigation_button)).perform(click())

    // Fifth state: Numeric input. Correct answer: 121.
    onView(withId(R.id.numeric_input_interaction_view)).perform(
      typeText("121"),
      closeSoftKeyboard()
    )
    onView(withId(R.id.submit_answer_button)).perform(click())
    onView(withId(R.id.continue_navigation_button)).perform(click())

    // Sixth state: Text input. Correct answer: finnish.
    onView(withId(R.id.text_input_interaction_view)).perform(
      typeText("finnish"),
      closeSoftKeyboard()
    )
    onView(withId(R.id.submit_answer_button)).perform(click())
    onView(withId(R.id.continue_navigation_button)).perform(click())
  }

  private fun waitForTheView(viewMatcher: Matcher<View>): ViewInteraction {
    return onView(ViewMatchers.isRoot()).perform(waitForMatch(viewMatcher, 30000L))
  }

  private fun setUpTestApplicationComponent() {
    DaggerStateFragmentTest_TestApplicationComponent.builder()
      .setApplication(ApplicationProvider.getApplicationContext())
      .build()
      .inject(this)
  }

  // TODO(#59): Remove these waits once we can ensure that the production executors are not depended on in tests.
  //  Sleeping is really bad practice in Espresso tests, and can lead to test flakiness. It shouldn't be necessary if we
  //  use a test executor service with a counting idle resource, but right now Gradle mixes dependencies such that both
  //  the test and production blocking executors are being used. The latter cannot be updated to notify Espresso of any
  //  active coroutines, so the test attempts to assert state before it's ready. This artificial delay in the Espresso
  //  thread helps to counter that.
  /**
   * Perform action of waiting for a specific matcher to finish. Adapted from:
   * https://stackoverflow.com/a/22563297/3689782.
   */
  private fun waitForMatch(viewMatcher: Matcher<View>, millis: Long): ViewAction {
    return object : ViewAction {
      override fun getDescription(): String {
        return "wait for a specific view with matcher <$viewMatcher> during $millis millis."
      }

      override fun getConstraints(): Matcher<View> {
        return ViewMatchers.isRoot()
      }

      override fun perform(uiController: UiController?, view: View?) {
        checkNotNull(uiController)
        uiController.loopMainThreadUntilIdle()
        val startTime = System.currentTimeMillis()
        val endTime = startTime + millis

        do {
          if (TreeIterables.breadthFirstViewTraversal(view).any { viewMatcher.matches(it) }) {
            return
          }
          uiController.loopMainThreadForAtLeast(50)
        } while (System.currentTimeMillis() < endTime)

        // Couldn't match in time.
        throw PerformException.Builder()
          .withActionDescription(description)
          .withViewDescription(HumanReadables.describe(view))
          .withCause(TimeoutException())
          .build()
      }
    }
  }

  @Module
  class TestModule {
    @Provides
    @Singleton
    fun provideContext(application: Application): Context {
      return application
    }

    // TODO(#89): Introduce a proper IdlingResource for background dispatchers to ensure they all complete before
    //  proceeding in an Espresso test. This solution should also be interoperative with Robolectric contexts by using a
    //  test coroutine dispatcher.

    @Singleton
    @Provides
    @BackgroundDispatcher
    fun provideBackgroundDispatcher(@BlockingDispatcher blockingDispatcher: CoroutineDispatcher): CoroutineDispatcher {
      return blockingDispatcher
    }

    @Singleton
    @Provides
    @BlockingDispatcher
    fun provideBlockingDispatcher(): CoroutineDispatcher {
      return MainThreadExecutor.asCoroutineDispatcher()
    }

    // TODO(#59): Either isolate these to their own shared test module, or use the real logging
    // module in tests to avoid needing to specify these settings for tests.
    @EnableConsoleLog
    @Provides
    fun provideEnableConsoleLog(): Boolean = true

    @EnableFileLog
    @Provides
    fun provideEnableFileLog(): Boolean = false

    @GlobalLogLevel
    @Provides
    fun provideGlobalLogLevel(): LogLevel = LogLevel.VERBOSE
  }

  @Singleton
  @Component(modules = [TestModule::class, TestLogReportingModule::class])
  interface TestApplicationComponent {
    @Component.Builder
    interface Builder {
      @BindsInstance
      fun setApplication(application: Application): Builder

      fun build(): TestApplicationComponent
    }

    fun inject(stateFragmentTest: StateFragmentTest)
  }

  // TODO(#59): Move this to a general-purpose testing library that replaces all CoroutineExecutors with an
  //  Espresso-enabled executor service. This service should also allow for background threads to run in both Espresso
  //  and Robolectric to help catch potential race conditions, rather than forcing parallel execution to be sequential
  //  and immediate.
  //  NB: This also blocks on #59 to be able to actually create a test-only library.
  /**
   * An executor service that schedules all [Runnable]s to run asynchronously on the main thread. This is based on:
   * https://android.googlesource.com/platform/packages/apps/TV/+/android-live-tv/src/com/android/tv/util/MainThreadExecutor.java.
   */
  private object MainThreadExecutor : AbstractExecutorService() {
    override fun isTerminated(): Boolean = false

    private val handler = Handler(Looper.getMainLooper())
    val countingResource = CountingIdlingResource("main_thread_executor_counting_idling_resource")

    override fun execute(command: Runnable?) {
      countingResource.increment()
      handler.post {
        try {
          command?.run()
        } finally {
          countingResource.decrement()
        }
      }
    }

    override fun shutdown() {
      throw UnsupportedOperationException()
    }

    override fun shutdownNow(): MutableList<Runnable> {
      throw UnsupportedOperationException()
    }

    override fun isShutdown(): Boolean = false

    override fun awaitTermination(timeout: Long, unit: TimeUnit?): Boolean {
      throw UnsupportedOperationException()
    }
  }
}<|MERGE_RESOLUTION|>--- conflicted
+++ resolved
@@ -157,7 +157,6 @@
       startPlayingExploration()
       onView(isRoot()).perform(orientationLandscape())
       onView(withId(R.id.continue_button)).perform(click())
-<<<<<<< HEAD
       onView(withId(R.id.state_recycler_view)).perform(scrollToPosition<RecyclerView.ViewHolder>(2))
       onView(withId(R.id.submit_answer_button)).check(matches(withText(R.string.state_submit_button)))
     }
@@ -173,12 +172,7 @@
         closeSoftKeyboard()
       )
       onView(withId(R.id.state_recycler_view)).perform(scrollToPosition<RecyclerView.ViewHolder>(2))
-=======
-      onView(withId(R.id.submit_answer_button)).check(matches(not(isClickable())))
-
-      onView(withId(R.id.fraction_input_interaction_view)).perform(typeText("1/2"))
       onView(withId(R.id.submit_answer_button)).check(matches(isClickable()))
->>>>>>> 5377c3d2
       onView(withId(R.id.submit_answer_button)).perform(click())
       onView(withId(R.id.continue_navigation_button)).check(matches(withText(R.string.state_continue_button)))
     }
