package org.oppia.app.walkthrough

import android.app.Application
import android.content.Context
import android.content.Intent
import androidx.test.core.app.ActivityScenario.launch
import androidx.test.core.app.ApplicationProvider
import androidx.test.espresso.Espresso.onView
import androidx.test.espresso.assertion.ViewAssertions.matches
import androidx.test.espresso.intent.Intents
import androidx.test.espresso.matcher.ViewMatchers.isCompletelyDisplayed
import androidx.test.espresso.matcher.ViewMatchers.isRoot
import androidx.test.espresso.matcher.ViewMatchers.withId
import androidx.test.espresso.matcher.ViewMatchers.withText
import androidx.test.ext.junit.runners.AndroidJUnit4
import com.google.firebase.FirebaseApp
import dagger.BindsInstance
import dagger.Component
import dagger.Module
import dagger.Provides
import kotlinx.coroutines.CoroutineDispatcher
import kotlinx.coroutines.ExperimentalCoroutinesApi
import kotlinx.coroutines.test.TestCoroutineDispatcher
import org.hamcrest.CoreMatchers.allOf
import org.junit.After
import org.junit.Before
import org.junit.Test
import org.junit.runner.RunWith
import org.oppia.app.R
import org.oppia.app.model.ProfileId
import org.oppia.app.onboarding.OnboardingActivity
import org.oppia.app.utility.OrientationChangeAction.Companion.orientationLandscape
import org.oppia.domain.profile.ProfileTestHelper
import org.oppia.testing.TestLogReportingModule
import org.oppia.util.logging.EnableConsoleLog
import org.oppia.util.logging.EnableFileLog
import org.oppia.util.logging.GlobalLogLevel
import org.oppia.util.logging.LogLevel
import org.oppia.util.threading.BackgroundDispatcher
import org.oppia.util.threading.BlockingDispatcher
import javax.inject.Inject
import javax.inject.Qualifier
import javax.inject.Singleton

/** Tests for [WalkthroughWelcomeFragment]. */
@RunWith(AndroidJUnit4::class)
class WalkthroughWelcomeFragmentTest {

<<<<<<< HEAD
  @Inject
  lateinit var profileTestHelper: ProfileTestHelper
=======
  @Inject lateinit var profileTestHelper: ProfileTestHelper
  @Inject lateinit var context: Context
>>>>>>> af973379
  private val internalProfileId = 0
  private lateinit var profileId: ProfileId

  @Before
  fun setUp() {
    Intents.init()
    setUpTestApplicationComponent()
    profileTestHelper.initializeProfiles()
    profileId = ProfileId.newBuilder().setInternalId(internalProfileId).build()
    FirebaseApp.initializeApp(context)
  }

  @After
  fun tearDown() {
    Intents.release()
  }

  private fun setUpTestApplicationComponent() {
    DaggerWalkthroughWelcomeFragmentTest_TestApplicationComponent.builder()
      .setApplication(ApplicationProvider.getApplicationContext())
      .build()
      .inject(this)
  }

  private fun createWalkthroughActivityIntent(profileId: Int): Intent {
    return WalkthroughActivity.createWalkthroughActivityIntent(
      ApplicationProvider.getApplicationContext(),
      profileId
    )
  }

  @Test
  fun testWalkthroughWelcomeFragment_checkDescription_isCorrect() {
    launch<OnboardingActivity>(createWalkthroughActivityIntent(0)).use {
      onView(
        allOf(
          withId(R.id.walkthrough_welcome_description_text_view),
          isCompletelyDisplayed()
        )
      ).check(matches(withText(R.string.walkthrough_welcome_description)))
    }
  }

  @Test
  fun testWalkthroughWelcomeFragment_checkProfileName_isCorrect() {
    launch<OnboardingActivity>(createWalkthroughActivityIntent(0)).use {
      onView(
        allOf(
          withId(R.id.walkthrough_welcome_title_text_view),
          isCompletelyDisplayed()
        )
      ).check(matches(withText("Welcome Sean!")))
    }
  }

  @Test
  fun testWalkthroughWelcomeFragment_checkProfileName_configurationChanged_isCorrect() {
    launch<OnboardingActivity>(createWalkthroughActivityIntent(0)).use {
      onView(
        allOf(
          withId(R.id.walkthrough_welcome_title_text_view),
          isCompletelyDisplayed()
        )
      ).check(matches(withText("Welcome Sean!")))
      onView(isRoot()).perform(orientationLandscape())
      onView(
        allOf(
          withId(R.id.walkthrough_welcome_title_text_view),
          isCompletelyDisplayed()
        )
      ).check(matches(withText("Welcome Sean!")))
    }
  }

  @Qualifier
  annotation class TestDispatcher

  @Module
  class TestModule {
    @Provides
    @Singleton
    fun provideContext(application: Application): Context {
      return application
    }

    @ExperimentalCoroutinesApi
    @Singleton
    @Provides
    @TestDispatcher
    fun provideTestDispatcher(): CoroutineDispatcher {
      return TestCoroutineDispatcher()
    }

    @Singleton
    @Provides
    @BackgroundDispatcher
    fun provideBackgroundDispatcher(
      @TestDispatcher testDispatcher: CoroutineDispatcher
    ): CoroutineDispatcher {
      return testDispatcher
    }

    @Singleton
    @Provides
    @BlockingDispatcher
    fun provideBlockingDispatcher(
      @TestDispatcher testDispatcher: CoroutineDispatcher
    ): CoroutineDispatcher {
      return testDispatcher
    }

    // TODO(#59): Either isolate these to their own shared test module, or use the real logging
    // module in tests to avoid needing to specify these settings for tests.
    @EnableConsoleLog
    @Provides
    fun provideEnableConsoleLog(): Boolean = true

    @EnableFileLog
    @Provides
    fun provideEnableFileLog(): Boolean = false

    @GlobalLogLevel
    @Provides
    fun provideGlobalLogLevel(): LogLevel = LogLevel.VERBOSE
  }

  @Singleton
  @Component(modules = [TestModule::class, TestLogReportingModule::class])
  interface TestApplicationComponent {
    @Component.Builder
    interface Builder {
      @BindsInstance
      fun setApplication(application: Application): Builder

      fun build(): TestApplicationComponent
    }

    fun inject(walkthroughWelcomeFragmentTest: WalkthroughWelcomeFragmentTest)
  }
}<|MERGE_RESOLUTION|>--- conflicted
+++ resolved
@@ -46,13 +46,11 @@
 @RunWith(AndroidJUnit4::class)
 class WalkthroughWelcomeFragmentTest {
 
-<<<<<<< HEAD
   @Inject
   lateinit var profileTestHelper: ProfileTestHelper
-=======
-  @Inject lateinit var profileTestHelper: ProfileTestHelper
-  @Inject lateinit var context: Context
->>>>>>> af973379
+
+  @Inject
+  lateinit var context: Context
   private val internalProfileId = 0
   private lateinit var profileId: ProfileId
 
