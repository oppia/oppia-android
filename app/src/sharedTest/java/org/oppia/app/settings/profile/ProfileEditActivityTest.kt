--- conflicted
+++ resolved
@@ -354,13 +354,10 @@
   }
 
   @Singleton
-<<<<<<< HEAD
   @Component(modules = [
-    TestModule::class, TestLogReportingModule::class, TestDispatcherModule::class
+    TestModule::class, TestLogReportingModule::class, LogStorageModule::class,
+    TestDispatcherModule::class
   ])
-=======
-  @Component(modules = [TestModule::class, TestLogReportingModule::class, LogStorageModule::class])
->>>>>>> d5b9f747
   interface TestApplicationComponent {
     @Component.Builder
     interface Builder {
