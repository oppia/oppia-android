--- conflicted
+++ resolved
@@ -133,15 +133,9 @@
       allowDownloadAccess = true,
       colorRgb = -10710042,
       isAdmin = false,
-<<<<<<< HEAD
-      storyTextSize = 16f,
-      appLanguage = "English",
-      audioLanguage = "No Audio"
-=======
       storyTextSize = StoryTextSize.SMALL_TEXT_SIZE,
       appLanguage = AppLanguage.ENGLISH_APP_LANGUAGE,
       audioLanguage = AudioLanguage.NO_AUDIO
->>>>>>> 4409ca78
     )
     ActivityScenario.launch<ProfileEditActivity>(ProfileEditActivity.createProfileEditActivity(context, 2)).use {
       onView(withId(R.id.profile_edit_allow_download_switch)).check(matches(isChecked()))
