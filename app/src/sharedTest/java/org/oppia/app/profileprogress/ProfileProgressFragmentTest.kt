--- conflicted
+++ resolved
@@ -90,15 +90,10 @@
 
   @Inject
   lateinit var profileTestHelper: ProfileTestHelper
-<<<<<<< HEAD
+
   @Inject
   lateinit var storyProgressTestHelper: StoryProgressTestHelper
-=======
-
-  @Inject
-  lateinit var storyProgressTestHelper: StoryProgressTestHelper
-
->>>>>>> 830a567f
+
   @Inject
   lateinit var context: Context
 
@@ -173,12 +168,8 @@
           R.id.profile_edit_image
         )
       ).perform(click())
-<<<<<<< HEAD
       onView(withText(R.string.profile_progress_edit_dialog_title)).inRoot(isDialog())
         .check(matches(isDisplayed()))
-=======
-      onView(withText(R.string.profile_progress_edit_dialog_title)).check(matches(isDisplayed()))
->>>>>>> 830a567f
     }
   }
 
@@ -194,12 +185,8 @@
           R.id.profile_edit_image
         )
       ).perform(click())
-<<<<<<< HEAD
       onView(withText(R.string.profile_progress_edit_dialog_title)).inRoot(isDialog())
         .check(matches(isDisplayed()))
-=======
-      onView(withText(R.string.profile_progress_edit_dialog_title)).check(matches(isDisplayed()))
->>>>>>> 830a567f
       onView(isRoot()).perform(orientationLandscape())
       onView(withText(R.string.profile_progress_edit_dialog_title)).check(matches(isDisplayed()))
     }
@@ -223,12 +210,8 @@
           R.id.profile_edit_image
         )
       ).perform(click())
-<<<<<<< HEAD
       onView(withText(R.string.profile_progress_edit_dialog_title)).inRoot(isDialog())
         .check(matches(isDisplayed()))
-=======
-      onView(withText(R.string.profile_progress_edit_dialog_title)).check(matches(isDisplayed()))
->>>>>>> 830a567f
       onView(withText(R.string.profile_picture_edit_alert_dialog_choose_from_library)).perform(click())
       intended(expectedIntent)
     }
@@ -517,21 +500,12 @@
   }
 
   @Test
-  @Config(qualifiers = "port-xxhdpi")
   fun testProfileProgressActivity_recyclerViewIndex0_clickViewAll_opensRecentlyPlayedActivity() {
     launch<ProfileProgressActivity>(createProfileProgressActivityIntent(internalProfileId)).use {
       waitForTheView(withText("Sean"))
-<<<<<<< HEAD
       onView(atPositionOnView(R.id.profile_progress_list, 0, R.id.view_all_text_view)).check(
         matches(
           withText("View All")
-=======
-      onView(
-        atPositionOnView(
-          R.id.profile_progress_list,
-          0,
-          R.id.view_all_text_view
->>>>>>> 830a567f
         )
       ).perform(click())
       intended(hasComponent(RecentlyPlayedActivity::class.java.name))
