--- conflicted
+++ resolved
@@ -815,39 +815,11 @@
     fun inject(optionsFragmentTest: ProfileProgressFragmentTest)
   }
 
-<<<<<<< HEAD
-  // TODO(#59): Move this to a general-purpose testing library that replaces all CoroutineExecutors with an
-  //  Espresso-enabled executor service. This service should also allow for background threads to run in both Espresso
-  //  and Robolectric to help catch potential race conditions, rather than forcing parallel execution to be sequential
-  //  and immediate.
-  //  NB: This also blocks on #59 to be able to actually create a test-only library.
-  /**
-   * An executor service that schedules all [Runnable]s to run asynchronously on the main thread. This is based on:
-   * https://android.googlesource.com/platform/packages/apps/TV/+/android-live-tv/src/com/android/tv/util/MainThreadExecutor.java.
-   */
-  private object MainThreadExecutor : AbstractExecutorService() {
-    override fun isTerminated(): Boolean = false
-
-    private val handler = Handler(Looper.getMainLooper())
-    val countingResource =
-      CountingIdlingResource("main_thread_executor_counting_idling_resource")
-
-    override fun execute(command: Runnable?) {
-      countingResource.increment()
-      handler.post {
-        try {
-          command?.run()
-        } finally {
-          countingResource.decrement()
-        }
-      }
-=======
   class TestApplication : Application(), ActivityComponentFactory, ApplicationInjectorProvider {
     private val component: TestApplicationComponent by lazy {
       DaggerProfileProgressFragmentTest_TestApplicationComponent.builder()
         .setApplication(this)
         .build() as TestApplicationComponent
->>>>>>> 2d14066d
     }
 
     fun inject(optionsFragmentTest: ProfileProgressFragmentTest) {
