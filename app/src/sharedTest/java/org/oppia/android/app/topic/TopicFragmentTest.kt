--- conflicted
+++ resolved
@@ -588,11 +588,7 @@
       ViewBindingShimModule::class, RatioInputModule::class,
       ApplicationStartupListenerModule::class, LogUploadWorkerModule::class,
       WorkManagerConfigurationModule::class, HintsAndSolutionConfigModule::class,
-<<<<<<< HEAD
       FirebaseLogUploaderModule::class, FakeOppiaClockModule::class, MyDownloadsModule::class
-=======
-      FirebaseLogUploaderModule::class, FakeOppiaClockModule::class,
->>>>>>> 0dbe671e
     ]
   )
   interface TestApplicationComponent : ApplicationComponent {
