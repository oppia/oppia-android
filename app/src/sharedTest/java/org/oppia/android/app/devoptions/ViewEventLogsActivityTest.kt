--- conflicted
+++ resolved
@@ -178,12 +178,9 @@
       NumericExpressionInputModule::class, AlgebraicExpressionInputModule::class,
       MathEquationInputModule::class, SplitScreenInteractionModule::class,
       LoggingIdentifierModule::class, ApplicationLifecycleModule::class,
-<<<<<<< HEAD
-      SyncStatusModule::class, TestingBuildFlavorModule::class
-=======
       SyncStatusModule::class, MetricLogSchedulerModule::class,
-      PerformanceMetricsAssessorModule::class, PerformanceMetricsConfigurationsModule::class
->>>>>>> 64c5b0cf
+      PerformanceMetricsAssessorModule::class, PerformanceMetricsConfigurationsModule::class,
+      TestingBuildFlavorModule::class
     ]
   )
   interface TestApplicationComponent : ApplicationComponent {
