--- conflicted
+++ resolved
@@ -60,13 +60,9 @@
         "//domain/src/main/java/org/oppia/android/domain/question:question_module",
         "//domain/src/main/java/org/oppia/android/domain/topic:prod_module",
         "//domain/src/main/java/org/oppia/android/domain/workmanager:prod_module",
-<<<<<<< HEAD
-        "//testing/src/main/java/org/oppia/android/testing",
-=======
         "//testing/src/main/java/org/oppia/android/testing:oppia_test_rule",
         "//testing/src/main/java/org/oppia/android/testing:test_image_loader_module",
         "//testing/src/main/java/org/oppia/android/testing:test_log_reporting_module",
->>>>>>> ef12f12b
         "//testing/src/main/java/org/oppia/android/testing/junit:initialize_default_locale_rule",
         "//testing/src/main/java/org/oppia/android/testing/robolectric:test_module",
         "//testing/src/main/java/org/oppia/android/testing/threading:test_coroutine_dispatchers",
@@ -157,10 +153,7 @@
         "//domain/src/main/java/org/oppia/android/domain/platformparameter:prod_module",
         "//domain/src/main/java/org/oppia/android/domain/question:question_module",
         "//domain/src/main/java/org/oppia/android/domain/spotlight:spotlight_state_controller",
-<<<<<<< HEAD
-=======
         "//domain/src/main/java/org/oppia/android/domain/topic:developer_assets",
->>>>>>> ef12f12b
         "//domain/src/main/java/org/oppia/android/domain/topic:prod_module",
         "//domain/src/main/java/org/oppia/android/domain/translation:translation_controller",
         "//domain/src/main/java/org/oppia/android/domain/workmanager:prod_module",
