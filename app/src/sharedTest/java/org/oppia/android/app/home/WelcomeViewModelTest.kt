--- conflicted
+++ resolved
@@ -335,11 +335,7 @@
       HintsAndSolutionProdModule::class, FirebaseLogUploaderModule::class,
       FakeOppiaClockModule::class, PracticeTabModule::class, DeveloperOptionsStarterModule::class,
       DeveloperOptionsModule::class, ExplorationStorageModule::class,
-<<<<<<< HEAD
-      NetworkConnectionUtilDebugModule::class, NetworkConnectionDebugUtilModule::class,
-=======
       NetworkConnectionUtilDebugModule::class, NetworkConnectionDebugUtilModule::class
->>>>>>> d2372aeb
     ]
   )
   interface TestApplicationComponent : ApplicationComponent {
