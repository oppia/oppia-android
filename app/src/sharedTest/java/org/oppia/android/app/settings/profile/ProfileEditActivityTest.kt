package org.oppia.android.app.settings.profile

import android.app.Application
import android.content.Context
import androidx.appcompat.app.AppCompatActivity
import androidx.test.core.app.ActivityScenario.launch
import androidx.test.core.app.ApplicationProvider
import androidx.test.espresso.Espresso.onView
import androidx.test.espresso.action.ViewActions.click
import androidx.test.espresso.action.ViewActions.scrollTo
import androidx.test.espresso.assertion.ViewAssertions.matches
import androidx.test.espresso.intent.Intents
import androidx.test.espresso.intent.Intents.intended
import androidx.test.espresso.intent.matcher.IntentMatchers.hasComponent
import androidx.test.espresso.matcher.RootMatchers.isDialog
import androidx.test.espresso.matcher.ViewMatchers.hasDescendant
import androidx.test.espresso.matcher.ViewMatchers.isChecked
import androidx.test.espresso.matcher.ViewMatchers.isClickable
import androidx.test.espresso.matcher.ViewMatchers.isCompletelyDisplayed
import androidx.test.espresso.matcher.ViewMatchers.isDisplayed
import androidx.test.espresso.matcher.ViewMatchers.isFocusable
import androidx.test.espresso.matcher.ViewMatchers.isRoot
import androidx.test.espresso.matcher.ViewMatchers.withId
import androidx.test.espresso.matcher.ViewMatchers.withText
import androidx.test.ext.junit.runners.AndroidJUnit4
import androidx.test.rule.ActivityTestRule
import com.google.common.truth.Truth.assertThat
import dagger.Component
import org.hamcrest.Matchers.not
import org.junit.After
import org.junit.Before
import org.junit.Rule
import org.junit.Test
import org.junit.runner.RunWith
import org.oppia.android.R
import org.oppia.android.app.activity.ActivityComponent
import org.oppia.android.app.activity.ActivityComponentFactory
import org.oppia.android.app.administratorcontrols.AdministratorControlsActivity
import org.oppia.android.app.application.ApplicationComponent
import org.oppia.android.app.application.ApplicationInjector
import org.oppia.android.app.application.ApplicationInjectorProvider
import org.oppia.android.app.application.ApplicationModule
import org.oppia.android.app.application.ApplicationStartupListenerModule
import org.oppia.android.app.devoptions.DeveloperOptionsModule
import org.oppia.android.app.devoptions.DeveloperOptionsStarterModule
import org.oppia.android.app.model.ProfileId
import org.oppia.android.app.shim.ViewBindingShimModule
import org.oppia.android.app.topic.PracticeTabModule
import org.oppia.android.app.translation.testing.ActivityRecreatorTestModule
import org.oppia.android.app.utility.OrientationChangeAction.Companion.orientationLandscape
import org.oppia.android.data.backends.gae.NetworkConfigProdModule
import org.oppia.android.data.backends.gae.NetworkModule
import org.oppia.android.domain.classify.InteractionsModule
import org.oppia.android.domain.classify.rules.continueinteraction.ContinueModule
import org.oppia.android.domain.classify.rules.dragAndDropSortInput.DragDropSortInputModule
import org.oppia.android.domain.classify.rules.fractioninput.FractionInputModule
import org.oppia.android.domain.classify.rules.imageClickInput.ImageClickInputModule
import org.oppia.android.domain.classify.rules.itemselectioninput.ItemSelectionInputModule
import org.oppia.android.domain.classify.rules.multiplechoiceinput.MultipleChoiceInputModule
import org.oppia.android.domain.classify.rules.numberwithunits.NumberWithUnitsRuleModule
import org.oppia.android.domain.classify.rules.numericinput.NumericInputRuleModule
import org.oppia.android.domain.classify.rules.ratioinput.RatioInputModule
import org.oppia.android.domain.classify.rules.textinput.TextInputRuleModule
import org.oppia.android.domain.exploration.lightweightcheckpointing.ExplorationStorageModule
import org.oppia.android.domain.hintsandsolution.HintsAndSolutionConfigModule
import org.oppia.android.domain.hintsandsolution.HintsAndSolutionProdModule
import org.oppia.android.domain.onboarding.ExpirationMetaDataRetrieverModule
import org.oppia.android.domain.oppialogger.LogStorageModule
import org.oppia.android.domain.oppialogger.loguploader.LogUploadWorkerModule
import org.oppia.android.domain.platformparameter.PlatformParameterModule
import org.oppia.android.domain.platformparameter.PlatformParameterSingletonModule
import org.oppia.android.domain.profile.ProfileManagementController
import org.oppia.android.domain.question.QuestionModule
import org.oppia.android.domain.topic.PrimeTopicAssetsControllerModule
import org.oppia.android.domain.workmanager.WorkManagerConfigurationModule
import org.oppia.android.testing.OppiaTestRule
import org.oppia.android.testing.TestLogReportingModule
import org.oppia.android.testing.junit.InitializeDefaultLocaleRule
import org.oppia.android.testing.profile.ProfileTestHelper
import org.oppia.android.testing.robolectric.RobolectricModule
import org.oppia.android.testing.threading.TestCoroutineDispatchers
import org.oppia.android.testing.threading.TestDispatcherModule
import org.oppia.android.testing.time.FakeOppiaClockModule
import org.oppia.android.util.accessibility.AccessibilityTestModule
import org.oppia.android.util.caching.AssetModule
import org.oppia.android.util.caching.testing.CachingTestModule
import org.oppia.android.util.data.DataProviders.Companion.toLiveData
import org.oppia.android.util.gcsresource.GcsResourceModule
import org.oppia.android.util.locale.LocaleProdModule
import org.oppia.android.util.logging.LoggerModule
import org.oppia.android.util.logging.firebase.FirebaseLogUploaderModule
import org.oppia.android.util.networking.NetworkConnectionDebugUtilModule
import org.oppia.android.util.networking.NetworkConnectionUtilDebugModule
import org.oppia.android.util.parser.html.HtmlParserEntityTypeModule
import org.oppia.android.util.parser.image.GlideImageLoaderModule
import org.oppia.android.util.parser.image.ImageParsingModule
import org.robolectric.annotation.Config
import org.robolectric.annotation.LooperMode
import javax.inject.Inject
import javax.inject.Singleton

/** Tests for [ProfileEditActivity]. */
@RunWith(AndroidJUnit4::class)
@LooperMode(LooperMode.Mode.PAUSED)
@Config(
  application = ProfileEditActivityTest.TestApplication::class,
  qualifiers = "port-xxhdpi"
)
class ProfileEditActivityTest {
  @get:Rule
  val initializeDefaultLocaleRule = InitializeDefaultLocaleRule()

  @get:Rule
  val oppiaTestRule = OppiaTestRule()
<<<<<<< HEAD

  // The initialTouchMode enables the activity to be launched in touch mode. The launchActivity is
  // disabled to launch Activity explicitly within each test case.
  @get:Rule
  var activityTestRule: ActivityTestRule<ProfileEditActivity> = ActivityTestRule(
    ProfileEditActivity::class.java,
    /* initialTouchMode= */ true,
    /* launchActivity= */ false
  )
=======
>>>>>>> 07bee869

  @Inject
  lateinit var context: Context

  @Inject
  lateinit var profileTestHelper: ProfileTestHelper

  @Inject
  lateinit var profileManagementController: ProfileManagementController

  @Inject
  lateinit var testCoroutineDispatchers: TestCoroutineDispatchers

  @Before
  fun setUp() {
    Intents.init()
    setUpTestApplicationComponent()
    testCoroutineDispatchers.registerIdlingResource()
    profileTestHelper.initializeProfiles()
  }

  @After
  fun tearDown() {
    testCoroutineDispatchers.unregisterIdlingResource()
    Intents.release()
  }

  private fun setUpTestApplicationComponent() {
    ApplicationProvider.getApplicationContext<TestApplication>().inject(this)
  }

  @Test
  fun testProfileEditActivity_hasCorrectActivityLabel() {
    launch(
      ProfileEditActivity::class.java
    ).use { scenario ->
      scenario.onActivity { activity ->
        // Verify that the activity label is correct as a proxy to verify TalkBack will announce the
        // correct string when it's read out.
        assertThat(activity.title).isEqualTo(
          context.getString(
            R.string.profile_edit_activity_title
          )
        )
      }
    }
  }

  @Test
  fun testProfileEdit_updateName_checkNewNameDisplayed() {
    profileManagementController.updateName(
      ProfileId.newBuilder().setInternalId(1).build(),
      newName = "Akshay"
    )
    launch<ProfileEditActivity>(
      ProfileEditActivity.createProfileEditActivity(
        context = context,
        profileId = 1
      )
    ).use {
      testCoroutineDispatchers.runCurrent()
      onView(withId(R.id.profile_edit_toolbar)).check(matches(hasDescendant(withText("Akshay"))))
      onView(withId(R.id.profile_edit_name)).check(matches(withText("Akshay")))
    }
  }

  @Test
  fun testProfileEdit_startWithAdminProfile_checkAdminInfoIsDisplayed() {
    launch<ProfileEditActivity>(
      ProfileEditActivity.createProfileEditActivity(
        context = context,
        profileId = 0
      )
    ).use {
      testCoroutineDispatchers.runCurrent()
      onView(withId(R.id.profile_edit_toolbar)).check(matches(hasDescendant(withText("Admin"))))
      onView(withId(R.id.profile_edit_name)).check(matches(withText("Admin")))
      onView(withId(R.id.profile_edit_allow_download_heading)).check(matches(not(isDisplayed())))
      onView(withId(R.id.profile_edit_allow_download_sub)).check(matches(not(isDisplayed())))
      onView(withId(R.id.profile_edit_allow_download_switch)).check(matches(not(isDisplayed())))
      onView(withId(R.id.profile_delete_button)).check(matches(not(isDisplayed())))
    }
  }

  @Test
  fun testProfileEdit_configChange_startWithAdminProfile_checkAdminInfoIsDisplayed() {
    launch<ProfileEditActivity>(
      ProfileEditActivity.createProfileEditActivity(
        context = context,
        profileId = 0
      )
    ).use {
      testCoroutineDispatchers.runCurrent()
      onView(isRoot()).perform(orientationLandscape())
      onView(withId(R.id.profile_edit_toolbar)).check(matches(hasDescendant(withText("Admin"))))
      onView(withId(R.id.profile_edit_name)).check(matches(withText("Admin")))
      onView(withId(R.id.profile_edit_allow_download_heading)).check(matches(not(isDisplayed())))
      onView(withId(R.id.profile_edit_allow_download_sub)).check(matches(not(isDisplayed())))
      onView(withId(R.id.profile_edit_allow_download_switch)).check(matches(not(isDisplayed())))
      onView(withId(R.id.profile_delete_button)).check(matches(not(isDisplayed())))
    }
  }

  @Test
  fun testProfileEdit_startWithUserProfile_checkUserInfoIsDisplayed() {
    launch<ProfileEditActivity>(
      ProfileEditActivity.createProfileEditActivity(
        context = context,
        profileId = 1
      )
    ).use {
      testCoroutineDispatchers.runCurrent()
      onView(withId(R.id.profile_edit_toolbar)).check(matches(hasDescendant(withText("Ben"))))
      onView(withId(R.id.profile_edit_name)).check(matches(withText("Ben")))
      onView(withId(R.id.profile_edit_allow_download_heading)).check(matches((isDisplayed())))
      onView(withId(R.id.profile_edit_allow_download_sub)).check(matches((isDisplayed())))
      onView(withId(R.id.profile_edit_allow_download_switch)).check(matches((isDisplayed())))
      onView(withId(R.id.profile_delete_button)).check(matches((isDisplayed())))
    }
  }

  @Test
  fun testProfileEdit_configChange_startWithUserProfile_checkUserInfoIsDisplayed() {
    launch<ProfileEditActivity>(
      ProfileEditActivity.createProfileEditActivity(
        context = context,
        profileId = 1
      )
    ).use {
      testCoroutineDispatchers.runCurrent()
      onView(isRoot()).perform(orientationLandscape())
      onView(withId(R.id.profile_edit_toolbar)).check(matches(hasDescendant(withText("Ben"))))
      onView(withId(R.id.profile_edit_name)).check(matches(withText("Ben")))
      onView(withId(R.id.profile_edit_allow_download_sub)).perform(scrollTo())
        .check(matches((isDisplayed())))
      onView(withId(R.id.profile_edit_allow_download_switch)).perform(scrollTo())
        .check(matches((isDisplayed())))
      onView(withId(R.id.profile_delete_button)).perform(scrollTo()).check(matches(isDisplayed()))
      onView(withId(R.id.profile_delete_button))
        .perform(scrollTo())
        .check(
          matches(
            (
              isDisplayed()
              )
          )
        )
    }
  }

  @Test
  fun testProfileEdit_startWithUserProfile_clickRenameButton_checkOpensProfileRename() {
    launch<ProfileEditActivity>(
      ProfileEditActivity.createProfileEditActivity(
        context = context,
        profileId = 1
      )
    ).use {
      onView(withId(R.id.profile_rename_button)).perform(click())
      intended(hasComponent(ProfileRenameActivity::class.java.name))
    }
  }

  @Test
  fun testProfileEdit_configChange_startWithUserProfile_clickRename_checkOpensProfileRename() {
    launch<ProfileEditActivity>(
      ProfileEditActivity.createProfileEditActivity(
        context = context,
        profileId = 1
      )
    ).use {
      onView(isRoot()).perform(orientationLandscape())
      onView(withId(R.id.profile_rename_button)).perform(click())
      intended(hasComponent(ProfileRenameActivity::class.java.name))
    }
  }

  @Test
  fun testProfileEdit_startWithUserProfile_clickResetPin_checkOpensProfileResetPin() {
    launch<ProfileEditActivity>(
      ProfileEditActivity.createProfileEditActivity(
        context = context,
        profileId = 1
      )
    ).use {
      onView(withId(R.id.profile_reset_button)).perform(click())
      intended(hasComponent(ProfileResetPinActivity::class.java.name))
    }
  }

  @Test
  fun testProfileEdit_configChange_startWithUserProfile_clickResetPin_checkOpensProfileResetPin() {
    launch<ProfileEditActivity>(
      ProfileEditActivity.createProfileEditActivity(
        context = context,
        profileId = 1
      )
    ).use {
      onView(isRoot()).perform(orientationLandscape())
      onView(withId(R.id.profile_reset_button)).perform(scrollTo()).perform(click())
      intended(hasComponent(ProfileResetPinActivity::class.java.name))
    }
  }

  @Test
  fun testProfileEdit_startWithUserProfile_clickProfileDeletionButton_checkOpensDeletionDialog() {
    launch<ProfileEditActivity>(
      ProfileEditActivity.createProfileEditActivity(
        context = context,
        profileId = 1
      )
    ).use {
      onView(withId(R.id.profile_delete_button)).perform(click())
      onView(withText(R.string.profile_edit_delete_dialog_message))
        .inRoot(isDialog())
        .check(
          matches(
            isDisplayed()
          )
        )
    }
  }

  @Test
  fun testProfileEdit_configChange_startWithUserProfile_clickDelete_checkOpensDeletionDialog() {
    launch<ProfileEditActivity>(
      ProfileEditActivity.createProfileEditActivity(
        context = context,
        profileId = 1
      )
    ).use {
      onView(isRoot()).perform(orientationLandscape())
      onView(withId(R.id.profile_delete_button)).perform(scrollTo()).perform(click())
      testCoroutineDispatchers.runCurrent()
      onView(withText(R.string.profile_edit_delete_dialog_message))
        .inRoot(isDialog())
        .check(
          matches(
            isDisplayed()
          )
        )
    }
  }

  @Test
  fun testProfileEdit_startWithUserProfile_clickDelete_configChange_checkDeletionDialogIsVisible() {
    launch<ProfileEditActivity>(
      ProfileEditActivity.createProfileEditActivity(
        context,
        profileId = 1
      )
    ).use {
      onView(withId(R.id.profile_delete_button)).perform(scrollTo()).perform(click())
      onView(isRoot()).perform(orientationLandscape())
      testCoroutineDispatchers.runCurrent()
      onView(withText(R.string.profile_edit_delete_dialog_message))
        .inRoot(isDialog())
        .check(
          matches(
            isCompletelyDisplayed()
          )
        )
    }
  }

  @Test
  fun testProfileEdit_deleteProfile_checkReturnsToProfileListOnPhoneOrAdminControlOnTablet() {
    launch<ProfileEditActivity>(
      ProfileEditActivity.createProfileEditActivity(
        context = context,
        profileId = 1
      )
    ).use {
      onView(withId(R.id.profile_delete_button)).perform(click())
      onView(withText(R.string.profile_edit_delete_dialog_positive))
        .inRoot(isDialog())
        .perform(click())
      testCoroutineDispatchers.runCurrent()
      if (context.resources.getBoolean(R.bool.isTablet)) {
        intended(hasComponent(AdministratorControlsActivity::class.java.name))
      } else {
        intended(hasComponent(ProfileListActivity::class.java.name))
      }
    }
  }

  @Test
  fun testProfileEdit_landscape_deleteProfile_checkReturnsProfileListOnTabletAdminControlOnPhone() {
    launch<ProfileEditActivity>(
      ProfileEditActivity.createProfileEditActivity(
        context = context,
        profileId = 1
      )
    ).use {
      onView(isRoot()).perform(orientationLandscape())
      onView(withId(R.id.profile_delete_button)).perform(scrollTo()).perform(click())
      onView(withText(R.string.profile_edit_delete_dialog_positive))
        .inRoot(isDialog())
        .perform(click())
      testCoroutineDispatchers.runCurrent()
      if (context.resources.getBoolean(R.bool.isTablet)) {
        intended(hasComponent(AdministratorControlsActivity::class.java.name))
      } else {
        intended(hasComponent(ProfileListActivity::class.java.name))
      }
    }
  }

  @Test
  fun testProfileEdit_startWithUserHasDownloadAccess_checkSwitchIsChecked() {
    profileManagementController.addProfile(
      name = "James",
      pin = "123",
      avatarImagePath = null,
      allowDownloadAccess = true,
      colorRgb = -10710042,
      isAdmin = false
    ).toLiveData()
    launch<ProfileEditActivity>(
      ProfileEditActivity.createProfileEditActivity(
        context = context,
        profileId = 4
      )
    ).use {
      testCoroutineDispatchers.runCurrent()
      onView(withId(R.id.profile_edit_allow_download_switch)).check(matches(isChecked()))
    }
  }

  @Test
  fun testProfileEdit_configChange_startWithUserHasDownloadAccess_checkSwitchIsChecked() {
    profileManagementController.addProfile(
      name = "James",
      pin = "123",
      avatarImagePath = null,
      allowDownloadAccess = true,
      colorRgb = -10710042,
      isAdmin = false
    ).toLiveData()
    launch<ProfileEditActivity>(
      ProfileEditActivity.createProfileEditActivity(
        context = context,
        profileId = 4
      )
    ).use {
      testCoroutineDispatchers.runCurrent()
      onView(isRoot()).perform(orientationLandscape())
      onView(withId(R.id.profile_edit_allow_download_switch)).check(matches(isChecked()))
    }
  }

  @Test
  fun testProfileEdit_startWithUserHasDownloadAccess_clickAllowDownloadContainer_checkChanged() {
    profileManagementController.addProfile(
      name = "James",
      pin = "123",
      avatarImagePath = null,
      allowDownloadAccess = true,
      colorRgb = -10710042,
      isAdmin = false
    ).toLiveData()
    launch<ProfileEditActivity>(
      ProfileEditActivity.createProfileEditActivity(
        context = context,
        profileId = 4
      )
    ).use {
      testCoroutineDispatchers.runCurrent()
      onView(withId(R.id.profile_edit_allow_download_switch)).check(matches(isChecked()))
      onView(withId(R.id.profile_edit_allow_download_container)).perform(click())
      onView(withId(R.id.profile_edit_allow_download_switch)).check(matches(not(isChecked())))
    }
  }

  @Test
  fun testProfileEdit_startWithUserHasDownloadAccess_switchIsNotClickable() {
    profileManagementController.addProfile(
      name = "James",
      pin = "123",
      avatarImagePath = null,
      allowDownloadAccess = true,
      colorRgb = -10710042,
      isAdmin = false
    ).toLiveData()
    launch<ProfileEditActivity>(
      ProfileEditActivity.createProfileEditActivity(
        context = context,
        profileId = 4
      )
    ).use {
      testCoroutineDispatchers.runCurrent()
      onView(withId(R.id.profile_edit_allow_download_switch)).check(matches(not(isClickable())))
    }
  }

  @Test
  fun testProfileEdit_startWithUserHasDownloadAccess_switchContainerIsFocusable() {
    profileManagementController.addProfile(
      name = "James",
      pin = "123",
      avatarImagePath = null,
      allowDownloadAccess = true,
      colorRgb = -10710042,
      isAdmin = false
    ).toLiveData()
    launch<ProfileEditActivity>(
      ProfileEditActivity.createProfileEditActivity(
        context = context,
        profileId = 4
      )
    ).use {
      testCoroutineDispatchers.runCurrent()
      onView(withId(R.id.profile_edit_allow_download_container)).check(matches(isFocusable()))
    }
  }

  @Test
  fun testProfileEdit_startWithUserHasDownloadAccess_switchContainerIsDisplayed() {
    profileManagementController.addProfile(
      name = "James",
      pin = "123",
      avatarImagePath = null,
      allowDownloadAccess = true,
      colorRgb = -10710042,
      isAdmin = false
    ).toLiveData()
    launch<ProfileEditActivity>(
      ProfileEditActivity.createProfileEditActivity(
        context = context,
        profileId = 4
      )
    ).use {
      testCoroutineDispatchers.runCurrent()
      onView(withId(R.id.profile_edit_allow_download_container)).check(matches(isDisplayed()))
    }
  }

  @Test
  fun testProfileEdit_startWithUserDoesNotHaveDownloadAccess_switchContainerIsNotDisplayed() {
    launch<ProfileEditActivity>(
      ProfileEditActivity.createProfileEditActivity(
        context = context,
        profileId = 0
      )
    ).use {
      testCoroutineDispatchers.runCurrent()
      onView(withId(R.id.profile_edit_allow_download_container)).check(matches(not(isDisplayed())))
    }
  }

  // TODO(#59): Figure out a way to reuse modules instead of needing to re-declare them.
  @Singleton
  @Component(
    modules = [
      RobolectricModule::class,
      PlatformParameterModule::class, PlatformParameterSingletonModule::class,
      TestDispatcherModule::class, ApplicationModule::class,
      LoggerModule::class, ContinueModule::class, FractionInputModule::class,
      ItemSelectionInputModule::class, MultipleChoiceInputModule::class,
      NumberWithUnitsRuleModule::class, NumericInputRuleModule::class, TextInputRuleModule::class,
      DragDropSortInputModule::class, ImageClickInputModule::class, InteractionsModule::class,
      GcsResourceModule::class, GlideImageLoaderModule::class, ImageParsingModule::class,
      HtmlParserEntityTypeModule::class, QuestionModule::class, TestLogReportingModule::class,
      AccessibilityTestModule::class, LogStorageModule::class, CachingTestModule::class,
      PrimeTopicAssetsControllerModule::class, ExpirationMetaDataRetrieverModule::class,
      ViewBindingShimModule::class, RatioInputModule::class, WorkManagerConfigurationModule::class,
      ApplicationStartupListenerModule::class, LogUploadWorkerModule::class,
      HintsAndSolutionConfigModule::class, HintsAndSolutionProdModule::class,
      FirebaseLogUploaderModule::class, FakeOppiaClockModule::class, PracticeTabModule::class,
      DeveloperOptionsStarterModule::class, DeveloperOptionsModule::class,
      ExplorationStorageModule::class, NetworkModule::class, NetworkConfigProdModule::class,
      NetworkConnectionUtilDebugModule::class, NetworkConnectionDebugUtilModule::class,
      AssetModule::class, LocaleProdModule::class, ActivityRecreatorTestModule::class
    ]
  )
  interface TestApplicationComponent : ApplicationComponent {
    @Component.Builder
    interface Builder : ApplicationComponent.Builder

    fun inject(profileEditActivityTest: ProfileEditActivityTest)
  }

  class TestApplication : Application(), ActivityComponentFactory, ApplicationInjectorProvider {
    private val component: TestApplicationComponent by lazy {
      DaggerProfileEditActivityTest_TestApplicationComponent.builder()
        .setApplication(this)
        .build() as TestApplicationComponent
    }

    fun inject(profileEditActivityTest: ProfileEditActivityTest) {
      component.inject(profileEditActivityTest)
    }

    override fun createActivityComponent(activity: AppCompatActivity): ActivityComponent {
      return component.getActivityComponentBuilderProvider().get().setActivity(activity).build()
    }

    override fun getApplicationInjector(): ApplicationInjector = component
  }
}<|MERGE_RESOLUTION|>--- conflicted
+++ resolved
@@ -23,8 +23,6 @@
 import androidx.test.espresso.matcher.ViewMatchers.withId
 import androidx.test.espresso.matcher.ViewMatchers.withText
 import androidx.test.ext.junit.runners.AndroidJUnit4
-import androidx.test.rule.ActivityTestRule
-import com.google.common.truth.Truth.assertThat
 import dagger.Component
 import org.hamcrest.Matchers.not
 import org.junit.After
@@ -73,7 +71,7 @@
 import org.oppia.android.domain.question.QuestionModule
 import org.oppia.android.domain.topic.PrimeTopicAssetsControllerModule
 import org.oppia.android.domain.workmanager.WorkManagerConfigurationModule
-import org.oppia.android.testing.OppiaTestRule
+import org.oppia.android.testing.AccessibilityTestRule
 import org.oppia.android.testing.TestLogReportingModule
 import org.oppia.android.testing.junit.InitializeDefaultLocaleRule
 import org.oppia.android.testing.profile.ProfileTestHelper
@@ -112,18 +110,6 @@
 
   @get:Rule
   val oppiaTestRule = OppiaTestRule()
-<<<<<<< HEAD
-
-  // The initialTouchMode enables the activity to be launched in touch mode. The launchActivity is
-  // disabled to launch Activity explicitly within each test case.
-  @get:Rule
-  var activityTestRule: ActivityTestRule<ProfileEditActivity> = ActivityTestRule(
-    ProfileEditActivity::class.java,
-    /* initialTouchMode= */ true,
-    /* launchActivity= */ false
-  )
-=======
->>>>>>> 07bee869
 
   @Inject
   lateinit var context: Context
@@ -153,23 +139,6 @@
 
   private fun setUpTestApplicationComponent() {
     ApplicationProvider.getApplicationContext<TestApplication>().inject(this)
-  }
-
-  @Test
-  fun testProfileEditActivity_hasCorrectActivityLabel() {
-    launch(
-      ProfileEditActivity::class.java
-    ).use { scenario ->
-      scenario.onActivity { activity ->
-        // Verify that the activity label is correct as a proxy to verify TalkBack will announce the
-        // correct string when it's read out.
-        assertThat(activity.title).isEqualTo(
-          context.getString(
-            R.string.profile_edit_activity_title
-          )
-        )
-      }
-    }
   }
 
   @Test
