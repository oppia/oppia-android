--- conflicted
+++ resolved
@@ -24,10 +24,7 @@
 import org.mockito.Mockito.verify
 import org.oppia.android.R
 import org.oppia.android.app.activity.ActivityComponent
-<<<<<<< HEAD
-=======
 import org.oppia.android.app.activity.ActivityComponentFactory
->>>>>>> 26660cf8
 import org.oppia.android.app.application.ApplicationComponent
 import org.oppia.android.app.application.ApplicationInjector
 import org.oppia.android.app.application.ApplicationInjectorProvider
@@ -86,18 +83,14 @@
 import org.robolectric.annotation.Config
 import org.robolectric.annotation.LooperMode
 import javax.inject.Singleton
-import org.oppia.android.app.activity.ActivityComponentFactory
 
 /** Tests for [ImageViewBindingAdaptersTest]. */
 @RunWith(AndroidJUnit4::class)
 @LooperMode(LooperMode.Mode.PAUSED)
-<<<<<<< HEAD
-=======
 @Config(
   application = ImageViewBindingAdaptersTest.TestApplication::class,
   qualifiers = "port-xxhdpi"
 )
->>>>>>> 26660cf8
 class ImageViewBindingAdaptersTest {
 
   // TODO(#3059): Add more tests for other BindableAdapters present in [ImageViewBindingAdapters].
@@ -126,14 +119,6 @@
   }
 
   @Test
-<<<<<<< HEAD
-  fun setImageDrawableWithStaticDrawables() {
-    val image_view = activityRule.scenario.runWithActivity {
-      val imageview = it.findViewById<ImageView>(R.id.imageView)
-      ImageViewBindingAdapters.setImageDrawableCompat(
-        imageview,
-        R.drawable.lesson_thumbnail_graphic_baker
-=======
   fun testSetPlayStateDrawableWithChapterPlayState_completedState_hasCorrectDrawable() {
     activityRule.scenario.runWithActivity {
       val imageView: ImageView = getImageView(it)
@@ -173,24 +158,14 @@
       setPlayStateDrawable(imageView, ChapterPlayState.NOT_PLAYABLE_MISSING_PREREQUISITES)
       onView(withId(R.id.image_view_for_data_binding)).check(
         matches(withDrawable(R.drawable.circular_stroke_2dp_grey_32dp))
->>>>>>> 26660cf8
-      )
-    }
-<<<<<<< HEAD
-    onView(withId(R.id.imageView))
-      .check(matches(EspressoTestsMatchers.withDrawable(R.drawable.lesson_thumbnail_graphic_baker)))
-    onView(isRoot()).perform(orientationLandscape())
-    ImageViewBindingAdapters.setImageDrawableCompat(image_view, R.drawable.lesson_thumbnail_graphic_baker)
-    onView(withId(R.id.imageView))
-      .check(matches(EspressoTestsMatchers.withDrawable(R.drawable.lesson_thumbnail_graphic_baker)))
-=======
+      )
+    }
   }
 
   private fun getImageView(
     imageViewBindingAdaptersTestActivity: ImageViewBindingAdaptersTestActivity
   ): ImageView {
     return imageViewBindingAdaptersTestActivity.findViewById(R.id.image_view_for_data_binding)
->>>>>>> 26660cf8
   }
 
   private inline fun <reified V, A : Activity> ActivityScenario<A>.runWithActivity(
