package org.oppia.android.app.databinding

import android.app.Activity
import android.app.Application
import android.content.Context
import android.content.Intent
import android.widget.TextView
import androidx.appcompat.app.AppCompatActivity
import androidx.core.view.ViewCompat
import androidx.core.view.marginEnd
import androidx.core.view.marginStart
import androidx.test.core.app.ActivityScenario
import androidx.test.core.app.ApplicationProvider
import androidx.test.espresso.intent.Intents
import androidx.test.ext.junit.rules.ActivityScenarioRule
import androidx.test.ext.junit.runners.AndroidJUnit4
import com.google.common.truth.Truth.assertThat
import dagger.Component
import org.junit.After
import org.junit.Before
import org.junit.Rule
import org.junit.Test
import org.junit.runner.RunWith
import org.mockito.ArgumentCaptor
import org.mockito.Mockito.mock
import org.mockito.Mockito.verify
import org.oppia.android.R
import org.oppia.android.app.activity.ActivityComponent
import org.oppia.android.app.activity.ActivityComponentFactory
import org.oppia.android.app.application.ApplicationComponent
import org.oppia.android.app.application.ApplicationInjector
import org.oppia.android.app.application.ApplicationInjectorProvider
import org.oppia.android.app.application.ApplicationModule
import org.oppia.android.app.application.ApplicationStartupListenerModule
import org.oppia.android.app.application.testing.TestingBuildFlavorModule
import org.oppia.android.app.databinding.StateAssemblerMarginBindingAdapters.setExplorationSplitViewMargin
import org.oppia.android.app.databinding.StateAssemblerMarginBindingAdapters.setExplorationViewMargin
import org.oppia.android.app.databinding.StateAssemblerMarginBindingAdapters.setQuestionSplitViewMargin
import org.oppia.android.app.databinding.StateAssemblerMarginBindingAdapters.setQuestionViewMargin
import org.oppia.android.app.devoptions.DeveloperOptionsModule
import org.oppia.android.app.devoptions.DeveloperOptionsStarterModule
import org.oppia.android.app.player.state.itemviewmodel.SplitScreenInteractionModule
import org.oppia.android.app.shim.ViewBindingShimModule
import org.oppia.android.app.testing.StateAssemblerMarginBindingAdaptersTestActivity
import org.oppia.android.app.topic.PracticeTabModule
import org.oppia.android.app.translation.testing.ActivityRecreatorTestModule
import org.oppia.android.data.backends.gae.NetworkConfigProdModule
import org.oppia.android.data.backends.gae.NetworkModule
import org.oppia.android.domain.classify.InteractionsModule
import org.oppia.android.domain.classify.rules.algebraicexpressioninput.AlgebraicExpressionInputModule
import org.oppia.android.domain.classify.rules.continueinteraction.ContinueModule
import org.oppia.android.domain.classify.rules.dragAndDropSortInput.DragDropSortInputModule
import org.oppia.android.domain.classify.rules.fractioninput.FractionInputModule
import org.oppia.android.domain.classify.rules.imageClickInput.ImageClickInputModule
import org.oppia.android.domain.classify.rules.itemselectioninput.ItemSelectionInputModule
import org.oppia.android.domain.classify.rules.mathequationinput.MathEquationInputModule
import org.oppia.android.domain.classify.rules.multiplechoiceinput.MultipleChoiceInputModule
import org.oppia.android.domain.classify.rules.numberwithunits.NumberWithUnitsRuleModule
import org.oppia.android.domain.classify.rules.numericexpressioninput.NumericExpressionInputModule
import org.oppia.android.domain.classify.rules.numericinput.NumericInputRuleModule
import org.oppia.android.domain.classify.rules.ratioinput.RatioInputModule
import org.oppia.android.domain.classify.rules.textinput.TextInputRuleModule
import org.oppia.android.domain.exploration.lightweightcheckpointing.ExplorationStorageModule
import org.oppia.android.domain.hintsandsolution.HintsAndSolutionConfigModule
import org.oppia.android.domain.hintsandsolution.HintsAndSolutionProdModule
import org.oppia.android.domain.onboarding.ExpirationMetaDataRetrieverModule
import org.oppia.android.domain.oppialogger.LogStorageModule
import org.oppia.android.domain.oppialogger.LoggingIdentifierModule
import org.oppia.android.domain.oppialogger.analytics.ApplicationLifecycleModule
import org.oppia.android.domain.oppialogger.logscheduler.MetricLogSchedulerModule
import org.oppia.android.domain.oppialogger.loguploader.LogReportWorkerModule
import org.oppia.android.domain.platformparameter.PlatformParameterModule
import org.oppia.android.domain.platformparameter.PlatformParameterSingletonModule
import org.oppia.android.domain.question.QuestionModule
import org.oppia.android.domain.topic.PrimeTopicAssetsControllerModule
import org.oppia.android.domain.workmanager.WorkManagerConfigurationModule
import org.oppia.android.testing.OppiaTestRule
import org.oppia.android.testing.TestImageLoaderModule
import org.oppia.android.testing.TestLogReportingModule
import org.oppia.android.testing.junit.InitializeDefaultLocaleRule
import org.oppia.android.testing.robolectric.RobolectricModule
import org.oppia.android.testing.threading.TestDispatcherModule
import org.oppia.android.testing.time.FakeOppiaClockModule
import org.oppia.android.util.accessibility.AccessibilityTestModule
import org.oppia.android.util.caching.AssetModule
import org.oppia.android.util.caching.testing.CachingTestModule
import org.oppia.android.util.gcsresource.GcsResourceModule
import org.oppia.android.util.locale.LocaleProdModule
import org.oppia.android.util.logging.LoggerModule
import org.oppia.android.util.logging.SyncStatusModule
import org.oppia.android.util.logging.firebase.FirebaseLogUploaderModule
import org.oppia.android.util.networking.NetworkConnectionDebugUtilModule
import org.oppia.android.util.networking.NetworkConnectionUtilDebugModule
import org.oppia.android.util.parser.html.HtmlParserEntityTypeModule
import org.oppia.android.util.parser.image.ImageParsingModule
import org.robolectric.annotation.Config
import org.robolectric.annotation.LooperMode
import javax.inject.Inject
import javax.inject.Singleton

private const val TOLERANCE = 1e-5f

/** Tests for [StateAssemblerMarginBindingAdapters]. */
@RunWith(AndroidJUnit4::class)
@LooperMode(LooperMode.Mode.PAUSED)
@Config(
  application = StateAssemblerMarginBindingAdaptersTest.TestApplication::class,
  qualifiers = "port-xxhdpi"
)
class StateAssemblerMarginBindingAdaptersTest {
  @get:Rule
  val initializeDefaultLocaleRule = InitializeDefaultLocaleRule()

  @Inject
  lateinit var context: Context

  @get:Rule
  val oppiaTestRule = OppiaTestRule()

  @get:Rule
  var activityRule: ActivityScenarioRule<StateAssemblerMarginBindingAdaptersTestActivity> =
    ActivityScenarioRule(
      Intent(
        ApplicationProvider.getApplicationContext(),
        StateAssemblerMarginBindingAdaptersTestActivity::class.java
      )
    )

  @Before
  fun setUp() {
    setUpTestApplicationComponent()
    Intents.init()
  }

  @After
  fun tearDown() {
    Intents.release()
  }

  @Test
  fun testMarginBindingAdapters_explorationViewMargin_ltrIsEnabled_marginsForLtrIsCorrect() {
    val textView = activityRule.scenario.runWithActivity {
      val textView: TextView = it.findViewById(R.id.test_margin_text_view)
      setExplorationViewMargin(
        textView,
        /* isApplicable= */ true,
        /* marginStart= */ 24f,
        /* marginTop= */ 24f,
        /* marginEnd= */ 40f,
        /* marginBottom= */ 24f
      )
      return@runWithActivity textView
    }
    /*
     * Note that the margin starts/ends below match the ones set above because, when the adapters are
     * working correctly in RTL mode, the start/end should be exactly the start/end originally set.
     */
    assertThat(textView.marginStart.toFloat()).isWithin(TOLERANCE).of(24f)
    assertThat(textView.marginEnd.toFloat()).isWithin(TOLERANCE).of(40f)
  }

  @Test
  fun testMarginBindingAdapters_explorationViewMargin_rtlIsEnabled_marginsForRtlIsCorrect() {
    val textView = activityRule.scenario.runWithActivity {
      val textView: TextView = it.findViewById(R.id.test_margin_text_view)
      ViewCompat.setLayoutDirection(textView, ViewCompat.LAYOUT_DIRECTION_RTL)
      setExplorationViewMargin(
        textView,
        /* isApplicable= */ true,
        /* marginStart= */ 24f,
        /* marginTop= */ 24f,
        /* marginEnd= */ 40f,
        /* marginBottom= */ 24f
      )
      return@runWithActivity textView
    }
    /*
     * Note that the margin starts/ends below match the ones set above because, when the adapters are
     * working correctly in RTL mode, the start/end should be exactly the start/end originally set.
     */
    assertThat(textView.marginStart.toFloat()).isWithin(TOLERANCE).of(24f)
    assertThat(textView.marginEnd.toFloat()).isWithin(TOLERANCE).of(40f)
  }

  @Test
  fun testMarginBindingAdapters_questionViewMargin_ltrIsEnabled_marginsForLtrIsCorrect() {
    val textView = activityRule.scenario.runWithActivity {
      val textView: TextView = it.findViewById(R.id.test_margin_text_view)
      setQuestionViewMargin(
        textView,
        /* isApplicable= */ true,
        /* marginStart= */ 24f,
        /* marginTop= */ 24f,
        /* marginEnd= */ 40f,
        /* marginBottom= */ 24f
      )
      return@runWithActivity textView
    }
    /*
     * Note that the margin starts/ends below match the ones set above because, when the adapters are
     * working correctly in RTL mode, the start/end should be exactly the start/end originally set.
     */
    assertThat(textView.marginStart.toFloat()).isWithin(TOLERANCE).of(24f)
    assertThat(textView.marginEnd.toFloat()).isWithin(TOLERANCE).of(40f)
  }

  @Test
  fun testMarginBindingAdapters_questionViewMargin_rtlIsEnabled_marginsForRtlIsCorrect() {
    val textView = activityRule.scenario.runWithActivity {
      val textView: TextView = it.findViewById(R.id.test_margin_text_view)
      ViewCompat.setLayoutDirection(textView, ViewCompat.LAYOUT_DIRECTION_RTL)
      setQuestionViewMargin(
        textView,
        /* isApplicable= */ true,
        /* marginStart= */ 24f,
        /* marginTop= */ 24f,
        /* marginEnd= */ 40f,
        /* marginBottom= */ 24f
      )
      return@runWithActivity textView
    }
    /*
     * Note that the margin starts/ends below match the ones set above because, when the adapters are
     * working correctly in RTL mode, the start/end should be exactly the start/end originally set.
     */
    assertThat(textView.marginStart.toFloat()).isWithin(TOLERANCE).of(24f)
    assertThat(textView.marginEnd.toFloat()).isWithin(TOLERANCE).of(40f)
  }

  @Test
  fun testMarginBindingAdapters_questionSplitViewMargin_ltrIsEnabled_marginsForLtrIsCorrect() {
    val textView = activityRule.scenario.runWithActivity {
      val textView: TextView = it.findViewById(R.id.test_margin_text_view)
      setQuestionSplitViewMargin(
        textView,
        /* isApplicable= */ true,
        /* marginStart= */ 24f,
        /* marginTop= */ 24f,
        /* marginEnd= */ 40f,
        /* marginBottom= */ 24f
      )
      return@runWithActivity textView
    }
    /*
     * Note that the margin starts/ends below match the ones set above because, when the adapters are
     * working correctly in RTL mode, the start/end should be exactly the start/end originally set.
     */
    assertThat(textView.marginStart.toFloat()).isWithin(TOLERANCE).of(24f)
    assertThat(textView.marginEnd.toFloat()).isWithin(TOLERANCE).of(40f)
  }

  @Test
  fun testMarginBindingAdapters_questionSplitViewMargin_rtlIsEnabled_marginsForRtlIsCorrect() {
    val textView = activityRule.scenario.runWithActivity {
      val textView: TextView = it.findViewById(R.id.test_margin_text_view)
      ViewCompat.setLayoutDirection(textView, ViewCompat.LAYOUT_DIRECTION_RTL)
      setQuestionSplitViewMargin(
        textView,
        /* isApplicable= */ true,
        /* marginStart= */ 24f,
        /* marginTop= */ 24f,
        /* marginEnd= */ 40f,
        /* marginBottom= */ 24f
      )
      return@runWithActivity textView
    }
    /*
     * Note that the margin starts/ends below match the ones set above because, when the adapters are
     * working correctly in RTL mode, the start/end should be exactly the start/end originally set.
     */
    assertThat(textView.marginStart.toFloat()).isWithin(TOLERANCE).of(24f)
    assertThat(textView.marginEnd.toFloat()).isWithin(TOLERANCE).of(40f)
  }

  @Config(qualifiers = "port")
  @Test
  fun testMarginBindingAdapters_ltrIsEnabled_port_marginStartAndMarginEndForLtrIsCorrect() {
    val textView = activityRule.scenario.runWithActivity {
      val textView: TextView = it.findViewById(R.id.test_margin_text_view)
      setExplorationSplitViewMargin(
        textView,
        /* isApplicable= */ true,
        /* marginStart= */ 24f,
        /* marginTop= */ 24f,
        /* marginEnd= */ 40f,
        /* marginBottom= */ 24f
      )
      return@runWithActivity textView
    }
    /*
     * Note that the margin starts/ends below match the ones set above because, when the adapters are
     * working correctly in RTL mode, the start/end should be exactly the start/end originally set.
     */
    assertThat(textView.marginStart.toFloat()).isWithin(TOLERANCE).of(24f)
    assertThat(textView.marginEnd.toFloat()).isWithin(TOLERANCE).of(40f)
  }

  @Config(qualifiers = "land")
  @Test
  fun testMarginBindingAdapters_ltrIsEnabled_landscape_marginStartAndMarginEndForLtrIsCorrect() {
    val textView = activityRule.scenario.runWithActivity {
      val textView: TextView = it.findViewById(R.id.test_margin_text_view)
      setExplorationSplitViewMargin(
        textView,
        /* isApplicable= */ true,
        /* marginStart= */ 24f,
        /* marginTop= */ 24f,
        /* marginEnd= */ 40f,
        /* marginBottom= */ 24f
      )
      return@runWithActivity textView
    }
    /*
     * Note that the margin starts/ends below match the ones set above because, when the adapters are
     * working correctly in RTL mode, the start/end should be exactly the start/end originally set.
     */
    assertThat(textView.marginStart.toFloat()).isWithin(TOLERANCE).of(24f)
    assertThat(textView.marginEnd.toFloat()).isWithin(TOLERANCE).of(40f)
  }

  @Config(qualifiers = "sw600dp-port")
  @Test
  fun testMarginBindingAdapters_ltrEnabled__port_tablet_marginStartAndMarginEndForLtrIsCorrect() {
    val textView = activityRule.scenario.runWithActivity {
      val textView: TextView = it.findViewById(R.id.test_margin_text_view)
      setExplorationSplitViewMargin(
        textView,
        /* isApplicable= */ true,
        /* marginStart= */ 24f,
        /* marginTop= */ 24f,
        /* marginEnd= */ 40f,
        /* marginBottom= */ 24f
      )
      return@runWithActivity textView
    }
    /*
     * Note that the margin starts/ends below match the ones set above because, when the adapters are
     * working correctly in RTL mode, the start/end should be exactly the start/end originally set.
     */
    assertThat(textView.marginStart.toFloat()).isWithin(TOLERANCE).of(24f)
    assertThat(textView.marginEnd.toFloat()).isWithin(TOLERANCE).of(40f)
  }

  @Config(qualifiers = "sw600dp-land")
  @Test
  fun testMarginBindingAdapters_ltrEnabled_landscape_tablet_marginStartAndEndForLtrIsCorrect() {
    val textView = activityRule.scenario.runWithActivity {
      val textView: TextView = it.findViewById(R.id.test_margin_text_view)
      setExplorationSplitViewMargin(
        textView,
        /* isApplicable= */ true,
        /* marginStart= */ 24f,
        /* marginTop= */ 24f,
        /* marginEnd= */ 40f,
        /* marginBottom= */ 24f
      )
      return@runWithActivity textView
    }
    /*
     * Note that the margin starts/ends below match the ones set above because, when the adapters are
     * working correctly in RTL mode, the start/end should be exactly the start/end originally set.
     */
    assertThat(textView.marginStart.toFloat()).isWithin(TOLERANCE).of(24f)
    assertThat(textView.marginEnd.toFloat()).isWithin(TOLERANCE).of(40f)
  }

  @Config(qualifiers = "port")
  @Test
  fun testMarginBindingAdapters_rtlIsEnabled_port_marginStartAndMarginEndForRtlIsCorrect() {
    val textView = activityRule.scenario.runWithActivity {
      val textView: TextView = it.findViewById(R.id.test_margin_text_view)
      ViewCompat.setLayoutDirection(textView, ViewCompat.LAYOUT_DIRECTION_RTL)
      setExplorationSplitViewMargin(
        textView,
        /* isApplicable= */ true,
        /* marginStart= */ 24f,
        /* marginTop= */ 24f,
        /* marginEnd= */ 40f,
        /* marginBottom= */ 24f
      )
      return@runWithActivity textView
    }
    /*
     * Note that the margin starts/ends below match the ones set above because, when the adapters are
     * working correctly in RTL mode, the start/end should be exactly the start/end originally set.
     */
    assertThat(textView.marginStart.toFloat()).isWithin(TOLERANCE).of(24f)
    assertThat(textView.marginEnd.toFloat()).isWithin(TOLERANCE).of(40f)
  }

  @Config(qualifiers = "land")
  @Test
  fun testMarginBindingAdapters_rtlIsEnabled_landscape_marginStartAndMarginEndForRtlIsCorrect() {
    val textView = activityRule.scenario.runWithActivity {
      val textView: TextView = it.findViewById(R.id.test_margin_text_view)
      ViewCompat.setLayoutDirection(textView, ViewCompat.LAYOUT_DIRECTION_RTL)
      setExplorationSplitViewMargin(
        textView,
        /* isApplicable= */ true,
        /* marginStart= */ 24f,
        /* marginTop= */ 24f,
        /* marginEnd= */ 40f,
        /* marginBottom= */ 24f
      )
      return@runWithActivity textView
    }
    /*
     * Note that the margin starts/ends below match the ones set above because, when the adapters are
     * working correctly in RTL mode, the start/end should be exactly the start/end originally set.
     */
    assertThat(textView.marginStart.toFloat()).isWithin(TOLERANCE).of(24f)
    assertThat(textView.marginEnd.toFloat()).isWithin(TOLERANCE).of(40f)
  }

  @Config(qualifiers = "sw600dp-port")
  @Test
  fun testMarginBindingAdapters_rtlIsEnabled_port_tablet_marginStartAndMarginEndForRtlIsCorrect() {
    val textView = activityRule.scenario.runWithActivity {
      val textView: TextView = it.findViewById(R.id.test_margin_text_view)
      ViewCompat.setLayoutDirection(textView, ViewCompat.LAYOUT_DIRECTION_RTL)
      setExplorationSplitViewMargin(
        textView,
        /* isApplicable= */ true,
        /* marginStart= */ 24f,
        /* marginTop= */ 24f,
        /* marginEnd= */ 40f,
        /* marginBottom= */ 24f
      )
      return@runWithActivity textView
    }
    /*
     * Note that the margin starts/ends below match the ones set above because, when the adapters are
     * working correctly in RTL mode, the start/end should be exactly the start/end originally set.
     */
    assertThat(textView.marginStart.toFloat()).isWithin(TOLERANCE).of(24f)
    assertThat(textView.marginEnd.toFloat()).isWithin(TOLERANCE).of(40f)
  }

  @Config(qualifiers = "sw600dp-land")
  @Test
  fun testMarginBindingAdapters_rtlEnabled_landscape_tablet_marginStartAndEndForRtlIsCorrect() {
    val textView = activityRule.scenario.runWithActivity {
      val textView: TextView = it.findViewById(R.id.test_margin_text_view)
      ViewCompat.setLayoutDirection(textView, ViewCompat.LAYOUT_DIRECTION_RTL)
      setExplorationSplitViewMargin(
        textView,
        /* isApplicable= */ true,
        /* marginStart= */ 24f,
        /* marginTop= */ 24f,
        /* marginEnd= */ 40f,
        /* marginBottom= */ 24f
      )
      return@runWithActivity textView
    }
    /*
     * Note that the margin starts/ends below match the ones set above because, when the adapters are
     * working correctly in RTL mode, the start/end should be exactly the start/end originally set.
     */
    assertThat(textView.marginStart.toFloat()).isWithin(TOLERANCE).of(24f)
    assertThat(textView.marginEnd.toFloat()).isWithin(TOLERANCE).of(40f)
  }

  private inline fun <reified V, A : Activity> ActivityScenario<A>.runWithActivity(
    crossinline action: (A) -> V
  ): V {
    // Use Mockito to ensure the routine is actually executed before returning the result.
    @Suppress("UNCHECKED_CAST") // The unsafe cast is necessary to make the routine generic.
    val fakeMock: Consumer<V> = mock(Consumer::class.java) as Consumer<V>
    val valueCaptor = ArgumentCaptor.forClass(V::class.java)
    onActivity { fakeMock.consume(action(it)) }
    verify(fakeMock).consume(valueCaptor.capture())
    return valueCaptor.value
  }

  private fun setUpTestApplicationComponent() {
    ApplicationProvider.getApplicationContext<TestApplication>().inject(this)
  }

  // TODO(#59): Figure out a way to reuse modules instead of needing to re-declare them.
  @Singleton
  @Component(
    modules = [
      RobolectricModule::class,
      PlatformParameterModule::class, PlatformParameterSingletonModule::class,
      TestDispatcherModule::class, ApplicationModule::class,
      LoggerModule::class, ContinueModule::class, FractionInputModule::class,
      ItemSelectionInputModule::class, MultipleChoiceInputModule::class,
      NumberWithUnitsRuleModule::class, NumericInputRuleModule::class, TextInputRuleModule::class,
      DragDropSortInputModule::class, ImageClickInputModule::class, InteractionsModule::class,
      GcsResourceModule::class, TestImageLoaderModule::class, ImageParsingModule::class,
      HtmlParserEntityTypeModule::class, QuestionModule::class, TestLogReportingModule::class,
      AccessibilityTestModule::class, LogStorageModule::class, CachingTestModule::class,
      PrimeTopicAssetsControllerModule::class, ExpirationMetaDataRetrieverModule::class,
      ViewBindingShimModule::class, RatioInputModule::class, WorkManagerConfigurationModule::class,
      ApplicationStartupListenerModule::class, LogReportWorkerModule::class,
      HintsAndSolutionConfigModule::class, HintsAndSolutionProdModule::class,
      FirebaseLogUploaderModule::class, FakeOppiaClockModule::class, PracticeTabModule::class,
      DeveloperOptionsStarterModule::class, DeveloperOptionsModule::class,
      ExplorationStorageModule::class, NetworkModule::class, NetworkConfigProdModule::class,
      NetworkConnectionUtilDebugModule::class, NetworkConnectionDebugUtilModule::class,
      AssetModule::class, LocaleProdModule::class, ActivityRecreatorTestModule::class,
      NumericExpressionInputModule::class, AlgebraicExpressionInputModule::class,
      MathEquationInputModule::class, SplitScreenInteractionModule::class,
      LoggingIdentifierModule::class, ApplicationLifecycleModule::class, SyncStatusModule::class,
<<<<<<< HEAD
      TestingBuildFlavorModule::class
=======
      MetricLogSchedulerModule::class
>>>>>>> 64c5b0cf
    ]
  )
  /** Create a TestApplicationComponent. */
  interface TestApplicationComponent : ApplicationComponent {
    /** Build the TestApplicationComponent. */
    @Component.Builder
    interface Builder : ApplicationComponent.Builder

    /** Inject [StateAssemblerMarginBindingAdaptersTest] in TestApplicationComponent . */
    fun inject(StateAssemblerMarginBindingAdaptersTest: StateAssemblerMarginBindingAdaptersTest)
  }

  /**
   * Class to override a dependency throughout the test application, instead of overriding the
   * dependencies in every test class, we can just do it once by extending the Application class.
   */
  class TestApplication : Application(), ActivityComponentFactory, ApplicationInjectorProvider {
    private val component: TestApplicationComponent by lazy {
      DaggerStateAssemblerMarginBindingAdaptersTest_TestApplicationComponent.builder()
        .setApplication(this)
        .build() as TestApplicationComponent
    }

    /** Inject [StateAssemblerMarginBindingAdaptersTest] in TestApplicationComponent . */
    fun inject(stateAssemblerMarginBindingAdaptersTest: StateAssemblerMarginBindingAdaptersTest) {
      component.inject(stateAssemblerMarginBindingAdaptersTest)
    }

    override fun createActivityComponent(activity: AppCompatActivity): ActivityComponent {
      return component.getActivityComponentBuilderProvider().get().setActivity(activity).build()
    }

    override fun getApplicationInjector(): ApplicationInjector = component
  }

  private interface Consumer<T> {
    /** Represents an operation that accepts a single input argument and returns no result. */
    fun consume(value: T)
  }
}<|MERGE_RESOLUTION|>--- conflicted
+++ resolved
@@ -502,11 +502,7 @@
       NumericExpressionInputModule::class, AlgebraicExpressionInputModule::class,
       MathEquationInputModule::class, SplitScreenInteractionModule::class,
       LoggingIdentifierModule::class, ApplicationLifecycleModule::class, SyncStatusModule::class,
-<<<<<<< HEAD
-      TestingBuildFlavorModule::class
-=======
-      MetricLogSchedulerModule::class
->>>>>>> 64c5b0cf
+      MetricLogSchedulerModule::class, TestingBuildFlavorModule::class
     ]
   )
   /** Create a TestApplicationComponent. */
