--- conflicted
+++ resolved
@@ -62,7 +62,6 @@
 import org.oppia.android.app.player.state.itemviewmodel.SplitScreenInteractionModule
 import org.oppia.android.app.shim.ViewBindingShimModule
 import org.oppia.android.app.testing.ConceptCardFragmentTestActivity
-import org.oppia.android.app.testing.ConceptCardFragmentTestActivity.Companion.TAG_CONCEPT_CARD_DIALOG
 import org.oppia.android.app.translation.testing.ActivityRecreatorTestModule
 import org.oppia.android.app.utility.OrientationChangeAction.Companion.orientationLandscape
 import org.oppia.android.data.backends.gae.NetworkConfigProdModule
@@ -129,7 +128,6 @@
 import org.oppia.android.util.parser.html.HtmlParserEntityTypeModule
 import org.oppia.android.util.parser.image.GlideImageLoaderModule
 import org.oppia.android.util.parser.image.ImageParsingModule
-import org.oppia.android.util.profile.CurrentUserProfileIdIntentDecorator.extractCurrentUserProfileId
 import org.robolectric.annotation.Config
 import org.robolectric.annotation.LooperMode
 import javax.inject.Inject
@@ -373,20 +371,6 @@
   }
 
   @Test
-<<<<<<< HEAD
-  fun testConceptCardFragment_createFragmentWithProfileId_verifyProfileIdInBundle() {
-    launchTestActivity().use {
-      onView(withId(R.id.open_dialog_0)).perform(click())
-      testCoroutineDispatchers.runCurrent()
-      it.onActivity {
-        activity ->
-        val fragment = activity.supportFragmentManager.findFragmentByTag(
-          TAG_CONCEPT_CARD_DIALOG
-        )
-        val profileId = fragment?.arguments?.extractCurrentUserProfileId()
-
-        assertThat(profileId).isEqualTo(this.profileId)
-=======
   fun testConceptCardFragment_launchSeveralConceptCardsWithSameSkill_onlyTheFirstShows() {
     launchTestActivity().use { scenario ->
       scenario.onActivity { activity ->
@@ -505,7 +489,6 @@
       scenario.onActivity { activity ->
         assertThat(activity.supportFragmentManager.fragments).isEmpty()
         ConceptCardFragment.dismissAll(activity.supportFragmentManager)
->>>>>>> ac4eb44b
       }
     }
   }
