package org.oppia.android.app.profileprogress

import android.app.Activity.RESULT_OK
import android.app.Application
import android.app.Instrumentation
import android.content.ContentResolver
import android.content.Context
import android.content.Intent
import android.content.res.Resources
import android.net.Uri
import android.provider.MediaStore
import androidx.appcompat.app.AppCompatActivity
import androidx.recyclerview.widget.RecyclerView
import androidx.test.core.app.ActivityScenario.launch
import androidx.test.core.app.ApplicationProvider
import androidx.test.espresso.Espresso.onView
import androidx.test.espresso.action.ViewActions.click
import androidx.test.espresso.assertion.ViewAssertions.matches
import androidx.test.espresso.contrib.RecyclerViewActions.scrollToPosition
import androidx.test.espresso.intent.Intents
import androidx.test.espresso.intent.Intents.intended
import androidx.test.espresso.intent.Intents.intending
import androidx.test.espresso.intent.matcher.IntentMatchers.hasAction
import androidx.test.espresso.intent.matcher.IntentMatchers.hasComponent
import androidx.test.espresso.intent.matcher.IntentMatchers.hasData
import androidx.test.espresso.intent.matcher.IntentMatchers.hasExtra
import androidx.test.espresso.matcher.RootMatchers.isDialog
import androidx.test.espresso.matcher.ViewMatchers.isClickable
import androidx.test.espresso.matcher.ViewMatchers.isDisplayed
import androidx.test.espresso.matcher.ViewMatchers.isRoot
import androidx.test.espresso.matcher.ViewMatchers.withId
import androidx.test.espresso.matcher.ViewMatchers.withText
import androidx.test.ext.junit.runners.AndroidJUnit4
import dagger.Component
import dagger.Module
import dagger.Provides
import org.hamcrest.CoreMatchers.allOf
import org.hamcrest.CoreMatchers.not
import org.hamcrest.Matcher
import org.junit.After
import org.junit.Before
import org.junit.Test
import org.junit.runner.RunWith
import org.oppia.android.R
import org.oppia.android.app.activity.ActivityComponent
import org.oppia.android.app.application.ActivityComponentFactory
import org.oppia.android.app.application.ApplicationComponent
import org.oppia.android.app.application.ApplicationInjector
import org.oppia.android.app.application.ApplicationInjectorProvider
import org.oppia.android.app.application.ApplicationModule
import org.oppia.android.app.application.ApplicationStartupListenerModule
import org.oppia.android.app.completedstorylist.CompletedStoryListActivity
import org.oppia.android.app.home.recentlyplayed.RecentlyPlayedActivity
import org.oppia.android.app.model.ProfileId
import org.oppia.android.app.ongoingtopiclist.OngoingTopicListActivity
import org.oppia.android.app.player.state.hintsandsolution.HintsAndSolutionConfigModule
import org.oppia.android.app.recyclerview.RecyclerViewMatcher.Companion.atPositionOnView
import org.oppia.android.app.shim.ViewBindingShimModule
import org.oppia.android.app.topic.TopicActivity
import org.oppia.android.app.utility.OrientationChangeAction.Companion.orientationLandscape
import org.oppia.android.domain.classify.InteractionsModule
import org.oppia.android.domain.classify.rules.continueinteraction.ContinueModule
import org.oppia.android.domain.classify.rules.dragAndDropSortInput.DragDropSortInputModule
import org.oppia.android.domain.classify.rules.fractioninput.FractionInputModule
import org.oppia.android.domain.classify.rules.imageClickInput.ImageClickInputModule
import org.oppia.android.domain.classify.rules.itemselectioninput.ItemSelectionInputModule
import org.oppia.android.domain.classify.rules.multiplechoiceinput.MultipleChoiceInputModule
import org.oppia.android.domain.classify.rules.numberwithunits.NumberWithUnitsRuleModule
import org.oppia.android.domain.classify.rules.numericinput.NumericInputRuleModule
import org.oppia.android.domain.classify.rules.ratioinput.RatioInputModule
import org.oppia.android.domain.classify.rules.textinput.TextInputRuleModule
import org.oppia.android.domain.onboarding.ExpirationMetaDataRetrieverModule
import org.oppia.android.domain.oppialogger.LogStorageModule
import org.oppia.android.domain.oppialogger.loguploader.LogUploadWorkerModule
import org.oppia.android.domain.oppialogger.loguploader.WorkManagerConfigurationModule
import org.oppia.android.domain.question.QuestionModule
import org.oppia.android.domain.topic.FRACTIONS_STORY_ID_0
import org.oppia.android.domain.topic.FRACTIONS_TOPIC_ID
import org.oppia.android.domain.topic.PrimeTopicAssetsControllerModule
import org.oppia.android.domain.topic.StoryProgressTestHelper
import org.oppia.android.testing.RobolectricModule
import org.oppia.android.testing.TestAccessibilityModule
import org.oppia.android.testing.TestCoroutineDispatchers
import org.oppia.android.testing.TestDispatcherModule
import org.oppia.android.testing.TestLogReportingModule
import org.oppia.android.testing.profile.ProfileTestHelper
import org.oppia.android.util.caching.testing.CachingTestModule
import org.oppia.android.util.gcsresource.GcsResourceModule
import org.oppia.android.util.logging.EnableConsoleLog
import org.oppia.android.util.logging.EnableFileLog
import org.oppia.android.util.logging.GlobalLogLevel
import org.oppia.android.util.logging.LogLevel
import org.oppia.android.util.logging.firebase.FirebaseLogUploaderModule
import org.oppia.android.util.parser.GlideImageLoaderModule
import org.oppia.android.util.parser.HtmlParserEntityTypeModule
import org.oppia.android.util.parser.ImageParsingModule
import org.robolectric.annotation.Config
import org.robolectric.annotation.LooperMode
import javax.inject.Inject
import javax.inject.Singleton

/** Tests for [ProfileProgressFragment]. */
@RunWith(AndroidJUnit4::class)
@LooperMode(LooperMode.Mode.PAUSED)
@Config(
  application = ProfileProgressFragmentTest.TestApplication::class,
  qualifiers = "port-xxhdpi"
)
class ProfileProgressFragmentTest {

  @Inject
  lateinit var profileTestHelper: ProfileTestHelper

  @Inject
  lateinit var storyProgressTestHelper: StoryProgressTestHelper

  @Inject
  lateinit var context: Context

  @Inject
  lateinit var testCoroutineDispatchers: TestCoroutineDispatchers

  private val internalProfileId = 0

  private lateinit var profileId: ProfileId

  @Before
  fun setUp() {
    Intents.init()
    setUpTestApplicationComponent()
    testCoroutineDispatchers.registerIdlingResource()
    profileTestHelper.initializeProfiles()
    profileId = ProfileId.newBuilder().setInternalId(internalProfileId).build()
  }

  @After
  fun tearDown() {
    testCoroutineDispatchers.unregisterIdlingResource()
    Intents.release()
  }

  private fun setUpTestApplicationComponent() {
    ApplicationProvider.getApplicationContext<TestApplication>().inject(this)
  }

  private fun createProfileProgressActivityIntent(profileId: Int): Intent {
    return ProfileProgressActivity.createProfileProgressActivityIntent(
      ApplicationProvider.getApplicationContext(),
      profileId
    )
  }

  @Test
  fun testProfileProgressFragment_checkProfileName_profileNameIsCorrect() {
    launch<ProfileProgressActivity>(createProfileProgressActivityIntent(internalProfileId)).use {
      testCoroutineDispatchers.runCurrent()
      verifyItemDisplayedOnProfileProgressListItem(
        itemPosition = 0,
        targetViewId = R.id.profile_name_text_view,
        stringToMatch = "Admin"
      )
    }
  }

  @Test
  fun testProfileProgressFragment_configChange_checkProfileName_profileNameIsCorrect() {
    launch<ProfileProgressActivity>(createProfileProgressActivityIntent(internalProfileId)).use {
      testCoroutineDispatchers.runCurrent()
      onView(isRoot()).perform(orientationLandscape())
      verifyItemDisplayedOnProfileProgressListItem(
        itemPosition = 0,
        targetViewId = R.id.profile_name_text_view,
        stringToMatch = "Admin"
      )
    }
  }

  @Test
  fun testProfileProgressFragment_profilePictureEditDialogIsDisplayed() {
    launch<ProfileProgressActivity>(createProfileProgressActivityIntent(internalProfileId)).use {
      testCoroutineDispatchers.runCurrent()
      clickProfileProgressItem(itemPosition = 0, targetViewId = R.id.profile_edit_image)
      testCoroutineDispatchers.runCurrent()
      verifyTextInDialog(context.getString(R.string.profile_progress_edit_dialog_title))
    }
  }

  @Test
  fun testProfileProgressFragment_openProfilePictureEditDialog_configChange_dialogIsStillOpen() {
    launch<ProfileProgressActivity>(createProfileProgressActivityIntent(internalProfileId)).use {
      testCoroutineDispatchers.runCurrent()
      clickProfileProgressItem(itemPosition = 0, targetViewId = R.id.profile_edit_image)
      verifyTextInDialog(context.getString(R.string.profile_progress_edit_dialog_title))
      onView(isRoot()).perform(orientationLandscape())
      onView(withText(R.string.profile_progress_edit_dialog_title)).check(matches(isDisplayed()))
    }
  }

  @Test
  fun testProfileProgressFragment_imageSelectAvatar_checkGalleryIntent() {
    val expectedIntent: Matcher<Intent> = allOf(
      hasAction(Intent.ACTION_PICK),
      hasData(MediaStore.Images.Media.EXTERNAL_CONTENT_URI)
    )
    val activityResult = createGalleryPickActivityResultStub()
    intending(expectedIntent).respondWith(activityResult)
    launch<ProfileProgressActivity>(createProfileProgressActivityIntent(internalProfileId)).use {
      testCoroutineDispatchers.runCurrent()
      clickProfileProgressItem(itemPosition = 0, targetViewId = R.id.profile_edit_image)
      verifyTextInDialog(context.getString(R.string.profile_progress_edit_dialog_title))
      onView(withText(R.string.profile_picture_edit_alert_dialog_choose_from_library))
        .perform(click())
      intended(expectedIntent)
    }
  }

  @Test
  fun testProfileProgressFragment_imageSelectAvatar_configChange_checkGalleryIntent() {
    val expectedIntent: Matcher<Intent> = allOf(
      hasAction(Intent.ACTION_PICK),
      hasData(MediaStore.Images.Media.EXTERNAL_CONTENT_URI)
    )
    val activityResult = createGalleryPickActivityResultStub()
    intending(expectedIntent).respondWith(activityResult)
    launch<ProfileProgressActivity>(createProfileProgressActivityIntent(internalProfileId)).use {
      testCoroutineDispatchers.runCurrent()
      clickProfileProgressItem(itemPosition = 0, targetViewId = R.id.profile_edit_image)
      verifyTextInDialog(context.getString(R.string.profile_progress_edit_dialog_title))
      onView(withText(R.string.profile_picture_edit_alert_dialog_choose_from_library))
        .perform(click())
      testCoroutineDispatchers.runCurrent()
      intended(expectedIntent)
      onView(isRoot()).perform(orientationLandscape())
      testCoroutineDispatchers.runCurrent()
      intended(expectedIntent)
      clickProfileProgressItem(itemPosition = 0, targetViewId = R.id.profile_edit_image)
      // The dialog should still be open after a configuration change.
      verifyTextInDialog(context.getString(R.string.profile_progress_edit_dialog_title))
    }
  }

  @Test
  fun testProfileProgressFragment_noProgress_ongoingTopicCountIsZero() {
    launch<ProfileProgressActivity>(createProfileProgressActivityIntent(internalProfileId)).use {
      testCoroutineDispatchers.runCurrent()
      verifyItemDisplayedOnProfileProgressListItem(
        itemPosition = 0,
        targetViewId = R.id.ongoing_topics_count,
        stringToMatch = "0"
      )
    }
  }

  @Test
  fun testProfileProgressFragment_twoPartialStoryProgress_ongoingTopicCountIsTwo() {
    storyProgressTestHelper.markPartialTopicProgressForFractions(
      profileId,
      timestampOlderThanAWeek = false
    )
    storyProgressTestHelper.markTwoPartialStoryProgressForRatios(
      profileId,
      timestampOlderThanAWeek = false
    )
    testCoroutineDispatchers.runCurrent()
    launch<ProfileProgressActivity>(createProfileProgressActivityIntent(internalProfileId)).use {
      testCoroutineDispatchers.runCurrent()
      verifyItemDisplayedOnProfileProgressListItem(
        itemPosition = 0,
        targetViewId = R.id.ongoing_topics_count,
        stringToMatch = "2"
      )
    }
  }

  @Test
  fun testProfileProgressFragment_configChange_twoPartialStoryProgress_ongoingTopicCountIsTwo() {
    storyProgressTestHelper.markPartialTopicProgressForFractions(
      profileId,
      timestampOlderThanAWeek = false
    )
    storyProgressTestHelper.markTwoPartialStoryProgressForRatios(
      profileId,
      timestampOlderThanAWeek = false
    )
    testCoroutineDispatchers.runCurrent()
    launch<ProfileProgressActivity>(createProfileProgressActivityIntent(internalProfileId)).use {
      testCoroutineDispatchers.runCurrent()
      onView(isRoot()).perform(orientationLandscape())
      testCoroutineDispatchers.runCurrent()
      verifyItemDisplayedOnProfileProgressListItem(
        itemPosition = 0,
        targetViewId = R.id.ongoing_topics_count,
        stringToMatch = "2"
      )
    }
  }

  @Test
  fun testProfileProgressFragment_noProgress_ongoingTopicDescriptionIsCorrect() {
    launch<ProfileProgressActivity>(createProfileProgressActivityIntent(internalProfileId)).use {
      testCoroutineDispatchers.runCurrent()
      verifyItemDisplayedOnProfileProgressListItem(
        itemPosition = 0,
        targetViewId = R.id.ongoing_topics_description_text_view,
        stringToMatch = context.getString(R.string.topics_in_progress)
      )
    }
  }

  @Test
  fun testProfileProgressFragment_twoPartialStoryProgress_ongoingTopicDescriptionIsCorrect() {
    storyProgressTestHelper.markPartialTopicProgressForFractions(
      profileId,
      timestampOlderThanAWeek = false
    )
    storyProgressTestHelper.markTwoPartialStoryProgressForRatios(
      profileId,
      timestampOlderThanAWeek = false
    )
    testCoroutineDispatchers.runCurrent()
    launch<ProfileProgressActivity>(createProfileProgressActivityIntent(internalProfileId)).use {
      testCoroutineDispatchers.runCurrent()
      verifyItemDisplayedOnProfileProgressListItem(
        itemPosition = 0,
        targetViewId = R.id.ongoing_topics_description_text_view,
        stringToMatch = context.getString(R.string.topics_in_progress)
      )
    }
  }

  @Test
  fun testProfileProgressFragment_configChange_ongoingTopicDescriptionIsCorrect() {
    storyProgressTestHelper.markPartialTopicProgressForFractions(
      profileId,
      timestampOlderThanAWeek = false
    )
    storyProgressTestHelper.markTwoPartialStoryProgressForRatios(
      profileId,
      timestampOlderThanAWeek = false
    )
    testCoroutineDispatchers.runCurrent()
    launch<ProfileProgressActivity>(createProfileProgressActivityIntent(internalProfileId)).use {
      testCoroutineDispatchers.runCurrent()
      onView(isRoot()).perform(orientationLandscape())
      testCoroutineDispatchers.runCurrent()
      verifyItemDisplayedOnProfileProgressListItem(
        itemPosition = 0,
        targetViewId = R.id.ongoing_topics_description_text_view,
        stringToMatch = context.getString(R.string.topics_in_progress)
      )
    }
  }

  @Test
  fun testProfileProgressFragment_noProgress_completedStoriesCountIsZero() {
    launch<ProfileProgressActivity>(createProfileProgressActivityIntent(internalProfileId)).use {
      testCoroutineDispatchers.runCurrent()
      verifyItemDisplayedOnProfileProgressListItem(
        itemPosition = 0,
        targetViewId = R.id.completed_stories_count,
        stringToMatch = "0"
      )
    }
  }

  @Test
  fun testProfileProgressFragment_twoPartialStoryProgress_completedStoriesCountIsTwo() {
    storyProgressTestHelper.markFullStoryPartialTopicProgressForRatios(
      profileId,
      timestampOlderThanAWeek = false
    )
    storyProgressTestHelper.markFullStoryProgressForFractions(
      profileId,
      timestampOlderThanAWeek = false
    )
    testCoroutineDispatchers.runCurrent()
    launch<ProfileProgressActivity>(createProfileProgressActivityIntent(internalProfileId)).use {
      testCoroutineDispatchers.runCurrent()
      verifyItemDisplayedOnProfileProgressListItem(
        itemPosition = 0,
        targetViewId = R.id.completed_stories_count,
        stringToMatch = "2"
      )
    }
  }

  @Test
  fun testProfileProgressFragment_noProgress_completedStoriesDescriptionIsCorrect() {
    launch<ProfileProgressActivity>(createProfileProgressActivityIntent(internalProfileId)).use {
      testCoroutineDispatchers.runCurrent()
      verifyItemDisplayedOnProfileProgressListItem(
        itemPosition = 0,
        targetViewId = R.id.completed_stories_description_text_view,
        stringToMatch = context.getString(R.string.stories_completed)
      )
    }
  }

  @Test
  fun testProfileProgressFragment_twoPartialStoryProgress_completedStoriesDescriptionIsCorrect() {
    storyProgressTestHelper.markFullStoryPartialTopicProgressForRatios(
      profileId,
      timestampOlderThanAWeek = false
    )
    storyProgressTestHelper.markFullStoryProgressForFractions(
      profileId,
      timestampOlderThanAWeek = false
    )
    testCoroutineDispatchers.runCurrent()
    launch<ProfileProgressActivity>(createProfileProgressActivityIntent(internalProfileId)).use {
      testCoroutineDispatchers.runCurrent()
      verifyItemDisplayedOnProfileProgressListItem(
        itemPosition = 0,
        targetViewId = R.id.completed_stories_description_text_view,
        stringToMatch = context.getString(R.string.stories_completed)
      )
    }
  }

  @Test
<<<<<<< HEAD
  fun testProfileProgressActivity_changeConfiguration_recyclerViewItem1_storyNameIsCorrect() {
    storyProgressTestHelper.markRecentlyPlayedForFractionsStory0Exploration0(
      profileId,
      timestampOlderThanAWeek = false
    )
=======
  fun testProfileProgressFragment_configChange_firstStory_storyNameIsCorrect() {
>>>>>>> bc6b71c4
    launch<ProfileProgressActivity>(createProfileProgressActivityIntent(internalProfileId)).use {
      testCoroutineDispatchers.runCurrent()
      onView(isRoot()).perform(orientationLandscape())
      testCoroutineDispatchers.runCurrent()
      onView(withId(R.id.profile_progress_list))
        .perform(scrollToPosition<RecyclerView.ViewHolder>(1))
<<<<<<< HEAD
      waitForTheView(withText("Fractions"))
      onView(
        atPositionOnView(R.id.profile_progress_list, 1, R.id.story_name_text_view)
      ).check(
        matches(withText(containsString("Matthew Goes to the Bakery")))
=======
      verifyItemDisplayedOnProfileProgressListItem(
        itemPosition = 1,
        targetViewId = R.id.story_name_text_view,
        stringToMatch = "First Story"
>>>>>>> bc6b71c4
      )
    }
  }

  @Test
<<<<<<< HEAD
  fun testProfileProgressActivity_recyclerViewItem1_storyNameIsCorrect() {
    storyProgressTestHelper.markRecentlyPlayedForFractionsStory0Exploration0(
      profileId,
      timestampOlderThanAWeek = false
    )
=======
  fun testProfileProgressFragment_firstStory_storyNameIsCorrect() {
>>>>>>> bc6b71c4
    launch<ProfileProgressActivity>(createProfileProgressActivityIntent(0)).use {
      testCoroutineDispatchers.runCurrent()
      onView(withId(R.id.profile_progress_list)).perform(
        scrollToPosition<RecyclerView.ViewHolder>(
          1
        )
      )
<<<<<<< HEAD
      waitForTheView(withText("Matthew Goes to the Bakery"))
      onView(
        atPositionOnView(
          R.id.profile_progress_list,
          1, R.id.story_name_text_view
        )
      ).check(
        matches(withText(containsString("Matthew Goes to the Bakery")))
=======
      verifyItemDisplayedOnProfileProgressListItem(
        itemPosition = 1,
        targetViewId = R.id.story_name_text_view,
        stringToMatch = "First Story"
>>>>>>> bc6b71c4
      )
    }
  }

  @Test
<<<<<<< HEAD
  fun testProfileProgressActivity_recyclerViewItem1_topicNameIsCorrect() {
    storyProgressTestHelper.markRecentlyPlayedForFractionsStory0Exploration0(
      profileId,
      timestampOlderThanAWeek = false
    )
=======
  fun testProfileProgressFragment_firstStory_topicNameIsCorrect() {
>>>>>>> bc6b71c4
    launch<ProfileProgressActivity>(createProfileProgressActivityIntent(internalProfileId)).use {
      testCoroutineDispatchers.runCurrent()
      onView(withId(R.id.profile_progress_list)).perform(
        scrollToPosition<RecyclerView.ViewHolder>(
          1
        )
      )
<<<<<<< HEAD
      waitForTheView(withText("FRACTIONS"))
      onView(
        atPositionOnView(
          R.id.profile_progress_list,
          1, R.id.topic_name_text_view
        )
      ).check(
        matches(withText(containsString("FRACTIONS")))
=======
      verifyItemDisplayedOnProfileProgressListItem(
        itemPosition = 1,
        targetViewId = R.id.topic_name_text_view,
        stringToMatch = "FIRST TEST TOPIC"
>>>>>>> bc6b71c4
      )
    }
  }

  @Test
<<<<<<< HEAD
  fun testProfileProgressActivity_clickRecyclerViewItem1_intentIsCorrect() {
    storyProgressTestHelper.markRecentlyPlayedForFractionsStory0Exploration0(
      profileId,
      timestampOlderThanAWeek = false
    )
=======
  fun testProfileProgressFragment_clickFirstStory_opensTopicActivity() {
>>>>>>> bc6b71c4
    launch<ProfileProgressActivity>(createProfileProgressActivityIntent(internalProfileId)).use {
      testCoroutineDispatchers.runCurrent()
      onView(withId(R.id.profile_progress_list)).perform(
        scrollToPosition<RecyclerView.ViewHolder>(
          1
        )
      )
<<<<<<< HEAD
      waitForTheView(withText("FRACTIONS"))
      onView(
        atPositionOnView(
          R.id.profile_progress_list,
          1, R.id.topic_name_text_view
        )
      ).perform(click())
=======
>>>>>>> bc6b71c4
      testCoroutineDispatchers.runCurrent()
      clickProfileProgressItem(itemPosition = 1, targetViewId = R.id.topic_name_text_view)
      intended(hasComponent(TopicActivity::class.java.name))
      intended(hasExtra(TopicActivity.getProfileIdKey(), internalProfileId))
      intended(hasExtra(TopicActivity.getTopicIdKey(), FRACTIONS_TOPIC_ID))
      intended(hasExtra(TopicActivity.getStoryIdKey(), FRACTIONS_STORY_ID_0))
    }
  }

  @Test
  fun testProfileProgressFragment_clickViewAll_opensRecentlyPlayedActivity() {
    launch<ProfileProgressActivity>(createProfileProgressActivityIntent(internalProfileId)).use {
      testCoroutineDispatchers.runCurrent()
      verifyItemDisplayedOnProfileProgressListItem(
        itemPosition = 0,
        targetViewId = R.id.view_all_text_view,
        stringToMatch = "View All"
      )
      clickProfileProgressItem(itemPosition = 0, targetViewId = R.id.view_all_text_view)
      intended(hasComponent(RecentlyPlayedActivity::class.java.name))
      intended(
        hasExtra(
          RecentlyPlayedActivity.RECENTLY_PLAYED_ACTIVITY_INTERNAL_PROFILE_ID_KEY,
          internalProfileId
        )
      )
    }
  }

  @Test
  fun testProfileProgressFragment_noProgress_topicCountIsNotClickable() {
    launch<ProfileProgressActivity>(createProfileProgressActivityIntent(internalProfileId)).use {
      testCoroutineDispatchers.runCurrent()
      onView(
        atPositionOnView(
          R.id.profile_progress_list,
          0,
          R.id.ongoing_topics_container
        )
      ).check(matches(not(isClickable())))
    }
  }

  @Test
  fun testProfileProgressFragment_noProgress_storyCountIsNotClickable() {
    launch<ProfileProgressActivity>(createProfileProgressActivityIntent(internalProfileId)).use {
      testCoroutineDispatchers.runCurrent()
      onView(
        atPositionOnView(
          R.id.profile_progress_list,
          0,
          R.id.completed_stories_container
        )
      ).check(matches(not(isClickable())))
    }
  }

  @Test
  fun testProfileProgressFragment_configChange_noProgress_storyCountIsNotClickable() {
    launch<ProfileProgressActivity>(createProfileProgressActivityIntent(internalProfileId)).use {
      testCoroutineDispatchers.runCurrent()
      onView(isRoot()).perform(orientationLandscape())
      testCoroutineDispatchers.runCurrent()
      onView(
        atPositionOnView(
          R.id.profile_progress_list,
          0,
          R.id.completed_stories_container
        )
      ).check(matches(not(isClickable())))
    }
  }

  @Test
  fun testProfileProgressFragment_clickTopicCount_opensOngoingTopicListActivity() {
    storyProgressTestHelper.markPartialTopicProgressForFractions(
      profileId = profileId,
      timestampOlderThanAWeek = false
    )
    storyProgressTestHelper.markTwoPartialStoryProgressForRatios(
      profileId = profileId,
      timestampOlderThanAWeek = false
    )
    testCoroutineDispatchers.runCurrent()
    launch<ProfileProgressActivity>(createProfileProgressActivityIntent(internalProfileId)).use {
      testCoroutineDispatchers.runCurrent()
      clickProfileProgressItem(itemPosition = 0, targetViewId = R.id.ongoing_topics_container)
      testCoroutineDispatchers.runCurrent()
      intended(hasComponent(OngoingTopicListActivity::class.java.name))
      intended(
        hasExtra(
          OngoingTopicListActivity.ONGOING_TOPIC_LIST_ACTIVITY_PROFILE_ID_KEY,
          internalProfileId
        )
      )
    }
  }

  @Test
  fun testProfileProgressFragment_clickStoryCount_opensCompletedStoryListActivity() {
    storyProgressTestHelper.markFullStoryPartialTopicProgressForRatios(
      profileId = profileId,
      timestampOlderThanAWeek = false
    )
    storyProgressTestHelper.markFullStoryProgressForFractions(
      profileId = profileId,
      timestampOlderThanAWeek = false
    )
    testCoroutineDispatchers.runCurrent()
    launch<ProfileProgressActivity>(createProfileProgressActivityIntent(internalProfileId)).use {
      testCoroutineDispatchers.runCurrent()
      clickProfileProgressItem(itemPosition = 0, targetViewId = R.id.completed_stories_container)
      intended(hasComponent(CompletedStoryListActivity::class.java.name))
      intended(
        hasExtra(
          CompletedStoryListActivity.COMPLETED_STORY_LIST_ACTIVITY_PROFILE_ID_KEY,
          internalProfileId
        )
      )
    }
  }

  private fun createGalleryPickActivityResultStub(): Instrumentation.ActivityResult {
    val resources: Resources = context.resources
    val imageUri = Uri.parse(
      ContentResolver.SCHEME_ANDROID_RESOURCE + "://" +
        resources.getResourcePackageName(R.mipmap.ic_launcher) + '/' +
        resources.getResourceTypeName(R.mipmap.ic_launcher) + '/' +
        resources.getResourceEntryName(R.mipmap.ic_launcher)
    )
    val resultIntent = Intent()
    resultIntent.data = imageUri
    return Instrumentation.ActivityResult(RESULT_OK, resultIntent)
  }

  private fun verifyItemDisplayedOnProfileProgressListItem(
    itemPosition: Int,
    targetViewId: Int,
    stringToMatch: String
  ) {
    onView(
      atPositionOnView(
        R.id.profile_progress_list,
        itemPosition,
        targetViewId
      )
    ).check(matches(withText(stringToMatch)))
  }

  private fun clickProfileProgressItem(itemPosition: Int, targetViewId: Int) {
    onView(
      atPositionOnView(
        R.id.profile_progress_list,
        itemPosition,
        targetViewId
      )
    ).perform(click())
    testCoroutineDispatchers.runCurrent()
  }

  private fun verifyTextInDialog(textInDialog: String) {
    onView(withText(textInDialog))
      .inRoot(isDialog())
      .check(matches(isDisplayed()))
  }

  @Module
  class TestModule {
    // TODO(#59): Either isolate these to their own shared test module, or use the real logging
    // module in tests to avoid needing to specify these settings for tests.
    @EnableConsoleLog
    @Provides
    fun provideEnableConsoleLog(): Boolean = true

    @EnableFileLog
    @Provides
    fun provideEnableFileLog(): Boolean = false

    @GlobalLogLevel
    @Provides
    fun provideGlobalLogLevel(): LogLevel = LogLevel.VERBOSE
  }

  // TODO(#59): Figure out a way to reuse modules instead of needing to re-declare them.
  // TODO(#1675): Add NetworkModule once data module is migrated off of Moshi.
  @Singleton
  @Component(
    modules = [
      RobolectricModule::class,
      TestModule::class, TestDispatcherModule::class, ApplicationModule::class,
      ContinueModule::class, FractionInputModule::class, ItemSelectionInputModule::class,
      MultipleChoiceInputModule::class, NumberWithUnitsRuleModule::class,
      NumericInputRuleModule::class, TextInputRuleModule::class, DragDropSortInputModule::class,
      ImageClickInputModule::class, InteractionsModule::class, GcsResourceModule::class,
      GlideImageLoaderModule::class, ImageParsingModule::class, HtmlParserEntityTypeModule::class,
      QuestionModule::class, TestLogReportingModule::class, TestAccessibilityModule::class,
      LogStorageModule::class, CachingTestModule::class, PrimeTopicAssetsControllerModule::class,
      ExpirationMetaDataRetrieverModule::class, ViewBindingShimModule::class,
      RatioInputModule::class, ApplicationStartupListenerModule::class,
      LogUploadWorkerModule::class, WorkManagerConfigurationModule::class,
      HintsAndSolutionConfigModule::class, FirebaseLogUploaderModule::class
    ]
  )
  interface TestApplicationComponent : ApplicationComponent {
    @Component.Builder
    interface Builder : ApplicationComponent.Builder

    fun inject(profileProgressFragmentTest: ProfileProgressFragmentTest)
  }

  class TestApplication : Application(), ActivityComponentFactory, ApplicationInjectorProvider {
    private val component: TestApplicationComponent by lazy {
      DaggerProfileProgressFragmentTest_TestApplicationComponent.builder()
        .setApplication(this)
        .build() as TestApplicationComponent
    }

    fun inject(profileProgressFragmentTest: ProfileProgressFragmentTest) {
      component.inject(profileProgressFragmentTest)
    }

    override fun createActivityComponent(activity: AppCompatActivity): ActivityComponent {
      return component.getActivityComponentBuilderProvider().get().setActivity(activity).build()
    }

    override fun getApplicationInjector(): ApplicationInjector = component
  }
}<|MERGE_RESOLUTION|>--- conflicted
+++ resolved
@@ -418,47 +418,31 @@
   }
 
   @Test
-<<<<<<< HEAD
-  fun testProfileProgressActivity_changeConfiguration_recyclerViewItem1_storyNameIsCorrect() {
+  fun testProfileProgressFragment_configChange_firstStory_storyNameIsCorrect() {
     storyProgressTestHelper.markRecentlyPlayedForFractionsStory0Exploration0(
       profileId,
       timestampOlderThanAWeek = false
     )
-=======
-  fun testProfileProgressFragment_configChange_firstStory_storyNameIsCorrect() {
->>>>>>> bc6b71c4
     launch<ProfileProgressActivity>(createProfileProgressActivityIntent(internalProfileId)).use {
       testCoroutineDispatchers.runCurrent()
       onView(isRoot()).perform(orientationLandscape())
       testCoroutineDispatchers.runCurrent()
       onView(withId(R.id.profile_progress_list))
         .perform(scrollToPosition<RecyclerView.ViewHolder>(1))
-<<<<<<< HEAD
-      waitForTheView(withText("Fractions"))
-      onView(
-        atPositionOnView(R.id.profile_progress_list, 1, R.id.story_name_text_view)
-      ).check(
-        matches(withText(containsString("Matthew Goes to the Bakery")))
-=======
       verifyItemDisplayedOnProfileProgressListItem(
         itemPosition = 1,
         targetViewId = R.id.story_name_text_view,
-        stringToMatch = "First Story"
->>>>>>> bc6b71c4
-      )
-    }
-  }
-
-  @Test
-<<<<<<< HEAD
+        stringToMatch = "Matthew Goes to the Bakery"
+      )
+    }
+  }
+
+  @Test
   fun testProfileProgressActivity_recyclerViewItem1_storyNameIsCorrect() {
     storyProgressTestHelper.markRecentlyPlayedForFractionsStory0Exploration0(
       profileId,
       timestampOlderThanAWeek = false
     )
-=======
-  fun testProfileProgressFragment_firstStory_storyNameIsCorrect() {
->>>>>>> bc6b71c4
     launch<ProfileProgressActivity>(createProfileProgressActivityIntent(0)).use {
       testCoroutineDispatchers.runCurrent()
       onView(withId(R.id.profile_progress_list)).perform(
@@ -466,35 +450,20 @@
           1
         )
       )
-<<<<<<< HEAD
-      waitForTheView(withText("Matthew Goes to the Bakery"))
-      onView(
-        atPositionOnView(
-          R.id.profile_progress_list,
-          1, R.id.story_name_text_view
-        )
-      ).check(
-        matches(withText(containsString("Matthew Goes to the Bakery")))
-=======
       verifyItemDisplayedOnProfileProgressListItem(
         itemPosition = 1,
         targetViewId = R.id.story_name_text_view,
-        stringToMatch = "First Story"
->>>>>>> bc6b71c4
-      )
-    }
-  }
-
-  @Test
-<<<<<<< HEAD
+        stringToMatch = "Matthew Goes to the Bakery"
+      )
+    }
+  }
+
+  @Test
   fun testProfileProgressActivity_recyclerViewItem1_topicNameIsCorrect() {
     storyProgressTestHelper.markRecentlyPlayedForFractionsStory0Exploration0(
       profileId,
       timestampOlderThanAWeek = false
     )
-=======
-  fun testProfileProgressFragment_firstStory_topicNameIsCorrect() {
->>>>>>> bc6b71c4
     launch<ProfileProgressActivity>(createProfileProgressActivityIntent(internalProfileId)).use {
       testCoroutineDispatchers.runCurrent()
       onView(withId(R.id.profile_progress_list)).perform(
@@ -502,35 +471,20 @@
           1
         )
       )
-<<<<<<< HEAD
-      waitForTheView(withText("FRACTIONS"))
-      onView(
-        atPositionOnView(
-          R.id.profile_progress_list,
-          1, R.id.topic_name_text_view
-        )
-      ).check(
-        matches(withText(containsString("FRACTIONS")))
-=======
       verifyItemDisplayedOnProfileProgressListItem(
         itemPosition = 1,
         targetViewId = R.id.topic_name_text_view,
-        stringToMatch = "FIRST TEST TOPIC"
->>>>>>> bc6b71c4
-      )
-    }
-  }
-
-  @Test
-<<<<<<< HEAD
+        stringToMatch = "FRACTIONS"
+      )
+    }
+  }
+
+  @Test
   fun testProfileProgressActivity_clickRecyclerViewItem1_intentIsCorrect() {
     storyProgressTestHelper.markRecentlyPlayedForFractionsStory0Exploration0(
       profileId,
       timestampOlderThanAWeek = false
     )
-=======
-  fun testProfileProgressFragment_clickFirstStory_opensTopicActivity() {
->>>>>>> bc6b71c4
     launch<ProfileProgressActivity>(createProfileProgressActivityIntent(internalProfileId)).use {
       testCoroutineDispatchers.runCurrent()
       onView(withId(R.id.profile_progress_list)).perform(
@@ -538,16 +492,6 @@
           1
         )
       )
-<<<<<<< HEAD
-      waitForTheView(withText("FRACTIONS"))
-      onView(
-        atPositionOnView(
-          R.id.profile_progress_list,
-          1, R.id.topic_name_text_view
-        )
-      ).perform(click())
-=======
->>>>>>> bc6b71c4
       testCoroutineDispatchers.runCurrent()
       clickProfileProgressItem(itemPosition = 1, targetViewId = R.id.topic_name_text_view)
       intended(hasComponent(TopicActivity::class.java.name))
