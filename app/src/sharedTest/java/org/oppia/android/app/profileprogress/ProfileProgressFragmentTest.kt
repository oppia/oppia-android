package org.oppia.android.app.profileprogress

import android.app.Activity.RESULT_OK
import android.app.Application
import android.app.Instrumentation
import android.content.ContentResolver
import android.content.Context
import android.content.Intent
import android.content.res.Resources
import android.net.Uri
import android.provider.MediaStore
import androidx.appcompat.app.AppCompatActivity
import androidx.recyclerview.widget.RecyclerView
import androidx.test.core.app.ActivityScenario.launch
import androidx.test.core.app.ApplicationProvider
import androidx.test.espresso.Espresso.onView
import androidx.test.espresso.action.ViewActions.click
import androidx.test.espresso.assertion.ViewAssertions.matches
import androidx.test.espresso.contrib.RecyclerViewActions.scrollToPosition
import androidx.test.espresso.intent.Intents
import androidx.test.espresso.intent.Intents.intended
import androidx.test.espresso.intent.Intents.intending
import androidx.test.espresso.intent.matcher.IntentMatchers.hasAction
import androidx.test.espresso.intent.matcher.IntentMatchers.hasComponent
import androidx.test.espresso.intent.matcher.IntentMatchers.hasData
import androidx.test.espresso.intent.matcher.IntentMatchers.hasExtra
import androidx.test.espresso.matcher.RootMatchers.isDialog
import androidx.test.espresso.matcher.ViewMatchers.isClickable
import androidx.test.espresso.matcher.ViewMatchers.isDisplayed
import androidx.test.espresso.matcher.ViewMatchers.isRoot
import androidx.test.espresso.matcher.ViewMatchers.withId
import androidx.test.espresso.matcher.ViewMatchers.withText
import androidx.test.ext.junit.runners.AndroidJUnit4
import dagger.Component
import dagger.Module
import dagger.Provides
import org.hamcrest.CoreMatchers.allOf
import org.hamcrest.CoreMatchers.not
import org.hamcrest.Matcher
import org.junit.After
import org.junit.Before
import org.junit.Test
import org.junit.runner.RunWith
import org.oppia.android.R
import org.oppia.android.app.activity.ActivityComponent
import org.oppia.android.app.application.ActivityComponentFactory
import org.oppia.android.app.application.ApplicationComponent
import org.oppia.android.app.application.ApplicationInjector
import org.oppia.android.app.application.ApplicationInjectorProvider
import org.oppia.android.app.application.ApplicationModule
import org.oppia.android.app.application.ApplicationStartupListenerModule
import org.oppia.android.app.completedstorylist.CompletedStoryListActivity
import org.oppia.android.app.home.recentlyplayed.RecentlyPlayedActivity
import org.oppia.android.app.model.ProfileId
import org.oppia.android.app.ongoingtopiclist.OngoingTopicListActivity
import org.oppia.android.app.player.state.hintsandsolution.HintsAndSolutionConfigModule
import org.oppia.android.app.recyclerview.RecyclerViewMatcher.Companion.atPositionOnView
import org.oppia.android.app.shim.ViewBindingShimModule
import org.oppia.android.app.topic.TopicActivity
import org.oppia.android.domain.classify.InteractionsModule
import org.oppia.android.domain.classify.rules.continueinteraction.ContinueModule
import org.oppia.android.domain.classify.rules.dragAndDropSortInput.DragDropSortInputModule
import org.oppia.android.domain.classify.rules.fractioninput.FractionInputModule
import org.oppia.android.domain.classify.rules.imageClickInput.ImageClickInputModule
import org.oppia.android.domain.classify.rules.itemselectioninput.ItemSelectionInputModule
import org.oppia.android.domain.classify.rules.multiplechoiceinput.MultipleChoiceInputModule
import org.oppia.android.domain.classify.rules.numberwithunits.NumberWithUnitsRuleModule
import org.oppia.android.domain.classify.rules.numericinput.NumericInputRuleModule
import org.oppia.android.domain.classify.rules.ratioinput.RatioInputModule
import org.oppia.android.domain.classify.rules.textinput.TextInputRuleModule
import org.oppia.android.domain.onboarding.ExpirationMetaDataRetrieverModule
import org.oppia.android.domain.oppialogger.LogStorageModule
import org.oppia.android.domain.oppialogger.loguploader.LogUploadWorkerModule
import org.oppia.android.domain.oppialogger.loguploader.WorkManagerConfigurationModule
import org.oppia.android.domain.question.QuestionModule
import org.oppia.android.domain.topic.PrimeTopicAssetsControllerModule
import org.oppia.android.domain.topic.StoryProgressTestHelper
import org.oppia.android.domain.topic.TEST_STORY_ID_0
import org.oppia.android.domain.topic.TEST_TOPIC_ID_0
import org.oppia.android.testing.ActivityRotator
import org.oppia.android.testing.ActivityRotator.Companion.rotateToLandscape
import org.oppia.android.testing.RobolectricModule
import org.oppia.android.testing.TestAccessibilityModule
import org.oppia.android.testing.TestCoroutineDispatchers
import org.oppia.android.testing.TestDispatcherModule
import org.oppia.android.testing.TestLogReportingModule
import org.oppia.android.testing.profile.ProfileTestHelper
import org.oppia.android.util.caching.testing.CachingTestModule
import org.oppia.android.util.gcsresource.GcsResourceModule
import org.oppia.android.util.logging.EnableConsoleLog
import org.oppia.android.util.logging.EnableFileLog
import org.oppia.android.util.logging.GlobalLogLevel
import org.oppia.android.util.logging.LogLevel
import org.oppia.android.util.logging.firebase.FirebaseLogUploaderModule
import org.oppia.android.util.parser.GlideImageLoaderModule
import org.oppia.android.util.parser.HtmlParserEntityTypeModule
import org.oppia.android.util.parser.ImageParsingModule
import org.robolectric.annotation.Config
import org.robolectric.annotation.LooperMode
import javax.inject.Inject
import javax.inject.Singleton

/** Tests for [ProfileProgressFragment]. */
@RunWith(AndroidJUnit4::class)
@LooperMode(LooperMode.Mode.PAUSED)
@Config(
  application = ProfileProgressFragmentTest.TestApplication::class,
  qualifiers = "port-xxhdpi"
)
class ProfileProgressFragmentTest {

  @Inject
  lateinit var profileTestHelper: ProfileTestHelper

  @Inject
  lateinit var storyProgressTestHelper: StoryProgressTestHelper

  @Inject
  lateinit var context: Context

  @Inject
  lateinit var testCoroutineDispatchers: TestCoroutineDispatchers

  private val internalProfileId = 0

  private lateinit var profileId: ProfileId

  @Before
  fun setUp() {
    Intents.init()
    setUpTestApplicationComponent()
    testCoroutineDispatchers.registerIdlingResource()
    profileTestHelper.initializeProfiles()
    profileId = ProfileId.newBuilder().setInternalId(internalProfileId).build()
  }

  @After
  fun tearDown() {
    testCoroutineDispatchers.unregisterIdlingResource()
    Intents.release()
  }

  private fun setUpTestApplicationComponent() {
    ApplicationProvider.getApplicationContext<TestApplication>().inject(this)
  }

  private fun createProfileProgressActivityIntent(profileId: Int): Intent {
    return ProfileProgressActivity.createProfileProgressActivityIntent(
      ApplicationProvider.getApplicationContext(),
      profileId
    )
  }

  @Test
  fun testProfileProgressFragment_checkProfileName_profileNameIsCorrect() {
    launch<ProfileProgressActivity>(createProfileProgressActivityIntent(internalProfileId)).use {
      testCoroutineDispatchers.runCurrent()
      verifyItemDisplayedOnProfileProgressListItem(
        itemPosition = 0,
        targetViewId = R.id.profile_name_text_view,
        stringToMatch = "Admin"
      )
    }
  }

  @Test
  fun testProfileProgressFragment_configChange_checkProfileName_profileNameIsCorrect() {
    launch<ProfileProgressActivity>(createProfileProgressActivityIntent(internalProfileId)).use {
      testCoroutineDispatchers.runCurrent()
<<<<<<< HEAD
      it.rotateToLandscape()
      waitForTheView(withText("Admin"))
      onView(
        atPositionOnView(R.id.profile_progress_list, 0, R.id.profile_name_text_view)
      ).check(
        matches(withText("Admin"))
=======
      onView(isRoot()).perform(orientationLandscape())
      verifyItemDisplayedOnProfileProgressListItem(
        itemPosition = 0,
        targetViewId = R.id.profile_name_text_view,
        stringToMatch = "Admin"
>>>>>>> 9353a05c
      )
    }
  }

  @Test
  fun testProfileProgressFragment_profilePictureEditDialogIsDisplayed() {
    launch<ProfileProgressActivity>(createProfileProgressActivityIntent(internalProfileId)).use {
      testCoroutineDispatchers.runCurrent()
      clickProfileProgressItem(itemPosition = 0, targetViewId = R.id.profile_edit_image)
      testCoroutineDispatchers.runCurrent()
      verifyTextInDialog(context.getString(R.string.profile_progress_edit_dialog_title))
    }
  }

  @Test
  fun testProfileProgressFragment_openProfilePictureEditDialog_configChange_dialogIsStillOpen() {
    launch<ProfileProgressActivity>(createProfileProgressActivityIntent(internalProfileId)).use {
      testCoroutineDispatchers.runCurrent()
<<<<<<< HEAD
      waitForTheView(withText("Admin"))
      onView(
        atPositionOnView(
          R.id.profile_progress_list,
          0,
          R.id.profile_edit_image
        )
      ).perform(click())
      testCoroutineDispatchers.runCurrent()
      onView(withText(R.string.profile_progress_edit_dialog_title)).inRoot(isDialog())
        .check(matches(isDisplayed()))
      it.rotateToLandscape()
=======
      clickProfileProgressItem(itemPosition = 0, targetViewId = R.id.profile_edit_image)
      verifyTextInDialog(context.getString(R.string.profile_progress_edit_dialog_title))
      onView(isRoot()).perform(orientationLandscape())
>>>>>>> 9353a05c
      onView(withText(R.string.profile_progress_edit_dialog_title)).check(matches(isDisplayed()))
    }
  }

  @Test
  fun testProfileProgressFragment_imageSelectAvatar_checkGalleryIntent() {
    val expectedIntent: Matcher<Intent> = allOf(
      hasAction(Intent.ACTION_PICK),
      hasData(MediaStore.Images.Media.EXTERNAL_CONTENT_URI)
    )
    val activityResult = createGalleryPickActivityResultStub()
    intending(expectedIntent).respondWith(activityResult)
    launch<ProfileProgressActivity>(createProfileProgressActivityIntent(internalProfileId)).use {
      testCoroutineDispatchers.runCurrent()
      clickProfileProgressItem(itemPosition = 0, targetViewId = R.id.profile_edit_image)
      verifyTextInDialog(context.getString(R.string.profile_progress_edit_dialog_title))
      onView(withText(R.string.profile_picture_edit_alert_dialog_choose_from_library))
        .perform(click())
      intended(expectedIntent)
    }
  }

  @Test
  fun testProfileProgressFragment_imageSelectAvatar_configChange_checkGalleryIntent() {
    val expectedIntent: Matcher<Intent> = allOf(
      hasAction(Intent.ACTION_PICK),
      hasData(MediaStore.Images.Media.EXTERNAL_CONTENT_URI)
    )
    val activityResult = createGalleryPickActivityResultStub()
    intending(expectedIntent).respondWith(activityResult)
    launch<ProfileProgressActivity>(createProfileProgressActivityIntent(internalProfileId)).use {
      testCoroutineDispatchers.runCurrent()
      clickProfileProgressItem(itemPosition = 0, targetViewId = R.id.profile_edit_image)
      verifyTextInDialog(context.getString(R.string.profile_progress_edit_dialog_title))
      onView(withText(R.string.profile_picture_edit_alert_dialog_choose_from_library))
        .perform(click())
      testCoroutineDispatchers.runCurrent()
      intended(expectedIntent)
      it.rotateToLandscape()
      testCoroutineDispatchers.runCurrent()
      intended(expectedIntent)
      clickProfileProgressItem(itemPosition = 0, targetViewId = R.id.profile_edit_image)
      // The dialog should still be open after a configuration change.
      verifyTextInDialog(context.getString(R.string.profile_progress_edit_dialog_title))
    }
  }

  @Test
  fun testProfileProgressFragment_noProgress_ongoingTopicCountIsZero() {
    launch<ProfileProgressActivity>(createProfileProgressActivityIntent(internalProfileId)).use {
      testCoroutineDispatchers.runCurrent()
      verifyItemDisplayedOnProfileProgressListItem(
        itemPosition = 0,
        targetViewId = R.id.ongoing_topics_count,
        stringToMatch = "0"
      )
    }
  }

  @Test
  fun testProfileProgressFragment_twoPartialStoryProgress_ongoingTopicCountIsTwo() {
    storyProgressTestHelper.markPartialTopicProgressForFractions(
      profileId,
      timestampOlderThanAWeek = false
    )
    storyProgressTestHelper.markTwoPartialStoryProgressForRatios(
      profileId,
      timestampOlderThanAWeek = false
    )
    testCoroutineDispatchers.runCurrent()
    launch<ProfileProgressActivity>(createProfileProgressActivityIntent(internalProfileId)).use {
      testCoroutineDispatchers.runCurrent()
      verifyItemDisplayedOnProfileProgressListItem(
        itemPosition = 0,
        targetViewId = R.id.ongoing_topics_count,
        stringToMatch = "2"
      )
    }
  }

  @Test
  fun testProfileProgressFragment_configChange_twoPartialStoryProgress_ongoingTopicCountIsTwo() {
    storyProgressTestHelper.markPartialTopicProgressForFractions(
      profileId,
      timestampOlderThanAWeek = false
    )
    storyProgressTestHelper.markTwoPartialStoryProgressForRatios(
      profileId,
      timestampOlderThanAWeek = false
    )
    testCoroutineDispatchers.runCurrent()
    launch<ProfileProgressActivity>(createProfileProgressActivityIntent(internalProfileId)).use {
      testCoroutineDispatchers.runCurrent()
      it.rotateToLandscape()
      testCoroutineDispatchers.runCurrent()
      verifyItemDisplayedOnProfileProgressListItem(
        itemPosition = 0,
        targetViewId = R.id.ongoing_topics_count,
        stringToMatch = "2"
      )
    }
  }

  @Test
  fun testProfileProgressFragment_noProgress_ongoingTopicDescriptionIsCorrect() {
    launch<ProfileProgressActivity>(createProfileProgressActivityIntent(internalProfileId)).use {
      testCoroutineDispatchers.runCurrent()
      verifyItemDisplayedOnProfileProgressListItem(
        itemPosition = 0,
        targetViewId = R.id.ongoing_topics_description_text_view,
        stringToMatch = context.getString(R.string.topics_in_progress)
      )
    }
  }

  @Test
  fun testProfileProgressFragment_twoPartialStoryProgress_ongoingTopicDescriptionIsCorrect() {
    storyProgressTestHelper.markPartialTopicProgressForFractions(
      profileId,
      timestampOlderThanAWeek = false
    )
    storyProgressTestHelper.markTwoPartialStoryProgressForRatios(
      profileId,
      timestampOlderThanAWeek = false
    )
    testCoroutineDispatchers.runCurrent()
    launch<ProfileProgressActivity>(createProfileProgressActivityIntent(internalProfileId)).use {
      testCoroutineDispatchers.runCurrent()
      verifyItemDisplayedOnProfileProgressListItem(
        itemPosition = 0,
        targetViewId = R.id.ongoing_topics_description_text_view,
        stringToMatch = context.getString(R.string.topics_in_progress)
      )
    }
  }

  @Test
  fun testProfileProgressFragment_configChange_ongoingTopicDescriptionIsCorrect() {
    storyProgressTestHelper.markPartialTopicProgressForFractions(
      profileId,
      timestampOlderThanAWeek = false
    )
    storyProgressTestHelper.markTwoPartialStoryProgressForRatios(
      profileId,
      timestampOlderThanAWeek = false
    )
    testCoroutineDispatchers.runCurrent()
    launch<ProfileProgressActivity>(createProfileProgressActivityIntent(internalProfileId)).use {
      testCoroutineDispatchers.runCurrent()
      it.rotateToLandscape()
      testCoroutineDispatchers.runCurrent()
      verifyItemDisplayedOnProfileProgressListItem(
        itemPosition = 0,
        targetViewId = R.id.ongoing_topics_description_text_view,
        stringToMatch = context.getString(R.string.topics_in_progress)
      )
    }
  }

  @Test
  fun testProfileProgressFragment_noProgress_completedStoriesCountIsZero() {
    launch<ProfileProgressActivity>(createProfileProgressActivityIntent(internalProfileId)).use {
      testCoroutineDispatchers.runCurrent()
      verifyItemDisplayedOnProfileProgressListItem(
        itemPosition = 0,
        targetViewId = R.id.completed_stories_count,
        stringToMatch = "0"
      )
    }
  }

  @Test
  fun testProfileProgressFragment_twoPartialStoryProgress_completedStoriesCountIsTwo() {
    storyProgressTestHelper.markFullStoryPartialTopicProgressForRatios(
      profileId,
      timestampOlderThanAWeek = false
    )
    storyProgressTestHelper.markFullStoryProgressForFractions(
      profileId,
      timestampOlderThanAWeek = false
    )
    testCoroutineDispatchers.runCurrent()
    launch<ProfileProgressActivity>(createProfileProgressActivityIntent(internalProfileId)).use {
      testCoroutineDispatchers.runCurrent()
      verifyItemDisplayedOnProfileProgressListItem(
        itemPosition = 0,
        targetViewId = R.id.completed_stories_count,
        stringToMatch = "2"
      )
    }
  }

  @Test
  fun testProfileProgressFragment_noProgress_completedStoriesDescriptionIsCorrect() {
    launch<ProfileProgressActivity>(createProfileProgressActivityIntent(internalProfileId)).use {
      testCoroutineDispatchers.runCurrent()
      verifyItemDisplayedOnProfileProgressListItem(
        itemPosition = 0,
        targetViewId = R.id.completed_stories_description_text_view,
        stringToMatch = context.getString(R.string.stories_completed)
      )
    }
  }

  @Test
  fun testProfileProgressFragment_twoPartialStoryProgress_completedStoriesDescriptionIsCorrect() {
    storyProgressTestHelper.markFullStoryPartialTopicProgressForRatios(
      profileId,
      timestampOlderThanAWeek = false
    )
    storyProgressTestHelper.markFullStoryProgressForFractions(
      profileId,
      timestampOlderThanAWeek = false
    )
    testCoroutineDispatchers.runCurrent()
    launch<ProfileProgressActivity>(createProfileProgressActivityIntent(internalProfileId)).use {
      testCoroutineDispatchers.runCurrent()
      verifyItemDisplayedOnProfileProgressListItem(
        itemPosition = 0,
        targetViewId = R.id.completed_stories_description_text_view,
        stringToMatch = context.getString(R.string.stories_completed)
      )
    }
  }

  @Test
  fun testProfileProgressFragment_configChange_firstStory_storyNameIsCorrect() {
    launch<ProfileProgressActivity>(createProfileProgressActivityIntent(internalProfileId)).use {
      testCoroutineDispatchers.runCurrent()
      it.rotateToLandscape()
      testCoroutineDispatchers.runCurrent()
      onView(withId(R.id.profile_progress_list))
        .perform(scrollToPosition<RecyclerView.ViewHolder>(1))
      verifyItemDisplayedOnProfileProgressListItem(
        itemPosition = 1,
        targetViewId = R.id.story_name_text_view,
        stringToMatch = "First Story"
      )
    }
  }

  @Test
  fun testProfileProgressFragment_firstStory_storyNameIsCorrect() {
    launch<ProfileProgressActivity>(createProfileProgressActivityIntent(0)).use {
      testCoroutineDispatchers.runCurrent()
      onView(withId(R.id.profile_progress_list)).perform(
        scrollToPosition<RecyclerView.ViewHolder>(
          1
        )
      )
      verifyItemDisplayedOnProfileProgressListItem(
        itemPosition = 1,
        targetViewId = R.id.story_name_text_view,
        stringToMatch = "First Story"
      )
    }
  }

  @Test
  fun testProfileProgressFragment_firstStory_topicNameIsCorrect() {
    launch<ProfileProgressActivity>(createProfileProgressActivityIntent(internalProfileId)).use {
      testCoroutineDispatchers.runCurrent()
      onView(withId(R.id.profile_progress_list)).perform(
        scrollToPosition<RecyclerView.ViewHolder>(
          1
        )
      )
      verifyItemDisplayedOnProfileProgressListItem(
        itemPosition = 1,
        targetViewId = R.id.topic_name_text_view,
        stringToMatch = "FIRST TEST TOPIC"
      )
    }
  }

  @Test
  fun testProfileProgressFragment_clickFirstStory_opensTopicActivity() {
    launch<ProfileProgressActivity>(createProfileProgressActivityIntent(internalProfileId)).use {
      testCoroutineDispatchers.runCurrent()
      onView(withId(R.id.profile_progress_list)).perform(
        scrollToPosition<RecyclerView.ViewHolder>(
          1
        )
      )
      testCoroutineDispatchers.runCurrent()
      clickProfileProgressItem(itemPosition = 1, targetViewId = R.id.topic_name_text_view)
      intended(hasComponent(TopicActivity::class.java.name))
      intended(hasExtra(TopicActivity.getProfileIdKey(), internalProfileId))
      intended(hasExtra(TopicActivity.getTopicIdKey(), TEST_TOPIC_ID_0))
      intended(hasExtra(TopicActivity.getStoryIdKey(), TEST_STORY_ID_0))
    }
  }

  @Test
  fun testProfileProgressFragment_clickViewAll_opensRecentlyPlayedActivity() {
    launch<ProfileProgressActivity>(createProfileProgressActivityIntent(internalProfileId)).use {
      testCoroutineDispatchers.runCurrent()
      verifyItemDisplayedOnProfileProgressListItem(
        itemPosition = 0,
        targetViewId = R.id.view_all_text_view,
        stringToMatch = "View All"
      )
      clickProfileProgressItem(itemPosition = 0, targetViewId = R.id.view_all_text_view)
      intended(hasComponent(RecentlyPlayedActivity::class.java.name))
      intended(
        hasExtra(
          RecentlyPlayedActivity.RECENTLY_PLAYED_ACTIVITY_INTERNAL_PROFILE_ID_KEY,
          internalProfileId
        )
      )
    }
  }

  @Test
  fun testProfileProgressFragment_noProgress_topicCountIsNotClickable() {
    launch<ProfileProgressActivity>(createProfileProgressActivityIntent(internalProfileId)).use {
      testCoroutineDispatchers.runCurrent()
      onView(
        atPositionOnView(
          R.id.profile_progress_list,
          0,
          R.id.ongoing_topics_container
        )
      ).check(matches(not(isClickable())))
    }
  }

  @Test
  fun testProfileProgressFragment_noProgress_storyCountIsNotClickable() {
    launch<ProfileProgressActivity>(createProfileProgressActivityIntent(internalProfileId)).use {
      testCoroutineDispatchers.runCurrent()
      onView(
        atPositionOnView(
          R.id.profile_progress_list,
          0,
          R.id.completed_stories_container
        )
      ).check(matches(not(isClickable())))
    }
  }

  @Test
  fun testProfileProgressFragment_configChange_noProgress_storyCountIsNotClickable() {
    launch<ProfileProgressActivity>(createProfileProgressActivityIntent(internalProfileId)).use {
      testCoroutineDispatchers.runCurrent()
      it.rotateToLandscape()
      testCoroutineDispatchers.runCurrent()
      onView(
        atPositionOnView(
          R.id.profile_progress_list,
          0,
          R.id.completed_stories_container
        )
      ).check(matches(not(isClickable())))
    }
  }

  @Test
  fun testProfileProgressFragment_clickTopicCount_opensOngoingTopicListActivity() {
    storyProgressTestHelper.markPartialTopicProgressForFractions(
      profileId = profileId,
      timestampOlderThanAWeek = false
    )
    storyProgressTestHelper.markTwoPartialStoryProgressForRatios(
      profileId = profileId,
      timestampOlderThanAWeek = false
    )
    testCoroutineDispatchers.runCurrent()
    launch<ProfileProgressActivity>(createProfileProgressActivityIntent(internalProfileId)).use {
      testCoroutineDispatchers.runCurrent()
      clickProfileProgressItem(itemPosition = 0, targetViewId = R.id.ongoing_topics_container)
      testCoroutineDispatchers.runCurrent()
      intended(hasComponent(OngoingTopicListActivity::class.java.name))
      intended(
        hasExtra(
          OngoingTopicListActivity.ONGOING_TOPIC_LIST_ACTIVITY_PROFILE_ID_KEY,
          internalProfileId
        )
      )
    }
  }

  @Test
  fun testProfileProgressFragment_clickStoryCount_opensCompletedStoryListActivity() {
    storyProgressTestHelper.markFullStoryPartialTopicProgressForRatios(
      profileId = profileId,
      timestampOlderThanAWeek = false
    )
    storyProgressTestHelper.markFullStoryProgressForFractions(
      profileId = profileId,
      timestampOlderThanAWeek = false
    )
    testCoroutineDispatchers.runCurrent()
    launch<ProfileProgressActivity>(createProfileProgressActivityIntent(internalProfileId)).use {
      testCoroutineDispatchers.runCurrent()
      clickProfileProgressItem(itemPosition = 0, targetViewId = R.id.completed_stories_container)
      intended(hasComponent(CompletedStoryListActivity::class.java.name))
      intended(
        hasExtra(
          CompletedStoryListActivity.COMPLETED_STORY_LIST_ACTIVITY_PROFILE_ID_KEY,
          internalProfileId
        )
      )
    }
  }

  private fun createGalleryPickActivityResultStub(): Instrumentation.ActivityResult {
    val resources: Resources = context.resources
    val imageUri = Uri.parse(
      ContentResolver.SCHEME_ANDROID_RESOURCE + "://" +
        resources.getResourcePackageName(R.mipmap.ic_launcher) + '/' +
        resources.getResourceTypeName(R.mipmap.ic_launcher) + '/' +
        resources.getResourceEntryName(R.mipmap.ic_launcher)
    )
    val resultIntent = Intent()
    resultIntent.data = imageUri
    return Instrumentation.ActivityResult(RESULT_OK, resultIntent)
  }

  private fun verifyItemDisplayedOnProfileProgressListItem(
    itemPosition: Int,
    targetViewId: Int,
    stringToMatch: String
  ) {
    onView(
      atPositionOnView(
        R.id.profile_progress_list,
        itemPosition,
        targetViewId
      )
    ).check(matches(withText(stringToMatch)))
  }

  private fun clickProfileProgressItem(itemPosition: Int, targetViewId: Int) {
    onView(
      atPositionOnView(
        R.id.profile_progress_list,
        itemPosition,
        targetViewId
      )
    ).perform(click())
    testCoroutineDispatchers.runCurrent()
  }

  private fun verifyTextInDialog(textInDialog: String) {
    onView(withText(textInDialog))
      .inRoot(isDialog())
      .check(matches(isDisplayed()))
  }

  @Module
  class TestModule {
    // TODO(#59): Either isolate these to their own shared test module, or use the real logging
    // module in tests to avoid needing to specify these settings for tests.
    @EnableConsoleLog
    @Provides
    fun provideEnableConsoleLog(): Boolean = true

    @EnableFileLog
    @Provides
    fun provideEnableFileLog(): Boolean = false

    @GlobalLogLevel
    @Provides
    fun provideGlobalLogLevel(): LogLevel = LogLevel.VERBOSE
  }

  // TODO(#59): Figure out a way to reuse modules instead of needing to re-declare them.
  // TODO(#1675): Add NetworkModule once data module is migrated off of Moshi.
  @Singleton
  @Component(
    modules = [
      RobolectricModule::class,
      TestModule::class, TestDispatcherModule::class, ApplicationModule::class,
      ContinueModule::class, FractionInputModule::class, ItemSelectionInputModule::class,
      MultipleChoiceInputModule::class, NumberWithUnitsRuleModule::class,
      NumericInputRuleModule::class, TextInputRuleModule::class, DragDropSortInputModule::class,
      ImageClickInputModule::class, InteractionsModule::class, GcsResourceModule::class,
      GlideImageLoaderModule::class, ImageParsingModule::class, HtmlParserEntityTypeModule::class,
      QuestionModule::class, TestLogReportingModule::class, TestAccessibilityModule::class,
      LogStorageModule::class, CachingTestModule::class, PrimeTopicAssetsControllerModule::class,
      ExpirationMetaDataRetrieverModule::class, ViewBindingShimModule::class,
      RatioInputModule::class, ApplicationStartupListenerModule::class,
      LogUploadWorkerModule::class, WorkManagerConfigurationModule::class,
      HintsAndSolutionConfigModule::class, FirebaseLogUploaderModule::class
    ]
  )
  interface TestApplicationComponent : ApplicationComponent, ActivityRotator.Injector {
    @Component.Builder
    interface Builder : ApplicationComponent.Builder

    fun inject(profileProgressFragmentTest: ProfileProgressFragmentTest)
  }

  class TestApplication :
    Application(),
    ActivityComponentFactory,
    ApplicationInjectorProvider,
    ActivityRotator.Provider {
    private val component: TestApplicationComponent by lazy {
      DaggerProfileProgressFragmentTest_TestApplicationComponent.builder()
        .setApplication(this)
        .build() as TestApplicationComponent
    }

    fun inject(profileProgressFragmentTest: ProfileProgressFragmentTest) {
      component.inject(profileProgressFragmentTest)
    }

    override fun createActivityComponent(activity: AppCompatActivity): ActivityComponent {
      return component.getActivityComponentBuilderProvider().get().setActivity(activity).build()
    }

    override fun getApplicationInjector(): ApplicationInjector = component

    override fun getActivityRotatorInjector(): ActivityRotator.Injector = component
  }
}<|MERGE_RESOLUTION|>--- conflicted
+++ resolved
@@ -27,7 +27,6 @@
 import androidx.test.espresso.matcher.RootMatchers.isDialog
 import androidx.test.espresso.matcher.ViewMatchers.isClickable
 import androidx.test.espresso.matcher.ViewMatchers.isDisplayed
-import androidx.test.espresso.matcher.ViewMatchers.isRoot
 import androidx.test.espresso.matcher.ViewMatchers.withId
 import androidx.test.espresso.matcher.ViewMatchers.withText
 import androidx.test.ext.junit.runners.AndroidJUnit4
@@ -167,20 +166,11 @@
   fun testProfileProgressFragment_configChange_checkProfileName_profileNameIsCorrect() {
     launch<ProfileProgressActivity>(createProfileProgressActivityIntent(internalProfileId)).use {
       testCoroutineDispatchers.runCurrent()
-<<<<<<< HEAD
       it.rotateToLandscape()
-      waitForTheView(withText("Admin"))
-      onView(
-        atPositionOnView(R.id.profile_progress_list, 0, R.id.profile_name_text_view)
-      ).check(
-        matches(withText("Admin"))
-=======
-      onView(isRoot()).perform(orientationLandscape())
       verifyItemDisplayedOnProfileProgressListItem(
         itemPosition = 0,
         targetViewId = R.id.profile_name_text_view,
         stringToMatch = "Admin"
->>>>>>> 9353a05c
       )
     }
   }
@@ -199,24 +189,9 @@
   fun testProfileProgressFragment_openProfilePictureEditDialog_configChange_dialogIsStillOpen() {
     launch<ProfileProgressActivity>(createProfileProgressActivityIntent(internalProfileId)).use {
       testCoroutineDispatchers.runCurrent()
-<<<<<<< HEAD
-      waitForTheView(withText("Admin"))
-      onView(
-        atPositionOnView(
-          R.id.profile_progress_list,
-          0,
-          R.id.profile_edit_image
-        )
-      ).perform(click())
-      testCoroutineDispatchers.runCurrent()
-      onView(withText(R.string.profile_progress_edit_dialog_title)).inRoot(isDialog())
-        .check(matches(isDisplayed()))
-      it.rotateToLandscape()
-=======
       clickProfileProgressItem(itemPosition = 0, targetViewId = R.id.profile_edit_image)
       verifyTextInDialog(context.getString(R.string.profile_progress_edit_dialog_title))
-      onView(isRoot()).perform(orientationLandscape())
->>>>>>> 9353a05c
+      it.rotateToLandscape()
       onView(withText(R.string.profile_progress_edit_dialog_title)).check(matches(isDisplayed()))
     }
   }
