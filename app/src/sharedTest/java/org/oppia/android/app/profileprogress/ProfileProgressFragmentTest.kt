--- conflicted
+++ resolved
@@ -723,11 +723,7 @@
       RatioInputModule::class, ApplicationStartupListenerModule::class,
       LogUploadWorkerModule::class, WorkManagerConfigurationModule::class,
       HintsAndSolutionConfigModule::class, FirebaseLogUploaderModule::class,
-<<<<<<< HEAD
-      FakeOppiaClockModule::class, MyDownloadsModule::class
-=======
-      FakeOppiaClockModule::class, PracticeTabModule::class
->>>>>>> 0dbe671e
+      FakeOppiaClockModule::class, PracticeTabModule::class, MyDownloadsModule::class
     ]
   )
   interface TestApplicationComponent : ApplicationComponent {
