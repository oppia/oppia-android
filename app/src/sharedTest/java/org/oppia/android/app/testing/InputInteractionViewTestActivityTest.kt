--- conflicted
+++ resolved
@@ -133,402 +133,6 @@
   }
 
   // TODO(#4135): Move fraction input tests to a dedicated test suite.
-<<<<<<< HEAD
-=======
-
-  @Test
-  fun testFractionInput_withNoInput_hasCorrectPendingAnswerType() {
-    val activityScenario = ActivityScenario.launch(
-      InputInteractionViewTestActivity::class.java
-    )
-    activityScenario.onActivity { activity ->
-      val pendingAnswer = activity.fractionInteractionViewModel.getPendingAnswer()
-      assertThat(pendingAnswer.answer).isInstanceOf(InteractionObject::class.java)
-      assertThat(pendingAnswer.answer.fraction.denominator).isEqualTo(0)
-      assertThat(pendingAnswer.answer.fraction.numerator).isEqualTo(0)
-      assertThat(pendingAnswer.answer.fraction.wholeNumber).isEqualTo(0)
-    }
-  }
-
-  @Test
-  @DisableAccessibilityChecks // Disabled, as InputInteractionViewTestActivity is a test file and will not be used by user
-  fun testFractionInput_withNegativeNumber_hasCorrectPendingAnswer() {
-    val activityScenario = ActivityScenario.launch(
-      InputInteractionViewTestActivity::class.java
-    )
-    onView(withId(R.id.test_fraction_input_interaction_view))
-      .perform(editTextInputAction.appendText("-9"))
-    activityScenario.onActivity { activity ->
-      val pendingAnswer = activity.fractionInteractionViewModel.getPendingAnswer()
-      assertThat(pendingAnswer.answer).isInstanceOf(InteractionObject::class.java)
-      assertThat(pendingAnswer.answer.objectTypeCase).isEqualTo(
-        InteractionObject.ObjectTypeCase.FRACTION
-      )
-      assertThat(pendingAnswer.answer.fraction.isNegative).isEqualTo(true)
-      assertThat(pendingAnswer.answer.fraction.wholeNumber).isEqualTo(9)
-    }
-  }
-
-  @Test
-  @DisableAccessibilityChecks // Disabled, as InputInteractionViewTestActivity is a test file and will not be used by user
-  fun testFractionInput_withWholeNumber_hasCorrectPendingAnswer() {
-    val activityScenario = ActivityScenario.launch(
-      InputInteractionViewTestActivity::class.java
-    )
-    onView(withId(R.id.test_fraction_input_interaction_view))
-      .perform(editTextInputAction.appendText("9"))
-    activityScenario.onActivity { activity ->
-      val pendingAnswer = activity.fractionInteractionViewModel.getPendingAnswer()
-      assertThat(pendingAnswer.answer).isInstanceOf(InteractionObject::class.java)
-      assertThat(pendingAnswer.answer.objectTypeCase).isEqualTo(
-        InteractionObject.ObjectTypeCase.FRACTION
-      )
-      assertThat(pendingAnswer.answer.fraction.isNegative).isEqualTo(false)
-      assertThat(pendingAnswer.answer.fraction.wholeNumber).isEqualTo(9)
-    }
-  }
-
-  @Test
-  @DisableAccessibilityChecks // Disabled, as InputInteractionViewTestActivity is a test file and will not be used by user
-  fun testFractionInput_withFraction_hasCorrectPendingAnswer() {
-    val activityScenario = ActivityScenario.launch(
-      InputInteractionViewTestActivity::class.java
-    )
-    onView(withId(R.id.test_fraction_input_interaction_view))
-      .perform(
-        editTextInputAction.appendText(
-          "9/10"
-        )
-      )
-    activityScenario.onActivity { activity ->
-      val pendingAnswer = activity.fractionInteractionViewModel.getPendingAnswer()
-      assertThat(pendingAnswer.answer).isInstanceOf(InteractionObject::class.java)
-      assertThat(pendingAnswer.answer.objectTypeCase).isEqualTo(
-        InteractionObject.ObjectTypeCase.FRACTION
-      )
-      assertThat(pendingAnswer.answer.fraction.isNegative).isEqualTo(false)
-      assertThat(pendingAnswer.answer.fraction.numerator).isEqualTo(9)
-      assertThat(pendingAnswer.answer.fraction.denominator).isEqualTo(10)
-    }
-  }
-
-  @Test
-  @DisableAccessibilityChecks // Disabled, as InputInteractionViewTestActivity is a test file and will not be used by user
-  fun testFractionInput_withNegativeFraction_hasCorrectPendingAnswer() {
-    val activityScenario = ActivityScenario.launch(
-      InputInteractionViewTestActivity::class.java
-    )
-    onView(withId(R.id.test_fraction_input_interaction_view))
-      .perform(
-        editTextInputAction.appendText(
-          "-9/10"
-        )
-      )
-    activityScenario.onActivity { activity ->
-      val pendingAnswer = activity.fractionInteractionViewModel.getPendingAnswer()
-      assertThat(pendingAnswer.answer).isInstanceOf(InteractionObject::class.java)
-      assertThat(pendingAnswer.answer.objectTypeCase).isEqualTo(
-        InteractionObject.ObjectTypeCase.FRACTION
-      )
-      assertThat(pendingAnswer.answer.fraction.isNegative).isEqualTo(true)
-      assertThat(pendingAnswer.answer.fraction.numerator).isEqualTo(9)
-      assertThat(pendingAnswer.answer.fraction.denominator).isEqualTo(10)
-    }
-  }
-
-  @Test
-  @DisableAccessibilityChecks // Disabled, as InputInteractionViewTestActivity is a test file and will not be used by user
-  fun testFractionInput_withMixedNumber_hasCorrectPendingAnswer() {
-    val activityScenario = ActivityScenario.launch(
-      InputInteractionViewTestActivity::class.java
-    )
-    onView(withId(R.id.test_fraction_input_interaction_view))
-      .perform(
-        editTextInputAction.appendText(
-          "5 9/10"
-        )
-      )
-    activityScenario.onActivity { activity ->
-      val pendingAnswer = activity.fractionInteractionViewModel.getPendingAnswer()
-      assertThat(pendingAnswer.answer).isInstanceOf(InteractionObject::class.java)
-      assertThat(pendingAnswer.answer.objectTypeCase).isEqualTo(
-        InteractionObject.ObjectTypeCase.FRACTION
-      )
-      assertThat(pendingAnswer.answer.fraction.isNegative).isEqualTo(false)
-      assertThat(pendingAnswer.answer.fraction.wholeNumber).isEqualTo(5)
-      assertThat(pendingAnswer.answer.fraction.numerator).isEqualTo(9)
-      assertThat(pendingAnswer.answer.fraction.denominator).isEqualTo(10)
-    }
-  }
-
-  @Test
-  @DisableAccessibilityChecks // Disabled, as InputInteractionViewTestActivity is a test file and will not be used by user
-  fun testFractionInput_withNegativeMixedNumber_hasCorrectPendingAnswer() {
-    val activityScenario = ActivityScenario.launch(
-      InputInteractionViewTestActivity::class.java
-    )
-    onView(withId(R.id.test_fraction_input_interaction_view))
-      .perform(
-        editTextInputAction.appendText(
-          "-55 59/9"
-        )
-      )
-    activityScenario.onActivity { activity ->
-      val pendingAnswer = activity.fractionInteractionViewModel.getPendingAnswer()
-      assertThat(pendingAnswer.answer).isInstanceOf(InteractionObject::class.java)
-      assertThat(pendingAnswer.answer.objectTypeCase).isEqualTo(
-        InteractionObject.ObjectTypeCase.FRACTION
-      )
-      assertThat(pendingAnswer.answer.fraction.isNegative).isEqualTo(true)
-      assertThat(pendingAnswer.answer.fraction.wholeNumber).isEqualTo(55)
-      assertThat(pendingAnswer.answer.fraction.numerator).isEqualTo(59)
-      assertThat(pendingAnswer.answer.fraction.denominator).isEqualTo(9)
-    }
-  }
-
-  @Test
-  @Ignore("Landscape not properly supported") // TODO(#56): Reenable once landscape is supported.
-  fun testFractionInput_withFraction_configChange_hasCorrectPendingAnswer() {
-    val activityScenario = ActivityScenario.launch(
-      InputInteractionViewTestActivity::class.java
-    )
-    onView(withId(R.id.test_fraction_input_interaction_view))
-      .perform(
-        editTextInputAction.appendText(
-          "9/5"
-        )
-      )
-    activityScenario.onActivity { activity ->
-      activity.requestedOrientation = Configuration.ORIENTATION_LANDSCAPE
-    }
-    onView(withId(R.id.test_fraction_input_interaction_view)).check(matches(isDisplayed()))
-      .check(matches(withText("9/5")))
-  }
-
-  @Test
-  @DisableAccessibilityChecks // Disabled, as InputInteractionViewTestActivity is a test file and will not be used by user
-  fun testFractionInput_withNegativeSignOtherThanAt0_numberFormatErrorIsDisplayed() {
-    ActivityScenario.launch(InputInteractionViewTestActivity::class.java)
-    onView(withId(R.id.test_fraction_input_interaction_view))
-      .perform(
-        editTextInputAction.appendText(
-          "55-"
-        )
-      )
-    onView(withId(R.id.fraction_input_error))
-      .check(
-        matches(
-          withText(
-            R.string.fraction_error_invalid_format
-          )
-        )
-      )
-  }
-
-  @Test
-  @DisableAccessibilityChecks // Disabled, as InputInteractionViewTestActivity is a test file and
-  // will not be used by user
-  fun testFractionInput_withNegativeSignAt0MoreThan1_numberFormatErrorIsDisplayed() {
-    ActivityScenario.launch(InputInteractionViewTestActivity::class.java)
-    onView(withId(R.id.test_fraction_input_interaction_view))
-      .perform(
-        editTextInputAction.appendText(
-          "--55"
-        )
-      )
-    onView(withId(R.id.fraction_input_error))
-      .check(
-        matches(
-          withText(
-            R.string.fraction_error_invalid_format
-          )
-        )
-      )
-  }
-
-  @Test
-  @DisableAccessibilityChecks // Disabled, as InputInteractionViewTestActivity is a test file and
-  // will not be used by user
-  fun testFractionInput_withDividerMoreThanOnce_numberFormatErrorIsDisplayed() {
-    ActivityScenario.launch(InputInteractionViewTestActivity::class.java)
-    onView(withId(R.id.test_fraction_input_interaction_view))
-      .perform(
-        editTextInputAction.appendText(
-          "5/5/"
-        )
-      )
-    onView(withId(R.id.fraction_input_error))
-      .check(
-        matches(
-          withText(
-            R.string.fraction_error_invalid_format
-          )
-        )
-      )
-  }
-
-  @Test
-  @DisableAccessibilityChecks // Disabled, as InputInteractionViewTestActivity is a test file and
-  // will not be used by user
-  fun testFractionInput_withDividerAtStart_numberFormatErrorIsDisplayed() {
-    ActivityScenario.launch(InputInteractionViewTestActivity::class.java)
-    onView(withId(R.id.test_fraction_input_interaction_view))
-      .perform(
-        editTextInputAction.appendText(
-          "/5"
-        )
-      )
-    onView(withId(R.id.fraction_input_error))
-      .check(
-        matches(
-          withText(
-            R.string.fraction_error_invalid_format
-          )
-        )
-      )
-  }
-
-  @Test
-  @DisableAccessibilityChecks // Disabled, as InputInteractionViewTestActivity is a test file and
-  // will not be used by user
-  fun testFractionInput_withPartialMixedNumber_numberFormatErrorIsNotDisplayed() {
-    ActivityScenario.launch(InputInteractionViewTestActivity::class.java)
-    onView(withId(R.id.test_fraction_input_interaction_view))
-      .perform(
-        editTextInputAction.appendText(
-          "5 5/"
-        )
-      )
-    onView(withId(R.id.fraction_input_error)).check(matches(withText("")))
-  }
-
-  @Test
-  @DisableAccessibilityChecks // Disabled, as InputInteractionViewTestActivity is a test file and
-  // will not be used by user
-  fun testFractionInput_withPartialMixedNumberSubmit_numberFormatErrorIsDisplayed() {
-    ActivityScenario.launch(InputInteractionViewTestActivity::class.java)
-    onView(withId(R.id.test_fraction_input_interaction_view))
-      .perform(
-        editTextInputAction.appendText(
-          "5 5/"
-        )
-      )
-    closeSoftKeyboard()
-    scrollToSubmitButton()
-    onView(withId(R.id.submit_button)).check(matches(isDisplayed())).perform(click())
-    onView(withId(R.id.fraction_input_error))
-      .check(
-        matches(
-          withText(
-            R.string.fraction_error_invalid_format
-          )
-        )
-      )
-  }
-
-  @Test
-  @DisableAccessibilityChecks // Disabled, as InputInteractionViewTestActivity is a test file and
-  // will not be used by user
-  fun testFractionInput_withMixedNumber_submit_noErrorIsDisplayed() {
-    ActivityScenario.launch(InputInteractionViewTestActivity::class.java)
-    onView(withId(R.id.test_fraction_input_interaction_view))
-      .perform(
-        editTextInputAction.appendText(
-          "3 1/2"
-        )
-      )
-    closeSoftKeyboard()
-    scrollToSubmitButton()
-    onView(withId(R.id.submit_button)).check(matches(isDisplayed())).perform(click())
-    onView(withId(R.id.fraction_input_error)).check(matches(withText("")))
-  }
-
-  @Test
-  @DisableAccessibilityChecks // Disabled, as InputInteractionViewTestActivity is a test file and
-  // will not be used by user
-  fun testFractionInput_withDivideByZero_errorIsNotDisplayed() {
-    ActivityScenario.launch(InputInteractionViewTestActivity::class.java)
-    onView(withId(R.id.test_fraction_input_interaction_view))
-      .perform(
-        editTextInputAction.appendText(
-          "1/0"
-        )
-      )
-    onView(withId(R.id.fraction_input_error)).check(matches(withText("")))
-  }
-
-  @Test
-  @DisableAccessibilityChecks // Disabled, as InputInteractionViewTestActivity is a test file and
-  // will not be used by user
-  fun testFractionInput_withDivideByZero_submit_divideByZeroErrorIsDisplayed() {
-    ActivityScenario.launch(InputInteractionViewTestActivity::class.java)
-    onView(withId(R.id.test_fraction_input_interaction_view))
-      .perform(
-        editTextInputAction.appendText(
-          "1/0"
-        )
-      )
-    closeSoftKeyboard()
-    scrollToSubmitButton()
-    onView(withId(R.id.submit_button)).check(matches(isDisplayed())).perform(click())
-    onView(withId(R.id.fraction_input_error))
-      .check(
-        matches(
-          withText(
-            R.string.fraction_error_divide_by_zero
-          )
-        )
-      )
-  }
-
-  @Test
-  @DisableAccessibilityChecks // Disabled, as InputInteractionViewTestActivity is a test file and
-  // will not be used by user
-  fun testFractionInput_withInvalidCharacter_invalidCharacterErrorIsDisplayed() {
-    ActivityScenario.launch(InputInteractionViewTestActivity::class.java).use {
-      onView(withId(R.id.test_fraction_input_interaction_view))
-        .perform(
-          editTextInputAction.appendText(
-            "."
-          )
-        )
-      onView(withId(R.id.fraction_input_error))
-        .check(
-          matches(
-            withText(
-              R.string.fraction_error_invalid_chars
-            )
-          )
-        )
-    }
-  }
-
-  @Test
-  @DisableAccessibilityChecks // Disabled, as InputInteractionViewTestActivity is a test file and
-  // will not be used by user
-  fun testFractionInput_withLong_submit_numberTooLongErrorIsDisplayed() {
-    ActivityScenario.launch(InputInteractionViewTestActivity::class.java).use {
-      onView(withId(R.id.test_fraction_input_interaction_view))
-        .perform(
-          editTextInputAction.appendText(
-            "12345678"
-          )
-        )
-      closeSoftKeyboard()
-      scrollToSubmitButton()
-      onView(withId(R.id.submit_button)).check(matches(isDisplayed())).perform(click())
-      onView(withId(R.id.fraction_input_error))
-        .check(
-          matches(
-            withText(
-              R.string.fraction_error_larger_than_seven_digits
-            )
-          )
-        )
-    }
-  }
-
->>>>>>> 84e277a4
   @Test
   fun testNumericInput_withNoInput_hasCorrectPendingAnswerType() {
     val activityScenario = ActivityScenario.launch(
