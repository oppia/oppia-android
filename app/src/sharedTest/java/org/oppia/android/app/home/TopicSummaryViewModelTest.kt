package org.oppia.android.app.home

import android.app.Application
import android.content.Context
import androidx.appcompat.app.AppCompatActivity
import androidx.test.core.app.ActivityScenario.launch
import androidx.test.core.app.ApplicationProvider
import androidx.test.ext.junit.runners.AndroidJUnit4
import com.google.common.truth.Truth.assertThat
import dagger.Component
import org.junit.Before
import org.junit.Rule
import org.junit.Test
import org.junit.runner.RunWith
import org.oppia.android.app.activity.ActivityComponent
import org.oppia.android.app.application.ActivityComponentFactory
import org.oppia.android.app.application.ApplicationComponent
import org.oppia.android.app.application.ApplicationInjector
import org.oppia.android.app.application.ApplicationInjectorProvider
import org.oppia.android.app.application.ApplicationModule
import org.oppia.android.app.application.ApplicationStartupListenerModule
import org.oppia.android.app.devoptions.DeveloperOptionsModule
import org.oppia.android.app.devoptions.DeveloperOptionsStarterModule
import org.oppia.android.app.home.topiclist.TopicSummaryViewModel
import org.oppia.android.app.model.TopicSummary
import org.oppia.android.app.shim.IntentFactoryShimModule
import org.oppia.android.app.shim.ViewBindingShimModule
import org.oppia.android.app.testing.HomeFragmentTestActivity
import org.oppia.android.app.topic.PracticeTabModule
import org.oppia.android.domain.classify.InteractionsModule
import org.oppia.android.domain.classify.rules.continueinteraction.ContinueModule
import org.oppia.android.domain.classify.rules.dragAndDropSortInput.DragDropSortInputModule
import org.oppia.android.domain.classify.rules.fractioninput.FractionInputModule
import org.oppia.android.domain.classify.rules.imageClickInput.ImageClickInputModule
import org.oppia.android.domain.classify.rules.itemselectioninput.ItemSelectionInputModule
import org.oppia.android.domain.classify.rules.multiplechoiceinput.MultipleChoiceInputModule
import org.oppia.android.domain.classify.rules.numberwithunits.NumberWithUnitsRuleModule
import org.oppia.android.domain.classify.rules.numericinput.NumericInputRuleModule
import org.oppia.android.domain.classify.rules.ratioinput.RatioInputModule
import org.oppia.android.domain.classify.rules.textinput.TextInputRuleModule
import org.oppia.android.domain.exploration.lightweightcheckpointing.ExplorationStorageModule
import org.oppia.android.domain.hintsandsolution.HintsAndSolutionConfigModule
import org.oppia.android.domain.hintsandsolution.HintsAndSolutionModule
import org.oppia.android.domain.onboarding.ExpirationMetaDataRetrieverModule
import org.oppia.android.domain.oppialogger.LogStorageModule
import org.oppia.android.domain.oppialogger.loguploader.LogUploadWorkerModule
import org.oppia.android.domain.oppialogger.loguploader.WorkManagerConfigurationModule
import org.oppia.android.domain.platformparameter.PlatformParameterModule
import org.oppia.android.domain.question.QuestionModule
import org.oppia.android.domain.topic.PrimeTopicAssetsControllerModule
import org.oppia.android.testing.AccessibilityTestRule
import org.oppia.android.testing.TestLogReportingModule
import org.oppia.android.testing.robolectric.RobolectricModule
import org.oppia.android.testing.threading.TestDispatcherModule
import org.oppia.android.testing.time.FakeOppiaClockModule
import org.oppia.android.util.accessibility.AccessibilityTestModule
import org.oppia.android.util.caching.testing.CachingTestModule
import org.oppia.android.util.gcsresource.GcsResourceModule
import org.oppia.android.util.logging.LoggerModule
import org.oppia.android.util.logging.firebase.FirebaseLogUploaderModule
import org.oppia.android.util.networking.NetworkConnectionUtilDebugModule
import org.oppia.android.util.parser.html.HtmlParserEntityTypeModule
import org.oppia.android.util.parser.image.GlideImageLoaderModule
import org.oppia.android.util.parser.image.ImageParsingModule
import org.robolectric.annotation.Config
import org.robolectric.annotation.LooperMode
import javax.inject.Inject
import javax.inject.Singleton

private const val TEST_FRAGMENT_TAG = "topic_summary_view_model_test_fragment"

/** Tests for [TopicSummaryViewModel] data. */
@RunWith(AndroidJUnit4::class)
@LooperMode(LooperMode.Mode.PAUSED)
@Config(
  application = TopicSummaryViewModelTest.TestApplication::class,
  manifest = Config.NONE
)
class TopicSummaryViewModelTest {
  @get:Rule
  val accessibilityTestRule = AccessibilityTestRule()

  @Inject
  lateinit var context: Context

  private val testFragment by lazy { HomeFragment() }

  private val topicSummary1 = TopicSummary.newBuilder()
    .setTopicId("id_1")
    .setName("topic_name")
    .setTotalChapterCount(2)
    .build()
  private val topicSummary2 = TopicSummary.newBuilder()
    .setTopicId("id_2")
    .setName("topic_name")
    .setTotalChapterCount(2)
    .build()

  @Before
  fun setUp() {
    setUpTestApplicationComponent()
  }

  @Test
  fun testTopicSummaryViewModelEquals_reflexiveBasicTopicSummaryViewModel_isEqual() {
    launch<HomeFragmentTestActivity>(
      HomeFragmentTestActivity.createHomeFragmentTestActivity(context)
    ).use { activityScenario ->
      activityScenario.onActivity { homeFragmentTestActivity ->
        setUpTestFragment(homeFragmentTestActivity)
        val topicSummaryViewModel = createBasicTopicSummaryViewModel(homeFragmentTestActivity)

        // Verify the reflexive property of equals(): a == a.
        assertThat(topicSummaryViewModel).isEqualTo(topicSummaryViewModel)
      }
    }
  }

  @Test
  fun testTopicSummaryViewModelEquals_symmetricBasicTopicSummaryViewModel_isEqual() {
    launch<HomeFragmentTestActivity>(
      HomeFragmentTestActivity.createHomeFragmentTestActivity(context)
    ).use { activityScenario ->
      activityScenario.onActivity { homeFragmentTestActivity ->
        setUpTestFragment(homeFragmentTestActivity)
        val topicSummaryViewModel = createBasicTopicSummaryViewModel(homeFragmentTestActivity)
        val topicSummaryViewModelCopy = createBasicTopicSummaryViewModel(homeFragmentTestActivity)

        // Verify the symmetric property of equals(): a == b iff b == a.
        assertThat(topicSummaryViewModel).isEqualTo(topicSummaryViewModelCopy)
        assertThat(topicSummaryViewModelCopy).isEqualTo(topicSummaryViewModel)
      }
    }
  }

  @Test
  fun testTopicSummaryViewModelEquals_transitiveBasicSummaryViewModel_isEqual() {
    launch<HomeFragmentTestActivity>(
      HomeFragmentTestActivity.createHomeFragmentTestActivity(context)
    ).use { activityScenario ->
      activityScenario.onActivity { homeFragmentTestActivity ->
        setUpTestFragment(homeFragmentTestActivity)
        val topicSummaryViewModelCopy1 = createBasicTopicSummaryViewModel(homeFragmentTestActivity)
        val topicSummaryViewModelCopy2 = createBasicTopicSummaryViewModel(homeFragmentTestActivity)
        val topicSummaryViewModelCopy3 = createBasicTopicSummaryViewModel(homeFragmentTestActivity)
        assertThat(topicSummaryViewModelCopy1).isEqualTo(topicSummaryViewModelCopy2)
        assertThat(topicSummaryViewModelCopy2).isEqualTo(topicSummaryViewModelCopy3)

        // Verify the transitive property of equals(): if a == b & b == c, then a == c
        assertThat(topicSummaryViewModelCopy1).isEqualTo(topicSummaryViewModelCopy3)
      }
    }
  }

  @Test
  fun testTopicSummaryViewModelEquals_consistentBasicTopicSummaryViewModel_isEqual() {
    launch<HomeFragmentTestActivity>(
      HomeFragmentTestActivity.createHomeFragmentTestActivity(context)
    ).use { activityScenario ->
      activityScenario.onActivity { homeFragmentTestActivity ->
        setUpTestFragment(homeFragmentTestActivity)
        val topicSummaryViewModel = createBasicTopicSummaryViewModel(homeFragmentTestActivity)
        val topicSummaryViewModelCopy = createBasicTopicSummaryViewModel(homeFragmentTestActivity)
        assertThat(topicSummaryViewModel).isEqualTo(topicSummaryViewModelCopy)

        // Verify the consistent property of equals(): if neither object is modified, then a == b
        // for multiple invocations
        assertThat(topicSummaryViewModel).isEqualTo(topicSummaryViewModelCopy)
      }
    }
  }

  @Test
  fun testTopicSummaryViewModelEquals_basicTopicSummaryViewModelAndNull_isNotEqual() {
    launch<HomeFragmentTestActivity>(
      HomeFragmentTestActivity.createHomeFragmentTestActivity(context)
    ).use { activityScenario ->
      activityScenario.onActivity { homeFragmentTestActivity ->
        setUpTestFragment(homeFragmentTestActivity)
        val topicSummaryViewModel = createBasicTopicSummaryViewModel(homeFragmentTestActivity)

        // Verify the non-null property of equals(): for any non-null reference a, a != null
        assertThat(topicSummaryViewModel).isNotEqualTo(null)
      }
    }
  }

  @Test
  fun testTopicSummaryViewModelEquals_topicSummary1AndTopicSummary2_isNotEqual() {
    launch<HomeFragmentTestActivity>(
      HomeFragmentTestActivity.createHomeFragmentTestActivity(context)
    ).use { activityScenario ->
      activityScenario.onActivity { homeFragmentTestActivity ->
        setUpTestFragment(homeFragmentTestActivity)
        val topicSummaryViewModelTopicSummary1 = TopicSummaryViewModel(
          activity = homeFragmentTestActivity,
          topicSummary = topicSummary1,
          entityType = "entity_1",
          topicSummaryClickListener = testFragment,
          position = 5
        )
        val topicSummaryViewModelTopicSummary2 = TopicSummaryViewModel(
          activity = homeFragmentTestActivity,
          topicSummary = topicSummary2,
          entityType = "entity_1",
          topicSummaryClickListener = testFragment,
          position = 5
        )

        assertThat(topicSummaryViewModelTopicSummary1)
          .isNotEqualTo(topicSummaryViewModelTopicSummary2)
      }
    }
  }

  @Test
  fun testTopicSummaryViewModelEquals_entity1AndEntity2_isNotEqual() {
    launch<HomeFragmentTestActivity>(
      HomeFragmentTestActivity.createHomeFragmentTestActivity(context)
    ).use { activityScenario ->
      activityScenario.onActivity { homeFragmentTestActivity ->
        setUpTestFragment(homeFragmentTestActivity)
        val topicSummaryViewModelEntity1 = TopicSummaryViewModel(
          activity = homeFragmentTestActivity,
          topicSummary = topicSummary1,
          entityType = "entity_1",
          topicSummaryClickListener = testFragment,
          position = 5
        )
        val topicSummaryViewModelEntity2 = TopicSummaryViewModel(
          activity = homeFragmentTestActivity,
          topicSummary = topicSummary1,
          entityType = "entity_2",
          topicSummaryClickListener = testFragment,
          position = 5
        )

        assertThat(topicSummaryViewModelEntity1).isNotEqualTo(topicSummaryViewModelEntity2)
      }
    }
  }

  @Test
  fun testTopicSummaryViewModelEquals_position4AndPosition5_isNotEqual() {
    launch<HomeFragmentTestActivity>(
      HomeFragmentTestActivity.createHomeFragmentTestActivity(context)
    ).use { activityScenario ->
      activityScenario.onActivity { homeFragmentTestActivity ->
        setUpTestFragment(homeFragmentTestActivity)
        val topicSummaryViewModelPosition4 = TopicSummaryViewModel(
          activity = homeFragmentTestActivity,
          topicSummary = topicSummary1,
          entityType = "entity_1",
          topicSummaryClickListener = testFragment,
          position = 4
        )
        val topicSummaryViewModelPosition5 = TopicSummaryViewModel(
          activity = homeFragmentTestActivity,
          topicSummary = topicSummary1,
          entityType = "entity_1",
          topicSummaryClickListener = testFragment,
          position = 5
        )

        assertThat(topicSummaryViewModelPosition4).isNotEqualTo(topicSummaryViewModelPosition5)
      }
    }
  }

  @Test
  fun testTopicSummaryViewModelHashCode_viewModelsEqualHashCodesEqual_isEqual() {
    launch<HomeFragmentTestActivity>(
      HomeFragmentTestActivity.createHomeFragmentTestActivity(context)
    ).use { activityScenario ->
      activityScenario.onActivity { homeFragmentTestActivity ->
        setUpTestFragment(homeFragmentTestActivity)
        val topicSummaryViewModel = createBasicTopicSummaryViewModel(homeFragmentTestActivity)
        val topicSummaryViewModelCopy = createBasicTopicSummaryViewModel(homeFragmentTestActivity)
        assertThat(topicSummaryViewModel).isEqualTo(topicSummaryViewModelCopy)

        // Verify that if a == b, then a.hashCode == b.hashCode
        assertThat(topicSummaryViewModel.hashCode()).isEqualTo(topicSummaryViewModelCopy.hashCode())
      }
    }
  }

  @Test
  fun testTopicSummaryViewModelHashCode_sameViewModelHashCodeDoesNotChange_isEqual() {
    launch<HomeFragmentTestActivity>(
      HomeFragmentTestActivity.createHomeFragmentTestActivity(context)
    ).use { activityScenario ->
      activityScenario.onActivity { homeFragmentTestActivity ->
        setUpTestFragment(homeFragmentTestActivity)
        val topicSummaryViewModel = createBasicTopicSummaryViewModel(homeFragmentTestActivity)

        // Verify that hashCode consistently returns the same value.
        val firstHash = topicSummaryViewModel.hashCode()
        val secondHash = topicSummaryViewModel.hashCode()
        assertThat(firstHash).isEqualTo(secondHash)
      }
    }
  }

  private fun setUpTestApplicationComponent() {
    ApplicationProvider.getApplicationContext<TestApplication>().inject(this)
  }

  private fun setUpTestFragment(activity: HomeFragmentTestActivity) {
    activity.supportFragmentManager.beginTransaction().add(testFragment, TEST_FRAGMENT_TAG)
      .commitNow()
  }

  private fun createBasicTopicSummaryViewModel(activity: AppCompatActivity): TopicSummaryViewModel {
    return TopicSummaryViewModel(
      activity = activity,
      topicSummary = topicSummary1,
      entityType = "entity",
      topicSummaryClickListener = testFragment,
      position = 5
    )
  }

  // TODO(#59): Figure out a way to reuse modules instead of needing to re-declare them.
  @Singleton
  @Component(
    modules = [
      TestDispatcherModule::class, PlatformParameterModule::class, ApplicationModule::class,
      RobolectricModule::class, LoggerModule::class, ContinueModule::class,
      FractionInputModule::class, ItemSelectionInputModule::class, MultipleChoiceInputModule::class,
      NumberWithUnitsRuleModule::class, NumericInputRuleModule::class, TextInputRuleModule::class,
      DragDropSortInputModule::class, InteractionsModule::class, GcsResourceModule::class,
      GlideImageLoaderModule::class, ImageParsingModule::class, HtmlParserEntityTypeModule::class,
      QuestionModule::class, TestLogReportingModule::class, AccessibilityTestModule::class,
      ImageClickInputModule::class, LogStorageModule::class, IntentFactoryShimModule::class,
      ViewBindingShimModule::class, CachingTestModule::class, RatioInputModule::class,
      PrimeTopicAssetsControllerModule::class, ExpirationMetaDataRetrieverModule::class,
      ApplicationStartupListenerModule::class, LogUploadWorkerModule::class,
      WorkManagerConfigurationModule::class, HintsAndSolutionConfigModule::class,
<<<<<<< HEAD
      HintsAndSolutionModule::class, FirebaseLogUploaderModule::class, FakeOppiaClockModule::class,
      PracticeTabModule::class, DeveloperOptionsStarterModule::class, DeveloperOptionsModule::class,
      ExplorationStorageModule::class
=======
      FirebaseLogUploaderModule::class, FakeOppiaClockModule::class, PracticeTabModule::class,
      DeveloperOptionsStarterModule::class, DeveloperOptionsModule::class,
      ExplorationStorageModule::class, NetworkConnectionUtilDebugModule::class
>>>>>>> b4276437
    ]
  )
  interface TestApplicationComponent : ApplicationComponent {
    @Component.Builder
    interface Builder : ApplicationComponent.Builder

    fun inject(topicSummaryViewModelTest: TopicSummaryViewModelTest)
  }

  class TestApplication : Application(), ActivityComponentFactory, ApplicationInjectorProvider {
    private val component: TestApplicationComponent by lazy {
      DaggerTopicSummaryViewModelTest_TestApplicationComponent.builder()
        .setApplication(this)
        .build() as TestApplicationComponent
    }

    fun inject(topicSummaryViewModelTest: TopicSummaryViewModelTest) {
      component.inject(topicSummaryViewModelTest)
    }

    override fun createActivityComponent(activity: AppCompatActivity): ActivityComponent {
      return component.getActivityComponentBuilderProvider().get().setActivity(activity).build()
    }

    override fun getApplicationInjector(): ApplicationInjector = component
  }
}<|MERGE_RESOLUTION|>--- conflicted
+++ resolved
@@ -336,15 +336,9 @@
       PrimeTopicAssetsControllerModule::class, ExpirationMetaDataRetrieverModule::class,
       ApplicationStartupListenerModule::class, LogUploadWorkerModule::class,
       WorkManagerConfigurationModule::class, HintsAndSolutionConfigModule::class,
-<<<<<<< HEAD
       HintsAndSolutionModule::class, FirebaseLogUploaderModule::class, FakeOppiaClockModule::class,
       PracticeTabModule::class, DeveloperOptionsStarterModule::class, DeveloperOptionsModule::class,
-      ExplorationStorageModule::class
-=======
-      FirebaseLogUploaderModule::class, FakeOppiaClockModule::class, PracticeTabModule::class,
-      DeveloperOptionsStarterModule::class, DeveloperOptionsModule::class,
-      ExplorationStorageModule::class, NetworkConnectionUtilDebugModule::class
->>>>>>> b4276437
+      ExplorationStorageModule::class, NetworkConnectionDebugUtilModule::class
     ]
   )
   interface TestApplicationComponent : ApplicationComponent {
