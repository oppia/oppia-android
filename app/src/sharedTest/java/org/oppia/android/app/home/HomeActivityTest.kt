package org.oppia.android.app.home

import android.app.Application
import android.content.Context
import android.content.Intent
import androidx.appcompat.app.AppCompatActivity
import androidx.recyclerview.widget.RecyclerView
import androidx.test.core.app.ActivityScenario.launch
import androidx.test.core.app.ApplicationProvider
import androidx.test.espresso.Espresso.onView
import androidx.test.espresso.Espresso.pressBack
import androidx.test.espresso.action.ViewActions.click
import androidx.test.espresso.assertion.ViewAssertions.doesNotExist
import androidx.test.espresso.assertion.ViewAssertions.matches
import androidx.test.espresso.contrib.RecyclerViewActions.scrollToPosition
import androidx.test.espresso.intent.Intents
import androidx.test.espresso.intent.Intents.intended
import androidx.test.espresso.intent.matcher.IntentMatchers.hasComponent
import androidx.test.espresso.intent.matcher.IntentMatchers.hasExtra
import androidx.test.espresso.matcher.RootMatchers.isDialog
import androidx.test.espresso.matcher.ViewMatchers.hasDescendant
import androidx.test.espresso.matcher.ViewMatchers.isDisplayed
import androidx.test.espresso.matcher.ViewMatchers.isRoot
import androidx.test.espresso.matcher.ViewMatchers.withId
import androidx.test.espresso.matcher.ViewMatchers.withParent
import androidx.test.espresso.matcher.ViewMatchers.withText
import androidx.test.ext.junit.runners.AndroidJUnit4
import dagger.Component
import org.hamcrest.CoreMatchers.allOf
import org.hamcrest.CoreMatchers.containsString
import org.junit.After
import org.junit.Before
import org.junit.Test
import org.junit.runner.RunWith
import org.oppia.android.R
import org.oppia.android.app.activity.ActivityComponent
import org.oppia.android.app.application.ActivityComponentFactory
import org.oppia.android.app.application.ApplicationComponent
import org.oppia.android.app.application.ApplicationInjector
import org.oppia.android.app.application.ApplicationInjectorProvider
import org.oppia.android.app.application.ApplicationModule
import org.oppia.android.app.application.ApplicationStartupListenerModule
import org.oppia.android.app.home.recentlyplayed.RecentlyPlayedActivity
import org.oppia.android.app.model.ProfileId
import org.oppia.android.app.player.state.hintsandsolution.HintsAndSolutionConfigModule
import org.oppia.android.app.profile.ProfileChooserActivity
import org.oppia.android.app.recyclerview.RecyclerViewMatcher.Companion.atPosition
import org.oppia.android.app.recyclerview.RecyclerViewMatcher.Companion.atPositionOnView
import org.oppia.android.app.recyclerview.RecyclerViewMatcher.Companion.hasGridColumnCount
import org.oppia.android.app.recyclerview.RecyclerViewMatcher.Companion.hasGridItemCount
import org.oppia.android.app.recyclerview.RecyclerViewMatcher.Companion.hasItemCount
import org.oppia.android.app.shim.ViewBindingShimModule
import org.oppia.android.app.testing.HomeInjectionActivity
import org.oppia.android.app.topic.TopicActivity
import org.oppia.android.app.utility.OrientationChangeAction.Companion.orientationLandscape
import org.oppia.android.domain.classify.InteractionsModule
import org.oppia.android.domain.classify.rules.continueinteraction.ContinueModule
import org.oppia.android.domain.classify.rules.dragAndDropSortInput.DragDropSortInputModule
import org.oppia.android.domain.classify.rules.fractioninput.FractionInputModule
import org.oppia.android.domain.classify.rules.imageClickInput.ImageClickInputModule
import org.oppia.android.domain.classify.rules.itemselectioninput.ItemSelectionInputModule
import org.oppia.android.domain.classify.rules.multiplechoiceinput.MultipleChoiceInputModule
import org.oppia.android.domain.classify.rules.numberwithunits.NumberWithUnitsRuleModule
import org.oppia.android.domain.classify.rules.numericinput.NumericInputRuleModule
import org.oppia.android.domain.classify.rules.ratioinput.RatioInputModule
import org.oppia.android.domain.classify.rules.textinput.TextInputRuleModule
import org.oppia.android.domain.onboarding.ExpirationMetaDataRetrieverModule
import org.oppia.android.domain.oppialogger.LogStorageModule
import org.oppia.android.domain.oppialogger.loguploader.LogUploadWorkerModule
import org.oppia.android.domain.oppialogger.loguploader.WorkManagerConfigurationModule
import org.oppia.android.domain.question.QuestionModule
import org.oppia.android.domain.topic.PrimeTopicAssetsControllerModule
import org.oppia.android.domain.topic.StoryProgressTestHelper
import org.oppia.android.domain.topic.TEST_STORY_ID_0
import org.oppia.android.domain.topic.TEST_TOPIC_ID_0
import org.oppia.android.testing.RobolectricModule
import org.oppia.android.testing.TestAccessibilityModule
import org.oppia.android.testing.TestCoroutineDispatchers
import org.oppia.android.testing.TestDispatcherModule
import org.oppia.android.testing.TestLogReportingModule
import org.oppia.android.testing.profile.ProfileTestHelper
import org.oppia.android.util.caching.testing.CachingTestModule
import org.oppia.android.util.gcsresource.GcsResourceModule
import org.oppia.android.util.logging.LoggerModule
import org.oppia.android.util.logging.firebase.FirebaseLogUploaderModule
import org.oppia.android.util.parser.GlideImageLoaderModule
import org.oppia.android.util.parser.HtmlParserEntityTypeModule
import org.oppia.android.util.parser.ImageParsingModule
import org.oppia.android.util.system.OppiaClock
import org.robolectric.annotation.Config
import org.robolectric.annotation.LooperMode
import javax.inject.Inject
import javax.inject.Singleton

// Time: Tue Apr 23 2019 23:22:00
private const val EVENING_TIMESTAMP = 1556061720000

// Time: Wed Apr 24 2019 08:22:00
private const val MORNING_TIMESTAMP = 1556094120000

// Time: Tue Apr 23 2019 14:22:00
private const val AFTERNOON_TIMESTAMP = 1556029320000

/** Tests for [HomeActivity]. */
@RunWith(AndroidJUnit4::class)
@LooperMode(LooperMode.Mode.PAUSED)
@Config(
  application = HomeActivityTest.TestApplication::class,
  qualifiers = "port-xxhdpi"
)
class HomeActivityTest {

  @Inject
  lateinit var profileTestHelper: ProfileTestHelper

  @Inject
  lateinit var storyProgressTestHelper: StoryProgressTestHelper

  @Inject
  lateinit var context: Context

  @Inject
  lateinit var testCoroutineDispatchers: TestCoroutineDispatchers

  private val internalProfileId: Int = 0
  private val internalProfileId1: Int = 1
  private lateinit var oppiaClock: OppiaClock

  @Before
  fun setUp() {
    Intents.init()
    setUpTestApplicationComponent()
    testCoroutineDispatchers.registerIdlingResource()
    profileTestHelper.initializeProfiles()
  }

  @After
  fun tearDown() {
    testCoroutineDispatchers.unregisterIdlingResource()
    Intents.release()
  }

  private fun getApplicationDependencies() {
    launch(HomeInjectionActivity::class.java).use {
      it.onActivity { activity ->
        oppiaClock = activity.oppiaClock
      }
    }
  }

  private fun setUpTestApplicationComponent() {
    ApplicationProvider.getApplicationContext<TestApplication>().inject(this)
  }

  @Test
  fun testHomeActivity_withAdminProfile_profileNameIsDisplayed() {
    launch<HomeActivity>(createHomeActivityIntent(internalProfileId)).use {
      testCoroutineDispatchers.runCurrent()
      scrollToPosition(position = 0)
      verifyExactTextOnHomeListItemAtPosition(
        itemPosition = 0,
        targetViewId = R.id.profile_name_textview,
        stringToMatch = "Admin!"
      )
    }
  }

  @Test
  fun testHomeActivity_withAdminProfile_configChange_profileNameIsDisplayed() {
    launch<HomeActivity>(createHomeActivityIntent(internalProfileId)).use {
      testCoroutineDispatchers.runCurrent()
      onView(isRoot()).perform(orientationLandscape())
      scrollToPosition(position = 0)
      verifyExactTextOnHomeListItemAtPosition(
        itemPosition = 0,
        targetViewId = R.id.profile_name_textview,
        stringToMatch = "Admin!"
      )
    }
  }

  @Test
  fun testHomeActivity_morningTimestamp_goodMorningMessageIsDisplayed() {
    getApplicationDependencies()
    oppiaClock.setCurrentTimeMs(MORNING_TIMESTAMP)
    launch<HomeActivity>(createHomeActivityIntent(internalProfileId1)).use {
      testCoroutineDispatchers.runCurrent()
      scrollToPosition(position = 0)
      verifyExactTextOnHomeListItemAtPosition(
        itemPosition = 0,
        targetViewId = R.id.welcome_text_view,
        stringToMatch = "Good morning,"
      )
    }
  }

  @Test
  fun testHomeActivity_afternoonTimestamp_goodAfternoonMessageIsDisplayed() {
    getApplicationDependencies()
    oppiaClock.setCurrentTimeMs(AFTERNOON_TIMESTAMP)
    launch<HomeActivity>(createHomeActivityIntent(internalProfileId1)).use {
      testCoroutineDispatchers.runCurrent()
      scrollToPosition(position = 0)
      verifyExactTextOnHomeListItemAtPosition(
        itemPosition = 0,
        targetViewId = R.id.welcome_text_view,
        stringToMatch = "Good afternoon,"
      )
    }
  }

  @Test
  fun testHomeActivity_eveningTimestamp_goodEveningMessageIsDisplayed() {
    getApplicationDependencies()
    oppiaClock.setCurrentTimeMs(EVENING_TIMESTAMP)
    launch<HomeActivity>(createHomeActivityIntent(internalProfileId1)).use {
      testCoroutineDispatchers.runCurrent()
      scrollToPosition(position = 0)
      verifyExactTextOnHomeListItemAtPosition(
        itemPosition = 0,
        targetViewId = R.id.welcome_text_view,
        stringToMatch = "Good evening,"
      )
    }
  }

  @Test
  fun testHomeActivity_recentlyPlayedStoriesTextIsDisplayed() {
    launch<HomeActivity>(createHomeActivityIntent(internalProfileId1)).use {
      testCoroutineDispatchers.runCurrent()
      scrollToPosition(position = 1)
      verifyExactTextOnHomeListItemAtPosition(
        itemPosition = 1,
        targetViewId = R.id.recently_played_stories_text_view,
        stringToMatch = context.getString(R.string.recently_played_stories)
      )
    }
  }

  @Test
  fun testHomeActivity_viewAllTextIsDisplayed() {
    launch<HomeActivity>(createHomeActivityIntent(internalProfileId1)).use {
      testCoroutineDispatchers.runCurrent()
      scrollToPosition(position = 1)
      verifyExactTextOnHomeListItemAtPosition(
        itemPosition = 1,
        targetViewId = R.id.view_all_text_view,
        stringToMatch = context.getString(R.string.view_all)
      )
    }
  }

  @Test
  fun testHomeActivity_clickViewAll_opensRecentlyPlayedActivity() {
    launch<HomeActivity>(createHomeActivityIntent(internalProfileId1)).use {
      testCoroutineDispatchers.runCurrent()
      scrollToPosition(position = 1)
      onView(
        atPositionOnView(
          R.id.home_recycler_view,
          1,
          R.id.view_all_text_view
        )
      ).perform(click())
      intended(hasComponent(RecentlyPlayedActivity::class.java.name))
    }
  }

  @Test
  fun testHomeActivity_promotedCard_chapterNameIsCorrect() {
    launch<HomeActivity>(createHomeActivityIntent(internalProfileId1)).use {
      testCoroutineDispatchers.runCurrent()
      onView(
        allOf(
          withId(R.id.promoted_story_list_recycler_view),
          withParent(
            atPosition(R.id.home_recycler_view, 1)
          )
        )
      ).check(matches(hasDescendant(withText(containsString("Prototype Exploration")))))
    }
  }

  @Test
  fun testHomeActivity_promotedCard_storyNameIsCorrect() {
    launch<HomeActivity>(createHomeActivityIntent(internalProfileId1)).use {
      testCoroutineDispatchers.runCurrent()
      scrollToPosition(position = 1)
      verifyTextOnHomeListItemAtPosition(
        itemPosition = 1,
        targetViewId = R.id.story_name_text_view,
        stringToMatch = "First Story"
      )
    }
  }

  @Test
  fun testHomeActivity_configChange_promotedCard_storyNameIsCorrect() {
    launch<HomeActivity>(createHomeActivityIntent(internalProfileId1)).use {
      testCoroutineDispatchers.runCurrent()
      scrollToPosition(position = 1)
      onView(isRoot()).perform(orientationLandscape())
      verifyTextOnHomeListItemAtPosition(
        itemPosition = 1,
        targetViewId = R.id.story_name_text_view,
        stringToMatch = "First Story"
      )
    }
  }

  @Test
  fun testHomeActivity_clickPromotedStory_opensTopicActivity() {
    launch<HomeActivity>(createHomeActivityIntent(internalProfileId1)).use {
      testCoroutineDispatchers.runCurrent()
      scrollToPosition(position = 1)
      onView(
        allOf(
          withId(R.id.promoted_story_list_recycler_view),
          withParent(
            atPosition(R.id.home_recycler_view, 1)
          )
        )
      ).perform(click())
      intended(hasComponent(TopicActivity::class.java.name))
      intended(hasExtra(TopicActivity.getProfileIdKey(), internalProfileId1))
      intended(hasExtra(TopicActivity.getTopicIdKey(), TEST_TOPIC_ID_0))
      intended(hasExtra(TopicActivity.getStoryIdKey(), TEST_STORY_ID_0))
    }
  }

  @Test
  fun testHomeActivity_promotedCard_topicNameIsCorrect() {
    launch<HomeActivity>(createHomeActivityIntent(internalProfileId1)).use {
      testCoroutineDispatchers.runCurrent()
      scrollToPosition(position = 1)
      verifyTextOnHomeListItemAtPosition(
        itemPosition = 1,
        targetViewId = R.id.topic_name_text_view,
        stringToMatch = "FIRST TEST TOPIC"
      )
    }
  }

  @Test
  fun testHomeActivity_firstTestTopic_topicSummary_topicNameIsCorrect() {
    launch<HomeActivity>(createHomeActivityIntent(internalProfileId1)).use {
      testCoroutineDispatchers.runCurrent()
      scrollToPosition(position = 3)
      verifyTextOnHomeListItemAtPosition(
        itemPosition = 3,
        targetViewId = R.id.topic_name_text_view,
        stringToMatch = "First Test Topic"
      )
    }
  }

  @Test
  fun testHomeActivity_fiveLessons_topicSummary_lessonCountIsCorrect() {
    launch<HomeActivity>(createHomeActivityIntent(internalProfileId1)).use {
      testCoroutineDispatchers.runCurrent()
      scrollToPosition(position = 3)
      verifyTextOnHomeListItemAtPosition(
        itemPosition = 3,
        targetViewId = R.id.lesson_count_text_view,
        stringToMatch = "5 Lessons"
      )
    }
  }

  @Test
  fun testHomeActivity_secondTestTopic_topicSummary_topicNameIsCorrect() {
    launch<HomeActivity>(createHomeActivityIntent(internalProfileId1)).use {
      testCoroutineDispatchers.runCurrent()
      scrollToPosition(position = 4)
      verifyTextOnHomeListItemAtPosition(
        itemPosition = 4,
        targetViewId = R.id.topic_name_text_view,
        stringToMatch = "Second Test Topic"
      )
    }
  }

  @Test
  fun testHomeActivity_oneLesson_topicSummary_lessonCountIsCorrect() {
    launch<HomeActivity>(createHomeActivityIntent(internalProfileId1)).use {
      testCoroutineDispatchers.runCurrent()
      scrollToPosition(position = 4)
      verifyTextOnHomeListItemAtPosition(
        itemPosition = 4,
        targetViewId = R.id.lesson_count_text_view,
        stringToMatch = "1 Lesson"
      )
    }
  }

  @Test
  fun testHomeActivity_oneLesson_topicSummary_configChange_lessonCountIsCorrect() {
    launch<HomeActivity>(createHomeActivityIntent(internalProfileId1)).use {
      testCoroutineDispatchers.runCurrent()
      onView(isRoot()).perform(orientationLandscape())
      scrollToPosition(position = 4)
      verifyTextOnHomeListItemAtPosition(
        itemPosition = 4,
        targetViewId = R.id.lesson_count_text_view,
        stringToMatch = "1 Lesson"
      )
    }
  }

  @Test
  fun testHomeActivity_clickTopicSummary_opensTopicActivity() {
    launch<HomeActivity>(createHomeActivityIntent(internalProfileId1)).use {
      testCoroutineDispatchers.runCurrent()
      scrollToPosition(position = 3)
      onView(atPosition(R.id.home_recycler_view, 3)).perform(click())
      intended(hasComponent(TopicActivity::class.java.name))
      intended(hasExtra(TopicActivity.getTopicIdKey(), TEST_TOPIC_ID_0))
    }
  }

  @Test
  fun testHomeActivity_onBackPressed_exitToProfileChooserDialogIsDisplayed() {
    launch<HomeActivity>(createHomeActivityIntent(internalProfileId1)).use {
      testCoroutineDispatchers.runCurrent()
      pressBack()
      onView(withText(R.string.home_activity_back_dialog_message))
        .inRoot(isDialog())
        .check(matches(isDisplayed()))
    }
  }

  @Test
  fun testHomeActivity_onBackPressed_configChange_exitToProfileChooserDialogIsDisplayed() {
    launch<HomeActivity>(createHomeActivityIntent(internalProfileId1)).use {

      testCoroutineDispatchers.runCurrent()
      pressBack()
      onView(isRoot()).perform(orientationLandscape())
      onView(withText(R.string.home_activity_back_dialog_message))
        .inRoot(isDialog())
        .check(matches(isDisplayed()))
    }
  }

  @Test
  fun testHomeActivity_onBackPressed_clickExit_opensProfileActivity() {
    launch<HomeActivity>(createHomeActivityIntent(internalProfileId1)).use {
      testCoroutineDispatchers.runCurrent()
      pressBack()
      onView(withText(R.string.home_activity_back_dialog_exit))
        .inRoot(isDialog())
        .perform(click())
      intended(hasComponent(ProfileChooserActivity::class.java.name))
    }
  }

  @Test
  fun testHomeActivity_checkSpanForItem0_spanSizeIsTwoOrThree() {
    launch<HomeActivity>(createHomeActivityIntent(internalProfileId1)).use {
      testCoroutineDispatchers.runCurrent()
      if (context.resources.getBoolean(R.bool.isTablet)) {
        onView(withId(R.id.home_recycler_view)).check(hasGridItemCount(3, 0))
      } else {
        onView(withId(R.id.home_recycler_view)).check(hasGridItemCount(2, 0))
      }
    }
  }

  @Test
  fun testHomeActivity_checkSpanForItem4_spanSizeIsOne() {
    launch<HomeActivity>(createHomeActivityIntent(internalProfileId1)).use {
      testCoroutineDispatchers.runCurrent()
      onView(withId(R.id.home_recycler_view)).check(hasGridItemCount(1, 4))
    }
  }

  @Test
  fun testHomeActivity_configChange_checkSpanForItem4_spanSizeIsOne() {
    launch<HomeActivity>(createHomeActivityIntent(internalProfileId1)).use {
      testCoroutineDispatchers.runCurrent()
      onView(isRoot()).perform(orientationLandscape())
      onView(withId(R.id.home_recycler_view)).check(hasGridItemCount(1, 4))
    }
  }

  @Test
  fun testHomeActivity_allTopicsCompleted_hidesPromotedStories() {
    storyProgressTestHelper.markFullProgressForAllTopics(
<<<<<<< HEAD
      getProfileId(internalProfileId),
=======
      profileId = createProfileId(internalProfileId),
>>>>>>> d35588c3
      timestampOlderThanOneWeek = false
    )
    testCoroutineDispatchers.runCurrent()
    launch<HomeActivity>(createHomeActivityIntent(internalProfileId)).use {
      testCoroutineDispatchers.runCurrent()
      scrollToPosition(position = 1)
      onView(
        atPositionOnView(
          R.id.home_recycler_view,
          2,
          R.id.promoted_story_list_recycler_view
        )
      ).check(doesNotExist())
    }
  }

  @Test
  fun testHomeActivity_partialProgressForFractionsAndRatios_showsRecentlyPlayedStories() {
<<<<<<< HEAD
    val profileId = getProfileId(internalProfileId)
=======
    val profileId = createProfileId(internalProfileId)
>>>>>>> d35588c3
    storyProgressTestHelper.markPartialTopicProgressForFractions(
      profileId = profileId,
      timestampOlderThanAWeek = false
    )
    storyProgressTestHelper.markTwoPartialStoryProgressForRatios(
      profileId = profileId,
      timestampOlderThanAWeek = false
    )
    testCoroutineDispatchers.runCurrent()
    launch<HomeActivity>(createHomeActivityIntent(internalProfileId)).use {
      testCoroutineDispatchers.runCurrent()
      scrollToPosition(position = 1)
      verifyExactTextOnHomeListItemAtPosition(
        itemPosition = 1,
        targetViewId = R.id.recently_played_stories_text_view,
        stringToMatch = context.getString(R.string.recently_played_stories)
      )
    }
  }

  @Test
  fun testHomeActivity_allTopicsCompleted_displaysAllTopicsHeader() {
    storyProgressTestHelper.markFullProgressForAllTopics(
<<<<<<< HEAD
      profileId = getProfileId(internalProfileId),
=======
      profileId = createProfileId(internalProfileId),
>>>>>>> d35588c3
      timestampOlderThanOneWeek = false
    )
    testCoroutineDispatchers.runCurrent()
    launch<HomeActivity>(createHomeActivityIntent(internalProfileId)).use {
      testCoroutineDispatchers.runCurrent()
      scrollToPosition(position = 2)
      verifyExactTextOnHomeListItemAtPosition(
        itemPosition = 2,
        targetViewId = R.id.all_topics_text_view,
        stringToMatch = context.getString((R.string.all_topics))
      )
    }
  }

  @Test
  fun testHomeActivity_allTopicsCompleted_displaysAllTopicCards() {
    storyProgressTestHelper.markFullProgressForAllTopics(
<<<<<<< HEAD
      profileId = getProfileId(internalProfileId),
=======
      profileId = createProfileId(internalProfileId),
>>>>>>> d35588c3
      timestampOlderThanOneWeek = false
    )
    testCoroutineDispatchers.runCurrent()
    launch<HomeActivity>(createHomeActivityIntent(internalProfileId)).use {
      testCoroutineDispatchers.runCurrent()
      scrollToPosition(position = 3)
      onView(withId(R.id.home_recycler_view)).check(
        // The "All Topics" section currently should display the four test topics in two rows.
        hasGridColumnCount(2)
      )
    }
  }

  @Test
  fun testHomeActivity_noTopicsCompleted_displaysAllTopicsHeader() {
    // Only new users will have no progress for any topics.
<<<<<<< HEAD
    profileTestHelper.loginToNewUser()
=======
    profileTestHelper.logIntoNewUser()
>>>>>>> d35588c3
    launch<HomeActivity>(createHomeActivityIntent(internalProfileId)).use {
      testCoroutineDispatchers.runCurrent()
      scrollToPosition(position = 2)
      verifyExactTextOnHomeListItemAtPosition(
        itemPosition = 2,
        targetViewId = R.id.all_topics_text_view,
        stringToMatch = context.getString((R.string.all_topics))
      )
    }
  }

<<<<<<< HEAD
  @Test
  fun testHomeActivity_noTopicsStarted_displaysAllTopicCardsInPortrait() {
    // Only new users will have no progress for any topics.
    profileTestHelper.loginToNewUser()
    launch<HomeActivity>(createHomeActivityIntent(internalProfileId)).use {
      testCoroutineDispatchers.runCurrent()
      scrollToPosition(position = 3)
      onView(withId(R.id.home_recycler_view)).check(
        // The "All Topics" section currently should display all four test topics in two rows.
        hasGridColumnCount(expectedColumnCount = 2)
      )
    }
  }

  @Test
  fun testHomeActivity_noTopicsStarted_displaysAllTopicCardsInLandscape() {
    // Only new users will have no progress for any topics.
    profileTestHelper.loginToNewUser()
    launch<HomeActivity>(createHomeActivityIntent(internalProfileId)).use {
      testCoroutineDispatchers.runCurrent()
      onView(isRoot()).perform(orientationLandscape())
      scrollToPosition(position = 3)
      var rowsUsed = 2
      if (context.resources.getBoolean(R.bool.isTablet)) {
        // A landscape tablet can display the four test topics in one row.
        rowsUsed = 1
      }
      onView(withId(R.id.home_recycler_view)).check(
        // The "All Topics" section currently should display all four test topics.
        hasGridColumnCount(expectedColumnCount = rowsUsed)
      )
=======
  @Config(qualifiers = "port")
  @Test
  fun testHomeActivity_noTopicsStarted_mobilePortraitDisplaysTopicsIn2Columns() {
    // Only new users will have no progress for any topics.
    profileTestHelper.logIntoNewUser()
    launch<HomeActivity>(createHomeActivityIntent(internalProfileId)).use {
      testCoroutineDispatchers.runCurrent()
      verifyHomeRecyclerViewHasGridColumnCount(columnCount = 2)

      scrollToPosition(position = 3)
      onView(withId(R.id.home_recycler_view))
        .check(hasGridItemCount(spanCount = 1, position = 3))
    }
  }

  @Config(qualifiers = "land")
  @Test
  fun testHomeActivity_noTopicsStarted_mobileLandspaceDisplaysTopicsIn3Columns() {
    // Only new users will have no progress for any topics.
    profileTestHelper.logIntoNewUser()
    launch<HomeActivity>(createHomeActivityIntent(internalProfileId)).use {
      testCoroutineDispatchers.runCurrent()
      onView(isRoot()).perform(orientationLandscape())
      verifyHomeRecyclerViewHasGridColumnCount(columnCount = 3)

      scrollToPosition(position = 3)
      onView(withId(R.id.home_recycler_view))
        .check(hasGridItemCount(spanCount = 1, position = 3))
    }
  }

  @Config(qualifiers = "sw600dp-port")
  @Test
  fun testHomeActivity_noTopicsStarted_tabletPortraitDisplaysTopicsIn3Columns() {
    // Only new users will have no progress for any topics.
    profileTestHelper.logIntoNewUser()
    launch<HomeActivity>(createHomeActivityIntent(internalProfileId)).use {
      testCoroutineDispatchers.runCurrent()
      verifyHomeRecyclerViewHasGridColumnCount(columnCount = 3)

      scrollToPosition(position = 3)
      onView(withId(R.id.home_recycler_view))
        .check(hasGridItemCount(spanCount = 1, position = 3))
    }
  }

  @Config(qualifiers = "sw600dp-land")
  @Test
  fun testHomeActivity_noTopicsStarted_tabletLandscapeDisplaysTopicsIn4Columns() {
    // Only new users will have no progress for any topics.
    profileTestHelper.logIntoNewUser()
    launch<HomeActivity>(createHomeActivityIntent(internalProfileId)).use {
      testCoroutineDispatchers.runCurrent()
      onView(isRoot()).perform(orientationLandscape())
      verifyHomeRecyclerViewHasGridColumnCount(columnCount = 4)

      scrollToPosition(position = 3)
      onView(withId(R.id.home_recycler_view))
        .check(hasGridItemCount(spanCount = 1, position = 3))
    }
  }

  @Test
  fun testHomeActivity_multipleRecentlyPlayedStories_mobileShows3PromotedStories() {
    val profileId = createProfileId(internalProfileId)
    storyProgressTestHelper.markRecentlyPlayedForOneExplorationInTestTopics1And2(
      profileId = profileId,
      timestampOlderThanAWeek = false
    )
    storyProgressTestHelper.markRecentlyPlayedForFirstExplorationInAllStoriesInFractionsAndRatios(
      profileId = createProfileId(internalProfileId),
      timestampOlderThanAWeek = false
    )
    launch<HomeActivity>(createHomeActivityIntent(internalProfileId)).use {
      testCoroutineDispatchers.runCurrent()
      scrollToPosition(position = 1)
      onView(
        atPositionOnView(
          recyclerViewId = R.id.home_recycler_view,
          position = 1,
          targetViewId = R.id.promoted_story_list_recycler_view
        )
      ).check(hasItemCount(count = 3))
    }
  }

  @Config(qualifiers = "sw600dp-port")
  @Test
  fun testHomeActivity_multipleRecentlyPlayedStories_tabletPortraitShows3PromotedStories() {
    val profileId = createProfileId(internalProfileId)
    storyProgressTestHelper.markRecentlyPlayedForOneExplorationInTestTopics1And2(
      profileId = profileId,
      timestampOlderThanAWeek = false
    )
    storyProgressTestHelper.markRecentlyPlayedForFirstExplorationInAllStoriesInFractionsAndRatios(
      profileId = createProfileId(internalProfileId),
      timestampOlderThanAWeek = false
    )
    launch<HomeActivity>(createHomeActivityIntent(internalProfileId)).use {
      testCoroutineDispatchers.runCurrent()
      scrollToPosition(position = 1)
      onView(
        atPositionOnView(
          recyclerViewId = R.id.home_recycler_view,
          position = 1,
          targetViewId = R.id.promoted_story_list_recycler_view
        )
      ).check(hasItemCount(count = 3))
    }
  }

  @Config(qualifiers = "sw600dp-land")
  @Test
  fun testHomeActivity_multipleRecentlyPlayedStories_tabletLandscapeShows4PromotedStories() {
    val profileId = createProfileId(internalProfileId)
    storyProgressTestHelper.markRecentlyPlayedForOneExplorationInTestTopics1And2(
      profileId = profileId,
      timestampOlderThanAWeek = false
    )
    storyProgressTestHelper.markRecentlyPlayedForFirstExplorationInAllStoriesInFractionsAndRatios(
      profileId = createProfileId(internalProfileId),
      timestampOlderThanAWeek = false
    )
    launch<HomeActivity>(createHomeActivityIntent(internalProfileId)).use {
      testCoroutineDispatchers.runCurrent()
      onView(isRoot()).perform(orientationLandscape())
      scrollToPosition(position = 1)
      onView(
        atPositionOnView(
          recyclerViewId = R.id.home_recycler_view,
          position = 1,
          targetViewId = R.id.promoted_story_list_recycler_view
        )
      ).check(hasItemCount(count = 4))
    }
  }

  @Test
  fun testHomeActivity_onScrollDown_promotedStoryListViewStillShows() {
    // This test is to catch a bug introduced and then fixed in #2246
    // (see https://github.com/oppia/oppia-android/pull/2246#pullrequestreview-565964462)
    storyProgressTestHelper.markRecentlyPlayedForFirstExplorationInAllStoriesInFractionsAndRatios(
      profileId = createProfileId(internalProfileId),
      timestampOlderThanAWeek = false
    )
    launch<HomeActivity>(createHomeActivityIntent(internalProfileId)).use {
      testCoroutineDispatchers.runCurrent()
      scrollToPosition(position = 6)

      scrollToPosition(position = 0)
      onView(withId(R.id.promoted_story_list_recycler_view))
        .check(hasItemCount(count = 3))
>>>>>>> d35588c3
    }
  }

  private fun createHomeActivityIntent(profileId: Int): Intent {
    return HomeActivity.createHomeActivity(context, profileId)
  }

  private fun scrollToPosition(position: Int) {
    onView(withId(R.id.home_recycler_view)).perform(
      scrollToPosition<RecyclerView.ViewHolder>(
        position
      )
    )
  }

  private fun verifyTextOnHomeListItemAtPosition(
    itemPosition: Int,
    targetViewId: Int,
    stringToMatch: String
  ) {
    onView(
      atPositionOnView(
        R.id.home_recycler_view,
        itemPosition,
        targetViewId
      )
    ).check(matches(withText(containsString(stringToMatch))))
  }

  private fun verifyExactTextOnHomeListItemAtPosition(
    itemPosition: Int,
    targetViewId: Int,
    stringToMatch: String
  ) {
    onView(
      atPositionOnView(
        R.id.home_recycler_view,
        itemPosition,
        targetViewId
      )
    ).check(matches(withText(stringToMatch)))
  }

<<<<<<< HEAD
  private fun getProfileId(internalProfileId: Int): ProfileId {
=======
  private fun verifyHomeRecyclerViewHasGridColumnCount(columnCount: Int) {
    onView(withId(R.id.home_recycler_view)).check(hasGridColumnCount(columnCount))
  }

  private fun createProfileId(internalProfileId: Int): ProfileId {
>>>>>>> d35588c3
    return ProfileId.newBuilder().setInternalId(internalProfileId).build()
  }

  // TODO(#59): Figure out a way to reuse modules instead of needing to re-declare them.
  // TODO(#1675): Add NetworkModule once data module is migrated off of Moshi.
  @Singleton
  @Component(
    modules = [
      RobolectricModule::class,
      TestDispatcherModule::class, ApplicationModule::class,
      LoggerModule::class, ContinueModule::class, FractionInputModule::class,
      ItemSelectionInputModule::class, MultipleChoiceInputModule::class,
      NumberWithUnitsRuleModule::class, NumericInputRuleModule::class, TextInputRuleModule::class,
      DragDropSortInputModule::class, ImageClickInputModule::class, InteractionsModule::class,
      GcsResourceModule::class, GlideImageLoaderModule::class, ImageParsingModule::class,
      HtmlParserEntityTypeModule::class, QuestionModule::class, TestLogReportingModule::class,
      TestAccessibilityModule::class, LogStorageModule::class, CachingTestModule::class,
      PrimeTopicAssetsControllerModule::class, ExpirationMetaDataRetrieverModule::class,
      ViewBindingShimModule::class, RatioInputModule::class,
      ApplicationStartupListenerModule::class, LogUploadWorkerModule::class,
      WorkManagerConfigurationModule::class, HintsAndSolutionConfigModule::class,
      FirebaseLogUploaderModule::class
    ]
  )
  interface TestApplicationComponent : ApplicationComponent {
    @Component.Builder
    interface Builder : ApplicationComponent.Builder

    fun inject(homeActivityTest: HomeActivityTest)
  }

  class TestApplication : Application(), ActivityComponentFactory, ApplicationInjectorProvider {
    private val component: TestApplicationComponent by lazy {
      DaggerHomeActivityTest_TestApplicationComponent.builder()
        .setApplication(this)
        .build() as TestApplicationComponent
    }

    fun inject(homeActivityTest: HomeActivityTest) {
      component.inject(homeActivityTest)
    }

    override fun createActivityComponent(activity: AppCompatActivity): ActivityComponent {
      return component.getActivityComponentBuilderProvider().get().setActivity(activity).build()
    }

    override fun getApplicationInjector(): ApplicationInjector = component
  }
}<|MERGE_RESOLUTION|>--- conflicted
+++ resolved
@@ -486,11 +486,7 @@
   @Test
   fun testHomeActivity_allTopicsCompleted_hidesPromotedStories() {
     storyProgressTestHelper.markFullProgressForAllTopics(
-<<<<<<< HEAD
-      getProfileId(internalProfileId),
-=======
       profileId = createProfileId(internalProfileId),
->>>>>>> d35588c3
       timestampOlderThanOneWeek = false
     )
     testCoroutineDispatchers.runCurrent()
@@ -509,11 +505,7 @@
 
   @Test
   fun testHomeActivity_partialProgressForFractionsAndRatios_showsRecentlyPlayedStories() {
-<<<<<<< HEAD
-    val profileId = getProfileId(internalProfileId)
-=======
     val profileId = createProfileId(internalProfileId)
->>>>>>> d35588c3
     storyProgressTestHelper.markPartialTopicProgressForFractions(
       profileId = profileId,
       timestampOlderThanAWeek = false
@@ -537,11 +529,7 @@
   @Test
   fun testHomeActivity_allTopicsCompleted_displaysAllTopicsHeader() {
     storyProgressTestHelper.markFullProgressForAllTopics(
-<<<<<<< HEAD
-      profileId = getProfileId(internalProfileId),
-=======
       profileId = createProfileId(internalProfileId),
->>>>>>> d35588c3
       timestampOlderThanOneWeek = false
     )
     testCoroutineDispatchers.runCurrent()
@@ -559,11 +547,7 @@
   @Test
   fun testHomeActivity_allTopicsCompleted_displaysAllTopicCards() {
     storyProgressTestHelper.markFullProgressForAllTopics(
-<<<<<<< HEAD
-      profileId = getProfileId(internalProfileId),
-=======
       profileId = createProfileId(internalProfileId),
->>>>>>> d35588c3
       timestampOlderThanOneWeek = false
     )
     testCoroutineDispatchers.runCurrent()
@@ -580,11 +564,7 @@
   @Test
   fun testHomeActivity_noTopicsCompleted_displaysAllTopicsHeader() {
     // Only new users will have no progress for any topics.
-<<<<<<< HEAD
-    profileTestHelper.loginToNewUser()
-=======
     profileTestHelper.logIntoNewUser()
->>>>>>> d35588c3
     launch<HomeActivity>(createHomeActivityIntent(internalProfileId)).use {
       testCoroutineDispatchers.runCurrent()
       scrollToPosition(position = 2)
@@ -596,39 +576,6 @@
     }
   }
 
-<<<<<<< HEAD
-  @Test
-  fun testHomeActivity_noTopicsStarted_displaysAllTopicCardsInPortrait() {
-    // Only new users will have no progress for any topics.
-    profileTestHelper.loginToNewUser()
-    launch<HomeActivity>(createHomeActivityIntent(internalProfileId)).use {
-      testCoroutineDispatchers.runCurrent()
-      scrollToPosition(position = 3)
-      onView(withId(R.id.home_recycler_view)).check(
-        // The "All Topics" section currently should display all four test topics in two rows.
-        hasGridColumnCount(expectedColumnCount = 2)
-      )
-    }
-  }
-
-  @Test
-  fun testHomeActivity_noTopicsStarted_displaysAllTopicCardsInLandscape() {
-    // Only new users will have no progress for any topics.
-    profileTestHelper.loginToNewUser()
-    launch<HomeActivity>(createHomeActivityIntent(internalProfileId)).use {
-      testCoroutineDispatchers.runCurrent()
-      onView(isRoot()).perform(orientationLandscape())
-      scrollToPosition(position = 3)
-      var rowsUsed = 2
-      if (context.resources.getBoolean(R.bool.isTablet)) {
-        // A landscape tablet can display the four test topics in one row.
-        rowsUsed = 1
-      }
-      onView(withId(R.id.home_recycler_view)).check(
-        // The "All Topics" section currently should display all four test topics.
-        hasGridColumnCount(expectedColumnCount = rowsUsed)
-      )
-=======
   @Config(qualifiers = "port")
   @Test
   fun testHomeActivity_noTopicsStarted_mobilePortraitDisplaysTopicsIn2Columns() {
@@ -781,7 +728,6 @@
       scrollToPosition(position = 0)
       onView(withId(R.id.promoted_story_list_recycler_view))
         .check(hasItemCount(count = 3))
->>>>>>> d35588c3
     }
   }
 
@@ -825,15 +771,11 @@
     ).check(matches(withText(stringToMatch)))
   }
 
-<<<<<<< HEAD
-  private fun getProfileId(internalProfileId: Int): ProfileId {
-=======
   private fun verifyHomeRecyclerViewHasGridColumnCount(columnCount: Int) {
     onView(withId(R.id.home_recycler_view)).check(hasGridColumnCount(columnCount))
   }
 
   private fun createProfileId(internalProfileId: Int): ProfileId {
->>>>>>> d35588c3
     return ProfileId.newBuilder().setInternalId(internalProfileId).build()
   }
 
