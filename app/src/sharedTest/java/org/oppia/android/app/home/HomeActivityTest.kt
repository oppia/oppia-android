--- conflicted
+++ resolved
@@ -241,11 +241,11 @@
   fun testHomeActivity_recentlyPlayedStoriesTextIsDisplayed() {
     storyProgressTestHelper.markRecentlyPlayedForFractionsStory0Exploration0(
       profileId = profileId1,
-      timestampOlderThanAWeek = false
+      timestampOlderThanOneWeek = false
     )
     storyProgressTestHelper.markRecentlyPlayedForRatiosStory0Exploration0(
       profileId = profileId1,
-      timestampOlderThanAWeek = false
+      timestampOlderThanOneWeek = false
     )
     launch<HomeActivity>(createHomeActivityIntent(internalProfileId1)).use {
       testCoroutineDispatchers.runCurrent()
@@ -262,11 +262,11 @@
   fun testHomeActivity_viewAllTextIsDisplayed() {
     storyProgressTestHelper.markRecentlyPlayedForFractionsStory0Exploration0(
       profileId = profileId1,
-      timestampOlderThanAWeek = false
+      timestampOlderThanOneWeek = false
     )
     storyProgressTestHelper.markRecentlyPlayedForRatiosStory0Exploration0(
       profileId = profileId1,
-      timestampOlderThanAWeek = true
+      timestampOlderThanOneWeek = true
     )
     launch<HomeActivity>(createHomeActivityIntent(internalProfileId1)).use {
       testCoroutineDispatchers.runCurrent()
@@ -283,11 +283,11 @@
   fun testHomeActivity_displaysLastPlayedStoriesText() {
     storyProgressTestHelper.markRecentlyPlayedForFractionsStory0Exploration0(
       profileId = profileId1,
-      timestampOlderThanAWeek = true
+      timestampOlderThanOneWeek = true
     )
     storyProgressTestHelper.markRecentlyPlayedForRatiosStory0Exploration0(
       profileId = profileId1,
-      timestampOlderThanAWeek = true
+      timestampOlderThanOneWeek = true
     )
     launch<HomeActivity>(createHomeActivityIntent(internalProfileId1)).use {
       testCoroutineDispatchers.runCurrent()
@@ -366,7 +366,7 @@
   fun testHomeActivity_forRecommendedStories_hideViewAll() {
     storyProgressTestHelper.markRecentlyPlayedForFractionsStory0Exploration0(
       profileId = profileId1,
-      timestampOlderThanAWeek = false
+      timestampOlderThanOneWeek = false
     )
     launch<HomeActivity>(createHomeActivityIntent(internalProfileId1)).use {
       testCoroutineDispatchers.runCurrent()
@@ -465,7 +465,7 @@
     )
     storyProgressTestHelper.markRecentlyPlayedForFractionsStory0Exploration0(
       profileId = profileId1,
-      timestampOlderThanAWeek = false
+      timestampOlderThanOneWeek = false
     )
     storyProgressTestHelper.markRecentlyPlayedFirstTestTopicStory1Exploration1(
       profileId = profileId1,
@@ -566,11 +566,11 @@
   fun testHomeActivity_clickViewAll_opensRecentlyPlayedActivity() {
     storyProgressTestHelper.markRecentlyPlayedForFractionsStory0Exploration0(
       profileId = profileId1,
-      timestampOlderThanAWeek = false
+      timestampOlderThanOneWeek = false
     )
     storyProgressTestHelper.markRecentlyPlayedForRatiosStory0Exploration0(
       profileId = profileId1,
-      timestampOlderThanAWeek = false
+      timestampOlderThanOneWeek = false
     )
     storyProgressTestHelper.markRecentlyPlayedForSecondTestTopic(
       profileId = profileId1,
@@ -594,7 +594,7 @@
   fun testHomeActivity_promotedCard_chapterNameIsCorrect() {
     storyProgressTestHelper.markRecentlyPlayedForFractionsStory0Exploration0(
       profileId = profileId1,
-      timestampOlderThanAWeek = false
+      timestampOlderThanOneWeek = false
     )
     launch<HomeActivity>(createHomeActivityIntent(internalProfileId1)).use {
       testCoroutineDispatchers.runCurrent()
@@ -611,7 +611,7 @@
   fun testHomeActivity_promotedCard_storyNameIsCorrect() {
     storyProgressTestHelper.markRecentlyPlayedForFractionsStory0Exploration0(
       profileId = profileId1,
-      timestampOlderThanAWeek = false
+      timestampOlderThanOneWeek = false
     )
     launch<HomeActivity>(createHomeActivityIntent(internalProfileId1)).use {
       testCoroutineDispatchers.runCurrent()
@@ -628,11 +628,11 @@
   fun testHomeActivity_configChange_promotedCard_storyNameIsCorrect() {
     storyProgressTestHelper.markRecentlyPlayedForFractionsStory0Exploration0(
       profileId = profileId1,
-      timestampOlderThanAWeek = false
+      timestampOlderThanOneWeek = false
     )
     storyProgressTestHelper.markRecentlyPlayedForRatiosStory0Exploration0(
       profileId = profileId1,
-      timestampOlderThanAWeek = true
+      timestampOlderThanOneWeek = true
     )
     launch<HomeActivity>(createHomeActivityIntent(internalProfileId1)).use {
       testCoroutineDispatchers.runCurrent()
@@ -650,7 +650,7 @@
   fun testHomeActivity_markFullProgressForFraction_playRatios_displaysRecommendedStories() {
     storyProgressTestHelper.markRecentlyPlayedForRatiosStory0Exploration0(
       profileId = profileId1,
-      timestampOlderThanAWeek = false
+      timestampOlderThanOneWeek = false
     )
     storyProgressTestHelper.markChapDoneFrac0Story0Exp0(
       profileId = profileId1,
@@ -687,7 +687,7 @@
   fun testHomeActivity_clickPromotedStory_opensTopicActivity() {
     storyProgressTestHelper.markRecentlyPlayedForFractionsStory0Exploration0(
       profileId = profileId1,
-      timestampOlderThanAWeek = false
+      timestampOlderThanOneWeek = false
     )
     launch<HomeActivity>(createHomeActivityIntent(internalProfileId1)).use {
       testCoroutineDispatchers.runCurrent()
@@ -710,11 +710,11 @@
   fun testHomeActivity_promotedCard_topicNameIsCorrect() {
     storyProgressTestHelper.markRecentlyPlayedForFractionsStory0Exploration0(
       profileId = profileId1,
-      timestampOlderThanAWeek = false
+      timestampOlderThanOneWeek = false
     )
     storyProgressTestHelper.markRecentlyPlayedForRatiosStory0Exploration0(
       profileId = profileId1,
-      timestampOlderThanAWeek = true
+      timestampOlderThanOneWeek = true
     )
     launch<HomeActivity>(createHomeActivityIntent(internalProfileId1)).use {
       testCoroutineDispatchers.runCurrent()
@@ -757,7 +757,7 @@
   fun testHomeActivity_secondTestTopic_topicSummary_alltopics_topicNameIsCorrect() {
     storyProgressTestHelper.markRecentlyPlayedForFractionsStory0Exploration0(
       profileId = profileId1,
-      timestampOlderThanAWeek = false
+      timestampOlderThanOneWeek = false
     )
     launch<HomeActivity>(createHomeActivityIntent(internalProfileId1)).use {
       testCoroutineDispatchers.runCurrent()
@@ -1106,13 +1106,8 @@
       timestampOlderThanOneWeek = false
     )
     storyProgressTestHelper.markRecentlyPlayedForFirstExplorationInAllStoriesInFractionsAndRatios(
-<<<<<<< HEAD
       profileId = profileId,
-      timestampOlderThanAWeek = false
-=======
-      profileId = createProfileId(internalProfileId),
-      timestampOlderThanOneWeek = false
->>>>>>> b568c5dc
+      timestampOlderThanOneWeek = false
     )
     launch<HomeActivity>(createHomeActivityIntent(internalProfileId)).use {
       testCoroutineDispatchers.runCurrent()
@@ -1136,13 +1131,8 @@
       timestampOlderThanOneWeek = false
     )
     storyProgressTestHelper.markRecentlyPlayedForFirstExplorationInAllStoriesInFractionsAndRatios(
-<<<<<<< HEAD
-      profileId = profileId,
-      timestampOlderThanAWeek = false
-=======
       profileId = createProfileId(internalProfileId),
       timestampOlderThanOneWeek = false
->>>>>>> b568c5dc
     )
     launch<HomeActivity>(createHomeActivityIntent(internalProfileId)).use {
       testCoroutineDispatchers.runCurrent()
@@ -1166,13 +1156,8 @@
       timestampOlderThanOneWeek = false
     )
     storyProgressTestHelper.markRecentlyPlayedForFirstExplorationInAllStoriesInFractionsAndRatios(
-<<<<<<< HEAD
-      profileId = profileId,
-      timestampOlderThanAWeek = false
-=======
       profileId = createProfileId(internalProfileId),
       timestampOlderThanOneWeek = false
->>>>>>> b568c5dc
     )
     launch<HomeActivity>(createHomeActivityIntent(internalProfileId)).use {
       testCoroutineDispatchers.runCurrent()
@@ -1193,13 +1178,8 @@
     // This test is to catch a bug introduced and then fixed in #2246
     // (see https://github.com/oppia/oppia-android/pull/2246#pullrequestreview-565964462)
     storyProgressTestHelper.markRecentlyPlayedForFirstExplorationInAllStoriesInFractionsAndRatios(
-<<<<<<< HEAD
       profileId = profileId,
-      timestampOlderThanAWeek = false
-=======
-      profileId = createProfileId(internalProfileId),
-      timestampOlderThanOneWeek = false
->>>>>>> b568c5dc
+      timestampOlderThanOneWeek = false
     )
     launch<HomeActivity>(createHomeActivityIntent(internalProfileId)).use {
       testCoroutineDispatchers.runCurrent()
