package org.oppia.android.app.home

import android.app.Application
import android.content.Context
import android.content.Intent
import android.view.View
import android.widget.TextView
import androidx.appcompat.app.AppCompatActivity
import androidx.recyclerview.widget.RecyclerView
import androidx.test.core.app.ActivityScenario.launch
import androidx.test.core.app.ApplicationProvider
import androidx.test.espresso.Espresso.onView
import androidx.test.espresso.Espresso.pressBack
import androidx.test.espresso.action.ViewActions.click
import androidx.test.espresso.assertion.ViewAssertions.doesNotExist
import androidx.test.espresso.assertion.ViewAssertions.matches
import androidx.test.espresso.contrib.RecyclerViewActions.scrollToPosition
import androidx.test.espresso.intent.Intents
import androidx.test.espresso.intent.Intents.intended
import androidx.test.espresso.intent.matcher.IntentMatchers.hasComponent
import androidx.test.espresso.intent.matcher.IntentMatchers.hasExtra
import androidx.test.espresso.matcher.RootMatchers.isDialog
import androidx.test.espresso.matcher.ViewMatchers.hasDescendant
import androidx.test.espresso.matcher.ViewMatchers.isDisplayed
import androidx.test.espresso.matcher.ViewMatchers.withId
import androidx.test.espresso.matcher.ViewMatchers.withParent
import androidx.test.espresso.matcher.ViewMatchers.withText
import androidx.test.ext.junit.runners.AndroidJUnit4
import dagger.Component
import org.hamcrest.CoreMatchers.allOf
import org.hamcrest.CoreMatchers.containsString
import org.hamcrest.Description
import org.hamcrest.TypeSafeMatcher
import org.hamcrest.core.IsNot.not
import org.junit.After
import org.junit.Before
import org.junit.Test
import org.junit.runner.RunWith
import org.oppia.android.R
import org.oppia.android.app.activity.ActivityComponent
import org.oppia.android.app.application.ActivityComponentFactory
import org.oppia.android.app.application.ApplicationComponent
import org.oppia.android.app.application.ApplicationInjector
import org.oppia.android.app.application.ApplicationInjectorProvider
import org.oppia.android.app.application.ApplicationModule
import org.oppia.android.app.application.ApplicationStartupListenerModule
import org.oppia.android.app.home.recentlyplayed.RecentlyPlayedActivity
import org.oppia.android.app.model.ProfileId
import org.oppia.android.app.player.state.hintsandsolution.HintsAndSolutionConfigModule
import org.oppia.android.app.profile.ProfileChooserActivity
import org.oppia.android.app.recyclerview.RecyclerViewMatcher.Companion.atPosition
import org.oppia.android.app.recyclerview.RecyclerViewMatcher.Companion.atPositionOnView
import org.oppia.android.app.recyclerview.RecyclerViewMatcher.Companion.hasGridColumnCount
import org.oppia.android.app.recyclerview.RecyclerViewMatcher.Companion.hasGridItemCount
import org.oppia.android.app.recyclerview.RecyclerViewMatcher.Companion.hasItemCount
import org.oppia.android.app.shim.ViewBindingShimModule
import org.oppia.android.app.testing.HomeInjectionActivity
import org.oppia.android.app.topic.TopicActivity
import org.oppia.android.domain.classify.InteractionsModule
import org.oppia.android.domain.classify.rules.continueinteraction.ContinueModule
import org.oppia.android.domain.classify.rules.dragAndDropSortInput.DragDropSortInputModule
import org.oppia.android.domain.classify.rules.fractioninput.FractionInputModule
import org.oppia.android.domain.classify.rules.imageClickInput.ImageClickInputModule
import org.oppia.android.domain.classify.rules.itemselectioninput.ItemSelectionInputModule
import org.oppia.android.domain.classify.rules.multiplechoiceinput.MultipleChoiceInputModule
import org.oppia.android.domain.classify.rules.numberwithunits.NumberWithUnitsRuleModule
import org.oppia.android.domain.classify.rules.numericinput.NumericInputRuleModule
import org.oppia.android.domain.classify.rules.ratioinput.RatioInputModule
import org.oppia.android.domain.classify.rules.textinput.TextInputRuleModule
import org.oppia.android.domain.onboarding.ExpirationMetaDataRetrieverModule
import org.oppia.android.domain.oppialogger.LogStorageModule
import org.oppia.android.domain.oppialogger.loguploader.LogUploadWorkerModule
import org.oppia.android.domain.oppialogger.loguploader.WorkManagerConfigurationModule
import org.oppia.android.domain.question.QuestionModule
import org.oppia.android.domain.topic.PrimeTopicAssetsControllerModule
import org.oppia.android.domain.topic.StoryProgressTestHelper
import org.oppia.android.domain.topic.TEST_STORY_ID_0
import org.oppia.android.domain.topic.TEST_TOPIC_ID_0
import org.oppia.android.testing.ActivityRotator
import org.oppia.android.testing.ActivityRotator.Companion.rotateToLandscape
import org.oppia.android.testing.RobolectricModule
import org.oppia.android.testing.RunOn
import org.oppia.android.testing.TestAccessibilityModule
import org.oppia.android.testing.TestCoroutineDispatchers
import org.oppia.android.testing.TestDispatcherModule
import org.oppia.android.testing.TestLogReportingModule
import org.oppia.android.testing.TestPlatform
import org.oppia.android.testing.profile.ProfileTestHelper
import org.oppia.android.util.caching.testing.CachingTestModule
import org.oppia.android.util.gcsresource.GcsResourceModule
import org.oppia.android.util.logging.LoggerModule
import org.oppia.android.util.logging.firebase.FirebaseLogUploaderModule
import org.oppia.android.util.parser.GlideImageLoaderModule
import org.oppia.android.util.parser.HtmlParserEntityTypeModule
import org.oppia.android.util.parser.ImageParsingModule
import org.oppia.android.util.system.OppiaClock
import org.robolectric.annotation.Config
import org.robolectric.annotation.LooperMode
import javax.inject.Inject
import javax.inject.Singleton

// Time: Tue Apr 23 2019 23:22:00
private const val EVENING_TIMESTAMP = 1556061720000

// Time: Wed Apr 24 2019 08:22:00
private const val MORNING_TIMESTAMP = 1556094120000

// Time: Tue Apr 23 2019 14:22:00
private const val AFTERNOON_TIMESTAMP = 1556029320000

/** Tests for [HomeActivity]. */
@RunWith(AndroidJUnit4::class)
@LooperMode(LooperMode.Mode.PAUSED)
@Config(
  application = HomeActivityTest.TestApplication::class,
  qualifiers = "port-xxhdpi"
)
class HomeActivityTest {

  @Inject
  lateinit var profileTestHelper: ProfileTestHelper

  @Inject
  lateinit var storyProgressTestHelper: StoryProgressTestHelper

  @Inject
  lateinit var context: Context

  @Inject
  lateinit var testCoroutineDispatchers: TestCoroutineDispatchers

  private val internalProfileId: Int = 0
  private val internalProfileId1: Int = 1
  private val longNameInternalProfileId: Int = 3
  private lateinit var oppiaClock: OppiaClock

  @Before
  fun setUp() {
    Intents.init()
    setUpTestApplicationComponent()
    testCoroutineDispatchers.registerIdlingResource()
    profileTestHelper.initializeProfiles()
  }

  @After
  fun tearDown() {
    testCoroutineDispatchers.unregisterIdlingResource()
    Intents.release()
  }

  private fun getApplicationDependencies() {
    launch(HomeInjectionActivity::class.java).use {
      it.onActivity { activity ->
        oppiaClock = activity.oppiaClock
      }
    }
  }

  private fun setUpTestApplicationComponent() {
    ApplicationProvider.getApplicationContext<TestApplication>().inject(this)
  }

  @Test
  fun testHomeActivity_withAdminProfile_profileNameIsDisplayed() {
    launch<HomeActivity>(createHomeActivityIntent(internalProfileId)).use {
      testCoroutineDispatchers.runCurrent()
      scrollToPosition(position = 0)
      verifyExactTextOnHomeListItemAtPosition(
        itemPosition = 0,
        targetViewId = R.id.profile_name_textview,
        stringToMatch = "Admin!"
      )
    }
  }

  @Test
  fun testHomeActivity_withAdminProfile_configChange_profileNameIsDisplayed() {
    launch<HomeActivity>(createHomeActivityIntent(internalProfileId)).use {
      testCoroutineDispatchers.runCurrent()
      onView(isRoot()).perform(orientationLandscape())
      scrollToPosition(position = 0)
      verifyExactTextOnHomeListItemAtPosition(
        itemPosition = 0,
        targetViewId = R.id.profile_name_textview,
        stringToMatch = "Admin!"
      )
    }
  }

  @Test
  fun testHomeActivity_morningTimestamp_goodMorningMessageIsDisplayed() {
    getApplicationDependencies()
    oppiaClock.setCurrentTimeMs(MORNING_TIMESTAMP)
    launch<HomeActivity>(createHomeActivityIntent(internalProfileId1)).use {
      testCoroutineDispatchers.runCurrent()
      scrollToPosition(position = 0)
      verifyExactTextOnHomeListItemAtPosition(
        itemPosition = 0,
        targetViewId = R.id.welcome_text_view,
        stringToMatch = "Good morning,"
      )
    }
  }

  @Test
  fun testHomeActivity_afternoonTimestamp_goodAfternoonMessageIsDisplayed() {
    getApplicationDependencies()
    oppiaClock.setCurrentTimeMs(AFTERNOON_TIMESTAMP)
    launch<HomeActivity>(createHomeActivityIntent(internalProfileId1)).use {
      testCoroutineDispatchers.runCurrent()
      scrollToPosition(position = 0)
      verifyExactTextOnHomeListItemAtPosition(
        itemPosition = 0,
        targetViewId = R.id.welcome_text_view,
        stringToMatch = "Good afternoon,"
      )
    }
  }

  @Test
  fun testHomeActivity_eveningTimestamp_goodEveningMessageIsDisplayed() {
    getApplicationDependencies()
    oppiaClock.setCurrentTimeMs(EVENING_TIMESTAMP)
    launch<HomeActivity>(createHomeActivityIntent(internalProfileId1)).use {
      testCoroutineDispatchers.runCurrent()
<<<<<<< HEAD
      it.rotateToLandscape()
      testCoroutineDispatchers.runCurrent()
      onView(withId(R.id.home_recycler_view)).perform(
        scrollToPosition<RecyclerView.ViewHolder>(0)
=======
      scrollToPosition(position = 0)
      verifyExactTextOnHomeListItemAtPosition(
        itemPosition = 0,
        targetViewId = R.id.welcome_text_view,
        stringToMatch = "Good evening,"
>>>>>>> 9353a05c
      )
    }
  }

  @Test
  fun testHomeActivity_recentlyPlayedStoriesTextIsDisplayed() {
    launch<HomeActivity>(createHomeActivityIntent(internalProfileId1)).use {
      testCoroutineDispatchers.runCurrent()
      scrollToPosition(position = 1)
      verifyExactTextOnHomeListItemAtPosition(
        itemPosition = 1,
        targetViewId = R.id.recently_played_stories_text_view,
        stringToMatch = context.getString(R.string.recently_played_stories)
      )
    }
  }

  @Test
  fun testHomeActivity_viewAllTextIsDisplayed() {
    launch<HomeActivity>(createHomeActivityIntent(internalProfileId1)).use {
      testCoroutineDispatchers.runCurrent()
      scrollToPosition(position = 1)
      verifyExactTextOnHomeListItemAtPosition(
        itemPosition = 1,
        targetViewId = R.id.view_all_text_view,
        stringToMatch = context.getString(R.string.view_all)
      )
    }
  }

  @Test
  fun testHomeActivity_clickViewAll_opensRecentlyPlayedActivity() {
    launch<HomeActivity>(createHomeActivityIntent(internalProfileId1)).use {
      testCoroutineDispatchers.runCurrent()
      scrollToPosition(position = 1)
      onView(
        atPositionOnView(
          R.id.home_recycler_view,
          1,
          R.id.view_all_text_view
        )
      ).perform(click())
      intended(hasComponent(RecentlyPlayedActivity::class.java.name))
    }
  }

  @Test
  fun testHomeActivity_promotedCard_chapterNameIsCorrect() {
    launch<HomeActivity>(createHomeActivityIntent(internalProfileId1)).use {
      testCoroutineDispatchers.runCurrent()
      onView(
        allOf(
          withId(R.id.promoted_story_list_recycler_view),
          withParent(
            atPosition(R.id.home_recycler_view, 1)
          )
        )
      ).check(matches(hasDescendant(withText(containsString("Prototype Exploration")))))
    }
  }

  @Test
  fun testHomeActivity_promotedCard_storyNameIsCorrect() {
    launch<HomeActivity>(createHomeActivityIntent(internalProfileId1)).use {
      testCoroutineDispatchers.runCurrent()
      scrollToPosition(position = 1)
      verifyTextOnHomeListItemAtPosition(
        itemPosition = 1,
        targetViewId = R.id.story_name_text_view,
        stringToMatch = "First Story"
      )
    }
  }

  @Test
  fun testHomeActivity_configChange_promotedCard_storyNameIsCorrect() {
    launch<HomeActivity>(createHomeActivityIntent(internalProfileId1)).use {
      testCoroutineDispatchers.runCurrent()
<<<<<<< HEAD
      onView(withId(R.id.home_recycler_view)).perform(
        scrollToPosition<RecyclerView.ViewHolder>(1)
      )
      it.rotateToLandscape()
      testCoroutineDispatchers.runCurrent()
      onView(atPositionOnView(R.id.home_recycler_view, 1, R.id.story_name_text_view)).check(
        matches(
          withText(containsString("First Story"))
        )
=======
      scrollToPosition(position = 1)
      onView(isRoot()).perform(orientationLandscape())
      verifyTextOnHomeListItemAtPosition(
        itemPosition = 1,
        targetViewId = R.id.story_name_text_view,
        stringToMatch = "First Story"
>>>>>>> 9353a05c
      )
    }
  }

  @Test
  fun testHomeActivity_clickPromotedStory_opensTopicActivity() {
    launch<HomeActivity>(createHomeActivityIntent(internalProfileId1)).use {
      testCoroutineDispatchers.runCurrent()
      scrollToPosition(position = 1)
      onView(
        allOf(
          withId(R.id.promoted_story_list_recycler_view),
          withParent(
            atPosition(R.id.home_recycler_view, 1)
          )
        )
      ).perform(click())
      intended(hasComponent(TopicActivity::class.java.name))
      intended(hasExtra(TopicActivity.getProfileIdKey(), internalProfileId1))
      intended(hasExtra(TopicActivity.getTopicIdKey(), TEST_TOPIC_ID_0))
      intended(hasExtra(TopicActivity.getStoryIdKey(), TEST_STORY_ID_0))
    }
  }

  @Test
  fun testHomeActivity_promotedCard_topicNameIsCorrect() {
    launch<HomeActivity>(createHomeActivityIntent(internalProfileId1)).use {
      testCoroutineDispatchers.runCurrent()
      scrollToPosition(position = 1)
      verifyTextOnHomeListItemAtPosition(
        itemPosition = 1,
        targetViewId = R.id.topic_name_text_view,
        stringToMatch = "FIRST TEST TOPIC"
      )
    }
  }

  @Test
  fun testHomeActivity_firstTestTopic_topicSummary_topicNameIsCorrect() {
    launch<HomeActivity>(createHomeActivityIntent(internalProfileId1)).use {
      testCoroutineDispatchers.runCurrent()
      scrollToPosition(position = 3)
      verifyTextOnHomeListItemAtPosition(
        itemPosition = 3,
        targetViewId = R.id.topic_name_text_view,
        stringToMatch = "First Test Topic"
      )
    }
  }

  @Test
  fun testHomeActivity_fiveLessons_topicSummary_lessonCountIsCorrect() {
    launch<HomeActivity>(createHomeActivityIntent(internalProfileId1)).use {
      testCoroutineDispatchers.runCurrent()
      scrollToPosition(position = 3)
      verifyTextOnHomeListItemAtPosition(
        itemPosition = 3,
        targetViewId = R.id.lesson_count_text_view,
        stringToMatch = "5 Lessons"
      )
    }
  }

  @Test
  fun testHomeActivity_secondTestTopic_topicSummary_topicNameIsCorrect() {
    launch<HomeActivity>(createHomeActivityIntent(internalProfileId1)).use {
      testCoroutineDispatchers.runCurrent()
      scrollToPosition(position = 4)
      verifyTextOnHomeListItemAtPosition(
        itemPosition = 4,
        targetViewId = R.id.topic_name_text_view,
        stringToMatch = "Second Test Topic"
      )
    }
  }

  @Test
  fun testHomeActivity_oneLesson_topicSummary_lessonCountIsCorrect() {
    launch<HomeActivity>(createHomeActivityIntent(internalProfileId1)).use {
      testCoroutineDispatchers.runCurrent()
      scrollToPosition(position = 4)
      verifyTextOnHomeListItemAtPosition(
        itemPosition = 4,
        targetViewId = R.id.lesson_count_text_view,
        stringToMatch = "1 Lesson"
      )
    }
  }

  // TODO(#2057): Remove when TextViews are properly measured in Robolectric.
  @RunOn(TestPlatform.ESPRESSO) // Incorrectly passes on Robolectric and shouldn't be re-enabled
  @Config(qualifiers = "port-mdpi")
  @Test
  fun testHomeActivity_longProfileName_welcomeMessageIsDisplayed() {
    launch<HomeActivity>(createHomeActivityIntent(longNameInternalProfileId)).use {
      testCoroutineDispatchers.runCurrent()
      scrollToPosition(0)
      onView(
        atPositionOnView(
          R.id.home_recycler_view,
          0,
          R.id.profile_name_textview
        )
      ).check(matches(not(isEllipsized())))
    }
  }

  // TODO(#2057): Remove when TextViews are properly measured in Robolectric.
  @RunOn(TestPlatform.ESPRESSO) // Incorrectly passes on Robolectric and shouldn't be re-enabled
  @Config(qualifiers = "land-mdpi")
  @Test
  fun testHomeActivity_configChange_longProfileName_welcomeMessageIsDisplayed() {
    launch<HomeActivity>(createHomeActivityIntent(longNameInternalProfileId)).use {
      onView(isRoot()).perform(orientationLandscape())
      testCoroutineDispatchers.runCurrent()
      scrollToPosition(0)
      onView(
        atPositionOnView(
          R.id.home_recycler_view,
          0,
          R.id.profile_name_textview
        )
      ).check(matches(not(isEllipsized())))
    }
  }

  // TODO(#2057): Remove when TextViews are properly measured in Robolectric.
  @RunOn(TestPlatform.ESPRESSO) // Incorrectly passes on Robolectric and shouldn't be re-enabled
  @Config(qualifiers = "sw600dp-port")
  @Test
  fun testHomeActivity_longProfileName_tabletPortraitWelcomeMessageIsDisplayed() {
    launch<HomeActivity>(createHomeActivityIntent(longNameInternalProfileId)).use {
      testCoroutineDispatchers.runCurrent()
      scrollToPosition(0)
      onView(
        atPositionOnView(
          R.id.home_recycler_view,
          0,
          R.id.profile_name_textview
        )
      ).check(matches(not(isEllipsized())))
    }
  }

  // TODO(#2057): Remove when TextViews are properly measured in Robolectric.
  @RunOn(TestPlatform.ESPRESSO) // Incorrectly passes on Robolectric and shouldn't be re-enabled
  @Config(qualifiers = "sw600dp-land")
  @Test
<<<<<<< HEAD
  fun testHomeActivity_recyclerViewIndex4_topicSummary_configurationChange_lessonCountIsCorrect() {
    launch<HomeActivity>(createHomeActivityIntent(internalProfileId)).use {
      testCoroutineDispatchers.runCurrent()
      it.rotateToLandscape()
      testCoroutineDispatchers.runCurrent()
      onView(withId(R.id.home_recycler_view)).perform(
        scrollToPosition<RecyclerView.ViewHolder>(4)
      )
=======
  fun testHomeActivity_longProfileName_tabletLandscapeWelcomeMessageIsDisplayed() {
    launch<HomeActivity>(createHomeActivityIntent(longNameInternalProfileId)).use {
      onView(isRoot()).perform(orientationLandscape())
      testCoroutineDispatchers.runCurrent()
      scrollToPosition(0)
>>>>>>> 9353a05c
      onView(
        atPositionOnView(
          R.id.home_recycler_view,
          0,
          R.id.profile_name_textview
        )
      ).check(matches(not(isEllipsized())))
    }
  }

  @Test
  fun testHomeActivity_oneLesson_topicSummary_configChange_lessonCountIsCorrect() {
    launch<HomeActivity>(createHomeActivityIntent(internalProfileId1)).use {
      testCoroutineDispatchers.runCurrent()
      onView(isRoot()).perform(orientationLandscape())
      scrollToPosition(position = 4)
      verifyTextOnHomeListItemAtPosition(
        itemPosition = 4,
        targetViewId = R.id.lesson_count_text_view,
        stringToMatch = "1 Lesson"
      )
    }
  }

  @Test
  fun testHomeActivity_clickTopicSummary_opensTopicActivity() {
    launch<HomeActivity>(createHomeActivityIntent(internalProfileId1)).use {
      testCoroutineDispatchers.runCurrent()
      scrollToPosition(position = 3)
      onView(atPosition(R.id.home_recycler_view, 3)).perform(click())
      intended(hasComponent(TopicActivity::class.java.name))
      intended(hasExtra(TopicActivity.getTopicIdKey(), TEST_TOPIC_ID_0))
    }
  }

  @Test
  fun testHomeActivity_onBackPressed_exitToProfileChooserDialogIsDisplayed() {
    launch<HomeActivity>(createHomeActivityIntent(internalProfileId1)).use {
      testCoroutineDispatchers.runCurrent()
      pressBack()
      onView(withText(R.string.home_activity_back_dialog_message))
        .inRoot(isDialog())
        .check(matches(isDisplayed()))
    }
  }

  @Test
  fun testHomeActivity_onBackPressed_configChange_exitToProfileChooserDialogIsDisplayed() {
    launch<HomeActivity>(createHomeActivityIntent(internalProfileId1)).use {

      testCoroutineDispatchers.runCurrent()
      pressBack()
      it.rotateToLandscape()
      onView(withText(R.string.home_activity_back_dialog_message))
        .inRoot(isDialog())
        .check(matches(isDisplayed()))
    }
  }

  @Test
  fun testHomeActivity_onBackPressed_clickExit_opensProfileActivity() {
    launch<HomeActivity>(createHomeActivityIntent(internalProfileId1)).use {
      testCoroutineDispatchers.runCurrent()
      pressBack()
      onView(withText(R.string.home_activity_back_dialog_exit))
        .inRoot(isDialog())
        .perform(click())
      intended(hasComponent(ProfileChooserActivity::class.java.name))
    }
  }

  @Test
  fun testHomeActivity_checkSpanForItem0_spanSizeIsTwoOrThree() {
    launch<HomeActivity>(createHomeActivityIntent(internalProfileId1)).use {
      testCoroutineDispatchers.runCurrent()
      if (context.resources.getBoolean(R.bool.isTablet)) {
        onView(withId(R.id.home_recycler_view)).check(hasGridItemCount(3, 0))
      } else {
        onView(withId(R.id.home_recycler_view)).check(hasGridItemCount(2, 0))
      }
    }
  }

  @Test
  fun testHomeActivity_checkSpanForItem4_spanSizeIsOne() {
    launch<HomeActivity>(createHomeActivityIntent(internalProfileId1)).use {
      testCoroutineDispatchers.runCurrent()
      onView(withId(R.id.home_recycler_view)).check(hasGridItemCount(1, 4))
    }
  }

  @Test
  fun testHomeActivity_configChange_checkSpanForItem4_spanSizeIsOne() {
    launch<HomeActivity>(createHomeActivityIntent(internalProfileId1)).use {
      testCoroutineDispatchers.runCurrent()
      it.rotateToLandscape()
      onView(withId(R.id.home_recycler_view)).check(hasGridItemCount(1, 4))
    }
  }

  @Test
  fun testHomeActivity_allTopicsCompleted_hidesPromotedStories() {
    storyProgressTestHelper.markFullProgressForAllTopics(
      profileId = createProfileId(internalProfileId),
      timestampOlderThanOneWeek = false
    )
    testCoroutineDispatchers.runCurrent()
    launch<HomeActivity>(createHomeActivityIntent(internalProfileId)).use {
      testCoroutineDispatchers.runCurrent()
      scrollToPosition(position = 1)
      onView(
        atPositionOnView(
          R.id.home_recycler_view,
          2,
          R.id.promoted_story_list_recycler_view
        )
      ).check(doesNotExist())
    }
  }

  @Test
  fun testHomeActivity_partialProgressForFractionsAndRatios_showsRecentlyPlayedStories() {
    val profileId = createProfileId(internalProfileId)
    storyProgressTestHelper.markPartialTopicProgressForFractions(
      profileId = profileId,
      timestampOlderThanAWeek = false
    )
    storyProgressTestHelper.markTwoPartialStoryProgressForRatios(
      profileId = profileId,
      timestampOlderThanAWeek = false
    )
    testCoroutineDispatchers.runCurrent()
    launch<HomeActivity>(createHomeActivityIntent(internalProfileId)).use {
      testCoroutineDispatchers.runCurrent()
      scrollToPosition(position = 1)
      verifyExactTextOnHomeListItemAtPosition(
        itemPosition = 1,
        targetViewId = R.id.recently_played_stories_text_view,
        stringToMatch = context.getString(R.string.recently_played_stories)
      )
    }
  }

  @Test
  fun testHomeActivity_allTopicsCompleted_displaysAllTopicsHeader() {
    storyProgressTestHelper.markFullProgressForAllTopics(
      profileId = createProfileId(internalProfileId),
      timestampOlderThanOneWeek = false
    )
    testCoroutineDispatchers.runCurrent()
    launch<HomeActivity>(createHomeActivityIntent(internalProfileId)).use {
      testCoroutineDispatchers.runCurrent()
      scrollToPosition(position = 2)
      verifyExactTextOnHomeListItemAtPosition(
        itemPosition = 2,
        targetViewId = R.id.all_topics_text_view,
        stringToMatch = context.getString((R.string.all_topics))
      )
    }
  }

  @Test
  fun testHomeActivity_allTopicsCompleted_displaysAllTopicCards() {
    storyProgressTestHelper.markFullProgressForAllTopics(
      profileId = createProfileId(internalProfileId),
      timestampOlderThanOneWeek = false
    )
    testCoroutineDispatchers.runCurrent()
    launch<HomeActivity>(createHomeActivityIntent(internalProfileId)).use {
      testCoroutineDispatchers.runCurrent()
      scrollToPosition(position = 3)
      onView(withId(R.id.home_recycler_view)).check(
        // The "All Topics" section currently should display the four test topics in two rows.
        hasGridColumnCount(2)
      )
    }
  }

  @Test
  fun testHomeActivity_noTopicsCompleted_displaysAllTopicsHeader() {
    // Only new users will have no progress for any topics.
    profileTestHelper.logIntoNewUser()
    launch<HomeActivity>(createHomeActivityIntent(internalProfileId)).use {
      testCoroutineDispatchers.runCurrent()
      scrollToPosition(position = 2)
      verifyExactTextOnHomeListItemAtPosition(
        itemPosition = 2,
        targetViewId = R.id.all_topics_text_view,
        stringToMatch = context.getString((R.string.all_topics))
      )
    }
  }

  @Config(qualifiers = "port")
  @Test
  fun testHomeActivity_noTopicsStarted_mobilePortraitDisplaysTopicsIn2Columns() {
    // Only new users will have no progress for any topics.
    profileTestHelper.logIntoNewUser()
    launch<HomeActivity>(createHomeActivityIntent(internalProfileId)).use {
      testCoroutineDispatchers.runCurrent()
      verifyHomeRecyclerViewHasGridColumnCount(columnCount = 2)

      scrollToPosition(position = 3)
      onView(withId(R.id.home_recycler_view))
        .check(hasGridItemCount(spanCount = 1, position = 3))
    }
  }

  @Config(qualifiers = "land")
  @Test
  fun testHomeActivity_noTopicsStarted_mobileLandspaceDisplaysTopicsIn3Columns() {
    // Only new users will have no progress for any topics.
    profileTestHelper.logIntoNewUser()
    launch<HomeActivity>(createHomeActivityIntent(internalProfileId)).use {
      testCoroutineDispatchers.runCurrent()
      onView(isRoot()).perform(orientationLandscape())
      verifyHomeRecyclerViewHasGridColumnCount(columnCount = 3)

      scrollToPosition(position = 3)
      onView(withId(R.id.home_recycler_view))
        .check(hasGridItemCount(spanCount = 1, position = 3))
    }
  }

  @Config(qualifiers = "sw600dp-port")
  @Test
  fun testHomeActivity_noTopicsStarted_tabletPortraitDisplaysTopicsIn3Columns() {
    // Only new users will have no progress for any topics.
    profileTestHelper.logIntoNewUser()
    launch<HomeActivity>(createHomeActivityIntent(internalProfileId)).use {
      testCoroutineDispatchers.runCurrent()
      verifyHomeRecyclerViewHasGridColumnCount(columnCount = 3)

      scrollToPosition(position = 3)
      onView(withId(R.id.home_recycler_view))
        .check(hasGridItemCount(spanCount = 1, position = 3))
    }
  }

  @Config(qualifiers = "sw600dp-land")
  @Test
  fun testHomeActivity_noTopicsStarted_tabletLandscapeDisplaysTopicsIn4Columns() {
    // Only new users will have no progress for any topics.
    profileTestHelper.logIntoNewUser()
    launch<HomeActivity>(createHomeActivityIntent(internalProfileId)).use {
      testCoroutineDispatchers.runCurrent()
      onView(isRoot()).perform(orientationLandscape())
      verifyHomeRecyclerViewHasGridColumnCount(columnCount = 4)

      scrollToPosition(position = 3)
      onView(withId(R.id.home_recycler_view))
        .check(hasGridItemCount(spanCount = 1, position = 3))
    }
  }

  @Test
  fun testHomeActivity_multipleRecentlyPlayedStories_mobileShows3PromotedStories() {
    val profileId = createProfileId(internalProfileId)
    storyProgressTestHelper.markRecentlyPlayedForOneExplorationInTestTopics1And2(
      profileId = profileId,
      timestampOlderThanAWeek = false
    )
    storyProgressTestHelper.markRecentlyPlayedForFirstExplorationInAllStoriesInFractionsAndRatios(
      profileId = createProfileId(internalProfileId),
      timestampOlderThanAWeek = false
    )
    launch<HomeActivity>(createHomeActivityIntent(internalProfileId)).use {
      testCoroutineDispatchers.runCurrent()
      scrollToPosition(position = 1)
      onView(
        atPositionOnView(
          recyclerViewId = R.id.home_recycler_view,
          position = 1,
          targetViewId = R.id.promoted_story_list_recycler_view
        )
      ).check(hasItemCount(count = 3))
    }
  }

  @Config(qualifiers = "sw600dp-port")
  @Test
  fun testHomeActivity_multipleRecentlyPlayedStories_tabletPortraitShows3PromotedStories() {
    val profileId = createProfileId(internalProfileId)
    storyProgressTestHelper.markRecentlyPlayedForOneExplorationInTestTopics1And2(
      profileId = profileId,
      timestampOlderThanAWeek = false
    )
    storyProgressTestHelper.markRecentlyPlayedForFirstExplorationInAllStoriesInFractionsAndRatios(
      profileId = createProfileId(internalProfileId),
      timestampOlderThanAWeek = false
    )
    launch<HomeActivity>(createHomeActivityIntent(internalProfileId)).use {
      testCoroutineDispatchers.runCurrent()
      scrollToPosition(position = 1)
      onView(
        atPositionOnView(
          recyclerViewId = R.id.home_recycler_view,
          position = 1,
          targetViewId = R.id.promoted_story_list_recycler_view
        )
      ).check(hasItemCount(count = 3))
    }
  }

  @Config(qualifiers = "sw600dp-land")
  @Test
  fun testHomeActivity_multipleRecentlyPlayedStories_tabletLandscapeShows4PromotedStories() {
    val profileId = createProfileId(internalProfileId)
    storyProgressTestHelper.markRecentlyPlayedForOneExplorationInTestTopics1And2(
      profileId = profileId,
      timestampOlderThanAWeek = false
    )
    storyProgressTestHelper.markRecentlyPlayedForFirstExplorationInAllStoriesInFractionsAndRatios(
      profileId = createProfileId(internalProfileId),
      timestampOlderThanAWeek = false
    )
    launch<HomeActivity>(createHomeActivityIntent(internalProfileId)).use {
      testCoroutineDispatchers.runCurrent()
      onView(isRoot()).perform(orientationLandscape())
      scrollToPosition(position = 1)
      onView(
        atPositionOnView(
          recyclerViewId = R.id.home_recycler_view,
          position = 1,
          targetViewId = R.id.promoted_story_list_recycler_view
        )
      ).check(hasItemCount(count = 4))
    }
  }

  @Test
  fun testHomeActivity_onScrollDown_promotedStoryListViewStillShows() {
    // This test is to catch a bug introduced and then fixed in #2246
    // (see https://github.com/oppia/oppia-android/pull/2246#pullrequestreview-565964462)
    storyProgressTestHelper.markRecentlyPlayedForFirstExplorationInAllStoriesInFractionsAndRatios(
      profileId = createProfileId(internalProfileId),
      timestampOlderThanAWeek = false
    )
    launch<HomeActivity>(createHomeActivityIntent(internalProfileId)).use {
      testCoroutineDispatchers.runCurrent()
      scrollToPosition(position = 6)

      scrollToPosition(position = 0)
      onView(withId(R.id.promoted_story_list_recycler_view))
        .check(hasItemCount(count = 3))
    }
  }

  private fun createHomeActivityIntent(profileId: Int): Intent {
    return HomeActivity.createHomeActivity(context, profileId)
  }

  // Refrence - https://stackoverflow.com/a/61455336/12215015
  private fun isEllipsized() = object : TypeSafeMatcher<View>() {
    override fun describeTo(description: Description) {
      description.appendText("with ellipsized text")
    }

    override fun matchesSafely(view: View): Boolean {
      return view is TextView && with((view).layout) {
        lineCount > 0 && getEllipsisCount(lineCount - 1) > 0
      }
    }
  }

  private fun scrollToPosition(position: Int) {
    onView(withId(R.id.home_recycler_view)).perform(
      scrollToPosition<RecyclerView.ViewHolder>(
        position
      )
    )
  }

  private fun verifyTextOnHomeListItemAtPosition(
    itemPosition: Int,
    targetViewId: Int,
    stringToMatch: String
  ) {
    onView(
      atPositionOnView(
        R.id.home_recycler_view,
        itemPosition,
        targetViewId
      )
    ).check(matches(withText(containsString(stringToMatch))))
  }

  private fun verifyExactTextOnHomeListItemAtPosition(
    itemPosition: Int,
    targetViewId: Int,
    stringToMatch: String
  ) {
    onView(
      atPositionOnView(
        R.id.home_recycler_view,
        itemPosition,
        targetViewId
      )
    ).check(matches(withText(stringToMatch)))
  }

  private fun verifyHomeRecyclerViewHasGridColumnCount(columnCount: Int) {
    onView(withId(R.id.home_recycler_view)).check(hasGridColumnCount(columnCount))
  }

  private fun createProfileId(internalProfileId: Int): ProfileId {
    return ProfileId.newBuilder().setInternalId(internalProfileId).build()
  }

  // TODO(#59): Figure out a way to reuse modules instead of needing to re-declare them.
// TODO(#1675): Add NetworkModule once data module is migrated off of Moshi.
  @Singleton
  @Component(
    modules = [
      RobolectricModule::class,
      TestDispatcherModule::class, ApplicationModule::class,
      LoggerModule::class, ContinueModule::class, FractionInputModule::class,
      ItemSelectionInputModule::class, MultipleChoiceInputModule::class,
      NumberWithUnitsRuleModule::class, NumericInputRuleModule::class, TextInputRuleModule::class,
      DragDropSortInputModule::class, ImageClickInputModule::class, InteractionsModule::class,
      GcsResourceModule::class, GlideImageLoaderModule::class, ImageParsingModule::class,
      HtmlParserEntityTypeModule::class, QuestionModule::class, TestLogReportingModule::class,
      TestAccessibilityModule::class, LogStorageModule::class, CachingTestModule::class,
      PrimeTopicAssetsControllerModule::class, ExpirationMetaDataRetrieverModule::class,
      ViewBindingShimModule::class, RatioInputModule::class,
      ApplicationStartupListenerModule::class, LogUploadWorkerModule::class,
      WorkManagerConfigurationModule::class, HintsAndSolutionConfigModule::class,
      FirebaseLogUploaderModule::class
    ]
  )
  interface TestApplicationComponent : ApplicationComponent, ActivityRotator.Injector {
    @Component.Builder
    interface Builder : ApplicationComponent.Builder

    fun inject(homeActivityTest: HomeActivityTest)
  }

  class TestApplication :
    Application(),
    ActivityComponentFactory,
    ApplicationInjectorProvider,
    ActivityRotator.Provider {
    private val component: TestApplicationComponent by lazy {
      DaggerHomeActivityTest_TestApplicationComponent.builder()
        .setApplication(this)
        .build() as TestApplicationComponent
    }

    fun inject(homeActivityTest: HomeActivityTest) {
      component.inject(homeActivityTest)
    }

    override fun createActivityComponent(activity: AppCompatActivity): ActivityComponent {
      return component.getActivityComponentBuilderProvider().get().setActivity(activity).build()
    }

    override fun getApplicationInjector(): ApplicationInjector = component

    override fun getActivityRotatorInjector(): ActivityRotator.Injector = component
  }
}<|MERGE_RESOLUTION|>--- conflicted
+++ resolved
@@ -177,7 +177,7 @@
   fun testHomeActivity_withAdminProfile_configChange_profileNameIsDisplayed() {
     launch<HomeActivity>(createHomeActivityIntent(internalProfileId)).use {
       testCoroutineDispatchers.runCurrent()
-      onView(isRoot()).perform(orientationLandscape())
+      it.rotateToLandscape()
       scrollToPosition(position = 0)
       verifyExactTextOnHomeListItemAtPosition(
         itemPosition = 0,
@@ -223,18 +223,11 @@
     oppiaClock.setCurrentTimeMs(EVENING_TIMESTAMP)
     launch<HomeActivity>(createHomeActivityIntent(internalProfileId1)).use {
       testCoroutineDispatchers.runCurrent()
-<<<<<<< HEAD
-      it.rotateToLandscape()
-      testCoroutineDispatchers.runCurrent()
-      onView(withId(R.id.home_recycler_view)).perform(
-        scrollToPosition<RecyclerView.ViewHolder>(0)
-=======
       scrollToPosition(position = 0)
       verifyExactTextOnHomeListItemAtPosition(
         itemPosition = 0,
         targetViewId = R.id.welcome_text_view,
         stringToMatch = "Good evening,"
->>>>>>> 9353a05c
       )
     }
   }
@@ -313,24 +306,12 @@
   fun testHomeActivity_configChange_promotedCard_storyNameIsCorrect() {
     launch<HomeActivity>(createHomeActivityIntent(internalProfileId1)).use {
       testCoroutineDispatchers.runCurrent()
-<<<<<<< HEAD
-      onView(withId(R.id.home_recycler_view)).perform(
-        scrollToPosition<RecyclerView.ViewHolder>(1)
-      )
+      scrollToPosition(position = 1)
       it.rotateToLandscape()
-      testCoroutineDispatchers.runCurrent()
-      onView(atPositionOnView(R.id.home_recycler_view, 1, R.id.story_name_text_view)).check(
-        matches(
-          withText(containsString("First Story"))
-        )
-=======
-      scrollToPosition(position = 1)
-      onView(isRoot()).perform(orientationLandscape())
       verifyTextOnHomeListItemAtPosition(
         itemPosition = 1,
         targetViewId = R.id.story_name_text_view,
         stringToMatch = "First Story"
->>>>>>> 9353a05c
       )
     }
   }
@@ -444,7 +425,7 @@
   @Test
   fun testHomeActivity_configChange_longProfileName_welcomeMessageIsDisplayed() {
     launch<HomeActivity>(createHomeActivityIntent(longNameInternalProfileId)).use {
-      onView(isRoot()).perform(orientationLandscape())
+      it.rotateToLandscape()
       testCoroutineDispatchers.runCurrent()
       scrollToPosition(0)
       onView(
@@ -479,22 +460,10 @@
   @RunOn(TestPlatform.ESPRESSO) // Incorrectly passes on Robolectric and shouldn't be re-enabled
   @Config(qualifiers = "sw600dp-land")
   @Test
-<<<<<<< HEAD
-  fun testHomeActivity_recyclerViewIndex4_topicSummary_configurationChange_lessonCountIsCorrect() {
-    launch<HomeActivity>(createHomeActivityIntent(internalProfileId)).use {
-      testCoroutineDispatchers.runCurrent()
-      it.rotateToLandscape()
-      testCoroutineDispatchers.runCurrent()
-      onView(withId(R.id.home_recycler_view)).perform(
-        scrollToPosition<RecyclerView.ViewHolder>(4)
-      )
-=======
   fun testHomeActivity_longProfileName_tabletLandscapeWelcomeMessageIsDisplayed() {
     launch<HomeActivity>(createHomeActivityIntent(longNameInternalProfileId)).use {
-      onView(isRoot()).perform(orientationLandscape())
-      testCoroutineDispatchers.runCurrent()
+      it.rotateToLandscape()
       scrollToPosition(0)
->>>>>>> 9353a05c
       onView(
         atPositionOnView(
           R.id.home_recycler_view,
@@ -509,7 +478,7 @@
   fun testHomeActivity_oneLesson_topicSummary_configChange_lessonCountIsCorrect() {
     launch<HomeActivity>(createHomeActivityIntent(internalProfileId1)).use {
       testCoroutineDispatchers.runCurrent()
-      onView(isRoot()).perform(orientationLandscape())
+      it.rotateToLandscape()
       scrollToPosition(position = 4)
       verifyTextOnHomeListItemAtPosition(
         itemPosition = 4,
@@ -710,7 +679,7 @@
     profileTestHelper.logIntoNewUser()
     launch<HomeActivity>(createHomeActivityIntent(internalProfileId)).use {
       testCoroutineDispatchers.runCurrent()
-      onView(isRoot()).perform(orientationLandscape())
+      it.rotateToLandscape()
       verifyHomeRecyclerViewHasGridColumnCount(columnCount = 3)
 
       scrollToPosition(position = 3)
@@ -741,7 +710,7 @@
     profileTestHelper.logIntoNewUser()
     launch<HomeActivity>(createHomeActivityIntent(internalProfileId)).use {
       testCoroutineDispatchers.runCurrent()
-      onView(isRoot()).perform(orientationLandscape())
+      it.rotateToLandscape()
       verifyHomeRecyclerViewHasGridColumnCount(columnCount = 4)
 
       scrollToPosition(position = 3)
@@ -813,7 +782,7 @@
     )
     launch<HomeActivity>(createHomeActivityIntent(internalProfileId)).use {
       testCoroutineDispatchers.runCurrent()
-      onView(isRoot()).perform(orientationLandscape())
+      it.rotateToLandscape()
       scrollToPosition(position = 1)
       onView(
         atPositionOnView(
