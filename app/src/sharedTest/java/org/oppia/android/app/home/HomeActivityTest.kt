--- conflicted
+++ resolved
@@ -949,6 +949,7 @@
   @Test
   fun testHomeActivity_onBackPressed_configChange_exitToProfileChooserDialogIsDisplayed() {
     launch<HomeActivity>(createHomeActivityIntent(internalProfileId1)).use {
+
       testCoroutineDispatchers.runCurrent()
       pressBack()
       onView(isRoot()).perform(orientationLandscape())
@@ -1257,13 +1258,8 @@
       profileId = profileId,
       timestampOlderThanOneWeek = false
     )
-<<<<<<< HEAD
-    storyProgressTestHelper.markCompletedRatiosStory1Exp2(
-      profileId = profileId,
-=======
     storyProgressTestHelper.markCompletedRatiosStory1Exp0(
       profileId = profileId1,
->>>>>>> 8a893a29
       timestampOlderThanOneWeek = false
     )
     launch<HomeActivity>(createHomeActivityIntent(internalProfileId)).use {
