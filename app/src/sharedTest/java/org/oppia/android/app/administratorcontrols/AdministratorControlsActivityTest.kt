package org.oppia.android.app.administratorcontrols

import android.app.Application
import android.content.Context
import android.content.Intent
import android.view.View
import android.view.ViewParent
import android.widget.FrameLayout
import androidx.annotation.StringRes
import androidx.appcompat.app.AppCompatActivity
import androidx.core.widget.NestedScrollView
import androidx.drawerlayout.widget.DrawerLayout
import androidx.recyclerview.widget.RecyclerView
import androidx.test.core.app.ActivityScenario
import androidx.test.core.app.ActivityScenario.launch
import androidx.test.core.app.ApplicationProvider
import androidx.test.espresso.Espresso.onView
import androidx.test.espresso.PerformException
import androidx.test.espresso.UiController
import androidx.test.espresso.ViewAction
import androidx.test.espresso.action.ViewActions.click
import androidx.test.espresso.assertion.ViewAssertions.matches
import androidx.test.espresso.contrib.RecyclerViewActions.scrollToPosition
import androidx.test.espresso.intent.Intents
import androidx.test.espresso.intent.Intents.intended
import androidx.test.espresso.intent.matcher.IntentMatchers.hasComponent
import androidx.test.espresso.matcher.RootMatchers.isDialog
import androidx.test.espresso.matcher.ViewMatchers
import androidx.test.espresso.matcher.ViewMatchers.isChecked
import androidx.test.espresso.matcher.ViewMatchers.isCompletelyDisplayed
import androidx.test.espresso.matcher.ViewMatchers.isDisplayed
import androidx.test.espresso.matcher.ViewMatchers.isRoot
import androidx.test.espresso.matcher.ViewMatchers.withContentDescription
import androidx.test.espresso.matcher.ViewMatchers.withId
import androidx.test.espresso.matcher.ViewMatchers.withText
import androidx.test.espresso.util.HumanReadables
import androidx.test.ext.junit.runners.AndroidJUnit4
<<<<<<< HEAD
=======
import androidx.test.rule.ActivityTestRule
>>>>>>> a60d525b
import dagger.Component
import org.hamcrest.Matchers
import org.hamcrest.Matchers.not
import org.junit.After
import org.junit.Before
import org.junit.Test
import org.junit.runner.RunWith
import org.oppia.android.R
import org.oppia.android.app.activity.ActivityComponent
import org.oppia.android.app.administratorcontrols.appversion.AppVersionActivity
import org.oppia.android.app.application.ActivityComponentFactory
import org.oppia.android.app.application.ApplicationComponent
import org.oppia.android.app.application.ApplicationInjector
import org.oppia.android.app.application.ApplicationInjectorProvider
import org.oppia.android.app.application.ApplicationModule
import org.oppia.android.app.application.ApplicationStartupListenerModule
import org.oppia.android.app.player.state.hintsandsolution.HintsAndSolutionConfigModule
import org.oppia.android.app.profile.ProfileChooserActivity
import org.oppia.android.app.recyclerview.RecyclerViewMatcher.Companion.atPositionOnView
import org.oppia.android.app.settings.profile.ProfileListActivity
import org.oppia.android.app.shim.ViewBindingShimModule
import org.oppia.android.app.utility.OrientationChangeAction.Companion.orientationLandscape
import org.oppia.android.app.utility.OrientationChangeAction.Companion.orientationPortrait
import org.oppia.android.domain.classify.InteractionsModule
import org.oppia.android.domain.classify.rules.continueinteraction.ContinueModule
import org.oppia.android.domain.classify.rules.dragAndDropSortInput.DragDropSortInputModule
import org.oppia.android.domain.classify.rules.fractioninput.FractionInputModule
import org.oppia.android.domain.classify.rules.imageClickInput.ImageClickInputModule
import org.oppia.android.domain.classify.rules.itemselectioninput.ItemSelectionInputModule
import org.oppia.android.domain.classify.rules.multiplechoiceinput.MultipleChoiceInputModule
import org.oppia.android.domain.classify.rules.numberwithunits.NumberWithUnitsRuleModule
import org.oppia.android.domain.classify.rules.numericinput.NumericInputRuleModule
import org.oppia.android.domain.classify.rules.ratioinput.RatioInputModule
import org.oppia.android.domain.classify.rules.textinput.TextInputRuleModule
import org.oppia.android.domain.onboarding.ExpirationMetaDataRetrieverModule
import org.oppia.android.domain.oppialogger.LogStorageModule
import org.oppia.android.domain.oppialogger.loguploader.LogUploadWorkerModule
import org.oppia.android.domain.oppialogger.loguploader.WorkManagerConfigurationModule
import org.oppia.android.domain.question.QuestionModule
import org.oppia.android.domain.topic.PrimeTopicAssetsControllerModule
import org.oppia.android.testing.RobolectricModule
import org.oppia.android.testing.TestAccessibilityModule
import org.oppia.android.testing.TestCoroutineDispatchers
import org.oppia.android.testing.TestDispatcherModule
import org.oppia.android.testing.TestLogReportingModule
import org.oppia.android.testing.profile.ProfileTestHelper
import org.oppia.android.util.caching.testing.CachingTestModule
import org.oppia.android.util.gcsresource.GcsResourceModule
import org.oppia.android.util.logging.LoggerModule
import org.oppia.android.util.logging.firebase.FirebaseLogUploaderModule
import org.oppia.android.util.parser.GlideImageLoaderModule
import org.oppia.android.util.parser.HtmlParserEntityTypeModule
import org.oppia.android.util.parser.ImageParsingModule
import org.robolectric.annotation.Config
import org.robolectric.annotation.LooperMode
import javax.inject.Inject
import javax.inject.Singleton

/** Tests for [AdministratorControlsActivity]. */
@RunWith(AndroidJUnit4::class)
@LooperMode(LooperMode.Mode.PAUSED)
@Config(
  application = AdministratorControlsActivityTest.TestApplication::class,
  qualifiers = "port-xxhdpi"
)
class AdministratorControlsActivityTest {

  @Inject
  lateinit var profileTestHelper: ProfileTestHelper

  @Inject
  lateinit var testCoroutineDispatchers: TestCoroutineDispatchers

  @Inject
  lateinit var context: Context

  @Before
  fun setUp() {
    Intents.init()
    setUpTestApplicationComponent()
    testCoroutineDispatchers.registerIdlingResource()
    profileTestHelper.initializeProfiles()
  }

  @After
  fun tearDown() {
    testCoroutineDispatchers.unregisterIdlingResource()
    Intents.release()
  }

  private fun setUpTestApplicationComponent() {
    ApplicationProvider.getApplicationContext<TestApplication>().inject(this)
  }

  @Test
  fun testAdministratorControlsFragment_generalAndProfileManagementIsDisplayed() {
    launch<AdministratorControlsActivity>(
      createAdministratorControlsActivityIntent(
        profileId = 0
      )
    ).use {
      testCoroutineDispatchers.runCurrent()
      verifyItemDisplayedOnAdministratorControlListItem(
        itemPosition = 0,
        targetView = R.id.general_text_view
      )
      verifyTextOnAdministratorListItemAtPosition(
        itemPosition = 0,
        targetViewId = R.id.edit_account_text_view,
        stringIdToMatch = R.string.administrator_controls_edit_account
      )
      verifyItemDisplayedOnAdministratorControlListItem(
        itemPosition = 1,
        targetView = R.id.profile_management_text_view
      )
      verifyTextOnAdministratorListItemAtPosition(
        itemPosition = 1,
        targetViewId = R.id.edit_profiles_text_view,
        stringIdToMatch = R.string.administrator_controls_edit_profiles
      )
    }
  }

  @Test
  fun testAdministratorControlsFragment_downloadPermissionsAndSettingsIsDisplayed() {
    launch<AdministratorControlsActivity>(
      createAdministratorControlsActivityIntent(
        profileId = 0
      )
    ).use {
      testCoroutineDispatchers.runCurrent()
      verifyTextOnAdministratorListItemAtPosition(
        itemPosition = 2,
        targetViewId = R.id.download_permissions_text_view,
        stringIdToMatch = R.string.administrator_controls_download_permissions_label
      )
      verifyItemDisplayedOnAdministratorControlListItem(
        itemPosition = 2,
        targetView = R.id.topic_update_on_wifi_constraint_layout
      )
      scrollToPosition(position = 2)
      verifyItemDisplayedOnAdministratorControlListItem(
        itemPosition = 2,
        targetView = R.id.auto_update_topic_constraint_layout
      )
    }
  }

  @Test
  fun testAdministratorControlsFragment_applicationSettingsIsDisplayed() {
    launch<AdministratorControlsActivity>(
      createAdministratorControlsActivityIntent(
        profileId = 0
      )
    ).use {
      testCoroutineDispatchers.runCurrent()
      scrollToPosition(position = 3)
      verifyItemDisplayedOnAdministratorControlListItem(
        itemPosition = 3,
        targetView = R.id.app_information_text_view
      )
      verifyTextOnAdministratorListItemAtPosition(
        itemPosition = 3,
        targetViewId = R.id.app_version_text_view,
        stringIdToMatch = R.string.administrator_controls_app_version
      )
      verifyItemDisplayedOnAdministratorControlListItem(
        itemPosition = 4,
        targetView = R.id.account_actions_text_view
      )
      verifyTextOnAdministratorListItemAtPosition(
        itemPosition = 4,
        targetViewId = R.id.log_out_text_view,
        stringIdToMatch = R.string.administrator_controls_log_out
      )
    }
  }

  @Test
  fun testAdministratorControlsFragment_wifiSwitchIsUncheck_autoUpdateSwitchIsUncheck() {
    launch<AdministratorControlsActivity>(
      createAdministratorControlsActivityIntent(
        profileId = 0
      )
    ).use {
      testCoroutineDispatchers.runCurrent()
      onView(
        atPositionOnView(
          R.id.administrator_controls_list,
          2,
          R.id.topic_update_on_wifi_switch
        )
      ).check(matches(not(isChecked())))
      scrollToPosition(position = 2)
      onView(
        atPositionOnView(
          R.id.administrator_controls_list,
          2,
          R.id.auto_update_topic_switch
        )
      ).check(matches(not(isChecked())))
    }
  }

  @Test
  fun testAdministratorControlsFragment_clickWifiSwitch_configChange_wifiSwitchIsChecked() {
    launch<AdministratorControlsActivity>(
      createAdministratorControlsActivityIntent(
        profileId = 0
      )
    ).use {
      testCoroutineDispatchers.runCurrent()
      scrollToPosition(position = 2)
      onView(
        atPositionOnView(
          R.id.administrator_controls_list,
          2,
          R.id.topic_update_on_wifi_switch
        )
      ).check(matches(not(isChecked())))
      onView(
        atPositionOnView(
          R.id.administrator_controls_list,
          2,
          R.id.auto_update_topic_switch
        )
      ).check(matches(not(isChecked())))
      onView(
        atPositionOnView(
          R.id.administrator_controls_list,
          2,
          R.id.topic_update_on_wifi_switch
        )
      ).perform(click())
      onView(isRoot()).perform(orientationLandscape())
      scrollToPosition(position = 2)
      onView(
        atPositionOnView(
          R.id.administrator_controls_list,
          2,
          R.id.topic_update_on_wifi_switch
        )
      ).check(matches(isChecked()))
      onView(
        atPositionOnView(
          R.id.administrator_controls_list,
          2,
          R.id.auto_update_topic_switch
        )
      ).check(matches(not(isChecked())))
      onView(isRoot()).perform(orientationPortrait())
      scrollToPosition(position = 2)
      onView(
        atPositionOnView(
          R.id.administrator_controls_list,
          2,
          R.id.topic_update_on_wifi_switch
        )
      ).check(matches(isChecked()))
      onView(
        atPositionOnView(
          R.id.administrator_controls_list,
          2,
          R.id.auto_update_topic_switch
        )
      ).check(matches(not(isChecked())))
    }
  }

  @Test
  fun testAdministratorControlsFragment_clickEditProfile_opensProfileListActivity() {
    launch<AdministratorControlsActivity>(
      createAdministratorControlsActivityIntent(
        profileId = 0
      )
    ).use {
      testCoroutineDispatchers.runCurrent()
      onView(withId(R.id.edit_profiles_text_view)).perform(click())
      intended(hasComponent(ProfileListActivity::class.java.name))
    }
  }

  @Test
  fun testAdministratorControlsFragment_clickLogoutButton_displaysLogoutDialog() {
    launch<AdministratorControlsActivity>(
      createAdministratorControlsActivityIntent(
        profileId = 0
      )
    ).use {
      testCoroutineDispatchers.runCurrent()
      scrollToPosition(position = 4)
      onView(withId(R.id.log_out_text_view)).perform(click())
      verifyTextInDialog(textInDialogId = R.string.log_out_dialog_message)
      verifyTextInDialog(textInDialogId = R.string.log_out_dialog_okay_button)
      verifyTextInDialog(textInDialogId = R.string.log_out_dialog_cancel_button)
    }
  }

  @Test
  fun testAdministratorControlsFragment_changeConfiguration_clickLogout_displaysLogoutDialog() {
    launch<AdministratorControlsActivity>(
      createAdministratorControlsActivityIntent(
        profileId = 0
      )
    ).use {
      testCoroutineDispatchers.runCurrent()
      scrollToPosition(position = 4)
      onView(isRoot()).perform(orientationLandscape())
      scrollToPosition(position = 4)
      onView(withId(R.id.log_out_text_view)).perform(click())
      verifyTextInDialog(textInDialogId = R.string.log_out_dialog_message)
      verifyTextInDialog(textInDialogId = R.string.log_out_dialog_okay_button)
      verifyTextInDialog(textInDialogId = R.string.log_out_dialog_cancel_button)
    }
  }

  // TODO(#762): Replace [ProfileChooserActivity] to [LoginActivity] once it is added.
  @Test
  fun testAdministratorControlsFragment_clickOkButtonInLogoutDialog_opensProfileChooserActivity() {
    launch<AdministratorControlsActivity>(
      createAdministratorControlsActivityIntent(
        profileId = 0
      )
    ).use {
      testCoroutineDispatchers.runCurrent()
      scrollToPosition(position = 4)
      onView(withId(R.id.log_out_text_view)).perform(click())
      verifyTextInDialog(textInDialogId = R.string.log_out_dialog_message)
      onView(withText(R.string.log_out_dialog_okay_button)).perform(click())
      intended(hasComponent(ProfileChooserActivity::class.java.name))
    }
  }

  @Test
  fun testAdministratorControlsFragment_clickCancelButtonInLogoutDialog_dialogDismissed() {
    launch<AdministratorControlsActivity>(
      createAdministratorControlsActivityIntent(
        profileId = 0
      )
    ).use {
      testCoroutineDispatchers.runCurrent()
      scrollToPosition(position = 4)
      onView(withId(R.id.log_out_text_view)).perform(click())
      verifyTextInDialog(textInDialogId = R.string.log_out_dialog_message)
      onView(withText(R.string.log_out_dialog_cancel_button)).perform(click())
      onView(withId(R.id.log_out_text_view)).check(matches(isDisplayed()))
    }
  }

  @Test
  fun testAdministratorControlsFragment_clickAppVersion_opensAppVersionActivity() {
    launch<AdministratorControlsActivity>(
      createAdministratorControlsActivityIntent(
        profileId = 0
      )
    ).use {
      testCoroutineDispatchers.runCurrent()
      scrollToPosition(position = 3)
      onView(withId(R.id.app_version_text_view)).perform(click())
      intended(hasComponent(AppVersionActivity::class.java.name))
    }
  }

  @Test
  fun testAdministratorControls_selectAdminNavItem_displaysAdminControls() {
    launch<AdministratorControlsActivity>(
      createAdministratorControlsActivityIntent(
        0
      )
    ).use {
      it.openNavigationDrawer()
      onView(withId(R.id.administrator_controls_linear_layout)).perform(nestedScrollTo())
        .perform(click())
      onView(withText(context.getString(R.string.administrator_controls_edit_account)))
        .check(matches(isDisplayed()))
    }
  }

  private fun ActivityScenario<AdministratorControlsActivity>.openNavigationDrawer() {
    onView(withContentDescription(R.string.drawer_open_content_description))
      .check(matches(isCompletelyDisplayed()))
      .perform(click())

    // Force the drawer animation to start. See https://github.com/oppia/oppia-android/pull/2204 for
    // background context.
    onActivity { activity ->
      val drawerLayout =
        activity.findViewById<DrawerLayout>(R.id.administrator_controls_activity_drawer_layout)
      // Note that this only initiates a single computeScroll() in Robolectric. Normally, Android
      // will compute several of these across multiple draw calls, but one seems sufficient for
      // Robolectric. Note that Robolectric is also *supposed* to handle the animation loop one call
      // to this method initiates in the view choreographer class, but it seems to not actually
      // flush the choreographer per observation. In Espresso, this method is automatically called
      // during draw (and a few other situations), but it's fine to call it directly once to kick it
      // off (to avoid disparity between Espresso/Robolectric runs of the tests).
      // NOTE TO DEVELOPERS: if this ever flakes, we can probably put this in a loop with fake time
      // adjustments to simulate the render loop.
      drawerLayout.computeScroll()
    }

    // Wait for the drawer to fully open (mostly for Espresso since Robolectric should synchronously
    // stabilize the drawer layout after the previous logic completes).
    testCoroutineDispatchers.runCurrent()
  }

  private fun createAdministratorControlsActivityIntent(profileId: Int): Intent {
    return AdministratorControlsActivity.createAdministratorControlsActivityIntent(
      context,
      profileId
    )
  }

  /** Functions nestedScrollTo() and findFirstParentLayoutOfClass() taken from: https://stackoverflow.com/a/46037284/8860848 */
  private fun nestedScrollTo(): ViewAction {
    return object : ViewAction {
      override fun getDescription(): String {
        return "View is not NestedScrollView"
      }

      override fun getConstraints(): org.hamcrest.Matcher<View> {
        return Matchers.allOf(
          ViewMatchers.isDescendantOfA(ViewMatchers.isAssignableFrom(NestedScrollView::class.java))
        )
      }

      override fun perform(uiController: UiController, view: View) {
        try {
          val nestedScrollView =
            findFirstParentLayoutOfClass(view, NestedScrollView::class.java) as NestedScrollView
          nestedScrollView.scrollTo(0, view.getTop())
        } catch (e: Exception) {
          throw PerformException.Builder()
            .withActionDescription(this.description)
            .withViewDescription(HumanReadables.describe(view))
            .withCause(e)
            .build()
        }
        uiController.loopMainThreadUntilIdle()
      }
    }
  }

  private fun findFirstParentLayoutOfClass(view: View, parentClass: Class<out View>): View {
    var parent: ViewParent = FrameLayout(view.getContext())
    lateinit var incrementView: ViewParent
    var i = 0
    while (!(parent.javaClass === parentClass)) {
      if (i == 0) {
        parent = findParent(view)
      } else {
        parent = findParent(incrementView)
      }
      incrementView = parent
      i++
    }
    return parent as View
  }

  private fun findParent(view: View): ViewParent {
    return view.getParent()
  }

  private fun findParent(view: ViewParent): ViewParent {
    return view.getParent()
  }

  private fun verifyItemDisplayedOnAdministratorControlListItem(
    itemPosition: Int,
    targetView: Int
  ) {
    onView(
      atPositionOnView(
        R.id.administrator_controls_list,
        itemPosition,
        targetView
      )
    ).check(matches(isDisplayed()))
  }

  private fun verifyTextOnAdministratorListItemAtPosition(
    itemPosition: Int,
    targetViewId: Int,
    @StringRes stringIdToMatch: Int
  ) {
    onView(
      atPositionOnView(
        R.id.administrator_controls_list,
        itemPosition,
        targetViewId
      )
    ).check(matches(withText(context.getString(stringIdToMatch))))
  }

  private fun scrollToPosition(position: Int) {
    onView(withId(R.id.administrator_controls_list)).perform(
      scrollToPosition<RecyclerView.ViewHolder>(
        position
      )
    )
  }

  private fun verifyTextInDialog(@StringRes textInDialogId: Int) {
    onView(withText(context.getString(textInDialogId)))
      .inRoot(isDialog())
      .check(matches(isDisplayed()))
  }

  // TODO(#59): Figure out a way to reuse modules instead of needing to re-declare them.
  // TODO(#1675): Add NetworkModule once data module is migrated off of Moshi.
  @Singleton
  @Component(
    modules = [
      RobolectricModule::class,
      TestDispatcherModule::class, ApplicationModule::class,
      LoggerModule::class, ContinueModule::class, FractionInputModule::class,
      ItemSelectionInputModule::class, MultipleChoiceInputModule::class,
      NumberWithUnitsRuleModule::class, NumericInputRuleModule::class, TextInputRuleModule::class,
      DragDropSortInputModule::class, ImageClickInputModule::class, InteractionsModule::class,
      GcsResourceModule::class, GlideImageLoaderModule::class, ImageParsingModule::class,
      HtmlParserEntityTypeModule::class, QuestionModule::class, TestLogReportingModule::class,
      TestAccessibilityModule::class, LogStorageModule::class, CachingTestModule::class,
      PrimeTopicAssetsControllerModule::class, ExpirationMetaDataRetrieverModule::class,
      ViewBindingShimModule::class, RatioInputModule::class,
      ApplicationStartupListenerModule::class, LogUploadWorkerModule::class,
      WorkManagerConfigurationModule::class, HintsAndSolutionConfigModule::class,
      FirebaseLogUploaderModule::class
    ]
  )
  interface TestApplicationComponent : ApplicationComponent {
    @Component.Builder
    interface Builder : ApplicationComponent.Builder

    fun inject(administratorControlsActivityTest: AdministratorControlsActivityTest)
  }

  class TestApplication : Application(), ActivityComponentFactory, ApplicationInjectorProvider {
    private val component: TestApplicationComponent by lazy {
      DaggerAdministratorControlsActivityTest_TestApplicationComponent.builder()
        .setApplication(this)
        .build() as TestApplicationComponent
    }

    fun inject(administratorControlsActivityTest: AdministratorControlsActivityTest) {
      component.inject(administratorControlsActivityTest)
    }

    override fun createActivityComponent(activity: AppCompatActivity): ActivityComponent {
      return component.getActivityComponentBuilderProvider().get().setActivity(activity).build()
    }

    override fun getApplicationInjector(): ApplicationInjector = component
  }
}<|MERGE_RESOLUTION|>--- conflicted
+++ resolved
@@ -35,10 +35,6 @@
 import androidx.test.espresso.matcher.ViewMatchers.withText
 import androidx.test.espresso.util.HumanReadables
 import androidx.test.ext.junit.runners.AndroidJUnit4
-<<<<<<< HEAD
-=======
-import androidx.test.rule.ActivityTestRule
->>>>>>> a60d525b
 import dagger.Component
 import org.hamcrest.Matchers
 import org.hamcrest.Matchers.not
@@ -322,7 +318,7 @@
   }
 
   @Test
-  fun testAdministratorControlsFragment_clickLogoutButton_displaysLogoutDialog() {
+  fun testAdministratorControlsFragment_clickLogoutButton_logoutDialogIsDisplayed() {
     launch<AdministratorControlsActivity>(
       createAdministratorControlsActivityIntent(
         profileId = 0
@@ -338,7 +334,7 @@
   }
 
   @Test
-  fun testAdministratorControlsFragment_changeConfiguration_clickLogout_displaysLogoutDialog() {
+  fun testAdministratorControlsFragment_configChange_clickLogout_logoutDialogIsDisplayed() {
     launch<AdministratorControlsActivity>(
       createAdministratorControlsActivityIntent(
         profileId = 0
@@ -373,7 +369,7 @@
   }
 
   @Test
-  fun testAdministratorControlsFragment_clickCancelButtonInLogoutDialog_dialogDismissed() {
+  fun testAdministratorControlsFragment_clickCancelButtonInLogoutDialog_dialogIsDismissed() {
     launch<AdministratorControlsActivity>(
       createAdministratorControlsActivityIntent(
         profileId = 0
@@ -403,7 +399,7 @@
   }
 
   @Test
-  fun testAdministratorControls_selectAdminNavItem_displaysAdminControls() {
+  fun testAdministratorControls_selectAdminNavItem_adminControlsIsDisplayed() {
     launch<AdministratorControlsActivity>(
       createAdministratorControlsActivityIntent(
         0
