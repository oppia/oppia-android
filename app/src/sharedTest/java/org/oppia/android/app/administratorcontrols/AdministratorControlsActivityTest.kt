package org.oppia.android.app.administratorcontrols

import android.app.Application
import android.content.Context
import android.content.Intent
import androidx.annotation.StringRes
import androidx.appcompat.app.AppCompatActivity
<<<<<<< HEAD
=======
import androidx.core.widget.NestedScrollView
import androidx.drawerlayout.widget.DrawerLayout
>>>>>>> 472d7b03
import androidx.recyclerview.widget.RecyclerView
import androidx.test.core.app.ActivityScenario
import androidx.test.core.app.ActivityScenario.launch
import androidx.test.core.app.ApplicationProvider
import androidx.test.espresso.Espresso.onView
import androidx.test.espresso.action.ViewActions.click
import androidx.test.espresso.assertion.ViewAssertions.matches
import androidx.test.espresso.contrib.RecyclerViewActions.scrollToPosition
import androidx.test.espresso.intent.Intents
import androidx.test.espresso.intent.Intents.intended
import androidx.test.espresso.intent.matcher.IntentMatchers.hasComponent
import androidx.test.espresso.matcher.RootMatchers.isDialog
import androidx.test.espresso.matcher.ViewMatchers.isChecked
import androidx.test.espresso.matcher.ViewMatchers.isCompletelyDisplayed
import androidx.test.espresso.matcher.ViewMatchers.isDisplayed
import androidx.test.espresso.matcher.ViewMatchers.isRoot
import androidx.test.espresso.matcher.ViewMatchers.withContentDescription
import androidx.test.espresso.matcher.ViewMatchers.withId
import androidx.test.espresso.matcher.ViewMatchers.withText
import androidx.test.ext.junit.runners.AndroidJUnit4
import dagger.Component
import org.hamcrest.Matchers.not
import org.junit.After
import org.junit.Before
import org.junit.Test
import org.junit.runner.RunWith
import org.oppia.android.R
import org.oppia.android.app.activity.ActivityComponent
import org.oppia.android.app.administratorcontrols.appversion.AppVersionActivity
import org.oppia.android.app.application.ActivityComponentFactory
import org.oppia.android.app.application.ApplicationComponent
import org.oppia.android.app.application.ApplicationInjector
import org.oppia.android.app.application.ApplicationInjectorProvider
import org.oppia.android.app.application.ApplicationModule
import org.oppia.android.app.application.ApplicationStartupListenerModule
import org.oppia.android.app.player.state.hintsandsolution.HintsAndSolutionConfigModule
import org.oppia.android.app.profile.ProfileChooserActivity
import org.oppia.android.app.recyclerview.RecyclerViewMatcher.Companion.atPositionOnView
import org.oppia.android.app.settings.profile.ProfileListActivity
import org.oppia.android.app.shim.ViewBindingShimModule
import org.oppia.android.app.utility.OrientationChangeAction.Companion.orientationLandscape
import org.oppia.android.app.utility.OrientationChangeAction.Companion.orientationPortrait
import org.oppia.android.domain.classify.InteractionsModule
import org.oppia.android.domain.classify.rules.continueinteraction.ContinueModule
import org.oppia.android.domain.classify.rules.dragAndDropSortInput.DragDropSortInputModule
import org.oppia.android.domain.classify.rules.fractioninput.FractionInputModule
import org.oppia.android.domain.classify.rules.imageClickInput.ImageClickInputModule
import org.oppia.android.domain.classify.rules.itemselectioninput.ItemSelectionInputModule
import org.oppia.android.domain.classify.rules.multiplechoiceinput.MultipleChoiceInputModule
import org.oppia.android.domain.classify.rules.numberwithunits.NumberWithUnitsRuleModule
import org.oppia.android.domain.classify.rules.numericinput.NumericInputRuleModule
import org.oppia.android.domain.classify.rules.ratioinput.RatioInputModule
import org.oppia.android.domain.classify.rules.textinput.TextInputRuleModule
import org.oppia.android.domain.onboarding.ExpirationMetaDataRetrieverModule
import org.oppia.android.domain.oppialogger.LogStorageModule
import org.oppia.android.domain.oppialogger.loguploader.LogUploadWorkerModule
import org.oppia.android.domain.oppialogger.loguploader.WorkManagerConfigurationModule
import org.oppia.android.domain.question.QuestionModule
import org.oppia.android.domain.topic.PrimeTopicAssetsControllerModule
import org.oppia.android.testing.RobolectricModule
import org.oppia.android.testing.TestAccessibilityModule
import org.oppia.android.testing.TestCoroutineDispatchers
import org.oppia.android.testing.TestDispatcherModule
import org.oppia.android.testing.TestLogReportingModule
import org.oppia.android.testing.profile.ProfileTestHelper
import org.oppia.android.util.caching.testing.CachingTestModule
import org.oppia.android.util.gcsresource.GcsResourceModule
import org.oppia.android.util.logging.LoggerModule
import org.oppia.android.util.logging.firebase.FirebaseLogUploaderModule
import org.oppia.android.util.parser.GlideImageLoaderModule
import org.oppia.android.util.parser.HtmlParserEntityTypeModule
import org.oppia.android.util.parser.ImageParsingModule
import org.robolectric.annotation.Config
import org.robolectric.annotation.LooperMode
import javax.inject.Inject
import javax.inject.Singleton

/** Tests for [AdministratorControlsActivity]. */
@RunWith(AndroidJUnit4::class)
@LooperMode(LooperMode.Mode.PAUSED)
@Config(
  application = AdministratorControlsActivityTest.TestApplication::class,
  qualifiers = "port-xxhdpi"
)
class AdministratorControlsActivityTest {

  @Inject
  lateinit var profileTestHelper: ProfileTestHelper

  @Inject
  lateinit var testCoroutineDispatchers: TestCoroutineDispatchers

  @Inject
  lateinit var context: Context

  @Before
  fun setUp() {
    Intents.init()
    setUpTestApplicationComponent()
    testCoroutineDispatchers.registerIdlingResource()
    profileTestHelper.initializeProfiles()
  }

  @After
  fun tearDown() {
    testCoroutineDispatchers.unregisterIdlingResource()
    Intents.release()
  }

  private fun setUpTestApplicationComponent() {
    ApplicationProvider.getApplicationContext<TestApplication>().inject(this)
  }

  @Test
  fun testAdministratorControlsFragment_loadFragment_displayGeneralAndProfileManagement() {
    launch<AdministratorControlsActivity>(
      createAdministratorControlsActivityIntent(
        profileId = 0
      )
    ).use {
      testCoroutineDispatchers.runCurrent()
      verifyItemDisplayedOnAdministratorControlListItem(
        itemPosition = 0,
        targetView = R.id.general_text_view
      )
      verifyTextOnAdministratorListItemAtPosition(
        itemPosition = 0,
        targetViewId = R.id.edit_account_text_view,
        stringIdToMatch = R.string.administrator_controls_edit_account
      )
      verifyItemDisplayedOnAdministratorControlListItem(
        itemPosition = 1,
        targetView = R.id.profile_management_text_view
      )
      verifyTextOnAdministratorListItemAtPosition(
        itemPosition = 1,
        targetViewId = R.id.edit_profiles_text_view,
        stringIdToMatch = R.string.administrator_controls_edit_profiles
      )
    }
  }

  @Test
  fun testAdministratorControlsFragment_loadFragment_displayDownloadPermissionsAndSettings() {
    launch<AdministratorControlsActivity>(
      createAdministratorControlsActivityIntent(
        profileId = 0
      )
    ).use {
      testCoroutineDispatchers.runCurrent()
      verifyTextOnAdministratorListItemAtPosition(
        itemPosition = 2,
        targetViewId = R.id.download_permissions_text_view,
        stringIdToMatch = R.string.administrator_controls_download_permissions_label
      )
      verifyItemDisplayedOnAdministratorControlListItem(
        itemPosition = 2,
        targetView = R.id.topic_update_on_wifi_constraint_layout
      )
      scrollToPosition(position = 2)
      verifyItemDisplayedOnAdministratorControlListItem(
        itemPosition = 2,
        targetView = R.id.auto_update_topic_constraint_layout
      )
    }
  }

  @Test
  fun testAdministratorControlsFragment_loadFragment_displayApplicationSettings() {
    launch<AdministratorControlsActivity>(
      createAdministratorControlsActivityIntent(
        profileId = 0
      )
    ).use {
      testCoroutineDispatchers.runCurrent()
      scrollToPosition(position = 3)
      verifyItemDisplayedOnAdministratorControlListItem(
        itemPosition = 3,
        targetView = R.id.app_information_text_view
      )
      verifyTextOnAdministratorListItemAtPosition(
        itemPosition = 3,
        targetViewId = R.id.app_version_text_view,
        stringIdToMatch = R.string.administrator_controls_app_version
      )
      verifyItemDisplayedOnAdministratorControlListItem(
        itemPosition = 4,
        targetView = R.id.account_actions_text_view
      )
      verifyTextOnAdministratorListItemAtPosition(
        itemPosition = 4,
        targetViewId = R.id.log_out_text_view,
        stringIdToMatch = R.string.administrator_controls_log_out
      )
    }
  }

  @Test
  fun testAdministratorControlsFragment_loadFragment_topicUpdateOnWifiSwitchIsNotChecked_autoUpdateTopicSwitchIsNotChecked() { // ktlint-disable max-line-length
    launch<AdministratorControlsActivity>(
      createAdministratorControlsActivityIntent(
        profileId = 0
      )
    ).use {
      testCoroutineDispatchers.runCurrent()
      onView(
        atPositionOnView(
          R.id.administrator_controls_list,
          2,
          R.id.topic_update_on_wifi_switch
        )
      ).check(matches(not(isChecked())))
      scrollToPosition(position = 2)
      onView(
        atPositionOnView(
          R.id.administrator_controls_list,
          2,
          R.id.auto_update_topic_switch
        )
      ).check(matches(not(isChecked())))
    }
  }

  @Test
  fun testAdministratorControlsFragment_topicUpdateOnWifiSwitchIsChecked_configurationChange_checkIfSwitchIsChecked() { // ktlint-disable max-line-length
    launch<AdministratorControlsActivity>(
      createAdministratorControlsActivityIntent(
        profileId = 0
      )
    ).use {
      testCoroutineDispatchers.runCurrent()
      scrollToPosition(position = 2)
      onView(
        atPositionOnView(
          R.id.administrator_controls_list,
          2,
          R.id.topic_update_on_wifi_switch
        )
      ).check(matches(not(isChecked())))
      onView(
        atPositionOnView(
          R.id.administrator_controls_list,
          2,
          R.id.auto_update_topic_switch
        )
      ).check(matches(not(isChecked())))
      onView(
        atPositionOnView(
          R.id.administrator_controls_list,
          2,
          R.id.topic_update_on_wifi_switch
        )
      ).perform(click())
      onView(isRoot()).perform(orientationLandscape())
      scrollToPosition(position = 2)
      onView(
        atPositionOnView(
          R.id.administrator_controls_list,
          2,
          R.id.topic_update_on_wifi_switch
        )
      ).check(matches(isChecked()))
      onView(
        atPositionOnView(
          R.id.administrator_controls_list,
          2,
          R.id.auto_update_topic_switch
        )
      ).check(matches(not(isChecked())))
      onView(isRoot()).perform(orientationPortrait())
      scrollToPosition(position = 2)
      onView(
        atPositionOnView(
          R.id.administrator_controls_list,
          2,
          R.id.topic_update_on_wifi_switch
        )
      ).check(matches(isChecked()))
      onView(
        atPositionOnView(
          R.id.administrator_controls_list,
          2,
          R.id.auto_update_topic_switch
        )
      ).check(matches(not(isChecked())))
    }
  }

  @Test
  fun testAdministratorControlsFragment_loadFragment_clickEditProfile_checkOpensProfileListActivity() { // ktlint-disable max-line-length
    launch<AdministratorControlsActivity>(
      createAdministratorControlsActivityIntent(
        profileId = 0
      )
    ).use {
      testCoroutineDispatchers.runCurrent()
      onView(withId(R.id.edit_profiles_text_view)).perform(click())
      intended(hasComponent(ProfileListActivity::class.java.name))
    }
  }

  @Test
  fun testAdministratorControlsFragment_clickLogoutButton_displaysLogoutDialog() {
    launch<AdministratorControlsActivity>(
      createAdministratorControlsActivityIntent(
        profileId = 0
      )
    ).use {
      testCoroutineDispatchers.runCurrent()
      scrollToPosition(position = 4)
      onView(withId(R.id.log_out_text_view)).perform(click())
      verifyTextInDialog(textInDialogId = R.string.log_out_dialog_message)
      verifyTextInDialog(textInDialogId = R.string.log_out_dialog_okay_button)
      verifyTextInDialog(textInDialogId = R.string.log_out_dialog_cancel_button)
    }
  }

  @Test
  fun testAdministratorControlsFragment_changeConfiguration_clickLogout_displaysLogoutDialog() {
    launch<AdministratorControlsActivity>(
      createAdministratorControlsActivityIntent(
        profileId = 0
      )
    ).use {
      testCoroutineDispatchers.runCurrent()
      scrollToPosition(position = 4)
      onView(isRoot()).perform(orientationLandscape())
      scrollToPosition(position = 4)
      onView(withId(R.id.log_out_text_view)).perform(click())
      verifyTextInDialog(textInDialogId = R.string.log_out_dialog_message)
      verifyTextInDialog(textInDialogId = R.string.log_out_dialog_okay_button)
      verifyTextInDialog(textInDialogId = R.string.log_out_dialog_cancel_button)
    }
  }

  // TODO(#762): Replace [ProfileChooserActivity] to [LoginActivity] once it is added.
  @Test
  fun testAdministratorControlsFragment_clickOkButtonInLogoutDialog_opensProfileChooserActivity() {
    launch<AdministratorControlsActivity>(
      createAdministratorControlsActivityIntent(
        profileId = 0
      )
    ).use {
      testCoroutineDispatchers.runCurrent()
      scrollToPosition(position = 4)
      onView(withId(R.id.log_out_text_view)).perform(click())
      verifyTextInDialog(textInDialogId = R.string.log_out_dialog_message)
      onView(withText(R.string.log_out_dialog_okay_button)).perform(click())
      intended(hasComponent(ProfileChooserActivity::class.java.name))
    }
  }

  @Test
  fun testAdministratorControlsFragment_clickCancelButtonInLogoutDialog_dialogDismissed() {
    launch<AdministratorControlsActivity>(
      createAdministratorControlsActivityIntent(
        profileId = 0
      )
    ).use {
      testCoroutineDispatchers.runCurrent()
      scrollToPosition(position = 4)
      onView(withId(R.id.log_out_text_view)).perform(click())
      verifyTextInDialog(textInDialogId = R.string.log_out_dialog_message)
      onView(withText(R.string.log_out_dialog_cancel_button)).perform(click())
      onView(withId(R.id.log_out_text_view)).check(matches(isDisplayed()))
    }
  }

  @Test
  fun testAdministratorControlsFragment_clickAppVersion_opensAppVersionActivity() {
    launch<AdministratorControlsActivity>(
      createAdministratorControlsActivityIntent(
        profileId = 0
      )
    ).use {
      testCoroutineDispatchers.runCurrent()
      scrollToPosition(position = 3)
      onView(withId(R.id.app_version_text_view)).perform(click())
      intended(hasComponent(AppVersionActivity::class.java.name))
    }
  }

  @Test
  fun testAdministratorControls_selectAdminNavItem_displaysAdminControls() {
    launch<AdministratorControlsActivity>(
      createAdministratorControlsActivityIntent(
        0
      )
    ).use {
      it.openNavigationDrawer()
      onView(withId(R.id.administrator_controls_linear_layout)).perform(nestedScrollTo())
        .perform(click())
      onView(withText(context.getString(R.string.administrator_controls_edit_account)))
        .check(matches(isDisplayed()))
    }
  }

  private fun ActivityScenario<AdministratorControlsActivity>.openNavigationDrawer() {
    onView(withContentDescription(R.string.drawer_open_content_description))
      .check(matches(isCompletelyDisplayed()))
      .perform(click())

    // Force the drawer animation to start. See https://github.com/oppia/oppia-android/pull/2204 for
    // background context.
    onActivity { activity ->
      val drawerLayout =
        activity.findViewById<DrawerLayout>(R.id.administrator_controls_activity_drawer_layout)
      // Note that this only initiates a single computeScroll() in Robolectric. Normally, Android
      // will compute several of these across multiple draw calls, but one seems sufficient for
      // Robolectric. Note that Robolectric is also *supposed* to handle the animation loop one call
      // to this method initiates in the view choreographer class, but it seems to not actually
      // flush the choreographer per observation. In Espresso, this method is automatically called
      // during draw (and a few other situations), but it's fine to call it directly once to kick it
      // off (to avoid disparity between Espresso/Robolectric runs of the tests).
      // NOTE TO DEVELOPERS: if this ever flakes, we can probably put this in a loop with fake time
      // adjustments to simulate the render loop.
      drawerLayout.computeScroll()
    }

    // Wait for the drawer to fully open (mostly for Espresso since Robolectric should synchronously
    // stabilize the drawer layout after the previous logic completes).
    testCoroutineDispatchers.runCurrent()
  }

  private fun createAdministratorControlsActivityIntent(profileId: Int): Intent {
    return AdministratorControlsActivity.createAdministratorControlsActivityIntent(
      context,
      profileId
    )
  }

<<<<<<< HEAD
  private fun verifyItemDisplayedOnAdministratorControlListItem(
    itemPosition: Int,
    targetView: Int
  ) {
    onView(
      atPositionOnView(
        R.id.administrator_controls_list,
        itemPosition,
        targetView
      )
    ).check(matches(isDisplayed()))
=======
  /** Functions nestedScrollTo() and findFirstParentLayoutOfClass() taken from: https://stackoverflow.com/a/46037284/8860848 */
  private fun nestedScrollTo(): ViewAction {
    return object : ViewAction {
      override fun getDescription(): String {
        return "View is not NestedScrollView"
      }

      override fun getConstraints(): org.hamcrest.Matcher<View> {
        return Matchers.allOf(
          ViewMatchers.isDescendantOfA(ViewMatchers.isAssignableFrom(NestedScrollView::class.java))
        )
      }

      override fun perform(uiController: UiController, view: View) {
        try {
          val nestedScrollView =
            findFirstParentLayoutOfClass(view, NestedScrollView::class.java) as NestedScrollView
          nestedScrollView.scrollTo(0, view.getTop())
        } catch (e: Exception) {
          throw PerformException.Builder()
            .withActionDescription(this.description)
            .withViewDescription(HumanReadables.describe(view))
            .withCause(e)
            .build()
        }
        uiController.loopMainThreadUntilIdle()
      }
    }
>>>>>>> 472d7b03
  }

  private fun verifyTextOnAdministratorListItemAtPosition(
    itemPosition: Int,
    targetViewId: Int,
    @StringRes stringIdToMatch: Int
  ) {
    onView(
      atPositionOnView(
        R.id.administrator_controls_list,
        itemPosition,
        targetViewId
      )
    ).check(matches(withText(context.getString(stringIdToMatch))))
  }

  private fun scrollToPosition(position: Int) {
    onView(withId(R.id.administrator_controls_list)).perform(
      scrollToPosition<RecyclerView.ViewHolder>(
        position
      )
    )
  }

  private fun verifyTextInDialog(@StringRes textInDialogId: Int) {
    onView(withText(context.getString(textInDialogId)))
      .inRoot(isDialog())
      .check(matches(isDisplayed()))
  }

  // TODO(#59): Figure out a way to reuse modules instead of needing to re-declare them.
  // TODO(#1675): Add NetworkModule once data module is migrated off of Moshi.
  @Singleton
  @Component(
    modules = [
      RobolectricModule::class,
      TestDispatcherModule::class, ApplicationModule::class,
      LoggerModule::class, ContinueModule::class, FractionInputModule::class,
      ItemSelectionInputModule::class, MultipleChoiceInputModule::class,
      NumberWithUnitsRuleModule::class, NumericInputRuleModule::class, TextInputRuleModule::class,
      DragDropSortInputModule::class, ImageClickInputModule::class, InteractionsModule::class,
      GcsResourceModule::class, GlideImageLoaderModule::class, ImageParsingModule::class,
      HtmlParserEntityTypeModule::class, QuestionModule::class, TestLogReportingModule::class,
      TestAccessibilityModule::class, LogStorageModule::class, CachingTestModule::class,
      PrimeTopicAssetsControllerModule::class, ExpirationMetaDataRetrieverModule::class,
      ViewBindingShimModule::class, RatioInputModule::class,
      ApplicationStartupListenerModule::class, LogUploadWorkerModule::class,
      WorkManagerConfigurationModule::class, HintsAndSolutionConfigModule::class,
      FirebaseLogUploaderModule::class
    ]
  )
  interface TestApplicationComponent : ApplicationComponent {
    @Component.Builder
    interface Builder : ApplicationComponent.Builder

    fun inject(administratorControlsActivityTest: AdministratorControlsActivityTest)
  }

  class TestApplication : Application(), ActivityComponentFactory, ApplicationInjectorProvider {
    private val component: TestApplicationComponent by lazy {
      DaggerAdministratorControlsActivityTest_TestApplicationComponent.builder()
        .setApplication(this)
        .build() as TestApplicationComponent
    }

    fun inject(administratorControlsActivityTest: AdministratorControlsActivityTest) {
      component.inject(administratorControlsActivityTest)
    }

    override fun createActivityComponent(activity: AppCompatActivity): ActivityComponent {
      return component.getActivityComponentBuilderProvider().get().setActivity(activity).build()
    }

    override fun getApplicationInjector(): ApplicationInjector = component
  }
}<|MERGE_RESOLUTION|>--- conflicted
+++ resolved
@@ -3,18 +3,21 @@
 import android.app.Application
 import android.content.Context
 import android.content.Intent
+import android.view.View
+import android.view.ViewParent
+import android.widget.FrameLayout
 import androidx.annotation.StringRes
 import androidx.appcompat.app.AppCompatActivity
-<<<<<<< HEAD
-=======
 import androidx.core.widget.NestedScrollView
 import androidx.drawerlayout.widget.DrawerLayout
->>>>>>> 472d7b03
 import androidx.recyclerview.widget.RecyclerView
 import androidx.test.core.app.ActivityScenario
 import androidx.test.core.app.ActivityScenario.launch
 import androidx.test.core.app.ApplicationProvider
 import androidx.test.espresso.Espresso.onView
+import androidx.test.espresso.PerformException
+import androidx.test.espresso.UiController
+import androidx.test.espresso.ViewAction
 import androidx.test.espresso.action.ViewActions.click
 import androidx.test.espresso.assertion.ViewAssertions.matches
 import androidx.test.espresso.contrib.RecyclerViewActions.scrollToPosition
@@ -22,6 +25,7 @@
 import androidx.test.espresso.intent.Intents.intended
 import androidx.test.espresso.intent.matcher.IntentMatchers.hasComponent
 import androidx.test.espresso.matcher.RootMatchers.isDialog
+import androidx.test.espresso.matcher.ViewMatchers
 import androidx.test.espresso.matcher.ViewMatchers.isChecked
 import androidx.test.espresso.matcher.ViewMatchers.isCompletelyDisplayed
 import androidx.test.espresso.matcher.ViewMatchers.isDisplayed
@@ -29,8 +33,10 @@
 import androidx.test.espresso.matcher.ViewMatchers.withContentDescription
 import androidx.test.espresso.matcher.ViewMatchers.withId
 import androidx.test.espresso.matcher.ViewMatchers.withText
+import androidx.test.espresso.util.HumanReadables
 import androidx.test.ext.junit.runners.AndroidJUnit4
 import dagger.Component
+import org.hamcrest.Matchers
 import org.hamcrest.Matchers.not
 import org.junit.After
 import org.junit.Before
@@ -441,20 +447,6 @@
     )
   }
 
-<<<<<<< HEAD
-  private fun verifyItemDisplayedOnAdministratorControlListItem(
-    itemPosition: Int,
-    targetView: Int
-  ) {
-    onView(
-      atPositionOnView(
-        R.id.administrator_controls_list,
-        itemPosition,
-        targetView
-      )
-    ).check(matches(isDisplayed()))
-=======
-  /** Functions nestedScrollTo() and findFirstParentLayoutOfClass() taken from: https://stackoverflow.com/a/46037284/8860848 */
   private fun nestedScrollTo(): ViewAction {
     return object : ViewAction {
       override fun getDescription(): String {
@@ -482,7 +474,43 @@
         uiController.loopMainThreadUntilIdle()
       }
     }
->>>>>>> 472d7b03
+  }
+
+  private fun findFirstParentLayoutOfClass(view: View, parentClass: Class<out View>): View {
+    var parent: ViewParent = FrameLayout(view.getContext())
+    lateinit var incrementView: ViewParent
+    var i = 0
+    while (!(parent.javaClass === parentClass)) {
+      if (i == 0) {
+        parent = findParent(view)
+      } else {
+        parent = findParent(incrementView)
+      }
+      incrementView = parent
+      i++
+    }
+    return parent as View
+  }
+
+  private fun findParent(view: View): ViewParent {
+    return view.getParent()
+  }
+
+  private fun findParent(view: ViewParent): ViewParent {
+    return view.getParent()
+  }
+
+  private fun verifyItemDisplayedOnAdministratorControlListItem(
+    itemPosition: Int,
+    targetView: Int
+  ) {
+    onView(
+      atPositionOnView(
+        R.id.administrator_controls_list,
+        itemPosition,
+        targetView
+      )
+    ).check(matches(isDisplayed()))
   }
 
   private fun verifyTextOnAdministratorListItemAtPosition(
