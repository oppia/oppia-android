--- conflicted
+++ resolved
@@ -177,20 +177,16 @@
   }
 
   @Test
-<<<<<<< HEAD
-  fun testRecentlyPlayedTestActivity_recyclerViewItem0_doesNotShowSectionDivider() {
-    storyProgressTestHelper.markRecentlyPlayedForFractionsStory0Exploration0(
-      profileId,
-      timestampOlderThanAWeek = false
-    )
-    storyProgressTestHelper.markRecentlyPlayedForRatiosStory0Exploration0(
-      profileId,
-      timestampOlderThanAWeek = true
-    )
-
-=======
   fun testRecentlyPlayedTestActivity_sectionDividerIsNotDisplayed() {
->>>>>>> bc6b71c4
+    storyProgressTestHelper.markRecentlyPlayedForFractionsStory0Exploration0(
+      profileId,
+      timestampOlderThanAWeek = false
+    )
+    storyProgressTestHelper.markRecentlyPlayedForRatiosStory0Exploration0(
+      profileId,
+      timestampOlderThanAWeek = true
+    )
+
     ActivityScenario.launch<RecentlyPlayedActivity>(
       createRecentlyPlayedActivityIntent(
         internalProfileId
@@ -211,19 +207,15 @@
   }
 
   @Test
-<<<<<<< HEAD
-  fun testRecentlyPlayedTestActivity_recyclerViewItem0_showsLastWeekSectionTitle() {
-    storyProgressTestHelper.markRecentlyPlayedForFractionsStory0Exploration0(
-      profileId,
-      timestampOlderThanAWeek = false
-    )
-    storyProgressTestHelper.markRecentlyPlayedForRatiosStory0Exploration0(
-      profileId,
-      timestampOlderThanAWeek = true
-    )
-=======
   fun testRecentlyPlayedTestActivity_lastWeekSectionTitleIsDisplayed() {
->>>>>>> bc6b71c4
+    storyProgressTestHelper.markRecentlyPlayedForFractionsStory0Exploration0(
+      profileId,
+      timestampOlderThanAWeek = false
+    )
+    storyProgressTestHelper.markRecentlyPlayedForRatiosStory0Exploration0(
+      profileId,
+      timestampOlderThanAWeek = true
+    )
     ActivityScenario.launch<RecentlyPlayedActivity>(
       createRecentlyPlayedActivityIntent(
         internalProfileId
@@ -239,7 +231,6 @@
   }
 
   @Test
-<<<<<<< HEAD
   fun testRecentlyPlayedTestActivity_changeConfiguration_recyclerViewItem0_showsRecommendedSectionTitle() { // ktlint-disable max-line-length
     storyProgressTestHelper.markRecentlyPlayedForFractionsStory0Exploration0(
       profileId,
@@ -310,18 +301,15 @@
   }
 
   @Test
-  fun testRecentlyPlayedTestActivity_recyclerViewItem1_storyNameIsCorrect() {
-    storyProgressTestHelper.markRecentlyPlayedForFractionsStory0Exploration0(
-      profileId,
-      timestampOlderThanAWeek = false
-    )
-    storyProgressTestHelper.markRecentlyPlayedForRatiosStory0Exploration0(
-      profileId,
-      timestampOlderThanAWeek = true
-    )
-=======
   fun testRecentlyPlayedTestActivity_storyNameIsCorrect() {
->>>>>>> bc6b71c4
+    storyProgressTestHelper.markRecentlyPlayedForFractionsStory0Exploration0(
+      profileId,
+      timestampOlderThanAWeek = false
+    )
+    storyProgressTestHelper.markRecentlyPlayedForRatiosStory0Exploration0(
+      profileId,
+      timestampOlderThanAWeek = true
+    )
     ActivityScenario.launch<RecentlyPlayedActivity>(
       createRecentlyPlayedActivityIntent(
         internalProfileId
@@ -342,19 +330,15 @@
   }
 
   @Test
-<<<<<<< HEAD
-  fun testRecentlyPlayedTestActivity_recyclerViewItem1_topicNameIsCorrect() {
-    storyProgressTestHelper.markRecentlyPlayedForFractionsStory0Exploration0(
-      profileId,
-      timestampOlderThanAWeek = false
-    )
-    storyProgressTestHelper.markRecentlyPlayedForRatiosStory0Exploration0(
-      profileId,
-      timestampOlderThanAWeek = true
-    )
-=======
   fun testRecentlyPlayedTestActivity_topicNameIsCorrect() {
->>>>>>> bc6b71c4
+    storyProgressTestHelper.markRecentlyPlayedForFractionsStory0Exploration0(
+      profileId,
+      timestampOlderThanAWeek = false
+    )
+    storyProgressTestHelper.markRecentlyPlayedForRatiosStory0Exploration0(
+      profileId,
+      timestampOlderThanAWeek = true
+    )
     ActivityScenario.launch<RecentlyPlayedActivity>(
       createRecentlyPlayedActivityIntent(
         internalProfileId
@@ -375,19 +359,15 @@
   }
 
   @Test
-<<<<<<< HEAD
-  fun testRecentlyPlayedTestActivity_recyclerViewItem1_lessonThumbnailIsCorrect() {
-    storyProgressTestHelper.markRecentlyPlayedForFractionsStory0Exploration0(
-      profileId,
-      timestampOlderThanAWeek = false
-    )
-    storyProgressTestHelper.markRecentlyPlayedForRatiosStory0Exploration0(
-      profileId,
-      timestampOlderThanAWeek = true
-    )
-=======
   fun testRecentlyPlayedTestActivity_lessonThumbnailIsCorrect() {
->>>>>>> bc6b71c4
+    storyProgressTestHelper.markRecentlyPlayedForFractionsStory0Exploration0(
+      profileId,
+      timestampOlderThanAWeek = false
+    )
+    storyProgressTestHelper.markRecentlyPlayedForRatiosStory0Exploration0(
+      profileId,
+      timestampOlderThanAWeek = true
+    )
     ActivityScenario.launch<RecentlyPlayedActivity>(
       createRecentlyPlayedActivityIntent(
         internalProfileId
@@ -408,19 +388,15 @@
   }
 
   @Test
-<<<<<<< HEAD
-  fun testRecentlyPlayedTestActivity_recyclerViewItem1_clickStory_intentsToExplorationActivity() {
-    storyProgressTestHelper.markRecentlyPlayedForFractionsStory0Exploration0(
-      profileId,
-      timestampOlderThanAWeek = false
-    )
-    storyProgressTestHelper.markRecentlyPlayedForRatiosStory0Exploration0(
-      profileId,
-      timestampOlderThanAWeek = true
-    )
-=======
   fun testRecentlyPlayedTestActivity_clickStory_opensExplorationActivity() {
->>>>>>> bc6b71c4
+    storyProgressTestHelper.markRecentlyPlayedForFractionsStory0Exploration0(
+      profileId,
+      timestampOlderThanAWeek = false
+    )
+    storyProgressTestHelper.markRecentlyPlayedForRatiosStory0Exploration0(
+      profileId,
+      timestampOlderThanAWeek = true
+    )
     ActivityScenario.launch<RecentlyPlayedActivity>(
       createRecentlyPlayedActivityIntent(
         internalProfileId
@@ -460,19 +436,15 @@
   }
 
   @Test
-<<<<<<< HEAD
-  fun testRecentlyPlayedTestActivity_recyclerViewItem2_showsLastMonthSectionTitle() {
-    storyProgressTestHelper.markRecentlyPlayedForFractionsStory0Exploration0(
-      profileId,
-      timestampOlderThanAWeek = false
-    )
-    storyProgressTestHelper.markRecentlyPlayedForRatiosStory0Exploration0(
-      profileId,
-      timestampOlderThanAWeek = true
-    )
-=======
   fun testRecentlyPlayedTestActivity_lastMonthSectionTitleIsDisplayed() {
->>>>>>> bc6b71c4
+    storyProgressTestHelper.markRecentlyPlayedForFractionsStory0Exploration0(
+      profileId,
+      timestampOlderThanAWeek = false
+    )
+    storyProgressTestHelper.markRecentlyPlayedForRatiosStory0Exploration0(
+      profileId,
+      timestampOlderThanAWeek = true
+    )
     ActivityScenario.launch<RecentlyPlayedActivity>(
       createRecentlyPlayedActivityIntent(
         internalProfileId
@@ -493,19 +465,15 @@
   }
 
   @Test
-<<<<<<< HEAD
-  fun testRecentlyPlayedTestActivity_recyclerViewItem2_showsSectionDivider() {
-    storyProgressTestHelper.markRecentlyPlayedForFractionsStory0Exploration0(
-      profileId,
-      timestampOlderThanAWeek = false
-    )
-    storyProgressTestHelper.markRecentlyPlayedForRatiosStory0Exploration0(
-      profileId,
-      timestampOlderThanAWeek = true
-    )
-=======
   fun testRecentlyPlayedTestActivity_sectionDividerIsDisplayed() {
->>>>>>> bc6b71c4
+    storyProgressTestHelper.markRecentlyPlayedForFractionsStory0Exploration0(
+      profileId,
+      timestampOlderThanAWeek = false
+    )
+    storyProgressTestHelper.markRecentlyPlayedForRatiosStory0Exploration0(
+      profileId,
+      timestampOlderThanAWeek = true
+    )
     ActivityScenario.launch<RecentlyPlayedActivity>(
       createRecentlyPlayedActivityIntent(
         internalProfileId
@@ -544,19 +512,15 @@
   }
 
   @Test
-<<<<<<< HEAD
-  fun testRecentlyPlayedTestActivity_changeConfiguration_recyclerViewItem0_doesNotShowSectionDivider() { // ktlint-disable max-line-length
-    storyProgressTestHelper.markRecentlyPlayedForFractionsStory0Exploration0(
-      profileId,
-      timestampOlderThanAWeek = false
-    )
-    storyProgressTestHelper.markRecentlyPlayedForRatiosStory0Exploration0(
-      profileId,
-      timestampOlderThanAWeek = true
-    )
-=======
-  fun testRecentlyPlayedTestActivity_configChange_sectionDividerIsNotDisplayed() {
->>>>>>> bc6b71c4
+  fun testRecentlyPlayedTestActivity_configChange_sectionDividerIsNotDisplayed() { // ktlint-disable max-line-length
+    storyProgressTestHelper.markRecentlyPlayedForFractionsStory0Exploration0(
+      profileId,
+      timestampOlderThanAWeek = false
+    )
+    storyProgressTestHelper.markRecentlyPlayedForRatiosStory0Exploration0(
+      profileId,
+      timestampOlderThanAWeek = true
+    )
     ActivityScenario.launch<RecentlyPlayedActivity>(
       createRecentlyPlayedActivityIntent(
         internalProfileId
@@ -576,19 +540,15 @@
   }
 
   @Test
-<<<<<<< HEAD
-  fun testRecentlyPlayedTestActivity_changeConfiguration_recyclerViewItem0_showsLastWeekSectionTitle() { // ktlint-disable max-line-length
-    storyProgressTestHelper.markRecentlyPlayedForFractionsStory0Exploration0(
-      profileId,
-      timestampOlderThanAWeek = false
-    )
-    storyProgressTestHelper.markRecentlyPlayedForRatiosStory0Exploration0(
-      profileId,
-      timestampOlderThanAWeek = true
-    )
-=======
-  fun testRecentlyPlayedTestActivity_configChange_lastWeekSectionTitleIsDisplayed() {
->>>>>>> bc6b71c4
+  fun testRecentlyPlayedTestActivity_configChange_lastWeekSectionTitleIsDisplayed() { // ktlint-disable max-line-length
+    storyProgressTestHelper.markRecentlyPlayedForFractionsStory0Exploration0(
+      profileId,
+      timestampOlderThanAWeek = false
+    )
+    storyProgressTestHelper.markRecentlyPlayedForRatiosStory0Exploration0(
+      profileId,
+      timestampOlderThanAWeek = true
+    )
     ActivityScenario.launch<RecentlyPlayedActivity>(
       createRecentlyPlayedActivityIntent(
         internalProfileId
@@ -610,19 +570,15 @@
   }
 
   @Test
-<<<<<<< HEAD
-  fun testRecentlyPlayedTestActivity_changeConfiguration_recyclerViewItem1_storyNameIsCorrect() {
-    storyProgressTestHelper.markRecentlyPlayedForFractionsStory0Exploration0(
-      profileId,
-      timestampOlderThanAWeek = false
-    )
-    storyProgressTestHelper.markRecentlyPlayedForRatiosStory0Exploration0(
-      profileId,
-      timestampOlderThanAWeek = true
-    )
-=======
   fun testRecentlyPlayedTestActivity_configChange_storyNameIsCorrect() {
->>>>>>> bc6b71c4
+    storyProgressTestHelper.markRecentlyPlayedForFractionsStory0Exploration0(
+      profileId,
+      timestampOlderThanAWeek = false
+    )
+    storyProgressTestHelper.markRecentlyPlayedForRatiosStory0Exploration0(
+      profileId,
+      timestampOlderThanAWeek = true
+    )
     ActivityScenario.launch<RecentlyPlayedActivity>(
       createRecentlyPlayedActivityIntent(
         internalProfileId
@@ -644,19 +600,15 @@
   }
 
   @Test
-<<<<<<< HEAD
-  fun testRecentlyPlayedTestActivity_changeConfiguration_recyclerViewItem1_topicNameIsCorrect() {
-    storyProgressTestHelper.markRecentlyPlayedForFractionsStory0Exploration0(
-      profileId,
-      timestampOlderThanAWeek = false
-    )
-    storyProgressTestHelper.markRecentlyPlayedForRatiosStory0Exploration0(
-      profileId,
-      timestampOlderThanAWeek = true
-    )
-=======
   fun testRecentlyPlayedTestActivity_configChange_topicNameIsCorrect() {
->>>>>>> bc6b71c4
+    storyProgressTestHelper.markRecentlyPlayedForFractionsStory0Exploration0(
+      profileId,
+      timestampOlderThanAWeek = false
+    )
+    storyProgressTestHelper.markRecentlyPlayedForRatiosStory0Exploration0(
+      profileId,
+      timestampOlderThanAWeek = true
+    )
     ActivityScenario.launch<RecentlyPlayedActivity>(
       createRecentlyPlayedActivityIntent(
         internalProfileId
@@ -678,19 +630,15 @@
   }
 
   @Test
-<<<<<<< HEAD
-  fun testRecentlyPlayedTestActivity_changeConfiguration_recyclerViewItem1_lessonThumbnailIsCorrect() { // ktlint-disable max-line-length
-    storyProgressTestHelper.markRecentlyPlayedForFractionsStory0Exploration0(
-      profileId,
-      timestampOlderThanAWeek = false
-    )
-    storyProgressTestHelper.markRecentlyPlayedForRatiosStory0Exploration0(
-      profileId,
-      timestampOlderThanAWeek = true
-    )
-=======
-  fun testRecentlyPlayedTestActivity_configChange_lessonThumbnailIsCorrect() {
->>>>>>> bc6b71c4
+  fun testRecentlyPlayedTestActivity_configChange_lessonThumbnailIsCorrect() { // ktlint-disable max-line-length
+    storyProgressTestHelper.markRecentlyPlayedForFractionsStory0Exploration0(
+      profileId,
+      timestampOlderThanAWeek = false
+    )
+    storyProgressTestHelper.markRecentlyPlayedForRatiosStory0Exploration0(
+      profileId,
+      timestampOlderThanAWeek = true
+    )
     ActivityScenario.launch<RecentlyPlayedActivity>(
       createRecentlyPlayedActivityIntent(
         internalProfileId
@@ -712,19 +660,15 @@
   }
 
   @Test
-<<<<<<< HEAD
-  fun testRecentlyPlayedTestActivity_changeConfiguration_recyclerViewItem2_showsLastMonthSectionTitle() { // ktlint-disable max-line-length
-    storyProgressTestHelper.markRecentlyPlayedForFractionsStory0Exploration0(
-      profileId,
-      timestampOlderThanAWeek = false
-    )
-    storyProgressTestHelper.markRecentlyPlayedForRatiosStory0Exploration0(
-      profileId,
-      timestampOlderThanAWeek = true
-    )
-=======
-  fun testRecentlyPlayedTestActivity_configChange_lastMonthSectionTitleIsDisplayed() {
->>>>>>> bc6b71c4
+  fun testRecentlyPlayedTestActivity_configChange_lastMonthSectionTitleIsDisplayed() { // ktlint-disable max-line-length
+    storyProgressTestHelper.markRecentlyPlayedForFractionsStory0Exploration0(
+      profileId,
+      timestampOlderThanAWeek = false
+    )
+    storyProgressTestHelper.markRecentlyPlayedForRatiosStory0Exploration0(
+      profileId,
+      timestampOlderThanAWeek = true
+    )
     ActivityScenario.launch<RecentlyPlayedActivity>(
       createRecentlyPlayedActivityIntent(
         internalProfileId
@@ -804,19 +748,15 @@
   }
 
   @Test
-<<<<<<< HEAD
-  fun testRecentlyPlayedTestActivity_configurationChange_checkSpanForItem1_spanSizeIsOne() {
-    storyProgressTestHelper.markRecentlyPlayedForFractionsStory0Exploration0(
-      profileId,
-      timestampOlderThanAWeek = false
-    )
-    storyProgressTestHelper.markRecentlyPlayedForRatiosStory0Exploration0(
-      profileId,
-      timestampOlderThanAWeek = true
-    )
-=======
   fun testRecentlyPlayedTestActivity_configChange_checkSpanForItem1_spanSizeIsOne() {
->>>>>>> bc6b71c4
+    storyProgressTestHelper.markRecentlyPlayedForFractionsStory0Exploration0(
+      profileId,
+      timestampOlderThanAWeek = false
+    )
+    storyProgressTestHelper.markRecentlyPlayedForRatiosStory0Exploration0(
+      profileId,
+      timestampOlderThanAWeek = true
+    )
     ActivityScenario.launch<RecentlyPlayedActivity>(
       createRecentlyPlayedActivityIntent(
         internalProfileId
@@ -838,19 +778,15 @@
   }
 
   @Test
-<<<<<<< HEAD
-  fun testRecentlyPlayedTestActivity_configurationChange_checkSpanForItem3_spanSizeIsOne() {
-    storyProgressTestHelper.markRecentlyPlayedForFractionsStory0Exploration0(
-      profileId,
-      timestampOlderThanAWeek = false
-    )
-    storyProgressTestHelper.markRecentlyPlayedForRatiosStory0Exploration0(
-      profileId,
-      timestampOlderThanAWeek = true
-    )
-=======
   fun testRecentlyPlayedTestActivity_configChange_checkSpanForItem3_spanSizeIsOne() {
->>>>>>> bc6b71c4
+    storyProgressTestHelper.markRecentlyPlayedForFractionsStory0Exploration0(
+      profileId,
+      timestampOlderThanAWeek = false
+    )
+    storyProgressTestHelper.markRecentlyPlayedForRatiosStory0Exploration0(
+      profileId,
+      timestampOlderThanAWeek = true
+    )
     ActivityScenario.launch<RecentlyPlayedActivity>(
       createRecentlyPlayedActivityIntent(
         internalProfileId
