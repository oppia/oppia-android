package org.oppia.android.app.splash

import android.app.Application
import android.app.Instrumentation
import android.content.Context
import android.content.Intent
import android.view.View
import androidx.appcompat.app.AppCompatActivity
import androidx.test.core.app.ActivityScenario
import androidx.test.core.app.ApplicationProvider
import androidx.test.espresso.Espresso.onView
import androidx.test.espresso.action.ViewActions.click
import androidx.test.espresso.assertion.ViewAssertions.doesNotExist
import androidx.test.espresso.assertion.ViewAssertions.matches
import androidx.test.espresso.intent.Intents
import androidx.test.espresso.intent.Intents.intended
import androidx.test.espresso.intent.matcher.IntentMatchers.hasComponent
import androidx.test.espresso.matcher.RootMatchers.isDialog
import androidx.test.espresso.matcher.ViewMatchers.isDisplayed
import androidx.test.espresso.matcher.ViewMatchers.withId
import androidx.test.espresso.matcher.ViewMatchers.withText
import androidx.test.platform.app.InstrumentationRegistry
import com.google.common.truth.Truth.assertThat
import dagger.BindsInstance
import dagger.Component
import dagger.Module
import dagger.Provides
import org.hamcrest.Matcher
import org.hamcrest.Matchers.not
import org.junit.After
import org.junit.Before
import org.junit.Rule
import org.junit.Test
import org.junit.runner.RunWith
import org.oppia.android.R
import org.oppia.android.app.activity.ActivityComponent
import org.oppia.android.app.activity.ActivityComponentFactory
import org.oppia.android.app.application.ApplicationComponent
import org.oppia.android.app.application.ApplicationInjector
import org.oppia.android.app.application.ApplicationInjectorProvider
import org.oppia.android.app.application.ApplicationModule
import org.oppia.android.app.application.ApplicationStartupListenerModule
import org.oppia.android.app.devoptions.DeveloperOptionsModule
import org.oppia.android.app.devoptions.DeveloperOptionsStarterModule
import org.oppia.android.app.model.BuildFlavor
import org.oppia.android.app.model.OppiaLanguage.ARABIC
import org.oppia.android.app.model.OppiaLanguage.BRAZILIAN_PORTUGUESE
import org.oppia.android.app.model.OppiaLanguage.ENGLISH
import org.oppia.android.app.model.OppiaLanguage.LANGUAGE_UNSPECIFIED
import org.oppia.android.app.model.OppiaLocaleContext
import org.oppia.android.app.model.OppiaRegion
import org.oppia.android.app.onboarding.OnboardingActivity
import org.oppia.android.app.player.state.itemviewmodel.SplitScreenInteractionModule
import org.oppia.android.app.profile.ProfileChooserActivity
import org.oppia.android.app.shim.ViewBindingShimModule
import org.oppia.android.app.topic.PracticeTabModule
import org.oppia.android.app.translation.AppLanguageLocaleHandler
import org.oppia.android.app.translation.testing.ActivityRecreatorTestModule
import org.oppia.android.data.backends.gae.NetworkConfigProdModule
import org.oppia.android.data.backends.gae.NetworkModule
import org.oppia.android.domain.classify.InteractionsModule
import org.oppia.android.domain.classify.rules.algebraicexpressioninput.AlgebraicExpressionInputModule
import org.oppia.android.domain.classify.rules.continueinteraction.ContinueModule
import org.oppia.android.domain.classify.rules.dragAndDropSortInput.DragDropSortInputModule
import org.oppia.android.domain.classify.rules.fractioninput.FractionInputModule
import org.oppia.android.domain.classify.rules.imageClickInput.ImageClickInputModule
import org.oppia.android.domain.classify.rules.itemselectioninput.ItemSelectionInputModule
import org.oppia.android.domain.classify.rules.mathequationinput.MathEquationInputModule
import org.oppia.android.domain.classify.rules.multiplechoiceinput.MultipleChoiceInputModule
import org.oppia.android.domain.classify.rules.numberwithunits.NumberWithUnitsRuleModule
import org.oppia.android.domain.classify.rules.numericexpressioninput.NumericExpressionInputModule
import org.oppia.android.domain.classify.rules.numericinput.NumericInputRuleModule
import org.oppia.android.domain.classify.rules.ratioinput.RatioInputModule
import org.oppia.android.domain.classify.rules.textinput.TextInputRuleModule
import org.oppia.android.domain.exploration.lightweightcheckpointing.ExplorationStorageModule
import org.oppia.android.domain.hintsandsolution.HintsAndSolutionConfigModule
import org.oppia.android.domain.hintsandsolution.HintsAndSolutionProdModule
import org.oppia.android.domain.onboarding.AppStartupStateController
import org.oppia.android.domain.onboarding.testing.ExpirationMetaDataRetrieverTestModule
import org.oppia.android.domain.onboarding.testing.FakeExpirationMetaDataRetriever
import org.oppia.android.domain.oppialogger.LogStorageModule
import org.oppia.android.domain.oppialogger.LoggingIdentifierModule
import org.oppia.android.domain.oppialogger.analytics.ApplicationLifecycleModule
import org.oppia.android.domain.oppialogger.logscheduler.MetricLogSchedulerModule
import org.oppia.android.domain.oppialogger.loguploader.LogReportWorkerModule
import org.oppia.android.domain.platformparameter.PlatformParameterModule
import org.oppia.android.domain.platformparameter.PlatformParameterSingletonModule
import org.oppia.android.domain.question.QuestionModule
import org.oppia.android.domain.topic.PrimeTopicAssetsControllerModule
import org.oppia.android.domain.workmanager.WorkManagerConfigurationModule
import org.oppia.android.testing.BuildEnvironment
import org.oppia.android.testing.OppiaTestRule
import org.oppia.android.testing.RunOn
import org.oppia.android.testing.TestLogReportingModule
import org.oppia.android.testing.TestPlatform
import org.oppia.android.testing.data.DataProviderTestMonitor
import org.oppia.android.testing.junit.OppiaParameterizedTestRunner
import org.oppia.android.testing.junit.OppiaParameterizedTestRunner.Iteration
import org.oppia.android.testing.junit.OppiaParameterizedTestRunner.Parameter
import org.oppia.android.testing.junit.OppiaParameterizedTestRunner.RunParameterized
import org.oppia.android.testing.junit.OppiaParameterizedTestRunner.SelectRunnerPlatform
import org.oppia.android.testing.junit.ParameterizedAutoAndroidTestRunner
import org.oppia.android.testing.robolectric.RobolectricModule
import org.oppia.android.testing.threading.TestCoroutineDispatchers
import org.oppia.android.testing.threading.TestDispatcherModule
import org.oppia.android.testing.time.FakeOppiaClockModule
import org.oppia.android.util.accessibility.AccessibilityTestModule
import org.oppia.android.util.caching.AssetModule
import org.oppia.android.util.caching.testing.CachingTestModule
import org.oppia.android.util.gcsresource.GcsResourceModule
import org.oppia.android.util.locale.LocaleProdModule
import org.oppia.android.util.logging.EventLoggingConfigurationModule
import org.oppia.android.util.logging.LoggerModule
import org.oppia.android.util.logging.SyncStatusModule
import org.oppia.android.util.logging.firebase.FirebaseLogUploaderModule
import org.oppia.android.util.networking.NetworkConnectionDebugUtilModule
import org.oppia.android.util.networking.NetworkConnectionUtilDebugModule
import org.oppia.android.util.parser.html.HtmlParserEntityTypeModule
import org.oppia.android.util.parser.image.GlideImageLoaderModule
import org.oppia.android.util.parser.image.ImageParsingModule
import org.robolectric.annotation.Config
import org.robolectric.annotation.LooperMode
import java.io.File
import java.text.SimpleDateFormat
import java.time.Duration
import java.time.Instant
import java.util.Date
import java.util.Locale
import java.util.concurrent.TimeUnit
import javax.inject.Inject
import javax.inject.Singleton

/**
 * Tests for [SplashActivity]. For context on the activity test rule setup see:
 * https://jabknowsnothing.wordpress.com/2015/11/05/activitytestrule-espressos-test-lifecycle/.
 */
// FunctionName: test names are conventionally named with underscores.
@Suppress("FunctionName")
@RunWith(OppiaParameterizedTestRunner::class)
@SelectRunnerPlatform(ParameterizedAutoAndroidTestRunner::class)
@LooperMode(LooperMode.Mode.PAUSED)
@Config(application = SplashActivityTest.TestApplication::class, qualifiers = "port-xxhdpi")
class SplashActivityTest {
  @get:Rule
  val oppiaTestRule = OppiaTestRule()

  @Inject lateinit var context: Context
  @Inject lateinit var testCoroutineDispatchers: TestCoroutineDispatchers
  @Inject lateinit var fakeMetaDataRetriever: FakeExpirationMetaDataRetriever
  @Inject lateinit var appLanguageLocaleHandler: AppLanguageLocaleHandler
  @Inject lateinit var monitorFactory: DataProviderTestMonitor.Factory
  @Inject lateinit var appStartupStateController: AppStartupStateController

  @Parameter lateinit var firstOpen: String
  @Parameter lateinit var secondOpen: String

  private val expirationDateFormat by lazy { SimpleDateFormat("yyyy-MM-dd", Locale.getDefault()) }
  private val firstOpenFlavor by lazy { BuildFlavor.valueOf(firstOpen) }
  private val secondOpenFlavor by lazy { BuildFlavor.valueOf(secondOpen) }

  @Before
  fun setUp() {
    TestModule.buildFlavor = BuildFlavor.BUILD_FLAVOR_UNSPECIFIED
    Intents.init()
  }

  @After
  fun tearDown() {
    testCoroutineDispatchers.unregisterIdlingResource()
    Intents.release()
  }

  @Test
  fun testSplashActivity_initialOpen_routesToOnboardingActivity() {
    initializeTestApplication()

    launchSplashActivityFully {
      intended(hasComponent(OnboardingActivity::class.java.name))
    }
  }

  @Test
  fun testSplashActivity_secondOpen_routesToChooseProfileChooserActivity() {
    simulateAppAlreadyOnboarded()
    initializeTestApplication()

    launchSplashActivityFully {
      intended(hasComponent(ProfileChooserActivity::class.java.name))
    }
  }

  @Test
  fun testOpenApp_initial_expirationEnabled_beforeExpDate_intentsToOnboardingFlow() {
    initializeTestApplication()
    setAutoAppExpirationEnabled(enabled = true)
    setAutoAppExpirationDate(dateStringAfterToday())

    launchSplashActivityFully {
      // App deprecation is enabled, but this app hasn't yet expired.
      intended(hasComponent(OnboardingActivity::class.java.name))
    }
  }

  @Test
  fun testOpenApp_initial_expirationEnabled_afterExpDate_showsDeprecationDialog() {
    initializeTestApplication()
    setAutoAppExpirationEnabled(enabled = true)
    setAutoAppExpirationDate(dateStringBeforeToday())

    launchSplashActivityFully {
      // The current app is expired.
      onView(withText(R.string.unsupported_app_version_dialog_title))
        .inRoot(isDialog())
        .check(matches(isDisplayed()))
    }
  }

  @Test
  fun testOpenApp_initial_expirationEnabled_afterExpDate_clickOnCloseDialog_endsActivity() {
    initializeTestApplication()
    setAutoAppExpirationEnabled(enabled = true)
    setAutoAppExpirationDate(dateStringBeforeToday())

    launchSplashActivityFully { scenario ->
      onView(withText(R.string.unsupported_app_version_dialog_close_button_text))
        .inRoot(isDialog())
        .perform(click())
      testCoroutineDispatchers.advanceUntilIdle()

      scenario.onActivity { activity ->
        // Closing the dialog should close the activity (and thus, the app).
        assertThat(activity.isFinishing).isTrue()
      }
    }
  }

  @Test
  fun testOpenApp_initial_expirationDisabled_afterExpDate_showsOnboardingFlow() {
    initializeTestApplication()
    setAutoAppExpirationEnabled(enabled = false)
    setAutoAppExpirationDate(dateStringBeforeToday())

    launchSplashActivityFully {
      // The app is technically deprecated, but because the deprecation check is disabled the
      // onboarding flow should be shown, instead.
      intended(hasComponent(OnboardingActivity::class.java.name))
    }
  }

  @Test
  fun testOpenApp_reopen_onboarded_expirationEnabled_beforeExpDate_routesToProfileChooser() {
    simulateAppAlreadyOnboarded()
    initializeTestApplication()
    setAutoAppExpirationEnabled(enabled = true)
    setAutoAppExpirationDate(dateStringAfterToday())

    launchSplashActivityFully {
      // Reopening the app before it's expired should result in the profile activity showing since
      // the user has already been onboarded.
      intended(hasComponent(ProfileChooserActivity::class.java.name))
    }
  }

  @Test
  fun testOpenApp_reopen_onboarded_expirationEnabled_afterExpDate_showsToDeprecationDialog() {
    simulateAppAlreadyOnboarded()
    initializeTestApplication()
    setAutoAppExpirationEnabled(enabled = true)
    setAutoAppExpirationDate(dateStringBeforeToday())

    launchSplashActivityFully {
      // Reopening the app after it expires should prevent further access.
      onView(withText(R.string.unsupported_app_version_dialog_title))
        .inRoot(isDialog())
        .check(matches(isDisplayed()))
    }
  }

  @Test
  @RunOn(buildEnvironments = [BuildEnvironment.BAZEL])
  fun testSplashActivity_englishLocale_initializesLocaleHandlerWithEnglishContext() {
    initializeTestApplication()
    forceDefaultLocale(Locale.ENGLISH)

    launchSplashActivityFully {
      // Verify that the locale is initialized (i.e. getDisplayLocale doesn't throw an exception) &
      // that the correct display locale is defined per the system locale.
      val displayLocale = appLanguageLocaleHandler.getDisplayLocale()
      val context = displayLocale.localeContext
      assertThat(context.languageDefinition.language).isEqualTo(ENGLISH)
      assertThat(context.languageDefinition.minAndroidSdkVersion).isEqualTo(1)
      assertThat(context.languageDefinition.appStringId.ietfBcp47Id.ietfLanguageTag).isEqualTo("en")
      assertThat(context.hasFallbackLanguageDefinition()).isFalse()
      assertThat(context.regionDefinition.region).isEqualTo(OppiaRegion.REGION_UNSPECIFIED)
      assertThat(context.regionDefinition.regionId.ietfRegionTag).isEqualTo("")
      assertThat(context.usageMode).isEqualTo(OppiaLocaleContext.LanguageUsageMode.APP_STRINGS)
    }
  }

  @Test
  @RunOn(buildEnvironments = [BuildEnvironment.BAZEL])
  fun testSplashActivity_arabicLocale_initializesLocaleHandlerWithArabicContext() {
    initializeTestApplication()
    forceDefaultLocale(EGYPT_ARABIC_LOCALE)

    launchSplashActivityFully {
      // Verify that the locale is initialized (i.e. getDisplayLocale doesn't throw an exception) &
      // that the correct display locale is defined per the system locale.
      val displayLocale = appLanguageLocaleHandler.getDisplayLocale()
      val context = displayLocale.localeContext
      assertThat(context.languageDefinition.language).isEqualTo(ARABIC)
    }
  }

  @Test
  @RunOn(buildEnvironments = [BuildEnvironment.BAZEL])
  fun testSplashActivity_brazilianPortugueseLocale_initializesLocaleHandlerPortugueseContext() {
    initializeTestApplication()
    forceDefaultLocale(BRAZIL_PORTUGUESE_LOCALE)

    launchSplashActivityFully {
      // Verify that the locale is initialized (i.e. getDisplayLocale doesn't throw an exception) &
      // that the correct display locale is defined per the system locale.
      val displayLocale = appLanguageLocaleHandler.getDisplayLocale()
      val context = displayLocale.localeContext
      assertThat(context.languageDefinition.language).isEqualTo(BRAZILIAN_PORTUGUESE)
    }
  }

  @Test
  fun testSplashActivity_unsupportedLocale_initializesLocaleHandlerWithUnspecifiedLanguage() {
    initializeTestApplication()
    forceDefaultLocale(TURKEY_TURKISH_LOCALE)

    launchSplashActivityFully {
      // Verify that the context is the default state (due to the unsupported locale).
      val displayLocale = appLanguageLocaleHandler.getDisplayLocale()
      val languageDefinition = displayLocale.localeContext.languageDefinition
      assertThat(languageDefinition.language).isEqualTo(LANGUAGE_UNSPECIFIED)
      assertThat(languageDefinition.minAndroidSdkVersion).isEqualTo(1)
      assertThat(languageDefinition.appStringId.ietfBcp47Id.ietfLanguageTag).isEqualTo("tr-TR")
    }
  }

  @Test
  @RunOn(TestPlatform.ROBOLECTRIC)
  fun testSplashActivity_initializationFailure_initializesLocaleHandlerWithDefaultContext() {
    corruptCacheFile()
    initializeTestApplication()

    launchSplashActivityFully {
      // Verify that the context is the default state (due to the unsupported locale).
      val displayLocale = appLanguageLocaleHandler.getDisplayLocale()
      val context = displayLocale.localeContext
      assertThat(context.languageDefinition.language).isEqualTo(ENGLISH)
      assertThat(context.languageDefinition.minAndroidSdkVersion).isEqualTo(1)
      assertThat(context.languageDefinition.appStringId.ietfBcp47Id.ietfLanguageTag).isEqualTo("en")
      assertThat(context.hasFallbackLanguageDefinition()).isFalse()
      assertThat(context.regionDefinition.region).isEqualTo(OppiaRegion.UNITED_STATES)
      assertThat(context.regionDefinition.regionId.ietfRegionTag).isEqualTo("US")
      assertThat(context.usageMode).isEqualTo(OppiaLocaleContext.LanguageUsageMode.APP_STRINGS)
    }
  }

  @Test
  fun testSplashActivity_initializationFailure_routesToOnboardingActivity() {
    corruptCacheFile()
    initializeTestApplication()

    launchSplashActivityFully {
      // Verify that an initialization failure leads to the onboarding activity by default.
      intended(hasComponent(OnboardingActivity::class.java.name))
    }
  }

  @Test
  fun testSplashActivity_hasCorrectActivityLabel() {
    initializeTestApplication()

    launchSplashActivityFully { scenario ->
      scenario.onActivity { activity ->
        val title = activity.title

        assertThat(title).isEqualTo(context.getString(R.string.app_name))
      }
    }
  }

  @Test
  fun testSplashActivity_newUser_firstTimeOpeningBetaFlavor_doesNotShowBetaNotice() {
    initializeTestApplicationWithFlavor(BuildFlavor.BETA)

    launchSplashActivityFully {
      // Verify that the beta notice does not open (since there wasn't a version change).
      onView(withId(R.id.beta_notice_dialog_message)).check(doesNotExist())
    }
  }

  @Test
  @RunParameterized(
    Iteration("testing_to_beta", "firstOpen=TESTING", "secondOpen=BETA"),
    Iteration("dev_to_beta", "firstOpen=DEVELOPER", "secondOpen=BETA"),
    Iteration("alpha_to_beta", "firstOpen=ALPHA", "secondOpen=BETA"),
    Iteration("ga_to_beta", "firstOpen=GENERAL_AVAILABILITY", "secondOpen=BETA")
  )
  fun testSplashActivity_newUser_betaFlavorTransitions_showsBetaNotice() {
    simulateAppAlreadyOpenedWithFlavor(firstOpenFlavor)

    initializeTestApplicationWithFlavor(secondOpenFlavor)

    launchSplashActivityFully {
      onDialogView(withText(R.string.beta_notice_dialog_title)).check(matches(isDisplayed()))
      onDialogView(withId(R.id.beta_notice_dialog_message)).check(matches(isDisplayed()))
    }
  }

  @Test
  @RunParameterized(
    Iteration("testing_to_beta", "firstOpen=TESTING", "secondOpen=BETA"),
    Iteration("dev_to_beta", "firstOpen=DEVELOPER", "secondOpen=BETA"),
    Iteration("alpha_to_beta", "firstOpen=ALPHA", "secondOpen=BETA"),
    Iteration("ga_to_beta", "firstOpen=GENERAL_AVAILABILITY", "secondOpen=BETA")
  )
  fun testSplashActivity_newUser_betaFlavorTransitions_closeNotice_routesToOnboardingFlow() {
    simulateAppAlreadyOpenedWithFlavor(firstOpenFlavor)
    initializeTestApplicationWithFlavor(secondOpenFlavor)

    launchSplashActivityFully {
      // Close the notice.
      onDialogView(withText(R.string.beta_notice_dialog_close_button_text)).perform(click())
      testCoroutineDispatchers.runCurrent()

      // The user should be routed to the onboarding flow after seeing the beta notice.
      intended(hasComponent(OnboardingActivity::class.java.name))
    }
  }

  @Test
  @RunParameterized(
    Iteration("testing_to_beta", "firstOpen=TESTING", "secondOpen=BETA"),
    Iteration("dev_to_beta", "firstOpen=DEVELOPER", "secondOpen=BETA"),
    Iteration("alpha_to_beta", "firstOpen=ALPHA", "secondOpen=BETA"),
    Iteration("ga_to_beta", "firstOpen=GENERAL_AVAILABILITY", "secondOpen=BETA")
  )
  fun testSplashActivity_newUser_betaFlavorTransitions_doNotShowAgain_routesToOnboardingFlow() {
    simulateAppAlreadyOpenedWithFlavor(firstOpenFlavor)
    initializeTestApplicationWithFlavor(secondOpenFlavor)

    launchSplashActivityFully {
      // Close the notice after selecting to never show it again.
      onDialogView(withId(R.id.beta_notice_dialog_preference_checkbox)).perform(click())
      onDialogView(withText(R.string.beta_notice_dialog_close_button_text)).perform(click())
      testCoroutineDispatchers.runCurrent()

      // The user should be routed to the onboarding flow after seeing the beta notice.
      intended(hasComponent(OnboardingActivity::class.java.name))
    }
  }

  @Test
  fun testSplashActivity_newUser_dismissBetaNotice_reopenApp_doesNotShowNotice() {
    // Open the app in beta notice mode, then dismiss the notice.
    simulateAppAlreadyOpenedWithFlavor(BuildFlavor.ALPHA)
    initializeTestApplicationWithFlavor(BuildFlavor.BETA)
    launchSplashActivityFully {
      onDialogView(withText(R.string.beta_notice_dialog_close_button_text)).perform(click())
      testCoroutineDispatchers.runCurrent()
    }

    // Note this is a different "recreation" than other tests since the same instrumentation
    // process needs to be preserved for Espresso to work correctly.
    recreateExistingApplication()

    launchSplashActivityFully {
      // The user should be routed to the onboarding flow after seeing the beta notice.
      onView(withId(R.id.beta_notice_dialog_message)).check(doesNotExist())
      intended(hasComponent(OnboardingActivity::class.java.name))
    }
  }

  @Test
  fun testSplashActivity_newUser_dismissBetaNotice_retriggerNotice_showsBetaNotice() {
    // Open the app in beta notice mode, then dismiss the notice.
    simulateAppAlreadyOpenedWithFlavor(BuildFlavor.ALPHA)
    initializeTestApplicationWithFlavor(BuildFlavor.BETA)
    launchSplashActivityFully {
      onDialogView(withText(R.string.beta_notice_dialog_close_button_text)).perform(click())
      testCoroutineDispatchers.runCurrent()
    }

    // "Retrigger" the notice by switching flavors again, then "recreate" the existing application
    // so that new states can be observed.
    simulateAppAlreadyOpenedWithFlavor(BuildFlavor.ALPHA)
    recreateExistingApplicationWithFlavor(BuildFlavor.BETA)

    launchSplashActivityFully {
      // The user should see the beta notice again despite dismissing it since the beta notice
      // condition again occurred.
      onDialogView(withText(R.string.beta_notice_dialog_title)).check(matches(isDisplayed()))
      onDialogView(withId(R.id.beta_notice_dialog_message)).check(matches(isDisplayed()))
    }
  }

  @Test
  fun testSplashActivity_newUser_dismissBetaNoticeForever_retriggerNotice_doesNotShowNotice() {
    // Open the app in beta notice mode, then dismiss the notice permanently.
    simulateAppAlreadyOpenedWithFlavor(BuildFlavor.ALPHA)
    initializeTestApplicationWithFlavor(BuildFlavor.BETA)
    launchSplashActivityFully {
      onDialogView(withId(R.id.beta_notice_dialog_preference_checkbox)).perform(click())
      onDialogView(withText(R.string.beta_notice_dialog_close_button_text)).perform(click())
      testCoroutineDispatchers.runCurrent()
    }

    // "Retrigger" the notice by switching flavors again, then "recreate" the existing application
    // so that new states can be observed.
    simulateAppAlreadyOpenedWithFlavor(BuildFlavor.ALPHA)
    recreateExistingApplicationWithFlavor(BuildFlavor.BETA)

    launchSplashActivityFully {
      // The user should not see the beta notice again even though they changed flavors since they
      // opted to permanently disable the notice.
      onView(withId(R.id.beta_notice_dialog_message)).check(doesNotExist())
      intended(hasComponent(OnboardingActivity::class.java.name))
    }
  }

  @Test
  fun testSplashActivity_newUser_firstTimeOpeningGaFlavor_doesNotShowGaUpgradeNotice() {
    initializeTestApplicationWithFlavor(BuildFlavor.GENERAL_AVAILABILITY)

    launchSplashActivityFully {
      // Verify that the GA notice does not open (since there wasn't an upgrade).
      onView(withId(R.id.ga_update_notice_dialog_message)).check(doesNotExist())
    }
  }

  @Test
  @RunParameterized(
    Iteration("alpha_to_ga", "firstOpen=ALPHA", "secondOpen=GENERAL_AVAILABILITY"),
    Iteration("beta_to_ga", "firstOpen=BETA", "secondOpen=GENERAL_AVAILABILITY")
  )
  fun testSplashActivity_onboarded_gaFlavorTransitions_showsGaUpgradeNotice() {
    simulateAppAlreadyOnboardedWithFlavor(firstOpenFlavor)

    initializeTestApplicationWithFlavor(secondOpenFlavor)

    launchSplashActivityFully {
      onDialogView(withText(R.string.general_availability_notice_dialog_title))
        .check(matches(isDisplayed()))
      onDialogView(withId(R.id.ga_update_notice_dialog_message)).check(matches(isDisplayed()))
    }
  }

  @Test
  @RunParameterized(
    Iteration("alpha_to_ga", "firstOpen=ALPHA", "secondOpen=GENERAL_AVAILABILITY"),
    Iteration("beta_to_ga", "firstOpen=BETA", "secondOpen=GENERAL_AVAILABILITY")
  )
  fun testSplashActivity_onboarded_gaFlavorTransitions_closeNotice_routesToProfileChooser() {
    simulateAppAlreadyOnboardedWithFlavor(firstOpenFlavor)
    initializeTestApplicationWithFlavor(secondOpenFlavor)

    launchSplashActivityFully {
      // Close the notice.
      onDialogView(withText(R.string.general_availability_notice_dialog_close_button_text))
        .perform(click())
      testCoroutineDispatchers.runCurrent()

      // The user should be routed to the profile chooser after seeing the GA upgrade notice.
      intended(hasComponent(ProfileChooserActivity::class.java.name))
    }
  }

  @Test
  @RunParameterized(
    Iteration("alpha_to_ga", "firstOpen=ALPHA", "secondOpen=GENERAL_AVAILABILITY"),
    Iteration("beta_to_ga", "firstOpen=BETA", "secondOpen=GENERAL_AVAILABILITY")
  )
  fun testSplashActivity_onboarded_gaFlavorTransitions_doNotShowAgain_routesToProfileChooser() {
    simulateAppAlreadyOnboardedWithFlavor(firstOpenFlavor)
    initializeTestApplicationWithFlavor(secondOpenFlavor)

    launchSplashActivityFully {
      // Close the notice after selecting to never show it again.
      onDialogView(withId(R.id.ga_update_notice_dialog_preference_checkbox)).perform(click())
      onDialogView(withText(R.string.general_availability_notice_dialog_close_button_text))
        .perform(click())
      testCoroutineDispatchers.runCurrent()

      // The user should be routed to the profile chooser after seeing the GA upgrade notice.
      intended(hasComponent(ProfileChooserActivity::class.java.name))
    }
  }

  @Test
  fun testSplashActivity_onboarded_dismissGaNotice_reopenApp_doesNotShowNotice() {
    // Open the app in GA upgrade mode, then dismiss the notice.
    simulateAppAlreadyOnboardedWithFlavor(BuildFlavor.BETA)
    initializeTestApplicationWithFlavor(BuildFlavor.GENERAL_AVAILABILITY)
    launchSplashActivityFully {
      onDialogView(withText(R.string.general_availability_notice_dialog_close_button_text))
        .perform(click())
      testCoroutineDispatchers.runCurrent()
    }

    // Note this is a different "recreation" than other tests since the same instrumentation
    // process needs to be preserved for Espresso to work correctly.
    recreateExistingApplication()

    launchSplashActivityFully {
      // The user should be routed to the profile chooser after seeing the GA upgrade notice.
      onView(withId(R.id.ga_update_notice_dialog_message)).check(doesNotExist())
      intended(hasComponent(ProfileChooserActivity::class.java.name))
    }
  }

  @Test
  fun testSplashActivity_onboarded_dismissGaNotice_retriggerNotice_showsGaNotice() {
    // Open the app in GA upgrade mode, then dismiss the notice.
    simulateAppAlreadyOpenedWithFlavor(BuildFlavor.ALPHA)
    initializeTestApplicationWithFlavor(BuildFlavor.BETA)
    launchSplashActivityFully {
      onDialogView(withText(R.string.general_availability_notice_dialog_close_button_text))
        .perform(click())
      testCoroutineDispatchers.runCurrent()
    }

    // "Retrigger" the notice by switching flavors again, then "recreate" the existing application
    // so that new states can be observed.
    simulateAppAlreadyOpenedWithFlavor(BuildFlavor.ALPHA)
    recreateExistingApplicationWithFlavor(BuildFlavor.GENERAL_AVAILABILITY)

    launchSplashActivityFully {
      // The user should see the GA upgrade notice again despite dismissing it since the notice
      // condition again occurred.
      onDialogView(withText(R.string.general_availability_notice_dialog_title))
        .check(matches(isDisplayed()))
      onDialogView(withId(R.id.ga_update_notice_dialog_message)).check(matches(isDisplayed()))
    }
  }

  @Test
  fun testSplashActivity_onboarded_dismissGaNoticeForever_retriggerNotice_doesNotShowNotice() {
    // Open the app in GA upgrade mode, then dismiss the notice permanently.
    simulateAppAlreadyOpenedWithFlavor(BuildFlavor.BETA)
    initializeTestApplicationWithFlavor(BuildFlavor.GENERAL_AVAILABILITY)
    launchSplashActivityFully {
      onDialogView(withId(R.id.ga_update_notice_dialog_preference_checkbox)).perform(click())
      onDialogView(withText(R.string.general_availability_notice_dialog_close_button_text))
        .perform(click())
      testCoroutineDispatchers.runCurrent()
    }

    // "Retrigger" the notice by switching flavors again, then "recreate" the existing application
    // so that new states can be observed.
    simulateAppAlreadyOpenedWithFlavor(BuildFlavor.ALPHA)
    recreateExistingApplicationWithFlavor(BuildFlavor.GENERAL_AVAILABILITY)

    launchSplashActivityFully {
      // The user should not see the GA upgrade notice again even though they changed flavors since
      // they opted to permanently disable the notice.
      onView(withId(R.id.ga_update_notice_dialog_message)).check(doesNotExist())
      intended(hasComponent(OnboardingActivity::class.java.name))
    }
  }

  @Test
  fun testSplashActivity_newUser_betaNoticeConditionsThenGa_showsGaNotice() {
    // Simulate a beta notice first.
    simulateAppAlreadyOpenedWithFlavor(BuildFlavor.ALPHA)
    simulateAppAlreadyOpenedWithFlavor(BuildFlavor.BETA)

    // Then simulate the GA upgrade notice.
    initializeTestApplicationWithFlavor(BuildFlavor.GENERAL_AVAILABILITY)

    // The GA upgrade notice should be the one to show since it's more recent.
    launchSplashActivityFully {
      onDialogView(withText(R.string.general_availability_notice_dialog_title))
        .check(matches(isDisplayed()))
      onDialogView(withId(R.id.ga_update_notice_dialog_message)).check(matches(isDisplayed()))
    }
  }

  @Test
  fun testSplashActivity_newUser_betaNoticeConditionsThenGa_gaDisabled_showsNoNotice() {
    // First, disable the GA notice, then trigger a beta notice.
    simulateAppAlreadyOpenedWithFlavor(BuildFlavor.ALPHA)
    initializeTestApplicationWithFlavor(BuildFlavor.GENERAL_AVAILABILITY)
    launchSplashActivityFully {
      onDialogView(withId(R.id.ga_update_notice_dialog_preference_checkbox)).perform(click())
      onDialogView(withText(R.string.general_availability_notice_dialog_close_button_text))
        .perform(click())
      testCoroutineDispatchers.runCurrent()
    }
    reopenAppWithNewFlavor(BuildFlavor.BETA)

    // Then simulate the GA upgrade notice.
    reopenAppWithNewFlavor(BuildFlavor.GENERAL_AVAILABILITY)

    // No notice should show since the GA upgrade notice would normally show, but it's been
    // permanently disabled.
    launchSplashActivityFully {
      onView(withId(R.id.beta_notice_dialog_message)).check(doesNotExist())
      onView(withId(R.id.ga_update_notice_dialog_message)).check(doesNotExist())
    }
  }

  @Test
  fun testSplashActivity_newUser_gaNoticeConditionsThenBeta_showsBetaNotice() {
    // Simulate a GA upgrade notice first.
    simulateAppAlreadyOpenedWithFlavor(BuildFlavor.BETA)
    simulateAppAlreadyOpenedWithFlavor(BuildFlavor.GENERAL_AVAILABILITY)

    // Then simulate the beta notice.
    initializeTestApplicationWithFlavor(BuildFlavor.BETA)

    // The beta notice should be the one to show since it's more recent.
    launchSplashActivityFully {
      onDialogView(withText(R.string.beta_notice_dialog_title)).check(matches(isDisplayed()))
      onDialogView(withId(R.id.beta_notice_dialog_message)).check(matches(isDisplayed()))
    }
  }

  @Test
  fun testSplashActivity_newUser_gaNoticeConditionsThenBeta_betaDisabled_showsNoNotice() {
    // First, disable the beta notice, then trigger a GA upgrade notice.
    simulateAppAlreadyOpenedWithFlavor(BuildFlavor.ALPHA)
    initializeTestApplicationWithFlavor(BuildFlavor.BETA)
    launchSplashActivityFully {
      onDialogView(withId(R.id.beta_notice_dialog_preference_checkbox)).perform(click())
      onDialogView(withText(R.string.beta_notice_dialog_close_button_text)).perform(click())
      testCoroutineDispatchers.runCurrent()
    }
    reopenAppWithNewFlavor(BuildFlavor.GENERAL_AVAILABILITY)

    // Then simulate the beta notice.
    reopenAppWithNewFlavor(BuildFlavor.BETA)

    // No notice should show since the beta notice would normally show, but it's been permanently
    // disabled.
    launchSplashActivityFully {
      onView(withId(R.id.beta_notice_dialog_message)).check(doesNotExist())
      onView(withId(R.id.ga_update_notice_dialog_message)).check(doesNotExist())
    }
  }

  @Test
  @RunParameterized(
    Iteration("testing_to_testing", "firstOpen=TESTING", "secondOpen=TESTING"),
    Iteration("testing_to_dev", "firstOpen=TESTING", "secondOpen=DEVELOPER"),
    Iteration("testing_to_alpha", "firstOpen=TESTING", "secondOpen=ALPHA"),
    Iteration("testing_to_ga", "firstOpen=TESTING", "secondOpen=GENERAL_AVAILABILITY"),
    Iteration("dev_to_testing", "firstOpen=DEVELOPER", "secondOpen=TESTING"),
    Iteration("dev_to_dev", "firstOpen=DEVELOPER", "secondOpen=DEVELOPER"),
    Iteration("dev_to_alpha", "firstOpen=DEVELOPER", "secondOpen=ALPHA"),
    Iteration("dev_to_ga", "firstOpen=DEVELOPER", "secondOpen=GENERAL_AVAILABILITY"),
    Iteration("alpha_to_testing", "firstOpen=ALPHA", "secondOpen=TESTING"),
    Iteration("alpha_to_dev", "firstOpen=ALPHA", "secondOpen=DEVELOPER"),
    Iteration("alpha_to_alpha", "firstOpen=ALPHA", "secondOpen=ALPHA"),
    Iteration("beta_to_testing", "firstOpen=BETA", "secondOpen=TESTING"),
    Iteration("beta_to_dev", "firstOpen=BETA", "secondOpen=DEVELOPER"),
    Iteration("beta_to_alpha", "firstOpen=BETA", "secondOpen=ALPHA"),
    Iteration("beta_to_beta", "firstOpen=BETA", "secondOpen=BETA"),
    Iteration("ga_to_testing", "firstOpen=GENERAL_AVAILABILITY", "secondOpen=TESTING"),
    Iteration("ga_to_dev", "firstOpen=GENERAL_AVAILABILITY", "secondOpen=DEVELOPER"),
    Iteration("ga_to_alpha", "firstOpen=GENERAL_AVAILABILITY", "secondOpen=ALPHA"),
    Iteration("ga_to_ga", "firstOpen=GENERAL_AVAILABILITY", "secondOpen=GENERAL_AVAILABILITY")
  )
  fun testSplashActivity_newUser_ignoredFlavorTransitions_routesToOnboardingFlow() {
    simulateAppAlreadyOpenedWithFlavor(firstOpenFlavor)

    initializeTestApplicationWithFlavor(secondOpenFlavor)

    launchSplashActivityFully {
      // The user should be immediately routed to the onboarding flow since this flavor transition
      // does not trigger a notice.
      intended(hasComponent(OnboardingActivity::class.java.name))
    }
  }

  @Test
  @RunParameterized(
    Iteration("testing_to_testing", "firstOpen=TESTING", "secondOpen=TESTING"),
    Iteration("testing_to_dev", "firstOpen=TESTING", "secondOpen=DEVELOPER"),
    Iteration("testing_to_alpha", "firstOpen=TESTING", "secondOpen=ALPHA"),
    Iteration("testing_to_ga", "firstOpen=TESTING", "secondOpen=GENERAL_AVAILABILITY"),
    Iteration("dev_to_testing", "firstOpen=DEVELOPER", "secondOpen=TESTING"),
    Iteration("dev_to_dev", "firstOpen=DEVELOPER", "secondOpen=DEVELOPER"),
    Iteration("dev_to_alpha", "firstOpen=DEVELOPER", "secondOpen=ALPHA"),
    Iteration("dev_to_ga", "firstOpen=DEVELOPER", "secondOpen=GENERAL_AVAILABILITY"),
    Iteration("alpha_to_testing", "firstOpen=ALPHA", "secondOpen=TESTING"),
    Iteration("alpha_to_dev", "firstOpen=ALPHA", "secondOpen=DEVELOPER"),
    Iteration("alpha_to_alpha", "firstOpen=ALPHA", "secondOpen=ALPHA"),
    Iteration("beta_to_testing", "firstOpen=BETA", "secondOpen=TESTING"),
    Iteration("beta_to_dev", "firstOpen=BETA", "secondOpen=DEVELOPER"),
    Iteration("beta_to_alpha", "firstOpen=BETA", "secondOpen=ALPHA"),
    Iteration("beta_to_beta", "firstOpen=BETA", "secondOpen=BETA"),
    Iteration("ga_to_testing", "firstOpen=GENERAL_AVAILABILITY", "secondOpen=TESTING"),
    Iteration("ga_to_dev", "firstOpen=GENERAL_AVAILABILITY", "secondOpen=DEVELOPER"),
    Iteration("ga_to_alpha", "firstOpen=GENERAL_AVAILABILITY", "secondOpen=ALPHA"),
    Iteration("ga_to_ga", "firstOpen=GENERAL_AVAILABILITY", "secondOpen=GENERAL_AVAILABILITY")
  )
  fun testSplashActivity_onboarded_ignoredFlavorTransitions_routesToProfileChooser() {
    simulateAppAlreadyOnboardedWithFlavor(firstOpenFlavor)

    initializeTestApplicationWithFlavor(secondOpenFlavor)

    launchSplashActivityFully {
      // The user should be immediately routed to the profile chooser since this flavor transition
      // does not trigger a notice.
      intended(hasComponent(ProfileChooserActivity::class.java.name))
    }
  }

  @Test
  @RunParameterized(
    Iteration("testing_to_testing", "firstOpen=TESTING", "secondOpen=TESTING"),
    Iteration("testing_to_dev", "firstOpen=TESTING", "secondOpen=DEVELOPER"),
    Iteration("testing_to_alpha", "firstOpen=TESTING", "secondOpen=ALPHA"),
    Iteration("testing_to_beta", "firstOpen=TESTING", "secondOpen=BETA"),
    Iteration("testing_to_ga", "firstOpen=TESTING", "secondOpen=GENERAL_AVAILABILITY"),
    Iteration("dev_to_testing", "firstOpen=DEVELOPER", "secondOpen=TESTING"),
    Iteration("dev_to_dev", "firstOpen=DEVELOPER", "secondOpen=DEVELOPER"),
    Iteration("dev_to_alpha", "firstOpen=DEVELOPER", "secondOpen=ALPHA"),
    Iteration("dev_to_beta", "firstOpen=DEVELOPER", "secondOpen=BETA"),
    Iteration("dev_to_ga", "firstOpen=DEVELOPER", "secondOpen=GENERAL_AVAILABILITY"),
    Iteration("alpha_to_testing", "firstOpen=ALPHA", "secondOpen=TESTING"),
    Iteration("alpha_to_dev", "firstOpen=ALPHA", "secondOpen=DEVELOPER"),
    Iteration("alpha_to_alpha", "firstOpen=ALPHA", "secondOpen=ALPHA"),
    Iteration("alpha_to_beta", "firstOpen=ALPHA", "secondOpen=BETA"),
    Iteration("alpha_to_ga", "firstOpen=ALPHA", "secondOpen=GENERAL_AVAILABILITY"),
    Iteration("beta_to_testing", "firstOpen=BETA", "secondOpen=TESTING"),
    Iteration("beta_to_dev", "firstOpen=BETA", "secondOpen=DEVELOPER"),
    Iteration("beta_to_alpha", "firstOpen=BETA", "secondOpen=ALPHA"),
    Iteration("beta_to_beta", "firstOpen=BETA", "secondOpen=BETA"),
    Iteration("beta_to_ga", "firstOpen=BETA", "secondOpen=GENERAL_AVAILABILITY"),
    Iteration("ga_to_testing", "firstOpen=GENERAL_AVAILABILITY", "secondOpen=TESTING"),
    Iteration("ga_to_dev", "firstOpen=GENERAL_AVAILABILITY", "secondOpen=DEVELOPER"),
    Iteration("ga_to_alpha", "firstOpen=GENERAL_AVAILABILITY", "secondOpen=ALPHA"),
    Iteration("ga_to_beta", "firstOpen=GENERAL_AVAILABILITY", "secondOpen=BETA"),
    Iteration("ga_to_ga", "firstOpen=GENERAL_AVAILABILITY", "secondOpen=GENERAL_AVAILABILITY")
  )
  fun testSplashActivity_appDeprecated_allFlavorTransitions_showsDeprecationNotice() {
    simulateAppAlreadyOnboardedWithFlavor(firstOpenFlavor)

    initializeTestApplicationWithFlavor(secondOpenFlavor)
    setAutoAppExpirationEnabled(enabled = true)
    setAutoAppExpirationDate(dateStringBeforeToday())

    // The current app is expired, so the deprecation notice should show regardless of the build
    // flavor notices that would normally show.
    launchSplashActivityFully {
      onView(withText(R.string.unsupported_app_version_dialog_title))
        .inRoot(isDialog())
        .check(matches(isDisplayed()))
    }
  }

  @Test
  fun testSplashActivity_onboarded_testingFlavor_showsNoFlavorText() {
    simulateAppAlreadyOnboardedWithFlavor(BuildFlavor.TESTING)

    initializeTestApplicationWithFlavor(BuildFlavor.TESTING)

    // No label should show for this version of the app since it's meant to simulate the GA flavor.
    launchSplashActivityFully {
      onView(withId(R.id.build_flavor_label)).check(matches(not(isDisplayed())))
    }
  }

  @Test
  fun testSplashActivity_onboarded_devFlavor_showsDevFlavorText() {
    simulateAppAlreadyOnboardedWithFlavor(BuildFlavor.DEVELOPER)

    initializeTestApplicationWithFlavor(BuildFlavor.DEVELOPER)

    // The developer label should be showing.
    launchSplashActivityFully {
      onView(withId(R.id.build_flavor_label)).check(matches(isDisplayed()))
      onView(withId(R.id.build_flavor_label))
        .check(matches(withText(R.string.splash_screen_developer_label)))
    }
  }

  @Test
  fun testSplashActivity_onboarded_alphaFlavor_showsAlphaFlavorText() {
    simulateAppAlreadyOnboardedWithFlavor(BuildFlavor.ALPHA)

    initializeTestApplicationWithFlavor(BuildFlavor.ALPHA)

    // The alpha label should be showing.
    launchSplashActivityFully {
      onView(withId(R.id.build_flavor_label)).check(matches(isDisplayed()))
      onView(withId(R.id.build_flavor_label))
        .check(matches(withText(R.string.splash_screen_alpha_label)))
    }
  }

  @Test
  fun testSplashActivity_onboarded_betaFlavor_showsBetaFlavorText() {
    simulateAppAlreadyOnboardedWithFlavor(BuildFlavor.BETA)

    initializeTestApplicationWithFlavor(BuildFlavor.BETA)

    // The beta label should be showing.
    launchSplashActivityFully {
      onView(withId(R.id.build_flavor_label)).check(matches(isDisplayed()))
      onView(withId(R.id.build_flavor_label))
        .check(matches(withText(R.string.splash_screen_beta_label)))
    }
  }

  @Test
  fun testSplashActivity_onboarded_generalAvailabilityFlavor_showsNoFlavorText() {
    simulateAppAlreadyOnboardedWithFlavor(BuildFlavor.GENERAL_AVAILABILITY)

    initializeTestApplicationWithFlavor(BuildFlavor.GENERAL_AVAILABILITY)

    // No label should show for this version of the app.
    launchSplashActivityFully {
      onView(withId(R.id.build_flavor_label)).check(matches(not(isDisplayed())))
    }
  }

  @Test
  @RunOn(TestPlatform.ROBOLECTRIC)
  fun testSplashActivity_onboarded_testingFlavor_doesNotWaitToStart() {
    simulateAppAlreadyOnboardedWithFlavor(BuildFlavor.TESTING)
    initializeTestApplicationWithFlavor(BuildFlavor.TESTING)

    // The profile chooser opens immediately for the testing flavor since it has no delay.
    launchSplashActivityPartially {
      testCoroutineDispatchers.runCurrent()

      intended(hasComponent(ProfileChooserActivity::class.java.name))
    }
  }

  @Test
  @RunOn(TestPlatform.ROBOLECTRIC)
  fun testSplashActivity_onboarded_devFlavor_doesNotWaitToStart() {
    simulateAppAlreadyOnboardedWithFlavor(BuildFlavor.DEVELOPER)
    initializeTestApplicationWithFlavor(BuildFlavor.DEVELOPER)

    // The profile chooser opens immediately for the developer flavor since it has no delay.
    launchSplashActivityPartially {
      testCoroutineDispatchers.runCurrent()

      intended(hasComponent(ProfileChooserActivity::class.java.name))
    }
  }

  @Test
  @RunOn(TestPlatform.ROBOLECTRIC)
  fun testSplashActivity_onboarded_alphaFlavor_doNotWait_doesNotStart() {
    simulateAppAlreadyOnboardedWithFlavor(BuildFlavor.ALPHA)
    initializeTestApplicationWithFlavor(BuildFlavor.ALPHA)

    // Nothing opens without waiting for the alpha startup notice to finish.
    launchSplashActivityPartially {
      testCoroutineDispatchers.runCurrent()

      Intents.assertNoUnverifiedIntents()
    }
  }

  @Test
  @RunOn(TestPlatform.ROBOLECTRIC)
  fun testSplashActivity_onboarded_alphaFlavor_waitTwoSeconds_intentsToProfileChooser() {
    simulateAppAlreadyOnboardedWithFlavor(BuildFlavor.ALPHA)
    initializeTestApplicationWithFlavor(BuildFlavor.ALPHA)

    // The profile chooser should appear after the 2 seconds wait for the alpha splash screen.
    launchSplashActivityPartially {
      testCoroutineDispatchers.advanceTimeBy(TimeUnit.SECONDS.toMillis(2))

      intended(hasComponent(ProfileChooserActivity::class.java.name))
    }
  }

  @Test
  @RunOn(TestPlatform.ROBOLECTRIC)
  fun testSplashActivity_onboarded_betaFlavor_doNotWait_doesNotStart() {
    simulateAppAlreadyOnboardedWithFlavor(BuildFlavor.BETA)
    initializeTestApplicationWithFlavor(BuildFlavor.BETA)

    // Nothing opens without waiting for the beta startup notice to finish.
    launchSplashActivityPartially {
      testCoroutineDispatchers.runCurrent()

      Intents.assertNoUnverifiedIntents()
    }
  }

  @Test
  @RunOn(TestPlatform.ROBOLECTRIC)
  fun testSplashActivity_onboarded_betaFlavor_waitTwoSeconds_intentsToProfileChooser() {
    simulateAppAlreadyOnboardedWithFlavor(BuildFlavor.BETA)
    initializeTestApplicationWithFlavor(BuildFlavor.BETA)

    // The profile chooser should appear after the 2 seconds wait for the beta splash screen.
    launchSplashActivityPartially {
      testCoroutineDispatchers.advanceTimeBy(TimeUnit.SECONDS.toMillis(2))

      intended(hasComponent(ProfileChooserActivity::class.java.name))
    }
  }

  @Test
  @RunOn(TestPlatform.ROBOLECTRIC)
  fun testSplashActivity_onboarded_gaFlavor_doesNotWaitToStart() {
    simulateAppAlreadyOnboardedWithFlavor(BuildFlavor.GENERAL_AVAILABILITY)
    initializeTestApplicationWithFlavor(BuildFlavor.GENERAL_AVAILABILITY)

    // The profile chooser opens immediately for the GA flavor since it has no delay.
    launchSplashActivityPartially {
      testCoroutineDispatchers.runCurrent()

      intended(hasComponent(ProfileChooserActivity::class.java.name))
    }
  }

  private fun simulateAppAlreadyOpened() {
    runInNewTestApplication {
      val monitor = monitorFactory.createMonitor(appStartupStateController.getAppStartupState())
      testCoroutineDispatchers.advanceUntilIdle()
      monitor.ensureNextResultIsSuccess()
    }
  }

  private fun simulateAppAlreadyOnboarded() {
    // Simulate the app was already onboarded by creating an isolated onboarding flow controller and
    // saving the onboarding status on the system before the activity is opened. Note that this has
    // to be done in an isolated test application since the test application of this class shares
    // state with production code under test. The isolated test application must be created through
    // Instrumentation to ensure it's properly attached.
    runInNewTestApplication {
      appStartupStateController.markOnboardingFlowCompleted()
      testCoroutineDispatchers.advanceUntilIdle()
    }
  }

  private fun runInNewTestApplication(block: TestApplication.() -> Unit) {
    val newApplication = Instrumentation.newApplication(
      TestApplication::class.java,
      InstrumentationRegistry.getInstrumentation().targetContext
    ) as TestApplication
    newApplication.testCoroutineDispatchers.registerIdlingResource()
    newApplication.block()
    newApplication.testCoroutineDispatchers.unregisterIdlingResource()
  }

  /**
   * Allows the existing [TestApplication] to be treated as though it was recreated.
   *
   * This should only be used when Espresso needs to run operations in a "previous" application
   * instance (since Espresso can only use the current instrumentation and not a new one). For all
   * other cases, prefer [runInNewTestApplication] since it actually creates an entirely new
   * application in isolation, and is closer to a separate app instance than what this method
   * produces.
   */
  private fun recreateExistingApplication() {
    testCoroutineDispatchers.unregisterIdlingResource()
    ApplicationProvider.getApplicationContext<TestApplication>().recreateDaggerGraph()
    initializeTestApplication()

    // Reset any intents previously recorded.
    Intents.release()
    Intents.init()
  }

  private fun recreateExistingApplicationWithFlavor(buildFlavor: BuildFlavor) {
    TestModule.buildFlavor = buildFlavor
    recreateExistingApplication()
  }

  /** See [recreateExistingApplication] for when to use this. */
  private fun reopenAppWithNewFlavor(buildFlavor: BuildFlavor) {
    TestModule.buildFlavor = buildFlavor
    recreateExistingApplication()
    val monitor = monitorFactory.createMonitor(appStartupStateController.getAppStartupState())
    testCoroutineDispatchers.advanceUntilIdle()
    monitor.ensureNextResultIsSuccess()
  }

  private fun simulateAppAlreadyOpenedWithFlavor(buildFlavor: BuildFlavor) {
    TestModule.buildFlavor = buildFlavor
    simulateAppAlreadyOpened()
  }

  private fun simulateAppAlreadyOnboardedWithFlavor(buildFlavor: BuildFlavor) {
    TestModule.buildFlavor = buildFlavor
    simulateAppAlreadyOnboarded()
  }

  private fun initializeTestApplication() {
    ApplicationProvider.getApplicationContext<TestApplication>().inject(this)
    testCoroutineDispatchers.registerIdlingResource()
    setAutoAppExpirationEnabled(enabled = false) // Default to disabled.
  }

  private fun initializeTestApplicationWithFlavor(buildFlavor: BuildFlavor) {
    TestModule.buildFlavor = buildFlavor
    initializeTestApplication()
  }

  /**
   * Launches [SplashActivity] and waits for all initial time-based operations to complete before
   * executing [testBlock].
   */
  private fun launchSplashActivityFully(testBlock: (ActivityScenario<SplashActivity>) -> Unit) {
    launchSplashActivity {
      testCoroutineDispatchers.advanceUntilIdle()
      testBlock(it)
    }
  }

  /** Launches [SplashActivity] and waits for initial time-based operations to start. */
  private fun launchSplashActivityPartially(testBlock: (ActivityScenario<SplashActivity>) -> Unit) {
    launchSplashActivity {
      testCoroutineDispatchers.runCurrent()
      testBlock(it)
    }
  }

  private fun launchSplashActivity(testBlock: (ActivityScenario<SplashActivity>) -> Unit) {
    val openFromLauncher = Intent(context, SplashActivity::class.java).also {
      it.action = Intent.ACTION_MAIN
      it.addCategory(Intent.CATEGORY_LAUNCHER)
    }
    ActivityScenario.launch<SplashActivity>(openFromLauncher).use(testBlock)
  }

  private fun setAutoAppExpirationEnabled(enabled: Boolean) {
    fakeMetaDataRetriever.putMetaDataBoolean("automatic_app_expiration_enabled", enabled)
  }

  private fun setAutoAppExpirationDate(dateString: String) {
    fakeMetaDataRetriever.putMetaDataString("expiration_date", dateString)
  }

  /** Returns a date string occurring before today. */
  private fun dateStringBeforeToday(): String {
    return computeDateString(Instant.now() - Duration.ofDays(1))
  }

  /** Returns a date string occurring after today. */
  private fun dateStringAfterToday(): String {
    return computeDateString(Instant.now() + Duration.ofDays(1))
  }

  private fun computeDateString(instant: Instant): String {
    return computeDateString(Date.from(instant))
  }

  private fun computeDateString(date: Date): String {
    return expirationDateFormat.format(date)
  }

  private fun forceDefaultLocale(locale: Locale) {
    context.applicationContext.resources.configuration.setLocale(locale)
    Locale.setDefault(locale)
  }

  private fun corruptCacheFile() {
    // Statically retrieve the application context since injection may not have yet occurred.
    val applicationContext = ApplicationProvider.getApplicationContext<Context>()
    File(applicationContext.filesDir, "on_boarding_flow.cache").writeText("broken")
  }

  @Module
  class TestModule {
    companion object {
      var buildFlavor = BuildFlavor.BUILD_FLAVOR_UNSPECIFIED
    }

    @Provides
    fun provideTestingBuildFlavor(): BuildFlavor = buildFlavor
  }

  @Singleton
  @Component(
    modules = [
      TestModule::class, RobolectricModule::class,
      TestDispatcherModule::class, ApplicationModule::class, PlatformParameterModule::class,
      LoggerModule::class, ContinueModule::class, FractionInputModule::class,
      ItemSelectionInputModule::class, MultipleChoiceInputModule::class,
      NumberWithUnitsRuleModule::class, NumericInputRuleModule::class, TextInputRuleModule::class,
      DragDropSortInputModule::class, ImageClickInputModule::class, InteractionsModule::class,
      GcsResourceModule::class, GlideImageLoaderModule::class, ImageParsingModule::class,
      HtmlParserEntityTypeModule::class, QuestionModule::class, TestLogReportingModule::class,
      AccessibilityTestModule::class, LogStorageModule::class, CachingTestModule::class,
      PrimeTopicAssetsControllerModule::class, ExpirationMetaDataRetrieverTestModule::class,
      ViewBindingShimModule::class, RatioInputModule::class, NetworkConfigProdModule::class,
      ApplicationStartupListenerModule::class, HintsAndSolutionConfigModule::class,
      LogReportWorkerModule::class, WorkManagerConfigurationModule::class,
      FirebaseLogUploaderModule::class, FakeOppiaClockModule::class, PracticeTabModule::class,
      DeveloperOptionsStarterModule::class, DeveloperOptionsModule::class,
      ExplorationStorageModule::class, NetworkModule::class, HintsAndSolutionProdModule::class,
      NetworkConnectionUtilDebugModule::class, NetworkConnectionDebugUtilModule::class,
      AssetModule::class, LocaleProdModule::class, ActivityRecreatorTestModule::class,
      PlatformParameterSingletonModule::class,
      NumericExpressionInputModule::class, AlgebraicExpressionInputModule::class,
      MathEquationInputModule::class, SplitScreenInteractionModule::class,
      LoggingIdentifierModule::class, ApplicationLifecycleModule::class,
<<<<<<< HEAD
      SyncStatusModule::class, EventLoggingConfigurationModule::class
=======
      SyncStatusModule::class, MetricLogSchedulerModule::class
>>>>>>> 9b30a686
    ]
  )
  interface TestApplicationComponent : ApplicationComponent {
    @Component.Builder
    interface Builder {
      @BindsInstance
      fun setApplication(application: Application): Builder

      fun build(): TestApplicationComponent
    }

    fun getAppStartupStateController(): AppStartupStateController

    fun getTestCoroutineDispatchers(): TestCoroutineDispatchers

    fun getMonitorFactory(): DataProviderTestMonitor.Factory

    fun inject(splashActivityTest: SplashActivityTest)
  }

  class TestApplication : Application(), ActivityComponentFactory, ApplicationInjectorProvider {
    private var component: TestApplicationComponent = createTestApplicationComponent()

    val appStartupStateController: AppStartupStateController
      get() = component.getAppStartupStateController()
    val testCoroutineDispatchers: TestCoroutineDispatchers
      get() = component.getTestCoroutineDispatchers()
    val monitorFactory: DataProviderTestMonitor.Factory
      get() = component.getMonitorFactory()

    fun inject(splashActivityTest: SplashActivityTest) {
      component.inject(splashActivityTest)
    }

    override fun createActivityComponent(activity: AppCompatActivity): ActivityComponent {
      return component.getActivityComponentBuilderProvider().get().setActivity(activity).build()
    }

    override fun getApplicationInjector(): ApplicationInjector = component

    fun recreateDaggerGraph() {
      component = createTestApplicationComponent()
    }

    private fun createTestApplicationComponent(): TestApplicationComponent {
      return DaggerSplashActivityTest_TestApplicationComponent.builder()
        .setApplication(this)
        .build()
    }
  }

  private companion object {
    private val EGYPT_ARABIC_LOCALE = Locale("ar", "EG")
    private val BRAZIL_PORTUGUESE_LOCALE = Locale("pt", "BR")
    private val TURKEY_TURKISH_LOCALE = Locale("tr", "TR")

    private fun onDialogView(matcher: Matcher<View>) = onView(matcher).inRoot(isDialog())
  }
}<|MERGE_RESOLUTION|>--- conflicted
+++ resolved
@@ -1204,11 +1204,8 @@
       NumericExpressionInputModule::class, AlgebraicExpressionInputModule::class,
       MathEquationInputModule::class, SplitScreenInteractionModule::class,
       LoggingIdentifierModule::class, ApplicationLifecycleModule::class,
-<<<<<<< HEAD
-      SyncStatusModule::class, EventLoggingConfigurationModule::class
-=======
-      SyncStatusModule::class, MetricLogSchedulerModule::class
->>>>>>> 9b30a686
+      SyncStatusModule::class, MetricLogSchedulerModule::class,
+      EventLoggingConfigurationModule::class
     ]
   )
   interface TestApplicationComponent : ApplicationComponent {
