--- conflicted
+++ resolved
@@ -299,17 +299,11 @@
       PrimeTopicAssetsControllerModule::class, ExpirationMetaDataRetrieverTestModule::class,
       ViewBindingShimModule::class, RatioInputModule::class,
       ApplicationStartupListenerModule::class, HintsAndSolutionConfigModule::class,
-<<<<<<< HEAD
       HintsAndSolutionModule::class, LogUploadWorkerModule::class,
       WorkManagerConfigurationModule::class, FirebaseLogUploaderModule::class,
       FakeOppiaClockModule::class, PracticeTabModule::class, DeveloperOptionsStarterModule::class,
-      DeveloperOptionsModule::class, ExplorationStorageModule::class
-=======
-      LogUploadWorkerModule::class, WorkManagerConfigurationModule::class,
-      FirebaseLogUploaderModule::class, FakeOppiaClockModule::class, PracticeTabModule::class,
-      DeveloperOptionsStarterModule::class, DeveloperOptionsModule::class,
-      ExplorationStorageModule::class, NetworkConnectionUtilDebugModule::class
->>>>>>> b4276437
+      DeveloperOptionsModule::class, ExplorationStorageModule::class,
+      NetworkConnectionDebugUtilModule::class
     ]
   )
   interface TestApplicationComponent : ApplicationComponent {
