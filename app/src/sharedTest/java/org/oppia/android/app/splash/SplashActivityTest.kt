package org.oppia.android.app.splash

import android.app.Application
import android.app.Instrumentation
import android.content.Context
import androidx.appcompat.app.AppCompatActivity
import androidx.test.core.app.ApplicationProvider
import androidx.test.espresso.Espresso.onView
import androidx.test.espresso.action.ViewActions.click
import androidx.test.espresso.assertion.ViewAssertions.matches
import androidx.test.espresso.intent.Intents
import androidx.test.espresso.intent.Intents.intended
import androidx.test.espresso.intent.matcher.IntentMatchers.hasComponent
import androidx.test.espresso.matcher.RootMatchers.isDialog
import androidx.test.espresso.matcher.ViewMatchers.isDisplayed
import androidx.test.espresso.matcher.ViewMatchers.withText
import androidx.test.ext.junit.runners.AndroidJUnit4
import androidx.test.platform.app.InstrumentationRegistry
import androidx.test.rule.ActivityTestRule
import com.google.common.truth.Truth.assertThat
import dagger.BindsInstance
import dagger.Component
import org.junit.After
import org.junit.Before
import org.junit.Rule
import org.junit.Test
import org.junit.runner.RunWith
import org.oppia.android.R
import org.oppia.android.app.activity.ActivityComponent
import org.oppia.android.app.activity.ActivityComponentFactory
import org.oppia.android.app.application.ApplicationComponent
import org.oppia.android.app.application.ApplicationInjector
import org.oppia.android.app.application.ApplicationInjectorProvider
import org.oppia.android.app.application.ApplicationModule
import org.oppia.android.app.application.ApplicationStartupListenerModule
import org.oppia.android.app.devoptions.DeveloperOptionsModule
import org.oppia.android.app.devoptions.DeveloperOptionsStarterModule
import org.oppia.android.app.model.OppiaLanguage.ARABIC
import org.oppia.android.app.model.OppiaLanguage.BRAZILIAN_PORTUGUESE
import org.oppia.android.app.model.OppiaLanguage.ENGLISH
import org.oppia.android.app.model.OppiaLanguage.LANGUAGE_UNSPECIFIED
import org.oppia.android.app.model.OppiaLocaleContext
import org.oppia.android.app.model.OppiaRegion
import org.oppia.android.app.onboarding.OnboardingActivity
import org.oppia.android.app.profile.ProfileChooserActivity
import org.oppia.android.app.shim.ViewBindingShimModule
import org.oppia.android.app.topic.PracticeTabModule
import org.oppia.android.app.translation.AppLanguageLocaleHandler
import org.oppia.android.app.translation.testing.ActivityRecreatorTestModule
import org.oppia.android.data.backends.gae.NetworkConfigProdModule
import org.oppia.android.data.backends.gae.NetworkModule
import org.oppia.android.domain.classify.InteractionsModule
import org.oppia.android.domain.classify.rules.continueinteraction.ContinueModule
import org.oppia.android.domain.classify.rules.dragAndDropSortInput.DragDropSortInputModule
import org.oppia.android.domain.classify.rules.fractioninput.FractionInputModule
import org.oppia.android.domain.classify.rules.imageClickInput.ImageClickInputModule
import org.oppia.android.domain.classify.rules.itemselectioninput.ItemSelectionInputModule
import org.oppia.android.domain.classify.rules.multiplechoiceinput.MultipleChoiceInputModule
import org.oppia.android.domain.classify.rules.numberwithunits.NumberWithUnitsRuleModule
import org.oppia.android.domain.classify.rules.numericinput.NumericInputRuleModule
import org.oppia.android.domain.classify.rules.ratioinput.RatioInputModule
import org.oppia.android.domain.classify.rules.textinput.TextInputRuleModule
import org.oppia.android.domain.exploration.lightweightcheckpointing.ExplorationStorageModule
import org.oppia.android.domain.hintsandsolution.HintsAndSolutionConfigModule
import org.oppia.android.domain.hintsandsolution.HintsAndSolutionProdModule
import org.oppia.android.domain.onboarding.AppStartupStateController
import org.oppia.android.domain.onboarding.testing.ExpirationMetaDataRetrieverTestModule
import org.oppia.android.domain.onboarding.testing.FakeExpirationMetaDataRetriever
import org.oppia.android.domain.oppialogger.LogStorageModule
import org.oppia.android.domain.oppialogger.loguploader.LogUploadWorkerModule
import org.oppia.android.domain.platformparameter.PlatformParameterModule
import org.oppia.android.domain.question.QuestionModule
import org.oppia.android.domain.topic.PrimeTopicAssetsControllerModule
import org.oppia.android.domain.workmanager.WorkManagerConfigurationModule
import org.oppia.android.testing.AccessibilityTestRule
import org.oppia.android.testing.BuildEnvironment
import org.oppia.android.testing.OppiaTestRule
import org.oppia.android.testing.RunOn
import org.oppia.android.testing.TestLogReportingModule
import org.oppia.android.testing.TestPlatform
import org.oppia.android.testing.robolectric.RobolectricModule
import org.oppia.android.testing.threading.TestCoroutineDispatchers
import org.oppia.android.testing.threading.TestDispatcherModule
import org.oppia.android.testing.time.FakeOppiaClockModule
import org.oppia.android.util.accessibility.AccessibilityTestModule
import org.oppia.android.util.caching.AssetModule
import org.oppia.android.util.caching.testing.CachingTestModule
import org.oppia.android.util.gcsresource.GcsResourceModule
import org.oppia.android.util.locale.LocaleProdModule
import org.oppia.android.util.logging.LoggerModule
import org.oppia.android.util.logging.firebase.FirebaseLogUploaderModule
import org.oppia.android.util.networking.NetworkConnectionDebugUtilModule
import org.oppia.android.util.networking.NetworkConnectionUtilDebugModule
import org.oppia.android.util.parser.html.HtmlParserEntityTypeModule
import org.oppia.android.util.parser.image.GlideImageLoaderModule
import org.oppia.android.util.parser.image.ImageParsingModule
import org.robolectric.annotation.Config
import org.robolectric.annotation.LooperMode
import java.io.File
import java.text.SimpleDateFormat
import java.time.Duration
import java.time.Instant
import java.util.Date
import java.util.Locale
import javax.inject.Inject
import javax.inject.Singleton

/**
 * Tests for [SplashActivity]. For context on the activity test rule setup see:
 * https://jabknowsnothing.wordpress.com/2015/11/05/activitytestrule-espressos-test-lifecycle/.
 */
@RunWith(AndroidJUnit4::class)
@LooperMode(LooperMode.Mode.PAUSED)
@Config(application = SplashActivityTest.TestApplication::class, qualifiers = "port-xxhdpi")
class SplashActivityTest {
  @get:Rule
  val accessibilityTestRule = AccessibilityTestRule()

  @get:Rule
  val oppiaTestRule = OppiaTestRule()

  @Inject
  lateinit var context: Context

  @Inject
  lateinit var testCoroutineDispatchers: TestCoroutineDispatchers

  @Inject
  lateinit var fakeMetaDataRetriever: FakeExpirationMetaDataRetriever

<<<<<<< HEAD
  // TODO(#3792): Remove this usage of Locale (probably by introducing a test utility in the locale
  //  package to generate these strings).
=======
  @Inject
  lateinit var appLanguageLocaleHandler: AppLanguageLocaleHandler

>>>>>>> a3c167b3
  private val expirationDateFormat by lazy { SimpleDateFormat("yyyy-MM-dd", Locale.getDefault()) }

  @Before
  fun setUp() {
    Intents.init()
  }

  @After
  fun tearDown() {
    testCoroutineDispatchers.unregisterIdlingResource()
    Intents.release()
  }

  // The initialTouchMode enables the activity to be launched in touch mode. The launchActivity is
  // disabled to launch Activity explicitly within each test case.
  @get:Rule
  var activityTestRule: ActivityTestRule<SplashActivity> = ActivityTestRule(
    SplashActivity::class.java,
    /* initialTouchMode= */ true,
    /* launchActivity= */ false
  )

  @Test
  fun testSplashActivity_initialOpen_routesToOnboardingActivity() {
    initializeTestApplication()

    activityTestRule.launchActivity(null)
    testCoroutineDispatchers.advanceUntilIdle()

    intended(hasComponent(OnboardingActivity::class.java.name))
  }

  @Test
  fun testSplashActivity_secondOpen_routesToChooseProfileChooserActivity() {
    simulateAppAlreadyOnboarded()
    initializeTestApplication()

    activityTestRule.launchActivity(null)
    testCoroutineDispatchers.advanceUntilIdle()

    intended(hasComponent(ProfileChooserActivity::class.java.name))
  }

  @Test
  fun testOpenApp_initial_expirationEnabled_beforeExpDate_intentsToOnboardingFlow() {
    initializeTestApplication()
    setAutoAppExpirationEnabled(enabled = true)
    setAutoAppExpirationDate(dateStringAfterToday())

    activityTestRule.launchActivity(null)
    testCoroutineDispatchers.advanceUntilIdle()

    // App deprecation is enabled, but this app hasn't yet expired.
    intended(hasComponent(OnboardingActivity::class.java.name))
  }

  @Test
  fun testOpenApp_initial_expirationEnabled_afterExpDate_intentsToDeprecationDialog() {
    initializeTestApplication()
    setAutoAppExpirationEnabled(enabled = true)
    setAutoAppExpirationDate(dateStringBeforeToday())

    activityTestRule.launchActivity(null)
    testCoroutineDispatchers.advanceUntilIdle()

    // The current app is expired.
    onView(withText(R.string.unsupported_app_version_dialog_title))
      .inRoot(isDialog())
      .check(matches(isDisplayed()))
  }

  @Test
  fun testOpenApp_initial_expirationEnabled_afterExpDate_clickOnCloseDialog_endsActivity() {
    initializeTestApplication()
    setAutoAppExpirationEnabled(enabled = true)
    setAutoAppExpirationDate(dateStringBeforeToday())
    activityTestRule.launchActivity(null)
    testCoroutineDispatchers.advanceUntilIdle()

    onView(withText(R.string.unsupported_app_version_dialog_close_button_text))
      .inRoot(isDialog())
      .perform(click())
    testCoroutineDispatchers.advanceUntilIdle()

    // Closing the dialog should close the activity (and thus, the app).
    assertThat(activityTestRule.activity.isFinishing).isTrue()
  }

  @Test
  fun testOpenApp_initial_expirationDisabled_afterExpDate_intentsToOnboardingFlow() {
    initializeTestApplication()
    setAutoAppExpirationEnabled(enabled = false)
    setAutoAppExpirationDate(dateStringBeforeToday())

    activityTestRule.launchActivity(null)
    testCoroutineDispatchers.advanceUntilIdle()

    // The app is technically deprecated, but because the deprecation check is disabled the
    // onboarding flow should be shown, instead.
    intended(hasComponent(OnboardingActivity::class.java.name))
  }

  @Test
  fun testOpenApp_reopen_onboarded_expirationEnabled_beforeExpDate_intentsToProfileChooser() {
    simulateAppAlreadyOnboarded()
    initializeTestApplication()
    setAutoAppExpirationEnabled(enabled = true)
    setAutoAppExpirationDate(dateStringAfterToday())

    activityTestRule.launchActivity(null)
    testCoroutineDispatchers.advanceUntilIdle()

    // Reopening the app before it's expired should result in the profile activity showing since the
    // user has already been onboarded.
    intended(hasComponent(ProfileChooserActivity::class.java.name))
  }

  @Test
  fun testOpenApp_reopen_onboarded_expirationEnabled_afterExpDate_intentsToDeprecationDialog() {
    simulateAppAlreadyOnboarded()
    initializeTestApplication()
    setAutoAppExpirationEnabled(enabled = true)
    setAutoAppExpirationDate(dateStringBeforeToday())

    activityTestRule.launchActivity(null)
    testCoroutineDispatchers.advanceUntilIdle()

    // Reopening the app after it expires should prevent further access.
    onView(withText(R.string.unsupported_app_version_dialog_title))
      .inRoot(isDialog())
      .check(matches(isDisplayed()))
  }

  @Test
  @RunOn(buildEnvironments = [BuildEnvironment.BAZEL])
  fun testSplashActivity_englishLocale_initializesLocaleHandlerWithEnglishContext() {
    initializeTestApplication()
    forceDefaultLocale(Locale.ENGLISH)

    activityTestRule.launchActivity(null)
    testCoroutineDispatchers.advanceUntilIdle()

    // Verify that the locale is initialized (i.e. getDisplayLocale doesn't throw an exception) &
    // that the correct display locale is defined per the system locale.
    val displayLocale = appLanguageLocaleHandler.getDisplayLocale()
    val context = displayLocale.localeContext
    assertThat(context.languageDefinition.language).isEqualTo(ENGLISH)
    assertThat(context.languageDefinition.minAndroidSdkVersion).isEqualTo(1)
    assertThat(context.languageDefinition.appStringId.ietfBcp47Id.ietfLanguageTag).isEqualTo("en")
    assertThat(context.hasFallbackLanguageDefinition()).isFalse()
    assertThat(context.regionDefinition.region).isEqualTo(OppiaRegion.REGION_UNSPECIFIED)
    assertThat(context.regionDefinition.regionId.ietfRegionTag).isEqualTo("")
    assertThat(context.usageMode).isEqualTo(OppiaLocaleContext.LanguageUsageMode.APP_STRINGS)
  }

  @Test
  @RunOn(buildEnvironments = [BuildEnvironment.BAZEL])
  fun testSplashActivity_arabicLocale_initializesLocaleHandlerWithArabicContext() {
    initializeTestApplication()
    forceDefaultLocale(EGYPT_ARABIC_LOCALE)

    activityTestRule.launchActivity(null)
    testCoroutineDispatchers.advanceUntilIdle()

    // Verify that the locale is initialized (i.e. getDisplayLocale doesn't throw an exception) &
    // that the correct display locale is defined per the system locale.
    val displayLocale = appLanguageLocaleHandler.getDisplayLocale()
    val context = displayLocale.localeContext
    assertThat(context.languageDefinition.language).isEqualTo(ARABIC)
  }

  @Test
  @RunOn(buildEnvironments = [BuildEnvironment.BAZEL])
  fun testSplashActivity_brazilianPortugueseLocale_initializesLocaleHandlerPortugueseContext() {
    initializeTestApplication()
    forceDefaultLocale(BRAZIL_PORTUGUESE_LOCALE)

    activityTestRule.launchActivity(null)
    testCoroutineDispatchers.advanceUntilIdle()

    // Verify that the locale is initialized (i.e. getDisplayLocale doesn't throw an exception) &
    // that the correct display locale is defined per the system locale.
    val displayLocale = appLanguageLocaleHandler.getDisplayLocale()
    val context = displayLocale.localeContext
    assertThat(context.languageDefinition.language).isEqualTo(BRAZILIAN_PORTUGUESE)
  }

  @Test
  fun testSplashActivity_unsupportedLocale_initializesLocaleHandlerWithUnspecifiedLanguage() {
    initializeTestApplication()
    forceDefaultLocale(TURKEY_TURKISH_LOCALE)

    activityTestRule.launchActivity(null)
    testCoroutineDispatchers.advanceUntilIdle()

    // Verify that the context is the default state (due to the unsupported locale).
    val displayLocale = appLanguageLocaleHandler.getDisplayLocale()
    val languageDefinition = displayLocale.localeContext.languageDefinition
    assertThat(languageDefinition.language).isEqualTo(LANGUAGE_UNSPECIFIED)
    assertThat(languageDefinition.minAndroidSdkVersion).isEqualTo(1)
    assertThat(languageDefinition.appStringId.ietfBcp47Id.ietfLanguageTag).isEqualTo("tr")
  }

  @Test
  @RunOn(TestPlatform.ROBOLECTRIC)
  fun testSplashActivity_initializationFailure_initializesLocaleHandlerWithDefaultContext() {
    corruptCacheFile()
    initializeTestApplication()

    activityTestRule.launchActivity(null)
    testCoroutineDispatchers.advanceUntilIdle()

    // Verify that the context is the default state (due to the unsupported locale).
    val displayLocale = appLanguageLocaleHandler.getDisplayLocale()
    val context = displayLocale.localeContext
    assertThat(context.languageDefinition.language).isEqualTo(ENGLISH)
    assertThat(context.languageDefinition.minAndroidSdkVersion).isEqualTo(1)
    assertThat(context.languageDefinition.appStringId.ietfBcp47Id.ietfLanguageTag).isEqualTo("en")
    assertThat(context.hasFallbackLanguageDefinition()).isFalse()
    assertThat(context.regionDefinition.region).isEqualTo(OppiaRegion.UNITED_STATES)
    assertThat(context.regionDefinition.regionId.ietfRegionTag).isEqualTo("US")
    assertThat(context.usageMode).isEqualTo(OppiaLocaleContext.LanguageUsageMode.APP_STRINGS)
  }

  @Test
  @RunOn(TestPlatform.ROBOLECTRIC)
  fun testSplashActivity_initializationFailure_logsError() {
    // Simulate a corrupted cache file to trigger an initialization failure.
    corruptCacheFile()
    initializeTestApplication()

    activityTestRule.launchActivity(null)
    testCoroutineDispatchers.advanceUntilIdle()

    val logs = getShadowLogsOnRobolectric()
    assertThat(logs.any { it.contains("Failed to compute initial state") }).isTrue()
  }

  @Test
  fun testSplashActivity_initializationFailure_routesToOnboardingActivity() {
    corruptCacheFile()
    initializeTestApplication()

    activityTestRule.launchActivity(null)
    testCoroutineDispatchers.advanceUntilIdle()

    // Verify that an initialization failure leads to the onboarding activity by default.
    intended(hasComponent(OnboardingActivity::class.java.name))
  }

  private fun simulateAppAlreadyOnboarded() {
    // Simulate the app was already onboarded by creating an isolated onboarding flow controller and
    // saving the onboarding status on the system before the activity is opened. Note that this has
    // to be done in an isolated test application since the test application of this class shares
    // state with production code under test. The isolated test application must be created through
    // Instrumentation to ensure it's properly attached.
    val testApplication = Instrumentation.newApplication(
      TestApplication::class.java,
      InstrumentationRegistry.getInstrumentation().targetContext
    ) as TestApplication
    testApplication.getAppStartupStateController().markOnboardingFlowCompleted()
    testApplication.getTestCoroutineDispatchers().advanceUntilIdle()
  }

  private fun initializeTestApplication() {
    ApplicationProvider.getApplicationContext<TestApplication>().inject(this)
    testCoroutineDispatchers.registerIdlingResource()
    setAutoAppExpirationEnabled(enabled = false) // Default to disabled.
  }

  private fun setAutoAppExpirationEnabled(enabled: Boolean) {
    fakeMetaDataRetriever.putMetaDataBoolean("automatic_app_expiration_enabled", enabled)
  }

  private fun setAutoAppExpirationDate(dateString: String) {
    fakeMetaDataRetriever.putMetaDataString("expiration_date", dateString)
  }

  /** Returns a date string occurring before today. */
  private fun dateStringBeforeToday(): String {
    return computeDateString(Instant.now() - Duration.ofDays(1))
  }

  /** Returns a date string occurring after today. */
  private fun dateStringAfterToday(): String {
    return computeDateString(Instant.now() + Duration.ofDays(1))
  }

  private fun computeDateString(instant: Instant): String {
    return computeDateString(Date.from(instant))
  }

  private fun computeDateString(date: Date): String {
    return expirationDateFormat.format(date)
  }

  private fun forceDefaultLocale(locale: Locale) {
    context.applicationContext.resources.configuration.setLocale(locale)
    Locale.setDefault(locale)
  }

  private fun getShadowLogsOnRobolectric(): List<String> {
    val shadowLogClass = Class.forName("org.robolectric.shadows.ShadowLog")
    val shadowLogItem = Class.forName("org.robolectric.shadows.ShadowLog\$LogItem")
    val msgField = shadowLogItem.getDeclaredField("msg")
    val logItems = shadowLogClass.getDeclaredMethod("getLogs").invoke(/* obj= */ null) as? List<*>
    return logItems?.map { logItem ->
      msgField.get(logItem) as String
    } ?: listOf()
  }

  private fun corruptCacheFile() {
    // Statically retrieve the application context since injection may not have yet occurred.
    val applicationContext = ApplicationProvider.getApplicationContext<Context>()
    File(applicationContext.filesDir, "on_boarding_flow.cache").writeText("broken")
  }

  @Singleton
  @Component(
    modules = [
      RobolectricModule::class,
      TestDispatcherModule::class, ApplicationModule::class, PlatformParameterModule::class,
      LoggerModule::class, ContinueModule::class, FractionInputModule::class,
      ItemSelectionInputModule::class, MultipleChoiceInputModule::class,
      NumberWithUnitsRuleModule::class, NumericInputRuleModule::class, TextInputRuleModule::class,
      DragDropSortInputModule::class, ImageClickInputModule::class, InteractionsModule::class,
      GcsResourceModule::class, GlideImageLoaderModule::class, ImageParsingModule::class,
      HtmlParserEntityTypeModule::class, QuestionModule::class, TestLogReportingModule::class,
      AccessibilityTestModule::class, LogStorageModule::class, CachingTestModule::class,
      PrimeTopicAssetsControllerModule::class, ExpirationMetaDataRetrieverTestModule::class,
      ViewBindingShimModule::class, RatioInputModule::class, NetworkConfigProdModule::class,
      ApplicationStartupListenerModule::class, HintsAndSolutionConfigModule::class,
      LogUploadWorkerModule::class, WorkManagerConfigurationModule::class,
      FirebaseLogUploaderModule::class, FakeOppiaClockModule::class, PracticeTabModule::class,
      DeveloperOptionsStarterModule::class, DeveloperOptionsModule::class,
      ExplorationStorageModule::class, NetworkModule::class, HintsAndSolutionProdModule::class,
      NetworkConnectionUtilDebugModule::class, NetworkConnectionDebugUtilModule::class,
      AssetModule::class, LocaleProdModule::class, ActivityRecreatorTestModule::class
    ]
  )
  interface TestApplicationComponent : ApplicationComponent {
    @Component.Builder
    interface Builder {
      @BindsInstance
      fun setApplication(application: Application): Builder

      fun build(): TestApplicationComponent
    }

    fun getAppStartupStateController(): AppStartupStateController

    fun getTestCoroutineDispatchers(): TestCoroutineDispatchers

    fun inject(splashActivityTest: SplashActivityTest)
  }

  class TestApplication : Application(), ActivityComponentFactory, ApplicationInjectorProvider {
    private val component: TestApplicationComponent by lazy {
      DaggerSplashActivityTest_TestApplicationComponent.builder()
        .setApplication(this)
        .build()
    }

    fun inject(splashActivityTest: SplashActivityTest) {
      component.inject(splashActivityTest)
    }

    fun getAppStartupStateController() = component.getAppStartupStateController()

    fun getTestCoroutineDispatchers() = component.getTestCoroutineDispatchers()

    override fun createActivityComponent(activity: AppCompatActivity): ActivityComponent {
      return component.getActivityComponentBuilderProvider().get().setActivity(activity).build()
    }

    override fun getApplicationInjector(): ApplicationInjector = component
  }

  private companion object {
    private val EGYPT_ARABIC_LOCALE = Locale("ar", "EG")
    private val BRAZIL_PORTUGUESE_LOCALE = Locale("pt", "BR")
    private val TURKEY_TURKISH_LOCALE = Locale("tr", "TR")
  }
}<|MERGE_RESOLUTION|>--- conflicted
+++ resolved
@@ -128,14 +128,9 @@
   @Inject
   lateinit var fakeMetaDataRetriever: FakeExpirationMetaDataRetriever
 
-<<<<<<< HEAD
-  // TODO(#3792): Remove this usage of Locale (probably by introducing a test utility in the locale
-  //  package to generate these strings).
-=======
   @Inject
   lateinit var appLanguageLocaleHandler: AppLanguageLocaleHandler
 
->>>>>>> a3c167b3
   private val expirationDateFormat by lazy { SimpleDateFormat("yyyy-MM-dd", Locale.getDefault()) }
 
   @Before
