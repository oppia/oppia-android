package org.oppia.android.app.profile

import android.app.Application
import android.content.Context
import android.view.View
import androidx.annotation.StringRes
import androidx.appcompat.app.AppCompatActivity
import androidx.test.core.app.ActivityScenario.launch
import androidx.test.core.app.ApplicationProvider
import androidx.test.espresso.Espresso.onView
import androidx.test.espresso.UiController
import androidx.test.espresso.ViewAction
import androidx.test.espresso.action.ViewActions.click
import androidx.test.espresso.action.ViewActions.closeSoftKeyboard
import androidx.test.espresso.action.ViewActions.pressImeActionButton
import androidx.test.espresso.assertion.ViewAssertions.matches
import androidx.test.espresso.intent.Intents
import androidx.test.espresso.intent.Intents.intended
import androidx.test.espresso.intent.matcher.IntentMatchers.hasComponent
import androidx.test.espresso.matcher.ViewMatchers.isDescendantOfA
import androidx.test.espresso.matcher.ViewMatchers.isEnabled
import androidx.test.espresso.matcher.ViewMatchers.isRoot
import androidx.test.espresso.matcher.ViewMatchers.withId
import androidx.test.espresso.matcher.ViewMatchers.withText
import androidx.test.ext.junit.runners.AndroidJUnit4
import com.google.android.material.textfield.TextInputEditText
import com.google.android.material.textfield.TextInputLayout
import dagger.Component
import org.hamcrest.Description
import org.hamcrest.Matcher
import org.hamcrest.Matchers.allOf
import org.hamcrest.TypeSafeMatcher
import org.junit.After
import org.junit.Before
import org.junit.Test
import org.junit.runner.RunWith
import org.oppia.android.R
import org.oppia.android.app.activity.ActivityComponent
import org.oppia.android.app.administratorcontrols.AdministratorControlsActivity
import org.oppia.android.app.application.ActivityComponentFactory
import org.oppia.android.app.application.ApplicationComponent
import org.oppia.android.app.application.ApplicationInjector
import org.oppia.android.app.application.ApplicationInjectorProvider
import org.oppia.android.app.application.ApplicationModule
import org.oppia.android.app.application.ApplicationStartupListenerModule
import org.oppia.android.app.player.state.hintsandsolution.HintsAndSolutionConfigModule
import org.oppia.android.app.shim.ViewBindingShimModule
import org.oppia.android.app.utility.OrientationChangeAction.Companion.orientationLandscape
import org.oppia.android.domain.classify.InteractionsModule
import org.oppia.android.domain.classify.rules.continueinteraction.ContinueModule
import org.oppia.android.domain.classify.rules.dragAndDropSortInput.DragDropSortInputModule
import org.oppia.android.domain.classify.rules.fractioninput.FractionInputModule
import org.oppia.android.domain.classify.rules.imageClickInput.ImageClickInputModule
import org.oppia.android.domain.classify.rules.itemselectioninput.ItemSelectionInputModule
import org.oppia.android.domain.classify.rules.multiplechoiceinput.MultipleChoiceInputModule
import org.oppia.android.domain.classify.rules.numberwithunits.NumberWithUnitsRuleModule
import org.oppia.android.domain.classify.rules.numericinput.NumericInputRuleModule
import org.oppia.android.domain.classify.rules.ratioinput.RatioInputModule
import org.oppia.android.domain.classify.rules.textinput.TextInputRuleModule
import org.oppia.android.domain.onboarding.ExpirationMetaDataRetrieverModule
import org.oppia.android.domain.oppialogger.LogStorageModule
import org.oppia.android.domain.oppialogger.loguploader.LogUploadWorkerModule
import org.oppia.android.domain.oppialogger.loguploader.WorkManagerConfigurationModule
import org.oppia.android.domain.question.QuestionModule
import org.oppia.android.domain.topic.PrimeTopicAssetsControllerModule
<<<<<<< HEAD
import org.oppia.android.testing.IsOnRobolectric
=======
import org.oppia.android.testing.EditTextInputAction
import org.oppia.android.testing.RobolectricModule
>>>>>>> 7d61134b
import org.oppia.android.testing.TestAccessibilityModule
import org.oppia.android.testing.TestCoroutineDispatchers
import org.oppia.android.testing.TestDispatcherModule
import org.oppia.android.testing.TestLogReportingModule
import org.oppia.android.util.caching.testing.CachingTestModule
import org.oppia.android.util.gcsresource.GcsResourceModule
import org.oppia.android.util.logging.LoggerModule
import org.oppia.android.util.logging.firebase.FirebaseLogUploaderModule
import org.oppia.android.util.parser.GlideImageLoaderModule
import org.oppia.android.util.parser.HtmlParserEntityTypeModule
import org.oppia.android.util.parser.ImageParsingModule
import org.robolectric.annotation.Config
import org.robolectric.annotation.LooperMode
import javax.inject.Inject
import javax.inject.Singleton

@RunWith(AndroidJUnit4::class)
@LooperMode(LooperMode.Mode.PAUSED)
@Config(
  application = AdminAuthActivityTest.TestApplication::class,
  qualifiers = "port-xxhdpi"
)
class AdminAuthActivityTest {

  @Inject
  lateinit var context: Context

  @Inject
  lateinit var testCoroutineDispatchers: TestCoroutineDispatchers

  private val internalProfileId: Int = 0

  @Before
  fun setUp() {
    Intents.init()
    setUpTestApplicationComponent()
    testCoroutineDispatchers.registerIdlingResource()
  }

  @After
  fun tearDown() {
    testCoroutineDispatchers.unregisterIdlingResource()
    Intents.release()
  }

  private fun setUpTestApplicationComponent() {
    ApplicationProvider.getApplicationContext<TestApplication>().inject(this)
  }

  @Test
  fun testAdminAuthActivity_inputCorrectPassword_opensAddProfileActivity() {
    launch<AdminAuthActivity>(
      AdminAuthActivity.createAdminAuthActivityIntent(
        context,
        "12345",
        internalProfileId,
        -10710042,
        AdminAuthEnum.PROFILE_ADD_PROFILE.value
      )
    ).use {
      onView(
        allOf(
          withId(R.id.admin_auth_input_pin_edit_text),
          isDescendantOfA(withId(R.id.admin_auth_input_pin))
        )
      ).perform(
        appendText("12345"),
        closeSoftKeyboard()
      )
      onView(withId(R.id.admin_auth_submit_button)).perform(click())
      intended(hasComponent(AddProfileActivity::class.java.name))
    }
  }

  @Test
  fun testAdminAuthActivity_inputCorrectPassword_clickImeActionButton_opensAddProfileActivity() {
    launch<AdminAuthActivity>(
      AdminAuthActivity.createAdminAuthActivityIntent(
        context,
        "12345",
        internalProfileId,
        -10710042,
        AdminAuthEnum.PROFILE_ADD_PROFILE.value
      )
    ).use {
<<<<<<< HEAD
      onView(
        allOf(
          withId(R.id.admin_auth_input_pin_edit_text),
          isDescendantOfA(withId(R.id.admin_auth_input_pin))
        )
      ).perform(
        appendText("12345"),
=======
      onView(allOf(withId(R.id.input), isDescendantOfA(withId(R.id.admin_auth_input_pin)))).perform(
        editTextInputAction.appendText("12345"),
>>>>>>> 7d61134b
        pressImeActionButton()
      )
      intended(hasComponent(AddProfileActivity::class.java.name))
    }
  }

  @Test
  fun testAdminAuthActivity_inputCorrectPassword_opensAddAdministratorControlsActivity() {
    launch<AdminAuthActivity>(
      AdminAuthActivity.createAdminAuthActivityIntent(
        context,
        "12345",
        internalProfileId,
        -10710042,
        AdminAuthEnum.PROFILE_ADMIN_CONTROLS.value
      )
    ).use {
      onView(
        allOf(
          withId(R.id.admin_auth_input_pin_edit_text),
          isDescendantOfA(withId(R.id.admin_auth_input_pin))
        )
      ).perform(
        appendText("12345"),
        closeSoftKeyboard()
      )
      onView(withId(R.id.admin_auth_submit_button)).perform(click())
      intended(hasComponent(AdministratorControlsActivity::class.java.name))
    }
  }

  @Test
  fun testAdminAuthActivity_inputCorrectPassword_clickImeActionButton_opensAddAdministratorControlsActivity() { // ktlint-disable max-line-length
    launch<AdminAuthActivity>(
      AdminAuthActivity.createAdminAuthActivityIntent(
        context,
        "12345",
        internalProfileId,
        -10710042,
        AdminAuthEnum.PROFILE_ADMIN_CONTROLS.value
      )
    ).use {
<<<<<<< HEAD
      onView(
        allOf(
          withId(R.id.admin_auth_input_pin_edit_text),
          isDescendantOfA(withId(R.id.admin_auth_input_pin))
        )
      ).perform(
        appendText("12345"),
=======
      onView(allOf(withId(R.id.input), isDescendantOfA(withId(R.id.admin_auth_input_pin)))).perform(
        editTextInputAction.appendText("12345"),
>>>>>>> 7d61134b
        pressImeActionButton()
      )
      intended(hasComponent(AdministratorControlsActivity::class.java.name))
    }
  }

  @Test
  fun testAdminAuthActivity_inputIncorrectPassword_checkError() {
    launch<AdminAuthActivity>(
      AdminAuthActivity.createAdminAuthActivityIntent(
        context,
        "12345",
        internalProfileId,
        -10710042,
        AdminAuthEnum.PROFILE_ADMIN_CONTROLS.value
      )
    ).use {
      onView(
        allOf(
          withId(R.id.admin_auth_input_pin_edit_text),
          isDescendantOfA(withId(R.id.admin_auth_input_pin))
        )
      ).perform(
        appendText("12354"),
        closeSoftKeyboard()
      )
      onView(withId(R.id.admin_auth_submit_button)).perform(click())
      onView(withId(R.id.admin_auth_input_pin))
        .check(matches(hasErrorText(R.string.admin_auth_incorrect)))
    }
  }

  @Test
  fun testAdminAuthActivity_inputIncorrectPassword_clickImeActionButton_checkError() {
    launch<AdminAuthActivity>(
      AdminAuthActivity.createAdminAuthActivityIntent(
        context,
        "12345",
        internalProfileId,
        -10710042,
        AdminAuthEnum.PROFILE_ADMIN_CONTROLS.value
      )
    ).use {
<<<<<<< HEAD
=======
      onView(allOf(withId(R.id.input), isDescendantOfA(withId(R.id.admin_auth_input_pin)))).perform(
        editTextInputAction.appendText("12354"),
        pressImeActionButton()
      )
>>>>>>> 7d61134b
      onView(
        allOf(
          withId(R.id.admin_auth_input_pin_edit_text),
          isDescendantOfA(withId(R.id.admin_auth_input_pin))
        )
      ).perform(
        appendText("12354"),
        pressImeActionButton()
      )
      onView(withId(R.id.admin_auth_input_pin))
        .check(matches(hasErrorText(R.string.admin_auth_incorrect)))
    }
  }

  @Test
  fun testAdminAuthActivity_inputIncorrectPassword_inputAgain_checkErrorIsGone() {
    launch<AdminAuthActivity>(
      AdminAuthActivity.createAdminAuthActivityIntent(
        context,
        "12345",
        internalProfileId,
        -10710042,
        AdminAuthEnum.PROFILE_ADMIN_CONTROLS.value
      )
    ).use {
<<<<<<< HEAD
      onView(
        allOf(
          withId(R.id.admin_auth_input_pin_edit_text),
          isDescendantOfA(withId(R.id.admin_auth_input_pin))
        )
      ).perform(
        appendText("123"),
        closeSoftKeyboard()
      )
      onView(withId(R.id.admin_auth_submit_button)).perform(click())
=======
      onView(allOf(withId(R.id.input), isDescendantOfA(withId(R.id.admin_auth_input_pin)))).perform(
        editTextInputAction.appendText("123"),
        closeSoftKeyboard()
      )
      onView(withId(R.id.admin_auth_submit_button)).perform(click())
      onView(allOf(withId(R.id.input), isDescendantOfA(withId(R.id.admin_auth_input_pin)))).perform(
        editTextInputAction.appendText("4"),
        closeSoftKeyboard()
      )
>>>>>>> 7d61134b
      onView(
        allOf(
          withId(R.id.admin_auth_input_pin_edit_text),
          isDescendantOfA(withId(R.id.admin_auth_input_pin))
        )
      ).perform(
        appendText("4"),
        closeSoftKeyboard()
      )
      onView(withId(R.id.admin_auth_input_pin))
        .check(matches(hasNoErrorText()))
    }
  }

  @Test
  fun testAdminAuthActivity_inputIncorrectPassword_inputAgain_clickImeActionButton_checkErrorIsGone() { // ktlint-disable max-line-length
    launch<AdminAuthActivity>(
      AdminAuthActivity.createAdminAuthActivityIntent(
        context,
        "12345",
        internalProfileId,
        -10710042,
        AdminAuthEnum.PROFILE_ADMIN_CONTROLS.value
      )
    ).use {
<<<<<<< HEAD
      onView(
        allOf(
          withId(R.id.admin_auth_input_pin_edit_text),
          isDescendantOfA(withId(R.id.admin_auth_input_pin))
        )
      ).perform(
        appendText("123"),
        pressImeActionButton()
      )
=======
      onView(allOf(withId(R.id.input), isDescendantOfA(withId(R.id.admin_auth_input_pin)))).perform(
        editTextInputAction.appendText("123"),
        pressImeActionButton()
      )
      onView(allOf(withId(R.id.input), isDescendantOfA(withId(R.id.admin_auth_input_pin)))).perform(
        editTextInputAction.appendText("4"),
        closeSoftKeyboard()
      )
>>>>>>> 7d61134b
      onView(
        allOf(
          withId(R.id.admin_auth_input_pin_edit_text),
          isDescendantOfA(withId(R.id.admin_auth_input_pin))
        )
      ).perform(
        appendText("4"),
        closeSoftKeyboard()
      )
      onView(withId(R.id.admin_auth_input_pin))
        .check(matches(hasNoErrorText()))
    }
  }

  @Test
  fun testAdminAuthActivity_buttonState_configurationChanged_buttonStateIsPreserved() {
    launch<AdminAuthActivity>(
      AdminAuthActivity.createAdminAuthActivityIntent(
        context,
        "12345",
        internalProfileId,
        -10710042,
        AdminAuthEnum.PROFILE_ADMIN_CONTROLS.value
      )
    ).use {
<<<<<<< HEAD
      onView(
        allOf(
          withId(R.id.admin_auth_input_pin_edit_text),
          isDescendantOfA(withId(R.id.admin_auth_input_pin))
        )
      ).perform(
        appendText("12345"),
=======
      onView(allOf(withId(R.id.input), isDescendantOfA(withId(R.id.admin_auth_input_pin)))).perform(
        editTextInputAction.appendText("12345"),
>>>>>>> 7d61134b
        closeSoftKeyboard()
      )
      onView(isRoot()).perform(orientationLandscape())
      onView(withId(R.id.admin_auth_submit_button)).check(matches(isEnabled()))
    }
  }

  @Test
  fun testAdminAuthActivity_openedFromAdminControls_configurationChanged_checkHeadingSubHeadingIsPreserved() { // ktlint-disable max-line-length
    launch<AdminAuthActivity>(
      AdminAuthActivity.createAdminAuthActivityIntent(
        context,
        "12345",
        internalProfileId,
        -10710042,
        AdminAuthEnum.PROFILE_ADMIN_CONTROLS.value
      )
    ).use {
      onView(withId(R.id.admin_auth_heading_textview)).check(
        matches(
          withText(
            context.resources.getString(
              R.string.admin_auth_heading
            )
          )
        )
      )
      onView(withId(R.id.admin_auth_sub_text))
        .check(
          matches(
            withText(
              context.resources.getString(
                R.string.admin_auth_admin_controls_sub
              )
            )
          )
        )
      onView(isRoot()).perform(orientationLandscape())
      onView(withId(R.id.admin_auth_sub_text))
        .check(
          matches(
            withText(
              context.resources.getString(R.string.admin_auth_admin_controls_sub)
            )
          )
        )
      onView(withId(R.id.admin_auth_heading_textview)).check(
        matches(
          withText(
            context.resources.getString(
              R.string.admin_auth_heading
            )
          )
        )
      )
    }
  }

  @Test
  fun testAdminAuthActivity_openedFromProfile_configurationChanged_checkHeadingSubHeadingIsPreserved() { // ktlint-disable max-line-length
    launch<AdminAuthActivity>(
      AdminAuthActivity.createAdminAuthActivityIntent(
        context,
        "12345",
        internalProfileId,
        -10710042,
        AdminAuthEnum.PROFILE_ADD_PROFILE.value
      )
    ).use {
      onView(withId(R.id.admin_auth_heading_textview)).check(
        matches(
          withText(
            context.resources.getString(
              R.string.admin_auth_heading
            )
          )
        )
      )
      onView(withId(R.id.admin_auth_sub_text))
        .check(
          matches(
            withText(
              context.resources.getString(
                R.string.admin_auth_sub
              )
            )
          )
        )
      onView(isRoot()).perform(orientationLandscape())
      onView(withId(R.id.admin_auth_sub_text))
        .check(
          matches(
            withText(
              context.resources.getString(
                R.string.admin_auth_sub
              )
            )
          )
        )
      onView(withId(R.id.admin_auth_heading_textview)).check(
        matches(
          withText(
            context.resources.getString(
              R.string.admin_auth_heading
            )
          )
        )
      )
    }
  }

  @Test
  fun testAdminAuthActivity_inputText_configurationChanged_inputTextIsPreserved() {
    launch<AdminAuthActivity>(
      AdminAuthActivity.createAdminAuthActivityIntent(
        context,
        "12345",
        internalProfileId,
        -10710042,
        AdminAuthEnum.PROFILE_ADMIN_CONTROLS.value
      )
    ).use {
      onView(
        allOf(
          withId(R.id.admin_auth_input_pin_edit_text),
          isDescendantOfA(withId(R.id.admin_auth_input_pin))
        )
      ).perform(
        appendText("12345"),
        closeSoftKeyboard()
      )
      onView(isRoot()).perform(orientationLandscape())
      onView(
        allOf(
          withId(R.id.admin_auth_input_pin_edit_text),
          isDescendantOfA(withId(R.id.admin_auth_input_pin))
        )
      ).check(
        matches(
          withText("12345")
        )
      )
    }
  }

  @Test
  fun testAdminAuthActivity_inputIncorrectPasswordLandscape_checkError() {
    launch<AdminAuthActivity>(
      AdminAuthActivity.createAdminAuthActivityIntent(
        context,
        "12345",
        internalProfileId,
        -10710042,
        AdminAuthEnum.PROFILE_ADMIN_CONTROLS.value
      )
    ).use {
      onView(
        allOf(
          withId(R.id.admin_auth_input_pin_edit_text),
          isDescendantOfA(withId(R.id.admin_auth_input_pin))
        )
      ).perform(
        appendText("12354"),
        closeSoftKeyboard()
      )
      onView(withId(R.id.admin_auth_submit_button)).perform(click())
      onView(withId(R.id.admin_auth_input_pin))
        .check(matches(hasErrorText(R.string.admin_auth_incorrect)))
      onView(isRoot()).perform(orientationLandscape())
      onView(withId(R.id.admin_auth_input_pin))
        .check(matches(hasErrorText(R.string.admin_auth_incorrect)))
    }
  }

  // TODO(#962): Reenable once IME_ACTIONS work correctly on ProfileInputView.
  @Test
  fun testAdminAuthActivity_inputIncorrectPasswordLandscape_clickImeActionButton_checkError() {
    launch<AdminAuthActivity>(
      AdminAuthActivity.createAdminAuthActivityIntent(
        context,
        "12345",
        internalProfileId,
        -10710042,
        AdminAuthEnum.PROFILE_ADMIN_CONTROLS.value
      )
    ).use {
<<<<<<< HEAD
=======
      onView(allOf(withId(R.id.input), isDescendantOfA(withId(R.id.admin_auth_input_pin)))).perform(
        editTextInputAction.appendText("12354"),
        pressImeActionButton()
      )
>>>>>>> 7d61134b
      onView(
        allOf(
          withId(R.id.admin_auth_input_pin_edit_text),
          isDescendantOfA(withId(R.id.admin_auth_input_pin))
        )
      ).perform(
        appendText("12354"),
        pressImeActionButton()
      )
      onView(withId(R.id.admin_auth_input_pin))
        .check(matches(hasErrorText(R.string.admin_auth_incorrect)))
      onView(isRoot()).perform(orientationLandscape())
      onView(withId(R.id.admin_auth_input_pin))
        .check(matches(hasErrorText(R.string.admin_auth_incorrect)))
    }
  }

  private fun hasErrorText(@StringRes expectedErrorTextId: Int): Matcher<View> {
    return object : TypeSafeMatcher<View>() {
      override fun matchesSafely(view: View): Boolean {
        val expectedErrorText = context.resources.getString(expectedErrorTextId)
        return (view as TextInputLayout).error == expectedErrorText
      }

      override fun describeTo(description: Description) {
        description.appendText("TextInputLayout's error")
      }
    }
  }

  private fun hasNoErrorText(): Matcher<View> {
    return object : TypeSafeMatcher<View>() {
      override fun matchesSafely(view: View): Boolean {
        return (view as TextInputLayout).error.isNullOrEmpty()
      }

      override fun describeTo(description: Description) {
        description.appendText("")
      }
    }
  }

  /**
   * Appends the specified text to a view. This is needed because Robolectric doesn't seem to
   * properly input digits for text views using 'android:digits'. See
   * https://github.com/robolectric/robolectric/issues/5110 for specifics.
   */
  private fun appendText(text: String): ViewAction {
    val typeTextViewAction = typeText(text)
    return object : ViewAction {
      override fun getDescription(): String = typeTextViewAction.description

      override fun getConstraints(): Matcher<View> = typeTextViewAction.constraints

      override fun perform(uiController: UiController?, view: View?) {
        // Appending text only works on Robolectric, whereas Espresso needs to use typeText().
        if (isOnRobolectric()) {
          (view as? TextInputEditText)?.append(text)
          testCoroutineDispatchers.runCurrent()
        } else {
          typeTextViewAction.perform(uiController, view)
        }
      }
    }
  }

  private fun isOnRobolectric(): Boolean {
    return ApplicationProvider.getApplicationContext<TestApplication>()
      .isOnRobolectric()
  }

  // TODO(#59): Figure out a way to reuse modules instead of needing to re-declare them.
  // TODO(#1675): Add NetworkModule once data module is migrated off of Moshi.
  @Singleton
  @Component(
    modules = [
      RobolectricModule::class,
      TestDispatcherModule::class, ApplicationModule::class,
      LoggerModule::class, ContinueModule::class, FractionInputModule::class,
      ItemSelectionInputModule::class, MultipleChoiceInputModule::class,
      NumberWithUnitsRuleModule::class, NumericInputRuleModule::class, TextInputRuleModule::class,
      DragDropSortInputModule::class, ImageClickInputModule::class, InteractionsModule::class,
      GcsResourceModule::class, GlideImageLoaderModule::class, ImageParsingModule::class,
      HtmlParserEntityTypeModule::class, QuestionModule::class, TestLogReportingModule::class,
      TestAccessibilityModule::class, LogStorageModule::class, CachingTestModule::class,
      PrimeTopicAssetsControllerModule::class, ExpirationMetaDataRetrieverModule::class,
      ViewBindingShimModule::class, RatioInputModule::class,
      ApplicationStartupListenerModule::class, LogUploadWorkerModule::class,
      WorkManagerConfigurationModule::class, HintsAndSolutionConfigModule::class,
      FirebaseLogUploaderModule::class
    ]
  )
  interface TestApplicationComponent : ApplicationComponent {
    @Component.Builder
    interface Builder : ApplicationComponent.Builder

    fun inject(adminAuthActivityTest: AdminAuthActivityTest)

    @IsOnRobolectric
    fun isOnRobolectric(): Boolean
  }

  class TestApplication : Application(), ActivityComponentFactory, ApplicationInjectorProvider {
    private val component: TestApplicationComponent by lazy {
      DaggerAdminAuthActivityTest_TestApplicationComponent.builder()
        .setApplication(this)
        .build() as TestApplicationComponent
    }

    fun inject(adminAuthActivityTest: AdminAuthActivityTest) {
      component.inject(adminAuthActivityTest)
    }

    fun isOnRobolectric(): Boolean = component.isOnRobolectric()

    override fun createActivityComponent(activity: AppCompatActivity): ActivityComponent {
      return component.getActivityComponentBuilderProvider().get().setActivity(activity).build()
    }

    override fun getApplicationInjector(): ApplicationInjector = component
  }
}<|MERGE_RESOLUTION|>--- conflicted
+++ resolved
@@ -8,8 +8,6 @@
 import androidx.test.core.app.ActivityScenario.launch
 import androidx.test.core.app.ApplicationProvider
 import androidx.test.espresso.Espresso.onView
-import androidx.test.espresso.UiController
-import androidx.test.espresso.ViewAction
 import androidx.test.espresso.action.ViewActions.click
 import androidx.test.espresso.action.ViewActions.closeSoftKeyboard
 import androidx.test.espresso.action.ViewActions.pressImeActionButton
@@ -23,7 +21,6 @@
 import androidx.test.espresso.matcher.ViewMatchers.withId
 import androidx.test.espresso.matcher.ViewMatchers.withText
 import androidx.test.ext.junit.runners.AndroidJUnit4
-import com.google.android.material.textfield.TextInputEditText
 import com.google.android.material.textfield.TextInputLayout
 import dagger.Component
 import org.hamcrest.Description
@@ -63,12 +60,8 @@
 import org.oppia.android.domain.oppialogger.loguploader.WorkManagerConfigurationModule
 import org.oppia.android.domain.question.QuestionModule
 import org.oppia.android.domain.topic.PrimeTopicAssetsControllerModule
-<<<<<<< HEAD
-import org.oppia.android.testing.IsOnRobolectric
-=======
 import org.oppia.android.testing.EditTextInputAction
 import org.oppia.android.testing.RobolectricModule
->>>>>>> 7d61134b
 import org.oppia.android.testing.TestAccessibilityModule
 import org.oppia.android.testing.TestCoroutineDispatchers
 import org.oppia.android.testing.TestDispatcherModule
@@ -99,6 +92,9 @@
   @Inject
   lateinit var testCoroutineDispatchers: TestCoroutineDispatchers
 
+  @Inject
+  lateinit var editTextInputAction: EditTextInputAction
+
   private val internalProfileId: Int = 0
 
   @Before
@@ -135,7 +131,7 @@
           isDescendantOfA(withId(R.id.admin_auth_input_pin))
         )
       ).perform(
-        appendText("12345"),
+        editTextInputAction.appendText("12345"),
         closeSoftKeyboard()
       )
       onView(withId(R.id.admin_auth_submit_button)).perform(click())
@@ -154,18 +150,13 @@
         AdminAuthEnum.PROFILE_ADD_PROFILE.value
       )
     ).use {
-<<<<<<< HEAD
-      onView(
-        allOf(
-          withId(R.id.admin_auth_input_pin_edit_text),
-          isDescendantOfA(withId(R.id.admin_auth_input_pin))
-        )
-      ).perform(
-        appendText("12345"),
-=======
-      onView(allOf(withId(R.id.input), isDescendantOfA(withId(R.id.admin_auth_input_pin)))).perform(
+      onView(
+        allOf(
+          withId(R.id.admin_auth_input_pin_edit_text),
+          isDescendantOfA(withId(R.id.admin_auth_input_pin))
+        )
+      ).perform(
         editTextInputAction.appendText("12345"),
->>>>>>> 7d61134b
         pressImeActionButton()
       )
       intended(hasComponent(AddProfileActivity::class.java.name))
@@ -189,7 +180,7 @@
           isDescendantOfA(withId(R.id.admin_auth_input_pin))
         )
       ).perform(
-        appendText("12345"),
+        editTextInputAction.appendText("12345"),
         closeSoftKeyboard()
       )
       onView(withId(R.id.admin_auth_submit_button)).perform(click())
@@ -208,18 +199,13 @@
         AdminAuthEnum.PROFILE_ADMIN_CONTROLS.value
       )
     ).use {
-<<<<<<< HEAD
-      onView(
-        allOf(
-          withId(R.id.admin_auth_input_pin_edit_text),
-          isDescendantOfA(withId(R.id.admin_auth_input_pin))
-        )
-      ).perform(
-        appendText("12345"),
-=======
-      onView(allOf(withId(R.id.input), isDescendantOfA(withId(R.id.admin_auth_input_pin)))).perform(
+      onView(
+        allOf(
+          withId(R.id.admin_auth_input_pin_edit_text),
+          isDescendantOfA(withId(R.id.admin_auth_input_pin))
+        )
+      ).perform(
         editTextInputAction.appendText("12345"),
->>>>>>> 7d61134b
         pressImeActionButton()
       )
       intended(hasComponent(AdministratorControlsActivity::class.java.name))
@@ -243,7 +229,7 @@
           isDescendantOfA(withId(R.id.admin_auth_input_pin))
         )
       ).perform(
-        appendText("12354"),
+        editTextInputAction.appendText("12354"),
         closeSoftKeyboard()
       )
       onView(withId(R.id.admin_auth_submit_button)).perform(click())
@@ -263,22 +249,15 @@
         AdminAuthEnum.PROFILE_ADMIN_CONTROLS.value
       )
     ).use {
-<<<<<<< HEAD
-=======
-      onView(allOf(withId(R.id.input), isDescendantOfA(withId(R.id.admin_auth_input_pin)))).perform(
+      onView(
+        allOf(
+          withId(R.id.admin_auth_input_pin_edit_text),
+          isDescendantOfA(withId(R.id.admin_auth_input_pin))
+        )
+      ).perform(
         editTextInputAction.appendText("12354"),
         pressImeActionButton()
       )
->>>>>>> 7d61134b
-      onView(
-        allOf(
-          withId(R.id.admin_auth_input_pin_edit_text),
-          isDescendantOfA(withId(R.id.admin_auth_input_pin))
-        )
-      ).perform(
-        appendText("12354"),
-        pressImeActionButton()
-      )
       onView(withId(R.id.admin_auth_input_pin))
         .check(matches(hasErrorText(R.string.admin_auth_incorrect)))
     }
@@ -295,37 +274,25 @@
         AdminAuthEnum.PROFILE_ADMIN_CONTROLS.value
       )
     ).use {
-<<<<<<< HEAD
-      onView(
-        allOf(
-          withId(R.id.admin_auth_input_pin_edit_text),
-          isDescendantOfA(withId(R.id.admin_auth_input_pin))
-        )
-      ).perform(
-        appendText("123"),
+      onView(
+        allOf(
+          withId(R.id.admin_auth_input_pin_edit_text),
+          isDescendantOfA(withId(R.id.admin_auth_input_pin))
+        )
+      ).perform(
+        editTextInputAction.appendText("123"),
         closeSoftKeyboard()
       )
       onView(withId(R.id.admin_auth_submit_button)).perform(click())
-=======
-      onView(allOf(withId(R.id.input), isDescendantOfA(withId(R.id.admin_auth_input_pin)))).perform(
-        editTextInputAction.appendText("123"),
-        closeSoftKeyboard()
-      )
-      onView(withId(R.id.admin_auth_submit_button)).perform(click())
-      onView(allOf(withId(R.id.input), isDescendantOfA(withId(R.id.admin_auth_input_pin)))).perform(
+      onView(
+        allOf(
+          withId(R.id.admin_auth_input_pin_edit_text),
+          isDescendantOfA(withId(R.id.admin_auth_input_pin))
+        )
+      ).perform(
         editTextInputAction.appendText("4"),
         closeSoftKeyboard()
       )
->>>>>>> 7d61134b
-      onView(
-        allOf(
-          withId(R.id.admin_auth_input_pin_edit_text),
-          isDescendantOfA(withId(R.id.admin_auth_input_pin))
-        )
-      ).perform(
-        appendText("4"),
-        closeSoftKeyboard()
-      )
       onView(withId(R.id.admin_auth_input_pin))
         .check(matches(hasNoErrorText()))
     }
@@ -342,35 +309,24 @@
         AdminAuthEnum.PROFILE_ADMIN_CONTROLS.value
       )
     ).use {
-<<<<<<< HEAD
-      onView(
-        allOf(
-          withId(R.id.admin_auth_input_pin_edit_text),
-          isDescendantOfA(withId(R.id.admin_auth_input_pin))
-        )
-      ).perform(
-        appendText("123"),
-        pressImeActionButton()
-      )
-=======
-      onView(allOf(withId(R.id.input), isDescendantOfA(withId(R.id.admin_auth_input_pin)))).perform(
+      onView(
+        allOf(
+          withId(R.id.admin_auth_input_pin_edit_text),
+          isDescendantOfA(withId(R.id.admin_auth_input_pin))
+        )
+      ).perform(
         editTextInputAction.appendText("123"),
         pressImeActionButton()
       )
-      onView(allOf(withId(R.id.input), isDescendantOfA(withId(R.id.admin_auth_input_pin)))).perform(
+      onView(
+        allOf(
+          withId(R.id.admin_auth_input_pin_edit_text),
+          isDescendantOfA(withId(R.id.admin_auth_input_pin))
+        )
+      ).perform(
         editTextInputAction.appendText("4"),
         closeSoftKeyboard()
       )
->>>>>>> 7d61134b
-      onView(
-        allOf(
-          withId(R.id.admin_auth_input_pin_edit_text),
-          isDescendantOfA(withId(R.id.admin_auth_input_pin))
-        )
-      ).perform(
-        appendText("4"),
-        closeSoftKeyboard()
-      )
       onView(withId(R.id.admin_auth_input_pin))
         .check(matches(hasNoErrorText()))
     }
@@ -387,18 +343,13 @@
         AdminAuthEnum.PROFILE_ADMIN_CONTROLS.value
       )
     ).use {
-<<<<<<< HEAD
-      onView(
-        allOf(
-          withId(R.id.admin_auth_input_pin_edit_text),
-          isDescendantOfA(withId(R.id.admin_auth_input_pin))
-        )
-      ).perform(
-        appendText("12345"),
-=======
-      onView(allOf(withId(R.id.input), isDescendantOfA(withId(R.id.admin_auth_input_pin)))).perform(
+      onView(
+        allOf(
+          withId(R.id.admin_auth_input_pin_edit_text),
+          isDescendantOfA(withId(R.id.admin_auth_input_pin))
+        )
+      ).perform(
         editTextInputAction.appendText("12345"),
->>>>>>> 7d61134b
         closeSoftKeyboard()
       )
       onView(isRoot()).perform(orientationLandscape())
@@ -527,7 +478,7 @@
           isDescendantOfA(withId(R.id.admin_auth_input_pin))
         )
       ).perform(
-        appendText("12345"),
+        editTextInputAction.appendText("12345"),
         closeSoftKeyboard()
       )
       onView(isRoot()).perform(orientationLandscape())
@@ -561,7 +512,7 @@
           isDescendantOfA(withId(R.id.admin_auth_input_pin))
         )
       ).perform(
-        appendText("12354"),
+        editTextInputAction.appendText("12354"),
         closeSoftKeyboard()
       )
       onView(withId(R.id.admin_auth_submit_button)).perform(click())
@@ -585,20 +536,13 @@
         AdminAuthEnum.PROFILE_ADMIN_CONTROLS.value
       )
     ).use {
-<<<<<<< HEAD
-=======
-      onView(allOf(withId(R.id.input), isDescendantOfA(withId(R.id.admin_auth_input_pin)))).perform(
+      onView(
+        allOf(
+          withId(R.id.admin_auth_input_pin_edit_text),
+          isDescendantOfA(withId(R.id.admin_auth_input_pin))
+        )
+      ).perform(
         editTextInputAction.appendText("12354"),
-        pressImeActionButton()
-      )
->>>>>>> 7d61134b
-      onView(
-        allOf(
-          withId(R.id.admin_auth_input_pin_edit_text),
-          isDescendantOfA(withId(R.id.admin_auth_input_pin))
-        )
-      ).perform(
-        appendText("12354"),
         pressImeActionButton()
       )
       onView(withId(R.id.admin_auth_input_pin))
@@ -634,42 +578,12 @@
     }
   }
 
-  /**
-   * Appends the specified text to a view. This is needed because Robolectric doesn't seem to
-   * properly input digits for text views using 'android:digits'. See
-   * https://github.com/robolectric/robolectric/issues/5110 for specifics.
-   */
-  private fun appendText(text: String): ViewAction {
-    val typeTextViewAction = typeText(text)
-    return object : ViewAction {
-      override fun getDescription(): String = typeTextViewAction.description
-
-      override fun getConstraints(): Matcher<View> = typeTextViewAction.constraints
-
-      override fun perform(uiController: UiController?, view: View?) {
-        // Appending text only works on Robolectric, whereas Espresso needs to use typeText().
-        if (isOnRobolectric()) {
-          (view as? TextInputEditText)?.append(text)
-          testCoroutineDispatchers.runCurrent()
-        } else {
-          typeTextViewAction.perform(uiController, view)
-        }
-      }
-    }
-  }
-
-  private fun isOnRobolectric(): Boolean {
-    return ApplicationProvider.getApplicationContext<TestApplication>()
-      .isOnRobolectric()
-  }
-
   // TODO(#59): Figure out a way to reuse modules instead of needing to re-declare them.
   // TODO(#1675): Add NetworkModule once data module is migrated off of Moshi.
   @Singleton
   @Component(
     modules = [
-      RobolectricModule::class,
-      TestDispatcherModule::class, ApplicationModule::class,
+      RobolectricModule::class, TestDispatcherModule::class, ApplicationModule::class,
       LoggerModule::class, ContinueModule::class, FractionInputModule::class,
       ItemSelectionInputModule::class, MultipleChoiceInputModule::class,
       NumberWithUnitsRuleModule::class, NumericInputRuleModule::class, TextInputRuleModule::class,
@@ -689,9 +603,6 @@
     interface Builder : ApplicationComponent.Builder
 
     fun inject(adminAuthActivityTest: AdminAuthActivityTest)
-
-    @IsOnRobolectric
-    fun isOnRobolectric(): Boolean
   }
 
   class TestApplication : Application(), ActivityComponentFactory, ApplicationInjectorProvider {
@@ -705,8 +616,6 @@
       component.inject(adminAuthActivityTest)
     }
 
-    fun isOnRobolectric(): Boolean = component.isOnRobolectric()
-
     override fun createActivityComponent(activity: AppCompatActivity): ActivityComponent {
       return component.getActivityComponentBuilderProvider().get().setActivity(activity).build()
     }
