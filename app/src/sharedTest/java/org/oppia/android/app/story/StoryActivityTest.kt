package org.oppia.android.app.story

import android.app.Application
import android.content.Context
import android.content.Intent
import androidx.appcompat.app.AppCompatActivity
import androidx.recyclerview.widget.RecyclerView
import androidx.test.core.app.ActivityScenario.launch
import androidx.test.core.app.ApplicationProvider
import androidx.test.espresso.Espresso.onView
import androidx.test.espresso.action.ViewActions.click
import androidx.test.espresso.contrib.RecyclerViewActions
import androidx.test.espresso.contrib.RecyclerViewActions.scrollToPosition
import androidx.test.espresso.intent.Intents
import androidx.test.espresso.intent.Intents.intended
import androidx.test.espresso.intent.matcher.IntentMatchers.hasComponent
import androidx.test.espresso.intent.matcher.IntentMatchers.hasExtra
import androidx.test.espresso.matcher.ViewMatchers.withId
import androidx.test.ext.junit.runners.AndroidJUnit4
import androidx.test.rule.ActivityTestRule
import com.google.common.truth.Truth.assertThat
import dagger.Component
import org.hamcrest.CoreMatchers.allOf
import org.junit.After
import org.junit.Before
import org.junit.Rule
import org.junit.Test
import org.junit.runner.RunWith
import org.oppia.android.R
import org.oppia.android.app.activity.ActivityComponent
import org.oppia.android.app.application.ActivityComponentFactory
import org.oppia.android.app.application.ApplicationComponent
import org.oppia.android.app.application.ApplicationInjector
import org.oppia.android.app.application.ApplicationInjectorProvider
import org.oppia.android.app.application.ApplicationModule
import org.oppia.android.app.application.ApplicationStartupListenerModule
import org.oppia.android.app.player.exploration.ExplorationActivity
import org.oppia.android.app.player.state.hintsandsolution.HintsAndSolutionConfigModule
import org.oppia.android.app.shim.ViewBindingShimModule
import org.oppia.android.domain.classify.InteractionsModule
import org.oppia.android.domain.classify.rules.continueinteraction.ContinueModule
import org.oppia.android.domain.classify.rules.dragAndDropSortInput.DragDropSortInputModule
import org.oppia.android.domain.classify.rules.fractioninput.FractionInputModule
import org.oppia.android.domain.classify.rules.imageClickInput.ImageClickInputModule
import org.oppia.android.domain.classify.rules.itemselectioninput.ItemSelectionInputModule
import org.oppia.android.domain.classify.rules.multiplechoiceinput.MultipleChoiceInputModule
import org.oppia.android.domain.classify.rules.numberwithunits.NumberWithUnitsRuleModule
import org.oppia.android.domain.classify.rules.numericinput.NumericInputRuleModule
import org.oppia.android.domain.classify.rules.ratioinput.RatioInputModule
import org.oppia.android.domain.classify.rules.textinput.TextInputRuleModule
import org.oppia.android.domain.onboarding.ExpirationMetaDataRetrieverModule
import org.oppia.android.domain.oppialogger.LogStorageModule
import org.oppia.android.domain.oppialogger.loguploader.LogUploadWorkerModule
import org.oppia.android.domain.oppialogger.loguploader.WorkManagerConfigurationModule
import org.oppia.android.domain.question.QuestionModule
import org.oppia.android.domain.topic.PrimeTopicAssetsControllerModule
import org.oppia.android.domain.topic.TEST_EXPLORATION_ID_1
import org.oppia.android.domain.topic.TEST_STORY_ID_0
import org.oppia.android.domain.topic.TEST_TOPIC_ID_0
import org.oppia.android.testing.RobolectricModule
import org.oppia.android.testing.TestCoroutineDispatchers
import org.oppia.android.testing.TestDispatcherModule
import org.oppia.android.testing.TestImageLoaderModule
import org.oppia.android.testing.TestLogReportingModule
import org.oppia.android.testing.time.FakeOppiaClockModule
import org.oppia.android.util.accessibility.AccessibilityTestModule
import org.oppia.android.util.caching.testing.CachingTestModule
import org.oppia.android.util.gcsresource.GcsResourceModule
import org.oppia.android.util.logging.LoggerModule
import org.oppia.android.util.logging.firebase.FirebaseLogUploaderModule
import org.oppia.android.util.parser.HtmlParserEntityTypeModule
import org.oppia.android.util.parser.ImageParsingModule
import org.robolectric.annotation.Config
import org.robolectric.annotation.LooperMode
import javax.inject.Inject
import javax.inject.Singleton

/** Tests for [StoryActivity]. */
@RunWith(AndroidJUnit4::class)
@LooperMode(LooperMode.Mode.PAUSED)
@Config(application = StoryActivityTest.TestApplication::class, qualifiers = "port-xxhdpi")
class StoryActivityTest {

  @Inject
  lateinit var testCoroutineDispatchers: TestCoroutineDispatchers

  @Inject
  lateinit var context: Context

  private val internalProfileId = 0

  @get:Rule
  val activityTestRule: ActivityTestRule<StoryActivity> = ActivityTestRule(
    StoryActivity::class.java,
    /* initialTouchMode= */ true,
    /* launchActivity= */ false
  )

  @Before
  fun setUp() {
    setUpTestApplicationComponent()
    testCoroutineDispatchers.registerIdlingResource()
    Intents.init()
  }

  @After
  fun tearDown() {
    testCoroutineDispatchers.unregisterIdlingResource()
    Intents.release()
  }

  @Test
  fun testStoryActivity_hasCorrectActivityLabel() {
    activityTestRule.launchActivity(
      createStoryActivityIntent(
        internalProfileId = internalProfileId,
        topicId = TEST_TOPIC_ID_0,
        storyId = TEST_STORY_ID_1
      )
    )
    val title = activityTestRule.activity.title

    // Verify that the activity label is correct as a proxy to verify TalkBack will announce the
    // correct string when it's read out.
    assertThat(title).isEqualTo(context.getString(R.string.story_activity_title))
  }

  @Test
  fun clickOnStory_intentsToExplorationActivity() {
    launch<StoryActivity>(
      createStoryActivityIntent(
<<<<<<< HEAD
        internalProfileId,
        TEST_TOPIC_ID_0,
        TEST_STORY_ID_0
=======
        internalProfileId = internalProfileId,
        topicId = TEST_TOPIC_ID_0,
        storyId = TEST_STORY_ID_1
>>>>>>> b0eb428f
      )
    ).use {
      testCoroutineDispatchers.runCurrent()
      onView(withId(R.id.story_chapter_list)).perform(
        scrollToPosition<RecyclerView.ViewHolder>(
          1
        )
      )
      testCoroutineDispatchers.runCurrent()
      onView(withId(R.id.story_chapter_list)).perform(
        RecyclerViewActions.actionOnItemAtPosition<RecyclerView.ViewHolder>(
          1,
          click()
        )
      )
      testCoroutineDispatchers.runCurrent()

      intended(
        allOf(
          hasExtra(
            ExplorationActivity.EXPLORATION_ACTIVITY_EXPLORATION_ID_ARGUMENT_KEY,
            TEST_EXPLORATION_ID_1
          ),
          hasComponent(ExplorationActivity::class.java.name)
        )
      )
    }
  }

  private fun setUpTestApplicationComponent() {
    ApplicationProvider.getApplicationContext<TestApplication>().inject(this)
  }

  private fun createStoryActivityIntent(
    internalProfileId: Int,
    topicId: String,
    storyId: String
  ): Intent {
    return StoryActivity.createStoryActivityIntent(
      context = ApplicationProvider.getApplicationContext(),
      internalProfileId = internalProfileId,
      topicId = topicId,
      storyId = storyId
    )
  }

  // TODO(#59): Figure out a way to reuse modules instead of needing to re-declare them.
  @Singleton
  @Component(
    modules = [
      RobolectricModule::class,
      TestDispatcherModule::class, ApplicationModule::class,
      LoggerModule::class, ContinueModule::class, FractionInputModule::class,
      ItemSelectionInputModule::class, MultipleChoiceInputModule::class,
      NumberWithUnitsRuleModule::class, NumericInputRuleModule::class, TextInputRuleModule::class,
      DragDropSortInputModule::class, ImageClickInputModule::class, InteractionsModule::class,
      GcsResourceModule::class, TestImageLoaderModule::class, ImageParsingModule::class,
      HtmlParserEntityTypeModule::class, QuestionModule::class, TestLogReportingModule::class,
      AccessibilityTestModule::class, LogStorageModule::class, CachingTestModule::class,
      PrimeTopicAssetsControllerModule::class, ExpirationMetaDataRetrieverModule::class,
      ViewBindingShimModule::class, RatioInputModule::class,
      ApplicationStartupListenerModule::class, LogUploadWorkerModule::class,
      WorkManagerConfigurationModule::class, HintsAndSolutionConfigModule::class,
      FirebaseLogUploaderModule::class, FakeOppiaClockModule::class
    ]
  )
  interface TestApplicationComponent : ApplicationComponent {
    @Component.Builder
    interface Builder : ApplicationComponent.Builder

    fun inject(storyActivityTest: StoryActivityTest)
  }

  class TestApplication : Application(), ActivityComponentFactory, ApplicationInjectorProvider {
    private val component: TestApplicationComponent by lazy {
      DaggerStoryActivityTest_TestApplicationComponent.builder()
        .setApplication(this)
        .build() as TestApplicationComponent
    }

    fun inject(storyActivityTest: StoryActivityTest) {
      component.inject(storyActivityTest)
    }

    override fun createActivityComponent(activity: AppCompatActivity): ActivityComponent {
      return component.getActivityComponentBuilderProvider().get().setActivity(activity).build()
    }

    override fun getApplicationInjector(): ApplicationInjector = component
  }
}<|MERGE_RESOLUTION|>--- conflicted
+++ resolved
@@ -115,7 +115,7 @@
       createStoryActivityIntent(
         internalProfileId = internalProfileId,
         topicId = TEST_TOPIC_ID_0,
-        storyId = TEST_STORY_ID_1
+        storyId = TEST_STORY_ID_0
       )
     )
     val title = activityTestRule.activity.title
@@ -129,15 +129,9 @@
   fun clickOnStory_intentsToExplorationActivity() {
     launch<StoryActivity>(
       createStoryActivityIntent(
-<<<<<<< HEAD
-        internalProfileId,
-        TEST_TOPIC_ID_0,
-        TEST_STORY_ID_0
-=======
         internalProfileId = internalProfileId,
         topicId = TEST_TOPIC_ID_0,
-        storyId = TEST_STORY_ID_1
->>>>>>> b0eb428f
+        storyId = TEST_STORY_ID_0
       )
     ).use {
       testCoroutineDispatchers.runCurrent()
