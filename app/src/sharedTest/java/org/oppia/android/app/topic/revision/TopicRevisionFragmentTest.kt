--- conflicted
+++ resolved
@@ -236,11 +236,7 @@
   private fun clickRevisionTab() {
     onView(
       allOf(
-<<<<<<< HEAD
         withText(TopicTab.getTabForPosition(position = 3, enablePracticeTab).name),
-=======
-        withText(TopicTab.getTabForPosition(position = 3).name),
->>>>>>> 75c25b80
         isDescendantOfA(withId(R.id.topic_tabs_container))
       )
     ).perform(click())
