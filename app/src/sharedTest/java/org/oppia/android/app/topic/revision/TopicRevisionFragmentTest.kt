package org.oppia.android.app.topic.revision

import android.app.Application
import android.content.Context
import android.content.Intent
import android.widget.ImageView
import androidx.appcompat.app.AppCompatActivity
import androidx.recyclerview.widget.RecyclerView
import androidx.test.core.app.ActivityScenario
import androidx.test.core.app.ActivityScenario.launch
import androidx.test.core.app.ApplicationProvider
import androidx.test.espresso.Espresso.onView
import androidx.test.espresso.action.ViewActions.click
import androidx.test.espresso.assertion.ViewAssertions.matches
import androidx.test.espresso.contrib.RecyclerViewActions.scrollToPosition
import androidx.test.espresso.intent.Intents
import androidx.test.espresso.intent.Intents.intended
import androidx.test.espresso.intent.matcher.IntentMatchers.hasComponent
import androidx.test.espresso.matcher.ViewMatchers.hasDescendant
import androidx.test.espresso.matcher.ViewMatchers.isDescendantOfA
import androidx.test.espresso.matcher.ViewMatchers.isRoot
import androidx.test.espresso.matcher.ViewMatchers.withId
import androidx.test.espresso.matcher.ViewMatchers.withText
import androidx.test.ext.junit.runners.AndroidJUnit4
import dagger.Component
import org.hamcrest.Matchers.allOf
import org.junit.After
import org.junit.Before
import org.junit.Rule
import org.junit.Test
import org.junit.runner.RunWith
import org.oppia.android.R
import org.oppia.android.app.activity.ActivityComponent
import org.oppia.android.app.activity.ActivityComponentFactory
import org.oppia.android.app.application.ApplicationComponent
import org.oppia.android.app.application.ApplicationInjector
import org.oppia.android.app.application.ApplicationInjectorProvider
import org.oppia.android.app.application.ApplicationModule
import org.oppia.android.app.application.ApplicationStartupListenerModule
import org.oppia.android.app.application.testing.TestingBuildFlavorModule
import org.oppia.android.app.devoptions.DeveloperOptionsModule
import org.oppia.android.app.devoptions.DeveloperOptionsStarterModule
import org.oppia.android.app.player.state.itemviewmodel.SplitScreenInteractionModule
import org.oppia.android.app.recyclerview.RecyclerViewMatcher.Companion.atPosition
import org.oppia.android.app.recyclerview.RecyclerViewMatcher.Companion.atPositionOnView
import org.oppia.android.app.shim.ViewBindingShimModule
import org.oppia.android.app.topic.TopicActivity
import org.oppia.android.app.topic.TopicTab
import org.oppia.android.app.topic.revisioncard.RevisionCardActivity
import org.oppia.android.app.translation.testing.ActivityRecreatorTestModule
import org.oppia.android.app.utility.EspressoTestsMatchers.withDrawable
import org.oppia.android.app.utility.OrientationChangeAction.Companion.orientationLandscape
import org.oppia.android.data.backends.gae.NetworkConfigProdModule
import org.oppia.android.data.backends.gae.NetworkModule
import org.oppia.android.domain.classify.InteractionsModule
import org.oppia.android.domain.classify.rules.algebraicexpressioninput.AlgebraicExpressionInputModule
import org.oppia.android.domain.classify.rules.continueinteraction.ContinueModule
import org.oppia.android.domain.classify.rules.dragAndDropSortInput.DragDropSortInputModule
import org.oppia.android.domain.classify.rules.fractioninput.FractionInputModule
import org.oppia.android.domain.classify.rules.imageClickInput.ImageClickInputModule
import org.oppia.android.domain.classify.rules.itemselectioninput.ItemSelectionInputModule
import org.oppia.android.domain.classify.rules.mathequationinput.MathEquationInputModule
import org.oppia.android.domain.classify.rules.multiplechoiceinput.MultipleChoiceInputModule
import org.oppia.android.domain.classify.rules.numberwithunits.NumberWithUnitsRuleModule
import org.oppia.android.domain.classify.rules.numericexpressioninput.NumericExpressionInputModule
import org.oppia.android.domain.classify.rules.numericinput.NumericInputRuleModule
import org.oppia.android.domain.classify.rules.ratioinput.RatioInputModule
import org.oppia.android.domain.classify.rules.textinput.TextInputRuleModule
import org.oppia.android.domain.exploration.lightweightcheckpointing.ExplorationStorageModule
import org.oppia.android.domain.hintsandsolution.HintsAndSolutionConfigModule
import org.oppia.android.domain.hintsandsolution.HintsAndSolutionProdModule
import org.oppia.android.domain.onboarding.ExpirationMetaDataRetrieverModule
import org.oppia.android.domain.oppialogger.LogStorageModule
import org.oppia.android.domain.oppialogger.LoggingIdentifierModule
import org.oppia.android.domain.oppialogger.analytics.ApplicationLifecycleModule
import org.oppia.android.domain.oppialogger.loguploader.LogUploadWorkerModule
import org.oppia.android.domain.platformparameter.PlatformParameterSingletonModule
import org.oppia.android.domain.question.QuestionModule
import org.oppia.android.domain.topic.FRACTIONS_TOPIC_ID
import org.oppia.android.domain.topic.PrimeTopicAssetsControllerModule
import org.oppia.android.domain.workmanager.WorkManagerConfigurationModule
import org.oppia.android.testing.OppiaTestRule
import org.oppia.android.testing.TestImageLoaderModule
import org.oppia.android.testing.TestLogReportingModule
import org.oppia.android.testing.espresso.ImageViewMatcher.Companion.hasScaleType
import org.oppia.android.testing.junit.InitializeDefaultLocaleRule
import org.oppia.android.testing.platformparameter.TestPlatformParameterModule
import org.oppia.android.testing.robolectric.RobolectricModule
import org.oppia.android.testing.threading.TestCoroutineDispatchers
import org.oppia.android.testing.threading.TestDispatcherModule
import org.oppia.android.testing.time.FakeOppiaClockModule
import org.oppia.android.util.accessibility.AccessibilityTestModule
import org.oppia.android.util.caching.AssetModule
import org.oppia.android.util.caching.testing.CachingTestModule
import org.oppia.android.util.gcsresource.GcsResourceModule
import org.oppia.android.util.locale.LocaleProdModule
import org.oppia.android.util.logging.EventLoggingConfigurationModule
import org.oppia.android.util.logging.LoggerModule
import org.oppia.android.util.logging.SyncStatusModule
import org.oppia.android.util.logging.firebase.FirebaseLogUploaderModule
import org.oppia.android.util.networking.NetworkConnectionDebugUtilModule
import org.oppia.android.util.networking.NetworkConnectionUtilDebugModule
import org.oppia.android.util.parser.html.HtmlParserEntityTypeModule
import org.oppia.android.util.parser.image.ImageParsingModule
import org.robolectric.annotation.Config
import org.robolectric.annotation.LooperMode
import javax.inject.Inject
import javax.inject.Singleton

/** Tests for [TopicRevisionFragment]. */
@RunWith(AndroidJUnit4::class)
@LooperMode(LooperMode.Mode.PAUSED)
@Config(
  application = TopicRevisionFragmentTest.TestApplication::class,
  qualifiers = "port-xxhdpi"
)
class TopicRevisionFragmentTest {
  @get:Rule
  val initializeDefaultLocaleRule = InitializeDefaultLocaleRule()

  @get:Rule
  val oppiaTestRule = OppiaTestRule()

  @Inject
  lateinit var context: Context

  @Inject
  lateinit var testCoroutineDispatchers: TestCoroutineDispatchers

  var enableExtraTopicTabsUi: Boolean = false

  private val subtopicThumbnail = R.drawable.topic_fractions_01
  private val internalProfileId = 0

  @Before
  fun setUp() {
    Intents.init()
    enableExtraTopicTabsUi()
    setUpTestApplicationComponent()
    testCoroutineDispatchers.registerIdlingResource()
  }

  @After
  fun tearDown() {
    testCoroutineDispatchers.unregisterIdlingResource()
    Intents.release()
  }

  private fun enableExtraTopicTabsUi() {
    TestPlatformParameterModule.forceEnableExtraTopicTabsUi(true)
    enableExtraTopicTabsUi = true
  }

  private fun setUpTestApplicationComponent() {
    ApplicationProvider.getApplicationContext<TestApplication>().inject(this)
  }

  @Test
  fun testTopicRevisionFragment_loadFragment_displayRevisionTopics_isSuccessful() {
    launchTopicActivityIntent(
      internalProfileId = internalProfileId,
      topicId = FRACTIONS_TOPIC_ID
    ).use {
      testCoroutineDispatchers.runCurrent()
      clickRevisionTab()
      onView(atPosition(recyclerViewId = R.id.revision_recycler_view, position = 0))
        .check(matches(hasDescendant(withId(R.id.subtopic_title))))
    }
  }

  @Test
  fun testTopicRevisionFragment_loadFragment_selectRevisionTopics_opensRevisionCardActivity() {
    launchTopicActivityIntent(
      internalProfileId = internalProfileId,
      topicId = FRACTIONS_TOPIC_ID
    ).use {
      testCoroutineDispatchers.runCurrent()
      clickRevisionTab()
      scrollToPosition(position = 0)
      onView(
        atPosition(
          recyclerViewId = R.id.revision_recycler_view,
          position = 0
        )
      ).perform(click())
      intended(hasComponent(RevisionCardActivity::class.java.name))
    }
  }

  @Test
  fun testTopicRevisionFragment_loadFragment_checkTopicThumbnail_isCorrect() {
    launchTopicActivityIntent(
      internalProfileId = internalProfileId,
      topicId = FRACTIONS_TOPIC_ID
    ).use {
      testCoroutineDispatchers.runCurrent()
      clickRevisionTab()
      onView(
        atPositionOnView(
          recyclerViewId = R.id.revision_recycler_view,
          position = 0,
          targetViewId = R.id.subtopic_image_view
        )
      ).check(
        matches(
          withDrawable(
            subtopicThumbnail
          )
        )
      )
    }
  }

  @Test
  fun testTopicPracticeFragment_loadFragment_configurationChange_revisionSubtopicsAreDisplayed() {
    launchTopicActivityIntent(
      internalProfileId = internalProfileId,
      topicId = FRACTIONS_TOPIC_ID
    ).use {
      testCoroutineDispatchers.runCurrent()
      onView(isRoot()).perform(orientationLandscape())
      clickRevisionTab()
      onView(atPosition(recyclerViewId = R.id.revision_recycler_view, position = 0))
        .check(matches(hasDescendant(withId(R.id.subtopic_title))))
    }
  }

  @Test
  fun testTopicRevisionFragment_loadFragment_configurationChange_checkTopicThumbnail_isCorrect() {
    launchTopicActivityIntent(
      internalProfileId = internalProfileId,
      topicId = FRACTIONS_TOPIC_ID
    ).use {
      testCoroutineDispatchers.runCurrent()
      onView(isRoot()).perform(orientationLandscape())
      clickRevisionTab()
      onView(
        atPositionOnView(
          recyclerViewId = R.id.revision_recycler_view,
          position = 0,
          targetViewId = R.id.subtopic_image_view
        )
      ).check(
        matches(
          withDrawable(
            subtopicThumbnail
          )
        )
      )
    }
  }

  @Test
  fun testTopicRevisionFragment_loadFragment_checkTopicThumbnail_hasCorrectScaleType() {
    launchTopicActivityIntent(
      internalProfileId = internalProfileId,
      topicId = FRACTIONS_TOPIC_ID
    ).use {
      testCoroutineDispatchers.runCurrent()
      clickRevisionTab()
      onView(
        atPositionOnView(
          recyclerViewId = R.id.revision_recycler_view,
          position = 0,
          targetViewId = R.id.subtopic_image_view
        )
      ).check(matches(hasScaleType(ImageView.ScaleType.FIT_CENTER)))
    }
  }

  private fun createTopicActivityIntent(internalProfileId: Int, topicId: String): Intent {
    return TopicActivity.createTopicActivityIntent(
      context = ApplicationProvider.getApplicationContext(),
      internalProfileId = internalProfileId,
      topicId = topicId
    )
  }

  private fun launchTopicActivityIntent(
    internalProfileId: Int,
    topicId: String
  ): ActivityScenario<TopicActivity> {
    return launch(
      createTopicActivityIntent(internalProfileId = internalProfileId, topicId = topicId)
    )
  }

  private fun clickRevisionTab() {
    onView(
      allOf(
        withText(
          TopicTab.getTabForPosition(
            position = 3,
            enableExtraTopicTabsUi = enableExtraTopicTabsUi
          ).name
        ),
        isDescendantOfA(withId(R.id.topic_tabs_container))
      )
    ).perform(click())
    testCoroutineDispatchers.runCurrent()
  }

  private fun scrollToPosition(position: Int) {
    onView(withId(R.id.revision_recycler_view)).perform(
      scrollToPosition<RecyclerView.ViewHolder>(
        position
      )
    )
    testCoroutineDispatchers.runCurrent()
  }

  // TODO(#59): Figure out a way to reuse modules instead of needing to re-declare them.
  @Singleton
  @Component(
    modules = [
      RobolectricModule::class, TestPlatformParameterModule::class,
      TestDispatcherModule::class, ApplicationModule::class,
      LoggerModule::class, ContinueModule::class, FractionInputModule::class,
      ItemSelectionInputModule::class, MultipleChoiceInputModule::class,
      NumberWithUnitsRuleModule::class, NumericInputRuleModule::class, TextInputRuleModule::class,
      DragDropSortInputModule::class, ImageClickInputModule::class, InteractionsModule::class,
      GcsResourceModule::class, TestImageLoaderModule::class, ImageParsingModule::class,
      HtmlParserEntityTypeModule::class, QuestionModule::class, TestLogReportingModule::class,
      AccessibilityTestModule::class, LogStorageModule::class, CachingTestModule::class,
      PrimeTopicAssetsControllerModule::class, ExpirationMetaDataRetrieverModule::class,
      ViewBindingShimModule::class, RatioInputModule::class, WorkManagerConfigurationModule::class,
      ApplicationStartupListenerModule::class, LogUploadWorkerModule::class,
      HintsAndSolutionConfigModule::class, HintsAndSolutionProdModule::class,
      FirebaseLogUploaderModule::class, FakeOppiaClockModule::class,
      DeveloperOptionsStarterModule::class, DeveloperOptionsModule::class,
      ExplorationStorageModule::class, NetworkModule::class, NetworkConfigProdModule::class,
      NetworkConnectionUtilDebugModule::class, NetworkConnectionDebugUtilModule::class,
      AssetModule::class, LocaleProdModule::class, ActivityRecreatorTestModule::class,
      PlatformParameterSingletonModule::class,
      NumericExpressionInputModule::class, AlgebraicExpressionInputModule::class,
      MathEquationInputModule::class, SplitScreenInteractionModule::class,
      LoggingIdentifierModule::class, ApplicationLifecycleModule::class,
<<<<<<< HEAD
      SyncStatusModule::class
=======
      SyncStatusModule::class, MetricLogSchedulerModule::class, TestingBuildFlavorModule::class,
      EventLoggingConfigurationModule::class
>>>>>>> a9e132a7
    ]
  )
  interface TestApplicationComponent : ApplicationComponent {
    @Component.Builder
    interface Builder : ApplicationComponent.Builder

    fun inject(topicRevisionFragmentTest: TopicRevisionFragmentTest)
  }

  class TestApplication : Application(), ActivityComponentFactory, ApplicationInjectorProvider {
    private val component: TestApplicationComponent by lazy {
      DaggerTopicRevisionFragmentTest_TestApplicationComponent.builder()
        .setApplication(this)
        .build() as TestApplicationComponent
    }

    fun inject(topicRevisionFragmentTest: TopicRevisionFragmentTest) {
      component.inject(topicRevisionFragmentTest)
    }

    override fun createActivityComponent(activity: AppCompatActivity): ActivityComponent {
      return component.getActivityComponentBuilderProvider().get().setActivity(activity).build()
    }

    override fun getApplicationInjector(): ApplicationInjector = component
  }
}<|MERGE_RESOLUTION|>--- conflicted
+++ resolved
@@ -335,12 +335,8 @@
       NumericExpressionInputModule::class, AlgebraicExpressionInputModule::class,
       MathEquationInputModule::class, SplitScreenInteractionModule::class,
       LoggingIdentifierModule::class, ApplicationLifecycleModule::class,
-<<<<<<< HEAD
-      SyncStatusModule::class
-=======
       SyncStatusModule::class, MetricLogSchedulerModule::class, TestingBuildFlavorModule::class,
       EventLoggingConfigurationModule::class
->>>>>>> a9e132a7
     ]
   )
   interface TestApplicationComponent : ApplicationComponent {
