--- conflicted
+++ resolved
@@ -137,11 +137,6 @@
   }
 
   @Test
-<<<<<<< HEAD
-  // TODO(#3245): Error -> View falls below the minimum recommended size for touch targets
-  @DisableAccessibilityChecks
-=======
->>>>>>> 4ccd35a0
   fun testWalkthroughTopicListFragment_topicHeader_whatDoYouWantToLearnIsDisplayed() {
     launch<WalkthroughActivity>(createWalkthroughActivityIntent(0)).use {
       testCoroutineDispatchers.runCurrent()
@@ -162,11 +157,6 @@
   }
 
   @Test
-<<<<<<< HEAD
-  // TODO(#3245): Error -> View falls below the minimum recommended size for touch targets
-  @DisableAccessibilityChecks
-=======
->>>>>>> 4ccd35a0
   fun testWalkthroughTopicListFragment_topicCard_topicNameIsCorrect() {
     launch<WalkthroughActivity>(createWalkthroughActivityIntent(0)).use {
       testCoroutineDispatchers.runCurrent()
@@ -193,11 +183,6 @@
   }
 
   @Test
-<<<<<<< HEAD
-  // TODO(#3245): Error -> View falls below the minimum recommended size for touch targets
-  @DisableAccessibilityChecks
-=======
->>>>>>> 4ccd35a0
   fun testWalkthroughTopicListFragment_topicCard_configChange_topicNameIsCorrect() {
     launch<WalkthroughActivity>(createWalkthroughActivityIntent(0)).use {
       testCoroutineDispatchers.runCurrent()
@@ -225,11 +210,6 @@
   }
 
   @Test
-<<<<<<< HEAD
-  // TODO(#3245): Error -> View falls below the minimum recommended size for touch targets
-  @DisableAccessibilityChecks
-=======
->>>>>>> 4ccd35a0
   fun testWalkthroughTopicListFragment_topicCard_lessonThumbnailIsCorrect() {
     // TODO(#59): Remove if-check & disable test.
     if (!testEnvironmentConfig.isUsingBazel()) {
@@ -262,11 +242,6 @@
   }
 
   @Test
-<<<<<<< HEAD
-  // TODO(#3245): Error -> View falls below the minimum recommended size for touch targets
-  @DisableAccessibilityChecks
-=======
->>>>>>> 4ccd35a0
   fun testWalkthroughTopicListFragment_topicCard_lessonBackgroundColorIsCorrect() {
     launch<WalkthroughActivity>(createWalkthroughActivityIntent(0)).use {
       testCoroutineDispatchers.runCurrent()
