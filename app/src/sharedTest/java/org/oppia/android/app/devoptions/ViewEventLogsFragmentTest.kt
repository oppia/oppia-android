--- conflicted
+++ resolved
@@ -578,12 +578,8 @@
       NumericExpressionInputModule::class, AlgebraicExpressionInputModule::class,
       MathEquationInputModule::class, SplitScreenInteractionModule::class,
       LoggingIdentifierModule::class, ApplicationLifecycleModule::class, SyncStatusModule::class,
-<<<<<<< HEAD
-      TestingBuildFlavorModule::class
-=======
       MetricLogSchedulerModule::class, PerformanceMetricsAssessorModule::class,
-      PerformanceMetricsConfigurationsModule::class
->>>>>>> 64c5b0cf
+      PerformanceMetricsConfigurationsModule::class, TestingBuildFlavorModule::class
     ]
   )
 
