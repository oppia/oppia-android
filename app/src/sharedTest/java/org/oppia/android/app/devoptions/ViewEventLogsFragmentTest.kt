package org.oppia.android.app.devoptions

import android.app.Application
import android.content.Context
import androidx.appcompat.app.AppCompatActivity
import androidx.recyclerview.widget.RecyclerView
import androidx.test.core.app.ActivityScenario
import androidx.test.core.app.ActivityScenario.launch
import androidx.test.core.app.ApplicationProvider
import androidx.test.espresso.Espresso.onView
import androidx.test.espresso.assertion.ViewAssertions.matches
import androidx.test.espresso.contrib.RecyclerViewActions.scrollToPosition
import androidx.test.espresso.matcher.ViewMatchers.isDisplayed
import androidx.test.espresso.matcher.ViewMatchers.isRoot
import androidx.test.espresso.matcher.ViewMatchers.withId
import androidx.test.espresso.matcher.ViewMatchers.withText
import androidx.test.ext.junit.runners.AndroidJUnit4
import com.google.firebase.FirebaseApp
import dagger.Component
import org.junit.After
import org.junit.Before
import org.junit.Rule
import org.junit.Test
import org.junit.runner.RunWith
import org.oppia.android.R
import org.oppia.android.app.activity.ActivityComponent
import org.oppia.android.app.activity.ActivityComponentFactory
import org.oppia.android.app.application.ApplicationComponent
import org.oppia.android.app.application.ApplicationInjector
import org.oppia.android.app.application.ApplicationInjectorProvider
import org.oppia.android.app.application.ApplicationModule
import org.oppia.android.app.application.ApplicationStartupListenerModule
import org.oppia.android.app.application.testing.TestingBuildFlavorModule
import org.oppia.android.app.devoptions.vieweventlogs.testing.ViewEventLogsTestActivity
import org.oppia.android.app.player.state.itemviewmodel.SplitScreenInteractionModule
import org.oppia.android.app.recyclerview.RecyclerViewMatcher.Companion.atPositionOnView
import org.oppia.android.app.recyclerview.RecyclerViewMatcher.Companion.hasItemCount
import org.oppia.android.app.shim.ViewBindingShimModule
import org.oppia.android.app.topic.PracticeTabModule
import org.oppia.android.app.translation.testing.ActivityRecreatorTestModule
import org.oppia.android.app.utility.OrientationChangeAction.Companion.orientationLandscape
import org.oppia.android.data.backends.gae.NetworkConfigProdModule
import org.oppia.android.data.backends.gae.NetworkModule
import org.oppia.android.domain.classify.InteractionsModule
import org.oppia.android.domain.classify.rules.algebraicexpressioninput.AlgebraicExpressionInputModule
import org.oppia.android.domain.classify.rules.continueinteraction.ContinueModule
import org.oppia.android.domain.classify.rules.dragAndDropSortInput.DragDropSortInputModule
import org.oppia.android.domain.classify.rules.fractioninput.FractionInputModule
import org.oppia.android.domain.classify.rules.imageClickInput.ImageClickInputModule
import org.oppia.android.domain.classify.rules.itemselectioninput.ItemSelectionInputModule
import org.oppia.android.domain.classify.rules.mathequationinput.MathEquationInputModule
import org.oppia.android.domain.classify.rules.multiplechoiceinput.MultipleChoiceInputModule
import org.oppia.android.domain.classify.rules.numberwithunits.NumberWithUnitsRuleModule
import org.oppia.android.domain.classify.rules.numericexpressioninput.NumericExpressionInputModule
import org.oppia.android.domain.classify.rules.numericinput.NumericInputRuleModule
import org.oppia.android.domain.classify.rules.ratioinput.RatioInputModule
import org.oppia.android.domain.classify.rules.textinput.TextInputRuleModule
import org.oppia.android.domain.exploration.lightweightcheckpointing.ExplorationStorageModule
import org.oppia.android.domain.hintsandsolution.HintsAndSolutionConfigModule
import org.oppia.android.domain.hintsandsolution.HintsAndSolutionProdModule
import org.oppia.android.domain.onboarding.ExpirationMetaDataRetrieverModule
import org.oppia.android.domain.oppialogger.LogStorageModule
import org.oppia.android.domain.oppialogger.LoggingIdentifierModule
import org.oppia.android.domain.oppialogger.OppiaLogger
import org.oppia.android.domain.oppialogger.analytics.ApplicationLifecycleModule
import org.oppia.android.domain.oppialogger.logscheduler.MetricLogSchedulerModule
import org.oppia.android.domain.oppialogger.loguploader.LogReportWorkerModule
import org.oppia.android.domain.platformparameter.PlatformParameterModule
import org.oppia.android.domain.platformparameter.PlatformParameterSingletonModule
import org.oppia.android.domain.question.QuestionModule
import org.oppia.android.domain.topic.PrimeTopicAssetsControllerModule
import org.oppia.android.domain.workmanager.WorkManagerConfigurationModule
import org.oppia.android.testing.OppiaTestRule
import org.oppia.android.testing.junit.InitializeDefaultLocaleRule
import org.oppia.android.testing.robolectric.RobolectricModule
import org.oppia.android.testing.threading.TestCoroutineDispatchers
import org.oppia.android.testing.threading.TestDispatcherModule
import org.oppia.android.testing.time.FakeOppiaClock
import org.oppia.android.testing.time.FakeOppiaClockModule
import org.oppia.android.util.accessibility.AccessibilityTestModule
import org.oppia.android.util.caching.AssetModule
import org.oppia.android.util.caching.testing.CachingTestModule
import org.oppia.android.util.gcsresource.GcsResourceModule
import org.oppia.android.util.locale.LocaleProdModule
import org.oppia.android.util.logging.EventLoggingConfigurationModule
import org.oppia.android.util.logging.LoggerModule
import org.oppia.android.util.logging.SyncStatusModule
import org.oppia.android.util.logging.firebase.DebugLogReportingModule
import org.oppia.android.util.logging.firebase.FirebaseLogUploaderModule
import org.oppia.android.util.logging.performancemetrics.PerformanceMetricsAssessorModule
import org.oppia.android.util.logging.performancemetrics.PerformanceMetricsConfigurationsModule
import org.oppia.android.util.networking.NetworkConnectionDebugUtilModule
import org.oppia.android.util.networking.NetworkConnectionUtilDebugModule
import org.oppia.android.util.parser.html.HtmlParserEntityTypeModule
import org.oppia.android.util.parser.image.GlideImageLoaderModule
import org.oppia.android.util.parser.image.ImageParsingModule
import org.robolectric.annotation.Config
import org.robolectric.annotation.LooperMode
import javax.inject.Inject
import javax.inject.Singleton

private const val TEST_TIMESTAMP = 1624902815000
private const val TEST_TOPIC_ID = "test_topicId"
private const val TEST_STORY_ID = "test_storyId"
private const val TEST_SUB_TOPIC_ID = 1

/** Tests for [ViewEventLogsFragment]. */
@RunWith(AndroidJUnit4::class)
@LooperMode(LooperMode.Mode.PAUSED)
@Config(
  application = ViewEventLogsFragmentTest.TestApplication::class,
  qualifiers = "port-xxhdpi"
)
class ViewEventLogsFragmentTest {
  @get:Rule
  val initializeDefaultLocaleRule = InitializeDefaultLocaleRule()

  @get:Rule
  val oppiaTestRule = OppiaTestRule()

  @Inject
  lateinit var testCoroutineDispatchers: TestCoroutineDispatchers

  @Inject
  lateinit var context: Context

  @Inject
  lateinit var oppiaLogger: OppiaLogger

  @Inject
  lateinit var fakeOppiaClock: FakeOppiaClock

  @Before
  fun setUp() {
    setUpTestApplicationComponent()
    testCoroutineDispatchers.registerIdlingResource()
    fakeOppiaClock.setFakeTimeMode(FakeOppiaClock.FakeTimeMode.MODE_FIXED_FAKE_TIME)
    logMultipleEvents()
  }

  @After
  fun tearDown() {
    testCoroutineDispatchers.unregisterIdlingResource()
  }

  private fun setUpTestApplicationComponent() {
    ApplicationProvider.getApplicationContext<TestApplication>().inject(this)
  }

  @Test
  fun testViewEventLogsFragment_displaysEventLogsList() {
    launch(ViewEventLogsTestActivity::class.java).use {
      testCoroutineDispatchers.runCurrent()
      onView(withId(R.id.view_event_logs_recycler_view))
        .check(matches(isDisplayed()))
    }
  }

  @Test
  fun testViewEventLogsFragment_configChange_displaysEventLogsList() {
    launch(ViewEventLogsTestActivity::class.java).use {
      testCoroutineDispatchers.runCurrent()
      onView(isRoot()).perform(orientationLandscape())
      onView(withId(R.id.view_event_logs_recycler_view))
        .check(matches(isDisplayed()))
    }
  }

  @Test
  fun testViewEventLogsFragment_displaysCorrectNumberOfEventLogs() {
    launch(ViewEventLogsTestActivity::class.java).use {
      testCoroutineDispatchers.runCurrent()
      onView(withId(R.id.view_event_logs_recycler_view))
        .check(hasItemCount(count = 5))
    }
  }

  @Test
  fun testViewEventLogsFragment_configChange_displaysCorrectNumberOfEventLogs() {
    launch(ViewEventLogsTestActivity::class.java).use {
      testCoroutineDispatchers.runCurrent()
      onView(isRoot()).perform(orientationLandscape())
      onView(withId(R.id.view_event_logs_recycler_view))
        .check(hasItemCount(count = 5))
    }
  }

  @Test
  fun testViewEventLogsFragment_checkRecentLogsAreDisplayedFirst() {
    launch(ViewEventLogsTestActivity::class.java).use {
      testCoroutineDispatchers.runCurrent()
      scrollToPosition(position = 0)
      verifyTextOnEventLogItemViewAtPosition(
        position = 0,
        stringToMatch = "Open Revision Card",
        targetViewId = R.id.view_event_logs_context_text_view
      )
      scrollToPosition(position = 1)
      verifyTextOnEventLogItemViewAtPosition(
        position = 1,
        stringToMatch = "Open Story Activity",
        targetViewId = R.id.view_event_logs_context_text_view
      )
      scrollToPosition(position = 2)
      verifyTextOnEventLogItemViewAtPosition(
        position = 2,
        stringToMatch = "Open Lessons Tab",
        targetViewId = R.id.view_event_logs_context_text_view
      )
      scrollToPosition(position = 3)
      verifyTextOnEventLogItemViewAtPosition(
        position = 3,
        stringToMatch = "Open Home",
        targetViewId = R.id.view_event_logs_context_text_view
      )
      scrollToPosition(position = 4)
      verifyTextOnEventLogItemViewAtPosition(
        position = 4,
        stringToMatch = "Open Profile Chooser",
        targetViewId = R.id.view_event_logs_context_text_view
      )
    }
  }

  @Test
  fun testViewEventLogsFragment_configChange_checkRecentLogsAreDisplayedFirst() {
    launch(ViewEventLogsTestActivity::class.java).use {
      testCoroutineDispatchers.runCurrent()
      onView(isRoot()).perform(orientationLandscape())
      scrollToPosition(position = 0)
      verifyTextOnEventLogItemViewAtPosition(
        position = 0,
        stringToMatch = "Open Revision Card",
        targetViewId = R.id.view_event_logs_context_text_view
      )
      scrollToPosition(position = 1)
      verifyTextOnEventLogItemViewAtPosition(
        position = 1,
        stringToMatch = "Open Story Activity",
        targetViewId = R.id.view_event_logs_context_text_view
      )
      scrollToPosition(position = 2)
      verifyTextOnEventLogItemViewAtPosition(
        position = 2,
        stringToMatch = "Open Lessons Tab",
        targetViewId = R.id.view_event_logs_context_text_view
      )
      scrollToPosition(position = 3)
      verifyTextOnEventLogItemViewAtPosition(
        position = 3,
        stringToMatch = "Open Home",
        targetViewId = R.id.view_event_logs_context_text_view
      )
      scrollToPosition(position = 4)
      verifyTextOnEventLogItemViewAtPosition(
        position = 4,
        stringToMatch = "Open Profile Chooser",
        targetViewId = R.id.view_event_logs_context_text_view
      )
    }
  }

  @Test
  fun testViewEventLogsFragment_contextIsNotNull_contextIsCorrectlyDisplayed() {
    launch(ViewEventLogsTestActivity::class.java).use {
      testCoroutineDispatchers.runCurrent()
      scrollToPosition(position = 0)
      verifyItemDisplayedOnEventLogItemViewAtPosition(
        position = 0,
        targetViewId = R.id.view_event_logs_context_text_view
      )
      verifyTextOnEventLogItemViewAtPosition(
        position = 0,
        stringToMatch = "Open Revision Card",
        targetViewId = R.id.view_event_logs_context_text_view
      )
      scrollToPosition(position = 1)
      verifyItemDisplayedOnEventLogItemViewAtPosition(
        position = 1,
        targetViewId = R.id.view_event_logs_context_text_view
      )
      verifyTextOnEventLogItemViewAtPosition(
        position = 1,
        stringToMatch = "Open Story Activity",
        targetViewId = R.id.view_event_logs_context_text_view
      )
      scrollToPosition(position = 2)
      verifyItemDisplayedOnEventLogItemViewAtPosition(
        position = 2,
        targetViewId = R.id.view_event_logs_context_text_view
      )
      verifyTextOnEventLogItemViewAtPosition(
        position = 2,
        stringToMatch = "Open Lessons Tab",
        targetViewId = R.id.view_event_logs_context_text_view
      )
    }
  }

  @Test
  fun testViewEventLogsFragment_configChange_contextIsNotNull_contextIsCorrectlyDisplayed() {
    launch(ViewEventLogsTestActivity::class.java).use {
      testCoroutineDispatchers.runCurrent()
      onView(isRoot()).perform(orientationLandscape())
      scrollToPosition(position = 0)
      verifyItemDisplayedOnEventLogItemViewAtPosition(
        position = 0,
        targetViewId = R.id.view_event_logs_context_text_view
      )
      verifyTextOnEventLogItemViewAtPosition(
        position = 0,
        stringToMatch = "Open Revision Card",
        targetViewId = R.id.view_event_logs_context_text_view
      )
      scrollToPosition(position = 1)
      verifyItemDisplayedOnEventLogItemViewAtPosition(
        position = 1,
        targetViewId = R.id.view_event_logs_context_text_view
      )
      verifyTextOnEventLogItemViewAtPosition(
        position = 1,
        stringToMatch = "Open Story Activity",
        targetViewId = R.id.view_event_logs_context_text_view
      )
      scrollToPosition(position = 2)
      verifyItemDisplayedOnEventLogItemViewAtPosition(
        position = 2,
        targetViewId = R.id.view_event_logs_context_text_view
      )
      verifyTextOnEventLogItemViewAtPosition(
        position = 2,
        stringToMatch = "Open Lessons Tab",
        targetViewId = R.id.view_event_logs_context_text_view
      )
    }
  }

  @Test
  fun testViewEventLogsFragment_dateAndTimeIsDisplayedCorrectly() {
    launch(ViewEventLogsTestActivity::class.java).use { scenario ->
      testCoroutineDispatchers.runCurrent()
      scrollToPosition(position = 0)
      verifyTextOnEventLogItemViewAtPosition(
        position = 0,
        stringToMatch = scenario.convertTimeStampToDateAndTime(TEST_TIMESTAMP + 40000),
        targetViewId = R.id.view_event_logs_time_text_view
      )
      scrollToPosition(position = 1)
      verifyTextOnEventLogItemViewAtPosition(
        position = 1,
        stringToMatch = scenario.convertTimeStampToDateAndTime(TEST_TIMESTAMP + 30000),
        targetViewId = R.id.view_event_logs_time_text_view
      )
      scrollToPosition(position = 2)
      verifyTextOnEventLogItemViewAtPosition(
        position = 2,
        stringToMatch = scenario.convertTimeStampToDateAndTime(TEST_TIMESTAMP + 20000),
        targetViewId = R.id.view_event_logs_time_text_view
      )
      scrollToPosition(position = 3)
      verifyTextOnEventLogItemViewAtPosition(
        position = 3,
        stringToMatch = scenario.convertTimeStampToDateAndTime(TEST_TIMESTAMP + 10000),
        targetViewId = R.id.view_event_logs_time_text_view
      )
      scrollToPosition(position = 4)
      verifyTextOnEventLogItemViewAtPosition(
        position = 4,
        stringToMatch = scenario.convertTimeStampToDateAndTime(TEST_TIMESTAMP),
        targetViewId = R.id.view_event_logs_time_text_view
      )
    }
  }

  @Test
  fun testViewEventLogsFragment_configChange_dateAndTimeIsDisplayedCorrectly() {
    launch(ViewEventLogsTestActivity::class.java).use { scenario ->
      testCoroutineDispatchers.runCurrent()
      onView(isRoot()).perform(orientationLandscape())
      scrollToPosition(position = 0)
      verifyTextOnEventLogItemViewAtPosition(
        position = 0,
        stringToMatch = scenario.convertTimeStampToDateAndTime(TEST_TIMESTAMP + 40000),
        targetViewId = R.id.view_event_logs_time_text_view
      )
      scrollToPosition(position = 1)
      verifyTextOnEventLogItemViewAtPosition(
        position = 1,
        stringToMatch = scenario.convertTimeStampToDateAndTime(TEST_TIMESTAMP + 30000),
        targetViewId = R.id.view_event_logs_time_text_view
      )
      scrollToPosition(position = 2)
      verifyTextOnEventLogItemViewAtPosition(
        position = 2,
        stringToMatch = scenario.convertTimeStampToDateAndTime(TEST_TIMESTAMP + 20000),
        targetViewId = R.id.view_event_logs_time_text_view
      )
      scrollToPosition(position = 3)
      verifyTextOnEventLogItemViewAtPosition(
        position = 3,
        stringToMatch = scenario.convertTimeStampToDateAndTime(TEST_TIMESTAMP + 10000),
        targetViewId = R.id.view_event_logs_time_text_view
      )
      scrollToPosition(position = 4)
      verifyTextOnEventLogItemViewAtPosition(
        position = 4,
        stringToMatch = scenario.convertTimeStampToDateAndTime(TEST_TIMESTAMP),
        targetViewId = R.id.view_event_logs_time_text_view
      )
    }
  }

  @Test
  fun testViewEventLogsFragment_priorityIsDisplayed() {
    launch(ViewEventLogsTestActivity::class.java).use {
      testCoroutineDispatchers.runCurrent()
      scrollToPosition(position = 0)
      verifyTextOnEventLogItemViewAtPosition(
        position = 0,
        stringToMatch = "Essential",
        targetViewId = R.id.view_event_logs_priority_text_view
      )
      scrollToPosition(position = 1)
      verifyTextOnEventLogItemViewAtPosition(
        position = 1,
        stringToMatch = "Essential",
        targetViewId = R.id.view_event_logs_priority_text_view
      )
      scrollToPosition(position = 2)
      verifyTextOnEventLogItemViewAtPosition(
        position = 2,
        stringToMatch = "Essential",
        targetViewId = R.id.view_event_logs_priority_text_view
      )
      scrollToPosition(position = 3)
      verifyTextOnEventLogItemViewAtPosition(
        position = 3,
        stringToMatch = "Essential",
        targetViewId = R.id.view_event_logs_priority_text_view
      )
      scrollToPosition(position = 4)
      verifyTextOnEventLogItemViewAtPosition(
        position = 4,
        stringToMatch = "Essential",
        targetViewId = R.id.view_event_logs_priority_text_view
      )
    }
  }

  @Test
  fun testViewEventLogsFragment_configChange_priorityIsDisplayed() {
    launch(ViewEventLogsTestActivity::class.java).use {
      testCoroutineDispatchers.runCurrent()
      onView(isRoot()).perform(orientationLandscape())
      scrollToPosition(position = 0)
      verifyTextOnEventLogItemViewAtPosition(
        position = 0,
        stringToMatch = "Essential",
        targetViewId = R.id.view_event_logs_priority_text_view
      )
      scrollToPosition(position = 1)
      verifyTextOnEventLogItemViewAtPosition(
        position = 1,
        stringToMatch = "Essential",
        targetViewId = R.id.view_event_logs_priority_text_view
      )
      scrollToPosition(position = 2)
      verifyTextOnEventLogItemViewAtPosition(
        position = 2,
        stringToMatch = "Essential",
        targetViewId = R.id.view_event_logs_priority_text_view
      )
      scrollToPosition(position = 3)
      verifyTextOnEventLogItemViewAtPosition(
        position = 3,
        stringToMatch = "Essential",
        targetViewId = R.id.view_event_logs_priority_text_view
      )
      scrollToPosition(position = 4)
      verifyTextOnEventLogItemViewAtPosition(
        position = 4,
        stringToMatch = "Essential",
        targetViewId = R.id.view_event_logs_priority_text_view
      )
    }
  }

  /** Logs multiple event logs so that the recyclerview in [ViewEventLogsFragment] gets populated */
  private fun logMultipleEvents() {
    fakeOppiaClock.setCurrentTimeMs(TEST_TIMESTAMP)
    oppiaLogger.logImportantEvent(oppiaLogger.createOpenProfileChooserContext())

    fakeOppiaClock.setCurrentTimeMs(TEST_TIMESTAMP + 10000)
    oppiaLogger.logImportantEvent(eventContext = oppiaLogger.createOpenHomeContext())

    fakeOppiaClock.setCurrentTimeMs(TEST_TIMESTAMP + 20000)
    oppiaLogger.logImportantEvent(oppiaLogger.createOpenLessonsTabContext(TEST_TOPIC_ID))

    fakeOppiaClock.setCurrentTimeMs(TEST_TIMESTAMP + 30000)
    oppiaLogger.logImportantEvent(
      oppiaLogger.createOpenStoryActivityContext(TEST_TOPIC_ID, TEST_STORY_ID)
    )

    fakeOppiaClock.setCurrentTimeMs(TEST_TIMESTAMP + 40000)
    oppiaLogger.logImportantEvent(
      oppiaLogger.createOpenRevisionCardContext(TEST_TOPIC_ID, TEST_SUB_TOPIC_ID)
    )
  }

  private fun verifyTextOnEventLogItemViewAtPosition(
    position: Int,
    stringToMatch: String,
    targetViewId: Int
  ) {
    onView(
      atPositionOnView(
        recyclerViewId = R.id.view_event_logs_recycler_view,
        position = position,
        targetViewId = targetViewId
      )
    ).check(matches(withText(stringToMatch)))
  }

  private fun verifyItemDisplayedOnEventLogItemViewAtPosition(
    position: Int,
    targetViewId: Int
  ) {
    onView(
      atPositionOnView(
        recyclerViewId = R.id.view_event_logs_recycler_view,
        position = position,
        targetViewId = targetViewId
      )
    ).check(matches(isDisplayed()))
  }

  private fun ActivityScenario<ViewEventLogsTestActivity>.convertTimeStampToDateAndTime(
    timestampMillis: Long
  ): String {
    lateinit var dateTimeString: String
    onActivity { activity ->
      val resourceHandler = activity.appLanguageResourceHandler
      dateTimeString = resourceHandler.computeDateTimeString(timestampMillis)
    }
    return dateTimeString
  }

  private fun scrollToPosition(position: Int) {
    onView(withId(R.id.view_event_logs_recycler_view)).perform(
      scrollToPosition<RecyclerView.ViewHolder>(
        position
      )
    )
  }

  // TODO(#59): Figure out a way to reuse modules instead of needing to re-declare them.
  @Singleton
  @Component(
    modules = [
      RobolectricModule::class, PlatformParameterModule::class,
      TestDispatcherModule::class, ApplicationModule::class,
      LoggerModule::class, ContinueModule::class, FractionInputModule::class,
      ItemSelectionInputModule::class, MultipleChoiceInputModule::class,
      NumberWithUnitsRuleModule::class, NumericInputRuleModule::class, TextInputRuleModule::class,
      DragDropSortInputModule::class, ImageClickInputModule::class, InteractionsModule::class,
      GcsResourceModule::class, GlideImageLoaderModule::class, ImageParsingModule::class,
      HtmlParserEntityTypeModule::class, QuestionModule::class, DebugLogReportingModule::class,
      AccessibilityTestModule::class, LogStorageModule::class, CachingTestModule::class,
      PrimeTopicAssetsControllerModule::class, ExpirationMetaDataRetrieverModule::class,
      ViewBindingShimModule::class, RatioInputModule::class, WorkManagerConfigurationModule::class,
      ApplicationStartupListenerModule::class, LogReportWorkerModule::class,
      HintsAndSolutionConfigModule::class, HintsAndSolutionProdModule::class,
      FirebaseLogUploaderModule::class, FakeOppiaClockModule::class, PracticeTabModule::class,
      DeveloperOptionsStarterModule::class, DeveloperOptionsModule::class,
      ExplorationStorageModule::class, NetworkModule::class, NetworkConfigProdModule::class,
      NetworkConnectionUtilDebugModule::class, NetworkConnectionDebugUtilModule::class,
      AssetModule::class, LocaleProdModule::class, ActivityRecreatorTestModule::class,
      PlatformParameterSingletonModule::class,
      NumericExpressionInputModule::class, AlgebraicExpressionInputModule::class,
      MathEquationInputModule::class, SplitScreenInteractionModule::class,
      LoggingIdentifierModule::class, ApplicationLifecycleModule::class, SyncStatusModule::class,
<<<<<<< HEAD
      TestingBuildFlavorModule::class, EventLoggingConfigurationModule::class
=======
      MetricLogSchedulerModule::class, PerformanceMetricsAssessorModule::class,
      PerformanceMetricsConfigurationsModule::class, TestingBuildFlavorModule::class
>>>>>>> 9b30a686
    ]
  )

  /** [ApplicationComponent] for [ViewEventLogsFragmentTest]. */
  interface TestApplicationComponent : ApplicationComponent {

    /** [ApplicationComponent.Builder] for [TestApplicationComponent]. */
    @Component.Builder
    interface Builder : ApplicationComponent.Builder

    /**
     * Injects [TestApplicationComponent] to [ViewEventLogsFragmentTest] providing the required
     * dagger modules.
     */
    fun inject(viewEventLogsFragmentTest: ViewEventLogsFragmentTest)
  }

  /** [Application] class for [ViewEventLogsFragmentTest]. */
  class TestApplication : Application(), ActivityComponentFactory, ApplicationInjectorProvider {
    private val component: TestApplicationComponent by lazy {
      DaggerViewEventLogsFragmentTest_TestApplicationComponent.builder()
        .setApplication(this)
        .build() as TestApplicationComponent
    }

    override fun onCreate() {
      super.onCreate()
      FirebaseApp.initializeApp(applicationContext)
    }

    /** Called when setting up [TestApplication]. */
    fun inject(viewEventLogsFragmentTest: ViewEventLogsFragmentTest) {
      component.inject(viewEventLogsFragmentTest)
    }

    override fun createActivityComponent(activity: AppCompatActivity): ActivityComponent {
      return component.getActivityComponentBuilderProvider().get().setActivity(activity).build()
    }

    override fun getApplicationInjector(): ApplicationInjector = component
  }
}<|MERGE_RESOLUTION|>--- conflicted
+++ resolved
@@ -579,12 +579,9 @@
       NumericExpressionInputModule::class, AlgebraicExpressionInputModule::class,
       MathEquationInputModule::class, SplitScreenInteractionModule::class,
       LoggingIdentifierModule::class, ApplicationLifecycleModule::class, SyncStatusModule::class,
-<<<<<<< HEAD
-      TestingBuildFlavorModule::class, EventLoggingConfigurationModule::class
-=======
       MetricLogSchedulerModule::class, PerformanceMetricsAssessorModule::class,
-      PerformanceMetricsConfigurationsModule::class, TestingBuildFlavorModule::class
->>>>>>> 9b30a686
+      PerformanceMetricsConfigurationsModule::class, TestingBuildFlavorModule::class,
+      EventLoggingConfigurationModule::class
     ]
   )
 
