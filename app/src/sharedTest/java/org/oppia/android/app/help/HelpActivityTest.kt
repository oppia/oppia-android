--- conflicted
+++ resolved
@@ -130,11 +130,8 @@
       WorkManagerConfigurationModule::class, HintsAndSolutionConfigModule::class,
       FirebaseLogUploaderModule::class, FakeOppiaClockModule::class, PracticeTabModule::class,
       DeveloperOptionsStarterModule::class, DeveloperOptionsModule::class,
-<<<<<<< HEAD
-      ExplorationStorageModule::class, NetworkConfigProdModule::class
-=======
-      ExplorationStorageModule::class, NetworkConnectionUtilDebugModule::class
->>>>>>> a0868352
+      ExplorationStorageModule::class, NetworkConfigProdModule::class,
+      NetworkConnectionUtilDebugModule::class
     ]
   )
   interface TestApplicationComponent : ApplicationComponent {
