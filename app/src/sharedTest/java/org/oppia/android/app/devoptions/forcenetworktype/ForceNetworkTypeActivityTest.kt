package org.oppia.android.app.devoptions.forcenetworktype

import android.app.Application
import android.content.Context
import android.content.Intent
import androidx.appcompat.app.AppCompatActivity
import androidx.test.core.app.ActivityScenario.launch
import androidx.test.core.app.ApplicationProvider
import androidx.test.espresso.Espresso.onView
import androidx.test.espresso.assertion.ViewAssertions.matches
import androidx.test.espresso.matcher.ViewMatchers.isDisplayed
import androidx.test.espresso.matcher.ViewMatchers.isRoot
import androidx.test.espresso.matcher.ViewMatchers.withId
import androidx.test.ext.junit.runners.AndroidJUnit4
import androidx.test.rule.ActivityTestRule
import com.google.common.truth.Truth.assertThat
import dagger.Component
import org.junit.Before
import org.junit.Rule
import org.junit.Test
import org.junit.runner.RunWith
import org.oppia.android.R
import org.oppia.android.app.activity.ActivityComponent
import org.oppia.android.app.application.ActivityComponentFactory
import org.oppia.android.app.application.ApplicationComponent
import org.oppia.android.app.application.ApplicationInjector
import org.oppia.android.app.application.ApplicationInjectorProvider
import org.oppia.android.app.application.ApplicationModule
import org.oppia.android.app.application.ApplicationStartupListenerModule
import org.oppia.android.app.devoptions.DeveloperOptionsModule
import org.oppia.android.app.devoptions.DeveloperOptionsStarterModule
import org.oppia.android.app.shim.ViewBindingShimModule
import org.oppia.android.app.topic.PracticeTabModule
import org.oppia.android.app.utility.OrientationChangeAction.Companion.orientationLandscape
import org.oppia.android.domain.classify.InteractionsModule
import org.oppia.android.domain.classify.rules.continueinteraction.ContinueModule
import org.oppia.android.domain.classify.rules.dragAndDropSortInput.DragDropSortInputModule
import org.oppia.android.domain.classify.rules.fractioninput.FractionInputModule
import org.oppia.android.domain.classify.rules.imageClickInput.ImageClickInputModule
import org.oppia.android.domain.classify.rules.itemselectioninput.ItemSelectionInputModule
import org.oppia.android.domain.classify.rules.multiplechoiceinput.MultipleChoiceInputModule
import org.oppia.android.domain.classify.rules.numberwithunits.NumberWithUnitsRuleModule
import org.oppia.android.domain.classify.rules.numericinput.NumericInputRuleModule
import org.oppia.android.domain.classify.rules.ratioinput.RatioInputModule
import org.oppia.android.domain.classify.rules.textinput.TextInputRuleModule
import org.oppia.android.domain.exploration.lightweightcheckpointing.ExplorationStorageModule
import org.oppia.android.domain.hintsandsolution.HintsAndSolutionConfigModule
import org.oppia.android.domain.hintsandsolution.HintsAndSolutionProdModule
import org.oppia.android.domain.onboarding.ExpirationMetaDataRetrieverModule
import org.oppia.android.domain.oppialogger.LogStorageModule
import org.oppia.android.domain.oppialogger.loguploader.LogUploadWorkerModule
import org.oppia.android.domain.oppialogger.loguploader.WorkManagerConfigurationModule
import org.oppia.android.domain.platformparameter.PlatformParameterModule
import org.oppia.android.domain.question.QuestionModule
import org.oppia.android.domain.topic.PrimeTopicAssetsControllerModule
import org.oppia.android.testing.AccessibilityTestRule
import org.oppia.android.testing.TestLogReportingModule
import org.oppia.android.testing.robolectric.RobolectricModule
import org.oppia.android.testing.threading.TestDispatcherModule
import org.oppia.android.testing.time.FakeOppiaClockModule
import org.oppia.android.util.accessibility.AccessibilityTestModule
import org.oppia.android.util.caching.testing.CachingTestModule
import org.oppia.android.util.gcsresource.GcsResourceModule
import org.oppia.android.util.logging.LoggerModule
import org.oppia.android.util.logging.firebase.FirebaseLogUploaderModule
import org.oppia.android.util.networking.NetworkConnectionDebugUtilModule
import org.oppia.android.util.networking.NetworkConnectionUtilDebugModule
import org.oppia.android.util.parser.html.HtmlParserEntityTypeModule
import org.oppia.android.util.parser.image.GlideImageLoaderModule
import org.oppia.android.util.parser.image.ImageParsingModule
import org.robolectric.annotation.Config
import org.robolectric.annotation.LooperMode
import javax.inject.Inject
import javax.inject.Singleton

/** Tests for [ForceNetworkTypeActivity]. */
@RunWith(AndroidJUnit4::class)
@LooperMode(LooperMode.Mode.PAUSED)
@Config(
  application = ForceNetworkTypeActivityTest.TestApplication::class,
  qualifiers = "port-xxhdpi"
)
class ForceNetworkTypeActivityTest {

  @Inject
  lateinit var context: Context

  @get:Rule
  val activityTestRule = ActivityTestRule(
    ForceNetworkTypeActivity::class.java,
    /* initialTouchMode= */ true,
    /* launchActivity= */ false
  )

  @get:Rule
  val accessibilityTestRule = AccessibilityTestRule()

  @Before
  fun setUp() {
    setUpTestApplicationComponent()
  }

  @Test
  fun testForceNetworkTypeActivity_hasCorrectActivityLabel() {
    activityTestRule.launchActivity(createForceNetworkTypeActivityIntent())
    val title = activityTestRule.activity.title

    // Verify that the activity label is correct as a proxy to verify TalkBack will announce the
    // correct string when it's read out.
    assertThat(title).isEqualTo(context.getString(R.string.force_network_type_activity_title))
  }

  @Test
  fun testForceNetworkTypeActivity_forceNetworkTypeFragmentIsDisplayed() {
    launch(ForceNetworkTypeActivity::class.java).use {
      onView(withId(R.id.force_network_type_fragment_container)).check(
        matches(isDisplayed())
      )
    }
  }

  @Test
  fun testForceNetworkTypeActivity_configChange_forceNetworkTypeFragmentIsDisplayed() {
    launch(ForceNetworkTypeActivity::class.java).use {
      onView(isRoot()).perform(orientationLandscape())
      onView(withId(R.id.force_network_type_fragment_container)).check(
        matches(isDisplayed())
      )
    }
  }

  private fun setUpTestApplicationComponent() {
    ApplicationProvider.getApplicationContext<TestApplication>().inject(this)
  }

  private fun createForceNetworkTypeActivityIntent(): Intent =
    ForceNetworkTypeActivity.createForceNetworkTypeActivityIntent(context)

  // TODO(#59): Figure out a way to reuse modules instead of needing to re-declare them.
  @Singleton
  @Component(
    modules = [
      RobolectricModule::class, PlatformParameterModule::class,
      TestDispatcherModule::class, ApplicationModule::class,
      LoggerModule::class, ContinueModule::class, FractionInputModule::class,
      ItemSelectionInputModule::class, MultipleChoiceInputModule::class,
      NumberWithUnitsRuleModule::class, NumericInputRuleModule::class, TextInputRuleModule::class,
      DragDropSortInputModule::class, ImageClickInputModule::class, InteractionsModule::class,
      GcsResourceModule::class, GlideImageLoaderModule::class, ImageParsingModule::class,
      HtmlParserEntityTypeModule::class, QuestionModule::class, TestLogReportingModule::class,
      AccessibilityTestModule::class, LogStorageModule::class, CachingTestModule::class,
      PrimeTopicAssetsControllerModule::class, ExpirationMetaDataRetrieverModule::class,
      ViewBindingShimModule::class, RatioInputModule::class, FakeOppiaClockModule::class,
      ApplicationStartupListenerModule::class, LogUploadWorkerModule::class,
      WorkManagerConfigurationModule::class, HintsAndSolutionConfigModule::class,
      HintsAndSolutionProdModule::class, FirebaseLogUploaderModule::class,
<<<<<<< HEAD
      PracticeTabModule::class, DeveloperOptionsStarterModule::class, DeveloperOptionsModule::class,
      ExplorationStorageModule::class, NetworkConnectionUtilDebugModule::class,
      NetworkConnectionDebugUtilModule::class
=======
      FakeOppiaClockModule::class, PracticeTabModule::class, DeveloperOptionsStarterModule::class,
      DeveloperOptionsModule::class, ExplorationStorageModule::class,
      NetworkConnectionUtilDebugModule::class, NetworkConnectionDebugUtilModule::class
>>>>>>> d2372aeb
    ]
  )
  /** [ApplicationComponent] for [ForceNetworkTypeActivityTest]. */
  interface TestApplicationComponent : ApplicationComponent {
    /** [ApplicationComponent.Builder] for [TestApplicationComponent]. */
    @Component.Builder
    interface Builder : ApplicationComponent.Builder

    /**
     * Injects [TestApplicationComponent] to [ForceNetworkTypeActivityTest] providing the required
     * dagger modules.
     */
    fun inject(forceNetworkTypeActivityTest: ForceNetworkTypeActivityTest)
  }

  /** [Application] class for [ForceNetworkTypeActivityTest]. */
  class TestApplication : Application(), ActivityComponentFactory, ApplicationInjectorProvider {
    private val component: TestApplicationComponent by lazy {
      DaggerForceNetworkTypeActivityTest_TestApplicationComponent.builder()
        .setApplication(this)
        .build() as TestApplicationComponent
    }

    /** Called when setting up [TestApplication]. */
    fun inject(forceNetworkTypeActivityTest: ForceNetworkTypeActivityTest) {
      component.inject(forceNetworkTypeActivityTest)
    }

    override fun createActivityComponent(activity: AppCompatActivity): ActivityComponent {
      return component.getActivityComponentBuilderProvider().get().setActivity(activity).build()
    }

    override fun getApplicationInjector(): ApplicationInjector = component
  }
}<|MERGE_RESOLUTION|>--- conflicted
+++ resolved
@@ -150,19 +150,13 @@
       HtmlParserEntityTypeModule::class, QuestionModule::class, TestLogReportingModule::class,
       AccessibilityTestModule::class, LogStorageModule::class, CachingTestModule::class,
       PrimeTopicAssetsControllerModule::class, ExpirationMetaDataRetrieverModule::class,
-      ViewBindingShimModule::class, RatioInputModule::class, FakeOppiaClockModule::class,
+      ViewBindingShimModule::class, RatioInputModule::class,
       ApplicationStartupListenerModule::class, LogUploadWorkerModule::class,
       WorkManagerConfigurationModule::class, HintsAndSolutionConfigModule::class,
       HintsAndSolutionProdModule::class, FirebaseLogUploaderModule::class,
-<<<<<<< HEAD
-      PracticeTabModule::class, DeveloperOptionsStarterModule::class, DeveloperOptionsModule::class,
-      ExplorationStorageModule::class, NetworkConnectionUtilDebugModule::class,
-      NetworkConnectionDebugUtilModule::class
-=======
       FakeOppiaClockModule::class, PracticeTabModule::class, DeveloperOptionsStarterModule::class,
       DeveloperOptionsModule::class, ExplorationStorageModule::class,
       NetworkConnectionUtilDebugModule::class, NetworkConnectionDebugUtilModule::class
->>>>>>> d2372aeb
     ]
   )
   /** [ApplicationComponent] for [ForceNetworkTypeActivityTest]. */
