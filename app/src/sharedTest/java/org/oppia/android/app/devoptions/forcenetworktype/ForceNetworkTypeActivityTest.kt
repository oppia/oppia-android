package org.oppia.android.app.devoptions.forcenetworktype

import android.app.Application
import android.content.Context
import android.content.Intent
import androidx.appcompat.app.AppCompatActivity
import androidx.test.core.app.ActivityScenario.launch
import androidx.test.core.app.ApplicationProvider
import androidx.test.espresso.Espresso.onView
import androidx.test.espresso.assertion.ViewAssertions.matches
import androidx.test.espresso.matcher.ViewMatchers.isDisplayed
import androidx.test.espresso.matcher.ViewMatchers.isRoot
import androidx.test.espresso.matcher.ViewMatchers.withId
import androidx.test.ext.junit.runners.AndroidJUnit4
import androidx.test.rule.ActivityTestRule
import com.google.common.truth.Truth.assertThat
import dagger.Component
import org.junit.Before
import org.junit.Rule
import org.junit.Test
import org.junit.runner.RunWith
import org.oppia.android.R
import org.oppia.android.app.activity.ActivityComponent
import org.oppia.android.app.application.ActivityComponentFactory
import org.oppia.android.app.application.ApplicationComponent
import org.oppia.android.app.application.ApplicationInjector
import org.oppia.android.app.application.ApplicationInjectorProvider
import org.oppia.android.app.application.ApplicationModule
import org.oppia.android.app.application.ApplicationStartupListenerModule
import org.oppia.android.app.devoptions.DeveloperOptionsModule
import org.oppia.android.app.devoptions.DeveloperOptionsStarterModule
import org.oppia.android.app.shim.ViewBindingShimModule
import org.oppia.android.app.topic.PracticeTabModule
import org.oppia.android.app.utility.OrientationChangeAction.Companion.orientationLandscape
import org.oppia.android.data.backends.gae.NetworkModule
import org.oppia.android.domain.classify.InteractionsModule
import org.oppia.android.domain.classify.rules.continueinteraction.ContinueModule
import org.oppia.android.domain.classify.rules.dragAndDropSortInput.DragDropSortInputModule
import org.oppia.android.domain.classify.rules.fractioninput.FractionInputModule
import org.oppia.android.domain.classify.rules.imageClickInput.ImageClickInputModule
import org.oppia.android.domain.classify.rules.itemselectioninput.ItemSelectionInputModule
import org.oppia.android.domain.classify.rules.multiplechoiceinput.MultipleChoiceInputModule
import org.oppia.android.domain.classify.rules.numberwithunits.NumberWithUnitsRuleModule
import org.oppia.android.domain.classify.rules.numericinput.NumericInputRuleModule
import org.oppia.android.domain.classify.rules.ratioinput.RatioInputModule
import org.oppia.android.domain.classify.rules.textinput.TextInputRuleModule
import org.oppia.android.domain.exploration.lightweightcheckpointing.ExplorationStorageModule
import org.oppia.android.domain.hintsandsolution.HintsAndSolutionConfigModule
import org.oppia.android.domain.hintsandsolution.HintsAndSolutionProdModule
import org.oppia.android.domain.onboarding.ExpirationMetaDataRetrieverModule
import org.oppia.android.domain.oppialogger.LogStorageModule
import org.oppia.android.domain.oppialogger.loguploader.LogUploadWorkerModule
import org.oppia.android.domain.platformparameter.PlatformParameterModule
import org.oppia.android.domain.question.QuestionModule
import org.oppia.android.domain.topic.PrimeTopicAssetsControllerModule
import org.oppia.android.domain.workmanager.WorkManagerConfigurationModule
import org.oppia.android.testing.AccessibilityTestRule
import org.oppia.android.testing.TestLogReportingModule
import org.oppia.android.testing.robolectric.RobolectricModule
import org.oppia.android.testing.threading.TestDispatcherModule
import org.oppia.android.testing.time.FakeOppiaClockModule
import org.oppia.android.util.accessibility.AccessibilityTestModule
import org.oppia.android.util.caching.testing.CachingTestModule
import org.oppia.android.util.gcsresource.GcsResourceModule
import org.oppia.android.util.logging.LoggerModule
import org.oppia.android.util.logging.firebase.FirebaseLogUploaderModule
import org.oppia.android.util.networking.NetworkConnectionDebugUtilModule
import org.oppia.android.util.networking.NetworkConnectionUtilDebugModule
import org.oppia.android.util.parser.html.HtmlParserEntityTypeModule
import org.oppia.android.util.parser.image.GlideImageLoaderModule
import org.oppia.android.util.parser.image.ImageParsingModule
import org.robolectric.annotation.Config
import org.robolectric.annotation.LooperMode
import javax.inject.Inject
import javax.inject.Singleton

/** Tests for [ForceNetworkTypeActivity]. */
@RunWith(AndroidJUnit4::class)
@LooperMode(LooperMode.Mode.PAUSED)
@Config(
  application = ForceNetworkTypeActivityTest.TestApplication::class,
  qualifiers = "port-xxhdpi"
)
class ForceNetworkTypeActivityTest {

  @Inject
  lateinit var context: Context

  @get:Rule
  val activityTestRule = ActivityTestRule(
    ForceNetworkTypeActivity::class.java,
    /* initialTouchMode= */ true,
    /* launchActivity= */ false
  )

  @get:Rule
  val accessibilityTestRule = AccessibilityTestRule()

  @Before
  fun setUp() {
    setUpTestApplicationComponent()
  }

  @Test
  fun testForceNetworkTypeActivity_hasCorrectActivityLabel() {
    activityTestRule.launchActivity(createForceNetworkTypeActivityIntent())
    val title = activityTestRule.activity.title

    // Verify that the activity label is correct as a proxy to verify TalkBack will announce the
    // correct string when it's read out.
    assertThat(title).isEqualTo(context.getString(R.string.force_network_type_activity_title))
  }

  @Test
  fun testForceNetworkTypeActivity_forceNetworkTypeFragmentIsDisplayed() {
    launch(ForceNetworkTypeActivity::class.java).use {
      onView(withId(R.id.force_network_type_fragment_container)).check(
        matches(isDisplayed())
      )
    }
  }

  @Test
  fun testForceNetworkTypeActivity_configChange_forceNetworkTypeFragmentIsDisplayed() {
    launch(ForceNetworkTypeActivity::class.java).use {
      onView(isRoot()).perform(orientationLandscape())
      onView(withId(R.id.force_network_type_fragment_container)).check(
        matches(isDisplayed())
      )
    }
  }

  private fun setUpTestApplicationComponent() {
    ApplicationProvider.getApplicationContext<TestApplication>().inject(this)
  }

  private fun createForceNetworkTypeActivityIntent(): Intent =
    ForceNetworkTypeActivity.createForceNetworkTypeActivityIntent(context)

  // TODO(#59): Figure out a way to reuse modules instead of needing to re-declare them.
  @Singleton
  @Component(
    modules = [
      RobolectricModule::class, PlatformParameterModule::class,
      TestDispatcherModule::class, ApplicationModule::class,
      LoggerModule::class, ContinueModule::class, FractionInputModule::class,
      ItemSelectionInputModule::class, MultipleChoiceInputModule::class,
      NumberWithUnitsRuleModule::class, NumericInputRuleModule::class, TextInputRuleModule::class,
      DragDropSortInputModule::class, ImageClickInputModule::class, InteractionsModule::class,
      GcsResourceModule::class, GlideImageLoaderModule::class, ImageParsingModule::class,
      HtmlParserEntityTypeModule::class, QuestionModule::class, TestLogReportingModule::class,
      AccessibilityTestModule::class, LogStorageModule::class, CachingTestModule::class,
      PrimeTopicAssetsControllerModule::class, ExpirationMetaDataRetrieverModule::class,
      ViewBindingShimModule::class, RatioInputModule::class,
      ApplicationStartupListenerModule::class, LogUploadWorkerModule::class,
      WorkManagerConfigurationModule::class, HintsAndSolutionConfigModule::class,
<<<<<<< HEAD
      FirebaseLogUploaderModule::class, FakeOppiaClockModule::class, PracticeTabModule::class,
      DeveloperOptionsStarterModule::class, DeveloperOptionsModule::class,
      ExplorationStorageModule::class, NetworkModule::class,
=======
      HintsAndSolutionProdModule::class, FirebaseLogUploaderModule::class,
      FakeOppiaClockModule::class, PracticeTabModule::class, DeveloperOptionsStarterModule::class,
      DeveloperOptionsModule::class, ExplorationStorageModule::class,
>>>>>>> d2372aeb
      NetworkConnectionUtilDebugModule::class, NetworkConnectionDebugUtilModule::class
    ]
  )
  /** [ApplicationComponent] for [ForceNetworkTypeActivityTest]. */
  interface TestApplicationComponent : ApplicationComponent {
    /** [ApplicationComponent.Builder] for [TestApplicationComponent]. */
    @Component.Builder
    interface Builder : ApplicationComponent.Builder

    /**
     * Injects [TestApplicationComponent] to [ForceNetworkTypeActivityTest] providing the required
     * dagger modules.
     */
    fun inject(forceNetworkTypeActivityTest: ForceNetworkTypeActivityTest)
  }

  /** [Application] class for [ForceNetworkTypeActivityTest]. */
  class TestApplication : Application(), ActivityComponentFactory, ApplicationInjectorProvider {
    private val component: TestApplicationComponent by lazy {
      DaggerForceNetworkTypeActivityTest_TestApplicationComponent.builder()
        .setApplication(this)
        .build() as TestApplicationComponent
    }

    /** Called when setting up [TestApplication]. */
    fun inject(forceNetworkTypeActivityTest: ForceNetworkTypeActivityTest) {
      component.inject(forceNetworkTypeActivityTest)
    }

    override fun createActivityComponent(activity: AppCompatActivity): ActivityComponent {
      return component.getActivityComponentBuilderProvider().get().setActivity(activity).build()
    }

    override fun getApplicationInjector(): ApplicationInjector = component
  }
}<|MERGE_RESOLUTION|>--- conflicted
+++ resolved
@@ -154,15 +154,9 @@
       ViewBindingShimModule::class, RatioInputModule::class,
       ApplicationStartupListenerModule::class, LogUploadWorkerModule::class,
       WorkManagerConfigurationModule::class, HintsAndSolutionConfigModule::class,
-<<<<<<< HEAD
       FirebaseLogUploaderModule::class, FakeOppiaClockModule::class, PracticeTabModule::class,
       DeveloperOptionsStarterModule::class, DeveloperOptionsModule::class,
-      ExplorationStorageModule::class, NetworkModule::class,
-=======
-      HintsAndSolutionProdModule::class, FirebaseLogUploaderModule::class,
-      FakeOppiaClockModule::class, PracticeTabModule::class, DeveloperOptionsStarterModule::class,
-      DeveloperOptionsModule::class, ExplorationStorageModule::class,
->>>>>>> d2372aeb
+      ExplorationStorageModule::class, NetworkModule::class, HintsAndSolutionProdModule::class,
       NetworkConnectionUtilDebugModule::class, NetworkConnectionDebugUtilModule::class
     ]
   )
