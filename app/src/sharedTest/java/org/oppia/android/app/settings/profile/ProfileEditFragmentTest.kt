--- conflicted
+++ resolved
@@ -162,6 +162,7 @@
   }
 
   @Test
+  @Config(qualifiers = "land")
   fun testProfileEdit_configChange_startWithUserProfile_clickDelete_checkOpensDeletionDialog() {
     launch<ProfileEditFragmentTestActivity>(
       ProfileEditFragmentTestActivity.createProfileEditFragmentTestActivity(
@@ -178,6 +179,7 @@
   }
 
   @Test
+  @Config(qualifiers = "land")
   fun testProfileEdit_startWithUserProfile_clickDelete_configChange_checkDeletionDialogIsVisible() {
     launch<ProfileEditFragmentTestActivity>(
       ProfileEditFragmentTestActivity.createProfileEditFragmentTestActivity(
@@ -252,6 +254,7 @@
   }
 
   @Test
+  @Config(qualifiers = "land")
   fun testProfileEdit_configChange_userHasDownloadAccess_downloadsEnabled_checkSwitchIsChecked() {
     TestPlatformParameterModule.forceEnableDownloadsSupport(true)
     val addProfileProvider = profileManagementController.addProfile(
@@ -368,7 +371,6 @@
   @Test
   fun testProfileEdit_userDoesNotHaveDownloadAccess_downloadsEnabled_switchIsNotDisplayed() {
     TestPlatformParameterModule.forceEnableDownloadsSupport(true)
-<<<<<<< HEAD
     launch<ProfileEditFragmentTestActivity>(
       ProfileEditFragmentTestActivity.createProfileEditFragmentTestActivity(
         context = context,
@@ -376,9 +378,6 @@
       )
     ).use {
       testCoroutineDispatchers.runCurrent()
-      onView(withId(R.id.profile_edit_allow_download_container)).check(matches(not(isDisplayed())))
-=======
-    launchFragmentTestActivity(internalProfileId = 0).use {
       onView(withId(R.id.profile_edit_allow_download_container)).check(matches(not(isDisplayed())))
     }
   }
@@ -485,12 +484,45 @@
     launchFragmentTestActivity(internalProfileId = 0).use {
       onView(withId(R.id.profile_edit_enable_in_lesson_language_switching_switch))
         .check(matches(isChecked()))
->>>>>>> 74f39685
-    }
-  }
-
-  @Test
-<<<<<<< HEAD
+    }
+  }
+
+  @Test
+  fun testProfileEdit_featureOn_doNotClickEnableLanguageSwitching_doesNotHaveSwitchingPermission() {
+    TestPlatformParameterModule.forceEnableFastLanguageSwitchingInLesson(true)
+    // Open the UI, but don't interact with it.
+    launchFragmentTestActivity(internalProfileId = 0).use {}
+
+    // The user should not have permission to switch languages (since the switch wasn't toggled).
+    val profileProvider =
+      profileManagementController.getProfile(
+        ProfileId.newBuilder().apply { internalId = 0 }.build()
+      )
+    val profile = monitorFactory.waitForNextSuccessfulResult(profileProvider)
+
+    assertThat(profile.allowInLessonQuickLanguageSwitching).isFalse()
+  }
+
+  @Test
+  fun testProfileEdit_studyOn_clickEnableLanguageSwitching_hasSwitchingPermission() {
+    TestPlatformParameterModule.forceEnableFastLanguageSwitchingInLesson(true)
+
+    // Enable language switching in the UI.
+    launchFragmentTestActivity(internalProfileId = 0).use {
+      onView(withId(R.id.profile_edit_enable_in_lesson_language_switching_container))
+        .perform(click())
+    }
+
+    // The user should have permission to switch languages (since the switch was toggled).
+    val profileProvider =
+      profileManagementController.getProfile(
+        ProfileId.newBuilder().apply { internalId = 0 }.build()
+      )
+    val profile = monitorFactory.waitForNextSuccessfulResult(profileProvider)
+    assertThat(profile.allowInLessonQuickLanguageSwitching).isTrue()
+  }
+
+  private fun launchFragmentTestActivity(internalProfileId: Int) =
   fun testProfileEdit_createIntentWithProfileId_verifyProfileIdInBundle() {
     TestPlatformParameterModule.forceEnableDownloadsSupport(true)
     launch<ProfileEditFragmentTestActivity>(
@@ -508,31 +540,6 @@
 
         assertThat(profileId).isEqualTo(this.profileIdZero)
       }
-=======
-  fun testProfileEdit_featureOn_doNotClickEnableLanguageSwitching_doesNotHaveSwitchingPermission() {
-    TestPlatformParameterModule.forceEnableFastLanguageSwitchingInLesson(true)
-    // Open the UI, but don't interact with it.
-    launchFragmentTestActivity(internalProfileId = 0).use {}
-
-    // The user should not have permission to switch languages (since the switch wasn't toggled).
-    val profileProvider =
-      profileManagementController.getProfile(
-        ProfileId.newBuilder().apply { internalId = 0 }.build()
-      )
-    val profile = monitorFactory.waitForNextSuccessfulResult(profileProvider)
-
-    assertThat(profile.allowInLessonQuickLanguageSwitching).isFalse()
-  }
-
-  @Test
-  fun testProfileEdit_studyOn_clickEnableLanguageSwitching_hasSwitchingPermission() {
-    TestPlatformParameterModule.forceEnableFastLanguageSwitchingInLesson(true)
-
-    // Enable language switching in the UI.
-    launchFragmentTestActivity(internalProfileId = 0).use {
-      onView(withId(R.id.profile_edit_enable_in_lesson_language_switching_container))
-        .perform(click())
->>>>>>> 74f39685
     }
   }
 
