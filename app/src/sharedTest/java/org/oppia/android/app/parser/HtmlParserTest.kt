--- conflicted
+++ resolved
@@ -118,19 +118,10 @@
   @JvmField
   val mockitoRule: MockitoRule = MockitoJUnit.rule()
 
-<<<<<<< HEAD
   @Mock lateinit var mockImageRetriever: FakeImageRetriever
   @Mock lateinit var mockCustomOppiaTagActionListener: HtmlParser.CustomOppiaTagActionListener
   @Captor lateinit var viewCaptor: ArgumentCaptor<View>
   @Captor lateinit var stringCaptor: ArgumentCaptor<String>
-=======
-  @Mock
-  lateinit var mockCustomOppiaTagActionListener: HtmlParser.CustomOppiaTagActionListener
-  @Captor
-  lateinit var viewCaptor: ArgumentCaptor<View>
-  @Captor
-  lateinit var stringCaptor: ArgumentCaptor<String>
->>>>>>> 6a7f9fd6
 
   private var context: Context = ApplicationProvider.getApplicationContext<TestApplication>()
 
