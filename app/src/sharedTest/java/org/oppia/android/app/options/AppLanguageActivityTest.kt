package org.oppia.android.app.options

import android.app.Application
import android.content.Context
import android.content.Intent
import androidx.appcompat.app.AppCompatActivity
import androidx.test.core.app.ApplicationProvider
import androidx.test.ext.junit.runners.AndroidJUnit4
import androidx.test.rule.ActivityTestRule
import com.google.common.truth.Truth.assertThat
import com.google.common.truth.extensions.proto.LiteProtoTruth.assertThat
import dagger.Component
import org.junit.Before
import org.junit.Rule
import org.junit.Test
import org.junit.runner.RunWith
import org.oppia.android.R
import org.oppia.android.app.activity.ActivityComponent
import org.oppia.android.app.activity.ActivityComponentFactory
import org.oppia.android.app.activity.route.ActivityRouterModule
import org.oppia.android.app.application.ApplicationComponent
import org.oppia.android.app.application.ApplicationInjector
import org.oppia.android.app.application.ApplicationInjectorProvider
import org.oppia.android.app.application.ApplicationModule
import org.oppia.android.app.application.ApplicationStartupListenerModule
import org.oppia.android.app.application.testing.TestingBuildFlavorModule
import org.oppia.android.app.devoptions.DeveloperOptionsModule
import org.oppia.android.app.devoptions.DeveloperOptionsStarterModule
<<<<<<< HEAD
import org.oppia.android.app.model.ProfileId
=======
import org.oppia.android.app.model.OppiaLanguage
>>>>>>> 74f39685
import org.oppia.android.app.model.ScreenName
import org.oppia.android.app.player.state.itemviewmodel.SplitScreenInteractionModule
import org.oppia.android.app.shim.ViewBindingShimModule
import org.oppia.android.app.translation.testing.ActivityRecreatorTestModule
import org.oppia.android.data.backends.gae.NetworkConfigProdModule
import org.oppia.android.data.backends.gae.NetworkModule
import org.oppia.android.domain.classify.InteractionsModule
import org.oppia.android.domain.classify.rules.algebraicexpressioninput.AlgebraicExpressionInputModule
import org.oppia.android.domain.classify.rules.continueinteraction.ContinueModule
import org.oppia.android.domain.classify.rules.dragAndDropSortInput.DragDropSortInputModule
import org.oppia.android.domain.classify.rules.fractioninput.FractionInputModule
import org.oppia.android.domain.classify.rules.imageClickInput.ImageClickInputModule
import org.oppia.android.domain.classify.rules.itemselectioninput.ItemSelectionInputModule
import org.oppia.android.domain.classify.rules.mathequationinput.MathEquationInputModule
import org.oppia.android.domain.classify.rules.multiplechoiceinput.MultipleChoiceInputModule
import org.oppia.android.domain.classify.rules.numberwithunits.NumberWithUnitsRuleModule
import org.oppia.android.domain.classify.rules.numericexpressioninput.NumericExpressionInputModule
import org.oppia.android.domain.classify.rules.numericinput.NumericInputRuleModule
import org.oppia.android.domain.classify.rules.ratioinput.RatioInputModule
import org.oppia.android.domain.classify.rules.textinput.TextInputRuleModule
import org.oppia.android.domain.exploration.ExplorationStorageModule
import org.oppia.android.domain.hintsandsolution.HintsAndSolutionConfigModule
import org.oppia.android.domain.hintsandsolution.HintsAndSolutionProdModule
import org.oppia.android.domain.onboarding.ExpirationMetaDataRetrieverModule
import org.oppia.android.domain.oppialogger.LogStorageModule
import org.oppia.android.domain.oppialogger.LoggingIdentifierModule
import org.oppia.android.domain.oppialogger.analytics.ApplicationLifecycleModule
import org.oppia.android.domain.oppialogger.analytics.CpuPerformanceSnapshotterModule
import org.oppia.android.domain.oppialogger.logscheduler.MetricLogSchedulerModule
import org.oppia.android.domain.oppialogger.loguploader.LogReportWorkerModule
import org.oppia.android.domain.platformparameter.PlatformParameterModule
import org.oppia.android.domain.platformparameter.PlatformParameterSingletonModule
import org.oppia.android.domain.question.QuestionModule
import org.oppia.android.domain.topic.PrimeTopicAssetsControllerModule
import org.oppia.android.domain.workmanager.WorkManagerConfigurationModule
import org.oppia.android.testing.OppiaTestRule
import org.oppia.android.testing.TestLogReportingModule
import org.oppia.android.testing.junit.InitializeDefaultLocaleRule
import org.oppia.android.testing.robolectric.RobolectricModule
import org.oppia.android.testing.threading.TestDispatcherModule
import org.oppia.android.testing.time.FakeOppiaClockModule
import org.oppia.android.util.accessibility.AccessibilityTestModule
import org.oppia.android.util.caching.AssetModule
import org.oppia.android.util.caching.testing.CachingTestModule
import org.oppia.android.util.gcsresource.GcsResourceModule
import org.oppia.android.util.locale.LocaleProdModule
import org.oppia.android.util.logging.CurrentAppScreenNameIntentDecorator.extractCurrentAppScreenName
import org.oppia.android.util.logging.EventLoggingConfigurationModule
import org.oppia.android.util.logging.LoggerModule
import org.oppia.android.util.logging.SyncStatusModule
import org.oppia.android.util.logging.firebase.FirebaseLogUploaderModule
import org.oppia.android.util.networking.NetworkConnectionDebugUtilModule
import org.oppia.android.util.networking.NetworkConnectionUtilDebugModule
import org.oppia.android.util.parser.html.HtmlParserEntityTypeModule
import org.oppia.android.util.parser.image.GlideImageLoaderModule
import org.oppia.android.util.parser.image.ImageParsingModule
import org.oppia.android.util.profile.CurrentUserProfileIdIntentDecorator.extractCurrentUserProfileId
import org.robolectric.annotation.Config
import org.robolectric.annotation.LooperMode
import javax.inject.Inject
import javax.inject.Singleton

/** Tests for [AppLanguageActivity]. */
@RunWith(AndroidJUnit4::class)
@LooperMode(LooperMode.Mode.PAUSED)
@Config(
  application = AppLanguageActivityTest.TestApplication::class,
  qualifiers = "port-xxhdpi"
)
class AppLanguageActivityTest {
  @get:Rule
  val initializeDefaultLocaleRule = InitializeDefaultLocaleRule()

  @get:Rule
  val oppiaTestRule = OppiaTestRule()

  @get:Rule
  val activityTestRule: ActivityTestRule<AppLanguageActivity> = ActivityTestRule(
    AppLanguageActivity::class.java, /* initialTouchMode= */ true, /* launchActivity= */ false
  )

  @Inject
  lateinit var context: Context
  private val internalProfileId: Int = -1

  private lateinit var profileId: ProfileId

  @Before
  fun setUp() {
    setUpTestApplicationComponent()
    profileId = ProfileId.newBuilder().apply { internalId = 0 }.build()
  }

  private fun setUpTestApplicationComponent() {
    ApplicationProvider.getApplicationContext<TestApplication>().inject(this)
  }

  @Test
  fun testActivity_createIntent_verifyScreenNameInIntent() {
    val screenName =
      createAppLanguageActivityIntent(OppiaLanguage.ENGLISH).extractCurrentAppScreenName()
    assertThat(screenName).isEqualTo(ScreenName.APP_LANGUAGE_ACTIVITY)
  }

  @Test
  fun testActivity_createIntent_verifyProfileIdInIntent() {
    val profileId = createAppLanguageActivityIntent(summaryValue).extractCurrentUserProfileId()

    assertThat(profileId).isEqualTo(this.profileId)
  }

  @Test
  fun testAppLanguageActivity_hasCorrectActivityLabel() {
    activityTestRule.launchActivity(
      createAppLanguageActivityIntent(OppiaLanguage.ENGLISH)
    )
    val title = activityTestRule.activity.title
    // Verify that the activity label is correct as a proxy to verify TalkBack will announce the
    // correct string when it's read out.
    assertThat(title).isEqualTo(context.getString(R.string.app_language_activity_title))
  }

  private fun createAppLanguageActivityIntent(oppiaLanguage: OppiaLanguage): Intent {
    return AppLanguageActivity.createAppLanguageActivityIntent(
      ApplicationProvider.getApplicationContext(),
<<<<<<< HEAD
      APP_LANGUAGE,
      summaryValue,
      profileId
=======
      oppiaLanguage,
      internalProfileId
>>>>>>> 74f39685
    )
  }

  // TODO(#59): Figure out a way to reuse modules instead of needing to re-declare them.
  @Singleton
  @Component(
    modules = [
      RobolectricModule::class,
      PlatformParameterModule::class, PlatformParameterSingletonModule::class,
      TestDispatcherModule::class, ApplicationModule::class,
      LoggerModule::class, ContinueModule::class, FractionInputModule::class,
      ItemSelectionInputModule::class, MultipleChoiceInputModule::class,
      NumberWithUnitsRuleModule::class, NumericInputRuleModule::class, TextInputRuleModule::class,
      DragDropSortInputModule::class, ImageClickInputModule::class, InteractionsModule::class,
      GcsResourceModule::class, GlideImageLoaderModule::class, ImageParsingModule::class,
      HtmlParserEntityTypeModule::class, QuestionModule::class, TestLogReportingModule::class,
      AccessibilityTestModule::class, LogStorageModule::class, CachingTestModule::class,
      PrimeTopicAssetsControllerModule::class, ExpirationMetaDataRetrieverModule::class,
      ViewBindingShimModule::class, RatioInputModule::class, WorkManagerConfigurationModule::class,
      ApplicationStartupListenerModule::class, LogReportWorkerModule::class,
      HintsAndSolutionConfigModule::class, HintsAndSolutionProdModule::class,
      FirebaseLogUploaderModule::class, FakeOppiaClockModule::class,
      DeveloperOptionsStarterModule::class, DeveloperOptionsModule::class,
      ExplorationStorageModule::class, NetworkModule::class, NetworkConfigProdModule::class,
      NetworkConnectionUtilDebugModule::class, NetworkConnectionDebugUtilModule::class,
      AssetModule::class, LocaleProdModule::class, ActivityRecreatorTestModule::class,
      NumericExpressionInputModule::class, AlgebraicExpressionInputModule::class,
      MathEquationInputModule::class, SplitScreenInteractionModule::class,
      LoggingIdentifierModule::class, ApplicationLifecycleModule::class,
      SyncStatusModule::class, MetricLogSchedulerModule::class, TestingBuildFlavorModule::class,
      EventLoggingConfigurationModule::class, ActivityRouterModule::class,
      CpuPerformanceSnapshotterModule::class
    ]
  )
  interface TestApplicationComponent : ApplicationComponent {
    @Component.Builder
    interface Builder : ApplicationComponent.Builder

    fun inject(appLanguageActivityTest: AppLanguageActivityTest)
  }

  class TestApplication : Application(), ActivityComponentFactory, ApplicationInjectorProvider {
    private val component: TestApplicationComponent by lazy {
      DaggerAppLanguageActivityTest_TestApplicationComponent.builder()
        .setApplication(this)
        .build() as TestApplicationComponent
    }

    fun inject(appLanguageActivityTest: AppLanguageActivityTest) {
      component.inject(appLanguageActivityTest)
    }

    override fun createActivityComponent(activity: AppCompatActivity): ActivityComponent {
      return component.getActivityComponentBuilderProvider().get().setActivity(activity).build()
    }

    override fun getApplicationInjector(): ApplicationInjector = component
  }
}<|MERGE_RESOLUTION|>--- conflicted
+++ resolved
@@ -26,11 +26,8 @@
 import org.oppia.android.app.application.testing.TestingBuildFlavorModule
 import org.oppia.android.app.devoptions.DeveloperOptionsModule
 import org.oppia.android.app.devoptions.DeveloperOptionsStarterModule
-<<<<<<< HEAD
 import org.oppia.android.app.model.ProfileId
-=======
 import org.oppia.android.app.model.OppiaLanguage
->>>>>>> 74f39685
 import org.oppia.android.app.model.ScreenName
 import org.oppia.android.app.player.state.itemviewmodel.SplitScreenInteractionModule
 import org.oppia.android.app.shim.ViewBindingShimModule
@@ -114,7 +111,6 @@
 
   @Inject
   lateinit var context: Context
-  private val internalProfileId: Int = -1
 
   private lateinit var profileId: ProfileId
 
@@ -156,14 +152,10 @@
   private fun createAppLanguageActivityIntent(oppiaLanguage: OppiaLanguage): Intent {
     return AppLanguageActivity.createAppLanguageActivityIntent(
       ApplicationProvider.getApplicationContext(),
-<<<<<<< HEAD
       APP_LANGUAGE,
       summaryValue,
       profileId
-=======
-      oppiaLanguage,
-      internalProfileId
->>>>>>> 74f39685
+      oppiaLanguage
     )
   }
 
