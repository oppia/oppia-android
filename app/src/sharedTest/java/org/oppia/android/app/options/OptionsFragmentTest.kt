package org.oppia.android.app.options

import android.app.Application
import android.content.Context
import android.content.Intent
import androidx.appcompat.app.AppCompatActivity
import androidx.drawerlayout.widget.DrawerLayout
import androidx.test.core.app.ActivityScenario
import androidx.test.core.app.ActivityScenario.launch
import androidx.test.core.app.ApplicationProvider
import androidx.test.espresso.Espresso.onView
import androidx.test.espresso.action.ViewActions.click
import androidx.test.espresso.assertion.ViewAssertions.doesNotExist
import androidx.test.espresso.assertion.ViewAssertions.matches
import androidx.test.espresso.intent.Intents
import androidx.test.espresso.intent.Intents.intended
import androidx.test.espresso.intent.matcher.IntentMatchers.hasComponent
import androidx.test.espresso.intent.matcher.IntentMatchers.hasExtra
import androidx.test.espresso.matcher.ViewMatchers.isCompletelyDisplayed
import androidx.test.espresso.matcher.ViewMatchers.isDisplayed
import androidx.test.espresso.matcher.ViewMatchers.isRoot
import androidx.test.espresso.matcher.ViewMatchers.withContentDescription
import androidx.test.espresso.matcher.ViewMatchers.withId
import androidx.test.espresso.matcher.ViewMatchers.withText
import androidx.test.ext.junit.runners.AndroidJUnit4
import androidx.test.rule.ActivityTestRule
import com.google.protobuf.MessageLite
import dagger.Component
import org.hamcrest.Description
import org.hamcrest.Matcher
import org.hamcrest.Matchers.allOf
import org.hamcrest.TypeSafeMatcher
import org.junit.After
import org.junit.Before
import org.junit.Rule
import org.junit.Test
import org.junit.runner.RunWith
import org.oppia.android.R
import org.oppia.android.app.activity.ActivityComponent
import org.oppia.android.app.activity.ActivityComponentFactory
import org.oppia.android.app.activity.route.ActivityRouterModule
import org.oppia.android.app.application.ApplicationComponent
import org.oppia.android.app.application.ApplicationInjector
import org.oppia.android.app.application.ApplicationInjectorProvider
import org.oppia.android.app.application.ApplicationModule
import org.oppia.android.app.application.ApplicationStartupListenerModule
import org.oppia.android.app.application.testing.TestingBuildFlavorModule
import org.oppia.android.app.devoptions.DeveloperOptionsModule
import org.oppia.android.app.devoptions.DeveloperOptionsStarterModule
import org.oppia.android.app.model.AppLanguageActivityParams
import org.oppia.android.app.model.AudioLanguage
import org.oppia.android.app.model.AudioLanguageActivityParams
import org.oppia.android.app.model.OppiaLanguage
import org.oppia.android.app.model.ReadingTextSize
import org.oppia.android.app.model.ReadingTextSizeActivityParams
import org.oppia.android.app.player.state.itemviewmodel.SplitScreenInteractionModule
import org.oppia.android.app.recyclerview.RecyclerViewMatcher.Companion.atPositionOnView
import org.oppia.android.app.shim.ViewBindingShimModule
import org.oppia.android.app.translation.testing.ActivityRecreatorTestModule
import org.oppia.android.app.utility.OrientationChangeAction.Companion.orientationLandscape
import org.oppia.android.data.backends.gae.NetworkConfigProdModule
import org.oppia.android.data.backends.gae.NetworkModule
import org.oppia.android.domain.classify.InteractionsModule
import org.oppia.android.domain.classify.rules.algebraicexpressioninput.AlgebraicExpressionInputModule
import org.oppia.android.domain.classify.rules.continueinteraction.ContinueModule
import org.oppia.android.domain.classify.rules.dragAndDropSortInput.DragDropSortInputModule
import org.oppia.android.domain.classify.rules.fractioninput.FractionInputModule
import org.oppia.android.domain.classify.rules.imageClickInput.ImageClickInputModule
import org.oppia.android.domain.classify.rules.itemselectioninput.ItemSelectionInputModule
import org.oppia.android.domain.classify.rules.mathequationinput.MathEquationInputModule
import org.oppia.android.domain.classify.rules.multiplechoiceinput.MultipleChoiceInputModule
import org.oppia.android.domain.classify.rules.numberwithunits.NumberWithUnitsRuleModule
import org.oppia.android.domain.classify.rules.numericexpressioninput.NumericExpressionInputModule
import org.oppia.android.domain.classify.rules.numericinput.NumericInputRuleModule
import org.oppia.android.domain.classify.rules.ratioinput.RatioInputModule
import org.oppia.android.domain.classify.rules.textinput.TextInputRuleModule
import org.oppia.android.domain.exploration.ExplorationStorageModule
import org.oppia.android.domain.hintsandsolution.HintsAndSolutionConfigModule
import org.oppia.android.domain.hintsandsolution.HintsAndSolutionProdModule
import org.oppia.android.domain.onboarding.ExpirationMetaDataRetrieverModule
import org.oppia.android.domain.oppialogger.LogStorageModule
import org.oppia.android.domain.oppialogger.LoggingIdentifierModule
import org.oppia.android.domain.oppialogger.analytics.ApplicationLifecycleModule
import org.oppia.android.domain.oppialogger.analytics.CpuPerformanceSnapshotterModule
import org.oppia.android.domain.oppialogger.logscheduler.MetricLogSchedulerModule
import org.oppia.android.domain.oppialogger.loguploader.LogReportWorkerModule
import org.oppia.android.domain.platformparameter.PlatformParameterSingletonModule
import org.oppia.android.domain.question.QuestionModule
import org.oppia.android.domain.topic.PrimeTopicAssetsControllerModule
import org.oppia.android.domain.workmanager.WorkManagerConfigurationModule
import org.oppia.android.testing.BuildEnvironment
import org.oppia.android.testing.OppiaTestRule
import org.oppia.android.testing.RunOn
import org.oppia.android.testing.TestLogReportingModule
import org.oppia.android.testing.TestPlatform
import org.oppia.android.testing.junit.InitializeDefaultLocaleRule
import org.oppia.android.testing.platformparameter.TestPlatformParameterModule
import org.oppia.android.testing.profile.ProfileTestHelper
import org.oppia.android.testing.robolectric.RobolectricModule
import org.oppia.android.testing.threading.TestCoroutineDispatchers
import org.oppia.android.testing.threading.TestDispatcherModule
import org.oppia.android.testing.time.FakeOppiaClockModule
import org.oppia.android.util.accessibility.AccessibilityTestModule
import org.oppia.android.util.caching.AssetModule
import org.oppia.android.util.caching.testing.CachingTestModule
import org.oppia.android.util.extensions.getProtoExtra
import org.oppia.android.util.gcsresource.GcsResourceModule
import org.oppia.android.util.locale.LocaleProdModule
import org.oppia.android.util.logging.EventLoggingConfigurationModule
import org.oppia.android.util.logging.LoggerModule
import org.oppia.android.util.logging.SyncStatusModule
import org.oppia.android.util.logging.firebase.FirebaseLogUploaderModule
import org.oppia.android.util.networking.NetworkConnectionDebugUtilModule
import org.oppia.android.util.networking.NetworkConnectionUtilDebugModule
import org.oppia.android.util.parser.html.HtmlParserEntityTypeModule
import org.oppia.android.util.parser.image.GlideImageLoaderModule
import org.oppia.android.util.parser.image.ImageParsingModule
import org.robolectric.annotation.Config
import org.robolectric.annotation.LooperMode
import javax.inject.Inject
import javax.inject.Singleton

/** Tests for [OptionsFragment]. */
@RunWith(AndroidJUnit4::class)
@LooperMode(LooperMode.Mode.PAUSED)
@Config(
  application = OptionsFragmentTest.TestApplication::class,
  qualifiers = "port-xxhdpi"
)
class OptionsFragmentTest {
  @get:Rule
  val initializeDefaultLocaleRule = InitializeDefaultLocaleRule()

  @get:Rule
  val oppiaTestRule = OppiaTestRule()

  @Inject
  lateinit var profileTestHelper: ProfileTestHelper

  @Inject
  lateinit var context: Context

  @Inject
  lateinit var testCoroutineDispatchers: TestCoroutineDispatchers

  @Before
  fun setUp() {
    TestPlatformParameterModule.forceEnableLanguageSelectionUi(true)
    Intents.init()
    setUpTestApplicationComponent()
    testCoroutineDispatchers.registerIdlingResource()
    profileTestHelper.initializeProfiles()
  }

  @After
  fun tearDown() {
    testCoroutineDispatchers.registerIdlingResource()
    Intents.release()
  }

  private fun setUpTestApplicationComponent() {
    ApplicationProvider.getApplicationContext<TestApplication>().inject(this)
  }

  @get:Rule
  var optionActivityTestRule: ActivityTestRule<OptionsActivity> = ActivityTestRule(
    OptionsActivity::class.java,
    /* initialTouchMode= */ true,
    /* launchActivity= */ false
  )

  private fun createOptionActivityIntent(
    internalProfileId: Int,
    isFromNavigationDrawer: Boolean
  ): Intent {
    return OptionsActivity.createOptionsActivity(
      context = ApplicationProvider.getApplicationContext(),
      profileId = internalProfileId,
      isFromNavigationDrawer = isFromNavigationDrawer
    )
  }

  @Test
  fun testOptionsFragment_parentIsExploration_checkBackArrowNotVisible() {
    launch<OptionsActivity>(
      createOptionActivityIntent(
        internalProfileId = 0,
        isFromNavigationDrawer = false
      )
    ).use {
      onView(withContentDescription(R.string.abc_action_bar_up_description))
        .check(matches(isCompletelyDisplayed()))
    }
  }

  @Test
  fun testOptionsFragment_parentIsNotExploration_checkBackArrowNotVisible() {
    launch<OptionsActivity>(
      createOptionActivityIntent(
        internalProfileId = 0,
        isFromNavigationDrawer = true
      )
    ).use {
      onView(withContentDescription(R.string.abc_action_bar_up_description))
        .check(doesNotExist())
    }
  }

  @Test
  fun testOptionFragment_notFromNavigationDrawer_navigationDrawerIsNotPresent() {
    launch<OptionsActivity>(
      createOptionActivityIntent(
        internalProfileId = 0,
        isFromNavigationDrawer = false
      )
    ).use {
      onView(withId(R.id.options_activity_fragment_navigation_drawer))
        .check(doesNotExist())
    }
  }

  @Test
  fun testOptionFragment_notFromNavigationDrawer_configChange_navigationDrawerIsNotPresent() {
    launch<OptionsActivity>(
      createOptionActivityIntent(
        internalProfileId = 0,
        isFromNavigationDrawer = false
      )
    ).use {
      rotateToLandscape()
      onView(withId(R.id.options_activity_fragment_navigation_drawer))
        .check(doesNotExist())
    }
  }

  @Test
  fun testOptionFragment_clickNavigationDrawerHamburger_navigationDrawerIsOpenedSuccessfully() {
    launch<OptionsActivity>(
      createOptionActivityIntent(
        internalProfileId = 0,
        isFromNavigationDrawer = true
      )
    ).use {
      it.openNavigationDrawer()
      onView(withId(R.id.options_fragment_placeholder))
        .check(matches(isCompletelyDisplayed()))
      onView(withId(R.id.options_activity_drawer_layout)).check(matches(isCompletelyDisplayed()))
    }
  }

  @Test
  fun testOptionsFragment_defaultReadingTextSizeIsDisplayed() {
    launch<OptionsActivity>(
      createOptionActivityIntent(
        internalProfileId = 0,
        isFromNavigationDrawer = true
      )
    ).use {
      testCoroutineDispatchers.runCurrent()
      onView(
        atPositionOnView(
          recyclerViewId = R.id.options_recyclerview,
          position = 0,
          targetViewId = R.id.reading_text_size_text_view
        )
      ).check(
        matches(withText("Medium"))
      )
    }
  }

  @Test
  fun testOptionsFragment_configChange_defaultReadingTextSizeIsDisplayed() {
    launch<OptionsActivity>(
      createOptionActivityIntent(
        internalProfileId = 0,
        isFromNavigationDrawer = true
      )
    ).use {
      rotateToLandscape()
      onView(
        atPositionOnView(
          recyclerViewId = R.id.options_recyclerview,
          position = 0,
          targetViewId = R.id.reading_text_size_text_view
        )
      ).check(
        matches(withText("Medium"))
      )
    }
  }

  @Test
  @Config(qualifiers = "sw600dp")
  fun testOptionsFragment_tabletConfig_defaultReadingTextSizeIsDisplayed() {
    launch<OptionsActivity>(
      createOptionActivityIntent(
        internalProfileId = 0,
        isFromNavigationDrawer = true
      )
    ).use {
      testCoroutineDispatchers.runCurrent()
      onView(
        atPositionOnView(
          recyclerViewId = R.id.options_recyclerview,
          position = 0,
          targetViewId = R.id.reading_text_size_text_view
        )
      ).check(
        matches(withText("Medium"))
      )
    }
  }

  @Test
  fun testOptionsFragment_defaultAppLanguageIsDisplayed() {
    launch<OptionsActivity>(
      createOptionActivityIntent(
        internalProfileId = 0,
        isFromNavigationDrawer = true
      )
    ).use {
      testCoroutineDispatchers.runCurrent()
      onView(
        atPositionOnView(
          recyclerViewId = R.id.options_recyclerview,
          position = 1,
          targetViewId = R.id.app_language_text_view
        )
      ).check(
        matches(withText("English"))
      )
    }
  }

  @Test
  fun testOptionsFragment_configChange_defaultAppLanguageIsDisplayed() {
    launch<OptionsActivity>(
      createOptionActivityIntent(
        internalProfileId = 0,
        isFromNavigationDrawer = true
      )
    ).use {
      rotateToLandscape()
      onView(
        atPositionOnView(
          recyclerViewId = R.id.options_recyclerview,
          position = 1,
          targetViewId = R.id.app_language_text_view
        )
      ).check(
        matches(withText("English"))
      )
    }
  }

  @Test
  fun testOptionsFragment_featureEnabled_appLanguageOptionIsDisplayed() {
    launch<OptionsActivity>(
      createOptionActivityIntent(
        internalProfileId = 0,
        isFromNavigationDrawer = true
      )
    ).use {
      testCoroutineDispatchers.runCurrent()
      onView(withId(R.id.app_language_text_view)).check(matches(isDisplayed()))
    }
  }

  @Test
  fun testOptionsFragment_featureDisabled_appLanguageOptionIsNotDisplayed() {
    TestPlatformParameterModule.forceEnableLanguageSelectionUi(false)

    launch<OptionsActivity>(
      createOptionActivityIntent(
        internalProfileId = 0,
        isFromNavigationDrawer = true
      )
    ).use {
      testCoroutineDispatchers.runCurrent()
      onView(withId(R.id.app_language_text_view)).check(doesNotExist())
    }
  }

  @Test
  fun testOptionsFragment_defaultAudioLanguageIsDisplayed() {
    launch<OptionsActivity>(
      createOptionActivityIntent(
        internalProfileId = 0,
        isFromNavigationDrawer = true
      )
    ).use {
      testCoroutineDispatchers.runCurrent()
      onView(
        atPositionOnView(
          recyclerViewId = R.id.options_recyclerview,
          position = 2,
          targetViewId = R.id.audio_language_text_view
        )
      ).check(
        matches(withText("English"))
      )
    }
  }

  @Test
  fun testOptionsFragment_configChange_defaultAudioLanguageIsDisplayed() {
    launch<OptionsActivity>(
      createOptionActivityIntent(
        internalProfileId = 0,
        isFromNavigationDrawer = true
      )
    ).use {
      rotateToLandscape()
      onView(
        atPositionOnView(
          recyclerViewId = R.id.options_recyclerview,
          position = 2,
          targetViewId = R.id.audio_language_text_view
        )
      ).check(
        matches(withText("English"))
      )
    }
  }

  @Test
  fun openOptionsActivity_clickReadingTextSize_opensReadingTextSizeActivity() {
    launch<OptionsActivity>(
      createOptionActivityIntent(
        internalProfileId = 0,
        isFromNavigationDrawer = true
      )
    ).use {
      testCoroutineDispatchers.runCurrent()
      onView(
        atPositionOnView(
          recyclerViewId = R.id.options_recyclerview,
          position = 0,
          targetViewId = R.id.reading_text_size_text_view
        )
      ).perform(click())

      val expectedParams = ReadingTextSizeActivityParams.newBuilder().apply {
        readingTextSize = ReadingTextSize.MEDIUM_TEXT_SIZE
      }.build()
      intended(
        allOf(
          hasProtoExtra("ReadingTextSizeActivity.params", expectedParams),
          hasComponent(ReadingTextSizeActivity::class.java.name)
        )
      )
    }
  }

  @Test
  fun openOptionsActivity_configChange_clickTextSize_opensReadingTextSizeActivity() {
    launch<OptionsActivity>(
      createOptionActivityIntent(
        internalProfileId = 0,
        isFromNavigationDrawer = true
      )
    ).use {
      rotateToLandscape()
      onView(
        atPositionOnView(
          recyclerViewId = R.id.options_recyclerview,
          position = 0,
          targetViewId = R.id.reading_text_size_text_view
        )
      ).perform(click())

      val expectedParams = ReadingTextSizeActivityParams.newBuilder().apply {
        readingTextSize = ReadingTextSize.MEDIUM_TEXT_SIZE
      }.build()
      intended(
        allOf(
          hasProtoExtra("ReadingTextSizeActivity.params", expectedParams),
          hasComponent(ReadingTextSizeActivity::class.java.name)
        )
      )
    }
  }

  @Test
  @RunOn(TestPlatform.ESPRESSO, buildEnvironments = [BuildEnvironment.BAZEL])
  fun openOptionsActivity_clickAppLanguage_opensAppLanguageActivity() {
    launch<OptionsActivity>(
      createOptionActivityIntent(
        internalProfileId = 0,
        isFromNavigationDrawer = true
      )
    ).use {
      testCoroutineDispatchers.runCurrent()
      onView(
        atPositionOnView(
          recyclerViewId = R.id.options_recyclerview,
          position = 1,
          targetViewId = R.id.app_language_text_view
        )
      ).perform(click())

      val expectedParams = AppLanguageActivityParams.newBuilder().apply {
        oppiaLanguage = OppiaLanguage.ENGLISH
      }.build()
      intended(
        allOf(
<<<<<<< HEAD
          hasExtra(
            AppLanguageActivity.getAppLanguagePreferenceSummaryValueExtraKey(),
            "English"
          ),
=======
          hasProtoExtra("AppLanguageActivity.params", expectedParams),
>>>>>>> 5d924f49
          hasComponent(AppLanguageActivity::class.java.name)
        )
      )
    }
  }

  @Test
  @RunOn(TestPlatform.ESPRESSO, buildEnvironments = [BuildEnvironment.BAZEL])
  fun openOptionsActivity_configChange_clickAppLanguage_opensAppLanguageActivity() {
    launch<OptionsActivity>(
      createOptionActivityIntent(
        internalProfileId = 0,
        isFromNavigationDrawer = true
      )
    ).use {
      rotateToLandscape()
      onView(
        atPositionOnView(
          recyclerViewId = R.id.options_recyclerview,
          position = 1,
          targetViewId = R.id.app_language_text_view
        )
      ).perform(click())

      val expectedParams = AppLanguageActivityParams.newBuilder().apply {
        oppiaLanguage = OppiaLanguage.ENGLISH
      }.build()
      intended(
        allOf(
<<<<<<< HEAD
          hasExtra(
            AppLanguageActivity.getAppLanguagePreferenceSummaryValueExtraKey(),
            "English"
          ),
=======
          hasProtoExtra("AppLanguageActivity.params", expectedParams),
>>>>>>> 5d924f49
          hasComponent(AppLanguageActivity::class.java.name)
        )
      )
    }
  }

  @Test
  fun openOptionsActivity_clickAudioLanguage_opensAudioLanguageActivity() {
    launch<OptionsActivity>(
      createOptionActivityIntent(
        internalProfileId = 0,
        isFromNavigationDrawer = true
      )
    ).use {
      testCoroutineDispatchers.runCurrent()
      onView(
        atPositionOnView(
          recyclerViewId = R.id.options_recyclerview,
          position = 2,
          targetViewId = R.id.audio_language_text_view
        )
      ).perform(click())

      val expectedParams = AudioLanguageActivityParams.newBuilder().apply {
        audioLanguage = AudioLanguage.ENGLISH_AUDIO_LANGUAGE
      }.build()
      intended(
        allOf(
          hasProtoExtra("AudioLanguageActivity.params", expectedParams),
          hasComponent(AudioLanguageActivity::class.java.name)
        )
      )
    }
  }

  @Test
  fun openOptionsActivity_configChange_clickAudioLanguage_opensAudioLanguageActivity() {
    launch<OptionsActivity>(
      createOptionActivityIntent(
        internalProfileId = 0,
        isFromNavigationDrawer = true
      )
    ).use {
      rotateToLandscape()
      onView(
        atPositionOnView(
          recyclerViewId = R.id.options_recyclerview,
          position = 2,
          targetViewId = R.id.audio_language_text_view
        )
      ).perform(click())

      val expectedParams = AudioLanguageActivityParams.newBuilder().apply {
        audioLanguage = AudioLanguage.ENGLISH_AUDIO_LANGUAGE
      }.build()
      intended(
        allOf(
          hasProtoExtra("AudioLanguageActivity.params", expectedParams),
          hasComponent(AudioLanguageActivity::class.java.name)
        )
      )
    }
  }

  private fun rotateToLandscape() {
    onView(isRoot()).perform(orientationLandscape())
    testCoroutineDispatchers.runCurrent()
  }

  private fun ActivityScenario<OptionsActivity>.openNavigationDrawer() {
    onView(withContentDescription(R.string.drawer_open_content_description))
      .check(matches(isCompletelyDisplayed()))
      .perform(click())

    // Force the drawer animation to start. See https://github.com/oppia/oppia-android/pull/2204 for
    // background context.
    onActivity { activity ->
      val drawerLayout =
        activity.findViewById<DrawerLayout>(R.id.options_activity_drawer_layout)
      // Note that this only initiates a single computeScroll() in Robolectric. Normally, Android
      // will compute several of these across multiple draw calls, but one seems sufficient for
      // Robolectric. Note that Robolectric is also *supposed* to handle the animation loop one call
      // to this method initiates in the view choreographer class, but it seems to not actually
      // flush the choreographer per observation. In Espresso, this method is automatically called
      // during draw (and a few other situations), but it's fine to call it directly once to kick it
      // off (to avoid disparity between Espresso/Robolectric runs of the tests).
      // NOTE TO DEVELOPERS: if this ever flakes, we can probably put this in a loop with fake time
      // adjustments to simulate the render loop.
      drawerLayout.computeScroll()
    }

    // Wait for the drawer to fully open (mostly for Espresso since Robolectric should synchronously
    // stabilize the drawer layout after the previous logic completes).
    testCoroutineDispatchers.runCurrent()
  }

  private fun <T : MessageLite> hasProtoExtra(keyName: String, expectedProto: T): Matcher<Intent> {
    val defaultProto = expectedProto.newBuilderForType().build()
    return object : TypeSafeMatcher<Intent>() {
      override fun describeTo(description: Description) {
        description.appendText("Intent with extra: $keyName and proto value: $expectedProto")
      }

      override fun matchesSafely(intent: Intent): Boolean {
        return intent.hasExtra(keyName) &&
          intent.getProtoExtra(keyName, defaultProto) == expectedProto
      }
    }
  }

  // TODO(#59): Figure out a way to reuse modules instead of needing to re-declare them.
  @Singleton
  @Component(
    modules = [
      TestPlatformParameterModule::class,
      RobolectricModule::class, PlatformParameterSingletonModule::class,
      TestDispatcherModule::class, ApplicationModule::class,
      LoggerModule::class, ContinueModule::class, FractionInputModule::class,
      ItemSelectionInputModule::class, MultipleChoiceInputModule::class,
      NumberWithUnitsRuleModule::class, NumericInputRuleModule::class, TextInputRuleModule::class,
      DragDropSortInputModule::class, ImageClickInputModule::class, InteractionsModule::class,
      GcsResourceModule::class, GlideImageLoaderModule::class, ImageParsingModule::class,
      HtmlParserEntityTypeModule::class, QuestionModule::class, TestLogReportingModule::class,
      AccessibilityTestModule::class, LogStorageModule::class, CachingTestModule::class,
      PrimeTopicAssetsControllerModule::class, ExpirationMetaDataRetrieverModule::class,
      ViewBindingShimModule::class, RatioInputModule::class, WorkManagerConfigurationModule::class,
      ApplicationStartupListenerModule::class, LogReportWorkerModule::class,
      HintsAndSolutionConfigModule::class, HintsAndSolutionProdModule::class,
      FirebaseLogUploaderModule::class, FakeOppiaClockModule::class,
      DeveloperOptionsStarterModule::class, DeveloperOptionsModule::class,
      ExplorationStorageModule::class, NetworkModule::class, NetworkConfigProdModule::class,
      NetworkConnectionUtilDebugModule::class, NetworkConnectionDebugUtilModule::class,
      AssetModule::class, LocaleProdModule::class, ActivityRecreatorTestModule::class,
      NumericExpressionInputModule::class, AlgebraicExpressionInputModule::class,
      MathEquationInputModule::class, SplitScreenInteractionModule::class,
      LoggingIdentifierModule::class, ApplicationLifecycleModule::class,
      SyncStatusModule::class, MetricLogSchedulerModule::class, TestingBuildFlavorModule::class,
      EventLoggingConfigurationModule::class, ActivityRouterModule::class,
      CpuPerformanceSnapshotterModule::class
    ]
  )
  interface TestApplicationComponent : ApplicationComponent {
    @Component.Builder
    interface Builder : ApplicationComponent.Builder {
      override fun build(): TestApplicationComponent
    }

    fun inject(optionsFragmentTest: OptionsFragmentTest)
  }

  class TestApplication : Application(), ActivityComponentFactory, ApplicationInjectorProvider {
    private val component: TestApplicationComponent by lazy {
      DaggerOptionsFragmentTest_TestApplicationComponent.builder()
        .setApplication(this)
        .build() as TestApplicationComponent
    }

    fun inject(optionsFragmentTest: OptionsFragmentTest) {
      component.inject(optionsFragmentTest)
    }

    override fun createActivityComponent(activity: AppCompatActivity): ActivityComponent {
      return component.getActivityComponentBuilderProvider().get().setActivity(activity).build()
    }

    override fun getApplicationInjector(): ApplicationInjector = component
  }
}<|MERGE_RESOLUTION|>--- conflicted
+++ resolved
@@ -505,14 +505,7 @@
       }.build()
       intended(
         allOf(
-<<<<<<< HEAD
-          hasExtra(
-            AppLanguageActivity.getAppLanguagePreferenceSummaryValueExtraKey(),
-            "English"
-          ),
-=======
           hasProtoExtra("AppLanguageActivity.params", expectedParams),
->>>>>>> 5d924f49
           hasComponent(AppLanguageActivity::class.java.name)
         )
       )
@@ -542,14 +535,7 @@
       }.build()
       intended(
         allOf(
-<<<<<<< HEAD
-          hasExtra(
-            AppLanguageActivity.getAppLanguagePreferenceSummaryValueExtraKey(),
-            "English"
-          ),
-=======
           hasProtoExtra("AppLanguageActivity.params", expectedParams),
->>>>>>> 5d924f49
           hasComponent(AppLanguageActivity::class.java.name)
         )
       )
