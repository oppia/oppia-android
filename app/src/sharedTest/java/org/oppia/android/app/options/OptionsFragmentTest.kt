--- conflicted
+++ resolved
@@ -98,7 +98,6 @@
 import org.oppia.android.util.parser.html.HtmlParserEntityTypeModule
 import org.oppia.android.util.parser.image.GlideImageLoaderModule
 import org.oppia.android.util.parser.image.ImageParsingModule
-<<<<<<< HEAD
 import org.oppia.android.util.platformparameter.CACHE_LATEX_RENDERING
 import org.oppia.android.util.platformparameter.CACHE_LATEX_RENDERING_DEFAULT_VALUE
 import org.oppia.android.util.platformparameter.CacheLatexRendering
@@ -124,8 +123,6 @@
 import org.oppia.android.util.platformparameter.SYNC_UP_WORKER_TIME_PERIOD_IN_HOURS_DEFAULT_VALUE
 import org.oppia.android.util.platformparameter.SplashScreenWelcomeMsg
 import org.oppia.android.util.platformparameter.SyncUpWorkerTimePeriodHours
-=======
->>>>>>> 318c63dd
 import org.robolectric.annotation.Config
 import org.robolectric.annotation.LooperMode
 import javax.inject.Inject
@@ -655,102 +652,6 @@
     testCoroutineDispatchers.runCurrent()
   }
 
-<<<<<<< HEAD
-  @Module
-  class TestModule {
-    companion object {
-      var forceEnableLanguageSelectionUi: Boolean = true
-    }
-
-    @Provides
-    @SplashScreenWelcomeMsg
-    fun provideSplashScreenWelcomeMsgParam(): PlatformParameterValue<Boolean> {
-      return PlatformParameterValue.createDefaultParameter(SPLASH_SCREEN_WELCOME_MSG_DEFAULT_VALUE)
-    }
-
-    @Provides
-    @SyncUpWorkerTimePeriodHours
-    fun provideSyncUpWorkerTimePeriod(): PlatformParameterValue<Int> {
-      return PlatformParameterValue.createDefaultParameter(
-        SYNC_UP_WORKER_TIME_PERIOD_IN_HOURS_DEFAULT_VALUE
-      )
-    }
-
-    @Provides
-    @EnableLanguageSelectionUi
-    fun provideEnableLanguageSelectionUi(): PlatformParameterValue<Boolean> {
-      return PlatformParameterValue.createDefaultParameter(forceEnableLanguageSelectionUi)
-    }
-
-    @Provides
-    @LearnerStudyAnalytics
-    fun provideLearnerStudyAnalytics(
-      platformParameterSingleton: PlatformParameterSingleton
-    ): PlatformParameterValue<Boolean> {
-      return platformParameterSingleton.getBooleanPlatformParameter(LEARNER_STUDY_ANALYTICS)
-        ?: PlatformParameterValue.createDefaultParameter(LEARNER_STUDY_ANALYTICS_DEFAULT_VALUE)
-    }
-
-    @Provides
-    @CacheLatexRendering
-    fun provideCacheLatexRendering(
-      platformParameterSingleton: PlatformParameterSingleton
-    ): PlatformParameterValue<Boolean> {
-      return platformParameterSingleton.getBooleanPlatformParameter(CACHE_LATEX_RENDERING)
-        ?: PlatformParameterValue.createDefaultParameter(CACHE_LATEX_RENDERING_DEFAULT_VALUE)
-    }
-
-    @Provides
-    @EnablePerformanceMetricsCollection
-    fun provideEnablePerformanceMetricCollection(
-      platformParameterSingleton: PlatformParameterSingleton
-    ): PlatformParameterValue<Boolean> {
-      return platformParameterSingleton.getBooleanPlatformParameter(
-        ENABLE_PERFORMANCE_METRICS_COLLECTION
-      ) ?: PlatformParameterValue.createDefaultParameter(
-        ENABLE_PERFORMANCE_METRICS_COLLECTION_DEFAULT_VALUE
-      )
-    }
-
-    @Provides
-    @PerformanceMetricsCollectionUploadTimeIntervalInMinutes
-    fun providePerformanceMetricsCollectionUploadTimeIntervalInMinutes(
-      platformParameterSingleton: PlatformParameterSingleton
-    ): PlatformParameterValue<Int> {
-      return platformParameterSingleton.getIntegerPlatformParameter(
-        PERFORMANCE_METRICS_COLLECTION_UPLOAD_TIME_INTERVAL_IN_MINUTES
-      ) ?: PlatformParameterValue.createDefaultParameter(
-        PERFORMANCE_METRICS_COLLECTION_UPLOAD_TIME_INTERVAL_IN_MINUTES_DEFAULT_VAL
-      )
-    }
-
-    @Provides
-    @PerformanceMetricsCollectionHighFrequencyTimeIntervalInMinutes
-    fun providePerformanceMetricsCollectionHighFrequencyTimeIntervalInMinutes(
-      platformParameterSingleton: PlatformParameterSingleton
-    ): PlatformParameterValue<Int> {
-      return platformParameterSingleton.getIntegerPlatformParameter(
-        PERFORMANCE_METRICS_COLLECTION_HIGH_FREQUENCY_TIME_INTERVAL_IN_MINUTES
-      ) ?: PlatformParameterValue.createDefaultParameter(
-        PERFORMANCE_METRICS_COLLECTION_HIGH_FREQUENCY_TIME_INTERVAL_IN_MINUTES_DEFAULT_VAL
-      )
-    }
-
-    @Provides
-    @PerformanceMetricsCollectionLowFrequencyTimeIntervalInMinutes
-    fun providePerformanceMetricsCollectionLowFrequencyTimeIntervalInMinutes(
-      platformParameterSingleton: PlatformParameterSingleton
-    ): PlatformParameterValue<Int> {
-      return platformParameterSingleton.getIntegerPlatformParameter(
-        PERFORMANCE_METRICS_COLLECTION_LOW_FREQUENCY_TIME_INTERVAL_IN_MINUTES
-      ) ?: PlatformParameterValue.createDefaultParameter(
-        PERFORMANCE_METRICS_COLLECTION_LOW_FREQUENCY_TIME_INTERVAL_IN_MINUTES_DEFAULT_VAL
-      )
-    }
-  }
-
-=======
->>>>>>> 318c63dd
   // TODO(#59): Figure out a way to reuse modules instead of needing to re-declare them.
   @Singleton
   @Component(
