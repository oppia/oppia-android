package org.oppia.android.app.options

import android.app.Application
import android.content.Context
import android.content.Intent
import androidx.appcompat.app.AppCompatActivity
import androidx.drawerlayout.widget.DrawerLayout
import androidx.test.core.app.ActivityScenario
import androidx.test.core.app.ActivityScenario.launch
import androidx.test.core.app.ApplicationProvider
import androidx.test.espresso.Espresso.onView
import androidx.test.espresso.action.ViewActions.click
import androidx.test.espresso.assertion.ViewAssertions.doesNotExist
import androidx.test.espresso.assertion.ViewAssertions.matches
import androidx.test.espresso.intent.Intents
import androidx.test.espresso.intent.Intents.intended
import androidx.test.espresso.intent.matcher.IntentMatchers.hasComponent
import androidx.test.espresso.intent.matcher.IntentMatchers.hasExtra
import androidx.test.espresso.matcher.ViewMatchers.isCompletelyDisplayed
import androidx.test.espresso.matcher.ViewMatchers.isDisplayed
import androidx.test.espresso.matcher.ViewMatchers.isRoot
import androidx.test.espresso.matcher.ViewMatchers.withContentDescription
import androidx.test.espresso.matcher.ViewMatchers.withId
import androidx.test.espresso.matcher.ViewMatchers.withText
import androidx.test.ext.junit.runners.AndroidJUnit4
import androidx.test.rule.ActivityTestRule
import dagger.Component
import org.hamcrest.Matchers.allOf
import org.junit.After
import org.junit.Before
import org.junit.Rule
import org.junit.Test
import org.junit.runner.RunWith
import org.oppia.android.R
import org.oppia.android.app.activity.ActivityComponent
import org.oppia.android.app.activity.ActivityComponentFactory
import org.oppia.android.app.application.ApplicationComponent
import org.oppia.android.app.application.ApplicationInjector
import org.oppia.android.app.application.ApplicationInjectorProvider
import org.oppia.android.app.application.ApplicationModule
import org.oppia.android.app.application.ApplicationStartupListenerModule
import org.oppia.android.app.devoptions.DeveloperOptionsModule
import org.oppia.android.app.devoptions.DeveloperOptionsStarterModule
import org.oppia.android.app.player.state.itemviewmodel.SplitScreenInteractionModule
import org.oppia.android.app.recyclerview.RecyclerViewMatcher.Companion.atPositionOnView
import org.oppia.android.app.shim.ViewBindingShimModule
import org.oppia.android.app.topic.PracticeTabModule
import org.oppia.android.app.translation.testing.ActivityRecreatorTestModule
import org.oppia.android.app.utility.OrientationChangeAction.Companion.orientationLandscape
import org.oppia.android.data.backends.gae.NetworkConfigProdModule
import org.oppia.android.data.backends.gae.NetworkModule
import org.oppia.android.domain.classify.InteractionsModule
import org.oppia.android.domain.classify.rules.algebraicexpressioninput.AlgebraicExpressionInputModule
import org.oppia.android.domain.classify.rules.continueinteraction.ContinueModule
import org.oppia.android.domain.classify.rules.dragAndDropSortInput.DragDropSortInputModule
import org.oppia.android.domain.classify.rules.fractioninput.FractionInputModule
import org.oppia.android.domain.classify.rules.imageClickInput.ImageClickInputModule
import org.oppia.android.domain.classify.rules.itemselectioninput.ItemSelectionInputModule
import org.oppia.android.domain.classify.rules.mathequationinput.MathEquationInputModule
import org.oppia.android.domain.classify.rules.multiplechoiceinput.MultipleChoiceInputModule
import org.oppia.android.domain.classify.rules.numberwithunits.NumberWithUnitsRuleModule
import org.oppia.android.domain.classify.rules.numericexpressioninput.NumericExpressionInputModule
import org.oppia.android.domain.classify.rules.numericinput.NumericInputRuleModule
import org.oppia.android.domain.classify.rules.ratioinput.RatioInputModule
import org.oppia.android.domain.classify.rules.textinput.TextInputRuleModule
import org.oppia.android.domain.exploration.lightweightcheckpointing.ExplorationStorageModule
import org.oppia.android.domain.hintsandsolution.HintsAndSolutionConfigModule
import org.oppia.android.domain.hintsandsolution.HintsAndSolutionProdModule
import org.oppia.android.domain.onboarding.ExpirationMetaDataRetrieverModule
import org.oppia.android.domain.oppialogger.LogStorageModule
import org.oppia.android.domain.oppialogger.LoggingIdentifierModule
import org.oppia.android.domain.oppialogger.analytics.ApplicationLifecycleModule
import org.oppia.android.domain.oppialogger.loguploader.LogUploadWorkerModule
import org.oppia.android.domain.platformparameter.PlatformParameterModule
import org.oppia.android.domain.platformparameter.PlatformParameterSingletonModule
import org.oppia.android.domain.question.QuestionModule
import org.oppia.android.domain.topic.PrimeTopicAssetsControllerModule
import org.oppia.android.domain.workmanager.WorkManagerConfigurationModule
import org.oppia.android.testing.OppiaTestRule
import org.oppia.android.testing.TestLogReportingModule
import org.oppia.android.testing.junit.InitializeDefaultLocaleRule
import org.oppia.android.testing.profile.ProfileTestHelper
import org.oppia.android.testing.robolectric.RobolectricModule
import org.oppia.android.testing.threading.TestCoroutineDispatchers
import org.oppia.android.testing.threading.TestDispatcherModule
import org.oppia.android.testing.time.FakeOppiaClockModule
import org.oppia.android.util.accessibility.AccessibilityTestModule
import org.oppia.android.util.caching.AssetModule
import org.oppia.android.util.caching.testing.CachingTestModule
import org.oppia.android.util.gcsresource.GcsResourceModule
import org.oppia.android.util.locale.LocaleProdModule
import org.oppia.android.util.logging.LoggerModule
import org.oppia.android.util.logging.SyncStatusModule
import org.oppia.android.util.logging.firebase.FirebaseLogUploaderModule
import org.oppia.android.util.networking.NetworkConnectionDebugUtilModule
import org.oppia.android.util.networking.NetworkConnectionUtilDebugModule
import org.oppia.android.util.parser.html.HtmlParserEntityTypeModule
import org.oppia.android.util.parser.image.GlideImageLoaderModule
import org.oppia.android.util.parser.image.ImageParsingModule
<<<<<<< HEAD
import org.oppia.android.util.platformparameter.ENABLE_EDIT_ACCOUNTS_OPTIONS_UI_DEFAULT_VALUE
=======
import org.oppia.android.util.platformparameter.CACHE_LATEX_RENDERING
import org.oppia.android.util.platformparameter.CACHE_LATEX_RENDERING_DEFAULT_VALUE
import org.oppia.android.util.platformparameter.CacheLatexRendering
import org.oppia.android.util.platformparameter.EnableLanguageSelectionUi
import org.oppia.android.util.platformparameter.LEARNER_STUDY_ANALYTICS
import org.oppia.android.util.platformparameter.LEARNER_STUDY_ANALYTICS_DEFAULT_VALUE
import org.oppia.android.util.platformparameter.LearnerStudyAnalytics
import org.oppia.android.util.platformparameter.PlatformParameterSingleton
import org.oppia.android.util.platformparameter.PlatformParameterValue
import org.oppia.android.util.platformparameter.SPLASH_SCREEN_WELCOME_MSG_DEFAULT_VALUE
import org.oppia.android.util.platformparameter.SYNC_UP_WORKER_TIME_PERIOD_IN_HOURS_DEFAULT_VALUE
import org.oppia.android.util.platformparameter.SplashScreenWelcomeMsg
import org.oppia.android.util.platformparameter.SyncUpWorkerTimePeriodHours
>>>>>>> 516241b6
import org.robolectric.annotation.Config
import org.robolectric.annotation.LooperMode
import javax.inject.Inject
import javax.inject.Singleton

/** Tests for [OptionsFragment]. */
@RunWith(AndroidJUnit4::class)
@LooperMode(LooperMode.Mode.PAUSED)
@Config(
  application = OptionsFragmentTest.TestApplication::class,
  qualifiers = "port-xxhdpi"
)
class OptionsFragmentTest {
  @get:Rule
  val initializeDefaultLocaleRule = InitializeDefaultLocaleRule()

  @get:Rule
  val oppiaTestRule = OppiaTestRule()

  @Inject
  lateinit var profileTestHelper: ProfileTestHelper

  @Inject
  lateinit var context: Context

  @Inject
  lateinit var testCoroutineDispatchers: TestCoroutineDispatchers

  @Before
  fun setUp() {
    PlatformParameterModule.forceEnableLanguageSelectionUi(true)
    PlatformParameterModule.forceEnableEditAccountsOptionsUi(
      ENABLE_EDIT_ACCOUNTS_OPTIONS_UI_DEFAULT_VALUE
    )
    Intents.init()
    setUpTestApplicationComponent()
    testCoroutineDispatchers.registerIdlingResource()
    profileTestHelper.initializeProfiles()
  }

  @After
  fun tearDown() {
    testCoroutineDispatchers.registerIdlingResource()
    Intents.release()
  }

  private fun setUpTestApplicationComponent() {
    ApplicationProvider.getApplicationContext<TestApplication>().inject(this)
  }

  @get:Rule
  var optionActivityTestRule: ActivityTestRule<OptionsActivity> = ActivityTestRule(
    OptionsActivity::class.java,
    /* initialTouchMode= */ true,
    /* launchActivity= */ false
  )

  private fun createOptionActivityIntent(
    internalProfileId: Int,
    isFromNavigationDrawer: Boolean
  ): Intent {
    return OptionsActivity.createOptionsActivity(
      context = ApplicationProvider.getApplicationContext(),
      profileId = internalProfileId,
      isFromNavigationDrawer = isFromNavigationDrawer
    )
  }

  @Test
  fun testOptionsFragment_parentIsExploration_checkBackArrowNotVisible() {
    launch<OptionsActivity>(
      createOptionActivityIntent(
        internalProfileId = 0,
        isFromNavigationDrawer = false
      )
    ).use {
      onView(withContentDescription(R.string.abc_action_bar_up_description))
        .check(matches(isCompletelyDisplayed()))
    }
  }

  @Test
  fun testOptionsFragment_parentIsNotExploration_checkBackArrowNotVisible() {
    launch<OptionsActivity>(
      createOptionActivityIntent(
        internalProfileId = 0,
        isFromNavigationDrawer = true
      )
    ).use {
      onView(withContentDescription(R.string.abc_action_bar_up_description))
        .check(doesNotExist())
    }
  }

  @Test
  fun testOptionFragment_notFromNavigationDrawer_navigationDrawerIsNotPresent() {
    launch<OptionsActivity>(
      createOptionActivityIntent(
        internalProfileId = 0,
        isFromNavigationDrawer = false
      )
    ).use {
      onView(withId(R.id.options_activity_fragment_navigation_drawer))
        .check(doesNotExist())
    }
  }

  @Test
  fun testOptionFragment_notFromNavigationDrawer_configChange_navigationDrawerIsNotPresent() {
    launch<OptionsActivity>(
      createOptionActivityIntent(
        internalProfileId = 0,
        isFromNavigationDrawer = false
      )
    ).use {
      rotateToLandscape()
      onView(withId(R.id.options_activity_fragment_navigation_drawer))
        .check(doesNotExist())
    }
  }

  @Test
  fun testOptionFragment_clickNavigationDrawerHamburger_navigationDrawerIsOpenedSuccessfully() {
    launch<OptionsActivity>(
      createOptionActivityIntent(
        internalProfileId = 0,
        isFromNavigationDrawer = true
      )
    ).use {
      it.openNavigationDrawer()
      onView(withId(R.id.options_fragment_placeholder))
        .check(matches(isCompletelyDisplayed()))
      onView(withId(R.id.options_activity_drawer_layout)).check(matches(isCompletelyDisplayed()))
    }
  }

  @Test
  fun testOptionsFragment_defaultReadingTextSizeIsDisplayed() {
    launch<OptionsActivity>(
      createOptionActivityIntent(
        internalProfileId = 0,
        isFromNavigationDrawer = true
      )
    ).use {
      testCoroutineDispatchers.runCurrent()
      onView(
        atPositionOnView(
          recyclerViewId = R.id.options_recyclerview,
          position = 0,
          targetViewId = R.id.reading_text_size_text_view
        )
      ).check(
        matches(withText("Medium"))
      )
    }
  }

  @Test
  fun testOptionsFragment_configChange_defaultReadingTextSizeIsDisplayed() {
    launch<OptionsActivity>(
      createOptionActivityIntent(
        internalProfileId = 0,
        isFromNavigationDrawer = true
      )
    ).use {
      rotateToLandscape()
      onView(
        atPositionOnView(
          recyclerViewId = R.id.options_recyclerview,
          position = 0,
          targetViewId = R.id.reading_text_size_text_view
        )
      ).check(
        matches(withText("Medium"))
      )
    }
  }

  @Test
  @Config(qualifiers = "sw600dp")
  fun testOptionsFragment_tabletConfig_defaultReadingTextSizeIsDisplayed() {
    launch<OptionsActivity>(
      createOptionActivityIntent(
        internalProfileId = 0,
        isFromNavigationDrawer = true
      )
    ).use {
      testCoroutineDispatchers.runCurrent()
      onView(
        atPositionOnView(
          recyclerViewId = R.id.options_recyclerview,
          position = 0,
          targetViewId = R.id.reading_text_size_text_view
        )
      ).check(
        matches(withText("Medium"))
      )
    }
  }

  @Test
  fun testOptionsFragment_defaultAppLanguageIsDisplayed() {
    launch<OptionsActivity>(
      createOptionActivityIntent(
        internalProfileId = 0,
        isFromNavigationDrawer = true
      )
    ).use {
      testCoroutineDispatchers.runCurrent()
      onView(
        atPositionOnView(
          recyclerViewId = R.id.options_recyclerview,
          position = 1,
          targetViewId = R.id.app_language_text_view
        )
      ).check(
        matches(withText("English"))
      )
    }
  }

  @Test
  fun testOptionsFragment_configChange_defaultAppLanguageIsDisplayed() {
    launch<OptionsActivity>(
      createOptionActivityIntent(
        internalProfileId = 0,
        isFromNavigationDrawer = true
      )
    ).use {
      rotateToLandscape()
      onView(
        atPositionOnView(
          recyclerViewId = R.id.options_recyclerview,
          position = 1,
          targetViewId = R.id.app_language_text_view
        )
      ).check(
        matches(withText("English"))
      )
    }
  }

  @Test
  fun testOptionsFragment_featureEnabled_appLanguageOptionIsDisplayed() {

    launch<OptionsActivity>(
      createOptionActivityIntent(
        internalProfileId = 0,
        isFromNavigationDrawer = true
      )
    ).use {
      testCoroutineDispatchers.runCurrent()
      onView(withId(R.id.app_language_text_view)).check(matches(isDisplayed()))
    }
  }

  @Test
  fun testOptionsFragment_featureDisabled_appLanguageOptionIsNotDisplayed() {
    PlatformParameterModule.forceEnableLanguageSelectionUi(false)

    launch<OptionsActivity>(
      createOptionActivityIntent(
        internalProfileId = 0,
        isFromNavigationDrawer = true
      )
    ).use {
      testCoroutineDispatchers.runCurrent()
      onView(withId(R.id.app_language_text_view)).check(doesNotExist())
    }
  }

  @Test
  fun testOptionsFragment_defaultAudioLanguageIsDisplayed() {
    launch<OptionsActivity>(
      createOptionActivityIntent(
        internalProfileId = 0,
        isFromNavigationDrawer = true
      )
    ).use {
      testCoroutineDispatchers.runCurrent()
      onView(
        atPositionOnView(
          recyclerViewId = R.id.options_recyclerview,
          position = 2,
          targetViewId = R.id.audio_language_text_view
        )
      ).check(
        matches(withText("English"))
      )
    }
  }

  @Test
  fun testOptionsFragment_configChange_defaultAudioLanguageIsDisplayed() {
    launch<OptionsActivity>(
      createOptionActivityIntent(
        internalProfileId = 0,
        isFromNavigationDrawer = true
      )
    ).use {
      rotateToLandscape()
      onView(
        atPositionOnView(
          recyclerViewId = R.id.options_recyclerview,
          position = 2,
          targetViewId = R.id.audio_language_text_view
        )
      ).check(
        matches(withText("English"))
      )
    }
  }

  @Test
  fun openOptionsActivity_clickReadingTextSize_opensReadingTextSizeActivity() {
    launch<OptionsActivity>(
      createOptionActivityIntent(
        internalProfileId = 0,
        isFromNavigationDrawer = true
      )
    ).use {
      testCoroutineDispatchers.runCurrent()
      onView(
        atPositionOnView(
          recyclerViewId = R.id.options_recyclerview,
          position = 0,
          targetViewId = R.id.reading_text_size_text_view
        )
      ).perform(click())
      intended(
        allOf(
          hasExtra(
            ReadingTextSizeActivity.getKeyReadingTextSizePreferenceSummaryValue(),
            "Medium"
          ),
          hasComponent(ReadingTextSizeActivity::class.java.name)
        )
      )
    }
  }

  @Test
  fun openOptionsActivity_configChange_clickTextSize_opensReadingTextSizeActivity() {
    launch<OptionsActivity>(
      createOptionActivityIntent(
        internalProfileId = 0,
        isFromNavigationDrawer = true
      )
    ).use {
      rotateToLandscape()
      onView(
        atPositionOnView(
          recyclerViewId = R.id.options_recyclerview,
          position = 0,
          targetViewId = R.id.reading_text_size_text_view
        )
      ).perform(click())
      intended(
        allOf(
          hasExtra(
            ReadingTextSizeActivity.getKeyReadingTextSizePreferenceTitle(),
            READING_TEXT_SIZE
          ),
          hasExtra(
            ReadingTextSizeActivity.getKeyReadingTextSizePreferenceSummaryValue(),
            "Medium"
          ),
          hasComponent(ReadingTextSizeActivity::class.java.name)
        )
      )
    }
  }

  @Test
  fun openOptionsActivity_clickAppLanguage_opensAppLanguageActivity() {
    launch<OptionsActivity>(
      createOptionActivityIntent(
        internalProfileId = 0,
        isFromNavigationDrawer = true
      )
    ).use {
      testCoroutineDispatchers.runCurrent()
      onView(
        atPositionOnView(
          recyclerViewId = R.id.options_recyclerview,
          position = 1,
          targetViewId = R.id.app_language_text_view
        )
      ).perform(click())
      intended(
        allOf(
          hasExtra(
            AppLanguageActivity.getAppLanguagePreferenceTitleExtraKey(),
            APP_LANGUAGE
          ),
          hasExtra(
            AppLanguageActivity.getAppLanguagePreferenceSummaryValueExtraKey(),
            "English"
          ),
          hasComponent(AppLanguageActivity::class.java.name)
        )
      )
    }
  }

  @Test
  fun openOptionsActivity_configChange_clickAppLanguage_opensAppLanguageActivity() {
    launch<OptionsActivity>(
      createOptionActivityIntent(
        internalProfileId = 0,
        isFromNavigationDrawer = true
      )
    ).use {
      rotateToLandscape()
      onView(
        atPositionOnView(
          recyclerViewId = R.id.options_recyclerview,
          position = 1,
          targetViewId = R.id.app_language_text_view
        )
      ).perform(click())
      intended(
        allOf(
          hasExtra(
            AppLanguageActivity.getAppLanguagePreferenceTitleExtraKey(),
            APP_LANGUAGE
          ),
          hasExtra(
            AppLanguageActivity.getAppLanguagePreferenceSummaryValueExtraKey(),
            "English"
          ),
          hasComponent(AppLanguageActivity::class.java.name)
        )
      )
    }
  }

  @Test
  fun openOptionsActivity_clickAudioLanguage_opensAudioLanguageActivity() {
    launch<OptionsActivity>(
      createOptionActivityIntent(
        internalProfileId = 0,
        isFromNavigationDrawer = true
      )
    ).use {
      testCoroutineDispatchers.runCurrent()
      onView(
        atPositionOnView(
          recyclerViewId = R.id.options_recyclerview,
          position = 2,
          targetViewId = R.id.audio_language_text_view
        )
      ).perform(click())
      intended(
        allOf(
          hasExtra(
            AudioLanguageActivity.getKeyAudioLanguagePreferenceTitle(),
            AUDIO_LANGUAGE
          ),
          hasExtra(
            AudioLanguageActivity.getKeyAudioLanguagePreferenceSummaryValue(),
            "English"
          ),
          hasComponent(AudioLanguageActivity::class.java.name)
        )
      )
    }
  }

  @Test
  fun openOptionsActivity_configChange_clickAudioLanguage_opensAudioLanguageActivity() {
    launch<OptionsActivity>(
      createOptionActivityIntent(
        internalProfileId = 0,
        isFromNavigationDrawer = true
      )
    ).use {
      rotateToLandscape()
      onView(
        atPositionOnView(
          recyclerViewId = R.id.options_recyclerview,
          position = 2,
          targetViewId = R.id.audio_language_text_view
        )
      ).perform(click())
      intended(
        allOf(
          hasExtra(
            AudioLanguageActivity.getKeyAudioLanguagePreferenceSummaryValue(),
            "English"
          ),
          hasExtra(
            AudioLanguageActivity.getKeyAudioLanguagePreferenceTitle(),
            AUDIO_LANGUAGE
          ),
          hasComponent(AudioLanguageActivity::class.java.name)
        )
      )
    }
  }

  private fun rotateToLandscape() {
    onView(isRoot()).perform(orientationLandscape())
    testCoroutineDispatchers.runCurrent()
  }

  private fun ActivityScenario<OptionsActivity>.openNavigationDrawer() {
    onView(withContentDescription(R.string.drawer_open_content_description))
      .check(matches(isCompletelyDisplayed()))
      .perform(click())

    // Force the drawer animation to start. See https://github.com/oppia/oppia-android/pull/2204 for
    // background context.
    onActivity { activity ->
      val drawerLayout =
        activity.findViewById<DrawerLayout>(R.id.options_activity_drawer_layout)
      // Note that this only initiates a single computeScroll() in Robolectric. Normally, Android
      // will compute several of these across multiple draw calls, but one seems sufficient for
      // Robolectric. Note that Robolectric is also *supposed* to handle the animation loop one call
      // to this method initiates in the view choreographer class, but it seems to not actually
      // flush the choreographer per observation. In Espresso, this method is automatically called
      // during draw (and a few other situations), but it's fine to call it directly once to kick it
      // off (to avoid disparity between Espresso/Robolectric runs of the tests).
      // NOTE TO DEVELOPERS: if this ever flakes, we can probably put this in a loop with fake time
      // adjustments to simulate the render loop.
      drawerLayout.computeScroll()
    }

    // Wait for the drawer to fully open (mostly for Espresso since Robolectric should synchronously
    // stabilize the drawer layout after the previous logic completes).
    testCoroutineDispatchers.runCurrent()
  }

<<<<<<< HEAD
=======
  @Module
  class TestModule {
    companion object {
      var forceEnableLanguageSelectionUi: Boolean = true
    }

    @Provides
    @SplashScreenWelcomeMsg
    fun provideSplashScreenWelcomeMsgParam(): PlatformParameterValue<Boolean> {
      return PlatformParameterValue.createDefaultParameter(SPLASH_SCREEN_WELCOME_MSG_DEFAULT_VALUE)
    }

    @Provides
    @SyncUpWorkerTimePeriodHours
    fun provideSyncUpWorkerTimePeriod(): PlatformParameterValue<Int> {
      return PlatformParameterValue.createDefaultParameter(
        SYNC_UP_WORKER_TIME_PERIOD_IN_HOURS_DEFAULT_VALUE
      )
    }

    @Provides
    @EnableLanguageSelectionUi
    fun provideEnableLanguageSelectionUi(): PlatformParameterValue<Boolean> {
      return PlatformParameterValue.createDefaultParameter(forceEnableLanguageSelectionUi)
    }

    @Provides
    @LearnerStudyAnalytics
    fun provideLearnerStudyAnalytics(
      platformParameterSingleton: PlatformParameterSingleton
    ): PlatformParameterValue<Boolean> {
      return platformParameterSingleton.getBooleanPlatformParameter(LEARNER_STUDY_ANALYTICS)
        ?: PlatformParameterValue.createDefaultParameter(LEARNER_STUDY_ANALYTICS_DEFAULT_VALUE)
    }

    @Provides
    @CacheLatexRendering
    fun provideCacheLatexRendering(
      platformParameterSingleton: PlatformParameterSingleton
    ): PlatformParameterValue<Boolean> {
      return platformParameterSingleton.getBooleanPlatformParameter(CACHE_LATEX_RENDERING)
        ?: PlatformParameterValue.createDefaultParameter(CACHE_LATEX_RENDERING_DEFAULT_VALUE)
    }
  }

>>>>>>> 516241b6
  // TODO(#59): Figure out a way to reuse modules instead of needing to re-declare them.
  @Singleton
  @Component(
    modules = [
      PlatformParameterModule::class,
      RobolectricModule::class, PlatformParameterSingletonModule::class,
      TestDispatcherModule::class, ApplicationModule::class,
      LoggerModule::class, ContinueModule::class, FractionInputModule::class,
      ItemSelectionInputModule::class, MultipleChoiceInputModule::class,
      NumberWithUnitsRuleModule::class, NumericInputRuleModule::class, TextInputRuleModule::class,
      DragDropSortInputModule::class, ImageClickInputModule::class, InteractionsModule::class,
      GcsResourceModule::class, GlideImageLoaderModule::class, ImageParsingModule::class,
      HtmlParserEntityTypeModule::class, QuestionModule::class, TestLogReportingModule::class,
      AccessibilityTestModule::class, LogStorageModule::class, CachingTestModule::class,
      PrimeTopicAssetsControllerModule::class, ExpirationMetaDataRetrieverModule::class,
      ViewBindingShimModule::class, RatioInputModule::class, WorkManagerConfigurationModule::class,
      ApplicationStartupListenerModule::class, LogUploadWorkerModule::class,
      HintsAndSolutionConfigModule::class, HintsAndSolutionProdModule::class,
      FirebaseLogUploaderModule::class, FakeOppiaClockModule::class, PracticeTabModule::class,
      DeveloperOptionsStarterModule::class, DeveloperOptionsModule::class,
      ExplorationStorageModule::class, NetworkModule::class, NetworkConfigProdModule::class,
      NetworkConnectionUtilDebugModule::class, NetworkConnectionDebugUtilModule::class,
      AssetModule::class, LocaleProdModule::class, ActivityRecreatorTestModule::class,
      NumericExpressionInputModule::class, AlgebraicExpressionInputModule::class,
      MathEquationInputModule::class, SplitScreenInteractionModule::class,
      LoggingIdentifierModule::class, ApplicationLifecycleModule::class,
      SyncStatusModule::class
    ]
  )
  interface TestApplicationComponent : ApplicationComponent {
    @Component.Builder
    interface Builder : ApplicationComponent.Builder

    fun inject(optionsFragmentTest: OptionsFragmentTest)
  }

  class TestApplication : Application(), ActivityComponentFactory, ApplicationInjectorProvider {
    private val component: TestApplicationComponent by lazy {
      DaggerOptionsFragmentTest_TestApplicationComponent.builder()
        .setApplication(this)
        .build() as TestApplicationComponent
    }

    fun inject(optionsFragmentTest: OptionsFragmentTest) {
      component.inject(optionsFragmentTest)
    }

    override fun createActivityComponent(activity: AppCompatActivity): ActivityComponent {
      return component.getActivityComponentBuilderProvider().get().setActivity(activity).build()
    }

    override fun getApplicationInjector(): ApplicationInjector = component
  }
}<|MERGE_RESOLUTION|>--- conflicted
+++ resolved
@@ -97,9 +97,6 @@
 import org.oppia.android.util.parser.html.HtmlParserEntityTypeModule
 import org.oppia.android.util.parser.image.GlideImageLoaderModule
 import org.oppia.android.util.parser.image.ImageParsingModule
-<<<<<<< HEAD
-import org.oppia.android.util.platformparameter.ENABLE_EDIT_ACCOUNTS_OPTIONS_UI_DEFAULT_VALUE
-=======
 import org.oppia.android.util.platformparameter.CACHE_LATEX_RENDERING
 import org.oppia.android.util.platformparameter.CACHE_LATEX_RENDERING_DEFAULT_VALUE
 import org.oppia.android.util.platformparameter.CacheLatexRendering
@@ -113,7 +110,7 @@
 import org.oppia.android.util.platformparameter.SYNC_UP_WORKER_TIME_PERIOD_IN_HOURS_DEFAULT_VALUE
 import org.oppia.android.util.platformparameter.SplashScreenWelcomeMsg
 import org.oppia.android.util.platformparameter.SyncUpWorkerTimePeriodHours
->>>>>>> 516241b6
+import org.oppia.android.util.platformparameter.ENABLE_EDIT_ACCOUNTS_OPTIONS_UI_DEFAULT_VALUE
 import org.robolectric.annotation.Config
 import org.robolectric.annotation.LooperMode
 import javax.inject.Inject
@@ -358,7 +355,6 @@
 
   @Test
   fun testOptionsFragment_featureEnabled_appLanguageOptionIsDisplayed() {
-
     launch<OptionsActivity>(
       createOptionActivityIntent(
         internalProfileId = 0,
@@ -647,54 +643,6 @@
     testCoroutineDispatchers.runCurrent()
   }
 
-<<<<<<< HEAD
-=======
-  @Module
-  class TestModule {
-    companion object {
-      var forceEnableLanguageSelectionUi: Boolean = true
-    }
-
-    @Provides
-    @SplashScreenWelcomeMsg
-    fun provideSplashScreenWelcomeMsgParam(): PlatformParameterValue<Boolean> {
-      return PlatformParameterValue.createDefaultParameter(SPLASH_SCREEN_WELCOME_MSG_DEFAULT_VALUE)
-    }
-
-    @Provides
-    @SyncUpWorkerTimePeriodHours
-    fun provideSyncUpWorkerTimePeriod(): PlatformParameterValue<Int> {
-      return PlatformParameterValue.createDefaultParameter(
-        SYNC_UP_WORKER_TIME_PERIOD_IN_HOURS_DEFAULT_VALUE
-      )
-    }
-
-    @Provides
-    @EnableLanguageSelectionUi
-    fun provideEnableLanguageSelectionUi(): PlatformParameterValue<Boolean> {
-      return PlatformParameterValue.createDefaultParameter(forceEnableLanguageSelectionUi)
-    }
-
-    @Provides
-    @LearnerStudyAnalytics
-    fun provideLearnerStudyAnalytics(
-      platformParameterSingleton: PlatformParameterSingleton
-    ): PlatformParameterValue<Boolean> {
-      return platformParameterSingleton.getBooleanPlatformParameter(LEARNER_STUDY_ANALYTICS)
-        ?: PlatformParameterValue.createDefaultParameter(LEARNER_STUDY_ANALYTICS_DEFAULT_VALUE)
-    }
-
-    @Provides
-    @CacheLatexRendering
-    fun provideCacheLatexRendering(
-      platformParameterSingleton: PlatformParameterSingleton
-    ): PlatformParameterValue<Boolean> {
-      return platformParameterSingleton.getBooleanPlatformParameter(CACHE_LATEX_RENDERING)
-        ?: PlatformParameterValue.createDefaultParameter(CACHE_LATEX_RENDERING_DEFAULT_VALUE)
-    }
-  }
-
->>>>>>> 516241b6
   // TODO(#59): Figure out a way to reuse modules instead of needing to re-declare them.
   @Singleton
   @Component(
