package org.oppia.android.app.devoptions

import android.app.Application
import android.content.Context
import android.content.Intent
import android.view.View
import android.view.ViewParent
import android.widget.FrameLayout
import androidx.annotation.StringRes
import androidx.appcompat.app.AppCompatActivity
import androidx.core.widget.NestedScrollView
import androidx.drawerlayout.widget.DrawerLayout
import androidx.recyclerview.widget.RecyclerView.ViewHolder
import androidx.test.core.app.ActivityScenario
import androidx.test.core.app.ActivityScenario.launch
import androidx.test.core.app.ApplicationProvider
import androidx.test.espresso.Espresso.onView
import androidx.test.espresso.PerformException
import androidx.test.espresso.UiController
import androidx.test.espresso.ViewAction
import androidx.test.espresso.action.ViewActions.click
import androidx.test.espresso.assertion.ViewAssertions.matches
import androidx.test.espresso.contrib.RecyclerViewActions.scrollToPosition
import androidx.test.espresso.intent.Intents
import androidx.test.espresso.intent.Intents.intended
import androidx.test.espresso.intent.matcher.IntentMatchers.hasComponent
import androidx.test.espresso.matcher.ViewMatchers.isAssignableFrom
import androidx.test.espresso.matcher.ViewMatchers.isChecked
import androidx.test.espresso.matcher.ViewMatchers.isCompletelyDisplayed
import androidx.test.espresso.matcher.ViewMatchers.isDescendantOfA
import androidx.test.espresso.matcher.ViewMatchers.isDisplayed
import androidx.test.espresso.matcher.ViewMatchers.isRoot
import androidx.test.espresso.matcher.ViewMatchers.withContentDescription
import androidx.test.espresso.matcher.ViewMatchers.withId
import androidx.test.espresso.matcher.ViewMatchers.withText
import androidx.test.espresso.util.HumanReadables
import androidx.test.ext.junit.runners.AndroidJUnit4
import androidx.test.rule.ActivityTestRule
import com.google.common.truth.Truth.assertThat
import dagger.Component
import org.hamcrest.Matchers
import org.hamcrest.Matchers.not
import org.junit.After
import org.junit.Before
import org.junit.Rule
import org.junit.Test
import org.junit.runner.RunWith
import org.oppia.android.R
import org.oppia.android.app.activity.ActivityComponent
import org.oppia.android.app.application.ActivityComponentFactory
import org.oppia.android.app.application.ApplicationComponent
import org.oppia.android.app.application.ApplicationInjector
import org.oppia.android.app.application.ApplicationInjectorProvider
import org.oppia.android.app.application.ApplicationModule
import org.oppia.android.app.application.ApplicationStartupListenerModule
<<<<<<< HEAD
import org.oppia.android.app.devoptions.markchapterscompleted.MarkChaptersCompletedActivity
import org.oppia.android.app.devoptions.markstoriescompleted.MarkStoriesCompletedActivity
import org.oppia.android.app.devoptions.marktopicscompleted.MarkTopicsCompletedActivity
=======
import org.oppia.android.app.devoptions.vieweventlogs.ViewEventLogsActivity
>>>>>>> ada699e3
import org.oppia.android.app.player.state.hintsandsolution.HintsAndSolutionConfigModule
import org.oppia.android.app.recyclerview.RecyclerViewMatcher.Companion.atPositionOnView
import org.oppia.android.app.shim.ViewBindingShimModule
import org.oppia.android.app.topic.PracticeTabModule
import org.oppia.android.app.utility.OrientationChangeAction.Companion.orientationLandscape
import org.oppia.android.domain.classify.InteractionsModule
import org.oppia.android.domain.classify.rules.continueinteraction.ContinueModule
import org.oppia.android.domain.classify.rules.dragAndDropSortInput.DragDropSortInputModule
import org.oppia.android.domain.classify.rules.fractioninput.FractionInputModule
import org.oppia.android.domain.classify.rules.imageClickInput.ImageClickInputModule
import org.oppia.android.domain.classify.rules.itemselectioninput.ItemSelectionInputModule
import org.oppia.android.domain.classify.rules.multiplechoiceinput.MultipleChoiceInputModule
import org.oppia.android.domain.classify.rules.numberwithunits.NumberWithUnitsRuleModule
import org.oppia.android.domain.classify.rules.numericinput.NumericInputRuleModule
import org.oppia.android.domain.classify.rules.ratioinput.RatioInputModule
import org.oppia.android.domain.classify.rules.textinput.TextInputRuleModule
import org.oppia.android.domain.exploration.lightweightcheckpointing.ExplorationStorageModule
import org.oppia.android.domain.onboarding.ExpirationMetaDataRetrieverModule
import org.oppia.android.domain.oppialogger.LogStorageModule
import org.oppia.android.domain.oppialogger.loguploader.LogUploadWorkerModule
import org.oppia.android.domain.oppialogger.loguploader.WorkManagerConfigurationModule
import org.oppia.android.domain.platformparameter.PlatformParameterModule
import org.oppia.android.domain.question.QuestionModule
import org.oppia.android.domain.topic.PrimeTopicAssetsControllerModule
import org.oppia.android.testing.AccessibilityTestRule
import org.oppia.android.testing.TestLogReportingModule
import org.oppia.android.testing.assertThrows
import org.oppia.android.testing.robolectric.RobolectricModule
import org.oppia.android.testing.threading.TestCoroutineDispatchers
import org.oppia.android.testing.threading.TestDispatcherModule
import org.oppia.android.testing.time.FakeOppiaClockModule
import org.oppia.android.util.accessibility.AccessibilityTestModule
import org.oppia.android.util.caching.testing.CachingTestModule
import org.oppia.android.util.gcsresource.GcsResourceModule
import org.oppia.android.util.logging.LoggerModule
import org.oppia.android.util.logging.firebase.FirebaseLogUploaderModule
import org.oppia.android.util.parser.html.HtmlParserEntityTypeModule
import org.oppia.android.util.parser.image.GlideImageLoaderModule
import org.oppia.android.util.parser.image.ImageParsingModule
import org.robolectric.annotation.Config
import org.robolectric.annotation.LooperMode
import javax.inject.Inject
import javax.inject.Singleton

// TODO(#3418): Separate DeveloperOptionsActivityTest into activity and fragment test files.
/** Tests for [DeveloperOptionsActivity]. */
@RunWith(AndroidJUnit4::class)
@LooperMode(LooperMode.Mode.PAUSED)
@Config(
  application = DeveloperOptionsActivityTest.TestApplication::class,
  qualifiers = "port-xxhdpi"
)
class DeveloperOptionsActivityTest {

  private val internalProfileId = 0

  @Inject
  lateinit var testCoroutineDispatchers: TestCoroutineDispatchers

  @Inject
  lateinit var context: Context

  @get:Rule
  val activityTestRule = ActivityTestRule(
    DeveloperOptionsActivity::class.java,
    /* initialTouchMode= */ true,
    /* launchActivity= */ false
  )

  @get:Rule
  val accessibilityTestRule = AccessibilityTestRule()

  @Before
  fun setUp() {
    Intents.init()
    setUpTestApplicationComponent()
    testCoroutineDispatchers.registerIdlingResource()
  }

  @After
  fun tearDown() {
    testCoroutineDispatchers.unregisterIdlingResource()
    Intents.release()
  }

  private fun setUpTestApplicationComponent() {
    ApplicationProvider.getApplicationContext<TestApplication>().inject(this)
  }

  @Test
  fun testDeveloperOptionsActivity_hasCorrectActivityLabel() {
    activityTestRule.launchActivity(createDeveloperOptionsActivityIntent(internalProfileId))
    val title = activityTestRule.activity.title

    // Verify that the activity label is correct as a proxy to verify TalkBack will announce the
    // correct string when it's read out.
    assertThat(title).isEqualTo(context.getString(R.string.developer_options_activity_title))
  }

  @Test
  fun testDeveloperOptionsFragment_modifyLessonProgressIsDisplayed() {
    launch<DeveloperOptionsActivity>(
      createDeveloperOptionsActivityIntent(internalProfileId)
    ).use {
      testCoroutineDispatchers.runCurrent()
      scrollToPosition(position = 0)
      verifyItemDisplayedOnDeveloperOptionsListItem(
        itemPosition = 0,
        targetView = R.id.modify_lesson_progress_text_view
      )
      verifyTextOnDeveloperOptionsListItemAtPosition(
        itemPosition = 0,
        targetViewId = R.id.mark_chapters_completed_text_view,
        stringIdToMatch = R.string.developer_options_mark_chapters_completed
      )
      verifyTextOnDeveloperOptionsListItemAtPosition(
        itemPosition = 0,
        targetViewId = R.id.mark_stories_completed_text_view,
        stringIdToMatch = R.string.developer_options_mark_stories_completed
      )
      verifyTextOnDeveloperOptionsListItemAtPosition(
        itemPosition = 0,
        targetViewId = R.id.mark_topics_completed_text_view,
        stringIdToMatch = R.string.developer_options_mark_topics_completed
      )
    }
  }

  @Test
  fun testDeveloperOptionsFragment_configChange_modifyLessonProgressIsDisplayed() {
    launch<DeveloperOptionsActivity>(
      createDeveloperOptionsActivityIntent(internalProfileId)
    ).use {
      testCoroutineDispatchers.runCurrent()
      onView(isRoot()).perform(orientationLandscape())
      scrollToPosition(position = 0)
      verifyItemDisplayedOnDeveloperOptionsListItem(
        itemPosition = 0,
        targetView = R.id.modify_lesson_progress_text_view
      )
      verifyTextOnDeveloperOptionsListItemAtPosition(
        itemPosition = 0,
        targetViewId = R.id.mark_chapters_completed_text_view,
        stringIdToMatch = R.string.developer_options_mark_chapters_completed
      )
      verifyTextOnDeveloperOptionsListItemAtPosition(
        itemPosition = 0,
        targetViewId = R.id.mark_stories_completed_text_view,
        stringIdToMatch = R.string.developer_options_mark_stories_completed
      )
      verifyTextOnDeveloperOptionsListItemAtPosition(
        itemPosition = 0,
        targetViewId = R.id.mark_topics_completed_text_view,
        stringIdToMatch = R.string.developer_options_mark_topics_completed
      )
    }
  }

  @Test
  fun testDeveloperOptionsFragment_viewLogsIsDisplayed() {
    launch<DeveloperOptionsActivity>(
      createDeveloperOptionsActivityIntent(internalProfileId)
    ).use {
      testCoroutineDispatchers.runCurrent()
      scrollToPosition(position = 1)
      verifyItemDisplayedOnDeveloperOptionsListItem(
        itemPosition = 1,
        targetView = R.id.view_logs_text_view
      )
      verifyTextOnDeveloperOptionsListItemAtPosition(
        itemPosition = 1,
        targetViewId = R.id.event_logs_text_view,
        stringIdToMatch = R.string.developer_options_event_logs
      )
    }
  }

  @Test
  fun testDeveloperOptionsFragment_configChange_viewLogsIsDisplayed() {
    launch<DeveloperOptionsActivity>(
      createDeveloperOptionsActivityIntent(internalProfileId)
    ).use {
      testCoroutineDispatchers.runCurrent()
      onView(isRoot()).perform(orientationLandscape())
      scrollToPosition(position = 1)
      verifyItemDisplayedOnDeveloperOptionsListItem(
        itemPosition = 1,
        targetView = R.id.view_logs_text_view
      )
      verifyTextOnDeveloperOptionsListItemAtPosition(
        itemPosition = 1,
        targetViewId = R.id.event_logs_text_view,
        stringIdToMatch = R.string.developer_options_event_logs
      )
    }
  }

  @Test
  fun testDeveloperOptionsFragment_overrideAppBehaviorsIsDisplayed() {
    launch<DeveloperOptionsActivity>(
      createDeveloperOptionsActivityIntent(internalProfileId)
    ).use {
      testCoroutineDispatchers.runCurrent()
      scrollToPosition(position = 2)
      verifyItemDisplayedOnDeveloperOptionsListItem(
        itemPosition = 2,
        targetView = R.id.override_app_behaviors_text_view
      )
      verifyTextOnDeveloperOptionsListItemAtPosition(
        itemPosition = 2,
        targetViewId = R.id.show_all_hints_solution_text_view,
        stringIdToMatch = R.string.developer_options_show_all_hints_solution
      )
      verifyTextOnDeveloperOptionsListItemAtPosition(
        itemPosition = 2,
        targetViewId = R.id.force_network_type_text_view,
        stringIdToMatch = R.string.developer_options_force_network_type
      )
      verifyTextOnDeveloperOptionsListItemAtPosition(
        itemPosition = 2,
        targetViewId = R.id.force_crash_text_view,
        stringIdToMatch = R.string.developer_options_force_crash
      )
    }
  }

  @Test
  fun testDeveloperOptionsFragment_changeConfig_overrideAppBehaviorsIsDisplayed() {
    launch<DeveloperOptionsActivity>(
      createDeveloperOptionsActivityIntent(internalProfileId)
    ).use {
      testCoroutineDispatchers.runCurrent()
      onView(isRoot()).perform(orientationLandscape())
      scrollToPosition(position = 2)
      verifyItemDisplayedOnDeveloperOptionsListItem(
        itemPosition = 2,
        targetView = R.id.override_app_behaviors_text_view
      )
      verifyTextOnDeveloperOptionsListItemAtPosition(
        itemPosition = 2,
        targetViewId = R.id.show_all_hints_solution_text_view,
        stringIdToMatch = R.string.developer_options_show_all_hints_solution
      )
      verifyTextOnDeveloperOptionsListItemAtPosition(
        itemPosition = 2,
        targetViewId = R.id.force_network_type_text_view,
        stringIdToMatch = R.string.developer_options_force_network_type
      )
      verifyTextOnDeveloperOptionsListItemAtPosition(
        itemPosition = 2,
        targetViewId = R.id.force_crash_text_view,
        stringIdToMatch = R.string.developer_options_force_crash
      )
    }
  }

  // TODO(#3397): When the logic to show all hints and solutions is implemented, write a test to
  //  check for click operation of the 'Show all hints/solution' switch
  @Test
  fun testDeveloperOptionsFragment_hintsAndSolutionSwitchIsUncheck() {
    launch<DeveloperOptionsActivity>(
      createDeveloperOptionsActivityIntent(internalProfileId)
    ).use {
      testCoroutineDispatchers.runCurrent()
      scrollToPosition(position = 2)
      onView(
        atPositionOnView(
          recyclerViewId = R.id.developer_options_list,
          position = 2,
          targetViewId = R.id.show_all_hints_solution_switch
        )
      ).check(matches(not(isChecked())))
    }
  }

  @Test
  fun testDeveloperOptionsFragment_clickForceCrash_throwsRuntimeException() {
    launch<DeveloperOptionsActivity>(
      createDeveloperOptionsActivityIntent(internalProfileId)
    ).use {
      testCoroutineDispatchers.runCurrent()
      val exception = assertThrows(RuntimeException::class) {
        scrollToPosition(position = 2)
        onView(withId(R.id.force_crash_text_view)).perform(click())
      }
      assertThat(exception.cause).hasMessageThat().contains("Force crash occurred")
    }
  }

  @Test
  fun testDeveloperOptionsFragment_configChange_clickForceCrash_throwsRuntimeException() {
    launch<DeveloperOptionsActivity>(
      createDeveloperOptionsActivityIntent(internalProfileId)
    ).use {
      testCoroutineDispatchers.runCurrent()
      onView(isRoot()).perform(orientationLandscape())
      val exception = assertThrows(RuntimeException::class) {
        scrollToPosition(position = 2)
        onView(withId(R.id.force_crash_text_view)).perform(click())
      }
      assertThat(exception.cause).hasMessageThat().contains("Force crash occurred")
    }
  }

  @Test
<<<<<<< HEAD
  fun testDeveloperOptionsFragment_clickMarkChaptersCompleted_opensMarkChaptersCompletedActivity() {
=======
  fun testDeveloperOptionsFragment_clickEventLogs_opensViewEventLogsActivity() {
>>>>>>> ada699e3
    launch<DeveloperOptionsActivity>(
      createDeveloperOptionsActivityIntent(internalProfileId)
    ).use {
      testCoroutineDispatchers.runCurrent()
<<<<<<< HEAD
      scrollToPosition(position = 0)
      onView(withId(R.id.mark_chapters_completed_text_view)).perform(click())
      intended(hasComponent(MarkChaptersCompletedActivity::class.java.name))
=======
      scrollToPosition(position = 1)
      onView(withId(R.id.event_logs_text_view)).perform(click())
      intended(hasComponent(ViewEventLogsActivity::class.java.name))
>>>>>>> ada699e3
    }
  }

  @Test
<<<<<<< HEAD
  fun testDeveloperOptionsFragment_configChange_clickMarkChaptersCompleted_opensMarkChaptersCompletedActivity() { // ktlint-disable max-line-length
=======
  fun testDeveloperOptionsFragment_configChange_clickEventLogs_opensViewEventLogsActivity() {
>>>>>>> ada699e3
    launch<DeveloperOptionsActivity>(
      createDeveloperOptionsActivityIntent(internalProfileId)
    ).use {
      testCoroutineDispatchers.runCurrent()
      onView(isRoot()).perform(orientationLandscape())
<<<<<<< HEAD
      scrollToPosition(position = 0)
      onView(withId(R.id.mark_chapters_completed_text_view)).perform(click())
      intended(hasComponent(MarkChaptersCompletedActivity::class.java.name))
    }
  }

  @Test
  fun testDeveloperOptionsFragment_clickMarkStoriesCompleted_opensMarkStoriesCompletedActivity() {
    launch<DeveloperOptionsActivity>(
      createDeveloperOptionsActivityIntent(internalProfileId)
    ).use {
      testCoroutineDispatchers.runCurrent()
      scrollToPosition(position = 0)
      onView(withId(R.id.mark_stories_completed_text_view)).perform(click())
      intended(hasComponent(MarkStoriesCompletedActivity::class.java.name))
    }
  }

  @Test
  fun testDeveloperOptionsFragment_configChange_clickMarkStoriesCompleted_opensMarkStoriesCompletedActivity() { // ktlint-disable max-line-length
    launch<DeveloperOptionsActivity>(
      createDeveloperOptionsActivityIntent(internalProfileId)
    ).use {
      testCoroutineDispatchers.runCurrent()
      onView(isRoot()).perform(orientationLandscape())
      scrollToPosition(position = 0)
      onView(withId(R.id.mark_stories_completed_text_view)).perform(click())
      intended(hasComponent(MarkStoriesCompletedActivity::class.java.name))
    }
  }

  @Test
  fun testDeveloperOptionsFragment_clickMarkTopicsCompleted_opensMarkTopicsCompletedActivity() {
    launch<DeveloperOptionsActivity>(
      createDeveloperOptionsActivityIntent(internalProfileId)
    ).use {
      testCoroutineDispatchers.runCurrent()
      scrollToPosition(position = 0)
      onView(withId(R.id.mark_topics_completed_text_view)).perform(click())
      intended(hasComponent(MarkTopicsCompletedActivity::class.java.name))
    }
  }

  @Test
  fun testDeveloperOptionsFragment_configChange_clickMarkTopicsCompleted_opensMarkTopicsCompletedActivity() { // ktlint-disable max-line-length
    launch<DeveloperOptionsActivity>(
      createDeveloperOptionsActivityIntent(internalProfileId)
    ).use {
      testCoroutineDispatchers.runCurrent()
      onView(isRoot()).perform(orientationLandscape())
      scrollToPosition(position = 0)
      onView(withId(R.id.mark_topics_completed_text_view)).perform(click())
      intended(hasComponent(MarkTopicsCompletedActivity::class.java.name))
=======
      scrollToPosition(position = 1)
      onView(withId(R.id.event_logs_text_view)).perform(click())
      intended(hasComponent(ViewEventLogsActivity::class.java.name))
>>>>>>> ada699e3
    }
  }

  @Test
  fun testDeveloperOptions_selectDevOptionsNavItem_developerOptionsListIsDisplayed() {
<<<<<<< HEAD
    launch<DeveloperOptionsActivity>(
      createDeveloperOptionsActivityIntent(internalProfileId)
    ).use {
      it.openNavigationDrawer()
      onView(withId(R.id.developer_options_linear_layout)).perform(nestedScrollTo())
        .perform(click())
      onView(withId(R.id.developer_options_list)).check(matches(isDisplayed()))
    }
  }

  @Test
  fun testDeveloperOptions_configChange_selectDevOptionsNavItem_developerOptionsListIsDisplayed() {
=======
>>>>>>> ada699e3
    launch<DeveloperOptionsActivity>(
      createDeveloperOptionsActivityIntent(internalProfileId)
    ).use {
      onView(isRoot()).perform(orientationLandscape())
      it.openNavigationDrawer()
      onView(withId(R.id.developer_options_linear_layout)).perform(nestedScrollTo())
        .perform(click())
      onView(withId(R.id.developer_options_list)).check(matches(isDisplayed()))
    }
  }

  private fun createDeveloperOptionsActivityIntent(internalProfileId: Int): Intent {
    return DeveloperOptionsActivity.createDeveloperOptionsActivityIntent(context, internalProfileId)
  }

  private fun ActivityScenario<DeveloperOptionsActivity>.openNavigationDrawer() {
    onView(withContentDescription(R.string.drawer_open_content_description))
      .check(matches(isCompletelyDisplayed()))
      .perform(click())

    // Force the drawer animation to start. See https://github.com/oppia/oppia-android/pull/2204 for
    // background context.
    onActivity { activity ->
      val drawerLayout =
        activity.findViewById<DrawerLayout>(R.id.developer_options_activity_drawer_layout)
      // Note that this only initiates a single computeScroll() in Robolectric. Normally, Android
      // will compute several of these across multiple draw calls, but one seems sufficient for
      // Robolectric. Note that Robolectric is also *supposed* to handle the animation loop one call
      // to this method initiates in the view choreographer class, but it seems to not actually
      // flush the choreographer per observation. In Espresso, this method is automatically called
      // during draw (and a few other situations), but it's fine to call it directly once to kick it
      // off (to avoid disparity between Espresso/Robolectric runs of the tests).
      // NOTE TO DEVELOPERS: if this ever flakes, we can probably put this in a loop with fake time
      // adjustments to simulate the render loop.
      drawerLayout.computeScroll()
    }

    // Wait for the drawer to fully open (mostly for Espresso since Robolectric should synchronously
    // stabilize the drawer layout after the previous logic completes).
    testCoroutineDispatchers.runCurrent()
  }

  /** Functions nestedScrollTo() and findFirstParentLayoutOfClass() taken from: https://stackoverflow.com/a/46037284/8860848 */
  private fun nestedScrollTo(): ViewAction {
    return object : ViewAction {
      override fun getDescription(): String {
        return "View is not NestedScrollView"
      }

      override fun getConstraints(): org.hamcrest.Matcher<View> {
        return Matchers.allOf(
          isDescendantOfA(isAssignableFrom(NestedScrollView::class.java))
        )
      }

      override fun perform(uiController: UiController, view: View) {
        try {
          val nestedScrollView =
            findFirstParentLayoutOfClass(view, NestedScrollView::class.java) as NestedScrollView
          nestedScrollView.scrollTo(0, view.getTop())
        } catch (e: Exception) {
          throw PerformException.Builder()
            .withActionDescription(this.description)
            .withViewDescription(HumanReadables.describe(view))
            .withCause(e)
            .build()
        }
        uiController.loopMainThreadUntilIdle()
      }
    }
  }

  private fun findFirstParentLayoutOfClass(view: View, parentClass: Class<out View>): View {
    var parent: ViewParent = FrameLayout(view.getContext())
    lateinit var incrementView: ViewParent
    var i = 0
    while (!(parent.javaClass === parentClass)) {
      if (i == 0) {
        parent = findParent(view)
      } else {
        parent = findParent(incrementView)
      }
      incrementView = parent
      i++
    }
    return parent as View
  }

  private fun findParent(view: View): ViewParent {
    return view.getParent()
  }

  private fun findParent(view: ViewParent): ViewParent {
    return view.getParent()
  }

  private fun verifyItemDisplayedOnDeveloperOptionsListItem(
    itemPosition: Int,
    targetView: Int
  ) {
    onView(
      atPositionOnView(
        recyclerViewId = R.id.developer_options_list,
        position = itemPosition,
        targetViewId = targetView
      )
    ).check(matches(isDisplayed()))
  }

  private fun verifyTextOnDeveloperOptionsListItemAtPosition(
    itemPosition: Int,
    targetViewId: Int,
    @StringRes stringIdToMatch: Int
  ) {
    onView(
      atPositionOnView(
        recyclerViewId = R.id.developer_options_list,
        position = itemPosition,
        targetViewId = targetViewId
      )
    ).check(matches(withText(context.getString(stringIdToMatch))))
  }

  private fun scrollToPosition(position: Int) {
    onView(withId(R.id.developer_options_list)).perform(
      scrollToPosition<ViewHolder>(
        position
      )
    )
  }

  // TODO(#59): Figure out a way to reuse modules instead of needing to re-declare them.
  @Singleton
  @Component(
    modules = [
      RobolectricModule::class,
      PlatformParameterModule::class,
      TestDispatcherModule::class, ApplicationModule::class,
      LoggerModule::class, ContinueModule::class, FractionInputModule::class,
      ItemSelectionInputModule::class, MultipleChoiceInputModule::class,
      NumberWithUnitsRuleModule::class, NumericInputRuleModule::class, TextInputRuleModule::class,
      DragDropSortInputModule::class, ImageClickInputModule::class, InteractionsModule::class,
      GcsResourceModule::class, GlideImageLoaderModule::class, ImageParsingModule::class,
      HtmlParserEntityTypeModule::class, QuestionModule::class, TestLogReportingModule::class,
      AccessibilityTestModule::class, LogStorageModule::class, CachingTestModule::class,
      PrimeTopicAssetsControllerModule::class, ExpirationMetaDataRetrieverModule::class,
      ViewBindingShimModule::class, RatioInputModule::class,
      ApplicationStartupListenerModule::class, LogUploadWorkerModule::class,
      WorkManagerConfigurationModule::class, HintsAndSolutionConfigModule::class,
      FirebaseLogUploaderModule::class, FakeOppiaClockModule::class, PracticeTabModule::class,
      DeveloperOptionsStarterModule::class, DeveloperOptionsModule::class,
      ExplorationStorageModule::class
    ]
  )
  interface TestApplicationComponent : ApplicationComponent {
    @Component.Builder
    interface Builder : ApplicationComponent.Builder

    fun inject(developerOptionsActivityTest: DeveloperOptionsActivityTest)
  }

  class TestApplication : Application(), ActivityComponentFactory, ApplicationInjectorProvider {
    private val component: TestApplicationComponent by lazy {
      DaggerDeveloperOptionsActivityTest_TestApplicationComponent.builder()
        .setApplication(this)
        .build() as TestApplicationComponent
    }

    fun inject(developerOptionsActivityTest: DeveloperOptionsActivityTest) {
      component.inject(developerOptionsActivityTest)
    }

    override fun createActivityComponent(activity: AppCompatActivity): ActivityComponent {
      return component.getActivityComponentBuilderProvider().get().setActivity(activity).build()
    }

    override fun getApplicationInjector(): ApplicationInjector = component
  }
}<|MERGE_RESOLUTION|>--- conflicted
+++ resolved
@@ -53,13 +53,10 @@
 import org.oppia.android.app.application.ApplicationInjectorProvider
 import org.oppia.android.app.application.ApplicationModule
 import org.oppia.android.app.application.ApplicationStartupListenerModule
-<<<<<<< HEAD
 import org.oppia.android.app.devoptions.markchapterscompleted.MarkChaptersCompletedActivity
 import org.oppia.android.app.devoptions.markstoriescompleted.MarkStoriesCompletedActivity
 import org.oppia.android.app.devoptions.marktopicscompleted.MarkTopicsCompletedActivity
-=======
 import org.oppia.android.app.devoptions.vieweventlogs.ViewEventLogsActivity
->>>>>>> ada699e3
 import org.oppia.android.app.player.state.hintsandsolution.HintsAndSolutionConfigModule
 import org.oppia.android.app.recyclerview.RecyclerViewMatcher.Companion.atPositionOnView
 import org.oppia.android.app.shim.ViewBindingShimModule
@@ -365,103 +362,107 @@
   }
 
   @Test
-<<<<<<< HEAD
-  fun testDeveloperOptionsFragment_clickMarkChaptersCompleted_opensMarkChaptersCompletedActivity() {
-=======
   fun testDeveloperOptionsFragment_clickEventLogs_opensViewEventLogsActivity() {
->>>>>>> ada699e3
-    launch<DeveloperOptionsActivity>(
-      createDeveloperOptionsActivityIntent(internalProfileId)
-    ).use {
-      testCoroutineDispatchers.runCurrent()
-<<<<<<< HEAD
-      scrollToPosition(position = 0)
-      onView(withId(R.id.mark_chapters_completed_text_view)).perform(click())
-      intended(hasComponent(MarkChaptersCompletedActivity::class.java.name))
-=======
+    launch<DeveloperOptionsActivity>(
+      createDeveloperOptionsActivityIntent(internalProfileId)
+    ).use {
+      testCoroutineDispatchers.runCurrent()
       scrollToPosition(position = 1)
       onView(withId(R.id.event_logs_text_view)).perform(click())
       intended(hasComponent(ViewEventLogsActivity::class.java.name))
->>>>>>> ada699e3
-    }
-  }
-
-  @Test
-<<<<<<< HEAD
-  fun testDeveloperOptionsFragment_configChange_clickMarkChaptersCompleted_opensMarkChaptersCompletedActivity() { // ktlint-disable max-line-length
-=======
+    }
+  }
+
+  @Test
   fun testDeveloperOptionsFragment_configChange_clickEventLogs_opensViewEventLogsActivity() {
->>>>>>> ada699e3
-    launch<DeveloperOptionsActivity>(
-      createDeveloperOptionsActivityIntent(internalProfileId)
-    ).use {
-      testCoroutineDispatchers.runCurrent()
-      onView(isRoot()).perform(orientationLandscape())
-<<<<<<< HEAD
-      scrollToPosition(position = 0)
-      onView(withId(R.id.mark_chapters_completed_text_view)).perform(click())
-      intended(hasComponent(MarkChaptersCompletedActivity::class.java.name))
-    }
-  }
-
-  @Test
-  fun testDeveloperOptionsFragment_clickMarkStoriesCompleted_opensMarkStoriesCompletedActivity() {
-    launch<DeveloperOptionsActivity>(
-      createDeveloperOptionsActivityIntent(internalProfileId)
-    ).use {
-      testCoroutineDispatchers.runCurrent()
-      scrollToPosition(position = 0)
-      onView(withId(R.id.mark_stories_completed_text_view)).perform(click())
-      intended(hasComponent(MarkStoriesCompletedActivity::class.java.name))
-    }
-  }
-
-  @Test
-  fun testDeveloperOptionsFragment_configChange_clickMarkStoriesCompleted_opensMarkStoriesCompletedActivity() { // ktlint-disable max-line-length
-    launch<DeveloperOptionsActivity>(
-      createDeveloperOptionsActivityIntent(internalProfileId)
-    ).use {
-      testCoroutineDispatchers.runCurrent()
-      onView(isRoot()).perform(orientationLandscape())
-      scrollToPosition(position = 0)
-      onView(withId(R.id.mark_stories_completed_text_view)).perform(click())
-      intended(hasComponent(MarkStoriesCompletedActivity::class.java.name))
-    }
-  }
-
-  @Test
-  fun testDeveloperOptionsFragment_clickMarkTopicsCompleted_opensMarkTopicsCompletedActivity() {
-    launch<DeveloperOptionsActivity>(
-      createDeveloperOptionsActivityIntent(internalProfileId)
-    ).use {
-      testCoroutineDispatchers.runCurrent()
-      scrollToPosition(position = 0)
-      onView(withId(R.id.mark_topics_completed_text_view)).perform(click())
-      intended(hasComponent(MarkTopicsCompletedActivity::class.java.name))
-    }
-  }
-
-  @Test
-  fun testDeveloperOptionsFragment_configChange_clickMarkTopicsCompleted_opensMarkTopicsCompletedActivity() { // ktlint-disable max-line-length
-    launch<DeveloperOptionsActivity>(
-      createDeveloperOptionsActivityIntent(internalProfileId)
-    ).use {
-      testCoroutineDispatchers.runCurrent()
-      onView(isRoot()).perform(orientationLandscape())
-      scrollToPosition(position = 0)
-      onView(withId(R.id.mark_topics_completed_text_view)).perform(click())
-      intended(hasComponent(MarkTopicsCompletedActivity::class.java.name))
-=======
+    launch<DeveloperOptionsActivity>(
+      createDeveloperOptionsActivityIntent(internalProfileId)
+    ).use {
+      testCoroutineDispatchers.runCurrent()
+      onView(isRoot()).perform(orientationLandscape())
       scrollToPosition(position = 1)
       onView(withId(R.id.event_logs_text_view)).perform(click())
       intended(hasComponent(ViewEventLogsActivity::class.java.name))
->>>>>>> ada699e3
+    }
+  }
+
+  @Test
+  fun testDeveloperOptionsFragment_clickMarkChaptersCompleted_opensMarkChaptersCompletedActivity() {
+    launch<DeveloperOptionsActivity>(
+      createDeveloperOptionsActivityIntent(internalProfileId)
+    ).use {
+      testCoroutineDispatchers.runCurrent()
+      scrollToPosition(position = 0)
+      onView(withId(R.id.mark_chapters_completed_text_view)).perform(click())
+      intended(hasComponent(MarkChaptersCompletedActivity::class.java.name))
+    }
+  }
+
+  @Test
+  fun testDeveloperOptionsFragment_configChange_clickMarkChaptersCompleted_opensMarkChaptersCompletedActivity() { // ktlint-disable max-line-length
+    launch<DeveloperOptionsActivity>(
+      createDeveloperOptionsActivityIntent(internalProfileId)
+    ).use {
+      testCoroutineDispatchers.runCurrent()
+      onView(isRoot()).perform(orientationLandscape())
+      scrollToPosition(position = 0)
+      onView(withId(R.id.mark_chapters_completed_text_view)).perform(click())
+      intended(hasComponent(MarkChaptersCompletedActivity::class.java.name))
+    }
+  }
+
+  @Test
+  fun testDeveloperOptionsFragment_clickMarkStoriesCompleted_opensMarkStoriesCompletedActivity() {
+    launch<DeveloperOptionsActivity>(
+      createDeveloperOptionsActivityIntent(internalProfileId)
+    ).use {
+      testCoroutineDispatchers.runCurrent()
+      scrollToPosition(position = 0)
+      onView(withId(R.id.mark_stories_completed_text_view)).perform(click())
+      intended(hasComponent(MarkStoriesCompletedActivity::class.java.name))
+    }
+  }
+
+  @Test
+  fun testDeveloperOptionsFragment_configChange_clickMarkStoriesCompleted_opensMarkStoriesCompletedActivity() { // ktlint-disable max-line-length
+    launch<DeveloperOptionsActivity>(
+      createDeveloperOptionsActivityIntent(internalProfileId)
+    ).use {
+      testCoroutineDispatchers.runCurrent()
+      onView(isRoot()).perform(orientationLandscape())
+      scrollToPosition(position = 0)
+      onView(withId(R.id.mark_stories_completed_text_view)).perform(click())
+      intended(hasComponent(MarkStoriesCompletedActivity::class.java.name))
+    }
+  }
+
+  @Test
+  fun testDeveloperOptionsFragment_clickMarkTopicsCompleted_opensMarkTopicsCompletedActivity() {
+    launch<DeveloperOptionsActivity>(
+      createDeveloperOptionsActivityIntent(internalProfileId)
+    ).use {
+      testCoroutineDispatchers.runCurrent()
+      scrollToPosition(position = 0)
+      onView(withId(R.id.mark_topics_completed_text_view)).perform(click())
+      intended(hasComponent(MarkTopicsCompletedActivity::class.java.name))
+    }
+  }
+
+  @Test
+  fun testDeveloperOptionsFragment_configChange_clickMarkTopicsCompleted_opensMarkTopicsCompletedActivity() { // ktlint-disable max-line-length
+    launch<DeveloperOptionsActivity>(
+      createDeveloperOptionsActivityIntent(internalProfileId)
+    ).use {
+      testCoroutineDispatchers.runCurrent()
+      onView(isRoot()).perform(orientationLandscape())
+      scrollToPosition(position = 0)
+      onView(withId(R.id.mark_topics_completed_text_view)).perform(click())
+      intended(hasComponent(MarkTopicsCompletedActivity::class.java.name))
     }
   }
 
   @Test
   fun testDeveloperOptions_selectDevOptionsNavItem_developerOptionsListIsDisplayed() {
-<<<<<<< HEAD
     launch<DeveloperOptionsActivity>(
       createDeveloperOptionsActivityIntent(internalProfileId)
     ).use {
@@ -474,8 +475,6 @@
 
   @Test
   fun testDeveloperOptions_configChange_selectDevOptionsNavItem_developerOptionsListIsDisplayed() {
-=======
->>>>>>> ada699e3
     launch<DeveloperOptionsActivity>(
       createDeveloperOptionsActivityIntent(internalProfileId)
     ).use {
