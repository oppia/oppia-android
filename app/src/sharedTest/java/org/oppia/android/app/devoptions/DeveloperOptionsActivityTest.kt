package org.oppia.android.app.devoptions

import android.app.Application
import android.content.Context
import android.content.Intent
import android.view.View
import android.view.ViewParent
import android.widget.FrameLayout
import androidx.annotation.StringRes
import androidx.appcompat.app.AppCompatActivity
import androidx.core.widget.NestedScrollView
import androidx.drawerlayout.widget.DrawerLayout
import androidx.recyclerview.widget.RecyclerView.ViewHolder
import androidx.test.core.app.ActivityScenario
import androidx.test.core.app.ActivityScenario.launch
import androidx.test.core.app.ApplicationProvider
import androidx.test.espresso.Espresso.onView
import androidx.test.espresso.PerformException
import androidx.test.espresso.UiController
import androidx.test.espresso.ViewAction
import androidx.test.espresso.action.ViewActions.click
import androidx.test.espresso.assertion.ViewAssertions.matches
import androidx.test.espresso.contrib.RecyclerViewActions.scrollToPosition
import androidx.test.espresso.matcher.ViewMatchers.isAssignableFrom
import androidx.test.espresso.matcher.ViewMatchers.isChecked
import androidx.test.espresso.matcher.ViewMatchers.isCompletelyDisplayed
import androidx.test.espresso.matcher.ViewMatchers.isDescendantOfA
import androidx.test.espresso.matcher.ViewMatchers.isDisplayed
import androidx.test.espresso.matcher.ViewMatchers.withContentDescription
import androidx.test.espresso.matcher.ViewMatchers.withId
import androidx.test.espresso.matcher.ViewMatchers.withText
import androidx.test.espresso.util.HumanReadables
import androidx.test.ext.junit.runners.AndroidJUnit4
import androidx.test.rule.ActivityTestRule
import com.google.common.truth.Truth.assertThat
import dagger.Component
import org.hamcrest.Matchers
import org.hamcrest.Matchers.not
import org.junit.After
import org.junit.Before
import org.junit.Rule
import org.junit.Test
import org.junit.runner.RunWith
import org.oppia.android.R
import org.oppia.android.app.activity.ActivityComponent
import org.oppia.android.app.application.ActivityComponentFactory
import org.oppia.android.app.application.ApplicationComponent
import org.oppia.android.app.application.ApplicationInjector
import org.oppia.android.app.application.ApplicationInjectorProvider
import org.oppia.android.app.application.ApplicationModule
import org.oppia.android.app.application.ApplicationStartupListenerModule
import org.oppia.android.app.drawer.DeveloperOptionsModule
import org.oppia.android.app.drawer.DeveloperOptionsStarterModule
import org.oppia.android.app.player.state.hintsandsolution.HintsAndSolutionConfigModule
import org.oppia.android.app.recyclerview.RecyclerViewMatcher.Companion.atPositionOnView
import org.oppia.android.app.shim.ViewBindingShimModule
import org.oppia.android.app.topic.PracticeTabModule
import org.oppia.android.domain.classify.InteractionsModule
import org.oppia.android.domain.classify.rules.continueinteraction.ContinueModule
import org.oppia.android.domain.classify.rules.dragAndDropSortInput.DragDropSortInputModule
import org.oppia.android.domain.classify.rules.fractioninput.FractionInputModule
import org.oppia.android.domain.classify.rules.imageClickInput.ImageClickInputModule
import org.oppia.android.domain.classify.rules.itemselectioninput.ItemSelectionInputModule
import org.oppia.android.domain.classify.rules.multiplechoiceinput.MultipleChoiceInputModule
import org.oppia.android.domain.classify.rules.numberwithunits.NumberWithUnitsRuleModule
import org.oppia.android.domain.classify.rules.numericinput.NumericInputRuleModule
import org.oppia.android.domain.classify.rules.ratioinput.RatioInputModule
import org.oppia.android.domain.classify.rules.textinput.TextInputRuleModule
import org.oppia.android.domain.onboarding.ExpirationMetaDataRetrieverModule
import org.oppia.android.domain.oppialogger.LogStorageModule
import org.oppia.android.domain.oppialogger.loguploader.LogUploadWorkerModule
import org.oppia.android.domain.oppialogger.loguploader.WorkManagerConfigurationModule
import org.oppia.android.domain.question.QuestionModule
import org.oppia.android.domain.topic.PrimeTopicAssetsControllerModule
import org.oppia.android.testing.TestLogReportingModule
import org.oppia.android.testing.robolectric.RobolectricModule
import org.oppia.android.testing.threading.TestCoroutineDispatchers
import org.oppia.android.testing.threading.TestDispatcherModule
import org.oppia.android.testing.time.FakeOppiaClockModule
import org.oppia.android.util.accessibility.AccessibilityTestModule
import org.oppia.android.util.caching.testing.CachingTestModule
import org.oppia.android.util.gcsresource.GcsResourceModule
import org.oppia.android.util.logging.LoggerModule
import org.oppia.android.util.logging.firebase.FirebaseLogUploaderModule
import org.oppia.android.util.parser.html.HtmlParserEntityTypeModule
import org.oppia.android.util.parser.image.GlideImageLoaderModule
import org.oppia.android.util.parser.image.ImageParsingModule
import org.robolectric.annotation.Config
import org.robolectric.annotation.LooperMode
import javax.inject.Inject
import javax.inject.Singleton

/** Tests for [DeveloperOptionsActivity]. */
@RunWith(AndroidJUnit4::class)
@LooperMode(LooperMode.Mode.PAUSED)
@Config(
  application = DeveloperOptionsActivityTest.TestApplication::class,
  qualifiers = "port-xxhdpi"
)
class DeveloperOptionsActivityTest {

  private val internalProfileId = 0

  @Inject
  lateinit var testCoroutineDispatchers: TestCoroutineDispatchers

  @Inject
  lateinit var context: Context

  @get:Rule
  val activityTestRule = ActivityTestRule(
    DeveloperOptionsActivity::class.java,
    /* initialTouchMode= */ true,
    /* launchActivity= */ false
  )

  @Before
  fun setUp() {
    setUpTestApplicationComponent()
    testCoroutineDispatchers.registerIdlingResource()
  }

  @After
  fun tearDown() {
    testCoroutineDispatchers.unregisterIdlingResource()
  }

  private fun setUpTestApplicationComponent() {
    ApplicationProvider.getApplicationContext<TestApplication>().inject(this)
  }

  @Test
  fun testDeveloperOptions_hasCorrectActivityLabel() {
    activityTestRule.launchActivity(createDeveloperOptionsActivityIntent(internalProfileId))
    val title = activityTestRule.activity.title

    // Verify that the activity label is correct as a proxy to verify TalkBack will announce the
    // correct string when it's read out.
<<<<<<< HEAD
    Truth.assertThat(title).isEqualTo(context.getString(R.string.developer_options_activity_title))
=======
    assertThat(title).isEqualTo(context.getString(R.string.developer_options_title))
>>>>>>> 8c4a72d9
  }

  @Test
  fun testDeveloperOptionsFragment_modifyLessonProgressIsDisplayed() {
    launch<DeveloperOptionsActivity>(
      createDeveloperOptionsActivityIntent(
        internalProfileId = internalProfileId
      )
    ).use {
      testCoroutineDispatchers.runCurrent()
      scrollToPosition(position = 0)
      verifyItemDisplayedOnDeveloperOptionsListItem(
        itemPosition = 0,
        targetView = R.id.modify_lesson_progress_text_view
      )
      verifyTextOnDeveloperOptionsListItemAtPosition(
        itemPosition = 0,
        targetViewId = R.id.mark_chapters_completed_text_view,
        stringIdToMatch = R.string.developer_options_mark_chapters_completed
      )
      verifyTextOnDeveloperOptionsListItemAtPosition(
        itemPosition = 0,
        targetViewId = R.id.mark_stories_completed_text_view,
        stringIdToMatch = R.string.developer_options_mark_stories_completed
      )
      verifyTextOnDeveloperOptionsListItemAtPosition(
        itemPosition = 0,
        targetViewId = R.id.mark_topics_completed_text_view,
        stringIdToMatch = R.string.developer_options_mark_topics_completed
      )
    }
  }

  @Test
  fun testDeveloperOptionsFragment_viewLogsIsDisplayed() {
    launch<DeveloperOptionsActivity>(
      createDeveloperOptionsActivityIntent(
        internalProfileId = internalProfileId
      )
    ).use {
      testCoroutineDispatchers.runCurrent()
      scrollToPosition(position = 1)
      verifyItemDisplayedOnDeveloperOptionsListItem(
        itemPosition = 1,
        targetView = R.id.view_logs_text_view
      )
      verifyTextOnDeveloperOptionsListItemAtPosition(
        itemPosition = 1,
        targetViewId = R.id.event_logs_text_view,
        stringIdToMatch = R.string.developer_options_event_logs
      )
    }
  }

  @Test
  fun testDeveloperOptionsFragment_overrideAppBehaviorsIsDisplayed() {
    launch<DeveloperOptionsActivity>(
      createDeveloperOptionsActivityIntent(
        internalProfileId = internalProfileId
      )
    ).use {
      testCoroutineDispatchers.runCurrent()
      scrollToPosition(position = 2)
      verifyItemDisplayedOnDeveloperOptionsListItem(
        itemPosition = 2,
        targetView = R.id.override_app_behaviors_text_view
      )
      verifyTextOnDeveloperOptionsListItemAtPosition(
        itemPosition = 2,
        targetViewId = R.id.show_all_hints_solution_text_view,
        stringIdToMatch = R.string.developer_options_show_all_hints_solution
      )
      verifyTextOnDeveloperOptionsListItemAtPosition(
        itemPosition = 2,
        targetViewId = R.id.force_network_type_text_view,
        stringIdToMatch = R.string.developer_options_force_network_type
      )
      verifyTextOnDeveloperOptionsListItemAtPosition(
        itemPosition = 2,
        targetViewId = R.id.force_crash_text_view,
        stringIdToMatch = R.string.developer_options_force_crash
      )
    }
  }

  @Test
  fun testDeveloperOptionsFragment_hintsAndSolutionSwitchIsUncheck() {
    launch<DeveloperOptionsActivity>(
      createDeveloperOptionsActivityIntent(
        internalProfileId = internalProfileId
      )
    ).use {
      testCoroutineDispatchers.runCurrent()
      scrollToPosition(position = 2)
      onView(
        atPositionOnView(
          recyclerViewId = R.id.developer_options_list,
          position = 2,
          targetViewId = R.id.show_all_hints_solution_switch
        )
      ).check(matches(not(isChecked())))
    }
  }

  @Test
  fun testDeveloperOptions_selectDevOptionsNavItem_developerOptionsIsDisplayed() {
    launch<DeveloperOptionsActivity>(
      createDeveloperOptionsActivityIntent(
        internalProfileId = internalProfileId
      )
    ).use {
      it.openNavigationDrawer()
      onView(withId(R.id.developer_options_linear_layout)).perform(nestedScrollTo())
        .perform(click())
      onView(withText(context.getString(R.string.developer_options_mark_chapters_completed)))
        .check(matches(isDisplayed()))
    }
  }

  private fun createDeveloperOptionsActivityIntent(internalProfileId: Int): Intent {
    return DeveloperOptionsActivity.createDeveloperOptionsActivityIntent(
      context = context,
      internalProfileId = internalProfileId
    )
  }

  private fun ActivityScenario<DeveloperOptionsActivity>.openNavigationDrawer() {
    onView(withContentDescription(R.string.drawer_open_content_description))
      .check(matches(isCompletelyDisplayed()))
      .perform(click())

    // Force the drawer animation to start. See https://github.com/oppia/oppia-android/pull/2204 for
    // background context.
    onActivity { activity ->
      val drawerLayout =
        activity.findViewById<DrawerLayout>(R.id.developer_options_activity_drawer_layout)
      // Note that this only initiates a single computeScroll() in Robolectric. Normally, Android
      // will compute several of these across multiple draw calls, but one seems sufficient for
      // Robolectric. Note that Robolectric is also *supposed* to handle the animation loop one call
      // to this method initiates in the view choreographer class, but it seems to not actually
      // flush the choreographer per observation. In Espresso, this method is automatically called
      // during draw (and a few other situations), but it's fine to call it directly once to kick it
      // off (to avoid disparity between Espresso/Robolectric runs of the tests).
      // NOTE TO DEVELOPERS: if this ever flakes, we can probably put this in a loop with fake time
      // adjustments to simulate the render loop.
      drawerLayout.computeScroll()
    }

    // Wait for the drawer to fully open (mostly for Espresso since Robolectric should synchronously
    // stabilize the drawer layout after the previous logic completes).
    testCoroutineDispatchers.runCurrent()
  }

  /** Functions nestedScrollTo() and findFirstParentLayoutOfClass() taken from: https://stackoverflow.com/a/46037284/8860848 */
  private fun nestedScrollTo(): ViewAction {
    return object : ViewAction {
      override fun getDescription(): String {
        return "View is not NestedScrollView"
      }

      override fun getConstraints(): org.hamcrest.Matcher<View> {
        return Matchers.allOf(
          isDescendantOfA(isAssignableFrom(NestedScrollView::class.java))
        )
      }

      override fun perform(uiController: UiController, view: View) {
        try {
          val nestedScrollView =
            findFirstParentLayoutOfClass(view, NestedScrollView::class.java) as NestedScrollView
          nestedScrollView.scrollTo(0, view.getTop())
        } catch (e: Exception) {
          throw PerformException.Builder()
            .withActionDescription(this.description)
            .withViewDescription(HumanReadables.describe(view))
            .withCause(e)
            .build()
        }
        uiController.loopMainThreadUntilIdle()
      }
    }
  }

  private fun findFirstParentLayoutOfClass(view: View, parentClass: Class<out View>): View {
    var parent: ViewParent = FrameLayout(view.getContext())
    lateinit var incrementView: ViewParent
    var i = 0
    while (!(parent.javaClass === parentClass)) {
      if (i == 0) {
        parent = findParent(view)
      } else {
        parent = findParent(incrementView)
      }
      incrementView = parent
      i++
    }
    return parent as View
  }

  private fun findParent(view: View): ViewParent {
    return view.getParent()
  }

  private fun findParent(view: ViewParent): ViewParent {
    return view.getParent()
  }

  private fun verifyItemDisplayedOnDeveloperOptionsListItem(
    itemPosition: Int,
    targetView: Int
  ) {
    onView(
      atPositionOnView(
        recyclerViewId = R.id.developer_options_list,
        position = itemPosition,
        targetViewId = targetView
      )
    ).check(matches(isDisplayed()))
  }

  private fun verifyTextOnDeveloperOptionsListItemAtPosition(
    itemPosition: Int,
    targetViewId: Int,
    @StringRes stringIdToMatch: Int
  ) {
    onView(
      atPositionOnView(
        recyclerViewId = R.id.developer_options_list,
        position = itemPosition,
        targetViewId = targetViewId
      )
    ).check(matches(withText(context.getString(stringIdToMatch))))
  }

  private fun scrollToPosition(position: Int) {
    onView(withId(R.id.developer_options_list)).perform(
      scrollToPosition<ViewHolder>(
        position
      )
    )
  }

  // TODO(#59): Figure out a way to reuse modules instead of needing to re-declare them.
  @Singleton
  @Component(
    modules = [
      RobolectricModule::class,
      TestDispatcherModule::class, ApplicationModule::class,
      LoggerModule::class, ContinueModule::class, FractionInputModule::class,
      ItemSelectionInputModule::class, MultipleChoiceInputModule::class,
      NumberWithUnitsRuleModule::class, NumericInputRuleModule::class, TextInputRuleModule::class,
      DragDropSortInputModule::class, ImageClickInputModule::class, InteractionsModule::class,
      GcsResourceModule::class, GlideImageLoaderModule::class, ImageParsingModule::class,
      HtmlParserEntityTypeModule::class, QuestionModule::class, TestLogReportingModule::class,
      AccessibilityTestModule::class, LogStorageModule::class, CachingTestModule::class,
      PrimeTopicAssetsControllerModule::class, ExpirationMetaDataRetrieverModule::class,
      ViewBindingShimModule::class, RatioInputModule::class,
      ApplicationStartupListenerModule::class, LogUploadWorkerModule::class,
      WorkManagerConfigurationModule::class, HintsAndSolutionConfigModule::class,
      FirebaseLogUploaderModule::class, FakeOppiaClockModule::class, PracticeTabModule::class,
      DeveloperOptionsStarterModule::class, DeveloperOptionsModule::class
    ]
  )
  interface TestApplicationComponent : ApplicationComponent {
    @Component.Builder
    interface Builder : ApplicationComponent.Builder

    fun inject(developerOptionsActivityTest: DeveloperOptionsActivityTest)
  }

  class TestApplication : Application(), ActivityComponentFactory, ApplicationInjectorProvider {
    private val component: TestApplicationComponent by lazy {
      DaggerDeveloperOptionsActivityTest_TestApplicationComponent.builder()
        .setApplication(this)
        .build() as TestApplicationComponent
    }

    fun inject(developerOptionsActivityTest: DeveloperOptionsActivityTest) {
      component.inject(developerOptionsActivityTest)
    }

    override fun createActivityComponent(activity: AppCompatActivity): ActivityComponent {
      return component.getActivityComponentBuilderProvider().get().setActivity(activity).build()
    }

    override fun getApplicationInjector(): ApplicationInjector = component
  }
}<|MERGE_RESOLUTION|>--- conflicted
+++ resolved
@@ -136,11 +136,7 @@
 
     // Verify that the activity label is correct as a proxy to verify TalkBack will announce the
     // correct string when it's read out.
-<<<<<<< HEAD
-    Truth.assertThat(title).isEqualTo(context.getString(R.string.developer_options_activity_title))
-=======
-    assertThat(title).isEqualTo(context.getString(R.string.developer_options_title))
->>>>>>> 8c4a72d9
+    assertThat(title).isEqualTo(context.getString(R.string.developer_options_activity_title))
   }
 
   @Test
