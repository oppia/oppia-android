--- conflicted
+++ resolved
@@ -330,56 +330,60 @@
   }
 
   @Test
-<<<<<<< HEAD
-  fun testDeveloperOptionsFragment_clickMarkChaptersCompleted_opensMarkChaptersCompletedActivity() {
-=======
   fun testDeveloperOptionsFragment_clickForceCrash_assertException() {
->>>>>>> d3783998
-    launch<DeveloperOptionsActivity>(
-      createDeveloperOptionsActivityIntent(internalProfileId)
-    ).use {
-      testCoroutineDispatchers.runCurrent()
-<<<<<<< HEAD
-      scrollToPosition(position = 0)
-      onView(withId(R.id.mark_chapters_completed_text_view)).perform(click())
-      intended(hasComponent(MarkChaptersCompletedActivity::class.java.name))
-=======
+    launch<DeveloperOptionsActivity>(
+      createDeveloperOptionsActivityIntent(internalProfileId)
+    ).use {
+      testCoroutineDispatchers.runCurrent()
       val exception = assertThrows(RuntimeException::class) {
         scrollToPosition(position = 2)
         onView(withId(R.id.force_crash_text_view)).perform(click())
       }
       assertThat(exception.cause).hasMessageThat().contains("Force crash occurred")
->>>>>>> d3783998
-    }
-  }
-
-  @Test
-<<<<<<< HEAD
-  fun testDeveloperOptionsFragment_configChange_clickMarkChaptersCompleted_opensMarkChaptersCompletedActivity() { // ktlint-disable max-line-length
-=======
+    }
+  }
+
+  @Test
   fun testDeveloperOptionsFragment_configChange_clickForceCrash_assertException() {
->>>>>>> d3783998
-    launch<DeveloperOptionsActivity>(
-      createDeveloperOptionsActivityIntent(internalProfileId)
-    ).use {
-      testCoroutineDispatchers.runCurrent()
-      onView(isRoot()).perform(orientationLandscape())
-<<<<<<< HEAD
-      scrollToPosition(position = 0)
-      onView(withId(R.id.mark_chapters_completed_text_view)).perform(click())
-      intended(hasComponent(MarkChaptersCompletedActivity::class.java.name))
-=======
+    launch<DeveloperOptionsActivity>(
+      createDeveloperOptionsActivityIntent(internalProfileId)
+    ).use {
+      testCoroutineDispatchers.runCurrent()
+      onView(isRoot()).perform(orientationLandscape())
       val exception = assertThrows(RuntimeException::class) {
         scrollToPosition(position = 2)
         onView(withId(R.id.force_crash_text_view)).perform(click())
       }
       assertThat(exception.cause).hasMessageThat().contains("Force crash occurred")
->>>>>>> d3783998
-    }
-  }
-
-  @Test
-<<<<<<< HEAD
+    }
+  }
+
+  @Test
+  fun testDeveloperOptionsFragment_clickMarkChaptersCompleted_opensMarkChaptersCompletedActivity() {
+    launch<DeveloperOptionsActivity>(
+      createDeveloperOptionsActivityIntent(internalProfileId)
+    ).use {
+      testCoroutineDispatchers.runCurrent()
+      scrollToPosition(position = 0)
+      onView(withId(R.id.mark_chapters_completed_text_view)).perform(click())
+      intended(hasComponent(MarkChaptersCompletedActivity::class.java.name))
+    }
+  }
+
+  @Test
+  fun testDeveloperOptionsFragment_configChange_clickMarkChaptersCompleted_opensMarkChaptersCompletedActivity() { // ktlint-disable max-line-length
+    launch<DeveloperOptionsActivity>(
+      createDeveloperOptionsActivityIntent(internalProfileId)
+    ).use {
+      testCoroutineDispatchers.runCurrent()
+      onView(isRoot()).perform(orientationLandscape())
+      scrollToPosition(position = 0)
+      onView(withId(R.id.mark_chapters_completed_text_view)).perform(click())
+      intended(hasComponent(MarkChaptersCompletedActivity::class.java.name))
+    }
+  }
+
+  @Test
   fun testDeveloperOptionsFragment_clickMarkStoriesCompleted_opensMarkStoriesCompletedActivity() {
     launch<DeveloperOptionsActivity>(
       createDeveloperOptionsActivityIntent(internalProfileId)
@@ -443,9 +447,6 @@
 
   @Test
   fun testDeveloperOptions_configChange_selectDevOptionsNavItem_developerOptionsListIsDisplayed() {
-=======
-  fun testDeveloperOptions_selectDevOptionsNavItem_developerOptionsIsDisplayed() {
->>>>>>> d3783998
     launch<DeveloperOptionsActivity>(
       createDeveloperOptionsActivityIntent(internalProfileId)
     ).use {
