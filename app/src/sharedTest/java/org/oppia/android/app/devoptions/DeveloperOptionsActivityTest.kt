--- conflicted
+++ resolved
@@ -248,60 +248,61 @@
   }
 
   @Test
-<<<<<<< HEAD
+  fun testDeveloperOptionsFragment_clickForceCrash_assertException() {
+    launch<DeveloperOptionsActivity>(
+      createDeveloperOptionsActivityIntent(internalProfileId)
+    ).use {
+      testCoroutineDispatchers.runCurrent()
+      val exception = assertThrows(RuntimeException::class) {
+        scrollToPosition(position = 2)
+        onView(withId(R.id.force_crash_text_view)).perform(click())
+      }
+      assertThat(exception.cause).hasMessageThat().contains("Force crash occurred")
+    }
+  }
+
+  @Test
+  fun testDeveloperOptionsFragment_configChange_clickForceCrash_assertException() {
+    launch<DeveloperOptionsActivity>(
+      createDeveloperOptionsActivityIntent(internalProfileId)
+    ).use {
+      testCoroutineDispatchers.runCurrent()
+      onView(isRoot()).perform(orientationLandscape())
+      val exception = assertThrows(RuntimeException::class) {
+        scrollToPosition(position = 2)
+        onView(withId(R.id.force_crash_text_view)).perform(click())
+      }
+      assertThat(exception.cause).hasMessageThat().contains("Force crash occurred")
+    }
+  }
+
+  @Test
   fun testDeveloperOptionsFragment_clickEventLogs_opensViewEventLogsActivity() {
-=======
-  fun testDeveloperOptionsFragment_clickForceCrash_assertException() {
->>>>>>> d3783998
-    launch<DeveloperOptionsActivity>(
-      createDeveloperOptionsActivityIntent(internalProfileId)
-    ).use {
-      testCoroutineDispatchers.runCurrent()
-<<<<<<< HEAD
+    launch<DeveloperOptionsActivity>(
+      createDeveloperOptionsActivityIntent(internalProfileId)
+    ).use {
+      testCoroutineDispatchers.runCurrent()
       scrollToPosition(position = 1)
       onView(withId(R.id.event_logs_text_view)).perform(click())
       intended(hasComponent(ViewEventLogsActivity::class.java.name))
-=======
-      val exception = assertThrows(RuntimeException::class) {
-        scrollToPosition(position = 2)
-        onView(withId(R.id.force_crash_text_view)).perform(click())
-      }
-      assertThat(exception.cause).hasMessageThat().contains("Force crash occurred")
->>>>>>> d3783998
-    }
-  }
-
-  @Test
-<<<<<<< HEAD
+    }
+  }
+
+  @Test
   fun testDeveloperOptionsFragment_configChange_clickEventLogs_opensViewEventLogsActivity() {
-=======
-  fun testDeveloperOptionsFragment_configChange_clickForceCrash_assertException() {
->>>>>>> d3783998
     launch<DeveloperOptionsActivity>(
       createDeveloperOptionsActivityIntent(internalProfileId)
     ).use {
       testCoroutineDispatchers.runCurrent()
       onView(isRoot()).perform(orientationLandscape())
-<<<<<<< HEAD
       scrollToPosition(position = 1)
       onView(withId(R.id.event_logs_text_view)).perform(click())
       intended(hasComponent(ViewEventLogsActivity::class.java.name))
-=======
-      val exception = assertThrows(RuntimeException::class) {
-        scrollToPosition(position = 2)
-        onView(withId(R.id.force_crash_text_view)).perform(click())
-      }
-      assertThat(exception.cause).hasMessageThat().contains("Force crash occurred")
->>>>>>> d3783998
-    }
-  }
-
-  @Test
-<<<<<<< HEAD
+    }
+  }
+
+  @Test
   fun testDeveloperOptions_selectDevOptionsNavItem_developerOptionsListIsDisplayed() {
-=======
-  fun testDeveloperOptions_selectDevOptionsNavItem_developerOptionsIsDisplayed() {
->>>>>>> d3783998
     launch<DeveloperOptionsActivity>(
       createDeveloperOptionsActivityIntent(internalProfileId)
     ).use {
