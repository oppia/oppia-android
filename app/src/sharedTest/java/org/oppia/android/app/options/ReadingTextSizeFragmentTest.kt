package org.oppia.android.app.options

import android.app.Application
import android.content.Context
import android.content.Intent
import android.view.View
import android.widget.TextView
import androidx.appcompat.app.AppCompatActivity
import androidx.test.core.app.ActivityScenario.launch
import androidx.test.core.app.ApplicationProvider
import androidx.test.espresso.Espresso.onView
import androidx.test.espresso.action.ViewActions.click
import androidx.test.espresso.assertion.ViewAssertions.matches
import androidx.test.espresso.intent.Intents
import androidx.test.espresso.matcher.ViewMatchers.isChecked
import androidx.test.espresso.matcher.ViewMatchers.isRoot
import androidx.test.espresso.matcher.ViewMatchers.withText
import androidx.test.ext.junit.runners.AndroidJUnit4
import dagger.Component
import dagger.Module
import dagger.Provides
import org.hamcrest.Description
import org.hamcrest.TypeSafeMatcher
import org.junit.After
import org.junit.Before
import org.junit.Rule
import org.junit.Test
import org.junit.runner.RunWith
import org.oppia.android.R
import org.oppia.android.app.activity.ActivityComponent
import org.oppia.android.app.application.ActivityComponentFactory
import org.oppia.android.app.application.ApplicationComponent
import org.oppia.android.app.application.ApplicationInjector
import org.oppia.android.app.application.ApplicationInjectorProvider
import org.oppia.android.app.application.ApplicationModule
import org.oppia.android.app.application.ApplicationStartupListenerModule
import org.oppia.android.app.devoptions.DeveloperOptionsModule
import org.oppia.android.app.devoptions.DeveloperOptionsStarterModule
import org.oppia.android.app.recyclerview.RecyclerViewMatcher.Companion.atPositionOnView
import org.oppia.android.app.shim.ViewBindingShimModule
import org.oppia.android.app.topic.PracticeTabModule
import org.oppia.android.app.utility.OrientationChangeAction.Companion.orientationLandscape
import org.oppia.android.data.backends.gae.NetworkModule
import org.oppia.android.domain.classify.InteractionsModule
import org.oppia.android.domain.classify.rules.continueinteraction.ContinueModule
import org.oppia.android.domain.classify.rules.dragAndDropSortInput.DragDropSortInputModule
import org.oppia.android.domain.classify.rules.fractioninput.FractionInputModule
import org.oppia.android.domain.classify.rules.imageClickInput.ImageClickInputModule
import org.oppia.android.domain.classify.rules.itemselectioninput.ItemSelectionInputModule
import org.oppia.android.domain.classify.rules.multiplechoiceinput.MultipleChoiceInputModule
import org.oppia.android.domain.classify.rules.numberwithunits.NumberWithUnitsRuleModule
import org.oppia.android.domain.classify.rules.numericinput.NumericInputRuleModule
import org.oppia.android.domain.classify.rules.ratioinput.RatioInputModule
import org.oppia.android.domain.classify.rules.textinput.TextInputRuleModule
import org.oppia.android.domain.exploration.lightweightcheckpointing.ExplorationStorageModule
import org.oppia.android.domain.hintsandsolution.HintsAndSolutionConfigModule
import org.oppia.android.domain.hintsandsolution.HintsAndSolutionProdModule
import org.oppia.android.domain.onboarding.ExpirationMetaDataRetrieverModule
import org.oppia.android.domain.oppialogger.LogStorageModule
import org.oppia.android.domain.oppialogger.loguploader.LogUploadWorkerModule
import org.oppia.android.domain.platformparameter.PlatformParameterModule
import org.oppia.android.domain.question.QuestionModule
import org.oppia.android.domain.topic.PrimeTopicAssetsControllerModule
import org.oppia.android.domain.workmanager.WorkManagerConfigurationModule
import org.oppia.android.testing.AccessibilityTestRule
import org.oppia.android.testing.TestLogReportingModule
import org.oppia.android.testing.profile.ProfileTestHelper
import org.oppia.android.testing.robolectric.RobolectricModule
import org.oppia.android.testing.threading.TestCoroutineDispatchers
import org.oppia.android.testing.threading.TestDispatcherModule
import org.oppia.android.testing.time.FakeOppiaClockModule
import org.oppia.android.util.accessibility.AccessibilityTestModule
import org.oppia.android.util.caching.CacheAssetsLocally
import org.oppia.android.util.caching.testing.CachingTestModule
import org.oppia.android.util.gcsresource.GcsResourceModule
import org.oppia.android.util.logging.LoggerModule
import org.oppia.android.util.logging.firebase.FirebaseLogUploaderModule
import org.oppia.android.util.networking.NetworkConnectionDebugUtilModule
import org.oppia.android.util.networking.NetworkConnectionUtilDebugModule
import org.oppia.android.util.parser.html.HtmlParserEntityTypeModule
import org.oppia.android.util.parser.image.GlideImageLoaderModule
import org.oppia.android.util.parser.image.ImageParsingModule
import org.robolectric.annotation.Config
import org.robolectric.annotation.LooperMode
import javax.inject.Inject
import javax.inject.Singleton

// TODO(#1815): Remove these duplicate values once Screenshot tests are implemented.
private const val SMALL_TEXT_SIZE_SCALE = 0.8f
private const val MEDIUM_TEXT_SIZE_SCALE = 1.0f
private const val LARGE_TEXT_SIZE_SCALE = 1.2f
private const val EXTRA_LARGE_TEXT_SIZE_SCALE = 1.4f

private const val SMALL_TEXT_SIZE_INDEX = 0
private const val MEDIUM_TEXT_SIZE_INDEX = 1
private const val LARGE_TEXT_SIZE_INDEX = 2
private const val EXTRA_LARGE_TEXT_SIZE_INDEX = 3

/** Tests for [ReadingTextSizeFragment]. */
@RunWith(AndroidJUnit4::class)
@LooperMode(LooperMode.Mode.PAUSED)
@Config(
  application = ReadingTextSizeFragmentTest.TestApplication::class,
  qualifiers = "port-xxhdpi"
)
class ReadingTextSizeFragmentTest {
  @get:Rule
  val accessibilityTestRule = AccessibilityTestRule()

  @Inject
  lateinit var context: Context

  @Inject
  lateinit var profileTestHelper: ProfileTestHelper

  @Inject
  lateinit var testCoroutineDispatchers: TestCoroutineDispatchers

  private val defaultTextSizeInFloat by lazy {
    context.resources.getDimension(R.dimen.default_reading_text_size)
  }

  @Before
  fun setUp() {
    setUpTestApplicationComponent()
    Intents.init()
    profileTestHelper.initializeProfiles()
  }

  @After
  fun tearDown() {
    Intents.release()
  }

  @Test
  fun testTextSize_changeTextSizeToLarge_changeConfiguration_checkTextSizeLargeIsSelected() {
    launch<ReadingTextSizeActivity>(createReadingTextSizeActivityIntent("Small")).use {
      verifyItemIsCheckedInTextSizeRecyclerView(SMALL_TEXT_SIZE_INDEX)
      clickOnTextSizeRecyclerViewItem(LARGE_TEXT_SIZE_INDEX)
      rotateToLandscape()
      verifyItemIsCheckedInTextSizeRecyclerView(LARGE_TEXT_SIZE_INDEX)
    }
  }

  @Test
  fun testTextSize_checkTextSizeOfAllFourItems_textSizeMatchedCorrectly() {
    launch<ReadingTextSizeActivity>(createReadingTextSizeActivityIntent("Small")).use {
      matchTextSizeOfTextSizeRecyclerViewItem(
        SMALL_TEXT_SIZE_INDEX, defaultTextSizeInFloat * SMALL_TEXT_SIZE_SCALE
      )
      matchTextSizeOfTextSizeRecyclerViewItem(
        MEDIUM_TEXT_SIZE_INDEX, defaultTextSizeInFloat * MEDIUM_TEXT_SIZE_SCALE
      )
      matchTextSizeOfTextSizeRecyclerViewItem(
        LARGE_TEXT_SIZE_INDEX, defaultTextSizeInFloat * LARGE_TEXT_SIZE_SCALE
      )
      matchTextSizeOfTextSizeRecyclerViewItem(
        EXTRA_LARGE_TEXT_SIZE_INDEX, defaultTextSizeInFloat * EXTRA_LARGE_TEXT_SIZE_SCALE
      )
    }
  }

  @Test
  @Config(qualifiers = "sw600dp")
  fun testTextSize_changeTextSizeToMedium_mediumItemIsSelected() {
    launch<OptionsActivity>(createOptionActivityIntent(0, true)).use {
      testCoroutineDispatchers.runCurrent()
      clickOnTextSizeRecyclerViewItem(MEDIUM_TEXT_SIZE_INDEX)
      checkTextSizeLabel("Medium")
    }
  }

  private fun createReadingTextSizeActivityIntent(summaryValue: String): Intent {
    return ReadingTextSizeActivity.createReadingTextSizeActivityIntent(
      ApplicationProvider.getApplicationContext(),
      READING_TEXT_SIZE,
      summaryValue
    )
  }

  private fun createOptionActivityIntent(
    internalProfileId: Int,
    isFromNavigationDrawer: Boolean
  ): Intent {
    return OptionsActivity.createOptionsActivity(
      ApplicationProvider.getApplicationContext(),
      internalProfileId,
      isFromNavigationDrawer
    )
  }

  /** Matcher for comparing the textSize of content inside a TextView to the expected size. */
  private fun matchTextViewTextSize(expectedSize: Float): TypeSafeMatcher<View> {
    return object : TypeSafeMatcher<View>() {
      override fun describeTo(description: Description?) {
        description?.appendText("TextView with text size: $expectedSize")
      }

      override fun matchesSafely(item: View): Boolean {
        return item is TextView && item.textSize == expectedSize
      }
    }
  }

  /** Check the selected item inside TextSizeRecyclerView. */
  private fun verifyItemIsCheckedInTextSizeRecyclerView(index: Int) {
    onView(
      atPositionOnView(
        recyclerViewId = R.id.text_size_recycler_view,
        position = index,
        targetViewId = R.id.text_size_radio_button
      )
    ).check(
      matches(isChecked())
    )
    testCoroutineDispatchers.runCurrent()
  }

  /** Check the textSize of item inside TextSizeRecyclerView. */
  private fun matchTextSizeOfTextSizeRecyclerViewItem(index: Int, size: Float) {
    onView(
      atPositionOnView(
        recyclerViewId = R.id.text_size_recycler_view,
        position = index,
        targetViewId = R.id.text_size_text_view
      )
    ).check(
      matches(matchTextViewTextSize(size))
    )
    testCoroutineDispatchers.runCurrent()
  }

  /** Click on the item inside TextSizeRecyclerView. */
  private fun clickOnTextSizeRecyclerViewItem(index: Int) {
    onView(
      atPositionOnView(
        recyclerViewId = R.id.text_size_recycler_view,
        position = index,
        targetViewId = R.id.text_size_radio_button
      )
    ).perform(
      click()
    )
    testCoroutineDispatchers.runCurrent()
  }

  private fun rotateToLandscape() {
    onView(isRoot()).perform(orientationLandscape())
    testCoroutineDispatchers.runCurrent()
  }

  private fun checkTextSizeLabel(label: String) {
    onView(
      atPositionOnView(
        R.id.options_recyclerview,
        0,
        R.id.reading_text_size_text_view
      )
    ).check(
      matches(withText(label))
    )
  }

  private fun setUpTestApplicationComponent() {
    ApplicationProvider.getApplicationContext<TestApplication>().inject(this)
  }

  @Module
  class TestModule {
    // Do not use caching to ensure URLs are always used as the main data source when loading audio.
    @Provides
    @CacheAssetsLocally
    fun provideCacheAssetsLocally(): Boolean = false
  }

  // TODO(#59): Figure out a way to reuse modules instead of needing to re-declare them.
  @Singleton
  @Component(
    modules = [
      TestDispatcherModule::class, PlatformParameterModule::class, ApplicationModule::class,
      RobolectricModule::class, LoggerModule::class, ContinueModule::class,
      FractionInputModule::class, ItemSelectionInputModule::class, MultipleChoiceInputModule::class,
      NumberWithUnitsRuleModule::class, NumericInputRuleModule::class, TextInputRuleModule::class,
      DragDropSortInputModule::class, InteractionsModule::class, GcsResourceModule::class,
      GlideImageLoaderModule::class, ImageParsingModule::class, HtmlParserEntityTypeModule::class,
      QuestionModule::class, TestLogReportingModule::class, AccessibilityTestModule::class,
      ImageClickInputModule::class, LogStorageModule::class, CachingTestModule::class,
      PrimeTopicAssetsControllerModule::class, ExpirationMetaDataRetrieverModule::class,
      ViewBindingShimModule::class, ApplicationStartupListenerModule::class,
      RatioInputModule::class, HintsAndSolutionConfigModule::class,
<<<<<<< HEAD
      WorkManagerConfigurationModule::class, FirebaseLogUploaderModule::class,
      LogUploadWorkerModule::class, FakeOppiaClockModule::class, PracticeTabModule::class,
      DeveloperOptionsStarterModule::class, DeveloperOptionsModule::class,
      ExplorationStorageModule::class, NetworkModule::class,
      NetworkConnectionUtilDebugModule::class, NetworkConnectionDebugUtilModule::class
=======
      HintsAndSolutionProdModule::class, WorkManagerConfigurationModule::class,
      FirebaseLogUploaderModule::class, LogUploadWorkerModule::class, FakeOppiaClockModule::class,
      PracticeTabModule::class, DeveloperOptionsStarterModule::class, DeveloperOptionsModule::class,
      ExplorationStorageModule::class, NetworkConnectionUtilDebugModule::class,
      NetworkConnectionDebugUtilModule::class
>>>>>>> d2372aeb
    ]
  )
  interface TestApplicationComponent : ApplicationComponent {
    @Component.Builder
    interface Builder : ApplicationComponent.Builder

    fun inject(readingTextSizeFragmentTest: ReadingTextSizeFragmentTest)
  }

  class TestApplication : Application(), ActivityComponentFactory, ApplicationInjectorProvider {
    private val component: TestApplicationComponent by lazy {
      DaggerReadingTextSizeFragmentTest_TestApplicationComponent.builder()
        .setApplication(this)
        .build() as TestApplicationComponent
    }

    fun inject(readingTextSizeFragmentTest: ReadingTextSizeFragmentTest) {
      component.inject(readingTextSizeFragmentTest)
    }

    override fun createActivityComponent(activity: AppCompatActivity): ActivityComponent {
      return component.getActivityComponentBuilderProvider().get().setActivity(activity).build()
    }

    override fun getApplicationInjector(): ApplicationInjector = component
  }
}<|MERGE_RESOLUTION|>--- conflicted
+++ resolved
@@ -288,19 +288,11 @@
       PrimeTopicAssetsControllerModule::class, ExpirationMetaDataRetrieverModule::class,
       ViewBindingShimModule::class, ApplicationStartupListenerModule::class,
       RatioInputModule::class, HintsAndSolutionConfigModule::class,
-<<<<<<< HEAD
       WorkManagerConfigurationModule::class, FirebaseLogUploaderModule::class,
       LogUploadWorkerModule::class, FakeOppiaClockModule::class, PracticeTabModule::class,
       DeveloperOptionsStarterModule::class, DeveloperOptionsModule::class,
-      ExplorationStorageModule::class, NetworkModule::class,
+      ExplorationStorageModule::class, NetworkModule::class, HintsAndSolutionProdModule::class,
       NetworkConnectionUtilDebugModule::class, NetworkConnectionDebugUtilModule::class
-=======
-      HintsAndSolutionProdModule::class, WorkManagerConfigurationModule::class,
-      FirebaseLogUploaderModule::class, LogUploadWorkerModule::class, FakeOppiaClockModule::class,
-      PracticeTabModule::class, DeveloperOptionsStarterModule::class, DeveloperOptionsModule::class,
-      ExplorationStorageModule::class, NetworkConnectionUtilDebugModule::class,
-      NetworkConnectionDebugUtilModule::class
->>>>>>> d2372aeb
     ]
   )
   interface TestApplicationComponent : ApplicationComponent {
