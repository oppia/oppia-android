package org.oppia.android.app.onboarding

import android.app.Application
import android.content.Context
import androidx.appcompat.app.AppCompatActivity
import androidx.test.core.app.ActivityScenario
import androidx.test.core.app.ApplicationProvider
import androidx.test.espresso.Espresso.onView
import androidx.test.espresso.action.ViewActions.click
import androidx.test.espresso.assertion.ViewAssertions.matches
import androidx.test.espresso.intent.Intents
import androidx.test.espresso.intent.Intents.intended
import androidx.test.espresso.intent.matcher.IntentMatchers.hasComponent
import androidx.test.espresso.matcher.ViewMatchers.hasDescendant
import androidx.test.espresso.matcher.ViewMatchers.isDisplayed
import androidx.test.espresso.matcher.ViewMatchers.isRoot
import androidx.test.espresso.matcher.ViewMatchers.withId
import androidx.test.espresso.matcher.ViewMatchers.withText
import androidx.test.ext.junit.runners.AndroidJUnit4
import dagger.Component
<<<<<<< HEAD
=======
import org.hamcrest.CoreMatchers.allOf
>>>>>>> 076c7f05
import org.junit.After
import org.junit.Before
import org.junit.Rule
import org.junit.Test
import org.junit.runner.RunWith
import org.oppia.android.R
import org.oppia.android.app.activity.ActivityComponent
import org.oppia.android.app.activity.ActivityComponentFactory
import org.oppia.android.app.activity.route.ActivityRouterModule
import org.oppia.android.app.application.ApplicationComponent
import org.oppia.android.app.application.ApplicationInjector
import org.oppia.android.app.application.ApplicationInjectorProvider
import org.oppia.android.app.application.ApplicationModule
import org.oppia.android.app.application.ApplicationStartupListenerModule
import org.oppia.android.app.application.testing.TestingBuildFlavorModule
import org.oppia.android.app.devoptions.DeveloperOptionsModule
import org.oppia.android.app.devoptions.DeveloperOptionsStarterModule
import org.oppia.android.app.onboardingv2.CreateProfileActivity
import org.oppia.android.app.onboardingv2.OnboardingProfileTypeActivity
import org.oppia.android.app.player.state.itemviewmodel.SplitScreenInteractionModule
import org.oppia.android.app.profile.ProfileChooserActivity
import org.oppia.android.app.shim.ViewBindingShimModule
import org.oppia.android.app.translation.testing.ActivityRecreatorTestModule
import org.oppia.android.app.utility.OrientationChangeAction.Companion.orientationLandscape
import org.oppia.android.data.backends.gae.NetworkConfigProdModule
import org.oppia.android.data.backends.gae.NetworkModule
import org.oppia.android.domain.classify.InteractionsModule
import org.oppia.android.domain.classify.rules.algebraicexpressioninput.AlgebraicExpressionInputModule
import org.oppia.android.domain.classify.rules.continueinteraction.ContinueModule
import org.oppia.android.domain.classify.rules.dragAndDropSortInput.DragDropSortInputModule
import org.oppia.android.domain.classify.rules.fractioninput.FractionInputModule
import org.oppia.android.domain.classify.rules.imageClickInput.ImageClickInputModule
import org.oppia.android.domain.classify.rules.itemselectioninput.ItemSelectionInputModule
import org.oppia.android.domain.classify.rules.mathequationinput.MathEquationInputModule
import org.oppia.android.domain.classify.rules.multiplechoiceinput.MultipleChoiceInputModule
import org.oppia.android.domain.classify.rules.numberwithunits.NumberWithUnitsRuleModule
import org.oppia.android.domain.classify.rules.numericexpressioninput.NumericExpressionInputModule
import org.oppia.android.domain.classify.rules.numericinput.NumericInputRuleModule
import org.oppia.android.domain.classify.rules.ratioinput.RatioInputModule
import org.oppia.android.domain.classify.rules.textinput.TextInputRuleModule
import org.oppia.android.domain.exploration.ExplorationProgressModule
import org.oppia.android.domain.exploration.ExplorationStorageModule
import org.oppia.android.domain.hintsandsolution.HintsAndSolutionConfigModule
import org.oppia.android.domain.hintsandsolution.HintsAndSolutionProdModule
import org.oppia.android.domain.onboarding.ExpirationMetaDataRetrieverModule
import org.oppia.android.domain.oppialogger.LogStorageModule
import org.oppia.android.domain.oppialogger.LoggingIdentifierModule
import org.oppia.android.domain.oppialogger.analytics.ApplicationLifecycleModule
import org.oppia.android.domain.oppialogger.analytics.CpuPerformanceSnapshotterModule
import org.oppia.android.domain.oppialogger.logscheduler.MetricLogSchedulerModule
import org.oppia.android.domain.oppialogger.loguploader.LogReportWorkerModule
import org.oppia.android.domain.platformparameter.PlatformParameterSingletonModule
import org.oppia.android.domain.question.QuestionModule
import org.oppia.android.domain.topic.PrimeTopicAssetsControllerModule
import org.oppia.android.domain.workmanager.WorkManagerConfigurationModule
import org.oppia.android.testing.OppiaTestRule
import org.oppia.android.testing.RunOn
import org.oppia.android.testing.TestLogReportingModule
import org.oppia.android.testing.TestPlatform
import org.oppia.android.testing.firebase.TestAuthenticationModule
import org.oppia.android.testing.junit.InitializeDefaultLocaleRule
import org.oppia.android.testing.platformparameter.TestPlatformParameterModule
import org.oppia.android.testing.robolectric.RobolectricModule
import org.oppia.android.testing.threading.TestCoroutineDispatchers
import org.oppia.android.testing.threading.TestDispatcherModule
import org.oppia.android.testing.time.FakeOppiaClockModule
import org.oppia.android.util.accessibility.AccessibilityTestModule
import org.oppia.android.util.caching.AssetModule
import org.oppia.android.util.caching.testing.CachingTestModule
import org.oppia.android.util.gcsresource.GcsResourceModule
import org.oppia.android.util.locale.LocaleProdModule
import org.oppia.android.util.logging.EventLoggingConfigurationModule
import org.oppia.android.util.logging.LoggerModule
import org.oppia.android.util.logging.SyncStatusModule
import org.oppia.android.util.logging.firebase.FirebaseLogUploaderModule
import org.oppia.android.util.networking.NetworkConnectionDebugUtilModule
import org.oppia.android.util.networking.NetworkConnectionUtilDebugModule
import org.oppia.android.util.parser.html.HtmlParserEntityTypeModule
import org.oppia.android.util.parser.image.GlideImageLoaderModule
import org.oppia.android.util.parser.image.ImageParsingModule
import org.robolectric.annotation.Config
import org.robolectric.annotation.LooperMode
import javax.inject.Inject
import javax.inject.Singleton

/** Tests for [OnboardingProfileTypeFragment]. */
// FunctionName: test names are conventionally named with underscores.
@Suppress("FunctionName")
@RunWith(AndroidJUnit4::class)
@LooperMode(LooperMode.Mode.PAUSED)
@Config(
  application = OnboardingProfileTypeFragmentTest.TestApplication::class,
  qualifiers = "port-xxhdpi"
)
class OnboardingProfileTypeFragmentTest {
  @get:Rule
  val initializeDefaultLocaleRule = InitializeDefaultLocaleRule()

  @get:Rule
  val oppiaTestRule = OppiaTestRule()

  @Inject
  lateinit var testCoroutineDispatchers: TestCoroutineDispatchers

  @Inject
  lateinit var context: Context

  @Before
  fun setUp() {
    Intents.init()
    setUpTestApplicationComponent()
    testCoroutineDispatchers.registerIdlingResource()
  }

  @After
  fun tearDown() {
    testCoroutineDispatchers.unregisterIdlingResource()
    Intents.release()
  }

  @Test
  fun testFragment_headerTextIsDisplayed() {
    launchOnboardingProfileTypeActivity().use {
      onView(withId(R.id.profile_type_title))
        .check(
          matches(
            allOf(
              isDisplayed(),
              withText(
                R.string.onboarding_profile_type_activity_header
              )
            )
          )
        )
    }
  }

  @RunOn(TestPlatform.ESPRESSO)
  @Test
  fun testFragment_landscapeMode_headerTextIsDisplayed() {
    launchOnboardingProfileTypeActivity().use {
      onView(isRoot()).perform(orientationLandscape())
      testCoroutineDispatchers.runCurrent()
      onView(withId(R.id.profile_type_title))
        .check(
          matches(
            allOf(
              isDisplayed(),
              withText(
                R.string.onboarding_profile_type_activity_header
              )
            )
          )
        )
    }
  }

  @Test
  fun testFragment_navigationCardsAreDisplayed() {
    launchOnboardingProfileTypeActivity().use {
      onView(withId(R.id.profile_type_learner_navigation_card))
        .check(
          matches(
            allOf(
              isDisplayed(),
              hasDescendant(
                withText(R.string.onboarding_profile_type_activity_student_text)
              )
            )
          )
        )

      onView(withId(R.id.profile_type_supervisor_navigation_card))
        .check(
          matches(
            allOf(
              isDisplayed(),
              hasDescendant(
                withText(R.string.onboarding_profile_type_activity_parent_text)
              )
            )
          )
        )
    }
  }

  @RunOn(TestPlatform.ESPRESSO)
  @Test
  fun testFragment_landscapeMode_navigationCardsAreDisplayed() {
    launchOnboardingProfileTypeActivity().use {
      onView(isRoot()).perform(orientationLandscape())
      testCoroutineDispatchers.runCurrent()
      onView(withId(R.id.profile_type_learner_navigation_card))
        .check(
          matches(
            allOf(
              isDisplayed(),
              hasDescendant(
                withText(R.string.onboarding_profile_type_activity_student_text)
              )
            )
          )
        )

      onView(withId(R.id.profile_type_supervisor_navigation_card))
        .check(
          matches(
            allOf(
              isDisplayed(),
              hasDescendant(
                withText(R.string.onboarding_profile_type_activity_parent_text)
              )
            )
          )
        )
    }
  }

  @Test
  fun testFragment_portrait_stepCountTextIsDisplayed() {
    launchOnboardingProfileTypeActivity().use {
      onView(withId(R.id.onboarding_steps_count))
        .check(
          matches(
            allOf(
              isDisplayed(),
              withText(
                R.string.onboarding_step_count_two
              )
            )
          )
        )
    }
  }

  @Test
  fun testFragment_studentNavigationCardClicked_launchesCreateProfileScreen() {
    launchOnboardingProfileTypeActivity().use {
      onView(withId(R.id.profile_type_learner_navigation_card)).perform(click())
      testCoroutineDispatchers.runCurrent()
<<<<<<< HEAD
      intended(hasComponent(CreateProfileActivity::class.java.name))
=======
      // Does nothing for now, but should fail once navigation is implemented in a future PR.
      onView(withId(R.id.profile_type_learner_navigation_card))
        .check(matches(isDisplayed()))

      onView(withId(R.id.profile_type_supervisor_navigation_card))
        .check(matches(isDisplayed()))
>>>>>>> 076c7f05
    }
  }

  @RunOn(TestPlatform.ROBOLECTRIC)
  @Config(qualifiers = "land")
  @Test
  fun testFragment_startInLandscapeMode_studentNavigationCardClicked_launchesCreateProfileScreen() {
    launchOnboardingProfileTypeActivity().use {
      onView(withId(R.id.profile_type_learner_navigation_card)).perform(click())
      testCoroutineDispatchers.runCurrent()
<<<<<<< HEAD
      intended(hasComponent(CreateProfileActivity::class.java.name))
=======
      // Does nothing for now, but should fail once navigation is implemented in a future PR.
      onView(withId(R.id.profile_type_learner_navigation_card))
        .check(matches(isDisplayed()))

      onView(withId(R.id.profile_type_supervisor_navigation_card))
        .check(matches(isDisplayed()))
>>>>>>> 076c7f05
    }
  }

  @RunOn(TestPlatform.ESPRESSO)
  @Test
  fun testFragment_orientationChange_studentNavigationCardClicked_launchesCreateProfileScreen() {
    launchOnboardingProfileTypeActivity().use {
      onView(isRoot()).perform(orientationLandscape())
      testCoroutineDispatchers.runCurrent()
      onView(withId(R.id.profile_type_learner_navigation_card)).perform(click())
      testCoroutineDispatchers.runCurrent()
<<<<<<< HEAD
      intended(hasComponent(CreateProfileActivity::class.java.name))
=======
      // Does nothing for now, but should fail once navigation is implemented in a future PR.
      onView(withId(R.id.profile_type_learner_navigation_card))
        .check(matches(isDisplayed()))

      onView(withId(R.id.profile_type_supervisor_navigation_card))
        .check(matches(isDisplayed()))
>>>>>>> 076c7f05
    }
  }

  @Test
  fun testFragment_supervisorNavigationCardClicked_launchesProfileChooserScreen() {
    launchOnboardingProfileTypeActivity().use {
      onView(withId(R.id.profile_type_supervisor_navigation_card)).perform(click())
      testCoroutineDispatchers.runCurrent()
      intended(hasComponent(ProfileChooserActivity::class.java.name))
    }
  }

  @RunOn(TestPlatform.ROBOLECTRIC)
  @Config(qualifiers = "land")
  @Test
  fun testFragment_inLandscapeMode_supervisorNavigationCardClicked_launchesProfileChooserScreen() {
    launchOnboardingProfileTypeActivity().use {
      testCoroutineDispatchers.runCurrent()
      onView(withId(R.id.profile_type_supervisor_navigation_card)).perform(click())
      testCoroutineDispatchers.runCurrent()
      intended(hasComponent(ProfileChooserActivity::class.java.name))
    }
  }

  @RunOn(TestPlatform.ESPRESSO)
  @Test
  fun testFragment_orientationChange_supervisorCardClicked_launchesProfileChooserScreen() {
    launchOnboardingProfileTypeActivity().use {
      onView(isRoot()).perform(orientationLandscape())
      testCoroutineDispatchers.runCurrent()
      onView(withId(R.id.profile_type_supervisor_navigation_card)).perform(click())
      testCoroutineDispatchers.runCurrent()
      intended(hasComponent(ProfileChooserActivity::class.java.name))
    }
  }

  private fun launchOnboardingProfileTypeActivity():
    ActivityScenario<OnboardingProfileTypeActivity>? {
      val scenario = ActivityScenario.launch<OnboardingProfileTypeActivity>(
        OnboardingProfileTypeActivity.createOnboardingProfileTypeActivityIntent(context)
      )
      testCoroutineDispatchers.runCurrent()
      return scenario
    }

  private fun setUpTestApplicationComponent() {
    ApplicationProvider.getApplicationContext<TestApplication>().inject(this)
  }

  // TODO(#59): Figure out a way to reuse modules instead of needing to re-declare them.
  @Singleton
  @Component(
    modules = [
      TestPlatformParameterModule::class, RobolectricModule::class,
      TestDispatcherModule::class, ApplicationModule::class,
      LoggerModule::class, ContinueModule::class, FractionInputModule::class,
      ItemSelectionInputModule::class, MultipleChoiceInputModule::class,
      NumberWithUnitsRuleModule::class, NumericInputRuleModule::class, TextInputRuleModule::class,
      DragDropSortInputModule::class, ImageClickInputModule::class, InteractionsModule::class,
      GcsResourceModule::class, GlideImageLoaderModule::class, ImageParsingModule::class,
      HtmlParserEntityTypeModule::class, QuestionModule::class, TestLogReportingModule::class,
      AccessibilityTestModule::class, LogStorageModule::class, CachingTestModule::class,
      PrimeTopicAssetsControllerModule::class, ExpirationMetaDataRetrieverModule::class,
      ViewBindingShimModule::class, RatioInputModule::class, WorkManagerConfigurationModule::class,
      ApplicationStartupListenerModule::class, LogReportWorkerModule::class,
      HintsAndSolutionConfigModule::class, HintsAndSolutionProdModule::class,
      FirebaseLogUploaderModule::class, FakeOppiaClockModule::class,
      DeveloperOptionsStarterModule::class, DeveloperOptionsModule::class,
      ExplorationStorageModule::class, NetworkModule::class, NetworkConfigProdModule::class,
      NetworkConnectionUtilDebugModule::class, NetworkConnectionDebugUtilModule::class,
      AssetModule::class, LocaleProdModule::class, ActivityRecreatorTestModule::class,
      PlatformParameterSingletonModule::class,
      NumericExpressionInputModule::class, AlgebraicExpressionInputModule::class,
      MathEquationInputModule::class, SplitScreenInteractionModule::class,
      LoggingIdentifierModule::class, ApplicationLifecycleModule::class,
      SyncStatusModule::class, MetricLogSchedulerModule::class, TestingBuildFlavorModule::class,
      EventLoggingConfigurationModule::class, ActivityRouterModule::class,
      CpuPerformanceSnapshotterModule::class, ExplorationProgressModule::class,
      TestAuthenticationModule::class
    ]
  )
  interface TestApplicationComponent : ApplicationComponent {
    @Component.Builder
    interface Builder : ApplicationComponent.Builder

    fun inject(onboardingProfileTypeFragmentTest: OnboardingProfileTypeFragmentTest)
  }

  class TestApplication : Application(), ActivityComponentFactory, ApplicationInjectorProvider {
    private val component: TestApplicationComponent by lazy {
      DaggerOnboardingProfileTypeFragmentTest_TestApplicationComponent.builder()
        .setApplication(this)
        .build() as TestApplicationComponent
    }

    fun inject(onboardingProfileTypeFragmentTest: OnboardingProfileTypeFragmentTest) {
      component.inject(onboardingProfileTypeFragmentTest)
    }

    override fun createActivityComponent(activity: AppCompatActivity): ActivityComponent {
      return component.getActivityComponentBuilderProvider().get().setActivity(activity).build()
    }

    override fun getApplicationInjector(): ApplicationInjector = component
  }
}<|MERGE_RESOLUTION|>--- conflicted
+++ resolved
@@ -18,10 +18,7 @@
 import androidx.test.espresso.matcher.ViewMatchers.withText
 import androidx.test.ext.junit.runners.AndroidJUnit4
 import dagger.Component
-<<<<<<< HEAD
-=======
 import org.hamcrest.CoreMatchers.allOf
->>>>>>> 076c7f05
 import org.junit.After
 import org.junit.Before
 import org.junit.Rule
@@ -262,16 +259,12 @@
     launchOnboardingProfileTypeActivity().use {
       onView(withId(R.id.profile_type_learner_navigation_card)).perform(click())
       testCoroutineDispatchers.runCurrent()
-<<<<<<< HEAD
-      intended(hasComponent(CreateProfileActivity::class.java.name))
-=======
       // Does nothing for now, but should fail once navigation is implemented in a future PR.
       onView(withId(R.id.profile_type_learner_navigation_card))
         .check(matches(isDisplayed()))
 
       onView(withId(R.id.profile_type_supervisor_navigation_card))
         .check(matches(isDisplayed()))
->>>>>>> 076c7f05
     }
   }
 
@@ -282,16 +275,7 @@
     launchOnboardingProfileTypeActivity().use {
       onView(withId(R.id.profile_type_learner_navigation_card)).perform(click())
       testCoroutineDispatchers.runCurrent()
-<<<<<<< HEAD
       intended(hasComponent(CreateProfileActivity::class.java.name))
-=======
-      // Does nothing for now, but should fail once navigation is implemented in a future PR.
-      onView(withId(R.id.profile_type_learner_navigation_card))
-        .check(matches(isDisplayed()))
-
-      onView(withId(R.id.profile_type_supervisor_navigation_card))
-        .check(matches(isDisplayed()))
->>>>>>> 076c7f05
     }
   }
 
@@ -303,16 +287,7 @@
       testCoroutineDispatchers.runCurrent()
       onView(withId(R.id.profile_type_learner_navigation_card)).perform(click())
       testCoroutineDispatchers.runCurrent()
-<<<<<<< HEAD
       intended(hasComponent(CreateProfileActivity::class.java.name))
-=======
-      // Does nothing for now, but should fail once navigation is implemented in a future PR.
-      onView(withId(R.id.profile_type_learner_navigation_card))
-        .check(matches(isDisplayed()))
-
-      onView(withId(R.id.profile_type_supervisor_navigation_card))
-        .check(matches(isDisplayed()))
->>>>>>> 076c7f05
     }
   }
 
