--- conflicted
+++ resolved
@@ -73,6 +73,7 @@
 import org.oppia.android.domain.question.QuestionModule
 import org.oppia.android.domain.topic.PrimeTopicAssetsControllerModule
 import org.oppia.android.domain.workmanager.WorkManagerConfigurationModule
+import org.oppia.android.testing.DisableAccessibilityChecks
 import org.oppia.android.testing.OppiaTestRule
 import org.oppia.android.testing.TestLogReportingModule
 import org.oppia.android.testing.espresso.EditTextInputAction
@@ -119,7 +120,8 @@
     PinPasswordActivity::class.java, /* initialTouchMode= */ true, /* launchActivity= */ false
   )
 
-  @Inject lateinit var context: Context
+  @Inject
+  lateinit var context: Context
 
   @Inject
   lateinit var profileTestHelper: ProfileTestHelper
@@ -166,7 +168,6 @@
   }
 
   @Test
-<<<<<<< HEAD
   fun testPinPassword_pinView_hasContentDescription() {
     ActivityScenario.launch<PinPasswordActivity>(
       PinPasswordActivity.createPinPasswordActivityIntent(
@@ -212,8 +213,6 @@
   @Test
   // TODO(#3245): Error -> Editable TextView should not have a contentDescription
   @DisableAccessibilityChecks
-=======
->>>>>>> 36c4a5b7
   fun testPinPassword_withAdmin_inputCorrectPin_opensHomeActivity() {
     ActivityScenario.launch<PinPasswordActivity>(
       PinPasswordActivity.createPinPasswordActivityIntent(
@@ -231,11 +230,8 @@
   }
 
   @Test
-<<<<<<< HEAD
-  // TODO(#3245): Error -> Editable TextView should not have a contentDescription
-  @DisableAccessibilityChecks
-=======
->>>>>>> 36c4a5b7
+  // TODO(#3245): Error -> Editable TextView should not have a contentDescription
+  @DisableAccessibilityChecks
   fun testPinPassword_withUser_inputCorrectPin_opensHomeActivity() {
     ActivityScenario.launch<PinPasswordActivity>(
       PinPasswordActivity.createPinPasswordActivityIntent(
@@ -253,11 +249,8 @@
   }
 
   @Test
-<<<<<<< HEAD
-  // TODO(#3245): Error -> Editable TextView should not have a contentDescription
-  @DisableAccessibilityChecks
-=======
->>>>>>> 36c4a5b7
+  // TODO(#3245): Error -> Editable TextView should not have a contentDescription
+  @DisableAccessibilityChecks
   fun testPinPassword_withAdmin_inputWrongPin_incorrectPinShows() {
     ActivityScenario.launch<PinPasswordActivity>(
       PinPasswordActivity.createPinPasswordActivityIntent(
@@ -295,11 +288,8 @@
   }
 
   @Test
-<<<<<<< HEAD
-  // TODO(#3245): Error -> Editable TextView should not have a contentDescription
-  @DisableAccessibilityChecks
-=======
->>>>>>> 36c4a5b7
+  // TODO(#3245): Error -> Editable TextView should not have a contentDescription
+  @DisableAccessibilityChecks
   fun testPinPassword_withUser_inputWrongPin_incorrectPinShows() {
     ActivityScenario.launch<PinPasswordActivity>(
       PinPasswordActivity.createPinPasswordActivityIntent(
@@ -321,11 +311,8 @@
   }
 
   @Test
-<<<<<<< HEAD
-  // TODO(#3245): Error -> Editable TextView should not have a contentDescription
-  @DisableAccessibilityChecks
-=======
->>>>>>> 36c4a5b7
+  // TODO(#3245): Error -> Editable TextView should not have a contentDescription
+  @DisableAccessibilityChecks
   fun testPinPassword_withAdmin_forgot_opensAdminForgotDialog() {
     ActivityScenario.launch<PinPasswordActivity>(
       PinPasswordActivity.createPinPasswordActivityIntent(
@@ -347,11 +334,8 @@
   }
 
   @Test
-<<<<<<< HEAD
-  // TODO(#3245): Error -> Editable TextView should not have a contentDescription
-  @DisableAccessibilityChecks
-=======
->>>>>>> 36c4a5b7
+  // TODO(#3245): Error -> Editable TextView should not have a contentDescription
+  @DisableAccessibilityChecks
   fun testPinPassword_withUser_forgot_inputWrongAdminPin_wrongAdminPinError() {
     ActivityScenario.launch<PinPasswordActivity>(
       PinPasswordActivity.createPinPasswordActivityIntent(
@@ -396,11 +380,8 @@
   }
 
   @Test
-<<<<<<< HEAD
-  // TODO(#3245): Error -> Editable TextView should not have a contentDescription
-  @DisableAccessibilityChecks
-=======
->>>>>>> 36c4a5b7
+  // TODO(#3245): Error -> Editable TextView should not have a contentDescription
+  @DisableAccessibilityChecks
   fun testPinPassword_withUser_forgot_inputAdminPinAndShortPin_pinLengthError() {
     ActivityScenario.launch<PinPasswordActivity>(
       PinPasswordActivity.createPinPasswordActivityIntent(
@@ -459,11 +440,8 @@
   }
 
   @Test
-<<<<<<< HEAD
-  // TODO(#3245): Error -> Editable TextView should not have a contentDescription
-  @DisableAccessibilityChecks
-=======
->>>>>>> 36c4a5b7
+  // TODO(#3245): Error -> Editable TextView should not have a contentDescription
+  @DisableAccessibilityChecks
   fun testPinPassword_withUser_forgot_inputAdminPinAndNewPinAndOldPin_wrongPinError() {
     ActivityScenario.launch<PinPasswordActivity>(
       PinPasswordActivity.createPinPasswordActivityIntent(
@@ -512,11 +490,8 @@
   }
 
   @Test
-<<<<<<< HEAD
-  // TODO(#3245): Error -> Editable TextView should not have a contentDescription
-  @DisableAccessibilityChecks
-=======
->>>>>>> 36c4a5b7
+  // TODO(#3245): Error -> Editable TextView should not have a contentDescription
+  @DisableAccessibilityChecks
   fun testPinPassword_withUser_forgot_inputAdminPinAndNewPin_opensHomeActivity() {
     ActivityScenario.launch<PinPasswordActivity>(
       PinPasswordActivity.createPinPasswordActivityIntent(
@@ -563,11 +538,8 @@
   }
 
   @Test
-<<<<<<< HEAD
-  // TODO(#3245): Error -> Editable TextView should not have a contentDescription
-  @DisableAccessibilityChecks
-=======
->>>>>>> 36c4a5b7
+  // TODO(#3245): Error -> Editable TextView should not have a contentDescription
+  @DisableAccessibilityChecks
   fun testPinPassword_withUser_forgot_inputAdminPin_configChange_inputPinIsPresent() {
     ActivityScenario.launch<PinPasswordActivity>(
       PinPasswordActivity.createPinPasswordActivityIntent(
@@ -598,11 +570,8 @@
   }
 
   @Test
-<<<<<<< HEAD
-  // TODO(#3245): Error -> Editable TextView should not have a contentDescription
-  @DisableAccessibilityChecks
-=======
->>>>>>> 36c4a5b7
+  // TODO(#3245): Error -> Editable TextView should not have a contentDescription
+  @DisableAccessibilityChecks
   fun testPinPassword_withUser_forgot_inputAdminPin_submit_configChange_resetPinDisplayed() {
     ActivityScenario.launch<PinPasswordActivity>(
       PinPasswordActivity.createPinPasswordActivityIntent(
@@ -632,11 +601,8 @@
   }
 
   @Test
-<<<<<<< HEAD
-  // TODO(#3245): Error -> Editable TextView should not have a contentDescription
-  @DisableAccessibilityChecks
-=======
->>>>>>> 36c4a5b7
+  // TODO(#3245): Error -> Editable TextView should not have a contentDescription
+  @DisableAccessibilityChecks
   fun testPinPassword_withUser_forgot_inputAdminPin_submit_inputNewPin_pinChanged() {
     ActivityScenario.launch<PinPasswordActivity>(
       PinPasswordActivity.createPinPasswordActivityIntent(
@@ -679,11 +645,8 @@
   }
 
   @Test
-<<<<<<< HEAD
-  // TODO(#3245): Error -> Editable TextView should not have a contentDescription
-  @DisableAccessibilityChecks
-=======
->>>>>>> 36c4a5b7
+  // TODO(#3245): Error -> Editable TextView should not have a contentDescription
+  @DisableAccessibilityChecks
   fun testPinPassword_withAdmin_forgot_configChange_opensAdminForgotDialog() {
     ActivityScenario.launch<PinPasswordActivity>(
       PinPasswordActivity.createPinPasswordActivityIntent(
@@ -703,11 +666,8 @@
   }
 
   @Test
-<<<<<<< HEAD
-  // TODO(#3245): Error -> Editable TextView should not have a contentDescription
-  @DisableAccessibilityChecks
-=======
->>>>>>> 36c4a5b7
+  // TODO(#3245): Error -> Editable TextView should not have a contentDescription
+  @DisableAccessibilityChecks
   fun testPinPassword_withUser_forgot_inputWrongAdminPin_configChange_wrongAdminPinError() {
     ActivityScenario.launch<PinPasswordActivity>(
       PinPasswordActivity.createPinPasswordActivityIntent(
@@ -751,11 +711,8 @@
   }
 
   @Test
-<<<<<<< HEAD
-  // TODO(#3245): Error -> Editable TextView should not have a contentDescription
-  @DisableAccessibilityChecks
-=======
->>>>>>> 36c4a5b7
+  // TODO(#3245): Error -> Editable TextView should not have a contentDescription
+  @DisableAccessibilityChecks
   fun testPinPassword_withUser_forgot_inputAdminPinAndIncorrectPin_errorIsDisplayed() {
     ActivityScenario.launch<PinPasswordActivity>(
       PinPasswordActivity.createPinPasswordActivityIntent(
@@ -798,11 +755,8 @@
   }
 
   @Test
-<<<<<<< HEAD
-  // TODO(#3245): Error -> Editable TextView should not have a contentDescription
-  @DisableAccessibilityChecks
-=======
->>>>>>> 36c4a5b7
+  // TODO(#3245): Error -> Editable TextView should not have a contentDescription
+  @DisableAccessibilityChecks
   fun testPinPassword_withUser_forgot_inputAdminPinAndNullPin_errorIsDisplayed() {
     ActivityScenario.launch<PinPasswordActivity>(
       PinPasswordActivity.createPinPasswordActivityIntent(
@@ -836,11 +790,8 @@
   }
 
   @Test
-<<<<<<< HEAD
-  // TODO(#3245): Error -> Editable TextView should not have a contentDescription
-  @DisableAccessibilityChecks
-=======
->>>>>>> 36c4a5b7
+  // TODO(#3245): Error -> Editable TextView should not have a contentDescription
+  @DisableAccessibilityChecks
   fun testPinPassword_withUser_forgot_inputAdminPinAndNullPin_configChange_errorIsDisplayed() {
     ActivityScenario.launch<PinPasswordActivity>(
       PinPasswordActivity.createPinPasswordActivityIntent(
@@ -875,12 +826,9 @@
   }
 
   @Test
-<<<<<<< HEAD
   // TODO(#3245): Error -> Editable TextView should not have a contentDescription
   // TODO(#4209): Error -> Expected error text doesn't match the selected view
   @DisableAccessibilityChecks
-=======
->>>>>>> 36c4a5b7
   fun testPinPassword_withUser_forgot_inputAdminPinAndNullPin_imeAction_errorIsDisplayed() {
     ActivityScenario.launch<PinPasswordActivity>(
       PinPasswordActivity.createPinPasswordActivityIntent(
@@ -911,11 +859,8 @@
   }
 
   @Test
-<<<<<<< HEAD
-  // TODO(#3245): Error -> Editable TextView should not have a contentDescription
-  @DisableAccessibilityChecks
-=======
->>>>>>> 36c4a5b7
+  // TODO(#3245): Error -> Editable TextView should not have a contentDescription
+  @DisableAccessibilityChecks
   fun testPinPassword_user_forgot_adminPinAndNullPin_configChange_imeAction_errorIsDisplayed() {
     ActivityScenario.launch<PinPasswordActivity>(
       PinPasswordActivity.createPinPasswordActivityIntent(
@@ -947,11 +892,8 @@
   }
 
   @Test
-<<<<<<< HEAD
-  // TODO(#3245): Error -> Editable TextView should not have a contentDescription
-  @DisableAccessibilityChecks
-=======
->>>>>>> 36c4a5b7
+  // TODO(#3245): Error -> Editable TextView should not have a contentDescription
+  @DisableAccessibilityChecks
   fun testPinPassword_withUser_forgot_inputNullAdminPin_configChange_wrongAdminPinError() {
     ActivityScenario.launch<PinPasswordActivity>(
       PinPasswordActivity.createPinPasswordActivityIntent(
@@ -995,11 +937,8 @@
   }
 
   @Test
-<<<<<<< HEAD
-  // TODO(#3245): Error -> Editable TextView should not have a contentDescription
-  @DisableAccessibilityChecks
-=======
->>>>>>> 36c4a5b7
+  // TODO(#3245): Error -> Editable TextView should not have a contentDescription
+  @DisableAccessibilityChecks
   fun testPinPassword_withUser_forgot_inputAdminPinAndInvalidPin_errorIsDisplayed() {
     ActivityScenario.launch<PinPasswordActivity>(
       PinPasswordActivity.createPinPasswordActivityIntent(
@@ -1045,11 +984,8 @@
   }
 
   @Test
-<<<<<<< HEAD
-  // TODO(#3245): Error -> Editable TextView should not have a contentDescription
-  @DisableAccessibilityChecks
-=======
->>>>>>> 36c4a5b7
+  // TODO(#3245): Error -> Editable TextView should not have a contentDescription
+  @DisableAccessibilityChecks
   fun testPinPassword_withAdmin_inputWrongPin_configChange_incorrectPinIsDisplayed() {
     ActivityScenario.launch<PinPasswordActivity>(
       PinPasswordActivity.createPinPasswordActivityIntent(
@@ -1129,11 +1065,8 @@
   }
 
   @Test
-<<<<<<< HEAD
-  // TODO(#3245): Error -> Editable TextView should not have a contentDescription
-  @DisableAccessibilityChecks
-=======
->>>>>>> 36c4a5b7
+  // TODO(#3245): Error -> Editable TextView should not have a contentDescription
+  @DisableAccessibilityChecks
   fun testPinPassword_withAdmin_showHidePassword_textChangesToHide() {
     ActivityScenario.launch<PinPasswordActivity>(
       PinPasswordActivity.createPinPasswordActivityIntent(
@@ -1149,11 +1082,8 @@
   }
 
   @Test
-<<<<<<< HEAD
-  // TODO(#3245): Error -> Editable TextView should not have a contentDescription
-  @DisableAccessibilityChecks
-=======
->>>>>>> 36c4a5b7
+  // TODO(#3245): Error -> Editable TextView should not have a contentDescription
+  @DisableAccessibilityChecks
   fun testPinPassword_withAdmin_clickShowHideIcon_hasPasswordShownContentDescription() {
     ActivityScenario.launch<PinPasswordActivity>(
       PinPasswordActivity.createPinPasswordActivityIntent(
@@ -1177,11 +1107,8 @@
   }
 
   @Test
-<<<<<<< HEAD
-  // TODO(#3245): Error -> Editable TextView should not have a contentDescription
-  @DisableAccessibilityChecks
-=======
->>>>>>> 36c4a5b7
+  // TODO(#3245): Error -> Editable TextView should not have a contentDescription
+  @DisableAccessibilityChecks
   fun testPinPassword_withAdmin_showHidePassword_imageChangesToShow() {
     ActivityScenario.launch<PinPasswordActivity>(
       PinPasswordActivity.createPinPasswordActivityIntent(
@@ -1205,11 +1132,8 @@
   }
 
   @Test
-<<<<<<< HEAD
-  // TODO(#3245): Error -> Editable TextView should not have a contentDescription
-  @DisableAccessibilityChecks
-=======
->>>>>>> 36c4a5b7
+  // TODO(#3245): Error -> Editable TextView should not have a contentDescription
+  @DisableAccessibilityChecks
   fun testPinPassword_withAdmin_showHidePassword_configChange_showViewIsShown() {
     ActivityScenario.launch<PinPasswordActivity>(
       PinPasswordActivity.createPinPasswordActivityIntent(
@@ -1235,11 +1159,8 @@
   }
 
   @Test
-<<<<<<< HEAD
-  // TODO(#3245): Error -> Editable TextView should not have a contentDescription
-  @DisableAccessibilityChecks
-=======
->>>>>>> 36c4a5b7
+  // TODO(#3245): Error -> Editable TextView should not have a contentDescription
+  @DisableAccessibilityChecks
   fun testPinPassword_checkInputType_showHidePassword_inputTypeIsSame() {
     ActivityScenario.launch<PinPasswordActivity>(
       PinPasswordActivity.createPinPasswordActivityIntent(
