package org.oppia.android.app.profile

import android.app.Application
import android.content.Context
import android.view.View
import androidx.annotation.StringRes
import androidx.appcompat.app.AppCompatActivity
import androidx.test.core.app.ActivityScenario
import androidx.test.core.app.ApplicationProvider
import androidx.test.espresso.Espresso.onView
import androidx.test.espresso.action.ViewActions.click
import androidx.test.espresso.action.ViewActions.closeSoftKeyboard
import androidx.test.espresso.assertion.ViewAssertions.matches
import androidx.test.espresso.intent.Intents
import androidx.test.espresso.intent.Intents.intended
import androidx.test.espresso.intent.matcher.IntentMatchers.hasComponent
import androidx.test.espresso.matcher.RootMatchers.isDialog
import androidx.test.espresso.matcher.ViewMatchers.hasFocus
import androidx.test.espresso.matcher.ViewMatchers.isDescendantOfA
import androidx.test.espresso.matcher.ViewMatchers.isDisplayed
import androidx.test.espresso.matcher.ViewMatchers.isRoot
import androidx.test.espresso.matcher.ViewMatchers.withId
import androidx.test.espresso.matcher.ViewMatchers.withInputType
import androidx.test.espresso.matcher.ViewMatchers.withText
import androidx.test.ext.junit.runners.AndroidJUnit4
import com.chaos.view.PinView
import com.google.android.material.textfield.TextInputLayout
import dagger.Component
import org.hamcrest.Description
import org.hamcrest.Matcher
import org.hamcrest.Matchers.allOf
import org.hamcrest.TypeSafeMatcher
import org.junit.After
import org.junit.Before
import org.junit.Test
import org.junit.runner.RunWith
import org.oppia.android.R
import org.oppia.android.app.activity.ActivityComponent
import org.oppia.android.app.application.ActivityComponentFactory
import org.oppia.android.app.application.ApplicationComponent
import org.oppia.android.app.application.ApplicationInjector
import org.oppia.android.app.application.ApplicationInjectorProvider
import org.oppia.android.app.application.ApplicationModule
import org.oppia.android.app.application.ApplicationStartupListenerModule
import org.oppia.android.app.home.HomeActivity
import org.oppia.android.app.player.state.hintsandsolution.HintsAndSolutionConfigModule
import org.oppia.android.app.shim.ViewBindingShimModule
import org.oppia.android.app.utility.EspressoTestsMatchers.withDrawable
import org.oppia.android.app.utility.OrientationChangeAction.Companion.orientationLandscape
import org.oppia.android.domain.classify.InteractionsModule
import org.oppia.android.domain.classify.rules.continueinteraction.ContinueModule
import org.oppia.android.domain.classify.rules.dragAndDropSortInput.DragDropSortInputModule
import org.oppia.android.domain.classify.rules.fractioninput.FractionInputModule
import org.oppia.android.domain.classify.rules.imageClickInput.ImageClickInputModule
import org.oppia.android.domain.classify.rules.itemselectioninput.ItemSelectionInputModule
import org.oppia.android.domain.classify.rules.multiplechoiceinput.MultipleChoiceInputModule
import org.oppia.android.domain.classify.rules.numberwithunits.NumberWithUnitsRuleModule
import org.oppia.android.domain.classify.rules.numericinput.NumericInputRuleModule
import org.oppia.android.domain.classify.rules.ratioinput.RatioInputModule
import org.oppia.android.domain.classify.rules.textinput.TextInputRuleModule
import org.oppia.android.domain.onboarding.ExpirationMetaDataRetrieverModule
import org.oppia.android.domain.oppialogger.LogStorageModule
import org.oppia.android.domain.oppialogger.loguploader.LogUploadWorkerModule
import org.oppia.android.domain.oppialogger.loguploader.WorkManagerConfigurationModule
import org.oppia.android.domain.question.QuestionModule
import org.oppia.android.domain.topic.PrimeTopicAssetsControllerModule
import org.oppia.android.testing.EditTextInputAction
import org.oppia.android.testing.RobolectricModule
import org.oppia.android.testing.TestAccessibilityModule
import org.oppia.android.testing.TestCoroutineDispatchers
import org.oppia.android.testing.TestDispatcherModule
import org.oppia.android.testing.TestLogReportingModule
import org.oppia.android.testing.profile.ProfileTestHelper
import org.oppia.android.util.caching.testing.CachingTestModule
import org.oppia.android.util.gcsresource.GcsResourceModule
import org.oppia.android.util.logging.LoggerModule
import org.oppia.android.util.logging.firebase.FirebaseLogUploaderModule
import org.oppia.android.util.parser.GlideImageLoaderModule
import org.oppia.android.util.parser.HtmlParserEntityTypeModule
import org.oppia.android.util.parser.ImageParsingModule
import org.robolectric.annotation.Config
import org.robolectric.annotation.LooperMode
import javax.inject.Inject
import javax.inject.Singleton

@RunWith(AndroidJUnit4::class)
@LooperMode(LooperMode.Mode.PAUSED)
@Config(
  application = PinPasswordActivityTest.TestApplication::class,
  qualifiers = "port-xxhdpi"
)
class PinPasswordActivityTest {

  @Inject
  lateinit var context: Context

  @Inject
  lateinit var profileTestHelper: ProfileTestHelper

  @Inject
  lateinit var testCoroutineDispatchers: TestCoroutineDispatchers

  @Inject
  lateinit var editTextInputAction: EditTextInputAction

  private val adminPin = "12345"
  private val adminId = 0
  private val userId = 1

  @Before
  fun setUp() {
    Intents.init()
    setUpTestApplicationComponent()
    profileTestHelper.initializeProfiles()
    testCoroutineDispatchers.registerIdlingResource()
  }

  @After
  fun tearDown() {
    testCoroutineDispatchers.unregisterIdlingResource()
    Intents.release()
  }

  private fun setUpTestApplicationComponent() {
    ApplicationProvider.getApplicationContext<TestApplication>().inject(this)
  }

  @Test
  fun testPinPasswordActivityWithAdmin_keyboardIsVisibleByDefault() {
    ActivityScenario.launch<PinPasswordActivity>(
      PinPasswordActivity.createPinPasswordActivityIntent(
        context = context,
        adminPin = adminPin,
        profileId = adminId
      )
    ).use {
      onView(withId(R.id.input_pin)).check(matches(hasFocus()))
    }
  }

  @Test
  fun testPinPasswordActivityWithAdmin_inputCorrectPin_opensHomeActivity() {
    ActivityScenario.launch<PinPasswordActivity>(
      PinPasswordActivity.createPinPasswordActivityIntent(
        context = context,
        adminPin = adminPin,
        profileId = adminId
      )
    ).use {
      testCoroutineDispatchers.runCurrent()
      onView(withId(R.id.input_pin)).perform(editTextInputAction.appendText("12345"))
      testCoroutineDispatchers.runCurrent()
      intended(hasComponent(HomeActivity::class.java.name))
    }
  }

  @Test
  fun testPinPasswordActivityWithUser_inputCorrectPin_opensHomeActivity() {
    ActivityScenario.launch<PinPasswordActivity>(
      PinPasswordActivity.createPinPasswordActivityIntent(
        context = context,
        adminPin = adminPin,
        profileId = userId
      )
    ).use {
      testCoroutineDispatchers.runCurrent()
      onView(withId(R.id.input_pin)).perform(editTextInputAction.appendText("123"))
      testCoroutineDispatchers.runCurrent()
      intended(hasComponent(HomeActivity::class.java.name))
    }
  }

  @Test
  fun testPinPasswordActivityWithAdmin_inputWrongPin_incorrectPinShows() {
    ActivityScenario.launch<PinPasswordActivity>(
      PinPasswordActivity.createPinPasswordActivityIntent(
        context = context,
        adminPin = adminPin,
        profileId = adminId
      )
    ).use {
      testCoroutineDispatchers.runCurrent()
      closeSoftKeyboard()
      onView(withId(R.id.input_pin)).perform(closeSoftKeyboard())
        .perform(editTextInputAction.appendText("54321"), closeSoftKeyboard())
      onView(withText(context.getString(R.string.pin_password_incorrect_pin))).check(
        matches(
          isDisplayed()
        )
      )
    }
  }

  @Test
  fun testPinPasswordActivityWithUser_inputWrongPin_incorrectPinShows() {
    ActivityScenario.launch<PinPasswordActivity>(
      PinPasswordActivity.createPinPasswordActivityIntent(
        context = context,
        adminPin = adminPin,
        profileId = userId
      )
    ).use {
      testCoroutineDispatchers.runCurrent()
      onView(withId(R.id.input_pin)).perform(
        editTextInputAction.appendText("321"), closeSoftKeyboard()
      )
      onView(withText(context.getString(R.string.pin_password_incorrect_pin))).check(
        matches(
          isDisplayed()
        )
      )
    }
  }

  @Test
  fun testPinPasswordActivityWithAdmin_forgot_opensAdminForgotDialog() {
    ActivityScenario.launch<PinPasswordActivity>(
      PinPasswordActivity.createPinPasswordActivityIntent(
        context = context,
        adminPin = adminPin,
        profileId = adminId
      )
    ).use {
      testCoroutineDispatchers.runCurrent()
      onView(withId(R.id.input_pin)).perform(
        editTextInputAction.appendText(""),
        closeSoftKeyboard()
      )
      onView(withId(R.id.forgot_pin)).perform(click())
      onView(withText(context.getString(R.string.pin_password_forgot_message)))
        .inRoot(isDialog())
        .check(matches(isDisplayed()))
    }
  }

  @Test
  fun testPinPasswordActivityWithUser_forgot_inputWrongAdminPin_wrongAdminPinError() {
    ActivityScenario.launch<PinPasswordActivity>(
      PinPasswordActivity.createPinPasswordActivityIntent(
        context = context,
        adminPin = adminPin,
        profileId = userId
      )
    ).use {
      onView(withId(R.id.forgot_pin)).perform(click())
      testCoroutineDispatchers.runCurrent()
      onView(
        allOf(
          withId(R.id.admin_settings_input_pin_edit_text),
          isDescendantOfA(withId(R.id.admin_settings_input_pin))
        )
      ).inRoot(isDialog())
        .perform(editTextInputAction.appendText("1234"), closeSoftKeyboard())

      onView(withText(context.getString(R.string.admin_settings_submit)))
        .inRoot(isDialog())
        .perform(click())
      onView(withId(R.id.admin_settings_input_pin))
        .check(matches(hasErrorText(R.string.admin_settings_incorrect)))
      onView(
        allOf(
          withId(R.id.admin_settings_input_pin_edit_text),
          isDescendantOfA(withId(R.id.admin_settings_input_pin))
        )
      ).perform(
        editTextInputAction.appendText("5"),
        closeSoftKeyboard()
      )
      onView(withId(R.id.admin_settings_input_pin))
        .check(matches(hasNoErrorText()))
    }
  }

  @Test
  fun testPinPasswordActivityWithUser_forgot_inputAdminPinAndShortPin_pinLengthError() {
    ActivityScenario.launch<PinPasswordActivity>(
      PinPasswordActivity.createPinPasswordActivityIntent(
        context = context,
        adminPin = adminPin,
        profileId = userId
      )
    ).use {
      onView(withId(R.id.input_pin))
        .perform(editTextInputAction.appendText(""), closeSoftKeyboard())
      onView(withId(R.id.forgot_pin)).perform(click())
      testCoroutineDispatchers.runCurrent()
      onView(
        allOf(
          withId(R.id.admin_settings_input_pin_edit_text),
          isDescendantOfA(withId(R.id.admin_settings_input_pin))
        )
      ).inRoot(isDialog())
        .perform(editTextInputAction.appendText("12345"), closeSoftKeyboard())

      onView(withText(context.getString(R.string.admin_settings_submit)))
        .inRoot(isDialog())
        .perform(click())

      onView(
        allOf(
          withId(R.id.reset_pin_input_pin_edit_text),
          isDescendantOfA(withId(R.id.reset_pin_input_pin))
        )
      ).inRoot(isDialog())
        .perform(editTextInputAction.appendText("32"), closeSoftKeyboard())

      onView(withText(context.getString(R.string.admin_settings_submit)))
        .inRoot(isDialog())
        .perform(click())
      onView(withId(R.id.reset_pin_input_pin))
        .check(matches(hasErrorText(R.string.add_profile_error_pin_length)))
      onView(
        allOf(
          withId(R.id.reset_pin_input_pin_edit_text),
          isDescendantOfA(withId(R.id.reset_pin_input_pin))
        )
      ).perform(
        editTextInputAction.appendText("1"),
        closeSoftKeyboard()
      )
      onView(withId(R.id.reset_pin_input_pin))
        .check(matches(hasNoErrorText()))
    }
  }

  @Test
  fun testPinPasswordActivityWithUser_forgot_inputAdminPinAndNewPinAndOldPin_wrongPinError() {
    ActivityScenario.launch<PinPasswordActivity>(
      PinPasswordActivity.createPinPasswordActivityIntent(
        context = context,
        adminPin = adminPin,
        profileId = userId
      )
    ).use {
      onView(withId(R.id.input_pin))
        .perform(editTextInputAction.appendText(""), closeSoftKeyboard())
      onView(withId(R.id.forgot_pin)).perform(click())
      onView(
        allOf(
          withId(R.id.admin_settings_input_pin_edit_text),
          isDescendantOfA(withId(R.id.admin_settings_input_pin))
        )
      ).inRoot(isDialog())
        .perform(editTextInputAction.appendText("12345"), closeSoftKeyboard())

      onView(withText(context.getString(R.string.admin_settings_submit)))
        .inRoot(isDialog())
        .perform(click())
      onView(
        allOf(
          withId(R.id.reset_pin_input_pin_edit_text),
          isDescendantOfA(withId(R.id.reset_pin_input_pin))
        )
      ).inRoot(isDialog())
        .perform(editTextInputAction.appendText("321"), closeSoftKeyboard())

      onView(withText(context.getString(R.string.admin_settings_submit)))
        .inRoot(isDialog())
        .perform(click())

      testCoroutineDispatchers.runCurrent()
      onView(withText(context.getString(R.string.pin_password_close)))
        .inRoot(isDialog())
        .perform(click())
      onView(withId(R.id.input_pin)).perform(
        editTextInputAction.appendText("123"),
        closeSoftKeyboard()
      )
      onView(withText(context.getString(R.string.pin_password_incorrect_pin)))
        .check(matches(isDisplayed()))
    }
  }

  @Test
  fun testPinPasswordActivityWithUser_forgot_inputAdminPinAndNewPin_opensHomeActivity() {
    ActivityScenario.launch<PinPasswordActivity>(
      PinPasswordActivity.createPinPasswordActivityIntent(
        context = context,
        adminPin = adminPin,
        profileId = userId
      )
    ).use {
      onView(withId(R.id.input_pin))
        .perform(editTextInputAction.appendText(""), closeSoftKeyboard())
      onView(withId(R.id.forgot_pin)).perform(click())
      onView(
        allOf(
          withId(R.id.admin_settings_input_pin_edit_text),
          isDescendantOfA(withId(R.id.admin_settings_input_pin))
        )
      ).inRoot(isDialog())
        .perform(editTextInputAction.appendText("12345"), closeSoftKeyboard())

      onView(withText(context.getString(R.string.admin_settings_submit)))
        .inRoot(isDialog())
        .perform(click())
      onView(
        allOf(
          withId(R.id.reset_pin_input_pin_edit_text),
          isDescendantOfA(withId(R.id.reset_pin_input_pin))
        )
      )
        .inRoot(isDialog())
        .perform(editTextInputAction.appendText("321"), closeSoftKeyboard())
      onView(withText(context.getString(R.string.admin_settings_submit)))
        .inRoot(isDialog())
        .perform(click())

      testCoroutineDispatchers.runCurrent()
      onView(withText(context.getString(R.string.pin_password_close)))
        .inRoot(isDialog())
        .perform(click())
      onView(withId(R.id.input_pin)).perform(editTextInputAction.appendText("321"))
      testCoroutineDispatchers.runCurrent()
      intended(hasComponent(HomeActivity::class.java.name))
    }
  }

  @Test
  fun testPinPasswordActivityWithUser_forgot_inputAdminPin_configChange_inputPinIsPresent() {
    ActivityScenario.launch<PinPasswordActivity>(
      PinPasswordActivity.createPinPasswordActivityIntent(
        context = context,
        adminPin = adminPin,
        profileId = userId
      )
    ).use {
      onView(withId(R.id.input_pin))
        .perform(editTextInputAction.appendText(""), closeSoftKeyboard())
      onView(withId(R.id.forgot_pin)).perform(click())
      onView(
        allOf(
          withId(R.id.admin_settings_input_pin_edit_text),
          isDescendantOfA(withId(R.id.admin_settings_input_pin))
        )
      ).inRoot(isDialog())
        .perform(editTextInputAction.appendText("1234"), closeSoftKeyboard())
      onView(isRoot()).perform(orientationLandscape())
      onView(
        allOf(
          withId(R.id.admin_settings_input_pin_edit_text),
          isDescendantOfA(withId(R.id.admin_settings_input_pin))
        )
      ).inRoot(isDialog())
        .check(matches(withText("1234")))
    }
  }

  @Test
  fun testPinPasswordActivityWithUser_forgot_inputAdminPin_submit_configChange_resetPinIsDisplayed(){
    ActivityScenario.launch<PinPasswordActivity>(
      PinPasswordActivity.createPinPasswordActivityIntent(
        context = context,
        adminPin = adminPin,
        profileId = userId
      )
    ).use {
      onView(withId(R.id.input_pin))
        .perform(editTextInputAction.appendText(""), closeSoftKeyboard())
      onView(withId(R.id.forgot_pin)).perform(click())
      onView(
        allOf(
          withId(R.id.admin_settings_input_pin_edit_text),
          isDescendantOfA(withId(R.id.admin_settings_input_pin))
        )
      ).inRoot(isDialog())
        .perform(editTextInputAction.appendText("12345"), closeSoftKeyboard())
      onView(withText(context.getString(R.string.admin_settings_submit)))
        .inRoot(isDialog())
        .perform(click())
      onView(isRoot()).perform(orientationLandscape())
      onView(withText(context.getString(R.string.reset_pin_enter)))
        .inRoot(isDialog())
        .check(matches(isDisplayed()))
    }
  }

  @Test
  fun testPinPasswordActivityWithUser_forgot_inputAdminPin_submit_inputNewPin_pinChanged() {
    ActivityScenario.launch<PinPasswordActivity>(
      PinPasswordActivity.createPinPasswordActivityIntent(
        context = context,
        adminPin = adminPin,
        profileId = userId
      )
    ).use {
      onView(withId(R.id.input_pin))
        .perform(editTextInputAction.appendText(""), closeSoftKeyboard())
      onView(withId(R.id.forgot_pin)).perform(click())
      onView(
        allOf(
          withId(R.id.admin_settings_input_pin_edit_text),
          isDescendantOfA(withId(R.id.admin_settings_input_pin))
        )
      ).inRoot(isDialog())
        .perform(editTextInputAction.appendText("12345"), closeSoftKeyboard())

      onView(withText(context.getString(R.string.admin_settings_submit)))
        .inRoot(isDialog())
        .perform(click())
      onView(
        allOf(
          withId(R.id.reset_pin_input_pin_edit_text),
          isDescendantOfA(withId(R.id.reset_pin_input_pin))
        )
      )
        .inRoot(isDialog())
        .perform(editTextInputAction.appendText("123"), closeSoftKeyboard())
      onView(isRoot()).perform(orientationLandscape())
      onView(withText(context.getString(R.string.admin_settings_submit)))
        .inRoot(isDialog())
        .perform(click())
      testCoroutineDispatchers.runCurrent()
      onView(
        withText(context.getString(R.string.pin_password_success))
      ).inRoot(isDialog()).check(matches(isDisplayed()))
    }
  }

  @Test
  fun testPinPasswordActivityWithAdmin_forgot_configChange_opensAdminForgotDialog() {
    ActivityScenario.launch<PinPasswordActivity>(
      PinPasswordActivity.createPinPasswordActivityIntent(
        context = context,
        adminPin = adminPin,
        profileId = adminId
      )
    ).use {
      testCoroutineDispatchers.runCurrent()
      closeSoftKeyboard()
      onView(withId(R.id.forgot_pin)).perform(click())
      onView(isRoot()).perform(orientationLandscape())
      onView(withText(context.getString(R.string.pin_password_forgot_message)))
        .inRoot(isDialog())
        .check(matches(isDisplayed()))
    }
  }

  @Test
  fun testPinPasswordActivityWithUser_forgot_inputWrongAdminPin_configChange_wrongAdminPinError(){
    ActivityScenario.launch<PinPasswordActivity>(
      PinPasswordActivity.createPinPasswordActivityIntent(
        context = context,
        adminPin = adminPin,
        profileId = userId
      )
    ).use {
      onView(withId(R.id.input_pin))
        .perform(editTextInputAction.appendText(""), closeSoftKeyboard())
      onView(withId(R.id.forgot_pin)).perform(click())
      onView(
        allOf(
          withId(R.id.admin_settings_input_pin_edit_text),
          isDescendantOfA(withId(R.id.admin_settings_input_pin))
        )
      ).inRoot(isDialog())
        .perform(editTextInputAction.appendText("1234"), closeSoftKeyboard())
      onView(withText(context.getString(R.string.admin_settings_submit)))
        .inRoot(isDialog())
        .perform(click())
      onView(withId(R.id.admin_settings_input_pin))
        .check(matches(hasErrorText(R.string.admin_settings_incorrect)))
      onView(
        allOf(
          withId(R.id.admin_settings_input_pin_edit_text),
          isDescendantOfA(withId(R.id.admin_settings_input_pin))
        )
      ).inRoot(isDialog())
        .perform(editTextInputAction.appendText("5"), closeSoftKeyboard())
      onView(isRoot()).perform(orientationLandscape())
      onView(withId(R.id.admin_settings_input_pin))
        .check(matches(hasNoErrorText()))
    }
  }

  @Test
<<<<<<< HEAD
  fun testPinPasswordActivityWithUser_forgot_inputAdminPinAndIncorrectPin_errorIsDisplayed() {
=======
  fun testPinPasswordActivityWithUser_clickForgot_inputIncorrectAdminPin_clickSubmit_changeConfiguration_errorIsDisplayed() { // ktlint-disable max-line-length
>>>>>>> 022b4c6d
    ActivityScenario.launch<PinPasswordActivity>(
      PinPasswordActivity.createPinPasswordActivityIntent(
        context = context,
        adminPin = adminPin,
        profileId = userId
      )
    ).use {
      onView(withId(R.id.input_pin))
        .perform(editTextInputAction.appendText(""), closeSoftKeyboard())
      onView(withId(R.id.forgot_pin)).perform(click())
      onView(
        allOf(
          withId(R.id.admin_settings_input_pin_edit_text),
          isDescendantOfA(withId(R.id.admin_settings_input_pin))
        )
      ).inRoot(isDialog())
        .perform(editTextInputAction.appendText("1234"), closeSoftKeyboard())
      onView(withText(context.getString(R.string.admin_settings_submit)))
        .inRoot(isDialog())
        .perform(click())
      onView(withId(R.id.admin_settings_input_pin))
        .check(matches(hasErrorText(R.string.admin_settings_incorrect)))
      onView(isRoot()).perform(orientationLandscape())
      onView(withId(R.id.admin_settings_input_pin))
        .check(matches(hasErrorText(R.string.admin_settings_incorrect)))
    }
  }

  @Test
  fun testPinPasswordActivityWithUser_clickForgot_inputAdminPin_inputInvalidPin_clickSubmit_changeConfiguration_errorIsDisplayed() { // ktlint-disable max-line-length
    ActivityScenario.launch<PinPasswordActivity>(
      PinPasswordActivity.createPinPasswordActivityIntent(
        context = context,
        adminPin = adminPin,
        profileId = userId
      )
    ).use {
      onView(withId(R.id.input_pin))
        .perform(editTextInputAction.appendText(""), closeSoftKeyboard())
      onView(withId(R.id.forgot_pin)).perform(click())
      onView(
        allOf(
          withId(R.id.admin_settings_input_pin_edit_text),
          isDescendantOfA(withId(R.id.admin_settings_input_pin))
        )
      ).inRoot(isDialog())
        .perform(editTextInputAction.appendText("12345"), closeSoftKeyboard())

      onView(withText(context.getString(R.string.admin_settings_submit)))
        .inRoot(isDialog())
        .perform(click())
      onView(
        allOf(
          withId(R.id.reset_pin_input_pin_edit_text),
          isDescendantOfA(withId(R.id.reset_pin_input_pin))
        )
      ).inRoot(isDialog())
        .perform(editTextInputAction.appendText("11"), closeSoftKeyboard())
      onView(withText(context.getString(R.string.admin_settings_submit)))
        .inRoot(isDialog())
        .perform(click())
      onView(isRoot()).perform(orientationLandscape())
      onView(withId(R.id.reset_pin_input_pin))
        .check(matches(hasErrorText(R.string.add_profile_error_pin_length)))
    }
  }

  @Test
  fun testPinPasswordActivityWithAdmin_inputWrongPin_configChange_incorrectPinShows() {
    ActivityScenario.launch<PinPasswordActivity>(
      PinPasswordActivity.createPinPasswordActivityIntent(
        context = context,
        adminPin = adminPin,
        profileId = adminId
      )
    ).use {
      testCoroutineDispatchers.runCurrent()
      closeSoftKeyboard()
      onView(withId(R.id.input_pin)).perform(
        editTextInputAction.appendText("54321"),
        closeSoftKeyboard()
      )
      onView(isRoot()).perform(orientationLandscape())
      onView(withText(context.getString(R.string.pin_password_incorrect_pin))).check(
        matches(
          isDisplayed()
        )
      )
    }
  }

  @Test
  fun testPinPasswordActivityWithAdmin_checkShowHidePassword_defaultText() {
    ActivityScenario.launch<PinPasswordActivity>(
      PinPasswordActivity.createPinPasswordActivityIntent(
        context = context,
        adminPin = adminPin,
        profileId = adminId
      )
    ).use {
      testCoroutineDispatchers.runCurrent()
      closeSoftKeyboard()
      onView(withText(context.getString(R.string.pin_password_show))).check(matches(isDisplayed()))
    }
  }

  @Test
  fun testPinPasswordActivityWithAdmin_checkShowHidePassword_defaultImage() {
    ActivityScenario.launch<PinPasswordActivity>(
      PinPasswordActivity.createPinPasswordActivityIntent(
        context = context,
        adminPin = adminPin,
        profileId = adminId
      )
    ).use {
      onView(withId(R.id.show_hide_password_image_view))
        .check(
          matches(
            withDrawable(
              R.drawable.ic_show_eye_icon
            )
          )
        )
    }
  }

  @Test
  fun testPinPasswordActivityWithAdmin_showHidePassword_textChangesToHide() {
    ActivityScenario.launch<PinPasswordActivity>(
      PinPasswordActivity.createPinPasswordActivityIntent(
        context = context,
        adminPin = adminPin,
        profileId = adminId
      )
    ).use {
      testCoroutineDispatchers.runCurrent()
      closeSoftKeyboard()
      onView(withId(R.id.show_pin)).perform(click())
      onView(withText(context.getString(R.string.pin_password_hide))).check(matches(isDisplayed()))
    }
  }

  @Test
  fun testPinPasswordActivityWithAdmin_showHidePassword_imageChangesToHide(){
    ActivityScenario.launch<PinPasswordActivity>(
      PinPasswordActivity.createPinPasswordActivityIntent(
        context = context,
        adminPin = adminPin,
        profileId = adminId
      )
    ).use {
      testCoroutineDispatchers.runCurrent()
      closeSoftKeyboard()
      onView(withId(R.id.show_pin)).perform(click())
      onView(withId(R.id.show_hide_password_image_view))
        .check(
          matches(
            withDrawable(
              R.drawable.ic_hide_eye_icon
            )
          )
        )
    }
  }

  @Test
  fun testPinPasswordActivityWithAdmin_showHidePassword_configChange_hideViewIsShown() {
    ActivityScenario.launch<PinPasswordActivity>(
      PinPasswordActivity.createPinPasswordActivityIntent(
        context = context,
        adminPin = adminPin,
        profileId = adminId
      )
    ).use {
      testCoroutineDispatchers.runCurrent()
      closeSoftKeyboard()
      onView(withId(R.id.show_pin)).perform(click())
      onView(isRoot()).perform(orientationLandscape())
      onView(withText(context.getString(R.string.pin_password_hide))).check(matches(isDisplayed()))
      onView(withId(R.id.show_hide_password_image_view))
        .check(
          matches(
            withDrawable(
              R.drawable.ic_hide_eye_icon
            )
          )
        )
    }
  }

  @Test
  fun testPinPasswordActivity_checkInputType_showHidePassword_inputTypeIsSame() {
    ActivityScenario.launch<PinPasswordActivity>(
      PinPasswordActivity.createPinPasswordActivityIntent(
        context = context,
        adminPin = adminPin,
        profileId = adminId
      )
    ).use {
      testCoroutineDispatchers.runCurrent()

      var inputType: Int = 0
      it.onActivity {
        inputType = it.findViewById<PinView>(R.id.input_pin).inputType
      }
      onView(withId(R.id.input_pin))
        .check(matches(withInputType(inputType)))
      onView(withId(R.id.show_pin)).perform(click())
      onView(withId(R.id.input_pin))
        .check(matches(withInputType(inputType)))
    }
  }

  private fun hasErrorText(@StringRes expectedErrorTextId: Int): Matcher<View> {
    return object : TypeSafeMatcher<View>() {
      override fun matchesSafely(view: View): Boolean {
        val expectedErrorText = context.resources.getString(expectedErrorTextId)
        return (view as TextInputLayout).error == expectedErrorText
      }

      override fun describeTo(description: Description) {
        description.appendText("TextInputLayout's error")
      }
    }
  }

  private fun hasNoErrorText(): Matcher<View> {
    return object : TypeSafeMatcher<View>() {
      override fun matchesSafely(view: View): Boolean {
        return (view as TextInputLayout).error.isNullOrEmpty()
      }

      override fun describeTo(description: Description) {
        description.appendText("")
      }
    }
  }

  // TODO(#59): Figure out a way to reuse modules instead of needing to re-declare them.
  // TODO(#1675): Add NetworkModule once data module is migrated off of Moshi.
  @Singleton
  @Component(
    modules = [
      RobolectricModule::class, TestDispatcherModule::class, ApplicationModule::class,
      LoggerModule::class, ContinueModule::class, FractionInputModule::class,
      ItemSelectionInputModule::class, MultipleChoiceInputModule::class,
      NumberWithUnitsRuleModule::class, NumericInputRuleModule::class, TextInputRuleModule::class,
      DragDropSortInputModule::class, ImageClickInputModule::class, InteractionsModule::class,
      GcsResourceModule::class, GlideImageLoaderModule::class, ImageParsingModule::class,
      HtmlParserEntityTypeModule::class, QuestionModule::class, TestLogReportingModule::class,
      TestAccessibilityModule::class, LogStorageModule::class, CachingTestModule::class,
      PrimeTopicAssetsControllerModule::class, ExpirationMetaDataRetrieverModule::class,
      ViewBindingShimModule::class, RatioInputModule::class,
      ApplicationStartupListenerModule::class, LogUploadWorkerModule::class,
      WorkManagerConfigurationModule::class, HintsAndSolutionConfigModule::class,
      FirebaseLogUploaderModule::class
    ]
  )
  interface TestApplicationComponent : ApplicationComponent {
    @Component.Builder
    interface Builder : ApplicationComponent.Builder

    fun inject(pinPasswordActivityTest: PinPasswordActivityTest)
  }

  class TestApplication : Application(), ActivityComponentFactory, ApplicationInjectorProvider {
    private val component: TestApplicationComponent by lazy {
      DaggerPinPasswordActivityTest_TestApplicationComponent.builder()
        .setApplication(this)
        .build() as TestApplicationComponent
    }

    fun inject(pinPasswordActivityTest: PinPasswordActivityTest) {
      component.inject(pinPasswordActivityTest)
    }

    override fun createActivityComponent(activity: AppCompatActivity): ActivityComponent {
      return component.getActivityComponentBuilderProvider().get().setActivity(activity).build()
    }

    override fun getApplicationInjector(): ApplicationInjector = component
  }
}<|MERGE_RESOLUTION|>--- conflicted
+++ resolved
@@ -574,11 +574,7 @@
   }
 
   @Test
-<<<<<<< HEAD
   fun testPinPasswordActivityWithUser_forgot_inputAdminPinAndIncorrectPin_errorIsDisplayed() {
-=======
-  fun testPinPasswordActivityWithUser_clickForgot_inputIncorrectAdminPin_clickSubmit_changeConfiguration_errorIsDisplayed() { // ktlint-disable max-line-length
->>>>>>> 022b4c6d
     ActivityScenario.launch<PinPasswordActivity>(
       PinPasswordActivity.createPinPasswordActivityIntent(
         context = context,
