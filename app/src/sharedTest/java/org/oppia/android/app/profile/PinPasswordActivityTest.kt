package org.oppia.android.app.profile

import android.app.Application
import android.content.Context
import androidx.appcompat.app.AppCompatActivity
import androidx.test.core.app.ActivityScenario
import androidx.test.core.app.ApplicationProvider
import androidx.test.espresso.Espresso.onView
import androidx.test.espresso.action.ViewActions.click
import androidx.test.espresso.action.ViewActions.closeSoftKeyboard
import androidx.test.espresso.action.ViewActions.pressImeActionButton
import androidx.test.espresso.assertion.ViewAssertions.matches
import androidx.test.espresso.intent.Intents
import androidx.test.espresso.intent.Intents.intended
import androidx.test.espresso.intent.matcher.IntentMatchers.hasComponent
import androidx.test.espresso.matcher.RootMatchers.isDialog
import androidx.test.espresso.matcher.ViewMatchers.hasFocus
import androidx.test.espresso.matcher.ViewMatchers.isDescendantOfA
import androidx.test.espresso.matcher.ViewMatchers.isDisplayed
import androidx.test.espresso.matcher.ViewMatchers.isRoot
import androidx.test.espresso.matcher.ViewMatchers.withContentDescription
import androidx.test.espresso.matcher.ViewMatchers.withId
import androidx.test.espresso.matcher.ViewMatchers.withInputType
import androidx.test.espresso.matcher.ViewMatchers.withText
import androidx.test.ext.junit.runners.AndroidJUnit4
import androidx.test.rule.ActivityTestRule
import com.google.android.material.textfield.TextInputEditText
import com.google.common.truth.Truth.assertThat
import dagger.Component
import org.hamcrest.Matchers.allOf
import org.junit.After
import org.junit.Before
import org.junit.Rule
import org.junit.Test
import org.junit.runner.RunWith
import org.oppia.android.R
import org.oppia.android.app.activity.ActivityComponent
import org.oppia.android.app.activity.ActivityComponentFactory
import org.oppia.android.app.application.ApplicationComponent
import org.oppia.android.app.application.ApplicationInjector
import org.oppia.android.app.application.ApplicationInjectorProvider
import org.oppia.android.app.application.ApplicationModule
import org.oppia.android.app.application.ApplicationStartupListenerModule
import org.oppia.android.app.devoptions.DeveloperOptionsModule
import org.oppia.android.app.devoptions.DeveloperOptionsStarterModule
import org.oppia.android.app.home.HomeActivity
import org.oppia.android.app.shim.ViewBindingShimModule
import org.oppia.android.app.topic.PracticeTabModule
import org.oppia.android.app.translation.testing.ActivityRecreatorTestModule
import org.oppia.android.app.utility.EspressoTestsMatchers.withDrawable
import org.oppia.android.app.utility.OrientationChangeAction.Companion.orientationLandscape
import org.oppia.android.data.backends.gae.NetworkConfigProdModule
import org.oppia.android.data.backends.gae.NetworkModule
import org.oppia.android.domain.classify.InteractionsModule
import org.oppia.android.domain.classify.rules.continueinteraction.ContinueModule
import org.oppia.android.domain.classify.rules.dragAndDropSortInput.DragDropSortInputModule
import org.oppia.android.domain.classify.rules.fractioninput.FractionInputModule
import org.oppia.android.domain.classify.rules.imageClickInput.ImageClickInputModule
import org.oppia.android.domain.classify.rules.itemselectioninput.ItemSelectionInputModule
import org.oppia.android.domain.classify.rules.multiplechoiceinput.MultipleChoiceInputModule
import org.oppia.android.domain.classify.rules.numberwithunits.NumberWithUnitsRuleModule
import org.oppia.android.domain.classify.rules.numericinput.NumericInputRuleModule
import org.oppia.android.domain.classify.rules.ratioinput.RatioInputModule
import org.oppia.android.domain.classify.rules.textinput.TextInputRuleModule
import org.oppia.android.domain.exploration.lightweightcheckpointing.ExplorationStorageModule
import org.oppia.android.domain.hintsandsolution.HintsAndSolutionConfigModule
import org.oppia.android.domain.hintsandsolution.HintsAndSolutionProdModule
import org.oppia.android.domain.onboarding.ExpirationMetaDataRetrieverModule
import org.oppia.android.domain.oppialogger.LogStorageModule
import org.oppia.android.domain.oppialogger.loguploader.LogUploadWorkerModule
import org.oppia.android.domain.platformparameter.PlatformParameterModule
import org.oppia.android.domain.platformparameter.PlatformParameterSingletonModule
import org.oppia.android.domain.question.QuestionModule
import org.oppia.android.domain.topic.PrimeTopicAssetsControllerModule
import org.oppia.android.domain.workmanager.WorkManagerConfigurationModule
import org.oppia.android.testing.OppiaTestRule
import org.oppia.android.testing.TestLogReportingModule
import org.oppia.android.testing.espresso.EditTextInputAction
import org.oppia.android.testing.espresso.TextInputAction.Companion.hasErrorText
import org.oppia.android.testing.espresso.TextInputAction.Companion.hasNoErrorText
import org.oppia.android.testing.junit.InitializeDefaultLocaleRule
import org.oppia.android.testing.profile.ProfileTestHelper
import org.oppia.android.testing.robolectric.RobolectricModule
import org.oppia.android.testing.threading.TestCoroutineDispatchers
import org.oppia.android.testing.threading.TestDispatcherModule
import org.oppia.android.testing.time.FakeOppiaClockModule
import org.oppia.android.util.accessibility.AccessibilityTestModule
import org.oppia.android.util.caching.AssetModule
import org.oppia.android.util.caching.testing.CachingTestModule
import org.oppia.android.util.gcsresource.GcsResourceModule
import org.oppia.android.util.locale.LocaleProdModule
import org.oppia.android.util.logging.LoggerModule
import org.oppia.android.util.logging.firebase.FirebaseLogUploaderModule
import org.oppia.android.util.networking.NetworkConnectionDebugUtilModule
import org.oppia.android.util.networking.NetworkConnectionUtilDebugModule
import org.oppia.android.util.parser.html.HtmlParserEntityTypeModule
import org.oppia.android.util.parser.image.GlideImageLoaderModule
import org.oppia.android.util.parser.image.ImageParsingModule
import org.robolectric.annotation.Config
import org.robolectric.annotation.LooperMode
import javax.inject.Inject
import javax.inject.Singleton

@RunWith(AndroidJUnit4::class)
@LooperMode(LooperMode.Mode.PAUSED)
@Config(
  application = PinPasswordActivityTest.TestApplication::class,
  qualifiers = "port-xxhdpi"
)
class PinPasswordActivityTest {
  @get:Rule
  val initializeDefaultLocaleRule = InitializeDefaultLocaleRule()

  @get:Rule
  val oppiaTestRule = OppiaTestRule()

  @get:Rule
  val activityTestRule: ActivityTestRule<PinPasswordActivity> = ActivityTestRule(
    PinPasswordActivity::class.java, /* initialTouchMode= */ true, /* launchActivity= */ false
  )

  @Inject lateinit var context: Context

  @Inject
  lateinit var profileTestHelper: ProfileTestHelper

  @Inject
  lateinit var testCoroutineDispatchers: TestCoroutineDispatchers

  @Inject
  lateinit var editTextInputAction: EditTextInputAction

  private val adminPin = "12345"
  private val adminId = 0
  private val userId = 1

  @Before
  fun setUp() {
    Intents.init()
    setUpTestApplicationComponent()
    profileTestHelper.initializeProfiles()
    testCoroutineDispatchers.registerIdlingResource()
  }

  @After
  fun tearDown() {
    testCoroutineDispatchers.unregisterIdlingResource()
    Intents.release()
  }

  private fun setUpTestApplicationComponent() {
    ApplicationProvider.getApplicationContext<TestApplication>().inject(this)
  }

  @Test
  fun testPinPassword_withAdmin_keyboardIsVisibleByDefault() {
    ActivityScenario.launch<PinPasswordActivity>(
      PinPasswordActivity.createPinPasswordActivityIntent(
        context = context,
        adminPin = adminPin,
        profileId = adminId
      )
    ).use {
      onView(withId(R.id.pin_password_input_pin_edit_text)).check(matches(hasFocus()))
    }
  }

  @Test
<<<<<<< HEAD
  fun testPinPassword_pinView_hasContentDescription() {
    ActivityScenario.launch<PinPasswordActivity>(
      PinPasswordActivity.createPinPasswordActivityIntent(
        context = context,
        adminPin = adminPin,
        profileId = adminId
      )
    ).use {
      onView(withId(R.id.pin_password_input_pin_edit_text)).check(
        matches(
          withContentDescription(
            context.resources.getString(
              R.string.enter_your_pin
            )
          )
        )
      )
    }
  }

  @Test
  fun testPinPassword_configChange_pinView_hasContentDescription() {
    ActivityScenario.launch<PinPasswordActivity>(
      PinPasswordActivity.createPinPasswordActivityIntent(
        context = context,
        adminPin = adminPin,
        profileId = adminId
      )
    ).use {
      onView(isRoot()).perform(orientationLandscape())
      onView(withId(R.id.pin_password_input_pin_edit_text)).check(
        matches(
          withContentDescription(
            context.resources.getString(
              R.string.enter_your_pin
            )
          )
        )
      )
    }
  }

  @Test
  // TODO(#3245): Error -> Editable TextView should not have a contentDescription
  @DisableAccessibilityChecks
=======
>>>>>>> 36c4a5b7
  fun testPinPassword_withAdmin_inputCorrectPin_opensHomeActivity() {
    ActivityScenario.launch<PinPasswordActivity>(
      PinPasswordActivity.createPinPasswordActivityIntent(
        context = context,
        adminPin = adminPin,
        profileId = adminId
      )
    ).use {
      testCoroutineDispatchers.runCurrent()
      onView(withId(R.id.pin_password_input_pin_edit_text))
        .perform(editTextInputAction.appendText("12345"))
      testCoroutineDispatchers.runCurrent()
      intended(hasComponent(HomeActivity::class.java.name))
    }
  }

  @Test
<<<<<<< HEAD
  // TODO(#3245): Error -> Editable TextView should not have a contentDescription
  @DisableAccessibilityChecks
=======
>>>>>>> 36c4a5b7
  fun testPinPassword_withUser_inputCorrectPin_opensHomeActivity() {
    ActivityScenario.launch<PinPasswordActivity>(
      PinPasswordActivity.createPinPasswordActivityIntent(
        context = context,
        adminPin = adminPin,
        profileId = userId
      )
    ).use {
      testCoroutineDispatchers.runCurrent()
      onView(withId(R.id.pin_password_input_pin_edit_text))
        .perform(editTextInputAction.appendText("123"))
      testCoroutineDispatchers.runCurrent()
      intended(hasComponent(HomeActivity::class.java.name))
    }
  }

  @Test
<<<<<<< HEAD
  // TODO(#3245): Error -> Editable TextView should not have a contentDescription
  @DisableAccessibilityChecks
=======
>>>>>>> 36c4a5b7
  fun testPinPassword_withAdmin_inputWrongPin_incorrectPinShows() {
    ActivityScenario.launch<PinPasswordActivity>(
      PinPasswordActivity.createPinPasswordActivityIntent(
        context = context,
        adminPin = adminPin,
        profileId = adminId
      )
    ).use {
      testCoroutineDispatchers.runCurrent()
      closeSoftKeyboard()
      onView(withId(R.id.pin_password_input_pin_edit_text)).perform(closeSoftKeyboard())
        .perform(editTextInputAction.appendText("54321"), closeSoftKeyboard())
      onView(withText(context.getString(R.string.pin_password_incorrect_pin))).check(
        matches(
          isDisplayed()
        )
      )
    }
  }

  @Test
  fun testPinPasswordActivity_hasCorrectActivityLabel() {
    activityTestRule.launchActivity(
      PinPasswordActivity.createPinPasswordActivityIntent(
        context = context,
        adminPin = adminPin,
        profileId = adminId,
      )
    )
    val title = activityTestRule.activity.title

    // Verify that the activity label is correct as a proxy to verify TalkBack will announce the
    // correct string when it's read out.
    assertThat(title).isEqualTo(context.getString(R.string.pin_password_activity_title))
  }

  @Test
<<<<<<< HEAD
  // TODO(#3245): Error -> Editable TextView should not have a contentDescription
  @DisableAccessibilityChecks
=======
>>>>>>> 36c4a5b7
  fun testPinPassword_withUser_inputWrongPin_incorrectPinShows() {
    ActivityScenario.launch<PinPasswordActivity>(
      PinPasswordActivity.createPinPasswordActivityIntent(
        context = context,
        adminPin = adminPin,
        profileId = userId
      )
    ).use {
      testCoroutineDispatchers.runCurrent()
      onView(withId(R.id.pin_password_input_pin_edit_text)).perform(
        editTextInputAction.appendText("321"), closeSoftKeyboard()
      )
      onView(withText(context.getString(R.string.pin_password_incorrect_pin))).check(
        matches(
          isDisplayed()
        )
      )
    }
  }

  @Test
<<<<<<< HEAD
  // TODO(#3245): Error -> Editable TextView should not have a contentDescription
  @DisableAccessibilityChecks
=======
>>>>>>> 36c4a5b7
  fun testPinPassword_withAdmin_forgot_opensAdminForgotDialog() {
    ActivityScenario.launch<PinPasswordActivity>(
      PinPasswordActivity.createPinPasswordActivityIntent(
        context = context,
        adminPin = adminPin,
        profileId = adminId
      )
    ).use {
      testCoroutineDispatchers.runCurrent()
      onView(withId(R.id.pin_password_input_pin_edit_text)).perform(
        editTextInputAction.appendText(""),
        closeSoftKeyboard()
      )
      onView(withId(R.id.forgot_pin)).perform(click())
      onView(withText(getPinPasswordForgotMessage()))
        .inRoot(isDialog())
        .check(matches(isDisplayed()))
    }
  }

  @Test
<<<<<<< HEAD
  // TODO(#3245): Error -> Editable TextView should not have a contentDescription
  @DisableAccessibilityChecks
=======
>>>>>>> 36c4a5b7
  fun testPinPassword_withUser_forgot_inputWrongAdminPin_wrongAdminPinError() {
    ActivityScenario.launch<PinPasswordActivity>(
      PinPasswordActivity.createPinPasswordActivityIntent(
        context = context,
        adminPin = adminPin,
        profileId = userId
      )
    ).use {
      onView(withId(R.id.forgot_pin)).perform(click())
      testCoroutineDispatchers.runCurrent()
      onView(
        allOf(
          withId(R.id.admin_settings_input_pin_edit_text),
          isDescendantOfA(withId(R.id.admin_settings_input_pin))
        )
      ).inRoot(isDialog())
        .perform(editTextInputAction.appendText("1234"), closeSoftKeyboard())

      onView(withText(context.getString(R.string.admin_settings_submit)))
        .inRoot(isDialog())
        .perform(click())
      onView(withId(R.id.admin_settings_input_pin))
        .check(
          matches(
            hasErrorText(
              context.resources.getString(R.string.admin_settings_incorrect)
            )
          )
        )
      onView(
        allOf(
          withId(R.id.admin_settings_input_pin_edit_text),
          isDescendantOfA(withId(R.id.admin_settings_input_pin))
        )
      ).perform(
        editTextInputAction.appendText("5"),
        closeSoftKeyboard()
      )
      onView(withId(R.id.admin_settings_input_pin))
        .check(matches(hasNoErrorText()))
    }
  }

  @Test
<<<<<<< HEAD
  // TODO(#3245): Error -> Editable TextView should not have a contentDescription
  @DisableAccessibilityChecks
=======
>>>>>>> 36c4a5b7
  fun testPinPassword_withUser_forgot_inputAdminPinAndShortPin_pinLengthError() {
    ActivityScenario.launch<PinPasswordActivity>(
      PinPasswordActivity.createPinPasswordActivityIntent(
        context = context,
        adminPin = adminPin,
        profileId = userId
      )
    ).use {
      onView(withId(R.id.pin_password_input_pin_edit_text))
        .perform(editTextInputAction.appendText(""), closeSoftKeyboard())
      onView(withId(R.id.forgot_pin)).perform(click())
      testCoroutineDispatchers.runCurrent()
      onView(
        allOf(
          withId(R.id.admin_settings_input_pin_edit_text),
          isDescendantOfA(withId(R.id.admin_settings_input_pin))
        )
      ).inRoot(isDialog())
        .perform(editTextInputAction.appendText("12345"), closeSoftKeyboard())

      onView(withText(context.getString(R.string.admin_settings_submit)))
        .inRoot(isDialog())
        .perform(click())

      onView(
        allOf(
          withId(R.id.reset_pin_input_pin_edit_text),
          isDescendantOfA(withId(R.id.reset_pin_input_pin))
        )
      ).inRoot(isDialog())
        .perform(editTextInputAction.appendText("32"), closeSoftKeyboard())

      onView(withText(context.getString(R.string.admin_settings_submit)))
        .inRoot(isDialog())
        .perform(click())
      onView(withId(R.id.reset_pin_input_pin))
        .check(
          matches(
            hasErrorText(
              context.resources.getString(R.string.add_profile_error_pin_length)
            )
          )
        )
      onView(
        allOf(
          withId(R.id.reset_pin_input_pin_edit_text),
          isDescendantOfA(withId(R.id.reset_pin_input_pin))
        )
      ).perform(
        editTextInputAction.appendText("1"),
        closeSoftKeyboard()
      )
      onView(withId(R.id.reset_pin_input_pin))
        .check(matches(hasNoErrorText()))
    }
  }

  @Test
<<<<<<< HEAD
  // TODO(#3245): Error -> Editable TextView should not have a contentDescription
  @DisableAccessibilityChecks
=======
>>>>>>> 36c4a5b7
  fun testPinPassword_withUser_forgot_inputAdminPinAndNewPinAndOldPin_wrongPinError() {
    ActivityScenario.launch<PinPasswordActivity>(
      PinPasswordActivity.createPinPasswordActivityIntent(
        context = context,
        adminPin = adminPin,
        profileId = userId
      )
    ).use {
      onView(withId(R.id.pin_password_input_pin_edit_text))
        .perform(editTextInputAction.appendText(""), closeSoftKeyboard())
      onView(withId(R.id.forgot_pin)).perform(click())
      onView(
        allOf(
          withId(R.id.admin_settings_input_pin_edit_text),
          isDescendantOfA(withId(R.id.admin_settings_input_pin))
        )
      ).inRoot(isDialog())
        .perform(editTextInputAction.appendText("12345"), closeSoftKeyboard())

      onView(withText(context.getString(R.string.admin_settings_submit)))
        .inRoot(isDialog())
        .perform(click())
      onView(
        allOf(
          withId(R.id.reset_pin_input_pin_edit_text),
          isDescendantOfA(withId(R.id.reset_pin_input_pin))
        )
      ).inRoot(isDialog())
        .perform(editTextInputAction.appendText("321"), closeSoftKeyboard())

      onView(withText(context.getString(R.string.admin_settings_submit)))
        .inRoot(isDialog())
        .perform(click())

      testCoroutineDispatchers.runCurrent()
      onView(withText(context.getString(R.string.pin_password_close)))
        .inRoot(isDialog())
        .perform(click())
      onView(withId(R.id.pin_password_input_pin_edit_text)).perform(
        editTextInputAction.appendText("123"),
        closeSoftKeyboard()
      )
      onView(withText(context.getString(R.string.pin_password_incorrect_pin)))
        .check(matches(isDisplayed()))
    }
  }

  @Test
<<<<<<< HEAD
  // TODO(#3245): Error -> Editable TextView should not have a contentDescription
  @DisableAccessibilityChecks
=======
>>>>>>> 36c4a5b7
  fun testPinPassword_withUser_forgot_inputAdminPinAndNewPin_opensHomeActivity() {
    ActivityScenario.launch<PinPasswordActivity>(
      PinPasswordActivity.createPinPasswordActivityIntent(
        context = context,
        adminPin = adminPin,
        profileId = userId
      )
    ).use {
      onView(withId(R.id.pin_password_input_pin_edit_text))
        .perform(editTextInputAction.appendText(""), closeSoftKeyboard())
      onView(withId(R.id.forgot_pin)).perform(click())
      onView(
        allOf(
          withId(R.id.admin_settings_input_pin_edit_text),
          isDescendantOfA(withId(R.id.admin_settings_input_pin))
        )
      ).inRoot(isDialog())
        .perform(editTextInputAction.appendText("12345"), closeSoftKeyboard())

      onView(withText(context.getString(R.string.admin_settings_submit)))
        .inRoot(isDialog())
        .perform(click())
      onView(
        allOf(
          withId(R.id.reset_pin_input_pin_edit_text),
          isDescendantOfA(withId(R.id.reset_pin_input_pin))
        )
      )
        .inRoot(isDialog())
        .perform(editTextInputAction.appendText("321"), closeSoftKeyboard())
      onView(withText(context.getString(R.string.admin_settings_submit)))
        .inRoot(isDialog())
        .perform(click())

      testCoroutineDispatchers.runCurrent()
      onView(withText(context.getString(R.string.pin_password_close)))
        .inRoot(isDialog())
        .perform(click())
      onView(withId(R.id.pin_password_input_pin_edit_text))
        .perform(editTextInputAction.appendText("321"))
      testCoroutineDispatchers.runCurrent()
      intended(hasComponent(HomeActivity::class.java.name))
    }
  }

  @Test
<<<<<<< HEAD
  // TODO(#3245): Error -> Editable TextView should not have a contentDescription
  @DisableAccessibilityChecks
=======
>>>>>>> 36c4a5b7
  fun testPinPassword_withUser_forgot_inputAdminPin_configChange_inputPinIsPresent() {
    ActivityScenario.launch<PinPasswordActivity>(
      PinPasswordActivity.createPinPasswordActivityIntent(
        context = context,
        adminPin = adminPin,
        profileId = userId
      )
    ).use {
      onView(withId(R.id.pin_password_input_pin_edit_text))
        .perform(editTextInputAction.appendText(""), closeSoftKeyboard())
      onView(withId(R.id.forgot_pin)).perform(click())
      onView(
        allOf(
          withId(R.id.admin_settings_input_pin_edit_text),
          isDescendantOfA(withId(R.id.admin_settings_input_pin))
        )
      ).inRoot(isDialog())
        .perform(editTextInputAction.appendText("1234"), closeSoftKeyboard())
      onView(isRoot()).perform(orientationLandscape())
      onView(
        allOf(
          withId(R.id.admin_settings_input_pin_edit_text),
          isDescendantOfA(withId(R.id.admin_settings_input_pin))
        )
      ).inRoot(isDialog())
        .check(matches(withText("1234")))
    }
  }

  @Test
<<<<<<< HEAD
  // TODO(#3245): Error -> Editable TextView should not have a contentDescription
  @DisableAccessibilityChecks
=======
>>>>>>> 36c4a5b7
  fun testPinPassword_withUser_forgot_inputAdminPin_submit_configChange_resetPinDisplayed() {
    ActivityScenario.launch<PinPasswordActivity>(
      PinPasswordActivity.createPinPasswordActivityIntent(
        context = context,
        adminPin = adminPin,
        profileId = userId
      )
    ).use {
      onView(withId(R.id.pin_password_input_pin_edit_text))
        .perform(editTextInputAction.appendText(""), closeSoftKeyboard())
      onView(withId(R.id.forgot_pin)).perform(click())
      onView(
        allOf(
          withId(R.id.admin_settings_input_pin_edit_text),
          isDescendantOfA(withId(R.id.admin_settings_input_pin))
        )
      ).inRoot(isDialog())
        .perform(editTextInputAction.appendText("12345"), closeSoftKeyboard())
      onView(withText(context.getString(R.string.admin_settings_submit)))
        .inRoot(isDialog())
        .perform(click())
      onView(isRoot()).perform(orientationLandscape())
      onView(withText(context.getString(R.string.reset_pin_enter)))
        .inRoot(isDialog())
        .check(matches(isDisplayed()))
    }
  }

  @Test
<<<<<<< HEAD
  // TODO(#3245): Error -> Editable TextView should not have a contentDescription
  @DisableAccessibilityChecks
=======
>>>>>>> 36c4a5b7
  fun testPinPassword_withUser_forgot_inputAdminPin_submit_inputNewPin_pinChanged() {
    ActivityScenario.launch<PinPasswordActivity>(
      PinPasswordActivity.createPinPasswordActivityIntent(
        context = context,
        adminPin = adminPin,
        profileId = userId
      )
    ).use {
      onView(withId(R.id.pin_password_input_pin_edit_text))
        .perform(editTextInputAction.appendText(""), closeSoftKeyboard())
      onView(withId(R.id.forgot_pin)).perform(click())
      onView(
        allOf(
          withId(R.id.admin_settings_input_pin_edit_text),
          isDescendantOfA(withId(R.id.admin_settings_input_pin))
        )
      ).inRoot(isDialog())
        .perform(editTextInputAction.appendText("12345"), closeSoftKeyboard())

      onView(withText(context.getString(R.string.admin_settings_submit)))
        .inRoot(isDialog())
        .perform(click())
      onView(
        allOf(
          withId(R.id.reset_pin_input_pin_edit_text),
          isDescendantOfA(withId(R.id.reset_pin_input_pin))
        )
      )
        .inRoot(isDialog())
        .perform(editTextInputAction.appendText("123"), closeSoftKeyboard())
      onView(isRoot()).perform(orientationLandscape())
      onView(withText(context.getString(R.string.admin_settings_submit)))
        .inRoot(isDialog())
        .perform(click())
      testCoroutineDispatchers.runCurrent()
      onView(
        withText(context.getString(R.string.pin_password_success))
      ).inRoot(isDialog()).check(matches(isDisplayed()))
    }
  }

  @Test
<<<<<<< HEAD
  // TODO(#3245): Error -> Editable TextView should not have a contentDescription
  @DisableAccessibilityChecks
=======
>>>>>>> 36c4a5b7
  fun testPinPassword_withAdmin_forgot_configChange_opensAdminForgotDialog() {
    ActivityScenario.launch<PinPasswordActivity>(
      PinPasswordActivity.createPinPasswordActivityIntent(
        context = context,
        adminPin = adminPin,
        profileId = adminId
      )
    ).use {
      testCoroutineDispatchers.runCurrent()
      closeSoftKeyboard()
      onView(withId(R.id.forgot_pin)).perform(click())
      onView(isRoot()).perform(orientationLandscape())
      onView(withText(getPinPasswordForgotMessage()))
        .inRoot(isDialog())
        .check(matches(isDisplayed()))
    }
  }

  @Test
<<<<<<< HEAD
  // TODO(#3245): Error -> Editable TextView should not have a contentDescription
  @DisableAccessibilityChecks
=======
>>>>>>> 36c4a5b7
  fun testPinPassword_withUser_forgot_inputWrongAdminPin_configChange_wrongAdminPinError() {
    ActivityScenario.launch<PinPasswordActivity>(
      PinPasswordActivity.createPinPasswordActivityIntent(
        context = context,
        adminPin = adminPin,
        profileId = userId
      )
    ).use {
      onView(withId(R.id.pin_password_input_pin_edit_text))
        .perform(editTextInputAction.appendText(""), closeSoftKeyboard())
      onView(withId(R.id.forgot_pin)).perform(click())
      onView(
        allOf(
          withId(R.id.admin_settings_input_pin_edit_text),
          isDescendantOfA(withId(R.id.admin_settings_input_pin))
        )
      ).inRoot(isDialog())
        .perform(editTextInputAction.appendText("1234"), closeSoftKeyboard())
      onView(withText(context.getString(R.string.admin_settings_submit)))
        .inRoot(isDialog())
        .perform(click())
      onView(withId(R.id.admin_settings_input_pin))
        .check(
          matches(
            hasErrorText(
              context.resources.getString(R.string.admin_settings_incorrect)
            )
          )
        )
      onView(
        allOf(
          withId(R.id.admin_settings_input_pin_edit_text),
          isDescendantOfA(withId(R.id.admin_settings_input_pin))
        )
      ).inRoot(isDialog())
        .perform(editTextInputAction.appendText("5"), closeSoftKeyboard())
      onView(isRoot()).perform(orientationLandscape())
      onView(withId(R.id.admin_settings_input_pin))
        .check(matches(hasNoErrorText()))
    }
  }

  @Test
<<<<<<< HEAD
  // TODO(#3245): Error -> Editable TextView should not have a contentDescription
  @DisableAccessibilityChecks
=======
>>>>>>> 36c4a5b7
  fun testPinPassword_withUser_forgot_inputAdminPinAndIncorrectPin_errorIsDisplayed() {
    ActivityScenario.launch<PinPasswordActivity>(
      PinPasswordActivity.createPinPasswordActivityIntent(
        context = context,
        adminPin = adminPin,
        profileId = userId
      )
    ).use {
      onView(withId(R.id.pin_password_input_pin_edit_text))
        .perform(editTextInputAction.appendText(""), closeSoftKeyboard())
      onView(withId(R.id.forgot_pin)).perform(click())
      onView(
        allOf(
          withId(R.id.admin_settings_input_pin_edit_text),
          isDescendantOfA(withId(R.id.admin_settings_input_pin))
        )
      ).inRoot(isDialog())
        .perform(editTextInputAction.appendText("1234"), closeSoftKeyboard())
      onView(withText(context.getString(R.string.admin_settings_submit)))
        .inRoot(isDialog())
        .perform(click())
      onView(withId(R.id.admin_settings_input_pin))
        .check(
          matches(
            hasErrorText(
              context.resources.getString(R.string.admin_settings_incorrect)
            )
          )
        )
      onView(isRoot()).perform(orientationLandscape())
      onView(withId(R.id.admin_settings_input_pin))
        .check(
          matches(
            hasErrorText(
              context.resources.getString(R.string.admin_settings_incorrect)
            )
          )
        )
    }
  }

  @Test
<<<<<<< HEAD
  // TODO(#3245): Error -> Editable TextView should not have a contentDescription
  @DisableAccessibilityChecks
=======
>>>>>>> 36c4a5b7
  fun testPinPassword_withUser_forgot_inputAdminPinAndNullPin_errorIsDisplayed() {
    ActivityScenario.launch<PinPasswordActivity>(
      PinPasswordActivity.createPinPasswordActivityIntent(
        context = context,
        adminPin = adminPin,
        profileId = userId
      )
    ).use {
      onView(withId(R.id.pin_password_input_pin_edit_text))
        .perform(editTextInputAction.appendText(""), closeSoftKeyboard())
      onView(withId(R.id.forgot_pin)).perform(click())
      onView(
        allOf(
          withId(R.id.admin_settings_input_pin_edit_text),
          isDescendantOfA(withId(R.id.admin_settings_input_pin))
        )
      ).inRoot(isDialog())
        .perform(editTextInputAction.appendText(""), closeSoftKeyboard())
      onView(withText(context.getString(R.string.admin_settings_submit)))
        .inRoot(isDialog())
        .perform(click())
      onView(withId(R.id.admin_settings_input_pin))
        .check(
          matches(
            hasErrorText(
              context.resources.getString(R.string.admin_auth_null)
            )
          )
        )
    }
  }

  @Test
<<<<<<< HEAD
  // TODO(#3245): Error -> Editable TextView should not have a contentDescription
  @DisableAccessibilityChecks
=======
>>>>>>> 36c4a5b7
  fun testPinPassword_withUser_forgot_inputAdminPinAndNullPin_configChange_errorIsDisplayed() {
    ActivityScenario.launch<PinPasswordActivity>(
      PinPasswordActivity.createPinPasswordActivityIntent(
        context = context,
        adminPin = adminPin,
        profileId = userId
      )
    ).use {
      onView(withId(R.id.pin_password_input_pin_edit_text))
        .perform(editTextInputAction.appendText(""), closeSoftKeyboard())
      onView(withId(R.id.forgot_pin)).perform(click())
      onView(
        allOf(
          withId(R.id.admin_settings_input_pin_edit_text),
          isDescendantOfA(withId(R.id.admin_settings_input_pin))
        )
      ).inRoot(isDialog())
        .perform(editTextInputAction.appendText(""), closeSoftKeyboard())
      onView(withText(context.getString(R.string.admin_settings_submit)))
        .inRoot(isDialog())
        .perform(click())
      onView(isRoot()).perform(orientationLandscape())
      onView(withId(R.id.admin_settings_input_pin))
        .check(
          matches(
            hasErrorText(
              context.resources.getString(R.string.admin_auth_null)
            )
          )
        )
    }
  }

  @Test
<<<<<<< HEAD
  // TODO(#3245): Error -> Editable TextView should not have a contentDescription
  // TODO(#4209): Error -> Expected error text doesn't match the selected view
  @DisableAccessibilityChecks
=======
>>>>>>> 36c4a5b7
  fun testPinPassword_withUser_forgot_inputAdminPinAndNullPin_imeAction_errorIsDisplayed() {
    ActivityScenario.launch<PinPasswordActivity>(
      PinPasswordActivity.createPinPasswordActivityIntent(
        context = context,
        adminPin = adminPin,
        profileId = userId
      )
    ).use {
      onView(withId(R.id.pin_password_input_pin_edit_text))
        .perform(editTextInputAction.appendText(""), closeSoftKeyboard())
      onView(withId(R.id.forgot_pin)).perform(click())
      onView(
        allOf(
          withId(R.id.admin_settings_input_pin_edit_text),
          isDescendantOfA(withId(R.id.admin_settings_input_pin))
        )
      ).inRoot(isDialog())
        .perform(editTextInputAction.appendText(""), pressImeActionButton())
      onView(withId(R.id.admin_settings_input_pin))
        .check(
          matches(
            hasErrorText(
              context.resources.getString(R.string.admin_auth_null)
            )
          )
        )
    }
  }

  @Test
<<<<<<< HEAD
  // TODO(#3245): Error -> Editable TextView should not have a contentDescription
  @DisableAccessibilityChecks
=======
>>>>>>> 36c4a5b7
  fun testPinPassword_user_forgot_adminPinAndNullPin_configChange_imeAction_errorIsDisplayed() {
    ActivityScenario.launch<PinPasswordActivity>(
      PinPasswordActivity.createPinPasswordActivityIntent(
        context = context,
        adminPin = adminPin,
        profileId = userId
      )
    ).use {
      onView(withId(R.id.pin_password_input_pin_edit_text))
        .perform(editTextInputAction.appendText(""), closeSoftKeyboard())
      onView(withId(R.id.forgot_pin)).perform(click())
      onView(
        allOf(
          withId(R.id.admin_settings_input_pin_edit_text),
          isDescendantOfA(withId(R.id.admin_settings_input_pin))
        )
      ).inRoot(isDialog())
        .perform(editTextInputAction.appendText(""), pressImeActionButton())
      onView(isRoot()).perform(orientationLandscape())
      onView(withId(R.id.admin_settings_input_pin))
        .check(
          matches(
            hasErrorText(
              context.resources.getString(R.string.admin_auth_null)
            )
          )
        )
    }
  }

  @Test
<<<<<<< HEAD
  // TODO(#3245): Error -> Editable TextView should not have a contentDescription
  @DisableAccessibilityChecks
=======
>>>>>>> 36c4a5b7
  fun testPinPassword_withUser_forgot_inputNullAdminPin_configChange_wrongAdminPinError() {
    ActivityScenario.launch<PinPasswordActivity>(
      PinPasswordActivity.createPinPasswordActivityIntent(
        context = context,
        adminPin = adminPin,
        profileId = userId
      )
    ).use {
      onView(withId(R.id.pin_password_input_pin_edit_text))
        .perform(editTextInputAction.appendText(""), closeSoftKeyboard())
      onView(withId(R.id.forgot_pin)).perform(click())
      onView(
        allOf(
          withId(R.id.admin_settings_input_pin_edit_text),
          isDescendantOfA(withId(R.id.admin_settings_input_pin))
        )
      ).inRoot(isDialog())
        .perform(editTextInputAction.appendText(""), closeSoftKeyboard())
      onView(withText(context.getString(R.string.admin_settings_submit)))
        .inRoot(isDialog())
        .perform(click())
      onView(withId(R.id.admin_settings_input_pin))
        .check(
          matches(
            hasErrorText(
              context.resources.getString(R.string.admin_auth_null)
            )
          )
        )
      onView(
        allOf(
          withId(R.id.admin_settings_input_pin_edit_text),
          isDescendantOfA(withId(R.id.admin_settings_input_pin))
        )
      ).inRoot(isDialog())
        .perform(editTextInputAction.appendText("1"), closeSoftKeyboard())
      onView(isRoot()).perform(orientationLandscape())
      onView(withId(R.id.admin_settings_input_pin))
        .check(matches(hasNoErrorText()))
    }
  }

  @Test
<<<<<<< HEAD
  // TODO(#3245): Error -> Editable TextView should not have a contentDescription
  @DisableAccessibilityChecks
=======
>>>>>>> 36c4a5b7
  fun testPinPassword_withUser_forgot_inputAdminPinAndInvalidPin_errorIsDisplayed() {
    ActivityScenario.launch<PinPasswordActivity>(
      PinPasswordActivity.createPinPasswordActivityIntent(
        context = context,
        adminPin = adminPin,
        profileId = userId
      )
    ).use {
      onView(withId(R.id.pin_password_input_pin_edit_text))
        .perform(editTextInputAction.appendText(""), closeSoftKeyboard())
      onView(withId(R.id.forgot_pin)).perform(click())
      onView(
        allOf(
          withId(R.id.admin_settings_input_pin_edit_text),
          isDescendantOfA(withId(R.id.admin_settings_input_pin))
        )
      ).inRoot(isDialog())
        .perform(editTextInputAction.appendText("12345"), closeSoftKeyboard())

      onView(withText(context.getString(R.string.admin_settings_submit)))
        .inRoot(isDialog())
        .perform(click())
      onView(
        allOf(
          withId(R.id.reset_pin_input_pin_edit_text),
          isDescendantOfA(withId(R.id.reset_pin_input_pin))
        )
      ).inRoot(isDialog())
        .perform(editTextInputAction.appendText("11"), closeSoftKeyboard())
      onView(withText(context.getString(R.string.admin_settings_submit)))
        .inRoot(isDialog())
        .perform(click())
      onView(isRoot()).perform(orientationLandscape())
      onView(withId(R.id.reset_pin_input_pin))
        .check(
          matches(
            hasErrorText(
              context.resources.getString(R.string.add_profile_error_pin_length)
            )
          )
        )
    }
  }

  @Test
<<<<<<< HEAD
  // TODO(#3245): Error -> Editable TextView should not have a contentDescription
  @DisableAccessibilityChecks
=======
>>>>>>> 36c4a5b7
  fun testPinPassword_withAdmin_inputWrongPin_configChange_incorrectPinIsDisplayed() {
    ActivityScenario.launch<PinPasswordActivity>(
      PinPasswordActivity.createPinPasswordActivityIntent(
        context = context,
        adminPin = adminPin,
        profileId = adminId
      )
    ).use {
      testCoroutineDispatchers.runCurrent()
      closeSoftKeyboard()
      onView(withId(R.id.pin_password_input_pin_edit_text)).perform(
        editTextInputAction.appendText("54321"),
        closeSoftKeyboard()
      )
      onView(isRoot()).perform(orientationLandscape())
      onView(withText(context.getString(R.string.pin_password_incorrect_pin))).check(
        matches(
          isDisplayed()
        )
      )
    }
  }

  @Test
  fun testPinPassword_withAdmin_checkShowHidePassword_defaultText() {
    ActivityScenario.launch<PinPasswordActivity>(
      PinPasswordActivity.createPinPasswordActivityIntent(
        context = context,
        adminPin = adminPin,
        profileId = adminId
      )
    ).use {
      testCoroutineDispatchers.runCurrent()
      closeSoftKeyboard()
      onView(withText(context.getString(R.string.pin_password_show))).check(matches(isDisplayed()))
    }
  }

  @Test
  fun testPinPassword_withAdmin_checkShowHidePassword_defaultImage() {
    ActivityScenario.launch<PinPasswordActivity>(
      PinPasswordActivity.createPinPasswordActivityIntent(
        context = context,
        adminPin = adminPin,
        profileId = adminId
      )
    ).use {
      onView(withId(R.id.show_hide_password_image_view))
        .check(
          matches(
            withDrawable(
              R.drawable.ic_hide_eye_icon
            )
          )
        )
    }
  }

  @Test
  fun testPinPassword_withAdmin_showHideIcon_hasPasswordHiddenContentDescription() {
    ActivityScenario.launch<PinPasswordActivity>(
      PinPasswordActivity.createPinPasswordActivityIntent(
        context = context,
        adminPin = adminPin,
        profileId = adminId
      )
    ).use {
      onView(withId(R.id.show_hide_password_image_view))
        .check(
          matches(
            withContentDescription(
              R.string.password_hidden_icon
            )
          )
        )
    }
  }

  @Test
<<<<<<< HEAD
  // TODO(#3245): Error -> Editable TextView should not have a contentDescription
  @DisableAccessibilityChecks
=======
>>>>>>> 36c4a5b7
  fun testPinPassword_withAdmin_showHidePassword_textChangesToHide() {
    ActivityScenario.launch<PinPasswordActivity>(
      PinPasswordActivity.createPinPasswordActivityIntent(
        context = context,
        adminPin = adminPin,
        profileId = adminId
      )
    ).use {
      testCoroutineDispatchers.runCurrent()
      onView(withId(R.id.show_pin)).perform(click())
      onView(withText(context.getString(R.string.pin_password_hide))).check(matches(isDisplayed()))
    }
  }

  @Test
<<<<<<< HEAD
  // TODO(#3245): Error -> Editable TextView should not have a contentDescription
  @DisableAccessibilityChecks
=======
>>>>>>> 36c4a5b7
  fun testPinPassword_withAdmin_clickShowHideIcon_hasPasswordShownContentDescription() {
    ActivityScenario.launch<PinPasswordActivity>(
      PinPasswordActivity.createPinPasswordActivityIntent(
        context = context,
        adminPin = adminPin,
        profileId = adminId
      )
    ).use {
      testCoroutineDispatchers.runCurrent()
      closeSoftKeyboard()
      onView(withId(R.id.show_pin)).perform(click())
      onView(withId(R.id.show_hide_password_image_view))
        .check(
          matches(
            withContentDescription(
              R.string.password_shown_icon
            )
          )
        )
    }
  }

  @Test
<<<<<<< HEAD
  // TODO(#3245): Error -> Editable TextView should not have a contentDescription
  @DisableAccessibilityChecks
=======
>>>>>>> 36c4a5b7
  fun testPinPassword_withAdmin_showHidePassword_imageChangesToShow() {
    ActivityScenario.launch<PinPasswordActivity>(
      PinPasswordActivity.createPinPasswordActivityIntent(
        context = context,
        adminPin = adminPin,
        profileId = adminId
      )
    ).use {
      testCoroutineDispatchers.runCurrent()
      closeSoftKeyboard()
      onView(withId(R.id.show_pin)).perform(click())
      onView(withId(R.id.show_hide_password_image_view))
        .check(
          matches(
            withDrawable(
              R.drawable.ic_show_eye_icon
            )
          )
        )
    }
  }

  @Test
<<<<<<< HEAD
  // TODO(#3245): Error -> Editable TextView should not have a contentDescription
  @DisableAccessibilityChecks
=======
>>>>>>> 36c4a5b7
  fun testPinPassword_withAdmin_showHidePassword_configChange_showViewIsShown() {
    ActivityScenario.launch<PinPasswordActivity>(
      PinPasswordActivity.createPinPasswordActivityIntent(
        context = context,
        adminPin = adminPin,
        profileId = adminId
      )
    ).use {
      testCoroutineDispatchers.runCurrent()
      closeSoftKeyboard()
      onView(withId(R.id.show_pin)).perform(click())
      onView(isRoot()).perform(orientationLandscape())
      onView(withText(context.getString(R.string.pin_password_hide))).check(matches(isDisplayed()))
      onView(withId(R.id.show_hide_password_image_view))
        .check(
          matches(
            withDrawable(
              R.drawable.ic_show_eye_icon
            )
          )
        )
    }
  }

  @Test
<<<<<<< HEAD
  // TODO(#3245): Error -> Editable TextView should not have a contentDescription
  @DisableAccessibilityChecks
=======
>>>>>>> 36c4a5b7
  fun testPinPassword_checkInputType_showHidePassword_inputTypeIsSame() {
    ActivityScenario.launch<PinPasswordActivity>(
      PinPasswordActivity.createPinPasswordActivityIntent(
        context = context,
        adminPin = adminPin,
        profileId = adminId
      )
    ).use {
      testCoroutineDispatchers.runCurrent()

      var inputType: Int = 0
      it.onActivity {
        inputType =
          it.findViewById<TextInputEditText>(R.id.pin_password_input_pin_edit_text).inputType
      }
      onView(withId(R.id.pin_password_input_pin_edit_text))
        .check(matches(withInputType(inputType)))
      onView(withId(R.id.show_pin)).perform(click())
      onView(withId(R.id.pin_password_input_pin_edit_text))
        .check(matches(withInputType(inputType)))
    }
  }

  private fun getAppName(): String = context.resources.getString(R.string.app_name)

  private fun getPinPasswordForgotMessage(): String =
    context.resources.getString(R.string.pin_password_forgot_message, getAppName())

  // TODO(#59): Figure out a way to reuse modules instead of needing to re-declare them.
  @Singleton
  @Component(
    modules = [
      RobolectricModule::class, PlatformParameterModule::class, TestDispatcherModule::class,
      ApplicationModule::class, LoggerModule::class, ContinueModule::class,
      FractionInputModule::class, ItemSelectionInputModule::class, MultipleChoiceInputModule::class,
      NumberWithUnitsRuleModule::class, NumericInputRuleModule::class, TextInputRuleModule::class,
      DragDropSortInputModule::class, ImageClickInputModule::class, InteractionsModule::class,
      GcsResourceModule::class, GlideImageLoaderModule::class, ImageParsingModule::class,
      HtmlParserEntityTypeModule::class, QuestionModule::class, TestLogReportingModule::class,
      AccessibilityTestModule::class, LogStorageModule::class, CachingTestModule::class,
      PrimeTopicAssetsControllerModule::class, ExpirationMetaDataRetrieverModule::class,
      ViewBindingShimModule::class, RatioInputModule::class, WorkManagerConfigurationModule::class,
      ApplicationStartupListenerModule::class, LogUploadWorkerModule::class,
      HintsAndSolutionConfigModule::class, HintsAndSolutionProdModule::class,
      FirebaseLogUploaderModule::class, FakeOppiaClockModule::class, PracticeTabModule::class,
      DeveloperOptionsStarterModule::class, DeveloperOptionsModule::class,
      ExplorationStorageModule::class, NetworkModule::class, NetworkConfigProdModule::class,
      NetworkConnectionUtilDebugModule::class, NetworkConnectionDebugUtilModule::class,
      AssetModule::class, LocaleProdModule::class, ActivityRecreatorTestModule::class,
      PlatformParameterSingletonModule::class
    ]
  )
  interface TestApplicationComponent : ApplicationComponent {
    @Component.Builder
    interface Builder : ApplicationComponent.Builder

    fun inject(pinPasswordActivityTest: PinPasswordActivityTest)
  }

  class TestApplication : Application(), ActivityComponentFactory, ApplicationInjectorProvider {
    private val component: TestApplicationComponent by lazy {
      DaggerPinPasswordActivityTest_TestApplicationComponent.builder()
        .setApplication(this)
        .build() as TestApplicationComponent
    }

    fun inject(pinPasswordActivityTest: PinPasswordActivityTest) {
      component.inject(pinPasswordActivityTest)
    }

    override fun createActivityComponent(activity: AppCompatActivity): ActivityComponent {
      return component.getActivityComponentBuilderProvider().get().setActivity(activity).build()
    }

    override fun getApplicationInjector(): ApplicationInjector = component
  }
}<|MERGE_RESOLUTION|>--- conflicted
+++ resolved
@@ -166,7 +166,6 @@
   }
 
   @Test
-<<<<<<< HEAD
   fun testPinPassword_pinView_hasContentDescription() {
     ActivityScenario.launch<PinPasswordActivity>(
       PinPasswordActivity.createPinPasswordActivityIntent(
@@ -212,8 +211,6 @@
   @Test
   // TODO(#3245): Error -> Editable TextView should not have a contentDescription
   @DisableAccessibilityChecks
-=======
->>>>>>> 36c4a5b7
   fun testPinPassword_withAdmin_inputCorrectPin_opensHomeActivity() {
     ActivityScenario.launch<PinPasswordActivity>(
       PinPasswordActivity.createPinPasswordActivityIntent(
@@ -231,11 +228,8 @@
   }
 
   @Test
-<<<<<<< HEAD
-  // TODO(#3245): Error -> Editable TextView should not have a contentDescription
-  @DisableAccessibilityChecks
-=======
->>>>>>> 36c4a5b7
+  // TODO(#3245): Error -> Editable TextView should not have a contentDescription
+  @DisableAccessibilityChecks
   fun testPinPassword_withUser_inputCorrectPin_opensHomeActivity() {
     ActivityScenario.launch<PinPasswordActivity>(
       PinPasswordActivity.createPinPasswordActivityIntent(
@@ -253,11 +247,8 @@
   }
 
   @Test
-<<<<<<< HEAD
-  // TODO(#3245): Error -> Editable TextView should not have a contentDescription
-  @DisableAccessibilityChecks
-=======
->>>>>>> 36c4a5b7
+  // TODO(#3245): Error -> Editable TextView should not have a contentDescription
+  @DisableAccessibilityChecks
   fun testPinPassword_withAdmin_inputWrongPin_incorrectPinShows() {
     ActivityScenario.launch<PinPasswordActivity>(
       PinPasswordActivity.createPinPasswordActivityIntent(
@@ -295,11 +286,8 @@
   }
 
   @Test
-<<<<<<< HEAD
-  // TODO(#3245): Error -> Editable TextView should not have a contentDescription
-  @DisableAccessibilityChecks
-=======
->>>>>>> 36c4a5b7
+  // TODO(#3245): Error -> Editable TextView should not have a contentDescription
+  @DisableAccessibilityChecks
   fun testPinPassword_withUser_inputWrongPin_incorrectPinShows() {
     ActivityScenario.launch<PinPasswordActivity>(
       PinPasswordActivity.createPinPasswordActivityIntent(
@@ -321,11 +309,8 @@
   }
 
   @Test
-<<<<<<< HEAD
-  // TODO(#3245): Error -> Editable TextView should not have a contentDescription
-  @DisableAccessibilityChecks
-=======
->>>>>>> 36c4a5b7
+  // TODO(#3245): Error -> Editable TextView should not have a contentDescription
+  @DisableAccessibilityChecks
   fun testPinPassword_withAdmin_forgot_opensAdminForgotDialog() {
     ActivityScenario.launch<PinPasswordActivity>(
       PinPasswordActivity.createPinPasswordActivityIntent(
@@ -347,11 +332,8 @@
   }
 
   @Test
-<<<<<<< HEAD
-  // TODO(#3245): Error -> Editable TextView should not have a contentDescription
-  @DisableAccessibilityChecks
-=======
->>>>>>> 36c4a5b7
+  // TODO(#3245): Error -> Editable TextView should not have a contentDescription
+  @DisableAccessibilityChecks
   fun testPinPassword_withUser_forgot_inputWrongAdminPin_wrongAdminPinError() {
     ActivityScenario.launch<PinPasswordActivity>(
       PinPasswordActivity.createPinPasswordActivityIntent(
@@ -396,11 +378,8 @@
   }
 
   @Test
-<<<<<<< HEAD
-  // TODO(#3245): Error -> Editable TextView should not have a contentDescription
-  @DisableAccessibilityChecks
-=======
->>>>>>> 36c4a5b7
+  // TODO(#3245): Error -> Editable TextView should not have a contentDescription
+  @DisableAccessibilityChecks
   fun testPinPassword_withUser_forgot_inputAdminPinAndShortPin_pinLengthError() {
     ActivityScenario.launch<PinPasswordActivity>(
       PinPasswordActivity.createPinPasswordActivityIntent(
@@ -459,11 +438,8 @@
   }
 
   @Test
-<<<<<<< HEAD
-  // TODO(#3245): Error -> Editable TextView should not have a contentDescription
-  @DisableAccessibilityChecks
-=======
->>>>>>> 36c4a5b7
+  // TODO(#3245): Error -> Editable TextView should not have a contentDescription
+  @DisableAccessibilityChecks
   fun testPinPassword_withUser_forgot_inputAdminPinAndNewPinAndOldPin_wrongPinError() {
     ActivityScenario.launch<PinPasswordActivity>(
       PinPasswordActivity.createPinPasswordActivityIntent(
@@ -512,11 +488,8 @@
   }
 
   @Test
-<<<<<<< HEAD
-  // TODO(#3245): Error -> Editable TextView should not have a contentDescription
-  @DisableAccessibilityChecks
-=======
->>>>>>> 36c4a5b7
+  // TODO(#3245): Error -> Editable TextView should not have a contentDescription
+  @DisableAccessibilityChecks
   fun testPinPassword_withUser_forgot_inputAdminPinAndNewPin_opensHomeActivity() {
     ActivityScenario.launch<PinPasswordActivity>(
       PinPasswordActivity.createPinPasswordActivityIntent(
@@ -563,11 +536,8 @@
   }
 
   @Test
-<<<<<<< HEAD
-  // TODO(#3245): Error -> Editable TextView should not have a contentDescription
-  @DisableAccessibilityChecks
-=======
->>>>>>> 36c4a5b7
+  // TODO(#3245): Error -> Editable TextView should not have a contentDescription
+  @DisableAccessibilityChecks
   fun testPinPassword_withUser_forgot_inputAdminPin_configChange_inputPinIsPresent() {
     ActivityScenario.launch<PinPasswordActivity>(
       PinPasswordActivity.createPinPasswordActivityIntent(
@@ -598,11 +568,8 @@
   }
 
   @Test
-<<<<<<< HEAD
-  // TODO(#3245): Error -> Editable TextView should not have a contentDescription
-  @DisableAccessibilityChecks
-=======
->>>>>>> 36c4a5b7
+  // TODO(#3245): Error -> Editable TextView should not have a contentDescription
+  @DisableAccessibilityChecks
   fun testPinPassword_withUser_forgot_inputAdminPin_submit_configChange_resetPinDisplayed() {
     ActivityScenario.launch<PinPasswordActivity>(
       PinPasswordActivity.createPinPasswordActivityIntent(
@@ -632,11 +599,8 @@
   }
 
   @Test
-<<<<<<< HEAD
-  // TODO(#3245): Error -> Editable TextView should not have a contentDescription
-  @DisableAccessibilityChecks
-=======
->>>>>>> 36c4a5b7
+  // TODO(#3245): Error -> Editable TextView should not have a contentDescription
+  @DisableAccessibilityChecks
   fun testPinPassword_withUser_forgot_inputAdminPin_submit_inputNewPin_pinChanged() {
     ActivityScenario.launch<PinPasswordActivity>(
       PinPasswordActivity.createPinPasswordActivityIntent(
@@ -679,11 +643,8 @@
   }
 
   @Test
-<<<<<<< HEAD
-  // TODO(#3245): Error -> Editable TextView should not have a contentDescription
-  @DisableAccessibilityChecks
-=======
->>>>>>> 36c4a5b7
+  // TODO(#3245): Error -> Editable TextView should not have a contentDescription
+  @DisableAccessibilityChecks
   fun testPinPassword_withAdmin_forgot_configChange_opensAdminForgotDialog() {
     ActivityScenario.launch<PinPasswordActivity>(
       PinPasswordActivity.createPinPasswordActivityIntent(
@@ -703,11 +664,8 @@
   }
 
   @Test
-<<<<<<< HEAD
-  // TODO(#3245): Error -> Editable TextView should not have a contentDescription
-  @DisableAccessibilityChecks
-=======
->>>>>>> 36c4a5b7
+  // TODO(#3245): Error -> Editable TextView should not have a contentDescription
+  @DisableAccessibilityChecks
   fun testPinPassword_withUser_forgot_inputWrongAdminPin_configChange_wrongAdminPinError() {
     ActivityScenario.launch<PinPasswordActivity>(
       PinPasswordActivity.createPinPasswordActivityIntent(
@@ -751,11 +709,8 @@
   }
 
   @Test
-<<<<<<< HEAD
-  // TODO(#3245): Error -> Editable TextView should not have a contentDescription
-  @DisableAccessibilityChecks
-=======
->>>>>>> 36c4a5b7
+  // TODO(#3245): Error -> Editable TextView should not have a contentDescription
+  @DisableAccessibilityChecks
   fun testPinPassword_withUser_forgot_inputAdminPinAndIncorrectPin_errorIsDisplayed() {
     ActivityScenario.launch<PinPasswordActivity>(
       PinPasswordActivity.createPinPasswordActivityIntent(
@@ -798,11 +753,8 @@
   }
 
   @Test
-<<<<<<< HEAD
-  // TODO(#3245): Error -> Editable TextView should not have a contentDescription
-  @DisableAccessibilityChecks
-=======
->>>>>>> 36c4a5b7
+  // TODO(#3245): Error -> Editable TextView should not have a contentDescription
+  @DisableAccessibilityChecks
   fun testPinPassword_withUser_forgot_inputAdminPinAndNullPin_errorIsDisplayed() {
     ActivityScenario.launch<PinPasswordActivity>(
       PinPasswordActivity.createPinPasswordActivityIntent(
@@ -836,11 +788,8 @@
   }
 
   @Test
-<<<<<<< HEAD
-  // TODO(#3245): Error -> Editable TextView should not have a contentDescription
-  @DisableAccessibilityChecks
-=======
->>>>>>> 36c4a5b7
+  // TODO(#3245): Error -> Editable TextView should not have a contentDescription
+  @DisableAccessibilityChecks
   fun testPinPassword_withUser_forgot_inputAdminPinAndNullPin_configChange_errorIsDisplayed() {
     ActivityScenario.launch<PinPasswordActivity>(
       PinPasswordActivity.createPinPasswordActivityIntent(
@@ -875,12 +824,9 @@
   }
 
   @Test
-<<<<<<< HEAD
   // TODO(#3245): Error -> Editable TextView should not have a contentDescription
   // TODO(#4209): Error -> Expected error text doesn't match the selected view
   @DisableAccessibilityChecks
-=======
->>>>>>> 36c4a5b7
   fun testPinPassword_withUser_forgot_inputAdminPinAndNullPin_imeAction_errorIsDisplayed() {
     ActivityScenario.launch<PinPasswordActivity>(
       PinPasswordActivity.createPinPasswordActivityIntent(
@@ -911,11 +857,8 @@
   }
 
   @Test
-<<<<<<< HEAD
-  // TODO(#3245): Error -> Editable TextView should not have a contentDescription
-  @DisableAccessibilityChecks
-=======
->>>>>>> 36c4a5b7
+  // TODO(#3245): Error -> Editable TextView should not have a contentDescription
+  @DisableAccessibilityChecks
   fun testPinPassword_user_forgot_adminPinAndNullPin_configChange_imeAction_errorIsDisplayed() {
     ActivityScenario.launch<PinPasswordActivity>(
       PinPasswordActivity.createPinPasswordActivityIntent(
@@ -947,11 +890,8 @@
   }
 
   @Test
-<<<<<<< HEAD
-  // TODO(#3245): Error -> Editable TextView should not have a contentDescription
-  @DisableAccessibilityChecks
-=======
->>>>>>> 36c4a5b7
+  // TODO(#3245): Error -> Editable TextView should not have a contentDescription
+  @DisableAccessibilityChecks
   fun testPinPassword_withUser_forgot_inputNullAdminPin_configChange_wrongAdminPinError() {
     ActivityScenario.launch<PinPasswordActivity>(
       PinPasswordActivity.createPinPasswordActivityIntent(
@@ -995,11 +935,8 @@
   }
 
   @Test
-<<<<<<< HEAD
-  // TODO(#3245): Error -> Editable TextView should not have a contentDescription
-  @DisableAccessibilityChecks
-=======
->>>>>>> 36c4a5b7
+  // TODO(#3245): Error -> Editable TextView should not have a contentDescription
+  @DisableAccessibilityChecks
   fun testPinPassword_withUser_forgot_inputAdminPinAndInvalidPin_errorIsDisplayed() {
     ActivityScenario.launch<PinPasswordActivity>(
       PinPasswordActivity.createPinPasswordActivityIntent(
@@ -1045,11 +982,8 @@
   }
 
   @Test
-<<<<<<< HEAD
-  // TODO(#3245): Error -> Editable TextView should not have a contentDescription
-  @DisableAccessibilityChecks
-=======
->>>>>>> 36c4a5b7
+  // TODO(#3245): Error -> Editable TextView should not have a contentDescription
+  @DisableAccessibilityChecks
   fun testPinPassword_withAdmin_inputWrongPin_configChange_incorrectPinIsDisplayed() {
     ActivityScenario.launch<PinPasswordActivity>(
       PinPasswordActivity.createPinPasswordActivityIntent(
@@ -1129,11 +1063,8 @@
   }
 
   @Test
-<<<<<<< HEAD
-  // TODO(#3245): Error -> Editable TextView should not have a contentDescription
-  @DisableAccessibilityChecks
-=======
->>>>>>> 36c4a5b7
+  // TODO(#3245): Error -> Editable TextView should not have a contentDescription
+  @DisableAccessibilityChecks
   fun testPinPassword_withAdmin_showHidePassword_textChangesToHide() {
     ActivityScenario.launch<PinPasswordActivity>(
       PinPasswordActivity.createPinPasswordActivityIntent(
@@ -1149,11 +1080,8 @@
   }
 
   @Test
-<<<<<<< HEAD
-  // TODO(#3245): Error -> Editable TextView should not have a contentDescription
-  @DisableAccessibilityChecks
-=======
->>>>>>> 36c4a5b7
+  // TODO(#3245): Error -> Editable TextView should not have a contentDescription
+  @DisableAccessibilityChecks
   fun testPinPassword_withAdmin_clickShowHideIcon_hasPasswordShownContentDescription() {
     ActivityScenario.launch<PinPasswordActivity>(
       PinPasswordActivity.createPinPasswordActivityIntent(
@@ -1177,11 +1105,8 @@
   }
 
   @Test
-<<<<<<< HEAD
-  // TODO(#3245): Error -> Editable TextView should not have a contentDescription
-  @DisableAccessibilityChecks
-=======
->>>>>>> 36c4a5b7
+  // TODO(#3245): Error -> Editable TextView should not have a contentDescription
+  @DisableAccessibilityChecks
   fun testPinPassword_withAdmin_showHidePassword_imageChangesToShow() {
     ActivityScenario.launch<PinPasswordActivity>(
       PinPasswordActivity.createPinPasswordActivityIntent(
@@ -1205,11 +1130,8 @@
   }
 
   @Test
-<<<<<<< HEAD
-  // TODO(#3245): Error -> Editable TextView should not have a contentDescription
-  @DisableAccessibilityChecks
-=======
->>>>>>> 36c4a5b7
+  // TODO(#3245): Error -> Editable TextView should not have a contentDescription
+  @DisableAccessibilityChecks
   fun testPinPassword_withAdmin_showHidePassword_configChange_showViewIsShown() {
     ActivityScenario.launch<PinPasswordActivity>(
       PinPasswordActivity.createPinPasswordActivityIntent(
@@ -1235,11 +1157,8 @@
   }
 
   @Test
-<<<<<<< HEAD
-  // TODO(#3245): Error -> Editable TextView should not have a contentDescription
-  @DisableAccessibilityChecks
-=======
->>>>>>> 36c4a5b7
+  // TODO(#3245): Error -> Editable TextView should not have a contentDescription
+  @DisableAccessibilityChecks
   fun testPinPassword_checkInputType_showHidePassword_inputTypeIsSame() {
     ActivityScenario.launch<PinPasswordActivity>(
       PinPasswordActivity.createPinPasswordActivityIntent(
