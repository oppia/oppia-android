--- conflicted
+++ resolved
@@ -435,8 +435,6 @@
   }
 
   @Test
-<<<<<<< HEAD
-=======
   fun testLessonPlayFrag_loadRatiosTopic_partialProg_verifyContentDescriptionIsCorrect() {
     storyProgressTestHelper.markInProgressSavedRatiosStory0Exp0(
       profileId,
@@ -471,7 +469,6 @@
   }
 
   @Test
->>>>>>> 5738c093
   fun testLessonPlayFrag_loadRatiosTopic_partialProg_partialProgIconIsDisplayed() {
     storyProgressTestHelper.markInProgressSavedRatiosStory0Exp0(
       profileId,
@@ -481,13 +478,8 @@
       clickLessonTab()
       clickStoryItem(position = 1, targetViewId = R.id.chapter_list_drop_down_icon)
       scrollToPosition(position = 1)
-<<<<<<< HEAD
-      verifyChapterPlayStateIconIsVisible(itemPosition = 0)
-      verifyPartialProgressIconIsDisplayed(itemPosition = 0)
-=======
       verifyChapterPlayStateIconIsVisibleAtPosition(itemPosition = 0)
       verifyPartialProgressIconIsDisplayedAtPosition(itemPosition = 0)
->>>>>>> 5738c093
     }
   }
 
@@ -502,13 +494,8 @@
       clickStoryItem(position = 1, targetViewId = R.id.chapter_list_drop_down_icon)
       scrollToPosition(position = 1)
       onView(isRoot()).perform(orientationLandscape())
-<<<<<<< HEAD
-      verifyChapterPlayStateIconIsVisible(itemPosition = 0)
-      verifyPartialProgressIconIsDisplayed(itemPosition = 0)
-=======
       verifyChapterPlayStateIconIsVisibleAtPosition(itemPosition = 0)
       verifyPartialProgressIconIsDisplayedAtPosition(itemPosition = 0)
->>>>>>> 5738c093
     }
   }
 
@@ -522,13 +509,8 @@
       clickLessonTab()
       clickStoryItem(position = 1, targetViewId = R.id.chapter_list_drop_down_icon)
       scrollToPosition(position = 1)
-<<<<<<< HEAD
-      verifyChapterPlayStateIconIsVisible(itemPosition = 0)
-      verifyChapterCompletedIconIsDisplayed(itemPosition = 0)
-=======
       verifyChapterPlayStateIconIsVisibleAtPosition(itemPosition = 0)
       verifyChapterCompletedIconIsDisplayedAtPosition(itemPosition = 0)
->>>>>>> 5738c093
     }
   }
 
@@ -543,13 +525,8 @@
       clickStoryItem(position = 1, targetViewId = R.id.chapter_list_drop_down_icon)
       scrollToPosition(position = 1)
       onView(isRoot()).perform(orientationLandscape())
-<<<<<<< HEAD
-      verifyChapterPlayStateIconIsVisible(itemPosition = 0)
-      verifyChapterCompletedIconIsDisplayed(itemPosition = 0)
-=======
       verifyChapterPlayStateIconIsVisibleAtPosition(itemPosition = 0)
       verifyChapterCompletedIconIsDisplayedAtPosition(itemPosition = 0)
->>>>>>> 5738c093
     }
   }
 
@@ -563,11 +540,7 @@
       clickLessonTab()
       clickStoryItem(position = 1, targetViewId = R.id.chapter_list_drop_down_icon)
       scrollToPosition(position = 1)
-<<<<<<< HEAD
-      verifyChapterPlayStateIconIsNotVisible(itemPosition = 0)
-=======
       verifyChapterPlayStateIconIsNotVisibleAtPosition(itemPosition = 0)
->>>>>>> 5738c093
     }
   }
 
@@ -581,11 +554,7 @@
       clickLessonTab()
       clickStoryItem(position = 1, targetViewId = R.id.chapter_list_drop_down_icon)
       scrollToPosition(position = 1)
-<<<<<<< HEAD
-      verifyChapterPlayStateIconIsNotVisible(itemPosition = 0)
-=======
       verifyChapterPlayStateIconIsNotVisibleAtPosition(itemPosition = 0)
->>>>>>> 5738c093
     }
   }
 
@@ -660,9 +629,6 @@
     ).check(matches(withContentDescription(stringToMatch)))
   }
 
-<<<<<<< HEAD
-  private fun verifyChapterPlayStateIconIsVisible(itemPosition: Int) {
-=======
   private fun verifyChapterPlayStateIconContentDescriptionIsCorrect(
     itemPosition: Int,
     contentDescription: String
@@ -677,7 +643,6 @@
   }
 
   private fun verifyChapterPlayStateIconIsVisibleAtPosition(itemPosition: Int) {
->>>>>>> 5738c093
     onView(
       atPositionOnView(
         recyclerViewId = R.id.chapter_recycler_view,
@@ -687,11 +652,7 @@
     ).check(matches(isDisplayed()))
   }
 
-<<<<<<< HEAD
-  private fun verifyChapterPlayStateIconIsNotVisible(itemPosition: Int) {
-=======
   private fun verifyChapterPlayStateIconIsNotVisibleAtPosition(itemPosition: Int) {
->>>>>>> 5738c093
     onView(
       atPositionOnView(
         recyclerViewId = R.id.chapter_recycler_view,
@@ -701,11 +662,7 @@
     ).check(matches(not(isDisplayed())))
   }
 
-<<<<<<< HEAD
-  private fun verifyPartialProgressIconIsDisplayed(itemPosition: Int) {
-=======
   private fun verifyPartialProgressIconIsDisplayedAtPosition(itemPosition: Int) {
->>>>>>> 5738c093
     onView(
       atPositionOnView(
         recyclerViewId = R.id.chapter_recycler_view,
@@ -715,11 +672,7 @@
     ).check(matches(withDrawable(R.drawable.ic_pending_24dp)))
   }
 
-<<<<<<< HEAD
-  private fun verifyChapterCompletedIconIsDisplayed(itemPosition: Int) {
-=======
   private fun verifyChapterCompletedIconIsDisplayedAtPosition(itemPosition: Int) {
->>>>>>> 5738c093
     onView(
       atPositionOnView(
         recyclerViewId = R.id.chapter_recycler_view,
