--- conflicted
+++ resolved
@@ -7,18 +7,11 @@
 oppia_android_test(
     name = "SplashActivityTest",
     srcs = ["SplashActivityTest.kt"],
-<<<<<<< HEAD
     android_merge_deps = [
         "//app/src/main/java/org/oppia/android/app/databinding:databinding_resources",
         "//config/src/java/org/oppia/android/config:all_languages_config",
     ],
-    runtime_deps = [
-        "//testing/src/main/java/org/oppia/android/testing/junit:parameterized_robolectric_test_runner",
-    ],
-=======
-    android_merge_deps = ["//config/src/java/org/oppia/android/config:all_languages_config"],
     runtime_deps = ["//testing/src/main/java/org/oppia/android/testing/junit:parameterized_robolectric_test_runner"],
->>>>>>> 7cd63d3c
     deps = [
         "//:dagger",
         "//app",
