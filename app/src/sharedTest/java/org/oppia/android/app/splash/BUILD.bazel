"""
Tests for the splash/app UI initialization process.
"""

load("//app:app_test.bzl", "app_test")
load("//app:test_with_resources.bzl", "test_with_resources")

app_test(
    name = "SplashActivityTest",
    processed_src = test_with_resources("SplashActivityTest.kt"),
    test_class = "org.oppia.android.app.splash.SplashActivityTest",
    deps = [
<<<<<<< HEAD
=======
        "//:dagger",
>>>>>>> f118fa27
        "//app",
        "//app:test_deps",
        "//app/src/main/java/org/oppia/android/app/application:application_component",
        "//app/src/main/java/org/oppia/android/app/application:application_injector",
        "//app/src/main/java/org/oppia/android/app/application:application_injector_provider",
        "//app/src/main/java/org/oppia/android/app/application:common_application_modules",
        "//app/src/main/java/org/oppia/android/app/translation/testing:test_module",
        "//config/src/java/org/oppia/android/config:all_languages_config",
        "//data/src/main/java/org/oppia/android/data/backends/gae:prod_module",
        "//domain/src/main/java/org/oppia/android/domain/onboarding/testing:retriever_test_module",
        "//domain/src/main/java/org/oppia/android/domain/translation:translation_controller",
        "//testing",
        "//testing/src/main/java/org/oppia/android/testing/data:data_provider_test_monitor",
        "//testing/src/main/java/org/oppia/android/testing/espresso:edit_text_input_action",
        "//testing/src/main/java/org/oppia/android/testing/junit:initialize_default_locale_rule",
        "//testing/src/main/java/org/oppia/android/testing/junit:oppia_parameterized_test_runner",
        "//testing/src/main/java/org/oppia/android/testing/junit:parameterized_auto_android_test_runner",
        "//testing/src/main/java/org/oppia/android/testing/junit:parameterized_robolectric_test_runner",
        "//testing/src/main/java/org/oppia/android/testing/robolectric:test_module",
        "//testing/src/main/java/org/oppia/android/testing/threading:coroutine_executor_service",
        "//testing/src/main/java/org/oppia/android/testing/threading:test_module",
        "//testing/src/main/java/org/oppia/android/testing/time:test_module",
        "//third_party:com_github_bumptech_glide_mocks",
        "//third_party:com_google_truth_truth",
        "//third_party:junit_junit",
        "//third_party:org_robolectric_robolectric",
        "//third_party:robolectric_android-all",
        "//utility/src/main/java/org/oppia/android/util/accessibility:test_module",
        "//utility/src/main/java/org/oppia/android/util/caching:asset_prod_module",
        "//utility/src/main/java/org/oppia/android/util/caching/testing:caching_test_module",
        "//utility/src/main/java/org/oppia/android/util/data:data_providers",
        "//utility/src/main/java/org/oppia/android/util/locale/testing:test_module",
        "//utility/src/main/java/org/oppia/android/util/logging:prod_module",
        "//utility/src/main/java/org/oppia/android/util/logging:standard_event_logging_configuration_module",
        "//utility/src/main/java/org/oppia/android/util/logging/firebase:debug_module",
        "//utility/src/main/java/org/oppia/android/util/networking:debug_module",
        "//utility/src/main/java/org/oppia/android/util/networking:debug_util_module",
    ],
)<|MERGE_RESOLUTION|>--- conflicted
+++ resolved
@@ -10,10 +10,7 @@
     processed_src = test_with_resources("SplashActivityTest.kt"),
     test_class = "org.oppia.android.app.splash.SplashActivityTest",
     deps = [
-<<<<<<< HEAD
-=======
         "//:dagger",
->>>>>>> f118fa27
         "//app",
         "//app:test_deps",
         "//app/src/main/java/org/oppia/android/app/application:application_component",
