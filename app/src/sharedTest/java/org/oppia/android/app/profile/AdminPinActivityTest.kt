package org.oppia.android.app.profile

import android.app.Application
import android.content.Context
import android.view.View
import android.view.ViewParent
import android.widget.FrameLayout
import androidx.appcompat.app.AppCompatActivity
import androidx.core.widget.NestedScrollView
import androidx.test.core.app.ActivityScenario.launch
import androidx.test.core.app.ApplicationProvider
import androidx.test.espresso.Espresso.onView
import androidx.test.espresso.PerformException
import androidx.test.espresso.UiController
import androidx.test.espresso.ViewAction
import androidx.test.espresso.action.ViewActions.click
import androidx.test.espresso.action.ViewActions.closeSoftKeyboard
import androidx.test.espresso.action.ViewActions.pressImeActionButton
import androidx.test.espresso.assertion.ViewAssertions.matches
import androidx.test.espresso.intent.Intents
import androidx.test.espresso.intent.Intents.intended
import androidx.test.espresso.intent.matcher.IntentMatchers.hasComponent
import androidx.test.espresso.matcher.ViewMatchers
import androidx.test.espresso.matcher.ViewMatchers.isClickable
import androidx.test.espresso.matcher.ViewMatchers.isDescendantOfA
import androidx.test.espresso.matcher.ViewMatchers.isDisplayed
import androidx.test.espresso.matcher.ViewMatchers.isRoot
import androidx.test.espresso.matcher.ViewMatchers.withContentDescription
import androidx.test.espresso.matcher.ViewMatchers.withId
import androidx.test.espresso.util.HumanReadables
import androidx.test.ext.junit.runners.AndroidJUnit4
import androidx.test.rule.ActivityTestRule
import com.google.common.truth.Truth.assertThat
import dagger.Component
import org.hamcrest.Matchers
import org.hamcrest.Matchers.allOf
import org.hamcrest.Matchers.not
import org.junit.After
import org.junit.Before
import org.junit.Rule
import org.junit.Test
import org.junit.runner.RunWith
import org.oppia.android.R
import org.oppia.android.app.activity.ActivityComponent
import org.oppia.android.app.activity.ActivityComponentFactory
import org.oppia.android.app.activity.route.ActivityRouterModule
import org.oppia.android.app.administratorcontrols.AdministratorControlsActivity
import org.oppia.android.app.application.ApplicationComponent
import org.oppia.android.app.application.ApplicationInjector
import org.oppia.android.app.application.ApplicationInjectorProvider
import org.oppia.android.app.application.ApplicationModule
import org.oppia.android.app.application.ApplicationStartupListenerModule
import org.oppia.android.app.application.testing.TestingBuildFlavorModule
import org.oppia.android.app.devoptions.DeveloperOptionsModule
import org.oppia.android.app.devoptions.DeveloperOptionsStarterModule
import org.oppia.android.app.model.ScreenName
import org.oppia.android.app.player.state.itemviewmodel.SplitScreenInteractionModule
import org.oppia.android.app.shim.ViewBindingShimModule
import org.oppia.android.app.translation.testing.ActivityRecreatorTestModule
import org.oppia.android.app.utility.OrientationChangeAction.Companion.orientationLandscape
import org.oppia.android.data.backends.gae.NetworkConfigProdModule
import org.oppia.android.data.backends.gae.NetworkModule
import org.oppia.android.domain.classify.InteractionsModule
import org.oppia.android.domain.classify.rules.algebraicexpressioninput.AlgebraicExpressionInputModule
import org.oppia.android.domain.classify.rules.continueinteraction.ContinueModule
import org.oppia.android.domain.classify.rules.dragAndDropSortInput.DragDropSortInputModule
import org.oppia.android.domain.classify.rules.fractioninput.FractionInputModule
import org.oppia.android.domain.classify.rules.imageClickInput.ImageClickInputModule
import org.oppia.android.domain.classify.rules.itemselectioninput.ItemSelectionInputModule
import org.oppia.android.domain.classify.rules.mathequationinput.MathEquationInputModule
import org.oppia.android.domain.classify.rules.multiplechoiceinput.MultipleChoiceInputModule
import org.oppia.android.domain.classify.rules.numberwithunits.NumberWithUnitsRuleModule
import org.oppia.android.domain.classify.rules.numericexpressioninput.NumericExpressionInputModule
import org.oppia.android.domain.classify.rules.numericinput.NumericInputRuleModule
import org.oppia.android.domain.classify.rules.ratioinput.RatioInputModule
import org.oppia.android.domain.classify.rules.textinput.TextInputRuleModule
import org.oppia.android.domain.exploration.lightweightcheckpointing.ExplorationStorageModule
import org.oppia.android.domain.hintsandsolution.HintsAndSolutionConfigModule
import org.oppia.android.domain.hintsandsolution.HintsAndSolutionProdModule
import org.oppia.android.domain.onboarding.ExpirationMetaDataRetrieverModule
import org.oppia.android.domain.oppialogger.LogStorageModule
import org.oppia.android.domain.oppialogger.LoggingIdentifierModule
import org.oppia.android.domain.oppialogger.analytics.ApplicationLifecycleModule
import org.oppia.android.domain.oppialogger.analytics.CpuPerformanceSnapshotterModule
import org.oppia.android.domain.oppialogger.logscheduler.MetricLogSchedulerModule
import org.oppia.android.domain.oppialogger.loguploader.LogReportWorkerModule
import org.oppia.android.domain.platformparameter.PlatformParameterModule
import org.oppia.android.domain.platformparameter.PlatformParameterSingletonModule
import org.oppia.android.domain.question.QuestionModule
import org.oppia.android.domain.topic.PrimeTopicAssetsControllerModule
import org.oppia.android.domain.workmanager.WorkManagerConfigurationModule
import org.oppia.android.testing.OppiaTestRule
import org.oppia.android.testing.TestLogReportingModule
import org.oppia.android.testing.espresso.EditTextInputAction
import org.oppia.android.testing.espresso.TextInputAction.Companion.hasErrorText
import org.oppia.android.testing.espresso.TextInputAction.Companion.hasNoErrorText
import org.oppia.android.testing.junit.InitializeDefaultLocaleRule
import org.oppia.android.testing.profile.ProfileTestHelper
import org.oppia.android.testing.robolectric.RobolectricModule
import org.oppia.android.testing.threading.TestCoroutineDispatchers
import org.oppia.android.testing.threading.TestDispatcherModule
import org.oppia.android.testing.time.FakeOppiaClockModule
import org.oppia.android.util.accessibility.AccessibilityTestModule
import org.oppia.android.util.caching.AssetModule
import org.oppia.android.util.caching.testing.CachingTestModule
import org.oppia.android.util.gcsresource.GcsResourceModule
import org.oppia.android.util.locale.LocaleProdModule
import org.oppia.android.util.logging.CurrentAppScreenNameIntentDecorator.extractCurrentAppScreenName
import org.oppia.android.util.logging.EventLoggingConfigurationModule
import org.oppia.android.util.logging.LoggerModule
import org.oppia.android.util.logging.SyncStatusModule
import org.oppia.android.util.logging.firebase.FirebaseLogUploaderModule
import org.oppia.android.util.networking.NetworkConnectionDebugUtilModule
import org.oppia.android.util.networking.NetworkConnectionUtilDebugModule
import org.oppia.android.util.parser.html.HtmlParserEntityTypeModule
import org.oppia.android.util.parser.image.GlideImageLoaderModule
import org.oppia.android.util.parser.image.ImageParsingModule
import org.robolectric.annotation.Config
import org.robolectric.annotation.LooperMode
import javax.inject.Inject
import javax.inject.Singleton

@RunWith(AndroidJUnit4::class)
@LooperMode(LooperMode.Mode.PAUSED)
@Config(
  application = AdminPinActivityTest.TestApplication::class,
  qualifiers = "port-xxhdpi"
)
class AdminPinActivityTest {
  @get:Rule
  val initializeDefaultLocaleRule = InitializeDefaultLocaleRule()

  @get:Rule
  val oppiaTestRule = OppiaTestRule()

  @get: Rule
  val activityTestRule: ActivityTestRule<AdminPinActivity> = ActivityTestRule(
    AdminPinActivity::class.java, /* initialTouchMode= */ true, /* launchActivity= */ false
  )

  @Inject
  lateinit var context: Context

  @Inject
  lateinit var profileTestHelper: ProfileTestHelper

  @Inject
  lateinit var testCoroutineDispatchers: TestCoroutineDispatchers

  @Inject
  lateinit var editTextInputAction: EditTextInputAction

  @Before
  fun setUp() {
    Intents.init()
    setUpTestApplicationComponent()
    testCoroutineDispatchers.registerIdlingResource()
    profileTestHelper.initializeProfiles()
  }

  @After
  fun tearDown() {
    testCoroutineDispatchers.unregisterIdlingResource()
    Intents.release()
  }

  @Test
  fun testActivity_createIntent_verifyScreenNameInIntent() {
    val currentScreenName = AdminPinActivity.createAdminPinActivityIntent(
      context = context,
      profileId = 0,
      colorRgb = -10710042,
      adminPinEnum = 0
    ).extractCurrentAppScreenName()

    assertThat(currentScreenName).isEqualTo(ScreenName.ADMIN_PIN_ACTIVITY)
  }

  @Test
  fun testAdminPinActivity_hasCorrectActivityLabel() {
    activityTestRule.launchActivity(
      AdminPinActivity.createAdminPinActivityIntent(
        context = context,
        profileId = 0,
        colorRgb = -10710042,
        adminPinEnum = 0
      )
    )
    val title = activityTestRule.activity.title

    // Verify that the activity label is correct as a proxy to verify TalkBack will announce the
    // correct string when it's read out.
    assertThat(title).isEqualTo(
      context.getString(
        R.string.admin_auth_activity_add_profiles_title
      )
    )
  }

  @Test
  fun testAdminPinActivity_inputPin_submit_opensAddProfileActivity() {
    launch<AdminPinActivity>(
      AdminPinActivity.createAdminPinActivityIntent(
        context = context,
        profileId = 0,
        colorRgb = -10710042,
        adminPinEnum = 1
      )
    ).use {
      testCoroutineDispatchers.runCurrent()
      onView(
        allOf(
          withId(R.id.admin_pin_input_pin_edit_text),
          isDescendantOfA(withId(R.id.admin_pin_input_pin))
        )
      ).perform(
        editTextInputAction.appendText("12345"),
        closeSoftKeyboard()
      )
      onView(
        allOf(
          withId(R.id.admin_pin_input_confirm_pin_edit_text),
          isDescendantOfA(withId(R.id.admin_pin_input_confirm_pin))
        )
      ).perform(
        nestedScrollTo(),
        editTextInputAction.appendText("12345"),
        closeSoftKeyboard()
      )
      onView(withId(R.id.submit_button)).perform(nestedScrollTo()).perform(click())
      testCoroutineDispatchers.runCurrent()
      intended(hasComponent(AddProfileActivity::class.java.name))
    }
  }

  @Test
  fun testAdminPinActivity_inputPin_imeAction_opensAddProfileActivity() {
    launch<AdminPinActivity>(
      AdminPinActivity.createAdminPinActivityIntent(
        context = context,
        profileId = 0,
        colorRgb = -10710042,
        adminPinEnum = 1
      )
    ).use {
      onView(
        allOf(
          withId(R.id.admin_pin_input_pin_edit_text),
          isDescendantOfA(withId(R.id.admin_pin_input_pin))
        )
      ).perform(
        editTextInputAction.appendText("12345"),
        closeSoftKeyboard()
      )
      onView(
        allOf(
          withId(R.id.admin_pin_input_confirm_pin_edit_text),
          isDescendantOfA(withId(R.id.admin_pin_input_confirm_pin))
        )
      ).perform(
        nestedScrollTo(),
        editTextInputAction.appendText("12345"),
        pressImeActionButton()
      )
      testCoroutineDispatchers.runCurrent()
      intended(hasComponent(AddProfileActivity::class.java.name))
    }
  }

  @Test
  fun testAdminAuthActivity_inputPin_submit_opensAdminControlsActivity() {
    launch<AdminAuthActivity>(
      AdminPinActivity.createAdminPinActivityIntent(
        context = context,
        profileId = 0,
        colorRgb = -10710042,
        adminPinEnum = 0
      )
    )
      .use {
        testCoroutineDispatchers.runCurrent()
        onView(
          allOf(
            withId(R.id.admin_pin_input_pin_edit_text),
            isDescendantOfA(withId(R.id.admin_pin_input_pin))
          )
        ).perform(
          editTextInputAction.appendText("12345"),
          closeSoftKeyboard()
        )
        testCoroutineDispatchers.runCurrent()
        onView(
          allOf(
            withId(R.id.admin_pin_input_confirm_pin_edit_text),
            isDescendantOfA(withId(R.id.admin_pin_input_confirm_pin))
          )
        ).perform(
          nestedScrollTo(),
          editTextInputAction.appendText("12345"),
          closeSoftKeyboard()
        )
        testCoroutineDispatchers.runCurrent()
        onView(withId(R.id.submit_button)).perform(nestedScrollTo()).perform(click())
        testCoroutineDispatchers.runCurrent()
        intended(hasComponent(AdministratorControlsActivity::class.java.name))
      }
  }

  @Test
  fun testAdminAuthActivity_inputPin_imeAction_opensAdminControlsActivity() {
    launch<AdminAuthActivity>(
      AdminPinActivity.createAdminPinActivityIntent(
        context = context,
        profileId = 0,
        colorRgb = -10710042,
        adminPinEnum = 0
      )
    )
      .use {
        onView(
          allOf(
            withId(R.id.admin_pin_input_pin_edit_text),
            isDescendantOfA(withId(R.id.admin_pin_input_pin))
          )
        ).perform(
          editTextInputAction.appendText("12345"),
          closeSoftKeyboard()
        )
        onView(
          allOf(
            withId(R.id.admin_pin_input_confirm_pin_edit_text),
            isDescendantOfA(withId(R.id.admin_pin_input_confirm_pin))
          )
        ).perform(
          nestedScrollTo(),
          editTextInputAction.appendText("12345"),
          pressImeActionButton()
        )
        testCoroutineDispatchers.runCurrent()
        intended(hasComponent(AdministratorControlsActivity::class.java.name))
      }
  }

  @Test
  fun testAdminPinActivity_inputShortPin_clickIsDisabled() {
    launch<AdminPinActivity>(
      AdminPinActivity.createAdminPinActivityIntent(
        context = context,
        profileId = 0,
        colorRgb = -10710042,
        adminPinEnum = 0
      )
    ).use {
      onView(
        allOf(
          withId(R.id.admin_pin_input_pin_edit_text),
          isDescendantOfA(withId(R.id.admin_pin_input_pin))
        )
      ).perform(
        editTextInputAction.appendText("123"),
        closeSoftKeyboard()
      )
      onView(withId(R.id.submit_button)).perform(nestedScrollTo())
      onView(withId(R.id.submit_button)).check(matches(not(isClickable())))
    }
  }

  @Test
  fun testAdminPinActivity_inputShortPin_submit_inputPin_errorIsCleared() {
    launch<AdminPinActivity>(
      AdminPinActivity.createAdminPinActivityIntent(
        context = context,
        profileId = 0,
        colorRgb = -10710042,
        adminPinEnum = 0
      )
    ).use {
      onView(
        allOf(
          withId(R.id.admin_pin_input_pin_edit_text),
          isDescendantOfA(withId(R.id.admin_pin_input_pin))
        )
      ).perform(
        editTextInputAction.appendText("123"),
        closeSoftKeyboard()
      )
      onView(withId(R.id.submit_button)).perform(nestedScrollTo(), click())
      onView(
        allOf(
          withId(R.id.admin_pin_input_pin_edit_text),
          isDescendantOfA(withId(R.id.admin_pin_input_pin))
        )
      ).perform(
        editTextInputAction.appendText("45"),
        closeSoftKeyboard()
      )
      onView(withId(R.id.admin_pin_input_confirm_pin))
        .check(matches(hasNoErrorText()))
    }
  }

  @Test
  fun testAdminPinActivity_inputPin_inputWrongConfirmPin_submit_confirmWrongError() {
    launch<AdminPinActivity>(
      AdminPinActivity.createAdminPinActivityIntent(
        context = context,
        profileId = 0,
        colorRgb = -10710042,
        adminPinEnum = 0
      )
    ).use {
      testCoroutineDispatchers.runCurrent()
      onView(
        allOf(
          withId(R.id.admin_pin_input_pin_edit_text),
          isDescendantOfA(withId(R.id.admin_pin_input_pin))
        )
      ).perform(
        editTextInputAction.appendText("12345"),
        closeSoftKeyboard()
      )
      testCoroutineDispatchers.runCurrent()
      onView(
        allOf(
          withId(R.id.admin_pin_input_confirm_pin_edit_text),
          isDescendantOfA(withId(R.id.admin_pin_input_confirm_pin))
        )
      ).perform(
        editTextInputAction.appendText("1234"),
        closeSoftKeyboard()
      )
      testCoroutineDispatchers.runCurrent()
      onView(withId(R.id.submit_button)).perform(nestedScrollTo()).perform(click())
      onView(withId(R.id.admin_pin_input_confirm_pin))
        .check(
          matches(
            hasErrorText(
              context.resources.getString(
                R.string.admin_pin_activity_wrong_confirm_admin_pin_error_text
              )
            )
          )
        )
    }
  }

  @Test
  fun testAdminPinActivity_inputPinAndWrongConfirmPin_imeAction_confirmWrongError() {
    launch<AdminPinActivity>(
      AdminPinActivity.createAdminPinActivityIntent(
        context = context,
        profileId = 0,
        colorRgb = -10710042,
        adminPinEnum = 0
      )
    ).use {
      onView(
        allOf(
          withId(R.id.admin_pin_input_pin_edit_text),
          isDescendantOfA(withId(R.id.admin_pin_input_pin))
        )
      ).perform(
        editTextInputAction.appendText("12345"),
        closeSoftKeyboard()
      )
      testCoroutineDispatchers.runCurrent()
      onView(
        allOf(
          withId(R.id.admin_pin_input_confirm_pin_edit_text),
          isDescendantOfA(withId(R.id.admin_pin_input_confirm_pin))
        )
      ).perform(
        editTextInputAction.appendText("1234"),
        pressImeActionButton()
      )
      testCoroutineDispatchers.runCurrent()
      onView(withId(R.id.admin_pin_input_confirm_pin)).check(
        matches(
          hasErrorText(
            context.resources.getString(
              R.string.admin_pin_activity_wrong_confirm_admin_pin_error_text
            )
          )
        )
      )
    }
  }

  @Test
  fun testAdminPinActivity_inputPinAndWrongConfirmPin_submit_inputConfirmPin_errorIsCleared() {
    launch<AdminPinActivity>(
      AdminPinActivity.createAdminPinActivityIntent(
        context = context,
        profileId = 0,
        colorRgb = -10710042,
        adminPinEnum = 0
      )
    ).use {
      onView(
        allOf(
          withId(R.id.admin_pin_input_pin_edit_text),
          isDescendantOfA(withId(R.id.admin_pin_input_pin))
        )
      ).perform(
        editTextInputAction.appendText("12345"),
        closeSoftKeyboard()
      )
      onView(
        allOf(
          withId(R.id.admin_pin_input_confirm_pin_edit_text),
          isDescendantOfA(withId(R.id.admin_pin_input_confirm_pin))
        )
      ).perform(
        editTextInputAction.appendText("1234"),
        closeSoftKeyboard()
      )
      onView(withId(R.id.submit_button)).perform(nestedScrollTo()).perform(click())
      onView(
        allOf(
          withId(R.id.admin_pin_input_confirm_pin_edit_text),
          isDescendantOfA(withId(R.id.admin_pin_input_confirm_pin))
        )
      ).perform(
        editTextInputAction.appendText("5"),
        closeSoftKeyboard()
      )
      onView(withId(R.id.admin_pin_input_confirm_pin))
        .check(matches(hasNoErrorText()))
    }
  }

  @Test
  fun testAdminPinActivity_inputPinAndWrongConfirmPin_inputConfirmPin_errorIsCleared() {
    launch<AdminPinActivity>(
      AdminPinActivity.createAdminPinActivityIntent(
        context = context,
        profileId = 0,
        colorRgb = -10710042,
        adminPinEnum = 0
      )
    ).use {
      onView(
        allOf(
          withId(R.id.admin_pin_input_pin_edit_text),
          isDescendantOfA(withId(R.id.admin_pin_input_pin))
        )
      ).perform(
        editTextInputAction.appendText("12345"),
        closeSoftKeyboard()
      )
      onView(
        allOf(
          withId(R.id.admin_pin_input_confirm_pin_edit_text),
          isDescendantOfA(withId(R.id.admin_pin_input_confirm_pin))
        )
      ).perform(
        editTextInputAction.appendText("1234"),
        pressImeActionButton()
      )
      onView(
        allOf(
          withId(R.id.admin_pin_input_confirm_pin_edit_text),
          isDescendantOfA(withId(R.id.admin_pin_input_confirm_pin))
        )
      ).perform(
        editTextInputAction.appendText("5"),
        closeSoftKeyboard()
      )
      onView(withId(R.id.admin_pin_input_confirm_pin))
        .check(matches(hasNoErrorText()))
    }
  }

  @Test
  fun testAdminPinActivity_closeButton_checkContentDescription() {
    launch<AdminPinActivity>(
      AdminPinActivity.createAdminPinActivityIntent(
        context = context,
        profileId = 0,
        colorRgb = -10710042,
        adminPinEnum = 1
      )
    ).use {
<<<<<<< HEAD
      onView(withContentDescription(R.string.admin_auth_activity_close_button_text)).check(
        matches(
          isDisplayed()
        )
      )
=======
      onView(
        withContentDescription(
          R.string.admin_auth_activity_close_button_text
        )
      ).check(matches(isDisplayed()))
>>>>>>> 13347c55
    }
  }

  @Test
  fun testAdminPinActivity_configChange_inputPin_submit_opensAddProfileActivity() {
    launch<AdminPinActivity>(
      AdminPinActivity.createAdminPinActivityIntent(
        context = context,
        profileId = 0,
        colorRgb = -10710042,
        adminPinEnum = 1
      )
    ).use {
      onView(isRoot()).perform(orientationLandscape())
      closeSoftKeyboard()
      testCoroutineDispatchers.runCurrent()
      onView(
        allOf(
          withId(R.id.admin_pin_input_pin_edit_text),
          isDescendantOfA(withId(R.id.admin_pin_input_pin))
        )
      ).perform(
        editTextInputAction.appendText("12345"),
        closeSoftKeyboard()
      )
      onView(
        allOf(
          withId(R.id.admin_pin_input_confirm_pin_edit_text),
          isDescendantOfA(withId(R.id.admin_pin_input_confirm_pin))
        )
      ).perform(
        nestedScrollTo(),
        editTextInputAction.appendText("12345"),
        closeSoftKeyboard()
      )
      testCoroutineDispatchers.runCurrent()
      onView(withId(R.id.submit_button)).perform(nestedScrollTo(), click())
      testCoroutineDispatchers.runCurrent()
      intended(hasComponent(AddProfileActivity::class.java.name))
    }
  }

  @Test
  fun testAdminPinActivity_configChange_inputPin_imeAction_opensAddProfileActivity() {
    launch<AdminPinActivity>(
      AdminPinActivity.createAdminPinActivityIntent(
        context = context,
        profileId = 0,
        colorRgb = -10710042,
        adminPinEnum = 1
      )
    ).use {
      onView(isRoot()).perform(orientationLandscape())
      closeSoftKeyboard()
      onView(
        allOf(
          withId(R.id.admin_pin_input_pin_edit_text),
          isDescendantOfA(withId(R.id.admin_pin_input_pin))
        )
      ).perform(
        editTextInputAction.appendText("12345"),
        closeSoftKeyboard()
      )
      onView(
        allOf(
          withId(R.id.admin_pin_input_confirm_pin_edit_text),
          isDescendantOfA(withId(R.id.admin_pin_input_confirm_pin))
        )
      ).perform(
        nestedScrollTo(),
        editTextInputAction.appendText("12345"),
        pressImeActionButton()
      )
      testCoroutineDispatchers.runCurrent()
      intended(hasComponent(AddProfileActivity::class.java.name))
    }
  }

  @Test
  fun testAdminPinActivity_configChange_inputPin_submit_opensAdminControlsActivity() {
    launch<AdminPinActivity>(
      AdminPinActivity.createAdminPinActivityIntent(
        context = context,
        profileId = 0,
        colorRgb = -10710042,
        adminPinEnum = 0
      )
    ).use {
      onView(isRoot()).perform(orientationLandscape())
      closeSoftKeyboard()
      testCoroutineDispatchers.runCurrent()
      onView(
        allOf(
          withId(R.id.admin_pin_input_pin_edit_text),
          isDescendantOfA(withId(R.id.admin_pin_input_pin))
        )
      ).perform(
        editTextInputAction.appendText("12345"),
        closeSoftKeyboard()
      )
      testCoroutineDispatchers.runCurrent()
      onView(
        allOf(
          withId(R.id.admin_pin_input_confirm_pin_edit_text),
          isDescendantOfA(withId(R.id.admin_pin_input_confirm_pin))
        )
      ).perform(
        nestedScrollTo(),
        editTextInputAction.appendText("12345"),
        closeSoftKeyboard()
      )
      onView(withId(R.id.submit_button)).perform(nestedScrollTo(), click())
      testCoroutineDispatchers.runCurrent()
      intended(hasComponent(AdministratorControlsActivity::class.java.name))
    }
  }

  @Test
  fun testAdminPinActivity_configChange_inputPin_imeAction_opensAdminControlsActivity() {
    launch<AdminPinActivity>(
      AdminPinActivity.createAdminPinActivityIntent(
        context = context,
        profileId = 0,
        colorRgb = -10710042,
        adminPinEnum = 0
      )
    ).use {
      onView(isRoot()).perform(orientationLandscape())
      closeSoftKeyboard()
      onView(
        allOf(
          withId(R.id.admin_pin_input_pin_edit_text),
          isDescendantOfA(withId(R.id.admin_pin_input_pin))
        )
      ).perform(
        editTextInputAction.appendText("12345"),
        closeSoftKeyboard()
      )
      onView(
        allOf(
          withId(R.id.admin_pin_input_confirm_pin_edit_text),
          isDescendantOfA(withId(R.id.admin_pin_input_confirm_pin))
        )
      ).perform(
        nestedScrollTo(),
        editTextInputAction.appendText("12345"),
        pressImeActionButton()
      )
      testCoroutineDispatchers.runCurrent()
      intended(hasComponent(AdministratorControlsActivity::class.java.name))
    }
  }

  @Test
  fun testAdminPinActivity_configChange_inputShortPin_submit_clickIsDisabled() {
    launch<AdminPinActivity>(
      AdminPinActivity.createAdminPinActivityIntent(
        context = context,
        profileId = 0,
        colorRgb = -10710042,
        adminPinEnum = 0
      )
    ).use {
      onView(isRoot()).perform(orientationLandscape())
      onView(
        allOf(
          withId(R.id.admin_pin_input_pin_edit_text),
          isDescendantOfA(withId(R.id.admin_pin_input_pin))
        )
      ).perform(
        editTextInputAction.appendText("123"),
        closeSoftKeyboard()
      )
      onView(withId(R.id.submit_button)).perform(nestedScrollTo())
      onView(withId(R.id.submit_button)).check(matches(not(isClickable())))
    }
  }

  @Test
  fun testAdminPinActivity_configChange_inputShortPin_submit_inputPin_errorIsCleared() {
    launch<AdminPinActivity>(
      AdminPinActivity.createAdminPinActivityIntent(
        context = context,
        profileId = 0,
        colorRgb = -10710042,
        adminPinEnum = 0
      )
    ).use {
      onView(isRoot()).perform(orientationLandscape())
      onView(
        allOf(
          withId(R.id.admin_pin_input_pin_edit_text),
          isDescendantOfA(withId(R.id.admin_pin_input_pin))
        )
      ).perform(
        editTextInputAction.appendText("123"),
        closeSoftKeyboard()
      )
      onView(withId(R.id.submit_button)).perform(nestedScrollTo(), click())
      onView(
        allOf(
          withId(R.id.admin_pin_input_pin_edit_text),
          isDescendantOfA(withId(R.id.admin_pin_input_pin))
        )
      ).perform(
        editTextInputAction.appendText("45"),
        closeSoftKeyboard()
      )
      onView(withId(R.id.admin_pin_input_confirm_pin))
        .check(matches(hasNoErrorText()))
    }
  }

  @Test
  fun testAdminPinActivity_configChange_inputPinAndWrongConfirmPin_submit_confirmWrongError() {
    launch<AdminPinActivity>(
      AdminPinActivity.createAdminPinActivityIntent(
        context = context,
        profileId = 0,
        colorRgb = -10710042,
        adminPinEnum = 0
      )
    ).use {
      onView(isRoot()).perform(orientationLandscape())
      closeSoftKeyboard()
      onView(
        allOf(
          withId(R.id.admin_pin_input_pin_edit_text),
          isDescendantOfA(withId(R.id.admin_pin_input_pin))
        )
      ).perform(
        editTextInputAction.appendText("12345"),
        closeSoftKeyboard()
      )
      onView(
        allOf(
          withId(R.id.admin_pin_input_confirm_pin_edit_text),
          isDescendantOfA(withId(R.id.admin_pin_input_confirm_pin))
        )
      ).perform(
        nestedScrollTo(),
        editTextInputAction.appendText("1234"),
        closeSoftKeyboard()
      )
      onView(withId(R.id.submit_button)).perform(nestedScrollTo(), click())
      testCoroutineDispatchers.runCurrent()
      onView(withId(R.id.admin_pin_input_confirm_pin)).check(
        matches(
          hasErrorText(
            context.resources.getString(
              R.string.admin_pin_activity_wrong_confirm_admin_pin_error_text
            )
          )
        )
      )
    }
  }

  @Test
  fun testAdminPinActivity_configChange_inputPinAndWrongConfirmPin_confirmWrongError() {
    launch<AdminPinActivity>(
      AdminPinActivity.createAdminPinActivityIntent(
        context = context,
        profileId = 0,
        colorRgb = -10710042,
        adminPinEnum = 0
      )
    ).use {
      onView(isRoot()).perform(orientationLandscape())
      closeSoftKeyboard()
      onView(
        allOf(
          withId(R.id.admin_pin_input_pin_edit_text),
          isDescendantOfA(withId(R.id.admin_pin_input_pin))
        )
      ).perform(
        editTextInputAction.appendText("12345"),
        closeSoftKeyboard()
      )
      testCoroutineDispatchers.advanceUntilIdle()
      onView(
        allOf(
          withId(R.id.admin_pin_input_confirm_pin_edit_text),
          isDescendantOfA(withId(R.id.admin_pin_input_confirm_pin))
        )
      ).perform(
        nestedScrollTo(),
        editTextInputAction.appendText("1234"),
        pressImeActionButton()
      )
      testCoroutineDispatchers.advanceUntilIdle()
      onView(withId(R.id.admin_pin_input_confirm_pin)).check(
        matches(
          hasErrorText(
            context.resources.getString(
              R.string.admin_pin_activity_wrong_confirm_admin_pin_error_text
            )
          )
        )
      )
    }
  }

  @Test
  fun testAdminPinActivity_configChange_inputPinAndWrongConfirmPin_inputConfirmPinErrorIsCleared() {
    launch<AdminPinActivity>(
      AdminPinActivity.createAdminPinActivityIntent(
        context = context,
        profileId = 0,
        colorRgb = -10710042,
        adminPinEnum = 0
      )
    ).use {
      onView(isRoot()).perform(orientationLandscape())
      closeSoftKeyboard()
      onView(
        allOf(
          withId(R.id.admin_pin_input_pin_edit_text),
          isDescendantOfA(withId(R.id.admin_pin_input_pin))
        )
      ).perform(
        editTextInputAction.appendText("12345"),
        closeSoftKeyboard()
      )
      onView(
        allOf(
          withId(R.id.admin_pin_input_confirm_pin_edit_text),
          isDescendantOfA(withId(R.id.admin_pin_input_confirm_pin))
        )
      ).perform(
        nestedScrollTo(),
        editTextInputAction.appendText("1234"),
        closeSoftKeyboard()
      )
      onView(withId(R.id.submit_button)).perform(nestedScrollTo(), click())
      onView(
        allOf(
          withId(R.id.admin_pin_input_confirm_pin_edit_text),
          isDescendantOfA(withId(R.id.admin_pin_input_confirm_pin))
        )
      ).perform(
        nestedScrollTo(),
        editTextInputAction.appendText("5"),
        closeSoftKeyboard()
      )
      onView(withId(R.id.admin_pin_input_confirm_pin))
        .check(matches(hasNoErrorText()))
    }
  }

  @Test
  fun testAdminPinActivity_configChange_inputWrongConfirmPin_imeAction_correct_errorIsCleared() {
    launch<AdminPinActivity>(
      AdminPinActivity.createAdminPinActivityIntent(
        context = context,
        profileId = 0,
        colorRgb = -10710042,
        adminPinEnum = 0
      )
    ).use {
      onView(isRoot()).perform(orientationLandscape())
      closeSoftKeyboard()
      onView(
        allOf(
          withId(R.id.admin_pin_input_pin_edit_text),
          isDescendantOfA(withId(R.id.admin_pin_input_pin))
        )
      ).perform(
        editTextInputAction.appendText("12345"),
        closeSoftKeyboard()
      )
      onView(
        allOf(
          withId(R.id.admin_pin_input_confirm_pin_edit_text),
          isDescendantOfA(withId(R.id.admin_pin_input_confirm_pin))
        )
      ).perform(
        nestedScrollTo(),
        editTextInputAction.appendText("1234"),
        pressImeActionButton()
      )
      onView(
        allOf(
          withId(R.id.admin_pin_input_confirm_pin_edit_text),
          isDescendantOfA(withId(R.id.admin_pin_input_confirm_pin))
        )
      ).perform(
        nestedScrollTo(),
        editTextInputAction.appendText("5"),
        closeSoftKeyboard()
      )
      onView(withId(R.id.admin_pin_input_confirm_pin))
        .check(matches(hasNoErrorText()))
    }
  }

  @Test
  fun testAdminPinActivity_inputPinAndWrongConfirmPin_submit_configChange_confirmWrongError() {
    launch<AdminPinActivity>(
      AdminPinActivity.createAdminPinActivityIntent(
        context = context,
        profileId = 0,
        colorRgb = -10710042,
        adminPinEnum = 0
      )
    ).use {
      onView(
        allOf(
          withId(R.id.admin_pin_input_pin_edit_text),
          isDescendantOfA(withId(R.id.admin_pin_input_pin))
        )
      ).perform(
        editTextInputAction.appendText("12345"),
        closeSoftKeyboard()
      )
      onView(
        allOf(
          withId(R.id.admin_pin_input_confirm_pin_edit_text),
          isDescendantOfA(withId(R.id.admin_pin_input_confirm_pin))
        )
      ).perform(
        nestedScrollTo(),
        editTextInputAction.appendText("54321"),
        closeSoftKeyboard()
      )
      onView(withId(R.id.submit_button)).perform(nestedScrollTo()).perform(click())
      testCoroutineDispatchers.runCurrent()
      onView(isRoot()).perform(orientationLandscape())
      testCoroutineDispatchers.runCurrent()
      onView(withId(R.id.admin_pin_input_confirm_pin)).check(
        matches(
          hasErrorText(
            context.resources.getString(
              R.string.admin_pin_activity_wrong_confirm_admin_pin_error_text
            )
          )
        )
      )
    }
  }

  @Test
  fun testAdminPinActivity_inputPinAndWrongConfirmPin_imeAction_configChange_confirmWrongError() {
    launch<AdminPinActivity>(
      AdminPinActivity.createAdminPinActivityIntent(
        context = context,
        profileId = 0,
        colorRgb = -10710042,
        adminPinEnum = 0
      )
    ).use {
      onView(
        allOf(
          withId(R.id.admin_pin_input_pin_edit_text),
          isDescendantOfA(withId(R.id.admin_pin_input_pin))
        )
      ).perform(
        editTextInputAction.appendText("12345"),
        closeSoftKeyboard()
      )
      onView(
        allOf(
          withId(R.id.admin_pin_input_confirm_pin_edit_text),
          isDescendantOfA(withId(R.id.admin_pin_input_confirm_pin))
        )
      ).perform(
        nestedScrollTo(),
        editTextInputAction.appendText("54321"),
        pressImeActionButton()
      )
      testCoroutineDispatchers.runCurrent()
      onView(isRoot()).perform(orientationLandscape())
      onView(withId(R.id.admin_pin_input_confirm_pin)).check(
        matches(
          hasErrorText(
            context.resources.getString(
              R.string.admin_pin_activity_wrong_confirm_admin_pin_error_text
            )
          )
        )
      )
    }
  }

  @Test
  fun testAdminPinActivity_inputShortPin_configChange_clickIsDisabled() {
    launch<AdminPinActivity>(
      AdminPinActivity.createAdminPinActivityIntent(
        context = context,
        profileId = 0,
        colorRgb = -10710042,
        adminPinEnum = 0
      )
    ).use {
      onView(
        allOf(
          withId(R.id.admin_pin_input_pin_edit_text),
          isDescendantOfA(withId(R.id.admin_pin_input_pin))
        )
      ).perform(
        editTextInputAction.appendText("123"),
        closeSoftKeyboard()
      )
      onView(withId(R.id.submit_button)).perform(nestedScrollTo())
      onView(isRoot()).perform(orientationLandscape())
      onView(withId(R.id.submit_button)).check(matches(not(isClickable())))
    }
  }

  private fun setUpTestApplicationComponent() {
    ApplicationProvider.getApplicationContext<TestApplication>().inject(this)
  }

  // TODO(#59): Figure out a way to reuse modules instead of needing to re-declare them.
  @Singleton
  @Component(
    modules = [
      RobolectricModule::class,
      PlatformParameterModule::class, PlatformParameterSingletonModule::class,
      TestDispatcherModule::class, ApplicationModule::class,
      LoggerModule::class, ContinueModule::class, FractionInputModule::class,
      ItemSelectionInputModule::class, MultipleChoiceInputModule::class,
      NumberWithUnitsRuleModule::class, NumericInputRuleModule::class, TextInputRuleModule::class,
      DragDropSortInputModule::class, ImageClickInputModule::class, InteractionsModule::class,
      GcsResourceModule::class, GlideImageLoaderModule::class, ImageParsingModule::class,
      HtmlParserEntityTypeModule::class, QuestionModule::class, TestLogReportingModule::class,
      AccessibilityTestModule::class, LogStorageModule::class, CachingTestModule::class,
      PrimeTopicAssetsControllerModule::class, ExpirationMetaDataRetrieverModule::class,
      ViewBindingShimModule::class, RatioInputModule::class, WorkManagerConfigurationModule::class,
      ApplicationStartupListenerModule::class, LogReportWorkerModule::class,
      HintsAndSolutionConfigModule::class, HintsAndSolutionProdModule::class,
      FirebaseLogUploaderModule::class, FakeOppiaClockModule::class,
      DeveloperOptionsStarterModule::class, DeveloperOptionsModule::class,
      ExplorationStorageModule::class, NetworkModule::class, NetworkConfigProdModule::class,
      NetworkConnectionUtilDebugModule::class, NetworkConnectionDebugUtilModule::class,
      AssetModule::class, LocaleProdModule::class, ActivityRecreatorTestModule::class,
      NumericExpressionInputModule::class, AlgebraicExpressionInputModule::class,
      MathEquationInputModule::class, SplitScreenInteractionModule::class,
      LoggingIdentifierModule::class, ApplicationLifecycleModule::class,
      SyncStatusModule::class, MetricLogSchedulerModule::class, TestingBuildFlavorModule::class,
      EventLoggingConfigurationModule::class, ActivityRouterModule::class,
      CpuPerformanceSnapshotterModule::class
    ]
  )
  interface TestApplicationComponent : ApplicationComponent {
    @Component.Builder
    interface Builder : ApplicationComponent.Builder

    fun inject(adminPinActivityTest: AdminPinActivityTest)
  }

  /** Functions nestedScrollTo() and findFirstParentLayoutOfClass() taken from: https://stackoverflow.com/a/46037284/8860848 */
  private fun nestedScrollTo(): ViewAction {
    return object : ViewAction {
      override fun getDescription(): String {
        return "View is not NestedScrollView"
      }

      override fun getConstraints(): org.hamcrest.Matcher<View> {
        return Matchers.allOf(
          ViewMatchers.isDescendantOfA(ViewMatchers.isAssignableFrom(NestedScrollView::class.java))
        )
      }

      override fun perform(uiController: UiController, view: View) {
        try {
          val nestedScrollView =
            findFirstParentLayoutOfClass(view, NestedScrollView::class.java) as NestedScrollView
          nestedScrollView.scrollTo(0, view.top)
        } catch (e: Exception) {
          throw PerformException.Builder()
            .withActionDescription(this.description)
            .withViewDescription(HumanReadables.describe(view))
            .withCause(e)
            .build()
        }
        uiController.loopMainThreadUntilIdle()
      }
    }
  }

  private fun findFirstParentLayoutOfClass(view: View, parentClass: Class<out View>): View {
    var parent: ViewParent = FrameLayout(view.context)
    lateinit var incrementView: ViewParent
    var i = 0
    while (!(parent.javaClass === parentClass)) {
      if (i == 0) {
        parent = findParent(view)
      } else {
        parent = findParent(incrementView)
      }
      incrementView = parent
      i++
    }
    return parent as View
  }

  private fun findParent(view: View): ViewParent {
    return view.parent
  }

  private fun findParent(view: ViewParent): ViewParent {
    return view.parent
  }

  class TestApplication : Application(), ActivityComponentFactory, ApplicationInjectorProvider {
    private val component: TestApplicationComponent by lazy {
      DaggerAdminPinActivityTest_TestApplicationComponent.builder()
        .setApplication(this)
        .build() as TestApplicationComponent
    }

    fun inject(adminPinActivityTest: AdminPinActivityTest) {
      component.inject(adminPinActivityTest)
    }

    override fun createActivityComponent(activity: AppCompatActivity): ActivityComponent {
      return component.getActivityComponentBuilderProvider().get().setActivity(activity).build()
    }

    override fun getApplicationInjector(): ApplicationInjector = component
  }
}<|MERGE_RESOLUTION|>--- conflicted
+++ resolved
@@ -581,19 +581,11 @@
         adminPinEnum = 1
       )
     ).use {
-<<<<<<< HEAD
-      onView(withContentDescription(R.string.admin_auth_activity_close_button_text)).check(
-        matches(
-          isDisplayed()
-        )
-      )
-=======
       onView(
         withContentDescription(
           R.string.admin_auth_activity_close_button_text
         )
       ).check(matches(isDisplayed()))
->>>>>>> 13347c55
     }
   }
 
