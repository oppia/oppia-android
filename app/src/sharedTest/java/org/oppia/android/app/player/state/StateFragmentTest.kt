package org.oppia.android.app.player.state

import android.app.Application
import android.content.Context
import android.text.InputType
import android.text.Spannable
import android.text.style.ClickableSpan
import android.view.View
import android.widget.TextView
import androidx.appcompat.app.AppCompatActivity
import androidx.recyclerview.widget.RecyclerView
import androidx.test.core.app.ActivityScenario
import androidx.test.core.app.ActivityScenario.launch
import androidx.test.core.app.ApplicationProvider
import androidx.test.espresso.Espresso.onView
import androidx.test.espresso.PerformException
import androidx.test.espresso.UiController
import androidx.test.espresso.ViewAction
import androidx.test.espresso.ViewInteraction
import androidx.test.espresso.action.GeneralLocation
import androidx.test.espresso.action.Press
import androidx.test.espresso.action.ViewActions.click
import androidx.test.espresso.action.ViewActions.closeSoftKeyboard
import androidx.test.espresso.assertion.ViewAssertions.doesNotExist
import androidx.test.espresso.assertion.ViewAssertions.matches
import androidx.test.espresso.contrib.RecyclerViewActions.scrollToHolder
import androidx.test.espresso.intent.Intents
import androidx.test.espresso.matcher.RootMatchers.isDialog
import androidx.test.espresso.matcher.ViewMatchers.hasChildCount
import androidx.test.espresso.matcher.ViewMatchers.isClickable
import androidx.test.espresso.matcher.ViewMatchers.isDisplayed
import androidx.test.espresso.matcher.ViewMatchers.isEnabled
import androidx.test.espresso.matcher.ViewMatchers.isFocusable
import androidx.test.espresso.matcher.ViewMatchers.isRoot
import androidx.test.espresso.matcher.ViewMatchers.withContentDescription
import androidx.test.espresso.matcher.ViewMatchers.withHint
import androidx.test.espresso.matcher.ViewMatchers.withId
import androidx.test.espresso.matcher.ViewMatchers.withText
import androidx.test.espresso.util.HumanReadables
import androidx.test.espresso.util.TreeIterables
import androidx.test.ext.junit.runners.AndroidJUnit4
import com.bumptech.glide.Glide
import com.bumptech.glide.GlideBuilder
import com.bumptech.glide.load.engine.executor.MockGlideExecutor
import com.google.common.truth.Truth.assertThat
import dagger.BindsInstance
import dagger.Component
import dagger.Module
import dagger.Provides
import kotlinx.coroutines.CoroutineDispatcher
import org.hamcrest.BaseMatcher
import org.hamcrest.CoreMatchers.allOf
import org.hamcrest.CoreMatchers.containsString
import org.hamcrest.CoreMatchers.not
import org.hamcrest.Description
import org.hamcrest.Matcher
import org.hamcrest.TypeSafeMatcher
import org.junit.After
import org.junit.Before
import org.junit.Ignore
import org.junit.Rule
import org.junit.Test
import org.junit.runner.RunWith
import org.oppia.android.R
import org.oppia.android.app.activity.ActivityComponent
import org.oppia.android.app.application.ActivityComponentFactory
import org.oppia.android.app.application.ApplicationComponent
import org.oppia.android.app.application.ApplicationInjector
import org.oppia.android.app.application.ApplicationInjectorProvider
import org.oppia.android.app.application.ApplicationModule
import org.oppia.android.app.application.ApplicationStartupListenerModule
import org.oppia.android.app.player.state.hintsandsolution.HintsAndSolutionConfigFastShowTestModule
import org.oppia.android.app.player.state.itemviewmodel.StateItemViewModel
import org.oppia.android.app.player.state.itemviewmodel.StateItemViewModel.ViewType.CONTENT
import org.oppia.android.app.player.state.itemviewmodel.StateItemViewModel.ViewType.CONTINUE_INTERACTION
import org.oppia.android.app.player.state.itemviewmodel.StateItemViewModel.ViewType.CONTINUE_NAVIGATION_BUTTON
import org.oppia.android.app.player.state.itemviewmodel.StateItemViewModel.ViewType.DRAG_DROP_SORT_INTERACTION
import org.oppia.android.app.player.state.itemviewmodel.StateItemViewModel.ViewType.FEEDBACK
import org.oppia.android.app.player.state.itemviewmodel.StateItemViewModel.ViewType.FRACTION_INPUT_INTERACTION
import org.oppia.android.app.player.state.itemviewmodel.StateItemViewModel.ViewType.NEXT_NAVIGATION_BUTTON
import org.oppia.android.app.player.state.itemviewmodel.StateItemViewModel.ViewType.NUMERIC_INPUT_INTERACTION
import org.oppia.android.app.player.state.itemviewmodel.StateItemViewModel.ViewType.RATIO_EXPRESSION_INPUT_INTERACTION
import org.oppia.android.app.player.state.itemviewmodel.StateItemViewModel.ViewType.RETURN_TO_TOPIC_NAVIGATION_BUTTON
import org.oppia.android.app.player.state.itemviewmodel.StateItemViewModel.ViewType.SELECTION_INTERACTION
import org.oppia.android.app.player.state.itemviewmodel.StateItemViewModel.ViewType.SUBMITTED_ANSWER
import org.oppia.android.app.player.state.itemviewmodel.StateItemViewModel.ViewType.SUBMIT_ANSWER_BUTTON
import org.oppia.android.app.player.state.itemviewmodel.StateItemViewModel.ViewType.TEXT_INPUT_INTERACTION
import org.oppia.android.app.player.state.testing.StateFragmentTestActivity
import org.oppia.android.app.recyclerview.RecyclerViewMatcher.Companion.atPositionOnView
import org.oppia.android.app.shim.ViewBindingShimModule
import org.oppia.android.app.topic.PracticeTabModule
import org.oppia.android.app.utility.ChildViewCoordinatesProvider
import org.oppia.android.app.utility.CustomGeneralLocation
import org.oppia.android.app.utility.DragViewAction
import org.oppia.android.app.utility.OrientationChangeAction.Companion.orientationLandscape
import org.oppia.android.app.utility.RecyclerViewCoordinatesProvider
import org.oppia.android.app.utility.clickPoint
import org.oppia.android.domain.classify.InteractionsModule
import org.oppia.android.domain.classify.rules.continueinteraction.ContinueModule
import org.oppia.android.domain.classify.rules.dragAndDropSortInput.DragDropSortInputModule
import org.oppia.android.domain.classify.rules.fractioninput.FractionInputModule
import org.oppia.android.domain.classify.rules.imageClickInput.ImageClickInputModule
import org.oppia.android.domain.classify.rules.itemselectioninput.ItemSelectionInputModule
import org.oppia.android.domain.classify.rules.multiplechoiceinput.MultipleChoiceInputModule
import org.oppia.android.domain.classify.rules.numberwithunits.NumberWithUnitsRuleModule
import org.oppia.android.domain.classify.rules.numericinput.NumericInputRuleModule
import org.oppia.android.domain.classify.rules.ratioinput.RatioInputModule
import org.oppia.android.domain.classify.rules.textinput.TextInputRuleModule
import org.oppia.android.domain.onboarding.ExpirationMetaDataRetrieverModule
import org.oppia.android.domain.oppialogger.LogStorageModule
import org.oppia.android.domain.oppialogger.loguploader.LogUploadWorkerModule
import org.oppia.android.domain.oppialogger.loguploader.WorkManagerConfigurationModule
import org.oppia.android.domain.question.QuestionModule
import org.oppia.android.domain.topic.FRACTIONS_EXPLORATION_ID_1
import org.oppia.android.domain.topic.PrimeTopicAssetsControllerModule
import org.oppia.android.domain.topic.TEST_EXPLORATION_ID_2
import org.oppia.android.domain.topic.TEST_EXPLORATION_ID_4
import org.oppia.android.domain.topic.TEST_EXPLORATION_ID_5
import org.oppia.android.domain.topic.TEST_STORY_ID_0
import org.oppia.android.domain.topic.TEST_TOPIC_ID_0
import org.oppia.android.testing.AccessibilityTestRule
import org.oppia.android.testing.DisableAccessibilityChecks
import org.oppia.android.testing.OppiaTestRule
import org.oppia.android.testing.RunOn
import org.oppia.android.testing.TestLogReportingModule
import org.oppia.android.testing.TestPlatform
import org.oppia.android.testing.environment.TestEnvironmentConfig
import org.oppia.android.testing.espresso.EditTextInputAction
import org.oppia.android.testing.profile.ProfileTestHelper
import org.oppia.android.testing.robolectric.IsOnRobolectric
import org.oppia.android.testing.robolectric.RobolectricModule
import org.oppia.android.testing.threading.CoroutineExecutorService
import org.oppia.android.testing.threading.TestCoroutineDispatchers
import org.oppia.android.testing.threading.TestDispatcherModule
import org.oppia.android.testing.time.FakeOppiaClockModule
import org.oppia.android.util.accessibility.AccessibilityTestModule
import org.oppia.android.util.caching.CacheAssetsLocally
import org.oppia.android.util.caching.LoadImagesFromAssets
import org.oppia.android.util.caching.LoadLessonProtosFromAssets
import org.oppia.android.util.caching.TopicListToCache
import org.oppia.android.util.gcsresource.GcsResourceModule
import org.oppia.android.util.logging.LoggerModule
import org.oppia.android.util.logging.firebase.FirebaseLogUploaderModule
import org.oppia.android.util.parser.html.HtmlParserEntityTypeModule
import org.oppia.android.util.parser.image.GlideImageLoaderModule
import org.oppia.android.util.parser.image.ImageParsingModule
import org.oppia.android.util.threading.BackgroundDispatcher
import org.robolectric.annotation.Config
import org.robolectric.annotation.LooperMode
import java.io.IOException
import java.util.concurrent.TimeoutException
import javax.inject.Inject
import javax.inject.Singleton

/** Tests for [StateFragment]. */
@RunWith(AndroidJUnit4::class)
@Config(application = StateFragmentTest.TestApplication::class, qualifiers = "port-xxhdpi")
@LooperMode(LooperMode.Mode.PAUSED)
class StateFragmentTest {
  @get:Rule
  val accessibilityTestRule = AccessibilityTestRule()

  @get:Rule
  val oppiaTestRule = OppiaTestRule()

  @Inject
  lateinit var profileTestHelper: ProfileTestHelper

  @Inject
  lateinit var context: Context

  @Inject
  lateinit var testCoroutineDispatchers: TestCoroutineDispatchers

  @Inject
  lateinit var editTextInputAction: EditTextInputAction

  @Inject
  @field:BackgroundDispatcher
  lateinit var backgroundCoroutineDispatcher: CoroutineDispatcher

  private val internalProfileId: Int = 1

  @Before
  fun setUp() {
    Intents.init()
    setUpTestApplicationComponent()
    testCoroutineDispatchers.registerIdlingResource()
    profileTestHelper.initializeProfiles()

    // Initialize Glide such that all of its executors use the same shared dispatcher pool as the
    // rest of Oppia so that thread execution can be synchronized via Oppia's test coroutine
    // dispatchers.
    val executorService = MockGlideExecutor.newTestExecutor(
      CoroutineExecutorService(backgroundCoroutineDispatcher)
    )
    Glide.init(
      context,
      GlideBuilder().setDiskCacheExecutor(executorService)
        .setAnimationExecutor(executorService)
        .setSourceExecutor(executorService)
    )

    // Only initialize the Robolectric shadows when running on Robolectric (and use reflection since
    // Espresso can't load Robolectric into its classpath).
    if (isOnRobolectric()) {
      val dataSource = createAudioDataSource(
        explorationId = FRACTIONS_EXPLORATION_ID_1, audioFileName = "content-en-ouqm7j21vt8.mp3"
      )
      addShadowMediaPlayerException(dataSource, IOException("Test does not have networking"))
    }
  }

  @After
  fun tearDown() {
    testCoroutineDispatchers.unregisterIdlingResource()
    Intents.release()
  }

  // TODO(#388): Add more test-cases
  //  1. Actually going through each of the exploration states with typing text/clicking the correct
  //     answers for each of the interactions.
  //  2. Verifying the button visibility state based on whether text is missing, then
  //     present/missing for text input or numeric input.
  //  3. Testing providing the wrong answer and showing feedback and the same question again.
  //  4. Configuration change with typed text (e.g. for numeric or text input) retains that
  //     temporary
  //     text and you can continue with the exploration after rotating.
  //  5. Configuration change after submitting the wrong answer to show that the old answer & re-ask
  //     of the question stay the same.
  //  6. Backward/forward navigation along with configuration changes to verify that you stay on the
  //     navigated state.
  //  7. Verifying that old answers were present when navigation backward/forward.
  //  8. Testing providing the wrong answer and showing hints.
  //  9. Testing all possible invalid/error input cases for each interaction.
  //  10. Testing interactions with custom Oppia tags (including images) render correctly (when
  //      manually inspected) and are correctly functional.
  //  11. Add tests for hints & solutions.
  //  13. Add tests for audio states, including: audio playing & having an error, or no-network
  //      connectivity scenarios. See the PR introducing this comment & #1340 / #1341 for context.
  //  14. Add tests to check the placeholder in FractionInput, TextInput and NumericInput.
  // TODO(#56): Add support for testing that previous/next button states are properly retained on
  //  config changes.

  @Test
  fun testStateFragment_loadExp_explorationLoads() {
    launchForExploration(TEST_EXPLORATION_ID_2).use {
      startPlayingExploration()

      // Due to the exploration activity loading, the play button should no longer be visible.
      onView(withId(R.id.play_test_exploration_button)).check(matches(not(isDisplayed())))
    }
  }

  @Test
  fun testStateFragment_loadExp_explorationLoads_changeConfiguration_buttonIsNotVisible() {
    launchForExploration(TEST_EXPLORATION_ID_2).use {
      startPlayingExploration()

      rotateToLandscape()

      // Due to the exploration activity loading, the play button should no longer be visible.
      onView(withId(R.id.play_test_exploration_button)).check(matches(not(isDisplayed())))
    }
  }

  @Test
  fun testStateFragment_loadExp_explorationHasContinueButton() {
    launchForExploration(TEST_EXPLORATION_ID_2).use {
      startPlayingExploration()

      scrollToViewType(CONTINUE_INTERACTION)

      onView(withId(R.id.continue_button)).check(matches(isDisplayed()))
    }
  }

  @Test
  fun testStateFragment_loadExp_changeConfiguration_explorationHasContinueButton() {
    launchForExploration(TEST_EXPLORATION_ID_2).use {
      startPlayingExploration()

      rotateToLandscape()

      scrollToViewType(CONTINUE_INTERACTION)
      onView(withId(R.id.continue_button)).check(matches(isDisplayed()))
    }
  }

  @Test
  @DisableAccessibilityChecks // TODO(#3251): Enable AccessibilityChecks
  fun testStateFragment_loadExp_secondState_hasSubmitButton() {
    launchForExploration(TEST_EXPLORATION_ID_2).use {
      startPlayingExploration()

      clickContinueInteractionButton()

      scrollToViewType(SUBMIT_ANSWER_BUTTON)
      onView(withId(R.id.submit_answer_button)).check(
        matches(withText(R.string.state_submit_button))
      )
      onView(withId(R.id.submit_answer_button)).check(matches(not(isEnabled())))
    }
  }

  @Test
  @DisableAccessibilityChecks // TODO(#3251): Enable AccessibilityChecks
  fun testStateFragment_loadExp_changeConfiguration_secondState_hasSubmitButton() {
    launchForExploration(TEST_EXPLORATION_ID_2).use {
      startPlayingExploration()
      rotateToLandscape()

      clickContinueInteractionButton()

      scrollToViewType(SUBMIT_ANSWER_BUTTON)
      onView(withId(R.id.submit_answer_button)).check(
        matches(withText(R.string.state_submit_button))
      )
    }
  }

  @Test
  @DisableAccessibilityChecks // TODO(#3251): Enable AccessibilityChecks
  fun testStateFragment_loadExp_secondState_submitAnswer_submitButtonIsEnabled() {
    launchForExploration(TEST_EXPLORATION_ID_2).use {
      startPlayingExploration()
      clickContinueInteractionButton()

      typeFractionText("1/2")

      scrollToViewType(SUBMIT_ANSWER_BUTTON)
      onView(withId(R.id.submit_answer_button)).check(matches(isEnabled()))
    }
  }

  @Test
  @DisableAccessibilityChecks // TODO(#3251): Enable AccessibilityChecks
  fun testStateFragment_loadExp_secondState_submitAnswer_clickSubmit_continueButtonIsVisible() {
    launchForExploration(TEST_EXPLORATION_ID_2).use {
      startPlayingExploration()
      clickContinueInteractionButton()
      typeFractionText("1/2")

      clickSubmitAnswerButton()

      scrollToViewType(CONTINUE_NAVIGATION_BUTTON)
      onView(withId(R.id.continue_navigation_button)).check(
        matches(withText(R.string.state_continue_button))
      )
    }
  }

  @Test
  @DisableAccessibilityChecks // TODO(#3251): Enable AccessibilityChecks
  fun testStateFragment_loadExp_landscape_secondState_submitAnswer_submitButtonIsEnabled() {
    launchForExploration(TEST_EXPLORATION_ID_2).use {
      startPlayingExploration()
      rotateToLandscape()
      clickContinueInteractionButton()

      typeFractionText("1/2")

      scrollToViewType(SUBMIT_ANSWER_BUTTON)
      onView(withId(R.id.submit_answer_button)).check(matches(isEnabled()))
    }
  }

  @Test
  @DisableAccessibilityChecks // TODO(#3251): Enable AccessibilityChecks
  fun testStateFragment_loadExp_land_secondState_submitAnswer_clickSubmit_continueIsVisible() {
    launchForExploration(TEST_EXPLORATION_ID_2).use {
      startPlayingExploration()
      rotateToLandscape()
      clickContinueInteractionButton()
      typeFractionText("1/2")

      clickSubmitAnswerButton()

      scrollToViewType(CONTINUE_NAVIGATION_BUTTON)
      onView(withId(R.id.continue_navigation_button)).check(
        matches(withText(R.string.state_continue_button))
      )
    }
  }

  @Test
  @DisableAccessibilityChecks // TODO(#3251): Enable AccessibilityChecks
  fun testStateFragment_loadExp_secondState_submitInvalidAnswer_disablesSubmitAndShowsError() {
    launchForExploration(TEST_EXPLORATION_ID_2).use {
      startPlayingExploration()
      clickContinueInteractionButton()

      // Attempt to submit an invalid answer.
      typeFractionText("1/")
      clickSubmitAnswerButton()

      // The submission button should now be disabled and there should be an error.
      scrollToViewType(SUBMIT_ANSWER_BUTTON)
      onView(withId(R.id.submit_answer_button)).check(matches(not(isEnabled())))
      onView(withId(R.id.fraction_input_error)).check(matches(isDisplayed()))
    }
  }

  @Test
  @DisableAccessibilityChecks // TODO(#3251): Enable AccessibilityChecks
  fun testStateFragment_loadExp_land_secondState_submitInvalidAnswer_disablesSubmitAndShowsError() {
    launchForExploration(TEST_EXPLORATION_ID_2).use {
      startPlayingExploration()
      rotateToLandscape()
      clickContinueInteractionButton()

      // Attempt to submit an invalid answer.
      typeFractionText("1/")
      clickSubmitAnswerButton()

      // The submission button should now be disabled and there should be an error.
      scrollToViewType(SUBMIT_ANSWER_BUTTON)
      onView(withId(R.id.submit_answer_button)).check(matches(not(isEnabled())))
      onView(withId(R.id.fraction_input_error)).check(matches(isDisplayed()))
    }
  }

  @Test
  @DisableAccessibilityChecks // TODO(#3251): Enable AccessibilityChecks
  fun testStateFragment_loadExp_secondState_invalidAnswer_submitAnswerIsNotEnabled() {
    launchForExploration(TEST_EXPLORATION_ID_2).use {
      startPlayingExploration()
      clickContinueInteractionButton()

      typeFractionText("1/")
      clickSubmitAnswerButton()

      scrollToViewType(SUBMIT_ANSWER_BUTTON)
      onView(withId(R.id.submit_answer_button)).check(matches(not(isEnabled())))
    }
  }

  @Test
  @DisableAccessibilityChecks // TODO(#3251): Enable AccessibilityChecks
  fun testStateFragment_loadExp_secondState_invalidAnswer_updated_submitAnswerIsEnabled() {
    launchForExploration(TEST_EXPLORATION_ID_2).use {
      startPlayingExploration()
      clickContinueInteractionButton()
      typeFractionText("1/")
      clickSubmitAnswerButton()

      // Add another '2' to change the pending input text.
      typeFractionText("2")

      // The submit button should be re-enabled since the text view changed.
      scrollToViewType(SUBMIT_ANSWER_BUTTON)
      onView(withId(R.id.submit_answer_button)).check(matches(isEnabled()))
    }
  }

  @Test
  @DisableAccessibilityChecks // TODO(#3251): Enable AccessibilityChecks
  fun testStateFragment_loadExp_land_secondState_invalidAnswer_submitAnswerIsNotEnabled() {
    launchForExploration(TEST_EXPLORATION_ID_2).use {
      startPlayingExploration()
      rotateToLandscape()
      clickContinueInteractionButton()

      typeFractionText("1/")
      clickSubmitAnswerButton()

      scrollToViewType(SUBMIT_ANSWER_BUTTON)
      onView(withId(R.id.submit_answer_button)).check(matches(not(isEnabled())))
    }
  }

  @Test
  @DisableAccessibilityChecks // TODO(#3251): Enable AccessibilityChecks
  fun testStateFragment_loadExp_land_secondState_invalidAnswer_updated_submitAnswerIsEnabled() {
    launchForExploration(TEST_EXPLORATION_ID_2).use {
      startPlayingExploration()
      rotateToLandscape()
      clickContinueInteractionButton()
      typeFractionText("1/")
      clickSubmitAnswerButton()

      // Add another '2' to change the pending input text.
      typeFractionText("2")

      // The submit button should be re-enabled since the text view changed.
      scrollToViewType(SUBMIT_ANSWER_BUTTON)
      onView(withId(R.id.submit_answer_button)).check(matches(isEnabled()))
    }
  }

  @Test
  fun testStateFragment_loadExp_secondState_submitWrongAnswer_contentDescriptionIsCorrect() {
    launchForExploration(TEST_EXPLORATION_ID_2).use {
      startPlayingExploration()
      clickContinueInteractionButton()

      // Attempt to submit an wrong answer.
      typeFractionText("1/4")
      clickSubmitAnswerButton()

      scrollToViewType(SUBMITTED_ANSWER)
      onView(withId(R.id.submitted_answer_text_view)).check(
        matches(
          withContentDescription(
            "Incorrect submitted answer: 1/4"
          )
        )
      )
    }
  }

  @Test
  fun testStateFragment_loadExp_secondState_submitCorrectAnswer_contentDescriptionIsCorrect() {
    launchForExploration(TEST_EXPLORATION_ID_2).use {
      startPlayingExploration()
      clickContinueInteractionButton()

      // Attempt to submit an wrong answer.
      typeFractionText("1/2")
      clickSubmitAnswerButton()

      scrollToViewType(SUBMITTED_ANSWER)
      onView(withId(R.id.submitted_answer_text_view)).check(
        matches(
          withContentDescription(
            "Correct submitted answer: 1/2"
          )
        )
      )
    }
  }

  @Test
  fun testStateFragment_loadExp_firstState_previousAndNextButtonIsNotDisplayed() {
    launchForExploration(TEST_EXPLORATION_ID_2).use {
      startPlayingExploration()

      onView(withId(R.id.previous_state_navigation_button)).check(matches(not(isDisplayed())))
      onView(withId(R.id.next_state_navigation_button)).check(doesNotExist())
    }
  }

  @Test
  @DisableAccessibilityChecks // TODO(#3251): Enable AccessibilityChecks
  fun testStateFragment_loadDragDropExp_mergeFirstTwoItems_worksCorrectly() {
    launchForExploration(TEST_EXPLORATION_ID_4).use {
      startPlayingExploration()

      mergeDragAndDropItems(position = 0)

      scrollToViewType(DRAG_DROP_SORT_INTERACTION)
      onView(
        atPositionOnView(
          recyclerViewId = R.id.drag_drop_interaction_recycler_view,
          position = 0,
          targetViewId = R.id.drag_drop_item_recyclerview
        )
      ).check(matches(hasChildCount(2)))
    }
  }

  @Test
  @DisableAccessibilityChecks // TODO(#3251): Enable AccessibilityChecks
  fun testStateFragment_loadDragDropExp_mergeFirstTwoItems_invalidAnswer_correctItemCount() {
    launchForExploration(TEST_EXPLORATION_ID_4).use {
      startPlayingExploration()

      mergeDragAndDropItems(position = 0)
      clickSubmitAnswerButton()

      scrollToViewType(SUBMITTED_ANSWER)
      onView(withId(R.id.submitted_answer_recycler_view)).check(matches(hasChildCount(3)))
      onView(
        atPositionOnView(
          recyclerViewId = R.id.submitted_answer_recycler_view,
          position = 0,
          targetViewId = R.id.submitted_html_answer_recycler_view
        )
      ).check(matches(hasChildCount(2)))
    }
  }

  @Test
  fun testStateFragment_loadDragDropExp_wrongAnswer_contentDescriptionIsCorrect() {
    launchForExploration(TEST_EXPLORATION_ID_4).use {
      startPlayingExploration()

      mergeDragAndDropItems(position = 0)
      clickSubmitAnswerButton()

      scrollToViewType(SUBMITTED_ANSWER)
      onView(withId(R.id.submitted_answer_recycler_view_container)).check(
        matches(
          withContentDescription(
            context.getString(R.string.incorrect_submitted_answer)
          )
        )
      )
    }
  }

  @Test
  fun testStateFragment_loadDragDropExp_correctAnswer_contentDescriptionIsCorrect() {
    launchForExploration(TEST_EXPLORATION_ID_2).use {
      startPlayingExploration()
      playThroughPrototypeState1()
      playThroughPrototypeState2()
      playThroughPrototypeState3()
      playThroughPrototypeState4()
      playThroughPrototypeState5()
      playThroughPrototypeState6()
      playThroughPrototypeState7()
      playThroughPrototypeState8()

      // Drag and drop interaction without grouping.
      // Ninth state: Drag Drop Sort. Correct answer: Move 1st item to 4th position.
      dragAndDropItem(fromPosition = 0, toPosition = 3)
      clickSubmitAnswerButton()
      scrollToViewType(SUBMITTED_ANSWER)
      onView(withId(R.id.submitted_answer_recycler_view_container)).check(
        matches(
          withContentDescription(
            context.getString(R.string.correct_submitted_answer)
          )
        )
      )
    }
  }

  @Test
  @RunOn(TestPlatform.ESPRESSO) // TODO(#1612): Enable for Robolectric.
  @DisableAccessibilityChecks // TODO(#3251): Enable AccessibilityChecks
  fun testStateFragment_loadDragDropExp_mergeFirstTwoItems_dragItem_worksCorrectly() {
    // Note to self: current setup allows the user to drag the view without issues (now that
    // event interception isn't a problem), however the view is going partly offscreen which
    // is triggering an infinite animation loop in ItemTouchHelper).
    launchForExploration(TEST_EXPLORATION_ID_4).use {
      startPlayingExploration()

      mergeDragAndDropItems(position = 0)
      dragAndDropItem(fromPosition = 0, toPosition = 2)

      scrollToViewType(DRAG_DROP_SORT_INTERACTION)
      onView(
        atPositionOnView(
          recyclerViewId = R.id.drag_drop_interaction_recycler_view,
          position = 2,
          targetViewId = R.id.drag_drop_content_text_view
        )
      ).check(matches(withText("a camera at the store")))
    }
  }

  @Test
  @DisableAccessibilityChecks // TODO(#3251): Enable AccessibilityChecks
  fun testStateFragment_loadDragDropExp_mergeFirstTwoItems_unlinkFirstItem_worksCorrectly() {
    launchForExploration(TEST_EXPLORATION_ID_4).use {
      startPlayingExploration()

      mergeDragAndDropItems(position = 0)
      unlinkDragAndDropItems(position = 0)

      scrollToViewType(DRAG_DROP_SORT_INTERACTION)
      onView(
        atPositionOnView(
          recyclerViewId = R.id.drag_drop_interaction_recycler_view,
          position = 0,
          targetViewId = R.id.drag_drop_item_recyclerview
        )
      ).check(matches(hasChildCount(1)))
    }
  }

  @Test
  @RunOn(TestPlatform.ESPRESSO) // TODO(#1611): Enable for Robolectric.
  @Ignore("Flaky test") // TODO(#3171): Fix ImageRegion failing test cases.
  fun testStateFragment_loadImageRegion_clickRegion6_submitButtonEnabled() {
    launchForExploration(TEST_EXPLORATION_ID_5).use {
      startPlayingExploration()
      waitForImageViewInteractionToFullyLoad()

      clickImageRegion(pointX = 0.5f, pointY = 0.5f)

      scrollToViewType(SUBMIT_ANSWER_BUTTON)
      onView(withId(R.id.submit_answer_button)).check(matches(isEnabled()))
    }
  }

  @Test
  @RunOn(TestPlatform.ESPRESSO) // TODO(#1611): Enable for Robolectric.
  @Ignore("Flaky test") // TODO(#3171): Fix ImageRegion failing test cases.
  fun testStateFragment_loadImageRegion_clickRegion6_clickSubmit_receivesCorrectFeedback() {
    launchForExploration(TEST_EXPLORATION_ID_5).use {
      startPlayingExploration()
      waitForImageViewInteractionToFullyLoad()

      clickImageRegion(pointX = 0.5f, pointY = 0.5f)
      clickSubmitAnswerButton()

      scrollToViewType(FEEDBACK)
      onView(withId(R.id.feedback_text_view)).check(
        matches(
          withText(containsString("Saturn"))
        )
      )
    }
  }

  @Test
  @RunOn(TestPlatform.ESPRESSO) // TODO(#1611): Enable for Robolectric.
  @Ignore("Flaky test") // TODO(#3171): Fix ImageRegion failing test cases.
  fun testStateFragment_loadImageRegion_submitButtonDisabled() {
    launchForExploration(TEST_EXPLORATION_ID_5).use {
      startPlayingExploration()
      waitForImageViewInteractionToFullyLoad()

      scrollToViewType(SUBMIT_ANSWER_BUTTON)

      onView(withId(R.id.submit_answer_button)).check(matches(not(isEnabled())))
    }
  }

  @Test
  @RunOn(TestPlatform.ESPRESSO) // TODO(#1611): Enable for Robolectric.
  @Ignore("Flaky test") // TODO(#3171): Fix ImageRegion failing test cases.
  fun testStateFragment_loadImageRegion_defaultRegionClick_defRegionClicked_submitButtonDisabled() {
    launchForExploration(TEST_EXPLORATION_ID_5).use {
      startPlayingExploration()
      waitForImageViewInteractionToFullyLoad()

      clickImageRegion(pointX = 0.1f, pointY = 0.5f)

      scrollToViewType(SUBMIT_ANSWER_BUTTON)
      onView(withId(R.id.submit_answer_button)).check(matches(not(isEnabled())))
    }
  }

  @Test
  @RunOn(TestPlatform.ESPRESSO) // TODO(#1611): Enable for Robolectric.
  @Ignore("Flaky test") // TODO(#3171): Fix ImageRegion failing test cases.
  fun testStateFragment_loadImageRegion_clickedRegion6_region6Clicked_submitButtonEnabled() {
    launchForExploration(TEST_EXPLORATION_ID_5).use {
      startPlayingExploration()
      waitForImageViewInteractionToFullyLoad()

      clickImageRegion(pointX = 0.5f, pointY = 0.5f)

      scrollToViewType(SUBMIT_ANSWER_BUTTON)
      onView(withId(R.id.submit_answer_button)).check(matches(isEnabled()))
    }
  }

  @Test
  @RunOn(TestPlatform.ESPRESSO) // TODO(#1611): Enable for Robolectric.
  @Ignore("Flaky test") // TODO(#3171): Fix ImageRegion failing test cases.
  fun testStateFragment_loadImageRegion_clickedRegion6_region6Clicked_correctFeedback() {
    launchForExploration(TEST_EXPLORATION_ID_5).use {
      startPlayingExploration()
      waitForImageViewInteractionToFullyLoad()

      clickImageRegion(pointX = 0.5f, pointY = 0.5f)
      clickSubmitAnswerButton()

      scrollToViewType(FEEDBACK)
      onView(withId(R.id.feedback_text_view)).check(
        matches(
          withText(containsString("Saturn"))
        )
      )
    }
  }

  @Test
  @RunOn(TestPlatform.ESPRESSO) // TODO(#1611): Enable for Robolectric.
  @Ignore("Flaky test") // TODO(#3171): Fix ImageRegion failing test cases.
  fun testStateFragment_loadImageRegion_clickedRegion6_region6Clicked_correctAnswer() {
    launchForExploration(TEST_EXPLORATION_ID_5).use {
      startPlayingExploration()
      waitForImageViewInteractionToFullyLoad()

      clickImageRegion(pointX = 0.5f, pointY = 0.5f)
      clickSubmitAnswerButton()

      scrollToViewType(SUBMITTED_ANSWER)
      onView(withId(R.id.submitted_answer_text_view)).check(
        matches(
          withText("Clicks on Saturn")
        )
      )
    }
  }

  @Test
  @RunOn(TestPlatform.ESPRESSO) // TODO(#1611): Enable for Robolectric.
  @Ignore("Flaky test") // TODO(#3171): Fix ImageRegion failing test cases.
  fun testStateFragment_loadImageRegion_clickedRegion6_region6Clicked_continueButtonIsDisplayed() {
    launchForExploration(TEST_EXPLORATION_ID_5).use {
      startPlayingExploration()
      waitForImageViewInteractionToFullyLoad()

      clickImageRegion(pointX = 0.5f, pointY = 0.5f)
      clickSubmitAnswerButton()

      scrollToViewType(CONTINUE_NAVIGATION_BUTTON)
      onView(withId(R.id.continue_navigation_button)).check(matches(isDisplayed()))
    }
  }

  @Test
  @RunOn(TestPlatform.ESPRESSO) // TODO(#1611): Enable for Robolectric.
  @Ignore("Flaky test") // TODO(#3171): Fix ImageRegion failing test cases.
  fun testStateFragment_loadImageRegion_clickRegion6_clickedRegion5_clickRegion5_correctFeedback() {
    launchForExploration(TEST_EXPLORATION_ID_5).use {
      startPlayingExploration()
      waitForImageViewInteractionToFullyLoad()

      clickImageRegion(pointX = 0.5f, pointY = 0.5f)
      clickImageRegion(pointX = 0.2f, pointY = 0.5f)
      clickSubmitAnswerButton()

      scrollToViewType(FEEDBACK)
      onView(withId(R.id.feedback_text_view)).check(
        matches(
          withText(containsString("Jupiter"))
        )
      )
    }
  }

  @Test
  fun testStateFragment_loadExp_changeConfiguration_firstState_prevAndNextButtonIsNotDisplayed() {
    launchForExploration(TEST_EXPLORATION_ID_2).use {
      startPlayingExploration()

      rotateToLandscape()

      onView(withId(R.id.previous_state_navigation_button)).check(matches(not(isDisplayed())))
      onView(withId(R.id.next_state_navigation_button)).check(doesNotExist())
    }
  }

  @Test
  @DisableAccessibilityChecks // TODO(#3251): Enable AccessibilityChecks
  fun testStateFragment_loadExp_submitAnswer_clickContinueButton_previousButtonIsDisplayed() {
    launchForExploration(TEST_EXPLORATION_ID_2).use {
      startPlayingExploration()

      clickContinueInteractionButton()

      onView(withId(R.id.previous_state_navigation_button)).check(matches(isDisplayed()))
    }
  }

  @Test
  @DisableAccessibilityChecks // TODO(#3251): Enable AccessibilityChecks
  fun testStateFragment_loadExp_changeConfig_submitAnswer_clickContinue_prevButtonIsDisplayed() {
    launchForExploration(TEST_EXPLORATION_ID_2).use {
      startPlayingExploration()
      rotateToLandscape()

      clickContinueInteractionButton()

      onView(withId(R.id.previous_state_navigation_button)).check(matches(isDisplayed()))
    }
  }

  @Test
  @DisableAccessibilityChecks // TODO(#3251): Enable AccessibilityChecks
  fun testStateFragment_loadExp_submitAnswer_clickContinueThenPrevious_onlyNextButtonIsShown() {
    launchForExploration(TEST_EXPLORATION_ID_2).use {
      startPlayingExploration()
      clickContinueInteractionButton()

      clickPreviousNavigationButton()

      // Since we navigated back to the first state, only the next navigation button is visible.
      scrollToViewType(NEXT_NAVIGATION_BUTTON)
      onView(withId(R.id.previous_state_navigation_button)).check(matches(not(isDisplayed())))
      onView(withId(R.id.next_state_navigation_button)).check(matches(isDisplayed()))
    }
  }

  @Test
  @DisableAccessibilityChecks // TODO(#3251): Enable AccessibilityChecks
  fun testStateFragment_loadExp_changeConfig_submit_clickContinueThenPrev_onlyNextButtonShown() {
    launchForExploration(TEST_EXPLORATION_ID_2).use {
      startPlayingExploration()
      rotateToLandscape()
      clickContinueInteractionButton()

      clickPreviousNavigationButton()

      // Since we navigated back to the first state, only the next navigation button is visible.
      scrollToViewType(NEXT_NAVIGATION_BUTTON)
      onView(withId(R.id.previous_state_navigation_button)).check(matches(not(isDisplayed())))
      onView(withId(R.id.next_state_navigation_button)).check(matches(isDisplayed()))
    }
  }

  @Test
  @DisableAccessibilityChecks // TODO(#3251): Enable AccessibilityChecks
  fun testStateFragment_loadExp_submitAnswer_clickContinueThenPrevThenNext_prevAndSubmitShown() {
    launchForExploration(TEST_EXPLORATION_ID_2).use {
      startPlayingExploration()
      clickContinueInteractionButton()

      clickPreviousNavigationButton()
      clickNextNavigationButton()

      // Navigating back to the second state should show the previous & submit buttons, but not the
      // next button.
      scrollToViewType(SUBMIT_ANSWER_BUTTON)
      onView(withId(R.id.previous_state_navigation_button)).check(matches(isDisplayed()))
      onView(withId(R.id.submit_answer_button)).check(matches(isDisplayed()))
      onView(withId(R.id.next_state_navigation_button)).check(doesNotExist())
    }
  }

  @Test
  @DisableAccessibilityChecks // TODO(#3251): Enable AccessibilityChecks
  fun testStateFragment_loadExp_land_submit_clickContinueThenPrevThenNext_prevAndSubmitShown() {
    launchForExploration(TEST_EXPLORATION_ID_2).use {
      startPlayingExploration()
      rotateToLandscape()
      clickContinueInteractionButton()

      clickPreviousNavigationButton()
      clickNextNavigationButton()

      // Navigating back to the second state should show the previous & submit buttons, but not the
      // next button.
      scrollToViewType(SUBMIT_ANSWER_BUTTON)
      onView(withId(R.id.previous_state_navigation_button)).check(matches(isDisplayed()))
      onView(withId(R.id.submit_answer_button)).check(matches(isDisplayed()))
      onView(withId(R.id.next_state_navigation_button)).check(doesNotExist())
    }
  }

  @Test
  @RunOn(TestPlatform.ESPRESSO) // TODO(#1612): Enable for Robolectric.
  @DisableAccessibilityChecks // TODO(#3251): Enable AccessibilityChecks
  fun testStateFragment_loadExp_continueToEndExploration_hasReturnToTopicButton() {
    launchForExploration(TEST_EXPLORATION_ID_2).use {
      startPlayingExploration()

      playThroughPrototypeExploration()

      // Ninth state: end exploration.
      scrollToViewType(RETURN_TO_TOPIC_NAVIGATION_BUTTON)
      onView(withId(R.id.return_to_topic_button)).check(
        matches(withText(R.string.state_end_exploration_button))
      )
    }
  }

  @Test
  @RunOn(TestPlatform.ESPRESSO) // TODO(#1612): Enable for Robolectric.
  @DisableAccessibilityChecks // TODO(#3251): Enable AccessibilityChecks
  fun testStateFragment_loadExp_changeConfiguration_continueToEnd_hasReturnToTopicButton() {
    launchForExploration(TEST_EXPLORATION_ID_2).use {
      startPlayingExploration()
      rotateToLandscape()

      playThroughPrototypeExploration()

      // Ninth state: end exploration.
      scrollToViewType(RETURN_TO_TOPIC_NAVIGATION_BUTTON)
      onView(withId(R.id.return_to_topic_button)).check(
        matches(withText(R.string.state_end_exploration_button))
      )
    }
  }

  @Test
  @RunOn(TestPlatform.ESPRESSO) // TODO(#1612): Enable for Robolectric.
  @DisableAccessibilityChecks // TODO(#3251): Enable AccessibilityChecks
  fun testStateFragment_loadExp_continueToEndExploration_clickReturnToTopic_destroysActivity() {
    launchForExploration(TEST_EXPLORATION_ID_2).use {
      startPlayingExploration()
      playThroughPrototypeExploration()

      clickReturnToTopicButton()

      // Due to the exploration activity finishing, the play button should be visible again.
      onView(withId(R.id.play_test_exploration_button)).check(matches(isDisplayed()))
    }
  }

  @Test
  @RunOn(TestPlatform.ESPRESSO) // TODO(#1612): Enable for Robolectric.
  @DisableAccessibilityChecks // TODO(#3251): Enable AccessibilityChecks
  fun testStateFragment_loadExp_changeConfig_continueToEnd_clickReturnToTopic_destroysActivity() {
    launchForExploration(TEST_EXPLORATION_ID_2).use {
      startPlayingExploration()
      rotateToLandscape()
      playThroughPrototypeExploration()

      clickReturnToTopicButton()

      // Due to the exploration activity finishing, the play button should be visible again.
      onView(withId(R.id.play_test_exploration_button)).check(matches(isDisplayed()))
    }
  }

  @Test
  fun testContentCard_forPrototypeExploration_withCustomOppiaTags_displaysParsedHtml() {
    launchForExploration(TEST_EXPLORATION_ID_2).use {
      startPlayingExploration()

      scrollToViewType(CONTENT)

      verifyContentContains("Test exploration with interactions.")
    }
  }

  @Test
  fun testContentCard_forPrototypeExploration_changeConfig_withCustomTags_displaysParsedHtml() {
    launchForExploration(TEST_EXPLORATION_ID_2).use {
      startPlayingExploration()

      scrollToViewType(CONTENT)

      verifyContentContains("Test exploration with interactions.")
    }
  }

  @Test
  @DisableAccessibilityChecks // TODO(#3251): Enable AccessibilityChecks
  fun testStateFragment_inputRatio_correctAnswerSubmitted_correctAnswerIsDisplayed() {
    launchForExploration(TEST_EXPLORATION_ID_2).use {
      startPlayingExploration()
      playThroughPrototypeState1()
      playThroughPrototypeState2()
      playThroughPrototypeState3()
      playThroughPrototypeState4()
      playThroughPrototypeState5()
      playThroughPrototypeState6()

      typeRatioExpression("4:5")
      clickSubmitAnswerButton()

      onView(withId(R.id.submitted_answer_text_view))
        .check(matches(withContentDescription("Correct submitted answer: 4 to 5")))
    }
  }

  @Test
  fun testStateFragment_forMisconception_showsLinkTextForConceptCard() {
    launchForExploration(FRACTIONS_EXPLORATION_ID_1).use {
      startPlayingExploration()
      selectMultipleChoiceOption(
        optionPosition = 3,
        expectedOptionText = "No, because, in a fraction, the pieces must be the same size."
      )
      clickContinueNavigationButton()

      // This answer is incorrect and a detected misconception.
      typeFractionText("3/2")
      clickSubmitAnswerButton()
      scrollToViewType(FEEDBACK)

      onView(withId(R.id.feedback_text_view)).check(
        matches(
          withText(containsString("Take a look at the short refresher lesson"))
        )
      )
    }
  }

  @Test
  fun testStateFragment_landscape_forMisconception_showsLinkTextForConceptCard() {
    launchForExploration(FRACTIONS_EXPLORATION_ID_1).use {
      rotateToLandscape()
      startPlayingExploration()
      selectMultipleChoiceOption(
        optionPosition = 3,
        expectedOptionText = "No, because, in a fraction, the pieces must be the same size."
      )
      clickContinueNavigationButton()

      // This answer is incorrect and a detected misconception.
      typeFractionText("3/2")
      clickSubmitAnswerButton()
      scrollToViewType(FEEDBACK)

      onView(withId(R.id.feedback_text_view)).check(
        matches(
          withText(containsString("Take a look at the short refresher lesson"))
        )
      )
    }
  }

  @Test
  fun testStateFragment_forMisconception_clickLinkText_opensConceptCard() {
    launchForExploration(FRACTIONS_EXPLORATION_ID_1).use {
      startPlayingExploration()
      selectMultipleChoiceOption(
        optionPosition = 3,
        expectedOptionText = "No, because, in a fraction, the pieces must be the same size."
      )
      clickContinueNavigationButton()
      typeFractionText("3/2") // Misconception.
      clickSubmitAnswerButton()

      onView(withId(R.id.feedback_text_view)).perform(openClickableSpan("refresher lesson"))
      testCoroutineDispatchers.runCurrent()

      onView(withText("Concept Card")).inRoot(isDialog()).check(matches(isDisplayed()))
      onView(withId(R.id.concept_card_heading_text))
        .inRoot(isDialog())
        .check(matches(withText(containsString("Identify the numerator and denominator"))))
    }
  }

  @Test
  fun testStateFragment_landscape_forMisconception_clickLinkText_opensConceptCard() {
    launchForExploration(FRACTIONS_EXPLORATION_ID_1).use {
      rotateToLandscape()
      startPlayingExploration()
      selectMultipleChoiceOption(
        optionPosition = 3,
        expectedOptionText = "No, because, in a fraction, the pieces must be the same size."
      )
      clickContinueNavigationButton()
      typeFractionText("3/2") // Misconception.
      clickSubmitAnswerButton()

      onView(withId(R.id.feedback_text_view)).perform(openClickableSpan("refresher lesson"))
      testCoroutineDispatchers.runCurrent()

      onView(withText("Concept Card")).inRoot(isDialog()).check(matches(isDisplayed()))
      onView(withId(R.id.concept_card_heading_text))
        .inRoot(isDialog())
        .check(matches(withText(containsString("Identify the numerator and denominator"))))
    }
  }

  @Test
  fun testStateFragment_interactions_initialStateIsContinueInteraction() {
    launchForExploration(TEST_EXPLORATION_ID_2).use {
      startPlayingExploration()

      // Verify that the initial state is the continue interaction.
      verifyViewTypeIsPresent(CONTINUE_INTERACTION)
      verifyContentContains("Test exploration with interactions")
    }
  }

  @Test
  @DisableAccessibilityChecks // TODO(#3251): Enable AccessibilityChecks
  fun testStateFragment_interactions_continueInteraction_canSuccessfullySubmitAnswer() {
    launchForExploration(TEST_EXPLORATION_ID_2).use {
      startPlayingExploration()

      // Continue interaction.
      playThroughPrototypeState1()

      // Verify that the user is now on the second state.
      verifyViewTypeIsPresent(FRACTION_INPUT_INTERACTION)
      verifyContentContains("What fraction represents half of something?")
    }
  }

  @Test
  @DisableAccessibilityChecks // TODO(#3251): Enable AccessibilityChecks
  fun testStateFragment_interactions_fractionInteraction_canSuccessfullySubmitAnswer() {
    launchForExploration(TEST_EXPLORATION_ID_2).use {
      startPlayingExploration()
      playThroughPrototypeState1()

      // Fraction interaction.
      playThroughPrototypeState2()

      // Verify that the user is now on the third state.
      verifyViewTypeIsPresent(SELECTION_INTERACTION)
      verifyContentContains("Which bird can sustain flight for long periods of time?")
    }
  }

  @Test
  @DisableAccessibilityChecks // TODO(#3251): Enable AccessibilityChecks
  fun testStateFragment_interactions_multipleChoiceInteraction_canSuccessfullySubmitAnswer() {
    launchForExploration(TEST_EXPLORATION_ID_2).use {
      startPlayingExploration()
      playThroughPrototypeState1()
      playThroughPrototypeState2()

      // Multiple choice interaction.
      playThroughPrototypeState3()

      // Verify that the user is now on the fourth state.
      verifyViewTypeIsPresent(SELECTION_INTERACTION)
      verifyContentContains("What color does the 'G' in 'RGB' correspond to?")
    }
  }

  @Test
  @DisableAccessibilityChecks // TODO(#3251): Enable AccessibilityChecks
  fun testStateFragment_interactions_radioItemSelection_hasCorrectAccessibilityAttributes() {
    launchForExploration(TEST_EXPLORATION_ID_2).use {
      startPlayingExploration()
      playThroughPrototypeState1()
      playThroughPrototypeState2()

      // Verify that the attributes required for correct accessibility support are present.
      verifyViewTypeIsPresent(SELECTION_INTERACTION)
      verifyAccessibilityForItemSelection(
        position = 0,
        targetViewId = R.id.multiple_choice_radio_button
      )
    }
  }

  @Test
  @DisableAccessibilityChecks // TODO(#3251): Enable AccessibilityChecks
  fun testStateFragment_interactions_radioItemSelection_canSuccessfullySubmitAnswer() {
    launchForExploration(TEST_EXPLORATION_ID_2).use {
      startPlayingExploration()
      playThroughPrototypeState1()
      playThroughPrototypeState2()
      playThroughPrototypeState3()

      // Single selection item selection.
      playThroughPrototypeState4()

      // Verify that the user is now on the fifth state.
      verifyViewTypeIsPresent(SELECTION_INTERACTION)
      verifyContentContains("What are the primary colors of light?")
    }
  }

  @Test
  @DisableAccessibilityChecks // TODO(#3251): Enable AccessibilityChecks
  fun testStateFragment_interactions_checkboxItemSelection_hasCorrectAccessibilityAttributes() {
    launchForExploration(TEST_EXPLORATION_ID_2).use {
      startPlayingExploration()
      playThroughPrototypeState1()
      playThroughPrototypeState2()
      playThroughPrototypeState3()
      playThroughPrototypeState4()

      // Verify that the attributes required for correct accessibility support are present.
      verifyViewTypeIsPresent(SELECTION_INTERACTION)
      verifyAccessibilityForItemSelection(position = 1, targetViewId = R.id.item_selection_checkbox)
    }
  }

  @Test
  @DisableAccessibilityChecks // TODO(#3251): Enable AccessibilityChecks
  fun testStateFragment_interactions_checkboxItemSelection_canSuccessfullySubmitAnswer() {
    launchForExploration(TEST_EXPLORATION_ID_2).use {
      startPlayingExploration()
      playThroughPrototypeState1()
      playThroughPrototypeState2()
      playThroughPrototypeState3()
      playThroughPrototypeState4()

      // Multi-selection item selection.
      playThroughPrototypeState5()

      // Verify that the user is now on the sixth state.
      verifyViewTypeIsPresent(NUMERIC_INPUT_INTERACTION)
      verifyContentContains("What is 11 times 11?")
    }
  }

  @Test
  @DisableAccessibilityChecks // TODO(#3251): Enable AccessibilityChecks
  fun testStateFragment_interactions_numericInputInteraction_canSuccessfullySubmitAnswer() {
    launchForExploration(TEST_EXPLORATION_ID_2).use {
      startPlayingExploration()
      playThroughPrototypeState1()
      playThroughPrototypeState2()
      playThroughPrototypeState3()
      playThroughPrototypeState4()
      playThroughPrototypeState5()

      // Numeric input interaction.
      playThroughPrototypeState6()

      // Verify that the user is now on the seventh state.
      verifyViewTypeIsPresent(RATIO_EXPRESSION_INPUT_INTERACTION)
      verifyContentContains("The ratio of the two numbers is:")
    }
  }

  @Test
<<<<<<< HEAD
  @DisableAccessibilityChecks // TODO(#3251): Enable AccessibilityChecks
=======
  fun testStateFragment_interactions_numericInputInteraction_hasCorrectHint() {
    launchForExploration(TEST_EXPLORATION_ID_2).use {
      startPlayingExploration()
      playThroughPrototypeState1()
      playThroughPrototypeState2()
      playThroughPrototypeState3()
      playThroughPrototypeState4()
      // Multi-selection item selection.
      playThroughPrototypeState5()

      // Verify that the user is now on the sixth state.
      verifyViewTypeIsPresent(NUMERIC_INPUT_INTERACTION)
      verifyHint(context.resources.getString(R.string.numeric_input_hint))
    }
  }

  @Test
>>>>>>> 5b9cd52d
  fun testStateFragment_interactions_ratioInputInteraction_canSuccessfullySubmitAnswer() {
    launchForExploration(TEST_EXPLORATION_ID_2).use {
      startPlayingExploration()
      playThroughPrototypeState1()
      playThroughPrototypeState2()
      playThroughPrototypeState3()
      playThroughPrototypeState4()
      playThroughPrototypeState5()
      playThroughPrototypeState6()

      // Ratio input interaction.
      playThroughPrototypeState7()

      // Verify that the user is now on the eighth state.
      verifyViewTypeIsPresent(TEXT_INPUT_INTERACTION)
      verifyContentContains("In which language does Oppia mean 'to learn'?")
    }
  }

  @Test
  @DisableAccessibilityChecks // TODO(#3251): Enable AccessibilityChecks
  fun testStateFragment_interactions_textInputInteraction_canSuccessfullySubmitAnswer() {
    launchForExploration(TEST_EXPLORATION_ID_2).use {
      startPlayingExploration()
      playThroughPrototypeState1()
      playThroughPrototypeState2()
      playThroughPrototypeState3()
      playThroughPrototypeState4()
      playThroughPrototypeState5()
      playThroughPrototypeState6()
      playThroughPrototypeState7()

      // Text input interaction.
      playThroughPrototypeState8()

      // Verify that the user is now on the ninth state.
      verifyViewTypeIsPresent(DRAG_DROP_SORT_INTERACTION)
      verifyContentContains("Sort the following in descending order.")
    }
  }

  @Test
  @RunOn(TestPlatform.ESPRESSO) // TODO(#1612): Enable for Robolectric.
  @DisableAccessibilityChecks // TODO(#3251): Enable AccessibilityChecks
  fun testStateFragment_interactions_dragAndDropNoGrouping_canSuccessfullySubmitAnswer() {
    launchForExploration(TEST_EXPLORATION_ID_2).use {
      startPlayingExploration()
      playThroughPrototypeState1()
      playThroughPrototypeState2()
      playThroughPrototypeState3()
      playThroughPrototypeState4()
      playThroughPrototypeState5()
      playThroughPrototypeState6()
      playThroughPrototypeState7()
      playThroughPrototypeState8()

      // Drag and drop interaction without grouping.
      playThroughPrototypeState9()

      // Verify that the user is now on the tenth state.
      verifyViewTypeIsPresent(DRAG_DROP_SORT_INTERACTION)
      verifyContentContains("putting equal items in the same position")
    }
  }

  @Test
  @RunOn(TestPlatform.ESPRESSO) // TODO(#1612): Enable for Robolectric.
  @DisableAccessibilityChecks // TODO(#3251): Enable AccessibilityChecks
  fun testStateFragment_interactions_dragAndDropWithGrouping_canSuccessfullySubmitAnswer() {
    launchForExploration(TEST_EXPLORATION_ID_2).use {
      startPlayingExploration()
      playThroughPrototypeState1()
      playThroughPrototypeState2()
      playThroughPrototypeState3()
      playThroughPrototypeState4()
      playThroughPrototypeState5()
      playThroughPrototypeState6()
      playThroughPrototypeState7()
      playThroughPrototypeState8()
      playThroughPrototypeState9()

      // Drag and drop interaction with grouping.
      playThroughPrototypeState10()

      // Verify that the user is now on the eleventh and final state.
      verifyViewTypeIsPresent(RETURN_TO_TOPIC_NAVIGATION_BUTTON)
    }
  }

  @Test
  @DisableAccessibilityChecks // TODO(#3251): Enable AccessibilityChecks
  fun testStateFragment_fractionInput_textViewHasTextInputType() {
    launchForExploration(TEST_EXPLORATION_ID_2).use { scenario ->
      startPlayingExploration()

      // Play to state 2 to access the fraction input interaction.
      playThroughPrototypeState1()

      // Verify that fraction input uses the standard text software keyboard.
      scenario.onActivity { activity ->
        val textView: TextView = activity.findViewById(R.id.fraction_input_interaction_view)
        assertThat(textView.inputType).isEqualTo(InputType.TYPE_CLASS_TEXT)
      }
    }
  }

  @Test
  @DisableAccessibilityChecks // TODO(#3251): Enable AccessibilityChecks
  fun testStateFragment_ratioInput_textViewHasTextInputType() {
    launchForExploration(TEST_EXPLORATION_ID_2).use { scenario ->
      startPlayingExploration()
      playThroughPrototypeState1()
      playThroughPrototypeState2()
      playThroughPrototypeState3()
      playThroughPrototypeState4()
      playThroughPrototypeState5()

      // Play to state 7 to access the ratio input interaction.
      playThroughPrototypeState6()

      // Verify that ratio input uses the standard text software keyboard.
      scenario.onActivity { activity ->
        val textView: TextView = activity.findViewById(R.id.ratio_input_interaction_view)
        assertThat(textView.inputType).isEqualTo(InputType.TYPE_CLASS_TEXT)
      }
    }
  }

  private fun addShadowMediaPlayerException(dataSource: Any, exception: Exception) {
    val classLoader = StateFragmentTest::class.java.classLoader!!
    val shadowMediaPlayerClass = classLoader.loadClass("org.robolectric.shadows.ShadowMediaPlayer")
    val addException =
      shadowMediaPlayerClass.getDeclaredMethod(
        "addException", dataSource.javaClass, IOException::class.java
      )
    addException.invoke(/* obj= */ null, dataSource, exception)
  }

  @Suppress("SameParameterValue")
  private fun createAudioDataSource(explorationId: String, audioFileName: String): Any {
    val audioUrl = createAudioUrl(explorationId, audioFileName)
    val classLoader = StateFragmentTest::class.java.classLoader!!
    val dataSourceClass = classLoader.loadClass("org.robolectric.shadows.util.DataSource")
    val toDataSource =
      dataSourceClass.getDeclaredMethod(
        "toDataSource", String::class.java, Map::class.java
      )
    return toDataSource.invoke(/* obj= */ null, audioUrl, /* headers= */ null)
  }

  private fun createAudioUrl(explorationId: String, audioFileName: String): String {
    return "https://storage.googleapis.com/oppiaserver-resources/" +
      "exploration/$explorationId/assets/audio/$audioFileName"
  }

  private fun launchForExploration(
    explorationId: String
  ): ActivityScenario<StateFragmentTestActivity> {
    return launch(
      StateFragmentTestActivity.createTestActivityIntent(
        context, internalProfileId, TEST_TOPIC_ID_0, TEST_STORY_ID_0, explorationId
      )
    )
  }

  private fun startPlayingExploration() {
    onView(withId(R.id.play_test_exploration_button)).perform(click())
    testCoroutineDispatchers.runCurrent()
  }

  private fun playThroughPrototypeState1() {
    // First state: Continue interaction.
    clickContinueInteractionButton()
  }

  private fun playThroughPrototypeState2() {
    // Second state: Fraction input. Correct answer: 1/2.
    typeFractionText("1/2")
    clickSubmitAnswerButton()
    clickContinueNavigationButton()
  }

  private fun playThroughPrototypeState3() {
    // Third state: Multiple choice. Correct answer: Eagle.
    selectMultipleChoiceOption(optionPosition = 2, expectedOptionText = "Eagle")
    clickContinueNavigationButton()
  }

  private fun playThroughPrototypeState4() {
    // Fourth state: Item selection (radio buttons). Correct answer: Green.
    selectMultipleChoiceOption(optionPosition = 0, expectedOptionText = "Green")
    clickContinueNavigationButton()
  }

  private fun playThroughPrototypeState5() {
    // Fifth state: Item selection (checkboxes). Correct answer: {Red, Green, Blue}.
    selectItemSelectionCheckbox(optionPosition = 0, expectedOptionText = "Red")
    selectItemSelectionCheckbox(optionPosition = 2, expectedOptionText = "Green")
    selectItemSelectionCheckbox(optionPosition = 3, expectedOptionText = "Blue")
    clickSubmitAnswerButton()
    clickContinueNavigationButton()
  }

  private fun playThroughPrototypeState6() {
    // Sixth state: Numeric input. Correct answer: 121.
    typeNumericInput("121")
    clickSubmitAnswerButton()
    clickContinueNavigationButton()
  }

  private fun playThroughPrototypeState7() {
    // Seventh state: Ratio input. Correct answer: 4:5.
    typeRatioExpression("4:5")
    clickSubmitAnswerButton()
    clickContinueNavigationButton()
  }

  private fun playThroughPrototypeState8() {
    // Eighth state: Text input. Correct answer: finnish.
    typeTextInput("finnish")
    clickSubmitAnswerButton()
    clickContinueNavigationButton()
  }

  private fun playThroughPrototypeState9() {
    // Ninth state: Drag Drop Sort. Correct answer: Move 1st item to 4th position.
    dragAndDropItem(fromPosition = 0, toPosition = 3)
    clickSubmitAnswerButton()
    onView(
      atPositionOnView(
        recyclerViewId = R.id.submitted_answer_recycler_view,
        position = 0,
        targetViewId = R.id.submitted_answer_content_text_view
      )
    ).check(matches(withText("3/5")))
    clickContinueNavigationButton()
  }

  private fun playThroughPrototypeState10() {
    // Tenth state: Drag Drop Sort with grouping. Correct answer: Merge First Two and after merging
    // move 2nd item to 3rd position.
    mergeDragAndDropItems(position = 1)
    unlinkDragAndDropItems(position = 1)
    mergeDragAndDropItems(position = 0)
    dragAndDropItem(fromPosition = 1, toPosition = 2)
    clickSubmitAnswerButton()
    onView(
      atPositionOnView(
        recyclerViewId = R.id.submitted_answer_recycler_view,
        position = 0,
        targetViewId = R.id.submitted_answer_content_text_view
      )
    ).check(matches(withText("0.6")))
    clickContinueNavigationButton()
  }

  private fun playThroughPrototypeExploration() {
    playThroughPrototypeState1()
    playThroughPrototypeState2()
    playThroughPrototypeState3()
    playThroughPrototypeState4()
    playThroughPrototypeState5()
    playThroughPrototypeState6()
    playThroughPrototypeState7()
    playThroughPrototypeState8()
    playThroughPrototypeState9()
    playThroughPrototypeState10()
  }

  private fun rotateToLandscape() {
    onView(isRoot()).perform(orientationLandscape())
    testCoroutineDispatchers.runCurrent()
  }

  private fun clickContinueInteractionButton() {
    scrollToViewType(CONTINUE_INTERACTION)
    onView(withId(R.id.continue_button)).perform(click())
    testCoroutineDispatchers.runCurrent()
  }

  private fun typeFractionText(text: String) {
    scrollToViewType(FRACTION_INPUT_INTERACTION)
    typeTextIntoInteraction(text, interactionViewId = R.id.fraction_input_interaction_view)
  }

  @Suppress("SameParameterValue")
  private fun typeNumericInput(text: String) {
    scrollToViewType(NUMERIC_INPUT_INTERACTION)
    typeTextIntoInteraction(text, interactionViewId = R.id.numeric_input_interaction_view)
  }

  @Suppress("SameParameterValue")
  private fun typeTextInput(text: String) {
    scrollToViewType(TEXT_INPUT_INTERACTION)
    typeTextIntoInteraction(text, interactionViewId = R.id.text_input_interaction_view)
  }

  @Suppress("SameParameterValue")
  private fun typeRatioExpression(text: String) {
    scrollToViewType(RATIO_EXPRESSION_INPUT_INTERACTION)
    typeTextIntoInteraction(text, interactionViewId = R.id.ratio_input_interaction_view)
  }

  private fun selectMultipleChoiceOption(optionPosition: Int, expectedOptionText: String) {
    clickSelection(
      optionPosition,
      targetClickViewId = R.id.multiple_choice_radio_button,
      expectedText = expectedOptionText,
      targetTextViewId = R.id.multiple_choice_content_text_view
    )
  }

  private fun selectItemSelectionCheckbox(optionPosition: Int, expectedOptionText: String) {
    clickSelection(
      optionPosition,
      targetClickViewId = R.id.item_selection_checkbox,
      expectedText = expectedOptionText,
      targetTextViewId = R.id.item_selection_contents_text_view
    )
  }

  private fun dragAndDropItem(fromPosition: Int, toPosition: Int) {
    scrollToViewType(DRAG_DROP_SORT_INTERACTION)
    onView(withId(R.id.drag_drop_interaction_recycler_view)).perform(
      DragViewAction(
        RecyclerViewCoordinatesProvider(
          fromPosition,
          ChildViewCoordinatesProvider(
            R.id.drag_drop_item_container,
            GeneralLocation.CENTER
          )
        ),
        RecyclerViewCoordinatesProvider(toPosition, CustomGeneralLocation.UNDER_RIGHT),
        Press.FINGER
      )
    )
    testCoroutineDispatchers.runCurrent()
  }

  private fun mergeDragAndDropItems(position: Int) {
    clickDragAndDropOption(position, targetViewId = R.id.drag_drop_content_group_item)
  }

  private fun unlinkDragAndDropItems(position: Int) {
    clickDragAndDropOption(position, targetViewId = R.id.drag_drop_content_unlink_items)
  }

  @Suppress("SameParameterValue")
  private fun clickImageRegion(pointX: Float, pointY: Float) {
    onView(withId(R.id.image_click_interaction_image_view)).perform(
      clickPoint(pointX, pointY)
    )
    testCoroutineDispatchers.runCurrent()
  }

  private fun clickSubmitAnswerButton() {
    scrollToViewType(SUBMIT_ANSWER_BUTTON)
    onView(withId(R.id.submit_answer_button)).perform(click())
    testCoroutineDispatchers.runCurrent()
  }

  private fun clickContinueNavigationButton() {
    scrollToViewType(CONTINUE_NAVIGATION_BUTTON)
    onView(withId(R.id.continue_navigation_button)).perform(click())
    testCoroutineDispatchers.runCurrent()
  }

  private fun clickReturnToTopicButton() {
    scrollToViewType(RETURN_TO_TOPIC_NAVIGATION_BUTTON)
    onView(withId(R.id.return_to_topic_button)).perform(click())
    testCoroutineDispatchers.runCurrent()
  }

  private fun clickPreviousNavigationButton() {
    onView(withId(R.id.previous_state_navigation_button)).perform(click())
    testCoroutineDispatchers.runCurrent()
  }

  private fun clickNextNavigationButton() {
    scrollToViewType(NEXT_NAVIGATION_BUTTON)
    onView(withId(R.id.next_state_navigation_button)).perform(click())
    testCoroutineDispatchers.runCurrent()
  }

  private fun waitForImageViewInteractionToFullyLoad() {
    // TODO(#669): Remove explicit delay - https://github.com/oppia/oppia-android/issues/1523
    waitForTheView(
      allOf(
        withId(R.id.image_click_interaction_image_view),
        WithNonZeroDimensionsMatcher()
      )
    )
  }

  private fun typeTextIntoInteraction(text: String, interactionViewId: Int) {
    onView(withId(interactionViewId)).perform(
      editTextInputAction.appendText(text),
      closeSoftKeyboard()
    )
    testCoroutineDispatchers.runCurrent()
  }

  private fun clickSelection(
    optionPosition: Int,
    targetClickViewId: Int,
    expectedText: String,
    targetTextViewId: Int
  ) {
    scrollToViewType(SELECTION_INTERACTION)
    onView(
      atPositionOnView(
        recyclerViewId = R.id.selection_interaction_recyclerview,
        position = optionPosition,
        targetViewId = targetTextViewId
      )
    ).check(matches(withText(containsString(expectedText))))
    // Then, click on it.
    onView(
      atPositionOnView(
        recyclerViewId = R.id.selection_interaction_recyclerview,
        position = optionPosition,
        targetViewId = targetClickViewId
      )
    ).perform(click())
    testCoroutineDispatchers.runCurrent()
  }

  private fun clickDragAndDropOption(position: Int, targetViewId: Int) {
    scrollToViewType(DRAG_DROP_SORT_INTERACTION)
    onView(
      atPositionOnView(
        recyclerViewId = R.id.drag_drop_interaction_recycler_view,
        position = position,
        targetViewId = targetViewId
      )
    ).perform(click())
    testCoroutineDispatchers.runCurrent()
  }

  private fun scrollToViewType(viewType: StateItemViewModel.ViewType) {
    onView(withId(R.id.state_recycler_view)).perform(
      scrollToHolder(StateViewHolderTypeMatcher(viewType))
    )
    testCoroutineDispatchers.runCurrent()
  }

  private fun verifyContentContains(expectedHtml: String) {
    scrollToViewType(CONTENT)
    onView(
      atPositionOnView(
        recyclerViewId = R.id.state_recycler_view,
        position = 0,
        targetViewId = R.id.content_text_view
      )
    ).check(matches(withText(containsString(expectedHtml))))
  }

  private fun verifyHint(hint: String) {
    scrollToViewType(NUMERIC_INPUT_INTERACTION)
    onView(
      atPositionOnView(
        recyclerViewId = R.id.state_recycler_view,
        position = 1,
        targetViewId = R.id.numeric_input_interaction_view
      )
    ).check(matches(withHint(containsString(hint))))
  }

  private fun verifyViewTypeIsPresent(viewType: StateItemViewModel.ViewType) {
    // Attempting to scroll to the specified view type is sufficient to verify that it's present.
    scrollToViewType(viewType)
  }

  private fun verifyAccessibilityForItemSelection(position: Int, targetViewId: Int) {
    onView(
      atPositionOnView(
        recyclerViewId = R.id.selection_interaction_recyclerview,
        position = position,
        targetViewId = targetViewId
      )
    ).check(matches(not(isClickable())))

    onView(
      atPositionOnView(
        recyclerViewId = R.id.selection_interaction_recyclerview,
        position = position,
        targetViewId = targetViewId
      )
    ).check(matches(not(isFocusable())))
    testCoroutineDispatchers.runCurrent()
  }

  private fun waitForTheView(viewMatcher: Matcher<View>): ViewInteraction {
    return onView(isRoot()).perform(waitForMatch(viewMatcher, 30000L))
  }

  private fun setUpTestApplicationComponent() {
    ApplicationProvider.getApplicationContext<TestApplication>().inject(this)
  }

  private fun isOnRobolectric(): Boolean {
    return ApplicationProvider.getApplicationContext<TestApplication>().isOnRobolectric()
  }

  // TODO(#59): Remove these waits once we can ensure that the production executors are not depended on in tests.
  //  Sleeping is really bad practice in Espresso tests, and can lead to test flakiness. It shouldn't be necessary if we
  //  use a test executor service with a counting idle resource, but right now Gradle mixes dependencies such that both
  //  the test and production blocking executors are being used. The latter cannot be updated to notify Espresso of any
  //  active coroutines, so the test attempts to assert state before it's ready. This artificial delay in the Espresso
  //  thread helps to counter that.
  /**
   * Perform action of waiting for a specific matcher to finish. Adapted from:
   * https://stackoverflow.com/a/22563297/3689782.
   */
  @Suppress("SameParameterValue")
  private fun waitForMatch(viewMatcher: Matcher<View>, millis: Long): ViewAction {
    return object : ViewAction {
      override fun getDescription(): String {
        return "wait for a specific view with matcher <$viewMatcher> during $millis millis."
      }

      override fun getConstraints(): Matcher<View> {
        return isRoot()
      }

      override fun perform(uiController: UiController?, view: View?) {
        checkNotNull(uiController)
        uiController.loopMainThreadUntilIdle()
        val startTime = System.currentTimeMillis()
        val endTime = startTime + millis

        do {
          if (TreeIterables.breadthFirstViewTraversal(view).any { viewMatcher.matches(it) }) {
            return
          }
          uiController.loopMainThreadForAtLeast(50)
        } while (System.currentTimeMillis() < endTime)

        // Couldn't match in time.
        throw PerformException.Builder()
          .withActionDescription(description)
          .withViewDescription(HumanReadables.describe(view))
          .withCause(TimeoutException())
          .build()
      }
    }
  }

  /**
   * [BaseMatcher] that matches against the first occurrence of the specified view holder type in
   * StateFragment's RecyclerView.
   */
  private class StateViewHolderTypeMatcher(
    private val viewType: StateItemViewModel.ViewType
  ) : BaseMatcher<RecyclerView.ViewHolder>() {
    override fun describeTo(description: Description?) {
      description?.appendText("item view type of $viewType")
    }

    override fun matches(item: Any?): Boolean {
      return (item as? RecyclerView.ViewHolder)?.itemViewType == viewType.ordinal
    }
  }

  /*** Returns a matcher that matches view based on non-zero width and height.*/
  private class WithNonZeroDimensionsMatcher : TypeSafeMatcher<View>() {

    override fun matchesSafely(target: View): Boolean {
      val targetWidth = target.width
      val targetHeight = target.height
      return targetWidth > 0 && targetHeight > 0
    }

    override fun describeTo(description: Description) {
      description.appendText("with non-zero width and height")
    }
  }

  /**
   * Returns an action that finds a TextView containing the specific text, finds a ClickableSpan
   * within that text view that contains the specified text, then clicks it. The need for this was
   * inspired by https://stackoverflow.com/q/38314077.
   */
  @Suppress("SameParameterValue")
  private fun openClickableSpan(text: String): ViewAction {
    return object : ViewAction {
      override fun getDescription(): String = "openClickableSpan"

      override fun getConstraints(): Matcher<View> = hasClickableSpanWithText(text)

      override fun perform(uiController: UiController?, view: View?) {
        // The view shouldn't be null if the constraints are being met.
        (view as? TextView)?.getClickableSpans()?.findMatchingTextOrNull(text)?.onClick(view)
      }
    }
  }

  /**
   * Returns a matcher that matches against text views with clickable spans that contain the
   * specified text.
   */
  private fun hasClickableSpanWithText(text: String): Matcher<View> {
    return object : TypeSafeMatcher<View>(TextView::class.java) {
      override fun describeTo(description: Description?) {
        description?.appendText("has ClickableSpan with text")?.appendValue(text)
      }

      override fun matchesSafely(item: View?): Boolean {
        return (item as? TextView)?.getClickableSpans()?.findMatchingTextOrNull(text) != null
      }
    }
  }

  private fun TextView.getClickableSpans(): List<Pair<String, ClickableSpan>> {
    val viewText = text
    return (viewText as Spannable).getSpans(
      /* start= */ 0, /* end= */ text.length, ClickableSpan::class.java
    ).map {
      viewText.subSequence(viewText.getSpanStart(it), viewText.getSpanEnd(it)).toString() to it
    }
  }

  private fun List<Pair<String, ClickableSpan>>.findMatchingTextOrNull(
    text: String
  ): ClickableSpan? {
    return find { text in it.first }?.second
  }

  @Module
  class TestModule {
    @Provides
    @CacheAssetsLocally
    fun provideCacheAssetsLocally(): Boolean = false

    @Provides
    @TopicListToCache
    fun provideTopicListToCache(): List<String> = listOf()

    @Provides
    @LoadLessonProtosFromAssets
    fun provideLoadLessonProtosFromAssets(testEnvironmentConfig: TestEnvironmentConfig): Boolean =
      testEnvironmentConfig.isUsingBazel()

    @Provides
    @LoadImagesFromAssets
    fun provideLoadImagesFromAssets(): Boolean = false
  }

  @Singleton
  @Component(
    modules = [
      TestModule::class, RobolectricModule::class,
      TestDispatcherModule::class, ApplicationModule::class, LoggerModule::class,
      ContinueModule::class, FractionInputModule::class, ItemSelectionInputModule::class,
      MultipleChoiceInputModule::class, NumberWithUnitsRuleModule::class,
      NumericInputRuleModule::class, TextInputRuleModule::class, DragDropSortInputModule::class,
      ImageClickInputModule::class, InteractionsModule::class, GcsResourceModule::class,
      GlideImageLoaderModule::class, ImageParsingModule::class, HtmlParserEntityTypeModule::class,
      QuestionModule::class, TestLogReportingModule::class, AccessibilityTestModule::class,
      LogStorageModule::class, PrimeTopicAssetsControllerModule::class,
      ExpirationMetaDataRetrieverModule::class, ViewBindingShimModule::class,
      RatioInputModule::class, ApplicationStartupListenerModule::class,
      HintsAndSolutionConfigFastShowTestModule::class, WorkManagerConfigurationModule::class,
      LogUploadWorkerModule::class, FirebaseLogUploaderModule::class, FakeOppiaClockModule::class,
      PracticeTabModule::class
    ]
  )
  interface TestApplicationComponent : ApplicationComponent {
    @Component.Builder
    interface Builder {
      @BindsInstance
      fun setApplication(application: Application): Builder

      fun build(): TestApplicationComponent
    }

    fun inject(stateFragmentTest: StateFragmentTest)

    @IsOnRobolectric
    fun isOnRobolectric(): Boolean
  }

  class TestApplication : Application(), ActivityComponentFactory, ApplicationInjectorProvider {
    private val component: TestApplicationComponent by lazy {
      DaggerStateFragmentTest_TestApplicationComponent.builder()
        .setApplication(this)
        .build()
    }

    fun inject(stateFragmentTest: StateFragmentTest) = component.inject(stateFragmentTest)

    fun isOnRobolectric(): Boolean = component.isOnRobolectric()

    override fun createActivityComponent(activity: AppCompatActivity): ActivityComponent {
      return component.getActivityComponentBuilderProvider().get().setActivity(activity).build()
    }

    override fun getApplicationInjector(): ApplicationInjector = component
  }
}<|MERGE_RESOLUTION|>--- conflicted
+++ resolved
@@ -489,6 +489,7 @@
   }
 
   @Test
+  @DisableAccessibilityChecks // TODO(#3251): Enable AccessibilityChecks
   fun testStateFragment_loadExp_secondState_submitWrongAnswer_contentDescriptionIsCorrect() {
     launchForExploration(TEST_EXPLORATION_ID_2).use {
       startPlayingExploration()
@@ -510,6 +511,7 @@
   }
 
   @Test
+  @DisableAccessibilityChecks // TODO(#3251): Enable AccessibilityChecks
   fun testStateFragment_loadExp_secondState_submitCorrectAnswer_contentDescriptionIsCorrect() {
     launchForExploration(TEST_EXPLORATION_ID_2).use {
       startPlayingExploration()
@@ -581,6 +583,7 @@
   }
 
   @Test
+  @DisableAccessibilityChecks // TODO(#3251): Enable AccessibilityChecks
   fun testStateFragment_loadDragDropExp_wrongAnswer_contentDescriptionIsCorrect() {
     launchForExploration(TEST_EXPLORATION_ID_4).use {
       startPlayingExploration()
@@ -600,6 +603,7 @@
   }
 
   @Test
+  @DisableAccessibilityChecks // TODO(#3251): Enable AccessibilityChecks
   fun testStateFragment_loadDragDropExp_correctAnswer_contentDescriptionIsCorrect() {
     launchForExploration(TEST_EXPLORATION_ID_2).use {
       startPlayingExploration()
@@ -1286,9 +1290,7 @@
   }
 
   @Test
-<<<<<<< HEAD
-  @DisableAccessibilityChecks // TODO(#3251): Enable AccessibilityChecks
-=======
+  @DisableAccessibilityChecks // TODO(#3251): Enable AccessibilityChecks
   fun testStateFragment_interactions_numericInputInteraction_hasCorrectHint() {
     launchForExploration(TEST_EXPLORATION_ID_2).use {
       startPlayingExploration()
@@ -1306,7 +1308,7 @@
   }
 
   @Test
->>>>>>> 5b9cd52d
+  @DisableAccessibilityChecks // TODO(#3251): Enable AccessibilityChecks
   fun testStateFragment_interactions_ratioInputInteraction_canSuccessfullySubmitAnswer() {
     launchForExploration(TEST_EXPLORATION_ID_2).use {
       startPlayingExploration()
