--- conflicted
+++ resolved
@@ -495,13 +495,8 @@
 
   @Test
   fun testStateFragment_loadExp_secondState_submitWrongAnswer_contentDescriptionIsCorrect() {
-<<<<<<< HEAD
-    setUpTestWithStudyOff()
-    launchForExploration(TEST_EXPLORATION_ID_2, shouldSavePartialProgress = false).use {
-=======
     setUpTestWithLanguageSwitchingFeatureOff()
     launchForExploration(TEST_EXPLORATION_ID_2, shouldSavePartialProgress = false).use { scenario ->
->>>>>>> 5d924f49
       startPlayingExploration()
       clickContinueInteractionButton()
 
