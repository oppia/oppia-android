--- conflicted
+++ resolved
@@ -2007,20 +2007,12 @@
       LogStorageModule::class, PrimeTopicAssetsControllerModule::class,
       ExpirationMetaDataRetrieverModule::class, ViewBindingShimModule::class,
       RatioInputModule::class, ApplicationStartupListenerModule::class,
-<<<<<<< HEAD
-      HintsAndSolutionConfigFastShowTestModule::class, WorkManagerConfigurationModule::class,
-      LogUploadWorkerModule::class, FirebaseLogUploaderModule::class, FakeOppiaClockModule::class,
-      PracticeTabModule::class, DeveloperOptionsStarterModule::class, DeveloperOptionsModule::class,
-      ExplorationStorageModule::class, NetworkModule::class,
-      NetworkConnectionUtilDebugModule::class, NetworkConnectionDebugUtilModule::class
-=======
       HintsAndSolutionConfigFastShowTestModule::class, HintsAndSolutionProdModule::class,
       WorkManagerConfigurationModule::class, LogUploadWorkerModule::class,
       FirebaseLogUploaderModule::class, FakeOppiaClockModule::class, PracticeTabModule::class,
       DeveloperOptionsStarterModule::class, DeveloperOptionsModule::class,
       ExplorationStorageModule::class, NetworkConnectionUtilDebugModule::class,
-      NetworkConnectionDebugUtilModule::class
->>>>>>> d2372aeb
+      NetworkConnectionDebugUtilModule::class, NetworkModule::class
     ]
   )
   interface TestApplicationComponent : ApplicationComponent {
