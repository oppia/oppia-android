package org.oppia.android.app.walkthrough

import android.app.Application
import android.content.Context
import android.content.Intent
import androidx.appcompat.app.AppCompatActivity
import androidx.recyclerview.widget.RecyclerView
import androidx.test.core.app.ActivityScenario.launch
import androidx.test.core.app.ApplicationProvider
import androidx.test.espresso.Espresso.onView
import androidx.test.espresso.action.ViewActions.click
import androidx.test.espresso.action.ViewActions.scrollTo
import androidx.test.espresso.assertion.ViewAssertions.matches
import androidx.test.espresso.contrib.RecyclerViewActions.scrollToPosition
import androidx.test.espresso.intent.Intents
import androidx.test.espresso.matcher.ViewMatchers.isDisplayed
import androidx.test.espresso.matcher.ViewMatchers.isRoot
import androidx.test.espresso.matcher.ViewMatchers.withId
import androidx.test.espresso.matcher.ViewMatchers.withText
import androidx.test.ext.junit.runners.AndroidJUnit4
import dagger.Component
import org.hamcrest.CoreMatchers.containsString
import org.junit.After
import org.junit.Before
import org.junit.Rule
import org.junit.Test
import org.junit.runner.RunWith
import org.oppia.android.R
import org.oppia.android.app.activity.ActivityComponent
import org.oppia.android.app.activity.ActivityComponentFactory
import org.oppia.android.app.application.ApplicationComponent
import org.oppia.android.app.application.ApplicationInjector
import org.oppia.android.app.application.ApplicationInjectorProvider
import org.oppia.android.app.application.ApplicationModule
import org.oppia.android.app.application.ApplicationStartupListenerModule
import org.oppia.android.app.devoptions.DeveloperOptionsModule
import org.oppia.android.app.devoptions.DeveloperOptionsStarterModule
import org.oppia.android.app.recyclerview.RecyclerViewMatcher.Companion.atPositionOnView
import org.oppia.android.app.shim.ViewBindingShimModule
import org.oppia.android.app.topic.PracticeTabModule
import org.oppia.android.app.translation.testing.ActivityRecreatorTestModule
import org.oppia.android.app.utility.OrientationChangeAction.Companion.orientationLandscape
import org.oppia.android.app.utility.ProgressMatcher.Companion.withProgress
import org.oppia.android.data.backends.gae.NetworkConfigProdModule
import org.oppia.android.data.backends.gae.NetworkModule
import org.oppia.android.domain.classify.InteractionsModule
import org.oppia.android.domain.classify.rules.continueinteraction.ContinueModule
import org.oppia.android.domain.classify.rules.dragAndDropSortInput.DragDropSortInputModule
import org.oppia.android.domain.classify.rules.fractioninput.FractionInputModule
import org.oppia.android.domain.classify.rules.imageClickInput.ImageClickInputModule
import org.oppia.android.domain.classify.rules.itemselectioninput.ItemSelectionInputModule
import org.oppia.android.domain.classify.rules.multiplechoiceinput.MultipleChoiceInputModule
import org.oppia.android.domain.classify.rules.numberwithunits.NumberWithUnitsRuleModule
import org.oppia.android.domain.classify.rules.numericinput.NumericInputRuleModule
import org.oppia.android.domain.classify.rules.ratioinput.RatioInputModule
import org.oppia.android.domain.classify.rules.textinput.TextInputRuleModule
import org.oppia.android.domain.exploration.lightweightcheckpointing.ExplorationStorageModule
import org.oppia.android.domain.hintsandsolution.HintsAndSolutionConfigModule
import org.oppia.android.domain.hintsandsolution.HintsAndSolutionProdModule
import org.oppia.android.domain.onboarding.ExpirationMetaDataRetrieverModule
import org.oppia.android.domain.oppialogger.LogStorageModule
import org.oppia.android.domain.oppialogger.loguploader.LogUploadWorkerModule
import org.oppia.android.domain.platformparameter.PlatformParameterModule
import org.oppia.android.domain.platformparameter.PlatformParameterSingletonModule
import org.oppia.android.domain.question.QuestionModule
import org.oppia.android.domain.topic.PrimeTopicAssetsControllerModule
import org.oppia.android.domain.workmanager.WorkManagerConfigurationModule
import org.oppia.android.testing.OppiaTestRule
import org.oppia.android.testing.TestLogReportingModule
import org.oppia.android.testing.junit.InitializeDefaultLocaleRule
import org.oppia.android.testing.robolectric.RobolectricModule
import org.oppia.android.testing.threading.TestCoroutineDispatchers
import org.oppia.android.testing.threading.TestDispatcherModule
import org.oppia.android.testing.time.FakeOppiaClockModule
import org.oppia.android.util.accessibility.AccessibilityTestModule
import org.oppia.android.util.caching.AssetModule
import org.oppia.android.util.caching.testing.CachingTestModule
import org.oppia.android.util.gcsresource.GcsResourceModule
import org.oppia.android.util.locale.LocaleProdModule
import org.oppia.android.util.logging.LoggerModule
import org.oppia.android.util.logging.firebase.FirebaseLogUploaderModule
import org.oppia.android.util.networking.NetworkConnectionDebugUtilModule
import org.oppia.android.util.networking.NetworkConnectionUtilDebugModule
import org.oppia.android.util.parser.html.HtmlParserEntityTypeModule
import org.oppia.android.util.parser.image.GlideImageLoaderModule
import org.oppia.android.util.parser.image.ImageParsingModule
import org.robolectric.annotation.Config
import org.robolectric.annotation.LooperMode
import javax.inject.Inject
import javax.inject.Singleton

/** Tests for [WalkthroughFinalFragment]. */
@RunWith(AndroidJUnit4::class)
@LooperMode(LooperMode.Mode.PAUSED)
@Config(
  application = WalkthroughFinalFragmentTest.TestApplication::class,
  qualifiers = "port-xxhdpi"
)
class WalkthroughFinalFragmentTest {
  @get:Rule
  val initializeDefaultLocaleRule = InitializeDefaultLocaleRule()

  @get:Rule
  val oppiaTestRule = OppiaTestRule()

  @Inject
  lateinit var context: Context

  @Inject
  lateinit var testCoroutineDispatchers: TestCoroutineDispatchers

  @Before
  fun setUp() {
    Intents.init()
    setUpTestApplicationComponent()
    testCoroutineDispatchers.registerIdlingResource()
  }

  @After
  fun tearDown() {
    testCoroutineDispatchers.unregisterIdlingResource()
    Intents.release()
  }

  private fun createWalkthroughActivityIntent(profileId: Int): Intent {
    return WalkthroughActivity.createWalkthroughActivityIntent(
      context,
      profileId
    )
  }

  @Test
<<<<<<< HEAD
  // TODO(#3245): Error -> View falls below the minimum recommended size for touch targets
  @DisableAccessibilityChecks
=======
>>>>>>> 4ccd35a0
  fun testWalkthroughFinalFragment_topicSelected_firstTestTopicIsDisplayed() {
    launch<WalkthroughActivity>(createWalkthroughActivityIntent(0)).use {
      testCoroutineDispatchers.runCurrent()
      onView(withId(R.id.walkthrough_welcome_next_button))
        .perform(scrollTo(), click())
      testCoroutineDispatchers.runCurrent()
      onView(withId(R.id.walkthrough_topic_recycler_view))
        .perform(scrollToPosition<RecyclerView.ViewHolder>(1))
      onView(
        atPositionOnView(
          R.id.walkthrough_topic_recycler_view,
          1,
          R.id.walkthrough_topic_name_text_view
        )
      ).perform(click())
      testCoroutineDispatchers.runCurrent()
      onView(withId(R.id.walkthrough_final_topic_text_view)).check(
        matches(
          withText(containsString("First Test Topic"))
        )
      )
    }
  }

  @Test
<<<<<<< HEAD
  // TODO(#3245): Error -> View falls below the minimum recommended size for touch targets
  @DisableAccessibilityChecks
=======
>>>>>>> 4ccd35a0
  fun testWalkthroughFinalFragment_topicSelected_secondTestTopicIsDisplayed() {
    launch<WalkthroughActivity>(createWalkthroughActivityIntent(0)).use {
      testCoroutineDispatchers.runCurrent()
      onView(withId(R.id.walkthrough_welcome_next_button))
        .perform(scrollTo(), click())
      testCoroutineDispatchers.runCurrent()
      onView(withId(R.id.walkthrough_topic_recycler_view))
        .perform(scrollToPosition<RecyclerView.ViewHolder>(1))
      onView(
        atPositionOnView(
          R.id.walkthrough_topic_recycler_view,
          2,
          R.id.walkthrough_topic_name_text_view
        )
      ).perform(click())
      testCoroutineDispatchers.runCurrent()
      onView(withId(R.id.walkthrough_final_topic_text_view)).check(
        matches(
          withText(containsString("Second Test Topic"))
        )
      )
    }
  }

  @Test
<<<<<<< HEAD
  // TODO(#3245): Error -> View falls below the minimum recommended size for touch targets
  @DisableAccessibilityChecks
=======
>>>>>>> 4ccd35a0
  fun testWalkthroughFinalFragment_topicSelected_configChange_secondTestTopicIsDisplayed() {
    launch<WalkthroughActivity>(createWalkthroughActivityIntent(0)).use {
      testCoroutineDispatchers.runCurrent()
      onView(withId(R.id.walkthrough_welcome_next_button))
        .perform(scrollTo(), click())
      testCoroutineDispatchers.runCurrent()
      onView(withId(R.id.walkthrough_topic_recycler_view))
        .perform(scrollToPosition<RecyclerView.ViewHolder>(1))
      onView(
        atPositionOnView(
          R.id.walkthrough_topic_recycler_view,
          2,
          R.id.walkthrough_topic_name_text_view
        )
      ).perform(click())
      testCoroutineDispatchers.runCurrent()
      onView(withId(R.id.walkthrough_final_topic_text_view)).check(
        matches(
          withText(containsString("Second Test Topic"))
        )
      )
      onView(isRoot()).perform(orientationLandscape())
      testCoroutineDispatchers.runCurrent()
      onView(withId(R.id.walkthrough_final_topic_text_view)).check(
        matches(
          withText(containsString("Second Test Topic"))
        )
      )
    }
  }

  @Test
<<<<<<< HEAD
  // TODO(#3245): Error -> View falls below the minimum recommended size for touch targets
  @DisableAccessibilityChecks
=======
>>>>>>> 4ccd35a0
  fun testWalkthroughFinalFragment_topicSelected_yesNoBtnIsDisplayed() {
    launch<WalkthroughActivity>(createWalkthroughActivityIntent(0)).use {
      testCoroutineDispatchers.runCurrent()
      onView(withId(R.id.walkthrough_welcome_next_button))
        .perform(scrollTo(), click())
      testCoroutineDispatchers.runCurrent()
      onView(withId(R.id.walkthrough_topic_recycler_view))
        .perform(scrollToPosition<RecyclerView.ViewHolder>(1))
      onView(
        atPositionOnView(
          R.id.walkthrough_topic_recycler_view,
          2,
          R.id.walkthrough_topic_name_text_view
        )
      ).perform(click())
      onView(withId(R.id.walkthrough_final_no_button)).perform(scrollTo())
        .check(matches(isDisplayed()))
      onView(withId(R.id.walkthrough_final_yes_button)).perform(scrollTo())
        .check(matches(isDisplayed()))
    }
  }

  @Test
<<<<<<< HEAD
  // TODO(#3245): Error -> View falls below the minimum recommended size for touch targets
  @DisableAccessibilityChecks
=======
>>>>>>> 4ccd35a0
  fun testWalkthroughFinalFragment_topicSelected_clickNoBtn_noBtnWorksCorrectly() {
    launch<WalkthroughActivity>(createWalkthroughActivityIntent(0)).use {
      testCoroutineDispatchers.runCurrent()
      onView(withId(R.id.walkthrough_welcome_next_button))
        .perform(scrollTo(), click())
      testCoroutineDispatchers.runCurrent()
      onView(withId(R.id.walkthrough_topic_recycler_view))
        .perform(scrollToPosition<RecyclerView.ViewHolder>(1))
      onView(
        atPositionOnView(
          R.id.walkthrough_topic_recycler_view,
          2,
          R.id.walkthrough_topic_name_text_view
        )
      ).perform(click())
      onView(withId(R.id.walkthrough_final_no_button)).perform(scrollTo())
        .perform(click())
      onView(withId(R.id.walkthrough_progress_bar)).check(matches(withProgress(2)))
    }
  }

  private fun setUpTestApplicationComponent() {
    ApplicationProvider.getApplicationContext<TestApplication>().inject(this)
  }

  // TODO(#59): Figure out a way to reuse modules instead of needing to re-declare them.
  @Singleton
  @Component(
    modules = [
      RobolectricModule::class, PlatformParameterModule::class,
      TestDispatcherModule::class, ApplicationModule::class,
      LoggerModule::class, ContinueModule::class, FractionInputModule::class,
      ItemSelectionInputModule::class, MultipleChoiceInputModule::class,
      NumberWithUnitsRuleModule::class, NumericInputRuleModule::class, TextInputRuleModule::class,
      DragDropSortInputModule::class, ImageClickInputModule::class, InteractionsModule::class,
      GcsResourceModule::class, GlideImageLoaderModule::class, ImageParsingModule::class,
      HtmlParserEntityTypeModule::class, QuestionModule::class, TestLogReportingModule::class,
      AccessibilityTestModule::class, LogStorageModule::class, CachingTestModule::class,
      PrimeTopicAssetsControllerModule::class, ExpirationMetaDataRetrieverModule::class,
      ViewBindingShimModule::class, RatioInputModule::class, WorkManagerConfigurationModule::class,
      ApplicationStartupListenerModule::class, LogUploadWorkerModule::class,
      HintsAndSolutionConfigModule::class, HintsAndSolutionProdModule::class,
      FirebaseLogUploaderModule::class, FakeOppiaClockModule::class, PracticeTabModule::class,
      DeveloperOptionsStarterModule::class, DeveloperOptionsModule::class,
      ExplorationStorageModule::class, NetworkModule::class, NetworkConfigProdModule::class,
      NetworkConnectionUtilDebugModule::class, NetworkConnectionDebugUtilModule::class,
      AssetModule::class, LocaleProdModule::class, ActivityRecreatorTestModule::class,
      PlatformParameterSingletonModule::class
    ]
  )
  interface TestApplicationComponent : ApplicationComponent {
    @Component.Builder
    interface Builder : ApplicationComponent.Builder

    fun inject(walkthroughFinalFragmentTest: WalkthroughFinalFragmentTest)
  }

  class TestApplication : Application(), ActivityComponentFactory, ApplicationInjectorProvider {
    private val component: TestApplicationComponent by lazy {
      DaggerWalkthroughFinalFragmentTest_TestApplicationComponent.builder()
        .setApplication(this)
        .build() as TestApplicationComponent
    }

    fun inject(walkthroughFinalFragmentTest: WalkthroughFinalFragmentTest) {
      component.inject(walkthroughFinalFragmentTest)
    }

    override fun createActivityComponent(activity: AppCompatActivity): ActivityComponent {
      return component.getActivityComponentBuilderProvider().get().setActivity(activity).build()
    }

    override fun getApplicationInjector(): ApplicationInjector = component
  }
}<|MERGE_RESOLUTION|>--- conflicted
+++ resolved
@@ -130,11 +130,6 @@
   }
 
   @Test
-<<<<<<< HEAD
-  // TODO(#3245): Error -> View falls below the minimum recommended size for touch targets
-  @DisableAccessibilityChecks
-=======
->>>>>>> 4ccd35a0
   fun testWalkthroughFinalFragment_topicSelected_firstTestTopicIsDisplayed() {
     launch<WalkthroughActivity>(createWalkthroughActivityIntent(0)).use {
       testCoroutineDispatchers.runCurrent()
@@ -160,11 +155,6 @@
   }
 
   @Test
-<<<<<<< HEAD
-  // TODO(#3245): Error -> View falls below the minimum recommended size for touch targets
-  @DisableAccessibilityChecks
-=======
->>>>>>> 4ccd35a0
   fun testWalkthroughFinalFragment_topicSelected_secondTestTopicIsDisplayed() {
     launch<WalkthroughActivity>(createWalkthroughActivityIntent(0)).use {
       testCoroutineDispatchers.runCurrent()
@@ -190,11 +180,6 @@
   }
 
   @Test
-<<<<<<< HEAD
-  // TODO(#3245): Error -> View falls below the minimum recommended size for touch targets
-  @DisableAccessibilityChecks
-=======
->>>>>>> 4ccd35a0
   fun testWalkthroughFinalFragment_topicSelected_configChange_secondTestTopicIsDisplayed() {
     launch<WalkthroughActivity>(createWalkthroughActivityIntent(0)).use {
       testCoroutineDispatchers.runCurrent()
@@ -227,11 +212,6 @@
   }
 
   @Test
-<<<<<<< HEAD
-  // TODO(#3245): Error -> View falls below the minimum recommended size for touch targets
-  @DisableAccessibilityChecks
-=======
->>>>>>> 4ccd35a0
   fun testWalkthroughFinalFragment_topicSelected_yesNoBtnIsDisplayed() {
     launch<WalkthroughActivity>(createWalkthroughActivityIntent(0)).use {
       testCoroutineDispatchers.runCurrent()
@@ -255,11 +235,6 @@
   }
 
   @Test
-<<<<<<< HEAD
-  // TODO(#3245): Error -> View falls below the minimum recommended size for touch targets
-  @DisableAccessibilityChecks
-=======
->>>>>>> 4ccd35a0
   fun testWalkthroughFinalFragment_topicSelected_clickNoBtn_noBtnWorksCorrectly() {
     launch<WalkthroughActivity>(createWalkthroughActivityIntent(0)).use {
       testCoroutineDispatchers.runCurrent()
