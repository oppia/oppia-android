--- conflicted
+++ resolved
@@ -218,11 +218,7 @@
       NumericExpressionInputModule::class, AlgebraicExpressionInputModule::class,
       MathEquationInputModule::class, SplitScreenInteractionModule::class,
       LoggingIdentifierModule::class, ApplicationLifecycleModule::class,
-<<<<<<< HEAD
-      SyncStatusModule::class, TestingBuildFlavorModule::class
-=======
-      SyncStatusModule::class, MetricLogSchedulerModule::class
->>>>>>> 64c5b0cf
+      SyncStatusModule::class, MetricLogSchedulerModule::class, TestingBuildFlavorModule::class
     ]
   )
   interface TestApplicationComponent : ApplicationComponent {
