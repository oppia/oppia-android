package org.oppia.android.app.administratorcontrols.learneranalytics

import android.app.Application
import android.content.Context
import androidx.appcompat.app.AppCompatActivity
import androidx.test.core.app.ApplicationProvider
import androidx.test.espresso.Espresso.onView
import androidx.test.espresso.matcher.ViewMatchers.withId
import androidx.test.ext.junit.rules.ActivityScenarioRule
import androidx.test.ext.junit.runners.AndroidJUnit4
import androidx.work.Configuration
import androidx.work.testing.SynchronousExecutor
import androidx.work.testing.WorkManagerTestInitHelper
import com.google.common.truth.Truth.assertThat
import dagger.Component
import dagger.Module
import dagger.Provides
import org.junit.After
import org.junit.Before
import org.junit.Rule
import org.junit.Test
import org.junit.runner.RunWith
import org.oppia.android.R
import org.oppia.android.app.activity.ActivityComponent
import org.oppia.android.app.activity.ActivityComponentFactory
import org.oppia.android.app.activity.route.ActivityRouterModule
import org.oppia.android.app.application.ApplicationComponent
import org.oppia.android.app.application.ApplicationInjector
import org.oppia.android.app.application.ApplicationInjectorProvider
import org.oppia.android.app.application.ApplicationModule
import org.oppia.android.app.application.ApplicationStartupListenerModule
import org.oppia.android.app.application.testing.TestingBuildFlavorModule
import org.oppia.android.app.devoptions.DeveloperOptionsModule
import org.oppia.android.app.devoptions.DeveloperOptionsStarterModule
import org.oppia.android.app.model.ProfileId
import org.oppia.android.app.model.ScreenName
import org.oppia.android.app.player.state.itemviewmodel.SplitScreenInteractionModule
import org.oppia.android.app.recyclerview.RecyclerViewMatcher.Companion.hasItemCount
import org.oppia.android.app.shim.ViewBindingShimModule
import org.oppia.android.app.translation.testing.ActivityRecreatorTestModule
import org.oppia.android.data.backends.gae.NetworkConfigProdModule
import org.oppia.android.data.backends.gae.NetworkModule
import org.oppia.android.domain.classify.InteractionsModule
import org.oppia.android.domain.classify.rules.algebraicexpressioninput.AlgebraicExpressionInputModule
import org.oppia.android.domain.classify.rules.continueinteraction.ContinueModule
import org.oppia.android.domain.classify.rules.dragAndDropSortInput.DragDropSortInputModule
import org.oppia.android.domain.classify.rules.fractioninput.FractionInputModule
import org.oppia.android.domain.classify.rules.imageClickInput.ImageClickInputModule
import org.oppia.android.domain.classify.rules.itemselectioninput.ItemSelectionInputModule
import org.oppia.android.domain.classify.rules.mathequationinput.MathEquationInputModule
import org.oppia.android.domain.classify.rules.multiplechoiceinput.MultipleChoiceInputModule
import org.oppia.android.domain.classify.rules.numberwithunits.NumberWithUnitsRuleModule
import org.oppia.android.domain.classify.rules.numericexpressioninput.NumericExpressionInputModule
import org.oppia.android.domain.classify.rules.numericinput.NumericInputRuleModule
import org.oppia.android.domain.classify.rules.ratioinput.RatioInputModule
import org.oppia.android.domain.classify.rules.textinput.TextInputRuleModule
import org.oppia.android.domain.exploration.ExplorationProgressModule
import org.oppia.android.domain.exploration.ExplorationStorageModule
import org.oppia.android.domain.hintsandsolution.HintsAndSolutionConfigModule
import org.oppia.android.domain.hintsandsolution.HintsAndSolutionProdModule
import org.oppia.android.domain.onboarding.ExpirationMetaDataRetrieverModule
import org.oppia.android.domain.oppialogger.ApplicationIdSeed
import org.oppia.android.domain.oppialogger.LogStorageModule
import org.oppia.android.domain.oppialogger.OppiaLogger
import org.oppia.android.domain.oppialogger.analytics.ApplicationLifecycleModule
import org.oppia.android.domain.oppialogger.analytics.CpuPerformanceSnapshotterModule
import org.oppia.android.domain.oppialogger.logscheduler.MetricLogSchedulerModule
import org.oppia.android.domain.oppialogger.loguploader.LogReportWorkerModule
import org.oppia.android.domain.oppialogger.loguploader.LogUploadWorkerFactory
import org.oppia.android.domain.platformparameter.PlatformParameterModule
import org.oppia.android.domain.platformparameter.PlatformParameterSingletonModule
import org.oppia.android.domain.question.QuestionModule
import org.oppia.android.domain.topic.PrimeTopicAssetsControllerModule
import org.oppia.android.domain.workmanager.WorkManagerConfigurationModule
import org.oppia.android.testing.OppiaTestRule
import org.oppia.android.testing.TestLogReportingModule
import org.oppia.android.testing.junit.InitializeDefaultLocaleRule
import org.oppia.android.testing.profile.ProfileTestHelper
import org.oppia.android.testing.robolectric.RobolectricModule
import org.oppia.android.testing.threading.TestCoroutineDispatchers
import org.oppia.android.testing.threading.TestDispatcherModule
import org.oppia.android.testing.time.FakeOppiaClockModule
import org.oppia.android.util.accessibility.AccessibilityTestModule
import org.oppia.android.util.caching.AssetModule
import org.oppia.android.util.caching.testing.CachingTestModule
import org.oppia.android.util.gcsresource.GcsResourceModule
import org.oppia.android.util.locale.LocaleProdModule
import org.oppia.android.util.logging.CurrentAppScreenNameIntentDecorator.extractCurrentAppScreenName
import org.oppia.android.util.logging.EventLoggingConfigurationModule
import org.oppia.android.util.logging.LoggerModule
import org.oppia.android.util.logging.SyncStatusManager
import org.oppia.android.util.logging.SyncStatusModule
import org.oppia.android.util.logging.firebase.FirebaseLogUploaderModule
import org.oppia.android.util.networking.NetworkConnectionDebugUtil
import org.oppia.android.util.networking.NetworkConnectionDebugUtilModule
import org.oppia.android.util.networking.NetworkConnectionUtilDebugModule
import org.oppia.android.util.parser.html.HtmlParserEntityTypeModule
import org.oppia.android.util.parser.image.GlideImageLoaderModule
import org.oppia.android.util.parser.image.ImageParsingModule
import org.oppia.android.util.profile.CurrentUserProfileIdIntentDecorator.extractCurrentUserProfileId
import org.oppia.android.util.system.OppiaClock
import org.robolectric.annotation.Config
import org.robolectric.annotation.LooperMode
import javax.inject.Inject
import javax.inject.Singleton

/** Tests for [ProfileAndDeviceIdActivity]. */
// Function name: test names are conventionally named with underscores.
@Suppress("FunctionName")
@RunWith(AndroidJUnit4::class)
@LooperMode(LooperMode.Mode.PAUSED)
@Config(
  application = ProfileAndDeviceIdActivityTest.TestApplication::class,
  qualifiers = "port-xxhdpi"
)
class ProfileAndDeviceIdActivityTest {
  private companion object {
    // Use a fixed application ID to ensure deterministic generation of learner IDs.
    private const val FIXED_APPLICATION_ID = 123456789L
  }

  @get:Rule
  val initializeDefaultLocaleRule = InitializeDefaultLocaleRule()
  @get:Rule
  val oppiaTestRule = OppiaTestRule()

  @get:Rule
  var activityRule =
    ActivityScenarioRule<ProfileAndDeviceIdActivity>(
      ProfileAndDeviceIdActivity.createIntent(
        ApplicationProvider.getApplicationContext(), ProfileId.getDefaultInstance()
      )
    )

<<<<<<< HEAD
  @Inject lateinit var profileTestHelper: ProfileTestHelper
  @Inject lateinit var testCoroutineDispatchers: TestCoroutineDispatchers
  @Inject lateinit var context: Context
  @Inject lateinit var oppiaLogger: OppiaLogger
  @Inject lateinit var oppiaClock: OppiaClock
  @Inject lateinit var networkConnectionUtil: NetworkConnectionDebugUtil
  @Inject lateinit var logUploadWorkerFactory: LogUploadWorkerFactory
  @Inject lateinit var syncStatusManager: SyncStatusManager
  private lateinit var profileId: ProfileId
=======
  @Inject
  lateinit var profileTestHelper: ProfileTestHelper
  @Inject
  lateinit var testCoroutineDispatchers: TestCoroutineDispatchers
  @Inject
  lateinit var context: Context
  @Inject
  lateinit var oppiaLogger: OppiaLogger
  @Inject
  lateinit var oppiaClock: OppiaClock
  @Inject
  lateinit var networkConnectionUtil: NetworkConnectionDebugUtil
  @Inject
  lateinit var logUploadWorkerFactory: LogUploadWorkerFactory
  @Inject
  lateinit var syncStatusManager: SyncStatusManager
>>>>>>> d74576da

  @Before
  fun setUp() {
    setUpTestApplicationComponent()
    profileId = ProfileId.newBuilder().apply { internalId = 0 }.build()
    testCoroutineDispatchers.registerIdlingResource()
    profileTestHelper.addOnlyAdminProfile()
    val config = Configuration.Builder()
      .setExecutor(SynchronousExecutor())
      .setWorkerFactory(logUploadWorkerFactory)
      .build()
    WorkManagerTestInitHelper.initializeTestWorkManager(context, config)
  }

  @After
  fun tearDown() {
    testCoroutineDispatchers.unregisterIdlingResource()
  }

  @Test
  fun testActivity_hasCorrectActivityLabel() {
    activityRule.scenario.onActivity { activity ->
      val title = activity.title

      // Verify that the activity label is correct as a proxy to verify TalkBack will announce the
      // correct string when it's read out.
      assertThat(title).isEqualTo(context.getString(R.string.profile_and_device_id_activity_title))
    }
  }

  @Test
  fun testActivity_createIntent_verifyScreenNameInIntent() {
    val screenName = ProfileAndDeviceIdActivity.createIntent(
      ApplicationProvider.getApplicationContext(), profileId
    ).extractCurrentAppScreenName()

    assertThat(screenName).isEqualTo(ScreenName.PROFILE_AND_DEVICE_ID_ACTIVITY)
  }

  @Test
  fun testActivity_createIntent_verifyProfileIdInIntent() {
    val profileId = ProfileAndDeviceIdActivity.createIntent(
      ApplicationProvider.getApplicationContext(), profileId
    ).extractCurrentUserProfileId()

    assertThat(profileId).isEqualTo(this.profileId)
  }

  @Test
  fun testActivity_withOnlyAdminProfile_hasOneProfileListed() {
    // Verify that the fragment has actually loaded by checking to make sure there are items listed
    // in its recycler view.
    onView(withId(R.id.profile_and_device_id_recycler_view)).check(hasItemCount(count = 4))
  }

  private fun setUpTestApplicationComponent() {
    ApplicationProvider.getApplicationContext<TestApplication>().inject(this)
  }

  @Module
  class TestModule {
    @Provides
    @ApplicationIdSeed
    fun provideFakeApplicationIdSeed(): Long = FIXED_APPLICATION_ID
  }

  // TODO(#59): Figure out a way to reuse modules instead of needing to re-declare them.
  @Singleton
  @Component(
    modules = [
      TestModule::class, RobolectricModule::class,
      PlatformParameterModule::class, PlatformParameterSingletonModule::class,
      TestDispatcherModule::class, ApplicationModule::class,
      LoggerModule::class, ContinueModule::class, FractionInputModule::class,
      ItemSelectionInputModule::class, MultipleChoiceInputModule::class,
      NumberWithUnitsRuleModule::class, NumericInputRuleModule::class, TextInputRuleModule::class,
      DragDropSortInputModule::class, ImageClickInputModule::class, InteractionsModule::class,
      GcsResourceModule::class, GlideImageLoaderModule::class, ImageParsingModule::class,
      HtmlParserEntityTypeModule::class, QuestionModule::class, TestLogReportingModule::class,
      AccessibilityTestModule::class, LogStorageModule::class, CachingTestModule::class,
      PrimeTopicAssetsControllerModule::class, ExpirationMetaDataRetrieverModule::class,
      ViewBindingShimModule::class, RatioInputModule::class, WorkManagerConfigurationModule::class,
      ApplicationStartupListenerModule::class, LogReportWorkerModule::class,
      HintsAndSolutionConfigModule::class, HintsAndSolutionProdModule::class,
      FirebaseLogUploaderModule::class, FakeOppiaClockModule::class,
      DeveloperOptionsStarterModule::class, DeveloperOptionsModule::class,
      ExplorationStorageModule::class, NetworkModule::class, NetworkConfigProdModule::class,
      NetworkConnectionUtilDebugModule::class, NetworkConnectionDebugUtilModule::class,
      AssetModule::class, LocaleProdModule::class, ActivityRecreatorTestModule::class,
      SyncStatusModule::class, SplitScreenInteractionModule::class,
      NumericExpressionInputModule::class, AlgebraicExpressionInputModule::class,
      MathEquationInputModule::class, MetricLogSchedulerModule::class,
      TestingBuildFlavorModule::class, EventLoggingConfigurationModule::class,
      ActivityRouterModule::class, CpuPerformanceSnapshotterModule::class,
      ApplicationLifecycleModule::class, ExplorationProgressModule::class
    ]
  )
  interface TestApplicationComponent : ApplicationComponent {
    @Component.Builder
    interface Builder : ApplicationComponent.Builder

    fun inject(test: ProfileAndDeviceIdActivityTest)
  }

  class TestApplication : Application(), ActivityComponentFactory, ApplicationInjectorProvider {
    private val component: TestApplicationComponent by lazy {
      DaggerProfileAndDeviceIdActivityTest_TestApplicationComponent.builder()
        .setApplication(this)
        .build() as TestApplicationComponent
    }

    fun inject(test: ProfileAndDeviceIdActivityTest) {
      component.inject(test)
    }

    override fun createActivityComponent(activity: AppCompatActivity): ActivityComponent {
      return component.getActivityComponentBuilderProvider().get().setActivity(activity).build()
    }

    override fun getApplicationInjector(): ApplicationInjector = component
  }
}<|MERGE_RESOLUTION|>--- conflicted
+++ resolved
@@ -32,7 +32,6 @@
 import org.oppia.android.app.application.testing.TestingBuildFlavorModule
 import org.oppia.android.app.devoptions.DeveloperOptionsModule
 import org.oppia.android.app.devoptions.DeveloperOptionsStarterModule
-import org.oppia.android.app.model.ProfileId
 import org.oppia.android.app.model.ScreenName
 import org.oppia.android.app.player.state.itemviewmodel.SplitScreenInteractionModule
 import org.oppia.android.app.recyclerview.RecyclerViewMatcher.Companion.hasItemCount
@@ -97,7 +96,6 @@
 import org.oppia.android.util.parser.html.HtmlParserEntityTypeModule
 import org.oppia.android.util.parser.image.GlideImageLoaderModule
 import org.oppia.android.util.parser.image.ImageParsingModule
-import org.oppia.android.util.profile.CurrentUserProfileIdIntentDecorator.extractCurrentUserProfileId
 import org.oppia.android.util.system.OppiaClock
 import org.robolectric.annotation.Config
 import org.robolectric.annotation.LooperMode
@@ -127,22 +125,9 @@
   @get:Rule
   var activityRule =
     ActivityScenarioRule<ProfileAndDeviceIdActivity>(
-      ProfileAndDeviceIdActivity.createIntent(
-        ApplicationProvider.getApplicationContext(), ProfileId.getDefaultInstance()
-      )
+      ProfileAndDeviceIdActivity.createIntent(ApplicationProvider.getApplicationContext())
     )
 
-<<<<<<< HEAD
-  @Inject lateinit var profileTestHelper: ProfileTestHelper
-  @Inject lateinit var testCoroutineDispatchers: TestCoroutineDispatchers
-  @Inject lateinit var context: Context
-  @Inject lateinit var oppiaLogger: OppiaLogger
-  @Inject lateinit var oppiaClock: OppiaClock
-  @Inject lateinit var networkConnectionUtil: NetworkConnectionDebugUtil
-  @Inject lateinit var logUploadWorkerFactory: LogUploadWorkerFactory
-  @Inject lateinit var syncStatusManager: SyncStatusManager
-  private lateinit var profileId: ProfileId
-=======
   @Inject
   lateinit var profileTestHelper: ProfileTestHelper
   @Inject
@@ -159,14 +144,13 @@
   lateinit var logUploadWorkerFactory: LogUploadWorkerFactory
   @Inject
   lateinit var syncStatusManager: SyncStatusManager
->>>>>>> d74576da
 
   @Before
   fun setUp() {
     setUpTestApplicationComponent()
-    profileId = ProfileId.newBuilder().apply { internalId = 0 }.build()
     testCoroutineDispatchers.registerIdlingResource()
     profileTestHelper.addOnlyAdminProfile()
+
     val config = Configuration.Builder()
       .setExecutor(SynchronousExecutor())
       .setWorkerFactory(logUploadWorkerFactory)
@@ -193,19 +177,10 @@
   @Test
   fun testActivity_createIntent_verifyScreenNameInIntent() {
     val screenName = ProfileAndDeviceIdActivity.createIntent(
-      ApplicationProvider.getApplicationContext(), profileId
+      ApplicationProvider.getApplicationContext()
     ).extractCurrentAppScreenName()
 
     assertThat(screenName).isEqualTo(ScreenName.PROFILE_AND_DEVICE_ID_ACTIVITY)
-  }
-
-  @Test
-  fun testActivity_createIntent_verifyProfileIdInIntent() {
-    val profileId = ProfileAndDeviceIdActivity.createIntent(
-      ApplicationProvider.getApplicationContext(), profileId
-    ).extractCurrentUserProfileId()
-
-    assertThat(profileId).isEqualTo(this.profileId)
   }
 
   @Test
