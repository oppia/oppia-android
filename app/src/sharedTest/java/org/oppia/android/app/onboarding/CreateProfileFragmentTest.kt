package org.oppia.android.app.onboarding

import android.app.Activity
import android.app.Application
import android.app.Instrumentation
import android.content.ContentResolver
import android.content.Context
import android.content.Intent
import android.content.res.Resources
import android.net.Uri
import androidx.appcompat.app.AppCompatActivity
import androidx.lifecycle.Lifecycle
import androidx.test.core.app.ActivityScenario
import androidx.test.core.app.ApplicationProvider
import androidx.test.espresso.Espresso.onView
import androidx.test.espresso.action.ViewActions.click
import androidx.test.espresso.action.ViewActions.closeSoftKeyboard
import androidx.test.espresso.assertion.ViewAssertions.matches
import androidx.test.espresso.intent.Intents
import androidx.test.espresso.intent.Intents.intended
import androidx.test.espresso.intent.Intents.intending
import androidx.test.espresso.intent.matcher.IntentMatchers.hasAction
<<<<<<< HEAD
import androidx.test.espresso.intent.matcher.IntentMatchers.hasComponent
=======
import androidx.test.espresso.matcher.ViewMatchers.Visibility
>>>>>>> 90d56c11
import androidx.test.espresso.matcher.ViewMatchers.isDisplayed
import androidx.test.espresso.matcher.ViewMatchers.isRoot
import androidx.test.espresso.matcher.ViewMatchers.withEffectiveVisibility
import androidx.test.espresso.matcher.ViewMatchers.withId
import androidx.test.espresso.matcher.ViewMatchers.withText
import androidx.test.ext.junit.runners.AndroidJUnit4
<<<<<<< HEAD
import com.google.protobuf.MessageLite
import dagger.Component
import org.hamcrest.CoreMatchers.allOf
import org.hamcrest.Description
=======
import com.google.common.truth.Truth
import dagger.Component
>>>>>>> 90d56c11
import org.hamcrest.Matcher
import org.hamcrest.Matchers.allOf
import org.hamcrest.TypeSafeMatcher
import org.junit.After
import org.junit.Before
import org.junit.Rule
import org.junit.Test
import org.junit.runner.RunWith
import org.oppia.android.R
import org.oppia.android.app.activity.ActivityComponent
import org.oppia.android.app.activity.ActivityComponentFactory
import org.oppia.android.app.activity.route.ActivityRouterModule
import org.oppia.android.app.application.ApplicationComponent
import org.oppia.android.app.application.ApplicationInjector
import org.oppia.android.app.application.ApplicationInjectorProvider
import org.oppia.android.app.application.ApplicationModule
import org.oppia.android.app.application.ApplicationStartupListenerModule
import org.oppia.android.app.application.testing.TestingBuildFlavorModule
import org.oppia.android.app.devoptions.DeveloperOptionsModule
import org.oppia.android.app.devoptions.DeveloperOptionsStarterModule
<<<<<<< HEAD
import org.oppia.android.app.model.IntroActivityParams
=======
>>>>>>> 90d56c11
import org.oppia.android.app.player.state.itemviewmodel.SplitScreenInteractionModule
import org.oppia.android.app.shim.ViewBindingShimModule
import org.oppia.android.app.translation.testing.ActivityRecreatorTestModule
import org.oppia.android.app.utility.OrientationChangeAction.Companion.orientationLandscape
import org.oppia.android.data.backends.gae.NetworkConfigProdModule
import org.oppia.android.data.backends.gae.NetworkModule
import org.oppia.android.domain.classify.InteractionsModule
import org.oppia.android.domain.classify.rules.algebraicexpressioninput.AlgebraicExpressionInputModule
import org.oppia.android.domain.classify.rules.continueinteraction.ContinueModule
import org.oppia.android.domain.classify.rules.dragAndDropSortInput.DragDropSortInputModule
import org.oppia.android.domain.classify.rules.fractioninput.FractionInputModule
import org.oppia.android.domain.classify.rules.imageClickInput.ImageClickInputModule
import org.oppia.android.domain.classify.rules.itemselectioninput.ItemSelectionInputModule
import org.oppia.android.domain.classify.rules.mathequationinput.MathEquationInputModule
import org.oppia.android.domain.classify.rules.multiplechoiceinput.MultipleChoiceInputModule
import org.oppia.android.domain.classify.rules.numberwithunits.NumberWithUnitsRuleModule
import org.oppia.android.domain.classify.rules.numericexpressioninput.NumericExpressionInputModule
import org.oppia.android.domain.classify.rules.numericinput.NumericInputRuleModule
import org.oppia.android.domain.classify.rules.ratioinput.RatioInputModule
import org.oppia.android.domain.classify.rules.textinput.TextInputRuleModule
import org.oppia.android.domain.exploration.ExplorationProgressModule
import org.oppia.android.domain.exploration.ExplorationStorageModule
import org.oppia.android.domain.hintsandsolution.HintsAndSolutionConfigModule
import org.oppia.android.domain.hintsandsolution.HintsAndSolutionProdModule
import org.oppia.android.domain.onboarding.ExpirationMetaDataRetrieverModule
import org.oppia.android.domain.oppialogger.LogStorageModule
import org.oppia.android.domain.oppialogger.LoggingIdentifierModule
import org.oppia.android.domain.oppialogger.analytics.ApplicationLifecycleModule
import org.oppia.android.domain.oppialogger.analytics.CpuPerformanceSnapshotterModule
import org.oppia.android.domain.oppialogger.logscheduler.MetricLogSchedulerModule
import org.oppia.android.domain.oppialogger.loguploader.LogReportWorkerModule
import org.oppia.android.domain.platformparameter.PlatformParameterSingletonModule
import org.oppia.android.domain.question.QuestionModule
import org.oppia.android.domain.workmanager.WorkManagerConfigurationModule
import org.oppia.android.testing.OppiaTestRule
import org.oppia.android.testing.RunOn
import org.oppia.android.testing.TestLogReportingModule
import org.oppia.android.testing.TestPlatform
import org.oppia.android.testing.espresso.EditTextInputAction
import org.oppia.android.testing.firebase.TestAuthenticationModule
import org.oppia.android.testing.junit.InitializeDefaultLocaleRule
import org.oppia.android.testing.platformparameter.TestPlatformParameterModule
import org.oppia.android.testing.robolectric.RobolectricModule
import org.oppia.android.testing.threading.TestCoroutineDispatchers
import org.oppia.android.testing.threading.TestDispatcherModule
import org.oppia.android.testing.time.FakeOppiaClockModule
import org.oppia.android.util.accessibility.AccessibilityTestModule
import org.oppia.android.util.caching.AssetModule
import org.oppia.android.util.caching.testing.CachingTestModule
import org.oppia.android.util.extensions.getProtoExtra
import org.oppia.android.util.gcsresource.GcsResourceModule
import org.oppia.android.util.locale.LocaleProdModule
import org.oppia.android.util.logging.EventLoggingConfigurationModule
import org.oppia.android.util.logging.LoggerModule
import org.oppia.android.util.logging.SyncStatusModule
import org.oppia.android.util.logging.firebase.FirebaseLogUploaderModule
import org.oppia.android.util.networking.NetworkConnectionDebugUtilModule
import org.oppia.android.util.networking.NetworkConnectionUtilDebugModule
import org.oppia.android.util.parser.html.HtmlParserEntityTypeModule
import org.oppia.android.util.parser.image.GlideImageLoaderModule
import org.oppia.android.util.parser.image.ImageParsingModule
import org.robolectric.annotation.Config
import org.robolectric.annotation.LooperMode
import javax.inject.Inject
import javax.inject.Singleton

/** Tests for [CreateProfileFragment]. */
// FunctionName: test names are conventionally named with underscores.
@Suppress("FunctionName")
@RunWith(AndroidJUnit4::class)
@LooperMode(LooperMode.Mode.PAUSED)
@Config(
  application = CreateProfileFragmentTest.TestApplication::class,
  qualifiers = "port-xxhdpi"
)
class CreateProfileFragmentTest {
  @get:Rule
  val initializeDefaultLocaleRule = InitializeDefaultLocaleRule()

  @get:Rule
  val oppiaTestRule = OppiaTestRule()

  @Inject
  lateinit var testCoroutineDispatchers: TestCoroutineDispatchers

  @Inject
  lateinit var context: Context

  @Inject
  lateinit var editTextInputAction: EditTextInputAction

  @Before
  fun setUp() {
    Intents.init()
    setUpTestApplicationComponent()
    testCoroutineDispatchers.registerIdlingResource()
  }

  @After
  fun tearDown() {
    testCoroutineDispatchers.unregisterIdlingResource()
    Intents.release()
  }

  @Test
  fun testFragment_nicknameLabelIsDisplayed() {
    launchNewLearnerProfileActivity().use {
      onView(withId(R.id.create_profile_nickname_label))
        .check(
          matches(
            allOf(
              isDisplayed(),
              withText(
                context.getString(
                  R.string.create_profile_activity_nickname_label
                )
              )
            )
          )
        )
    }
  }

  @Test
  fun testFragment_stepCountText_isDisplayed() {
    launchNewLearnerProfileActivity().use {
      onView(withId(R.id.onboarding_steps_count))
        .check(
          matches(
            allOf(
              isDisplayed(),
              withText(
                context.getString(
                  R.string.onboarding_step_count_three
                )
              )
            )
          )
        )
    }
  }

  @Test
  fun testFragment_continueButtonClicked_filledNickname_launchesLearnerIntroScreen() {
    launchNewLearnerProfileActivity().use {
      onView(withId(R.id.create_profile_nickname_edittext))
        .perform(
          editTextInputAction.appendText("John"),
          closeSoftKeyboard()
        )
      testCoroutineDispatchers.runCurrent()
      onView(withId(R.id.onboarding_navigation_continue))
        .perform(click())
      testCoroutineDispatchers.runCurrent()

<<<<<<< HEAD
      val expectedParams = IntroActivityParams.newBuilder().setProfileNickname("John").build()
      intended(
        allOf(
          hasComponent(IntroActivity::class.java.name),
          hasProtoExtra("OnboardingIntroActivity.params", expectedParams)
=======
      onView(withText(R.string.create_profile_activity_nickname_error))
        .check(matches(withEffectiveVisibility(Visibility.GONE)))

      // No screen change as the navigation to the next screen is not implemented yet.
      // This should fail in the future once the screen has been implemented.
      onView(withId(R.id.create_profile_nickname_label))
        .check(
          matches(
            withText(
              context.getString(
                R.string.create_profile_activity_nickname_label
              )
            )
          )
>>>>>>> 90d56c11
        )
      )
    }
  }

  @Test
  fun testFragment_continueButtonClicked_filledNickname_doseNotShowErrorText() {
    launchNewLearnerProfileActivity().use {
      onView(withId(R.id.create_profile_nickname_edittext))
        .perform(
          editTextInputAction.appendText("John"),
          closeSoftKeyboard()
        )
      testCoroutineDispatchers.runCurrent()
      onView(withId(R.id.onboarding_navigation_continue))
        .perform(click())
      testCoroutineDispatchers.runCurrent()

      onView(withText(R.string.create_profile_activity_nickname_error))
        .check(matches(withEffectiveVisibility(Visibility.GONE)))
    }
  }

  @Test
  fun testFragment_continueButtonClicked_emptyNickname_showNicknameErrorText() {
    launchNewLearnerProfileActivity().use {
      onView(withId(R.id.onboarding_navigation_continue))
        .perform(click())
      testCoroutineDispatchers.runCurrent()
      onView(withText(R.string.create_profile_activity_nickname_error))
        .check(matches(isDisplayed()))
    }
  }

  @Test
  fun testFragment_continueButtonClicked_filledNickname_afterError_launchesLearnerIntroScreen() {
    launchNewLearnerProfileActivity().use {
      onView(withId(R.id.onboarding_navigation_continue))
        .perform(click())
      testCoroutineDispatchers.runCurrent()
      onView(withText(R.string.create_profile_activity_nickname_error))
        .check(matches(isDisplayed()))

      onView(withId(R.id.create_profile_nickname_edittext))
        .perform(
          editTextInputAction.appendText("John"),
          closeSoftKeyboard()
        )
      testCoroutineDispatchers.runCurrent()
      onView(withId(R.id.onboarding_navigation_continue))
        .perform(click())
      testCoroutineDispatchers.runCurrent()

      val expectedParams = IntroActivityParams.newBuilder().setProfileNickname("John").build()
      intended(
        allOf(
          hasComponent(IntroActivity::class.java.name),
          hasProtoExtra("OnboardingIntroActivity.params", expectedParams)
        )
      )
    }
  }

  @Test
  fun testFragment_landscapeMode_filledNickname_continueButtonClicked_launchesLearnerIntroScreen() {
    launchNewLearnerProfileActivity().use {
      onView(withId(R.id.create_profile_nickname_edittext))
        .perform(
          editTextInputAction.appendText("John"),
          closeSoftKeyboard()
        )
      testCoroutineDispatchers.runCurrent()
      onView(withId(R.id.onboarding_navigation_continue))
        .perform(click())
      testCoroutineDispatchers.runCurrent()

      val expectedParams = IntroActivityParams.newBuilder().setProfileNickname("John").build()
      intended(
        allOf(
          hasComponent(IntroActivity::class.java.name),
          hasProtoExtra("OnboardingIntroActivity.params", expectedParams)
        )
      )
    }
  }

  @Test
  fun testFragment_landscapeMode_filledNickname_continueButtonClicked_doesNotShowErrorText() {
    launchNewLearnerProfileActivity().use {
      onView(withId(R.id.create_profile_nickname_edittext))
        .perform(
          editTextInputAction.appendText("John"),
          closeSoftKeyboard()
        )
      testCoroutineDispatchers.runCurrent()
      onView(withId(R.id.onboarding_navigation_continue))
        .perform(click())
      testCoroutineDispatchers.runCurrent()

      onView(withText(R.string.create_profile_activity_nickname_error))
        .check(matches(withEffectiveVisibility(Visibility.GONE)))
    }
  }

  @Test
  fun testFragment_landscapeMode_continueButtonClicked_emptyNickname_showNicknameErrorText() {
    launchNewLearnerProfileActivity().use {
      onView(isRoot()).perform(orientationLandscape())
      onView(withId(R.id.onboarding_navigation_continue))
        .perform(click())
      testCoroutineDispatchers.runCurrent()
      onView(withText(R.string.create_profile_activity_nickname_error))
        .check(matches(isDisplayed()))
    }
  }

  @Test
  fun testFragment_landscape_continueButtonClicked_afterErrorShown_launchesLearnerIntroScreen() {
    launchNewLearnerProfileActivity().use {
      onView(isRoot()).perform(orientationLandscape())
      testCoroutineDispatchers.runCurrent()
      onView(withId(R.id.onboarding_navigation_continue))
        .perform(click())
      testCoroutineDispatchers.runCurrent()
      onView(withText(R.string.create_profile_activity_nickname_error))
        .check(matches(isDisplayed()))

      onView(withId(R.id.create_profile_nickname_edittext))
        .perform(
          editTextInputAction.appendText("John"),
          closeSoftKeyboard()
        )
      testCoroutineDispatchers.runCurrent()
      onView(withId(R.id.onboarding_navigation_continue))
        .perform(click())
      testCoroutineDispatchers.runCurrent()

      val expectedParams = IntroActivityParams.newBuilder().setProfileNickname("John").build()
      intended(
        allOf(
          hasComponent(IntroActivity::class.java.name),
          hasProtoExtra("OnboardingIntroActivity.params", expectedParams)
        )
      )
    }
  }

  @RunOn(TestPlatform.ESPRESSO) // Testing lifecycle fails on Robolectric.
  @Test
  fun testFragment_backButtonPressed_currentScreenIsDestroyed() {
    launchNewLearnerProfileActivity().use { scenario ->
      onView(withId(R.id.onboarding_navigation_back)).perform(click())
      testCoroutineDispatchers.runCurrent()
      Truth.assertThat(scenario?.state).isEqualTo(Lifecycle.State.DESTROYED)
    }
  }

  @RunOn(TestPlatform.ESPRESSO) // Testing lifecycle fails on Robolectric.
  @Test
  fun testFragment_landscapeMode_backButtonPressed_currentScreenIsDestroyed() {
    launchNewLearnerProfileActivity().use { scenario ->
      onView(isRoot()).perform(orientationLandscape())
      testCoroutineDispatchers.runCurrent()
      onView(withId(R.id.onboarding_navigation_back)).perform(click())
      testCoroutineDispatchers.runCurrent()
      Truth.assertThat(scenario?.state).isEqualTo(Lifecycle.State.DESTROYED)
    }
  }

  @Test
  fun testFragment_tapToAddPictureClicked_hasGalleryIntent() {
    launchNewLearnerProfileActivity().use {
      onView(withText(R.string.create_profile_activity_profile_picture_prompt))
        .perform(click())
      testCoroutineDispatchers.runCurrent()
      intended(hasAction(Intent.ACTION_PICK))
    }
  }

  @Test
  fun testFragment_landscapeMode_tapToAddPictureClicked_hasGalleryIntent() {
    launchNewLearnerProfileActivity().use {
      onView(isRoot()).perform(orientationLandscape())
      testCoroutineDispatchers.runCurrent()
      onView(withText(R.string.create_profile_activity_profile_picture_prompt))
        .perform(click())
      testCoroutineDispatchers.runCurrent()
      intended(hasAction(Intent.ACTION_PICK))
    }
  }

  @Test
  fun testFragment_tapToAddPictureClicked_loadsTheImageFromGallery() {
    val expectedIntent: Matcher<Intent> = hasAction(Intent.ACTION_PICK)

    val activityResult = createGalleryPickActivityResultStub()
    intending(expectedIntent).respondWith(activityResult)

    launchNewLearnerProfileActivity().use {
      onView(withText(R.string.create_profile_activity_profile_picture_prompt))
        .perform(click())
      testCoroutineDispatchers.runCurrent()

      intended(expectedIntent)
    }
  }

  private fun createGalleryPickActivityResultStub(): Instrumentation.ActivityResult {
    val resources: Resources = context.resources
    val imageUri = Uri.parse(
      ContentResolver.SCHEME_ANDROID_RESOURCE + "://" +
        resources.getResourcePackageName(R.mipmap.launcher_icon) + '/' +
        resources.getResourceTypeName(R.mipmap.launcher_icon) + '/' +
        resources.getResourceEntryName(R.mipmap.launcher_icon)
    )
    val resultIntent = Intent()
    resultIntent.data = imageUri
    return Instrumentation.ActivityResult(Activity.RESULT_OK, resultIntent)
  }

  private fun launchNewLearnerProfileActivity():
    ActivityScenario<CreateProfileActivity>? {
      val scenario = ActivityScenario.launch<CreateProfileActivity>(
        CreateProfileActivity.createProfileActivityIntent(context)
      )
      testCoroutineDispatchers.runCurrent()
      return scenario
    }

  private fun <T : MessageLite> hasProtoExtra(keyName: String, expectedProto: T): Matcher<Intent> {
    val defaultProto = expectedProto.newBuilderForType().build()
    return object : TypeSafeMatcher<Intent>() {
      override fun describeTo(description: Description) {
        description.appendText("Intent with extra: $keyName and proto value: $expectedProto")
      }

      override fun matchesSafely(intent: Intent): Boolean {
        return intent.hasExtra(keyName) &&
          intent.getProtoExtra(keyName, defaultProto) == expectedProto
      }
    }
  }

  private fun setUpTestApplicationComponent() {
    ApplicationProvider.getApplicationContext<TestApplication>().inject(this)
  }

  // TODO(#59): Figure out a way to reuse modules instead of needing to re-declare them.
  @Singleton
  @Component(
    modules = [
      TestPlatformParameterModule::class, RobolectricModule::class,
      TestDispatcherModule::class, ApplicationModule::class,
      LoggerModule::class, ContinueModule::class, FractionInputModule::class,
      ItemSelectionInputModule::class, MultipleChoiceInputModule::class,
      NumberWithUnitsRuleModule::class, NumericInputRuleModule::class, TextInputRuleModule::class,
      DragDropSortInputModule::class, ImageClickInputModule::class, InteractionsModule::class,
      GcsResourceModule::class, GlideImageLoaderModule::class, ImageParsingModule::class,
      HtmlParserEntityTypeModule::class, QuestionModule::class, TestLogReportingModule::class,
      AccessibilityTestModule::class, LogStorageModule::class, CachingTestModule::class,
      ExpirationMetaDataRetrieverModule::class,
      ViewBindingShimModule::class, RatioInputModule::class, WorkManagerConfigurationModule::class,
      ApplicationStartupListenerModule::class, LogReportWorkerModule::class,
      HintsAndSolutionConfigModule::class, HintsAndSolutionProdModule::class,
      FirebaseLogUploaderModule::class, FakeOppiaClockModule::class,
      DeveloperOptionsStarterModule::class, DeveloperOptionsModule::class,
      ExplorationStorageModule::class, NetworkModule::class, NetworkConfigProdModule::class,
      NetworkConnectionUtilDebugModule::class, NetworkConnectionDebugUtilModule::class,
      AssetModule::class, LocaleProdModule::class, ActivityRecreatorTestModule::class,
      PlatformParameterSingletonModule::class,
      NumericExpressionInputModule::class, AlgebraicExpressionInputModule::class,
      MathEquationInputModule::class, SplitScreenInteractionModule::class,
      LoggingIdentifierModule::class, ApplicationLifecycleModule::class,
      SyncStatusModule::class, MetricLogSchedulerModule::class, TestingBuildFlavorModule::class,
      EventLoggingConfigurationModule::class, ActivityRouterModule::class,
      CpuPerformanceSnapshotterModule::class, ExplorationProgressModule::class,
      TestAuthenticationModule::class
    ]
  )
  interface TestApplicationComponent : ApplicationComponent {
    @Component.Builder
    interface Builder : ApplicationComponent.Builder

    fun inject(newLearnerProfileFragmentTest: CreateProfileFragmentTest)
  }

  class TestApplication : Application(), ActivityComponentFactory, ApplicationInjectorProvider {
    private val component: TestApplicationComponent by lazy {
      DaggerCreateProfileFragmentTest_TestApplicationComponent.builder()
        .setApplication(this)
        .build() as TestApplicationComponent
    }

    fun inject(newLearnerProfileFragmentTest: CreateProfileFragmentTest) {
      component.inject(newLearnerProfileFragmentTest)
    }

    override fun createActivityComponent(activity: AppCompatActivity): ActivityComponent {
      return component.getActivityComponentBuilderProvider().get().setActivity(activity).build()
    }

    override fun getApplicationInjector(): ApplicationInjector = component
  }
}<|MERGE_RESOLUTION|>--- conflicted
+++ resolved
@@ -20,26 +20,18 @@
 import androidx.test.espresso.intent.Intents.intended
 import androidx.test.espresso.intent.Intents.intending
 import androidx.test.espresso.intent.matcher.IntentMatchers.hasAction
-<<<<<<< HEAD
 import androidx.test.espresso.intent.matcher.IntentMatchers.hasComponent
-=======
 import androidx.test.espresso.matcher.ViewMatchers.Visibility
->>>>>>> 90d56c11
 import androidx.test.espresso.matcher.ViewMatchers.isDisplayed
 import androidx.test.espresso.matcher.ViewMatchers.isRoot
 import androidx.test.espresso.matcher.ViewMatchers.withEffectiveVisibility
 import androidx.test.espresso.matcher.ViewMatchers.withId
 import androidx.test.espresso.matcher.ViewMatchers.withText
 import androidx.test.ext.junit.runners.AndroidJUnit4
-<<<<<<< HEAD
+import com.google.common.truth.Truth
 import com.google.protobuf.MessageLite
 import dagger.Component
-import org.hamcrest.CoreMatchers.allOf
 import org.hamcrest.Description
-=======
-import com.google.common.truth.Truth
-import dagger.Component
->>>>>>> 90d56c11
 import org.hamcrest.Matcher
 import org.hamcrest.Matchers.allOf
 import org.hamcrest.TypeSafeMatcher
@@ -60,10 +52,7 @@
 import org.oppia.android.app.application.testing.TestingBuildFlavorModule
 import org.oppia.android.app.devoptions.DeveloperOptionsModule
 import org.oppia.android.app.devoptions.DeveloperOptionsStarterModule
-<<<<<<< HEAD
 import org.oppia.android.app.model.IntroActivityParams
-=======
->>>>>>> 90d56c11
 import org.oppia.android.app.player.state.itemviewmodel.SplitScreenInteractionModule
 import org.oppia.android.app.shim.ViewBindingShimModule
 import org.oppia.android.app.translation.testing.ActivityRecreatorTestModule
@@ -219,28 +208,11 @@
         .perform(click())
       testCoroutineDispatchers.runCurrent()
 
-<<<<<<< HEAD
       val expectedParams = IntroActivityParams.newBuilder().setProfileNickname("John").build()
       intended(
         allOf(
           hasComponent(IntroActivity::class.java.name),
           hasProtoExtra("OnboardingIntroActivity.params", expectedParams)
-=======
-      onView(withText(R.string.create_profile_activity_nickname_error))
-        .check(matches(withEffectiveVisibility(Visibility.GONE)))
-
-      // No screen change as the navigation to the next screen is not implemented yet.
-      // This should fail in the future once the screen has been implemented.
-      onView(withId(R.id.create_profile_nickname_label))
-        .check(
-          matches(
-            withText(
-              context.getString(
-                R.string.create_profile_activity_nickname_label
-              )
-            )
-          )
->>>>>>> 90d56c11
         )
       )
     }
