--- conflicted
+++ resolved
@@ -108,7 +108,6 @@
 import org.oppia.android.util.parser.html.HtmlParserEntityTypeModule
 import org.oppia.android.util.parser.image.GlideImageLoaderModule
 import org.oppia.android.util.parser.image.ImageParsingModule
-<<<<<<< HEAD
 import org.oppia.android.util.platformparameter.CACHE_LATEX_RENDERING_DEFAULT_VALUE
 import org.oppia.android.util.platformparameter.CacheLatexRendering
 import org.oppia.android.util.platformparameter.ENABLE_LANGUAGE_SELECTION_UI_DEFAULT_VALUE
@@ -132,8 +131,6 @@
 import org.oppia.android.util.platformparameter.SYNC_UP_WORKER_TIME_PERIOD_IN_HOURS_DEFAULT_VALUE
 import org.oppia.android.util.platformparameter.SplashScreenWelcomeMsg
 import org.oppia.android.util.platformparameter.SyncUpWorkerTimePeriodHours
-=======
->>>>>>> 318c63dd
 import org.oppia.android.util.system.OppiaClock
 import org.robolectric.annotation.Config
 import org.robolectric.annotation.LooperMode
@@ -624,85 +621,6 @@
     @Provides
     @ApplicationIdSeed
     fun provideFakeApplicationIdSeed(): Long = fixedApplicationId
-<<<<<<< HEAD
-
-    @Provides
-    @SplashScreenWelcomeMsg
-    fun provideSplashScreenWelcomeMsgParam(): PlatformParameterValue<Boolean> =
-      PlatformParameterValue.createDefaultParameter(SPLASH_SCREEN_WELCOME_MSG_DEFAULT_VALUE)
-
-    @Provides
-    @SyncUpWorkerTimePeriodHours
-    fun provideSyncUpWorkerTimePeriod(): PlatformParameterValue<Int> {
-      return PlatformParameterValue.createDefaultParameter(
-        SYNC_UP_WORKER_TIME_PERIOD_IN_HOURS_DEFAULT_VALUE
-      )
-    }
-
-    @Provides
-    @EnableLanguageSelectionUi
-    fun provideEnableLanguageSelectionUi(): PlatformParameterValue<Boolean> =
-      PlatformParameterValue.createDefaultParameter(ENABLE_LANGUAGE_SELECTION_UI_DEFAULT_VALUE)
-
-    @Provides
-    @LearnerStudyAnalytics
-    fun provideLearnerStudyAnalytics(): PlatformParameterValue<Boolean> =
-      PlatformParameterValue.createDefaultParameter(true)
-
-    @Provides
-    @CacheLatexRendering
-    fun provideCacheLatexRendering(): PlatformParameterValue<Boolean> =
-      PlatformParameterValue.createDefaultParameter(CACHE_LATEX_RENDERING_DEFAULT_VALUE)
-
-    @Provides
-    @EnablePerformanceMetricsCollection
-    fun provideEnablePerformanceMetricCollection(
-      platformParameterSingleton: PlatformParameterSingleton
-    ): PlatformParameterValue<Boolean> {
-      return platformParameterSingleton.getBooleanPlatformParameter(
-        ENABLE_PERFORMANCE_METRICS_COLLECTION
-      ) ?: PlatformParameterValue.createDefaultParameter(
-        ENABLE_PERFORMANCE_METRICS_COLLECTION_DEFAULT_VALUE
-      )
-    }
-
-    @Provides
-    @PerformanceMetricsCollectionUploadTimeIntervalInMinutes
-    fun providePerformanceMetricsCollectionUploadTimeIntervalInMinutes(
-      platformParameterSingleton: PlatformParameterSingleton
-    ): PlatformParameterValue<Int> {
-      return platformParameterSingleton.getIntegerPlatformParameter(
-        PERFORMANCE_METRICS_COLLECTION_UPLOAD_TIME_INTERVAL_IN_MINUTES
-      ) ?: PlatformParameterValue.createDefaultParameter(
-        PERFORMANCE_METRICS_COLLECTION_UPLOAD_TIME_INTERVAL_IN_MINUTES_DEFAULT_VAL
-      )
-    }
-
-    @Provides
-    @PerformanceMetricsCollectionHighFrequencyTimeIntervalInMinutes
-    fun providePerformanceMetricsCollectionHighFrequencyTimeIntervalInMinutes(
-      platformParameterSingleton: PlatformParameterSingleton
-    ): PlatformParameterValue<Int> {
-      return platformParameterSingleton.getIntegerPlatformParameter(
-        PERFORMANCE_METRICS_COLLECTION_HIGH_FREQUENCY_TIME_INTERVAL_IN_MINUTES
-      ) ?: PlatformParameterValue.createDefaultParameter(
-        PERFORMANCE_METRICS_COLLECTION_HIGH_FREQUENCY_TIME_INTERVAL_IN_MINUTES_DEFAULT_VAL
-      )
-    }
-
-    @Provides
-    @PerformanceMetricsCollectionLowFrequencyTimeIntervalInMinutes
-    fun providePerformanceMetricsCollectionLowFrequencyTimeIntervalInMinutes(
-      platformParameterSingleton: PlatformParameterSingleton
-    ): PlatformParameterValue<Int> {
-      return platformParameterSingleton.getIntegerPlatformParameter(
-        PERFORMANCE_METRICS_COLLECTION_LOW_FREQUENCY_TIME_INTERVAL_IN_MINUTES
-      ) ?: PlatformParameterValue.createDefaultParameter(
-        PERFORMANCE_METRICS_COLLECTION_LOW_FREQUENCY_TIME_INTERVAL_IN_MINUTES_DEFAULT_VAL
-      )
-    }
-=======
->>>>>>> 318c63dd
   }
 
   // TODO(#59): Figure out a way to reuse modules instead of needing to re-declare them.
