package org.oppia.android.app.administratorcontrols.learneranalytics

import android.app.Application
import android.content.ClipData
import android.content.ClipboardManager
import android.content.Context
import android.view.View
import androidx.annotation.IdRes
import androidx.appcompat.app.AppCompatActivity
import androidx.test.core.app.ApplicationProvider
import androidx.test.espresso.Espresso.onView
import androidx.test.espresso.action.ViewActions.click
import androidx.test.espresso.assertion.ViewAssertions.matches
<<<<<<< HEAD
=======
import androidx.test.espresso.contrib.RecyclerViewActions.actionOnItemAtPosition
import androidx.test.espresso.intent.Intents
>>>>>>> 845a4792
import androidx.test.espresso.matcher.ViewMatchers.isDisplayed
import androidx.test.espresso.matcher.ViewMatchers.isRoot
import androidx.test.espresso.matcher.ViewMatchers.withId
import androidx.test.espresso.matcher.ViewMatchers.withText
import androidx.test.ext.junit.rules.ActivityScenarioRule
import androidx.test.ext.junit.runners.AndroidJUnit4
import androidx.work.Configuration
import androidx.work.Data
import androidx.work.OneTimeWorkRequestBuilder
import androidx.work.WorkManager
import androidx.work.testing.SynchronousExecutor
import androidx.work.testing.WorkManagerTestInitHelper
import com.google.common.truth.Truth.assertThat
import dagger.Component
import dagger.Module
import dagger.Provides
import org.hamcrest.CoreMatchers.containsString
import org.hamcrest.Matcher
import org.junit.After
import org.junit.Before
import org.junit.Rule
import org.junit.Test
import org.junit.runner.RunWith
import org.oppia.android.R
import org.oppia.android.app.activity.ActivityComponent
import org.oppia.android.app.activity.ActivityComponentFactory
import org.oppia.android.app.activity.route.ActivityRouterModule
import org.oppia.android.app.application.ApplicationComponent
import org.oppia.android.app.application.ApplicationInjector
import org.oppia.android.app.application.ApplicationInjectorProvider
import org.oppia.android.app.application.ApplicationModule
import org.oppia.android.app.application.ApplicationStartupListenerModule
import org.oppia.android.app.application.testing.TestingBuildFlavorModule
import org.oppia.android.app.devoptions.DeveloperOptionsModule
import org.oppia.android.app.devoptions.DeveloperOptionsStarterModule
import org.oppia.android.app.player.state.itemviewmodel.SplitScreenInteractionModule
import org.oppia.android.app.recyclerview.RecyclerViewMatcher.Companion.atPositionOnView
import org.oppia.android.app.recyclerview.RecyclerViewMatcher.Companion.hasItemCount
import org.oppia.android.app.shim.ViewBindingShimModule
import org.oppia.android.app.testing.activity.TestActivity
import org.oppia.android.app.translation.testing.ActivityRecreatorTestModule
import org.oppia.android.app.utility.OrientationChangeAction.Companion.orientationLandscape
import org.oppia.android.data.backends.gae.NetworkConfigProdModule
import org.oppia.android.data.backends.gae.NetworkModule
import org.oppia.android.domain.classify.InteractionsModule
import org.oppia.android.domain.classify.rules.algebraicexpressioninput.AlgebraicExpressionInputModule
import org.oppia.android.domain.classify.rules.continueinteraction.ContinueModule
import org.oppia.android.domain.classify.rules.dragAndDropSortInput.DragDropSortInputModule
import org.oppia.android.domain.classify.rules.fractioninput.FractionInputModule
import org.oppia.android.domain.classify.rules.imageClickInput.ImageClickInputModule
import org.oppia.android.domain.classify.rules.itemselectioninput.ItemSelectionInputModule
import org.oppia.android.domain.classify.rules.mathequationinput.MathEquationInputModule
import org.oppia.android.domain.classify.rules.multiplechoiceinput.MultipleChoiceInputModule
import org.oppia.android.domain.classify.rules.numberwithunits.NumberWithUnitsRuleModule
import org.oppia.android.domain.classify.rules.numericexpressioninput.NumericExpressionInputModule
import org.oppia.android.domain.classify.rules.numericinput.NumericInputRuleModule
import org.oppia.android.domain.classify.rules.ratioinput.RatioInputModule
import org.oppia.android.domain.classify.rules.textinput.TextInputRuleModule
import org.oppia.android.domain.exploration.ExplorationStorageModule
import org.oppia.android.domain.hintsandsolution.HintsAndSolutionConfigModule
import org.oppia.android.domain.hintsandsolution.HintsAndSolutionProdModule
import org.oppia.android.domain.onboarding.ExpirationMetaDataRetrieverModule
import org.oppia.android.domain.oppialogger.ApplicationIdSeed
import org.oppia.android.domain.oppialogger.LogStorageModule
import org.oppia.android.domain.oppialogger.OppiaLogger
import org.oppia.android.domain.oppialogger.analytics.ApplicationLifecycleModule
import org.oppia.android.domain.oppialogger.analytics.CpuPerformanceSnapshotterModule
import org.oppia.android.domain.oppialogger.analytics.LearnerAnalyticsLogger
import org.oppia.android.domain.oppialogger.logscheduler.MetricLogSchedulerModule
import org.oppia.android.domain.oppialogger.loguploader.LogReportWorkerModule
import org.oppia.android.domain.oppialogger.loguploader.LogUploadWorker
import org.oppia.android.domain.oppialogger.loguploader.LogUploadWorkerFactory
import org.oppia.android.domain.platformparameter.PlatformParameterSingletonModule
import org.oppia.android.domain.question.QuestionModule
import org.oppia.android.domain.topic.PrimeTopicAssetsControllerModule
import org.oppia.android.domain.workmanager.WorkManagerConfigurationModule
import org.oppia.android.testing.OppiaTestRule
import org.oppia.android.testing.TestLogReportingModule
import org.oppia.android.testing.junit.InitializeDefaultLocaleRule
import org.oppia.android.testing.platformparameter.TestPlatformParameterModule
import org.oppia.android.testing.profile.ProfileTestHelper
import org.oppia.android.testing.robolectric.RobolectricModule
import org.oppia.android.testing.threading.TestCoroutineDispatchers
import org.oppia.android.testing.threading.TestDispatcherModule
import org.oppia.android.testing.time.FakeOppiaClockModule
import org.oppia.android.util.accessibility.AccessibilityTestModule
import org.oppia.android.util.caching.AssetModule
import org.oppia.android.util.caching.testing.CachingTestModule
import org.oppia.android.util.gcsresource.GcsResourceModule
import org.oppia.android.util.locale.LocaleProdModule
import org.oppia.android.util.logging.EventLoggingConfigurationModule
import org.oppia.android.util.logging.LoggerModule
import org.oppia.android.util.logging.SyncStatusManager
import org.oppia.android.util.logging.SyncStatusModule
import org.oppia.android.util.logging.firebase.FirebaseLogUploaderModule
import org.oppia.android.util.networking.NetworkConnectionDebugUtil
import org.oppia.android.util.networking.NetworkConnectionDebugUtilModule
import org.oppia.android.util.networking.NetworkConnectionUtilDebugModule
import org.oppia.android.util.parser.html.HtmlParserEntityTypeModule
import org.oppia.android.util.parser.image.GlideImageLoaderModule
import org.oppia.android.util.parser.image.ImageParsingModule
import org.oppia.android.util.system.OppiaClock
import org.robolectric.annotation.Config
import org.robolectric.annotation.LooperMode
import java.util.concurrent.TimeUnit
import javax.inject.Inject
import javax.inject.Singleton

/** Tests for [ProfileAndDeviceIdFragment]. */
// Same parameter value: helpers reduce test context, even if they are used by 1 test.
// Function name: test names are conventionally named with underscores.
@Suppress("SameParameterValue", "FunctionName")
@RunWith(AndroidJUnit4::class)
@LooperMode(LooperMode.Mode.PAUSED)
@Config(
  application = ProfileAndDeviceIdFragmentTest.TestApplication::class,
  qualifiers = "port-xxhdpi"
)
class ProfileAndDeviceIdFragmentTest {
  private companion object {
    private const val DEFAULT_APPLICATION_ID = 123456789L
  }

  @get:Rule val initializeDefaultLocaleRule = InitializeDefaultLocaleRule()
  @get:Rule val oppiaTestRule = OppiaTestRule()
  @get:Rule
  var activityRule =
    ActivityScenarioRule<TestActivity>(
      TestActivity.createIntent(ApplicationProvider.getApplicationContext())
    )

  @Inject lateinit var profileTestHelper: ProfileTestHelper
  @Inject lateinit var testCoroutineDispatchers: TestCoroutineDispatchers
  @Inject lateinit var context: Context
  @Inject lateinit var oppiaLogger: OppiaLogger
  @Inject lateinit var oppiaClock: OppiaClock
  @Inject lateinit var networkConnectionUtil: NetworkConnectionDebugUtil
  @Inject lateinit var logUploadWorkerFactory: LogUploadWorkerFactory
  @Inject lateinit var syncStatusManager: SyncStatusManager
  @Inject lateinit var learnerAnalyticsLogger: LearnerAnalyticsLogger

  private val clipboardManager by lazy {
    context.getSystemService(Context.CLIPBOARD_SERVICE) as ClipboardManager
  }

  @Before
  fun setUp() {
    TestPlatformParameterModule.forceEnableEditAccountsOptionsUi(true)
    TestPlatformParameterModule.forceEnableLearnerStudyAnalytics(true)
    setUpTestApplicationComponent()
    testCoroutineDispatchers.registerIdlingResource()
    profileTestHelper.addOnlyAdminProfile()

    val config = Configuration.Builder()
      .setExecutor(SynchronousExecutor())
      .setWorkerFactory(logUploadWorkerFactory)
      .build()
    WorkManagerTestInitHelper.initializeTestWorkManager(context, config)
  }

  @After
  fun tearDown() {
    testCoroutineDispatchers.unregisterIdlingResource()
  }

  @Test
  fun testFragment_withOnlyAdminProfile_hasThreeItems() {
    initializeActivityAndAddFragment()

    // There should be three items: a header, a profile, and the sync status.
    onView(withId(R.id.profile_and_device_id_recycler_view)).check(hasItemCount(count = 3))
  }

  @Test
  fun testFragment_withOnlyAdminProfile_hasDeviceIdHeader() {
    initializeActivityAndAddFragment()

    onView(deviceIdLabelAt(position = 0)).check(matches(isDisplayed()))
  }

  @Test
  fun testFragment_hasDeviceId() {
    initializeActivityAndAddFragment()

    onView(deviceIdLabelAt(position = 0)).check(matches(withText(containsString("c85606ca6390"))))
  }

  @Test
  fun testFragment_deviceId_hasCopyButton() {
    initializeActivityAndAddFragment()

    onView(deviceIdCopyButtonAt(position = 0)).check(matches(isDisplayed()))
  }

  @Test
  fun testFragment_deviceId_clickCopyButton_copiesDeviceIdToClipboard() {
    initializeActivityAndAddFragment()

    onView(deviceIdCopyButtonAt(position = 0)).perform(click())
    testCoroutineDispatchers.runCurrent()

    val clipData = getCurrentClipData()
    assertThat(clipData?.description?.label).isEqualTo("Oppia installation ID")
    assertThat(clipData?.itemCount).isEqualTo(1)
    assertThat(clipData?.getItemAt(0)?.text).isEqualTo("c85606ca6390")
  }

  @Test
  fun testFragment_withOnlyAdminProfile_hasOneProfileListed() {
    initializeActivityAndAddFragment()

    onView(profileNameAt(position = 1)).check(matches(isDisplayed()))
  }

  @Test
  fun testFragment_profileEntry_hasProfileName() {
    initializeActivityAndAddFragment()

    onView(profileNameAt(position = 1)).check(matches(withText("Admin")))
  }

  @Test
  fun testFragment_profileEntry_hasLearnerId() {
    initializeActivityAndAddFragment()

    onView(learnerIdAt(position = 1)).check(matches(withText("a9fe66ab")))
  }

  @Test
  fun testFragment_profileEntry_hasCopyButton() {
    initializeActivityAndAddFragment()

    onView(learnerIdCopyButtonAt(position = 1)).check(matches(isDisplayed()))
  }

  @Test
  fun testFragment_profileEntry_clickFirstCopyButton_copiesAdminLearnerIdToClipboard() {
    initializeActivityAndAddFragment()

    onView(learnerIdCopyButtonAt(position = 1)).perform(click())
    testCoroutineDispatchers.runCurrent()

    val clipData = getCurrentClipData()
    assertThat(clipData?.description?.label).isEqualTo("Admin's learner ID")
    assertThat(clipData?.itemCount).isEqualTo(1)
    assertThat(clipData?.getItemAt(0)?.text).isEqualTo("a9fe66ab")
  }

  @Test
  fun testFragment_multipleProfiles_listsAllProfiles() {
    profileTestHelper.addMoreProfiles(numProfiles = 5)

    initializeActivityAndAddFragment()

    // Header + admin + 5 new profiles + sync status = 8 items.
    onView(withId(R.id.profile_and_device_id_recycler_view)).check(hasItemCount(count = 8))
  }

  @Test
  fun testFragment_multipleProfiles_adminIsFirst() {
    profileTestHelper.addMoreProfiles(numProfiles = 5)

    initializeActivityAndAddFragment()

    onView(profileNameAt(position = 1)).check(matches(withText("Admin")))
  }

  @Test
  fun testFragment_multipleProfiles_secondEntryHasDifferentName() {
    profileTestHelper.addMoreProfiles(numProfiles = 5)

    initializeActivityAndAddFragment()

    // The second entry is not the admin.
    onView(profileNameAt(position = 2)).check(matches(withText("A")))
  }

  @Test
  fun testFragment_multipleProfiles_secondEntryHasDifferentLearnerIdThanFirst() {
    profileTestHelper.addMoreProfiles(numProfiles = 5)

    initializeActivityAndAddFragment()

    // The second profile has a different learner ID.
    onView(learnerIdAt(position = 1)).check(matches(withText("a9fe66ab")))
    onView(learnerIdAt(position = 2)).check(matches(withText("c368b501")))
  }

  @Test
  fun testFragment_multipleProfiles_copySecondEntry_copiesDifferentLearnerIdThanFirst() {
    profileTestHelper.addMoreProfiles(numProfiles = 5)

    initializeActivityAndAddFragment()

    onView(learnerIdCopyButtonAt(position = 2)).perform(click())
    testCoroutineDispatchers.runCurrent()

    val clipData = getCurrentClipData()
    assertThat(clipData?.description?.label).isEqualTo("A's learner ID")
    assertThat(clipData?.itemCount).isEqualTo(1)
    assertThat(clipData?.getItemAt(0)?.text).isEqualTo("c368b501")
  }

  @Test
  fun testFragment_initialState_deviceIdCopyButtonHasCopyLabel() {
    initializeActivityAndAddFragment()

    onView(deviceIdCopyButtonAt(position = 0)).check(matches(withText("Copy")))
  }

  @Test
  fun testFragment_adminProfile_initialState_learnerIdCopyButtonHasCopyLabel() {
    initializeActivityAndAddFragment()

    onView(learnerIdCopyButtonAt(position = 1)).check(matches(withText("Copy")))
  }

  @Test
  fun testFragment_adminProfile_clickDeviceIdCopyButton_deviceIdIsCopiedButNotLearnerId() {
    initializeActivityAndAddFragment()

    onView(deviceIdCopyButtonAt(position = 0)).perform(click())
    testCoroutineDispatchers.runCurrent()

    onView(deviceIdCopyButtonAt(position = 0)).check(matches(withText("Copied")))
    onView(learnerIdCopyButtonAt(position = 1)).check(matches(withText("Copy")))
  }

  @Test
  fun testFragment_adminProfile_clickLearnerIdCopyButton_learnerIdIsCopiedButNotDeviceId() {
    initializeActivityAndAddFragment()

    onView(learnerIdCopyButtonAt(position = 1)).perform(click())
    testCoroutineDispatchers.runCurrent()

    onView(deviceIdCopyButtonAt(position = 0)).check(matches(withText("Copy")))
    onView(learnerIdCopyButtonAt(position = 1)).check(matches(withText("Copied")))
  }

  @Test
  fun testFragment_adminProfile_clickLearnerIdCopyButton_copyInOtherApp_nothingIsCopied() {
    initializeActivityAndAddFragment()
    onView(learnerIdCopyButtonAt(position = 1)).perform(click())
    testCoroutineDispatchers.runCurrent()

    updateClipDataAsThoughFromAnotherApp()

    // Changing the clipboard in a different app should reset the labels.
    onView(deviceIdCopyButtonAt(position = 0)).check(matches(withText("Copy")))
    onView(learnerIdCopyButtonAt(position = 1)).check(matches(withText("Copy")))
  }

  @Test
  fun testFragment_adminProfile_clickLearnerIdCopyButton_rotate_learnerIdStillCopied() {
    initializeActivityAndAddFragment()
    onView(learnerIdCopyButtonAt(position = 1)).perform(click())
    testCoroutineDispatchers.runCurrent()

    onView(isRoot()).perform(orientationLandscape())
    testCoroutineDispatchers.runCurrent()

    // The button label should be restored after a rotation.
    onView(deviceIdCopyButtonAt(position = 0)).check(matches(withText("Copy")))
    onView(learnerIdCopyButtonAt(position = 1)).check(matches(withText("Copied")))
  }

  @Test
  fun testFragment_multipleProfiles_rotate_profilesStillPresent() {
    profileTestHelper.addMoreProfiles(numProfiles = 5)
    initializeActivityAndAddFragment()

    onView(isRoot()).perform(orientationLandscape())
    testCoroutineDispatchers.runCurrent()

<<<<<<< HEAD
    onView(withId(R.id.profile_and_device_id_recycler_view)).check(hasItemCount(count = 8))
=======
    onView(withId(R.id.profile_and_device_id_recycler_view)).check(hasItemCount(count = 9))
>>>>>>> 845a4792
  }

  @Test
  fun testFragment_initialState_profileDataHasYetToBeCollected() {
    initializeActivityAndAddFragment()

    onView(syncStatusAt(position = 2))
      .check(matches(withText(containsString("No data has been collected yet to upload"))))
  }

  @Test
  fun testFragment_initialState_wait_profileDataHasYetToBeCollected() {
    initializeActivityAndAddFragment()

    testCoroutineDispatchers.advanceTimeBy(delayTimeMillis = TimeUnit.SECONDS.toMillis(1))

    onView(syncStatusAt(position = 2))
      .check(matches(withText(containsString("No data has been collected yet to upload"))))
  }

  @Test
  fun testFragment_eventLogged_waitingForUpload_profileDataIsCurrentlyUploading() {
    initializeActivityAndAddFragment()

    // Unfortunately, it's tricky to pause the actual upload worker so this is a hacky way to
    // produce the same situation to ensure the label is correct.
    queueAnalyticsEvent()
    syncStatusManager.setSyncStatus(SyncStatusManager.SyncStatus.DATA_UPLOADING)
    testCoroutineDispatchers.runCurrent()

    onView(syncStatusAt(position = 2))
      .check(matches(withText(containsString("Profile data is currently uploading"))))
  }

  @Test
  fun testFragment_eventLogged_waitForUpload_profileDataIsUploaded() {
    initializeActivityAndAddFragment()

    queueAnalyticsEvent()
    flushEventWorkerQueue()

    onView(syncStatusAt(position = 2))
      .check(matches(withText(containsString("All profile data has been uploaded"))))
  }

  @Test
  fun testFragment_eventLogged_networkError_profileDataHasError() {
    initializeActivityAndAddFragment()
    queueAnalyticsEvent()

    // A network error can currently only be simulated by directly influencing the sync manager.
    syncStatusManager.setSyncStatus(SyncStatusManager.SyncStatus.NETWORK_ERROR)
    testCoroutineDispatchers.runCurrent()

    onView(syncStatusAt(position = 2))
      .check(
        matches(
          withText(
            containsString(
              "Please connect to a WiFi or Cellular network in order to upload profile data"
            )
          )
        )
      )
  }

  @Test
  fun testFragment_eventLogged_networkError_anotherLogged_wait_profileDataIsUploading() {
    initializeActivityAndAddFragment()
    queueAnalyticsEvent()
    syncStatusManager.setSyncStatus(SyncStatusManager.SyncStatus.NETWORK_ERROR)

    queueAnalyticsEvent()
    flushEventWorkerQueue()

    onView(syncStatusAt(position = 2))
      .check(matches(withText(containsString("All profile data has been uploaded"))))
  }

  @Test
  fun testFragment_rotate_profileDataHasYetToBeCollected() {
    initializeActivityAndAddFragment()

    onView(isRoot()).perform(orientationLandscape())
    testCoroutineDispatchers.runCurrent()

    onView(syncStatusAt(position = 2))
      .check(matches(withText(containsString("No data has been collected yet to upload"))))
  }

  @Test
  fun testFragment_eventLogged_waitingForUpload_rotate_profileDataIsCurrentlyUploading() {
    initializeActivityAndAddFragment()
    queueAnalyticsEvent()
    syncStatusManager.setSyncStatus(SyncStatusManager.SyncStatus.DATA_UPLOADING)

    onView(isRoot()).perform(orientationLandscape())
    testCoroutineDispatchers.runCurrent()

    onView(syncStatusAt(position = 2))
      .check(matches(withText(containsString("Profile data is currently uploading"))))
  }

  @Test
  fun testFragment_eventLogged_waitForUpload_rotate_profileDataIsUploaded() {
    initializeActivityAndAddFragment()
    queueAnalyticsEvent()
    flushEventWorkerQueue()

    onView(isRoot()).perform(orientationLandscape())
    testCoroutineDispatchers.runCurrent()

    onView(syncStatusAt(position = 2))
      .check(matches(withText(containsString("All profile data has been uploaded"))))
  }

  @Test
  fun testFragment_eventsLogged_networkError_rotate_profileDataHasError() {
    initializeActivityAndAddFragment()
    queueAnalyticsEvent()
    syncStatusManager.setSyncStatus(SyncStatusManager.SyncStatus.NETWORK_ERROR)

    onView(isRoot()).perform(orientationLandscape())
    testCoroutineDispatchers.runCurrent()

<<<<<<< HEAD
    onView(syncStatusAt(position = 2))
      .check(
        matches(
          withText(
            containsString(
              "Please connect to a WiFi or Cellular network in order to upload profile data"
            )
          )
        )
      )
=======
    onSyncStatusAt(position = 2)
      .check(matches(withText(containsString("Something went wrong when trying to upload events"))))
  }

  @Test
  fun testFragment_noEventsPending_uploadLogsButtonDisabled() {
    profileTestHelper.addMoreProfiles(numProfiles = 1)
    initializeActivityAndAddFragment()
    disconnectNetwork() // Ensure events are cached.

    // The upload button should be disabled when there are no events to upload.
    onUploadLogsButtonAt(position = 4).check(matches(not(isEnabled())))
  }

  @Test
  fun testFragment_multipleEventsPending_noConnection_uploadLogsButtonDisabled() {
    profileTestHelper.addMoreProfiles(numProfiles = 1)
    initializeActivityAndAddFragment()
    disconnectNetwork() // Ensure events are cached.

    logAnalyticsEvent(profileId = null)
    logAnalyticsEvent(profileId = ADMIN_PROFILE_ID)
    logAnalyticsEvent(profileId = LEARNER_PROFILE_ID_0)

    // The button is still disabled since there's no internet connection.
    onUploadLogsButtonAt(position = 4).check(matches(not(isEnabled())))
  }

  @Test
  fun testFragment_multipleEventsPending_uploadLogsButtonEnabled() {
    profileTestHelper.addMoreProfiles(numProfiles = 1)
    initializeActivityAndAddFragment()
    disconnectNetwork() // Ensure events are cached.

    logAnalyticsEvent(profileId = null)
    logAnalyticsEvent(profileId = ADMIN_PROFILE_ID)
    logAnalyticsEvent(profileId = LEARNER_PROFILE_ID_0)
    connectNetwork()
    logAnalyticsEvent(profileId = null) // Log an event to trigger tracking the network change.

    // With events pending & connectivity, the upload button should now be available to press.
    onUploadLogsButtonAt(position = 4).check(matches(isEnabled()))
  }

  @Test
  fun testFragment_multipleEventsPending_clickUploadLogs_wait_uploadsEventLogs() {
    profileTestHelper.addMoreProfiles(numProfiles = 1)
    initializeActivityAndAddFragment()
    disconnectNetwork() // Ensure events are cached.
    logAnalyticsEvent(profileId = null)
    logAnalyticsEvent(profileId = ADMIN_PROFILE_ID)
    logAnalyticsEvent(profileId = LEARNER_PROFILE_ID_0)
    connectNetwork()
    logAnalyticsEvent(profileId = null) // Log an event to trigger tracking the network change.
    fakeAnalyticsEventLogger.clearAllEvents()

    // Click the 'upload logs' button and wait.
    onUploadLogsButtonAt(position = 4).perform(click())
    testCoroutineDispatchers.runCurrent()

    // The events should be uploaded.
    assertThat(fakeAnalyticsEventLogger.getEventListCount()).isEqualTo(3)
>>>>>>> 845a4792
  }

  private fun initializeActivityAndAddFragment() {
    activityRule.scenario.onActivity { activity ->
      activity.setContentView(R.layout.test_activity)

      activity.supportFragmentManager.beginTransaction()
        .add(R.id.test_fragment_placeholder, ProfileAndDeviceIdFragment())
        .commitNow()
    }
    testCoroutineDispatchers.runCurrent()
  }

  private fun deviceIdLabelAt(position: Int) = profileListItemAt(position, R.id.device_id_label)

  private fun deviceIdCopyButtonAt(position: Int) =
    profileListItemAt(position, R.id.device_id_copy_button)

  private fun profileNameAt(position: Int) =
    profileListItemAt(position, R.id.profile_id_view_profile_name)

  private fun learnerIdAt(position: Int) =
    profileListItemAt(position, R.id.profile_id_view_learner_id)

  private fun learnerIdCopyButtonAt(position: Int) =
    profileListItemAt(position, R.id.learner_id_copy_button)

  private fun syncStatusAt(position: Int) =
    profileListItemAt(position, R.id.learner_analytics_sync_status_text_view)

  private fun profileListItemAt(position: Int, @IdRes viewId: Int): Matcher<View> {
    return atPositionOnView(
      recyclerViewId = R.id.profile_and_device_id_recycler_view, position, targetViewId = viewId
    )
  }

  private fun getCurrentClipData(): ClipData? = clipboardManager.primaryClip

  private fun updateClipDataAsThoughFromAnotherApp() {
    // This must use the setter since property syntax seems to break on SDK 30.
    @Suppress("UsePropertyAccessSyntax")
    clipboardManager.setPrimaryClip(
      ClipData.newPlainText(
        /* label= */ "Label of text from another app", /* text= */ "Text copied from another app"
      )
    )
    testCoroutineDispatchers.runCurrent()
  }

  private fun queueAnalyticsEvent() {
    learnerAnalyticsLogger.logAppInForeground(
      installationId = "test_install_id", learnerId = "test_learner_id"
    )
  }

  private fun flushEventWorkerQueue() {
    val workManager = WorkManager.getInstance(context)

    val inputData = Data.Builder().putString(
      LogUploadWorker.WORKER_CASE_KEY, LogUploadWorker.EVENT_WORKER
    ).build()

    val request = OneTimeWorkRequestBuilder<LogUploadWorker>().setInputData(inputData).build()
    workManager.enqueue(request)
    testCoroutineDispatchers.runCurrent()
  }

  private fun setUpTestApplicationComponent() {
    ApplicationProvider.getApplicationContext<TestApplication>().inject(this)
  }

  @Module
  class TestModule {
    companion object {
      // Use a fixed application ID to ensure deterministic generation of learner IDs.
      var fixedApplicationId = DEFAULT_APPLICATION_ID
    }

    @Provides
    @ApplicationIdSeed
    fun provideFakeApplicationIdSeed(): Long = fixedApplicationId
  }

  // TODO(#59): Figure out a way to reuse modules instead of needing to re-declare them.
  @Singleton
  @Component(
    modules = [
      TestPlatformParameterModule::class,
      TestModule::class, RobolectricModule::class, PlatformParameterSingletonModule::class,
      TestDispatcherModule::class, ApplicationModule::class, LoggerModule::class,
      ContinueModule::class, FractionInputModule::class, ItemSelectionInputModule::class,
      MultipleChoiceInputModule::class, NumberWithUnitsRuleModule::class,
      NumericInputRuleModule::class, TextInputRuleModule::class, DragDropSortInputModule::class,
      ImageClickInputModule::class, InteractionsModule::class, GcsResourceModule::class,
      GlideImageLoaderModule::class, ImageParsingModule::class, HtmlParserEntityTypeModule::class,
      QuestionModule::class, TestLogReportingModule::class, AccessibilityTestModule::class,
      LogStorageModule::class, CachingTestModule::class, PrimeTopicAssetsControllerModule::class,
      ExpirationMetaDataRetrieverModule::class, ViewBindingShimModule::class,
      RatioInputModule::class, WorkManagerConfigurationModule::class,
      ApplicationStartupListenerModule::class, LogReportWorkerModule::class,
      HintsAndSolutionConfigModule::class, HintsAndSolutionProdModule::class,
      FirebaseLogUploaderModule::class, FakeOppiaClockModule::class,
      DeveloperOptionsStarterModule::class, DeveloperOptionsModule::class,
      ExplorationStorageModule::class, NetworkModule::class, NetworkConfigProdModule::class,
      NetworkConnectionUtilDebugModule::class, NetworkConnectionDebugUtilModule::class,
      AssetModule::class, LocaleProdModule::class, ActivityRecreatorTestModule::class,
      SyncStatusModule::class, SplitScreenInteractionModule::class,
      NumericExpressionInputModule::class, AlgebraicExpressionInputModule::class,
      MathEquationInputModule::class, MetricLogSchedulerModule::class,
      TestingBuildFlavorModule::class, EventLoggingConfigurationModule::class,
      ActivityRouterModule::class, CpuPerformanceSnapshotterModule::class,
      ApplicationLifecycleModule::class
    ]
  )
  interface TestApplicationComponent : ApplicationComponent {
    @Component.Builder
    interface Builder : ApplicationComponent.Builder

    fun inject(test: ProfileAndDeviceIdFragmentTest)
  }

  class TestApplication : Application(), ActivityComponentFactory, ApplicationInjectorProvider {
    private val component: TestApplicationComponent by lazy {
      DaggerProfileAndDeviceIdFragmentTest_TestApplicationComponent.builder()
        .setApplication(this)
        .build() as TestApplicationComponent
    }

    fun inject(test: ProfileAndDeviceIdFragmentTest) {
      component.inject(test)
    }

    override fun createActivityComponent(activity: AppCompatActivity): ActivityComponent {
      return component.getActivityComponentBuilderProvider().get().setActivity(activity).build()
    }

    override fun getApplicationInjector(): ApplicationInjector = component
  }
}<|MERGE_RESOLUTION|>--- conflicted
+++ resolved
@@ -7,21 +7,23 @@
 import android.view.View
 import androidx.annotation.IdRes
 import androidx.appcompat.app.AppCompatActivity
+import androidx.recyclerview.widget.RecyclerView
 import androidx.test.core.app.ApplicationProvider
 import androidx.test.espresso.Espresso.onView
+import androidx.test.espresso.ViewInteraction
 import androidx.test.espresso.action.ViewActions.click
+import androidx.test.espresso.action.ViewActions.scrollTo
 import androidx.test.espresso.assertion.ViewAssertions.matches
-<<<<<<< HEAD
-=======
 import androidx.test.espresso.contrib.RecyclerViewActions.actionOnItemAtPosition
 import androidx.test.espresso.intent.Intents
->>>>>>> 845a4792
 import androidx.test.espresso.matcher.ViewMatchers.isDisplayed
+import androidx.test.espresso.matcher.ViewMatchers.isEnabled
 import androidx.test.espresso.matcher.ViewMatchers.isRoot
 import androidx.test.espresso.matcher.ViewMatchers.withId
 import androidx.test.espresso.matcher.ViewMatchers.withText
 import androidx.test.ext.junit.rules.ActivityScenarioRule
 import androidx.test.ext.junit.runners.AndroidJUnit4
+import androidx.test.ext.truth.content.IntentSubject.assertThat
 import androidx.work.Configuration
 import androidx.work.Data
 import androidx.work.OneTimeWorkRequestBuilder
@@ -33,6 +35,7 @@
 import dagger.Module
 import dagger.Provides
 import org.hamcrest.CoreMatchers.containsString
+import org.hamcrest.CoreMatchers.not
 import org.hamcrest.Matcher
 import org.junit.After
 import org.junit.Before
@@ -51,6 +54,7 @@
 import org.oppia.android.app.application.testing.TestingBuildFlavorModule
 import org.oppia.android.app.devoptions.DeveloperOptionsModule
 import org.oppia.android.app.devoptions.DeveloperOptionsStarterModule
+import org.oppia.android.app.model.ProfileId
 import org.oppia.android.app.player.state.itemviewmodel.SplitScreenInteractionModule
 import org.oppia.android.app.recyclerview.RecyclerViewMatcher.Companion.atPositionOnView
 import org.oppia.android.app.recyclerview.RecyclerViewMatcher.Companion.hasItemCount
@@ -92,14 +96,18 @@
 import org.oppia.android.domain.question.QuestionModule
 import org.oppia.android.domain.topic.PrimeTopicAssetsControllerModule
 import org.oppia.android.domain.workmanager.WorkManagerConfigurationModule
+import org.oppia.android.testing.FakeAnalyticsEventLogger
 import org.oppia.android.testing.OppiaTestRule
 import org.oppia.android.testing.TestLogReportingModule
 import org.oppia.android.testing.junit.InitializeDefaultLocaleRule
+import org.oppia.android.testing.logging.SyncStatusTestModule
+import org.oppia.android.testing.logging.TestSyncStatusManager
 import org.oppia.android.testing.platformparameter.TestPlatformParameterModule
 import org.oppia.android.testing.profile.ProfileTestHelper
 import org.oppia.android.testing.robolectric.RobolectricModule
 import org.oppia.android.testing.threading.TestCoroutineDispatchers
 import org.oppia.android.testing.threading.TestDispatcherModule
+import org.oppia.android.testing.time.FakeOppiaClock
 import org.oppia.android.testing.time.FakeOppiaClockModule
 import org.oppia.android.util.accessibility.AccessibilityTestModule
 import org.oppia.android.util.caching.AssetModule
@@ -108,16 +116,15 @@
 import org.oppia.android.util.locale.LocaleProdModule
 import org.oppia.android.util.logging.EventLoggingConfigurationModule
 import org.oppia.android.util.logging.LoggerModule
-import org.oppia.android.util.logging.SyncStatusManager
-import org.oppia.android.util.logging.SyncStatusModule
+import org.oppia.android.util.logging.SyncStatusManager.SyncStatus
 import org.oppia.android.util.logging.firebase.FirebaseLogUploaderModule
 import org.oppia.android.util.networking.NetworkConnectionDebugUtil
 import org.oppia.android.util.networking.NetworkConnectionDebugUtilModule
+import org.oppia.android.util.networking.NetworkConnectionUtil.ProdConnectionStatus
 import org.oppia.android.util.networking.NetworkConnectionUtilDebugModule
 import org.oppia.android.util.parser.html.HtmlParserEntityTypeModule
 import org.oppia.android.util.parser.image.GlideImageLoaderModule
 import org.oppia.android.util.parser.image.ImageParsingModule
-import org.oppia.android.util.system.OppiaClock
 import org.robolectric.annotation.Config
 import org.robolectric.annotation.LooperMode
 import java.util.concurrent.TimeUnit
@@ -135,10 +142,6 @@
   qualifiers = "port-xxhdpi"
 )
 class ProfileAndDeviceIdFragmentTest {
-  private companion object {
-    private const val DEFAULT_APPLICATION_ID = 123456789L
-  }
-
   @get:Rule val initializeDefaultLocaleRule = InitializeDefaultLocaleRule()
   @get:Rule val oppiaTestRule = OppiaTestRule()
   @get:Rule
@@ -151,11 +154,12 @@
   @Inject lateinit var testCoroutineDispatchers: TestCoroutineDispatchers
   @Inject lateinit var context: Context
   @Inject lateinit var oppiaLogger: OppiaLogger
-  @Inject lateinit var oppiaClock: OppiaClock
+  @Inject lateinit var fakeOppiaClock: FakeOppiaClock
   @Inject lateinit var networkConnectionUtil: NetworkConnectionDebugUtil
   @Inject lateinit var logUploadWorkerFactory: LogUploadWorkerFactory
-  @Inject lateinit var syncStatusManager: SyncStatusManager
+  @Inject lateinit var syncStatusManager: TestSyncStatusManager
   @Inject lateinit var learnerAnalyticsLogger: LearnerAnalyticsLogger
+  @Inject lateinit var fakeAnalyticsEventLogger: FakeAnalyticsEventLogger
 
   private val clipboardManager by lazy {
     context.getSystemService(Context.CLIPBOARD_SERVICE) as ClipboardManager
@@ -166,6 +170,7 @@
     TestPlatformParameterModule.forceEnableEditAccountsOptionsUi(true)
     TestPlatformParameterModule.forceEnableLearnerStudyAnalytics(true)
     setUpTestApplicationComponent()
+    Intents.init()
     testCoroutineDispatchers.registerIdlingResource()
     profileTestHelper.addOnlyAdminProfile()
 
@@ -179,6 +184,7 @@
   @After
   fun tearDown() {
     testCoroutineDispatchers.unregisterIdlingResource()
+    Intents.release()
   }
 
   @Test
@@ -186,35 +192,35 @@
     initializeActivityAndAddFragment()
 
     // There should be three items: a header, a profile, and the sync status.
-    onView(withId(R.id.profile_and_device_id_recycler_view)).check(hasItemCount(count = 3))
+    onView(withId(R.id.profile_and_device_id_recycler_view)).check(hasItemCount(count = 4))
   }
 
   @Test
   fun testFragment_withOnlyAdminProfile_hasDeviceIdHeader() {
     initializeActivityAndAddFragment()
 
-    onView(deviceIdLabelAt(position = 0)).check(matches(isDisplayed()))
+    onDeviceIdLabelAt(position = 0).check(matches(isDisplayed()))
   }
 
   @Test
   fun testFragment_hasDeviceId() {
     initializeActivityAndAddFragment()
 
-    onView(deviceIdLabelAt(position = 0)).check(matches(withText(containsString("c85606ca6390"))))
+    onDeviceIdLabelAt(position = 0).check(matches(withText(containsString("c85606ca6390"))))
   }
 
   @Test
   fun testFragment_deviceId_hasCopyButton() {
     initializeActivityAndAddFragment()
 
-    onView(deviceIdCopyButtonAt(position = 0)).check(matches(isDisplayed()))
+    onDeviceIdCopyButtonAt(position = 0).check(matches(isDisplayed()))
   }
 
   @Test
   fun testFragment_deviceId_clickCopyButton_copiesDeviceIdToClipboard() {
     initializeActivityAndAddFragment()
 
-    onView(deviceIdCopyButtonAt(position = 0)).perform(click())
+    onDeviceIdCopyButtonAt(position = 0).perform(click())
     testCoroutineDispatchers.runCurrent()
 
     val clipData = getCurrentClipData()
@@ -227,35 +233,35 @@
   fun testFragment_withOnlyAdminProfile_hasOneProfileListed() {
     initializeActivityAndAddFragment()
 
-    onView(profileNameAt(position = 1)).check(matches(isDisplayed()))
+    onProfileNameAt(position = 1).check(matches(isDisplayed()))
   }
 
   @Test
   fun testFragment_profileEntry_hasProfileName() {
     initializeActivityAndAddFragment()
 
-    onView(profileNameAt(position = 1)).check(matches(withText("Admin")))
+    onProfileNameAt(position = 1).check(matches(withText("Admin")))
   }
 
   @Test
   fun testFragment_profileEntry_hasLearnerId() {
     initializeActivityAndAddFragment()
 
-    onView(learnerIdAt(position = 1)).check(matches(withText("a9fe66ab")))
+    onLearnerIdAt(position = 1).check(matches(withText("a9fe66ab")))
   }
 
   @Test
   fun testFragment_profileEntry_hasCopyButton() {
     initializeActivityAndAddFragment()
 
-    onView(learnerIdCopyButtonAt(position = 1)).check(matches(isDisplayed()))
+    onLearnerIdCopyButtonAt(position = 1).check(matches(isDisplayed()))
   }
 
   @Test
   fun testFragment_profileEntry_clickFirstCopyButton_copiesAdminLearnerIdToClipboard() {
     initializeActivityAndAddFragment()
 
-    onView(learnerIdCopyButtonAt(position = 1)).perform(click())
+    onLearnerIdCopyButtonAt(position = 1).perform(click())
     testCoroutineDispatchers.runCurrent()
 
     val clipData = getCurrentClipData()
@@ -271,7 +277,7 @@
     initializeActivityAndAddFragment()
 
     // Header + admin + 5 new profiles + sync status = 8 items.
-    onView(withId(R.id.profile_and_device_id_recycler_view)).check(hasItemCount(count = 8))
+    onView(withId(R.id.profile_and_device_id_recycler_view)).check(hasItemCount(count = 9))
   }
 
   @Test
@@ -280,7 +286,7 @@
 
     initializeActivityAndAddFragment()
 
-    onView(profileNameAt(position = 1)).check(matches(withText("Admin")))
+    onProfileNameAt(position = 1).check(matches(withText("Admin")))
   }
 
   @Test
@@ -290,7 +296,7 @@
     initializeActivityAndAddFragment()
 
     // The second entry is not the admin.
-    onView(profileNameAt(position = 2)).check(matches(withText("A")))
+    onProfileNameAt(position = 2).check(matches(withText("A")))
   }
 
   @Test
@@ -300,8 +306,8 @@
     initializeActivityAndAddFragment()
 
     // The second profile has a different learner ID.
-    onView(learnerIdAt(position = 1)).check(matches(withText("a9fe66ab")))
-    onView(learnerIdAt(position = 2)).check(matches(withText("c368b501")))
+    onLearnerIdAt(position = 1).check(matches(withText("a9fe66ab")))
+    onLearnerIdAt(position = 2).check(matches(withText("c368b501")))
   }
 
   @Test
@@ -310,7 +316,7 @@
 
     initializeActivityAndAddFragment()
 
-    onView(learnerIdCopyButtonAt(position = 2)).perform(click())
+    onLearnerIdCopyButtonAt(position = 2).perform(click())
     testCoroutineDispatchers.runCurrent()
 
     val clipData = getCurrentClipData()
@@ -323,63 +329,63 @@
   fun testFragment_initialState_deviceIdCopyButtonHasCopyLabel() {
     initializeActivityAndAddFragment()
 
-    onView(deviceIdCopyButtonAt(position = 0)).check(matches(withText("Copy")))
+    onDeviceIdCopyButtonAt(position = 0).check(matches(withText("Copy")))
   }
 
   @Test
   fun testFragment_adminProfile_initialState_learnerIdCopyButtonHasCopyLabel() {
     initializeActivityAndAddFragment()
 
-    onView(learnerIdCopyButtonAt(position = 1)).check(matches(withText("Copy")))
+    onLearnerIdCopyButtonAt(position = 1).check(matches(withText("Copy")))
   }
 
   @Test
   fun testFragment_adminProfile_clickDeviceIdCopyButton_deviceIdIsCopiedButNotLearnerId() {
     initializeActivityAndAddFragment()
 
-    onView(deviceIdCopyButtonAt(position = 0)).perform(click())
-    testCoroutineDispatchers.runCurrent()
-
-    onView(deviceIdCopyButtonAt(position = 0)).check(matches(withText("Copied")))
-    onView(learnerIdCopyButtonAt(position = 1)).check(matches(withText("Copy")))
+    onDeviceIdCopyButtonAt(position = 0).perform(click())
+    testCoroutineDispatchers.runCurrent()
+
+    onDeviceIdCopyButtonAt(position = 0).check(matches(withText("Copied")))
+    onLearnerIdCopyButtonAt(position = 1).check(matches(withText("Copy")))
   }
 
   @Test
   fun testFragment_adminProfile_clickLearnerIdCopyButton_learnerIdIsCopiedButNotDeviceId() {
     initializeActivityAndAddFragment()
 
-    onView(learnerIdCopyButtonAt(position = 1)).perform(click())
-    testCoroutineDispatchers.runCurrent()
-
-    onView(deviceIdCopyButtonAt(position = 0)).check(matches(withText("Copy")))
-    onView(learnerIdCopyButtonAt(position = 1)).check(matches(withText("Copied")))
+    onLearnerIdCopyButtonAt(position = 1).perform(click())
+    testCoroutineDispatchers.runCurrent()
+
+    onDeviceIdCopyButtonAt(position = 0).check(matches(withText("Copy")))
+    onLearnerIdCopyButtonAt(position = 1).check(matches(withText("Copied")))
   }
 
   @Test
   fun testFragment_adminProfile_clickLearnerIdCopyButton_copyInOtherApp_nothingIsCopied() {
     initializeActivityAndAddFragment()
-    onView(learnerIdCopyButtonAt(position = 1)).perform(click())
+    onLearnerIdCopyButtonAt(position = 1).perform(click())
     testCoroutineDispatchers.runCurrent()
 
     updateClipDataAsThoughFromAnotherApp()
 
     // Changing the clipboard in a different app should reset the labels.
-    onView(deviceIdCopyButtonAt(position = 0)).check(matches(withText("Copy")))
-    onView(learnerIdCopyButtonAt(position = 1)).check(matches(withText("Copy")))
+    onDeviceIdCopyButtonAt(position = 0).check(matches(withText("Copy")))
+    onLearnerIdCopyButtonAt(position = 1).check(matches(withText("Copy")))
   }
 
   @Test
   fun testFragment_adminProfile_clickLearnerIdCopyButton_rotate_learnerIdStillCopied() {
     initializeActivityAndAddFragment()
-    onView(learnerIdCopyButtonAt(position = 1)).perform(click())
+    onLearnerIdCopyButtonAt(position = 1).perform(click())
     testCoroutineDispatchers.runCurrent()
 
     onView(isRoot()).perform(orientationLandscape())
     testCoroutineDispatchers.runCurrent()
 
     // The button label should be restored after a rotation.
-    onView(deviceIdCopyButtonAt(position = 0)).check(matches(withText("Copy")))
-    onView(learnerIdCopyButtonAt(position = 1)).check(matches(withText("Copied")))
+    onDeviceIdCopyButtonAt(position = 0).check(matches(withText("Copy")))
+    onLearnerIdCopyButtonAt(position = 1).check(matches(withText("Copied")))
   }
 
   @Test
@@ -390,18 +396,14 @@
     onView(isRoot()).perform(orientationLandscape())
     testCoroutineDispatchers.runCurrent()
 
-<<<<<<< HEAD
-    onView(withId(R.id.profile_and_device_id_recycler_view)).check(hasItemCount(count = 8))
-=======
     onView(withId(R.id.profile_and_device_id_recycler_view)).check(hasItemCount(count = 9))
->>>>>>> 845a4792
   }
 
   @Test
   fun testFragment_initialState_profileDataHasYetToBeCollected() {
     initializeActivityAndAddFragment()
 
-    onView(syncStatusAt(position = 2))
+    onSyncStatusAt(position = 2)
       .check(matches(withText(containsString("No data has been collected yet to upload"))))
   }
 
@@ -411,45 +413,55 @@
 
     testCoroutineDispatchers.advanceTimeBy(delayTimeMillis = TimeUnit.SECONDS.toMillis(1))
 
-    onView(syncStatusAt(position = 2))
+    onSyncStatusAt(position = 2)
       .check(matches(withText(containsString("No data has been collected yet to upload"))))
   }
 
   @Test
-  fun testFragment_eventLogged_waitingForUpload_profileDataIsCurrentlyUploading() {
-    initializeActivityAndAddFragment()
+  fun testFragment_eventLogged_waitingForUpload_indicatorTextMentionsWaiting() {
+    initializeActivityAndAddFragment()
+    disconnectNetwork() // Ensure events are cached.
+
+    // Enqueue the event, but don't actually begin uploading it, then reconnect to the network. Note
+    // that the extra event log is a slight hack to force a refresh of the status indicator (since
+    // network changes are polled when there are other changes to represent rather than being
+    // actively "pushed" by the system).
+    logAnalyticsEvent()
+    connectNetwork()
+    logAnalyticsEvent()
+
+    // The status indicator is suggesting that events can be uploaded (and there are some available
+    // to upload), they just haven't been scheduled yet.
+    onSyncStatusAt(position = 2)
+      .check(matches(withText(containsString("Waiting to schedule data uploading worker…"))))
+  }
+
+  @Test
+  fun testFragment_eventLogged_waitingForUpload_uploadStarted_profileDataIsCurrentlyUploading() {
+    initializeActivityAndAddFragment()
+    disconnectNetwork() // Ensure events are cached.
 
     // Unfortunately, it's tricky to pause the actual upload worker so this is a hacky way to
     // produce the same situation to ensure the label is correct.
-    queueAnalyticsEvent()
-    syncStatusManager.setSyncStatus(SyncStatusManager.SyncStatus.DATA_UPLOADING)
-    testCoroutineDispatchers.runCurrent()
-
-    onView(syncStatusAt(position = 2))
+    logAnalyticsEvent()
+    syncStatusManager.forceSyncStatus(SyncStatus.DATA_UPLOADING)
+    testCoroutineDispatchers.runCurrent()
+
+    onSyncStatusAt(position = 2)
       .check(matches(withText(containsString("Profile data is currently uploading"))))
   }
 
   @Test
-  fun testFragment_eventLogged_waitForUpload_profileDataIsUploaded() {
-    initializeActivityAndAddFragment()
-
-    queueAnalyticsEvent()
-    flushEventWorkerQueue()
-
-    onView(syncStatusAt(position = 2))
-      .check(matches(withText(containsString("All profile data has been uploaded"))))
-  }
-
-  @Test
-  fun testFragment_eventLogged_networkError_profileDataHasError() {
-    initializeActivityAndAddFragment()
-    queueAnalyticsEvent()
-
-    // A network error can currently only be simulated by directly influencing the sync manager.
-    syncStatusManager.setSyncStatus(SyncStatusManager.SyncStatus.NETWORK_ERROR)
-    testCoroutineDispatchers.runCurrent()
-
-    onView(syncStatusAt(position = 2))
+  fun testFragment_noConnectivity_indicatorTextMentionsDataCannotBeUploaded() {
+    initializeActivityAndAddFragment()
+    disconnectNetwork() // Ensure events are cached.
+
+    // Enqueue an event but don't reconnect to the network.
+    logAnalyticsEvent()
+
+    // The status indicator is suggesting that internet connectivity needs to resume in order to
+    // upload events.
+    onSyncStatusAt(position = 2)
       .check(
         matches(
           withText(
@@ -462,76 +474,100 @@
   }
 
   @Test
-  fun testFragment_eventLogged_networkError_anotherLogged_wait_profileDataIsUploading() {
-    initializeActivityAndAddFragment()
-    queueAnalyticsEvent()
-    syncStatusManager.setSyncStatus(SyncStatusManager.SyncStatus.NETWORK_ERROR)
-
-    queueAnalyticsEvent()
+  fun testFragment_eventLogged_waitForUpload_profileDataIsUploaded() {
+    initializeActivityAndAddFragment()
+    disconnectNetwork() // Ensure events are cached.
+
+    logAnalyticsEvent()
+    connectNetwork()
     flushEventWorkerQueue()
 
-    onView(syncStatusAt(position = 2))
+    onSyncStatusAt(position = 2)
       .check(matches(withText(containsString("All profile data has been uploaded"))))
   }
 
   @Test
+  fun testFragment_eventLogged_uploadError_profileDataHasError() {
+    initializeActivityAndAddFragment()
+    disconnectNetwork() // Ensure events are cached.
+    logAnalyticsEvent()
+
+    // An upload error can currently only be simulated by directly influencing the sync manager.
+    syncStatusManager.forceSyncStatus(SyncStatus.UPLOAD_ERROR)
+    testCoroutineDispatchers.runCurrent()
+
+    onSyncStatusAt(position = 2)
+      .check(matches(withText(containsString("Something went wrong when trying to upload events"))))
+  }
+
+  @Test
+  fun testFragment_eventLogged_uploadError_anotherLogged_wait_profileDataIsUploading() {
+    initializeActivityAndAddFragment()
+    disconnectNetwork() // Ensure events are cached.
+    logAnalyticsEvent()
+    syncStatusManager.reportUploadError()
+    testCoroutineDispatchers.runCurrent()
+
+    logAnalyticsEvent()
+    connectNetwork()
+    flushEventWorkerQueue()
+
+    onSyncStatusAt(position = 2)
+      .check(matches(withText(containsString("All profile data has been uploaded"))))
+  }
+
+  @Test
   fun testFragment_rotate_profileDataHasYetToBeCollected() {
     initializeActivityAndAddFragment()
 
     onView(isRoot()).perform(orientationLandscape())
     testCoroutineDispatchers.runCurrent()
 
-    onView(syncStatusAt(position = 2))
+    onSyncStatusAt(position = 2)
       .check(matches(withText(containsString("No data has been collected yet to upload"))))
   }
 
   @Test
   fun testFragment_eventLogged_waitingForUpload_rotate_profileDataIsCurrentlyUploading() {
     initializeActivityAndAddFragment()
-    queueAnalyticsEvent()
-    syncStatusManager.setSyncStatus(SyncStatusManager.SyncStatus.DATA_UPLOADING)
+    disconnectNetwork() // Ensure events are cached.
+    logAnalyticsEvent()
+    syncStatusManager.forceSyncStatus(SyncStatus.DATA_UPLOADING)
+    testCoroutineDispatchers.runCurrent()
 
     onView(isRoot()).perform(orientationLandscape())
     testCoroutineDispatchers.runCurrent()
 
-    onView(syncStatusAt(position = 2))
+    onSyncStatusAt(position = 2)
       .check(matches(withText(containsString("Profile data is currently uploading"))))
   }
 
   @Test
   fun testFragment_eventLogged_waitForUpload_rotate_profileDataIsUploaded() {
     initializeActivityAndAddFragment()
-    queueAnalyticsEvent()
+    disconnectNetwork() // Ensure events are cached.
+    logAnalyticsEvent()
+    connectNetwork()
     flushEventWorkerQueue()
 
     onView(isRoot()).perform(orientationLandscape())
     testCoroutineDispatchers.runCurrent()
 
-    onView(syncStatusAt(position = 2))
+    onSyncStatusAt(position = 2)
       .check(matches(withText(containsString("All profile data has been uploaded"))))
   }
 
   @Test
-  fun testFragment_eventsLogged_networkError_rotate_profileDataHasError() {
-    initializeActivityAndAddFragment()
-    queueAnalyticsEvent()
-    syncStatusManager.setSyncStatus(SyncStatusManager.SyncStatus.NETWORK_ERROR)
+  fun testFragment_eventsLogged_uploadError_rotate_profileDataHasError() {
+    initializeActivityAndAddFragment()
+    disconnectNetwork() // Ensure events are cached.
+    logAnalyticsEvent()
+    syncStatusManager.forceSyncStatus(SyncStatus.UPLOAD_ERROR)
+    testCoroutineDispatchers.runCurrent()
 
     onView(isRoot()).perform(orientationLandscape())
     testCoroutineDispatchers.runCurrent()
 
-<<<<<<< HEAD
-    onView(syncStatusAt(position = 2))
-      .check(
-        matches(
-          withText(
-            containsString(
-              "Please connect to a WiFi or Cellular network in order to upload profile data"
-            )
-          )
-        )
-      )
-=======
     onSyncStatusAt(position = 2)
       .check(matches(withText(containsString("Something went wrong when trying to upload events"))))
   }
@@ -594,7 +630,6 @@
 
     // The events should be uploaded.
     assertThat(fakeAnalyticsEventLogger.getEventListCount()).isEqualTo(3)
->>>>>>> 845a4792
   }
 
   private fun initializeActivityAndAddFragment() {
@@ -605,25 +640,55 @@
         .add(R.id.test_fragment_placeholder, ProfileAndDeviceIdFragment())
         .commitNow()
     }
-    testCoroutineDispatchers.runCurrent()
-  }
-
-  private fun deviceIdLabelAt(position: Int) = profileListItemAt(position, R.id.device_id_label)
-
-  private fun deviceIdCopyButtonAt(position: Int) =
-    profileListItemAt(position, R.id.device_id_copy_button)
-
-  private fun profileNameAt(position: Int) =
-    profileListItemAt(position, R.id.profile_id_view_profile_name)
-
-  private fun learnerIdAt(position: Int) =
-    profileListItemAt(position, R.id.profile_id_view_learner_id)
-
-  private fun learnerIdCopyButtonAt(position: Int) =
-    profileListItemAt(position, R.id.learner_id_copy_button)
-
-  private fun syncStatusAt(position: Int) =
-    profileListItemAt(position, R.id.learner_analytics_sync_status_text_view)
+    connectNetwork() // Start with internet connectivity.
+    testCoroutineDispatchers.runCurrent()
+  }
+
+  private fun scrollTo(position: Int) {
+    onView(withId(R.id.profile_and_device_id_recycler_view))
+      .perform(actionOnItemAtPosition<RecyclerView.ViewHolder>(position, scrollTo()))
+    testCoroutineDispatchers.runCurrent()
+  }
+
+  private fun onDeviceIdLabelAt(position: Int) = onProfileListItemAt(position, R.id.device_id_label)
+
+  private fun onDeviceIdCopyButtonAt(position: Int) =
+    onProfileListItemAt(position, R.id.device_id_copy_button)
+
+  private fun onProfileNameAt(position: Int) =
+    onProfileListItemAt(position, R.id.profile_id_view_profile_name)
+
+  private fun onLearnerIdAt(position: Int) =
+    onProfileListItemAt(position, R.id.profile_id_view_learner_id)
+
+  private fun onLearnerIdCopyButtonAt(position: Int) =
+    onProfileListItemAt(position, R.id.learner_id_copy_button)
+
+  private fun onAwaitingUploadLearnerEventsCountAt(position: Int) =
+    onProfileListItemAt(position, R.id.learner_events_waiting_upload_count)
+
+  private fun onUploadedLearnerEventsCountAt(position: Int) =
+    onProfileListItemAt(position, R.id.learner_events_uploaded_count)
+
+  private fun onAwaitingUploadUncategorizedEventsCountAt(position: Int) =
+    onProfileListItemAt(position, R.id.uncategorized_events_waiting_upload_count)
+
+  private fun onUploadedUncategorizedEventsCountAt(position: Int) =
+    onProfileListItemAt(position, R.id.uncategorized_events_uploaded_count)
+
+  private fun onSyncStatusAt(position: Int) =
+    onProfileListItemAt(position, R.id.learner_analytics_sync_status_text_view)
+
+  private fun onShareIdsAndEventsButtonAt(position: Int) =
+    onProfileListItemAt(position, R.id.learner_analytics_share_ids_and_events_button)
+
+  private fun onUploadLogsButtonAt(position: Int) =
+    onProfileListItemAt(position, R.id.learner_analytics_upload_logs_now_button)
+
+  private fun onProfileListItemAt(position: Int, @IdRes viewId: Int): ViewInteraction {
+    scrollTo(position)
+    return onView(profileListItemAt(position, viewId))
+  }
 
   private fun profileListItemAt(position: Int, @IdRes viewId: Int): Matcher<View> {
     return atPositionOnView(
@@ -638,16 +703,27 @@
     @Suppress("UsePropertyAccessSyntax")
     clipboardManager.setPrimaryClip(
       ClipData.newPlainText(
-        /* label= */ "Label of text from another app", /* text= */ "Text copied from another app"
+        /* label = */ "Label of text from another app", /* text = */ "Text copied from another app"
       )
     )
     testCoroutineDispatchers.runCurrent()
   }
 
-  private fun queueAnalyticsEvent() {
+  private fun logAnalyticsEvent(profileId: ProfileId? = null) {
     learnerAnalyticsLogger.logAppInForeground(
-      installationId = "test_install_id", learnerId = "test_learner_id"
+      installationId = "test_install_id", profileId, learnerId = "test_learner_id"
     )
+    testCoroutineDispatchers.runCurrent()
+  }
+
+  private fun logTwoAnalyticsEvents(profileId: ProfileId? = null) {
+    logAnalyticsEvent(profileId)
+    logAnalyticsEvent(profileId)
+  }
+
+  private fun logThreeAnalyticsEvents(profileId: ProfileId? = null) {
+    logTwoAnalyticsEvents(profileId)
+    logAnalyticsEvent(profileId)
   }
 
   private fun flushEventWorkerQueue() {
@@ -660,6 +736,20 @@
     val request = OneTimeWorkRequestBuilder<LogUploadWorker>().setInputData(inputData).build()
     workManager.enqueue(request)
     testCoroutineDispatchers.runCurrent()
+  }
+
+  private fun disconnectNetwork() {
+    networkConnectionUtil.setCurrentConnectionStatus(ProdConnectionStatus.NONE)
+  }
+
+  private fun connectNetwork() {
+    networkConnectionUtil.setCurrentConnectionStatus(ProdConnectionStatus.LOCAL)
+  }
+
+  private fun connectOnlyToFlushWorkerQueue() {
+    connectNetwork()
+    flushEventWorkerQueue()
+    disconnectNetwork()
   }
 
   private fun setUpTestApplicationComponent() {
@@ -701,7 +791,7 @@
       ExplorationStorageModule::class, NetworkModule::class, NetworkConfigProdModule::class,
       NetworkConnectionUtilDebugModule::class, NetworkConnectionDebugUtilModule::class,
       AssetModule::class, LocaleProdModule::class, ActivityRecreatorTestModule::class,
-      SyncStatusModule::class, SplitScreenInteractionModule::class,
+      SyncStatusTestModule::class, SplitScreenInteractionModule::class,
       NumericExpressionInputModule::class, AlgebraicExpressionInputModule::class,
       MathEquationInputModule::class, MetricLogSchedulerModule::class,
       TestingBuildFlavorModule::class, EventLoggingConfigurationModule::class,
@@ -733,4 +823,16 @@
 
     override fun getApplicationInjector(): ApplicationInjector = component
   }
+
+  private companion object {
+    private const val DEFAULT_APPLICATION_ID = 123456789L
+
+    private val ADMIN_PROFILE_ID = createProfileId(internalProfileId = 0)
+    private val LEARNER_PROFILE_ID_0 = createProfileId(internalProfileId = 1)
+    private val LEARNER_PROFILE_ID_1 = createProfileId(internalProfileId = 2)
+
+    private fun createProfileId(internalProfileId: Int) = ProfileId.newBuilder().apply {
+      internalId = internalProfileId
+    }.build()
+  }
 }