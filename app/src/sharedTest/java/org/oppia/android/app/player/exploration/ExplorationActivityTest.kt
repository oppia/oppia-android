--- conflicted
+++ resolved
@@ -1621,12 +1621,8 @@
       WorkManagerConfigurationModule::class, HintsAndSolutionConfigModule::class,
       FirebaseLogUploaderModule::class, FakeOppiaClockModule::class, PracticeTabModule::class,
       DeveloperOptionsStarterModule::class, DeveloperOptionsModule::class,
-<<<<<<< HEAD
-      TestExplorationStorageModule::class, NetworkModule::class
-=======
-      TestExplorationStorageModule::class, NetworkConnectionUtilDebugModule::class,
-      NetworkConnectionDebugUtilModule::class
->>>>>>> af5ce27e
+      TestExplorationStorageModule::class, NetworkModule::class,
+      NetworkConnectionUtilDebugModule::class, NetworkConnectionDebugUtilModule::class
     ]
   )
 
