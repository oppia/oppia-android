--- conflicted
+++ resolved
@@ -1630,12 +1630,8 @@
       ApplicationStartupListenerModule::class, LogUploadWorkerModule::class,
       WorkManagerConfigurationModule::class, HintsAndSolutionConfigModule::class,
       FirebaseLogUploaderModule::class, FakeOppiaClockModule::class, PracticeTabModule::class,
-<<<<<<< HEAD
-      MyDownloadsModule::class
-=======
       DeveloperOptionsStarterModule::class, DeveloperOptionsModule::class,
-      TestExplorationStorageModule::class
->>>>>>> 04bc03ff
+      TestExplorationStorageModule::class, MyDownloadsModule::class
     ]
   )
 
