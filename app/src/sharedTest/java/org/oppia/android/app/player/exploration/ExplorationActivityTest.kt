--- conflicted
+++ resolved
@@ -113,13 +113,8 @@
 import org.oppia.android.util.gcsresource.GcsResourceModule
 import org.oppia.android.util.logging.LoggerModule
 import org.oppia.android.util.logging.firebase.FirebaseLogUploaderModule
-<<<<<<< HEAD
-import org.oppia.android.util.networking.DebugNetworkConnectionUtil
-import org.oppia.android.util.networking.NetworkConnectionUtil.ConnectionStatus
-=======
 import org.oppia.android.util.networking.NetworkConnectionUtil.ConnectionStatus
 import org.oppia.android.util.networking.NetworkConnectionUtilDebugImpl
->>>>>>> e5ed461e
 import org.oppia.android.util.networking.NetworkConnectionUtilDebugModule
 import org.oppia.android.util.parser.html.HtmlParserEntityTypeModule
 import org.oppia.android.util.parser.image.GlideImageLoaderModule
@@ -149,11 +144,7 @@
   lateinit var explorationDataController: ExplorationDataController
 
   @Inject
-<<<<<<< HEAD
-  lateinit var debugNetworkConnectionUtil: DebugNetworkConnectionUtil
-=======
   lateinit var networkConnectionUtilDebugImpl: NetworkConnectionUtilDebugImpl
->>>>>>> e5ed461e
 
   @Inject
   lateinit var context: Context
@@ -192,11 +183,6 @@
   ) {
     launch(ExplorationInjectionActivity::class.java).use {
       it.onActivity { activity ->
-<<<<<<< HEAD
-        debugNetworkConnectionUtil =
-          activity.networkConnectionUtil as DebugNetworkConnectionUtil
-=======
->>>>>>> e5ed461e
         explorationDataController = activity.explorationDataController
         explorationDataController.startPlayingExploration(
           internalProfileId,
@@ -303,11 +289,7 @@
         FRACTIONS_EXPLORATION_ID_0,
         shouldSavePartialProgress = false
       )
-<<<<<<< HEAD
-      debugNetworkConnectionUtil.setCurrentConnectionStatus(ConnectionStatus.LOCAL)
-=======
       networkConnectionUtilDebugImpl.setCurrentConnectionStatus(ConnectionStatus.LOCAL)
->>>>>>> e5ed461e
       testCoroutineDispatchers.runCurrent()
       onView(withId(R.id.action_audio_player))
         .check(matches(withContentDescription(context.getString(R.string.audio_player_off))))
@@ -334,11 +316,7 @@
         FRACTIONS_EXPLORATION_ID_0,
         shouldSavePartialProgress = false
       )
-<<<<<<< HEAD
-      debugNetworkConnectionUtil.setCurrentConnectionStatus(ConnectionStatus.LOCAL)
-=======
       networkConnectionUtilDebugImpl.setCurrentConnectionStatus(ConnectionStatus.LOCAL)
->>>>>>> e5ed461e
       testCoroutineDispatchers.runCurrent()
       onView(withId(R.id.action_audio_player)).perform(click())
       onView(withId(R.id.action_audio_player))
@@ -366,11 +344,7 @@
         FRACTIONS_EXPLORATION_ID_0,
         shouldSavePartialProgress = false
       )
-<<<<<<< HEAD
-      debugNetworkConnectionUtil.setCurrentConnectionStatus(ConnectionStatus.LOCAL)
-=======
       networkConnectionUtilDebugImpl.setCurrentConnectionStatus(ConnectionStatus.LOCAL)
->>>>>>> e5ed461e
       testCoroutineDispatchers.runCurrent()
       onView(withId(R.id.action_audio_player)).perform(click())
       onView(withId(R.id.action_audio_player)).perform(click())
@@ -528,11 +502,7 @@
         RATIOS_EXPLORATION_ID_0,
         shouldSavePartialProgress = false
       )
-<<<<<<< HEAD
-      debugNetworkConnectionUtil.setCurrentConnectionStatus(ConnectionStatus.NONE)
-=======
       networkConnectionUtilDebugImpl.setCurrentConnectionStatus(ConnectionStatus.NONE)
->>>>>>> e5ed461e
       testCoroutineDispatchers.runCurrent()
       onView(withId(R.id.action_audio_player)).perform(click())
       onView(withText(context.getString(R.string.audio_dialog_offline_message)))
@@ -559,11 +529,7 @@
         RATIOS_EXPLORATION_ID_0,
         shouldSavePartialProgress = false
       )
-<<<<<<< HEAD
-      debugNetworkConnectionUtil.setCurrentConnectionStatus(ConnectionStatus.CELLULAR)
-=======
       networkConnectionUtilDebugImpl.setCurrentConnectionStatus(ConnectionStatus.CELLULAR)
->>>>>>> e5ed461e
       testCoroutineDispatchers.runCurrent()
       onView(withId(R.id.action_audio_player)).perform(click())
       onView(withText(context.getString(R.string.cellular_data_alert_dialog_title)))
@@ -590,11 +556,7 @@
         RATIOS_EXPLORATION_ID_0,
         shouldSavePartialProgress = false
       )
-<<<<<<< HEAD
-      debugNetworkConnectionUtil.setCurrentConnectionStatus(ConnectionStatus.CELLULAR)
-=======
       networkConnectionUtilDebugImpl.setCurrentConnectionStatus(ConnectionStatus.CELLULAR)
->>>>>>> e5ed461e
       testCoroutineDispatchers.runCurrent()
       onView(withId(R.id.action_audio_player)).perform(click())
       onView(isRoot()).perform(orientationLandscape())
@@ -622,11 +584,7 @@
         RATIOS_EXPLORATION_ID_0,
         shouldSavePartialProgress = false
       )
-<<<<<<< HEAD
-      debugNetworkConnectionUtil.setCurrentConnectionStatus(ConnectionStatus.CELLULAR)
-=======
       networkConnectionUtilDebugImpl.setCurrentConnectionStatus(ConnectionStatus.CELLULAR)
->>>>>>> e5ed461e
       testCoroutineDispatchers.runCurrent()
       onView(withId(R.id.action_audio_player)).perform(click())
       onView(
@@ -665,11 +623,7 @@
         RATIOS_EXPLORATION_ID_0,
         shouldSavePartialProgress = false
       )
-<<<<<<< HEAD
-      debugNetworkConnectionUtil.setCurrentConnectionStatus(ConnectionStatus.CELLULAR)
-=======
       networkConnectionUtilDebugImpl.setCurrentConnectionStatus(ConnectionStatus.CELLULAR)
->>>>>>> e5ed461e
       testCoroutineDispatchers.runCurrent()
       onView(withId(R.id.action_audio_player)).perform(click())
       onView(
@@ -713,11 +667,7 @@
         RATIOS_EXPLORATION_ID_0,
         shouldSavePartialProgress = false
       )
-<<<<<<< HEAD
-      debugNetworkConnectionUtil.setCurrentConnectionStatus(ConnectionStatus.CELLULAR)
-=======
       networkConnectionUtilDebugImpl.setCurrentConnectionStatus(ConnectionStatus.CELLULAR)
->>>>>>> e5ed461e
       testCoroutineDispatchers.runCurrent()
       onView(withId(R.id.action_audio_player)).perform(click())
       onView(withText(context.getString(R.string.cellular_data_alert_dialog_title)))
@@ -758,11 +708,7 @@
         RATIOS_EXPLORATION_ID_0,
         shouldSavePartialProgress = false
       )
-<<<<<<< HEAD
-      debugNetworkConnectionUtil.setCurrentConnectionStatus(ConnectionStatus.CELLULAR)
-=======
       networkConnectionUtilDebugImpl.setCurrentConnectionStatus(ConnectionStatus.CELLULAR)
->>>>>>> e5ed461e
       testCoroutineDispatchers.runCurrent()
       onView(withId(R.id.action_audio_player)).perform(click())
       onView(withText(context.getString(R.string.cellular_data_alert_dialog_title)))
@@ -798,11 +744,7 @@
       RATIOS_EXPLORATION_ID_0,
       shouldSavePartialProgress = false
     )
-<<<<<<< HEAD
-    debugNetworkConnectionUtil.setCurrentConnectionStatus(ConnectionStatus.LOCAL)
-=======
     networkConnectionUtilDebugImpl.setCurrentConnectionStatus(ConnectionStatus.LOCAL)
->>>>>>> e5ed461e
     launch<ExplorationActivity>(
       createExplorationActivityIntent(
         internalProfileId,
@@ -852,11 +794,7 @@
         FRACTIONS_EXPLORATION_ID_0,
         shouldSavePartialProgress = false
       )
-<<<<<<< HEAD
-      debugNetworkConnectionUtil.setCurrentConnectionStatus(ConnectionStatus.LOCAL)
-=======
       networkConnectionUtilDebugImpl.setCurrentConnectionStatus(ConnectionStatus.LOCAL)
->>>>>>> e5ed461e
       testCoroutineDispatchers.runCurrent()
       onView(withId(R.id.state_recycler_view)).perform(
         scrollToPosition<RecyclerView.ViewHolder>(
@@ -909,11 +847,7 @@
       RATIOS_EXPLORATION_ID_0,
       shouldSavePartialProgress = false
     )
-<<<<<<< HEAD
-    debugNetworkConnectionUtil.setCurrentConnectionStatus(ConnectionStatus.LOCAL)
-=======
     networkConnectionUtilDebugImpl.setCurrentConnectionStatus(ConnectionStatus.LOCAL)
->>>>>>> e5ed461e
     launch<ExplorationActivity>(
       createExplorationActivityIntent(
         internalProfileId, RATIOS_TOPIC_ID,
