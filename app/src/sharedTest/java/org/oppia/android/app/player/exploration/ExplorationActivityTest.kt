--- conflicted
+++ resolved
@@ -1094,13 +1094,8 @@
       onView(withId(R.id.action_audio_player)).perform(click())
 
       testCoroutineDispatchers.runCurrent()
-<<<<<<< HEAD
-      onView(withId(R.id.play_pause_audio_icon)).check(matches(isDisplayed()))
+      onView(withId(R.id.audio_bar_container)).check(matches(isDisplayed()))
       onView(withText(context.getString(R.string.cellular_audio_dialog_title)))
-=======
-      onView(withId(R.id.audio_bar_container)).check(matches(isDisplayed()))
-      onView(withText(context.getString(R.string.cellular_data_alert_dialog_title)))
->>>>>>> 6006277f
         .check(doesNotExist())
     }
     explorationDataController.stopPlayingExploration(isCompletion = false)
