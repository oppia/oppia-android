package org.oppia.android.app.testing.options

import android.app.Application
import android.content.Context
import android.content.Intent
import androidx.appcompat.app.AppCompatActivity
import androidx.test.core.app.ActivityScenario.launch
import androidx.test.core.app.ApplicationProvider
import androidx.test.espresso.Espresso.onView
import androidx.test.espresso.action.ViewActions.click
import androidx.test.espresso.assertion.ViewAssertions.matches
import androidx.test.espresso.intent.Intents
import androidx.test.espresso.matcher.ViewMatchers.isChecked
import androidx.test.espresso.matcher.ViewMatchers.isRoot
import androidx.test.espresso.matcher.ViewMatchers.withText
import androidx.test.ext.junit.runners.AndroidJUnit4
import dagger.Component
import dagger.Module
import dagger.Provides
import org.junit.After
import org.junit.Before
import org.junit.Test
import org.junit.runner.RunWith
import org.oppia.android.R
import org.oppia.android.app.activity.ActivityComponent
import org.oppia.android.app.application.ActivityComponentFactory
import org.oppia.android.app.application.ApplicationComponent
import org.oppia.android.app.application.ApplicationInjector
import org.oppia.android.app.application.ApplicationInjectorProvider
import org.oppia.android.app.application.ApplicationModule
import org.oppia.android.app.application.ApplicationStartupListenerModule
import org.oppia.android.app.mydownloads.MyDownloadsModule
import org.oppia.android.app.options.APP_LANGUAGE
import org.oppia.android.app.options.AppLanguageActivity
import org.oppia.android.app.options.OptionsActivity
import org.oppia.android.app.player.state.hintsandsolution.HintsAndSolutionConfigModule
import org.oppia.android.app.recyclerview.RecyclerViewMatcher.Companion.atPositionOnView
import org.oppia.android.app.shim.ViewBindingShimModule
import org.oppia.android.app.topic.PracticeTabModule
import org.oppia.android.app.utility.OrientationChangeAction.Companion.orientationLandscape
import org.oppia.android.domain.classify.InteractionsModule
import org.oppia.android.domain.classify.rules.continueinteraction.ContinueModule
import org.oppia.android.domain.classify.rules.dragAndDropSortInput.DragDropSortInputModule
import org.oppia.android.domain.classify.rules.fractioninput.FractionInputModule
import org.oppia.android.domain.classify.rules.imageClickInput.ImageClickInputModule
import org.oppia.android.domain.classify.rules.itemselectioninput.ItemSelectionInputModule
import org.oppia.android.domain.classify.rules.multiplechoiceinput.MultipleChoiceInputModule
import org.oppia.android.domain.classify.rules.numberwithunits.NumberWithUnitsRuleModule
import org.oppia.android.domain.classify.rules.numericinput.NumericInputRuleModule
import org.oppia.android.domain.classify.rules.ratioinput.RatioInputModule
import org.oppia.android.domain.classify.rules.textinput.TextInputRuleModule
import org.oppia.android.domain.onboarding.ExpirationMetaDataRetrieverModule
import org.oppia.android.domain.oppialogger.LogStorageModule
import org.oppia.android.domain.oppialogger.loguploader.LogUploadWorkerModule
import org.oppia.android.domain.oppialogger.loguploader.WorkManagerConfigurationModule
import org.oppia.android.domain.question.QuestionModule
import org.oppia.android.domain.topic.PrimeTopicAssetsControllerModule
import org.oppia.android.testing.TestLogReportingModule
import org.oppia.android.testing.profile.ProfileTestHelper
import org.oppia.android.testing.robolectric.RobolectricModule
import org.oppia.android.testing.threading.TestCoroutineDispatchers
import org.oppia.android.testing.threading.TestDispatcherModule
import org.oppia.android.testing.time.FakeOppiaClockModule
import org.oppia.android.util.accessibility.AccessibilityTestModule
import org.oppia.android.util.caching.CacheAssetsLocally
import org.oppia.android.util.caching.testing.CachingTestModule
import org.oppia.android.util.gcsresource.GcsResourceModule
import org.oppia.android.util.logging.LoggerModule
import org.oppia.android.util.logging.firebase.FirebaseLogUploaderModule
import org.oppia.android.util.parser.GlideImageLoaderModule
import org.oppia.android.util.parser.HtmlParserEntityTypeModule
import org.oppia.android.util.parser.ImageParsingModule
import org.robolectric.annotation.Config
import org.robolectric.annotation.LooperMode
import javax.inject.Inject
import javax.inject.Singleton

private const val ENGLISH = 0
private const val FRENCH = 1
private const val HINDI = 2
private const val CHINESE = 3

@RunWith(AndroidJUnit4::class)
@LooperMode(LooperMode.Mode.PAUSED)
@Config(application = AppLanguageFragmentTest.TestApplication::class)
class AppLanguageFragmentTest {

  @Inject
  lateinit var context: Context

  @Inject
  lateinit var profileTestHelper: ProfileTestHelper

  @Inject
  lateinit var testCoroutineDispatchers: TestCoroutineDispatchers

  @Before
  fun setUp() {
    setUpTestApplicationComponent()
    Intents.init()
    profileTestHelper.initializeProfiles()
  }

  @After
  fun tearDown() {
    Intents.release()
  }

  @Test
  fun testAppLanguage_changeAppLanguageToFrench_changeConfiguration_selectedLanguageIsFrench() {
    launch<AppLanguageActivity>(createAppLanguageActivityIntent("English")).use {
      selectLanguage(FRENCH)
      rotateToLandscape()
      checkSelectedLanguage(FRENCH)
    }
  }

  @Test
  @Config(qualifiers = "sw600dp")
  fun testAppLanguage_clickAppLanguage_changeAppLanguage_checkOptionsFragmentIsUpdatedCorrectly() {
    launch<OptionsActivity>(createOptionActivityIntent(0, true)).use {
      testCoroutineDispatchers.runCurrent()
      selectChangeAppLanguage()
      selectLanguage(HINDI)
      checkAppLanguage("Hindi")
    }
  }

  private fun checkSelectedLanguage(index: Int) {
    onView(
      atPositionOnView(
        R.id.language_recycler_view,
        index,
        R.id.language_radio_button
      )
    ).check(matches(isChecked()))
    testCoroutineDispatchers.runCurrent()
  }

  private fun rotateToLandscape() {
    onView(isRoot()).perform(orientationLandscape())
    testCoroutineDispatchers.runCurrent()
  }

  private fun selectChangeAppLanguage() {
    onView(
      atPositionOnView(
        R.id.options_recyclerview,
        1,
        R.id.app_language_item_layout
      )
    ).perform(
      click()
    )
    testCoroutineDispatchers.runCurrent()
  }

  private fun selectLanguage(index: Int) {
    onView(
      atPositionOnView(
        recyclerViewId = R.id.language_recycler_view,
        position = index,
        targetViewId = R.id.language_radio_button
      )
    ).perform(
      click()
    )
    testCoroutineDispatchers.runCurrent()
  }

  private fun checkAppLanguage(appLanguage: String) {
    onView(
      atPositionOnView(
        R.id.options_recyclerview,
        1,
        R.id.app_language_text_view
      )
    ).check(
      matches(withText(appLanguage))
    )
  }

  private fun createAppLanguageActivityIntent(summaryValue: String): Intent {
    return AppLanguageActivity.createAppLanguageActivityIntent(
      ApplicationProvider.getApplicationContext(),
      APP_LANGUAGE,
      summaryValue
    )
  }

  private fun createOptionActivityIntent(
    internalProfileId: Int,
    isFromNavigationDrawer: Boolean
  ): Intent {
    return OptionsActivity.createOptionsActivity(
      ApplicationProvider.getApplicationContext(),
      internalProfileId,
      isFromNavigationDrawer
    )
  }

  private fun setUpTestApplicationComponent() {
    ApplicationProvider.getApplicationContext<TestApplication>().inject(this)
  }

  @Module
  class TestModule {
    // Do not use caching to ensure URLs are always used as the main data source when loading audio.
    @Provides
    @CacheAssetsLocally
    fun provideCacheAssetsLocally(): Boolean = false
  }

  // TODO(#59): Figure out a way to reuse modules instead of needing to re-declare them.
  @Singleton
  @Component(
    modules = [
      TestDispatcherModule::class, ApplicationModule::class, RobolectricModule::class,
      LoggerModule::class, ContinueModule::class, FractionInputModule::class,
      ItemSelectionInputModule::class, MultipleChoiceInputModule::class,
      NumberWithUnitsRuleModule::class, NumericInputRuleModule::class, TextInputRuleModule::class,
      DragDropSortInputModule::class, InteractionsModule::class, GcsResourceModule::class,
      GlideImageLoaderModule::class, ImageParsingModule::class, HtmlParserEntityTypeModule::class,
      QuestionModule::class, TestLogReportingModule::class, AccessibilityTestModule::class,
      ImageClickInputModule::class, LogStorageModule::class, CachingTestModule::class,
      PrimeTopicAssetsControllerModule::class, ExpirationMetaDataRetrieverModule::class,
      ViewBindingShimModule::class, ApplicationStartupListenerModule::class,
      RatioInputModule::class, HintsAndSolutionConfigModule::class,
      WorkManagerConfigurationModule::class, FirebaseLogUploaderModule::class,
<<<<<<< HEAD
      LogUploadWorkerModule::class, FakeOppiaClockModule::class, MyDownloadsModule::class
=======
      LogUploadWorkerModule::class, FakeOppiaClockModule::class, PracticeTabModule::class
>>>>>>> 0dbe671e
    ]
  )
  interface TestApplicationComponent : ApplicationComponent {
    @Component.Builder
    interface Builder : ApplicationComponent.Builder

    fun inject(appLanguageFragmentTest: AppLanguageFragmentTest)
  }

  class TestApplication : Application(), ActivityComponentFactory, ApplicationInjectorProvider {
    private val component: TestApplicationComponent by lazy {
      DaggerAppLanguageFragmentTest_TestApplicationComponent.builder()
        .setApplication(this)
        .build() as TestApplicationComponent
    }

    fun inject(appLanguageFragmentTest: AppLanguageFragmentTest) {
      component.inject(appLanguageFragmentTest)
    }

    override fun createActivityComponent(activity: AppCompatActivity): ActivityComponent {
      return component.getActivityComponentBuilderProvider().get().setActivity(activity).build()
    }

    override fun getApplicationInjector(): ApplicationInjector = component
  }
}<|MERGE_RESOLUTION|>--- conflicted
+++ resolved
@@ -227,11 +227,8 @@
       ViewBindingShimModule::class, ApplicationStartupListenerModule::class,
       RatioInputModule::class, HintsAndSolutionConfigModule::class,
       WorkManagerConfigurationModule::class, FirebaseLogUploaderModule::class,
-<<<<<<< HEAD
-      LogUploadWorkerModule::class, FakeOppiaClockModule::class, MyDownloadsModule::class
-=======
-      LogUploadWorkerModule::class, FakeOppiaClockModule::class, PracticeTabModule::class
->>>>>>> 0dbe671e
+      LogUploadWorkerModule::class, FakeOppiaClockModule::class, PracticeTabModule::class,
+      MyDownloadsModule::class
     ]
   )
   interface TestApplicationComponent : ApplicationComponent {
