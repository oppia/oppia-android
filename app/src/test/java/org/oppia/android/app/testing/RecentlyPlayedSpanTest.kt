--- conflicted
+++ resolved
@@ -90,12 +90,8 @@
     setUpTestApplicationComponent()
     testCoroutineDispatchers.registerIdlingResource()
     profileId = ProfileId.newBuilder().setInternalId(internalProfileId).build()
-<<<<<<< HEAD
-    storyProgressTestHelper.markTopicPlayedForFractionsStory0Exploration0(
-=======
     fakeOppiaClock.setFakeTimeMode(FakeOppiaClock.FakeTimeMode.MODE_UPTIME_MILLIS)
     storyProgressTestHelper.markRecentlyPlayedFractionsStory0Exp0(
->>>>>>> f8f068d5
       profileId,
       timestampOlderThanOneWeek = false
     )
