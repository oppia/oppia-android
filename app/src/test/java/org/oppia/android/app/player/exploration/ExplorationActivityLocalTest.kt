--- conflicted
+++ resolved
@@ -191,12 +191,8 @@
       ApplicationStartupListenerModule::class, LogUploadWorkerModule::class,
       WorkManagerConfigurationModule::class, HintsAndSolutionConfigModule::class,
       FirebaseLogUploaderModule::class, FakeOppiaClockModule::class, PracticeTabModule::class,
-<<<<<<< HEAD
-      MyDownloadsModule::class
-=======
       DeveloperOptionsStarterModule::class, DeveloperOptionsModule::class,
-      ExplorationStorageModule::class
->>>>>>> 04bc03ff
+      ExplorationStorageModule::class, MyDownloadsModule::class
     ]
   )
   interface TestApplicationComponent : ApplicationComponent {
