--- conflicted
+++ resolved
@@ -108,12 +108,10 @@
   @Inject
   lateinit var testCoroutineDispatchers: TestCoroutineDispatchers
 
-<<<<<<< HEAD
   private lateinit var profileId: ProfileId
-=======
+
   @Inject
   lateinit var profileTestHelper: ProfileTestHelper
->>>>>>> 74f39685
 
   @Before
   fun setUp() {
