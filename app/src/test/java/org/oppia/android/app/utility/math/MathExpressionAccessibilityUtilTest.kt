package org.oppia.android.app.utility.math

import android.app.Application
import androidx.appcompat.app.AppCompatActivity
import androidx.test.core.app.ApplicationProvider
import androidx.test.ext.junit.rules.ActivityScenarioRule
import com.google.common.truth.StringSubject
import com.google.common.truth.Truth.assertThat
import com.google.common.truth.Truth.assertWithMessage
import dagger.BindsInstance
import dagger.Component
import org.junit.Before
import org.junit.Rule
import org.junit.Test
import org.junit.runner.RunWith
import org.oppia.android.app.activity.ActivityComponent
import org.oppia.android.app.activity.ActivityComponentFactory
import org.oppia.android.app.activity.ActivityIntentFactoriesModule
import org.oppia.android.app.activity.route.ActivityRouterModule
import org.oppia.android.app.application.ApplicationComponent
import org.oppia.android.app.application.ApplicationInjector
import org.oppia.android.app.application.ApplicationInjectorProvider
import org.oppia.android.app.application.ApplicationModule
import org.oppia.android.app.application.ApplicationStartupListenerModule
import org.oppia.android.app.application.testing.TestingBuildFlavorModule
import org.oppia.android.app.devoptions.DeveloperOptionsModule
import org.oppia.android.app.devoptions.DeveloperOptionsStarterModule
import org.oppia.android.app.model.MathBinaryOperation
import org.oppia.android.app.model.MathEquation
import org.oppia.android.app.model.MathExpression
import org.oppia.android.app.model.MathFunctionCall
import org.oppia.android.app.model.MathUnaryOperation
import org.oppia.android.app.model.OppiaLanguage
import org.oppia.android.app.model.OppiaLanguage.ARABIC
import org.oppia.android.app.model.OppiaLanguage.BRAZILIAN_PORTUGUESE
import org.oppia.android.app.model.OppiaLanguage.ENGLISH
import org.oppia.android.app.model.OppiaLanguage.HINDI
import org.oppia.android.app.model.OppiaLanguage.HINGLISH
import org.oppia.android.app.model.OppiaLanguage.LANGUAGE_UNSPECIFIED
import org.oppia.android.app.model.OppiaLanguage.NIGERIAN_PIDGIN
import org.oppia.android.app.model.OppiaLanguage.PORTUGUESE
import org.oppia.android.app.model.OppiaLanguage.SWAHILI
import org.oppia.android.app.model.OppiaLanguage.UNRECOGNIZED
import org.oppia.android.app.model.Real
import org.oppia.android.app.player.state.itemviewmodel.SplitScreenInteractionModule
import org.oppia.android.app.shim.ViewBindingShimModule
import org.oppia.android.app.testing.activity.TestActivity
import org.oppia.android.app.translation.testing.ActivityRecreatorTestModule
import org.oppia.android.data.backends.gae.NetworkConfigProdModule
import org.oppia.android.data.backends.gae.NetworkModule
import org.oppia.android.domain.classify.InteractionsModule
import org.oppia.android.domain.classify.rules.algebraicexpressioninput.AlgebraicExpressionInputModule
import org.oppia.android.domain.classify.rules.continueinteraction.ContinueModule
import org.oppia.android.domain.classify.rules.dragAndDropSortInput.DragDropSortInputModule
import org.oppia.android.domain.classify.rules.fractioninput.FractionInputModule
import org.oppia.android.domain.classify.rules.imageClickInput.ImageClickInputModule
import org.oppia.android.domain.classify.rules.itemselectioninput.ItemSelectionInputModule
import org.oppia.android.domain.classify.rules.mathequationinput.MathEquationInputModule
import org.oppia.android.domain.classify.rules.multiplechoiceinput.MultipleChoiceInputModule
import org.oppia.android.domain.classify.rules.numberwithunits.NumberWithUnitsRuleModule
import org.oppia.android.domain.classify.rules.numericexpressioninput.NumericExpressionInputModule
import org.oppia.android.domain.classify.rules.numericinput.NumericInputRuleModule
import org.oppia.android.domain.classify.rules.ratioinput.RatioInputModule
import org.oppia.android.domain.classify.rules.textinput.TextInputRuleModule
import org.oppia.android.domain.exploration.ExplorationStorageModule
import org.oppia.android.domain.hintsandsolution.HintsAndSolutionConfigModule
import org.oppia.android.domain.hintsandsolution.HintsAndSolutionProdModule
import org.oppia.android.domain.onboarding.testing.ExpirationMetaDataRetrieverTestModule
import org.oppia.android.domain.oppialogger.LogStorageModule
import org.oppia.android.domain.oppialogger.LoggingIdentifierModule
import org.oppia.android.domain.oppialogger.analytics.ApplicationLifecycleModule
import org.oppia.android.domain.oppialogger.analytics.CpuPerformanceSnapshotterModule
import org.oppia.android.domain.oppialogger.logscheduler.MetricLogSchedulerModule
import org.oppia.android.domain.oppialogger.loguploader.LogReportWorkerModule
import org.oppia.android.domain.platformparameter.PlatformParameterModule
import org.oppia.android.domain.platformparameter.PlatformParameterSingletonModule
import org.oppia.android.domain.question.QuestionModule
import org.oppia.android.domain.topic.PrimeTopicAssetsControllerModule
import org.oppia.android.domain.workmanager.WorkManagerConfigurationModule
import org.oppia.android.testing.TestLogReportingModule
import org.oppia.android.testing.junit.InitializeDefaultLocaleRule
import org.oppia.android.testing.junit.OppiaParameterizedTestRunner
import org.oppia.android.testing.junit.OppiaParameterizedTestRunner.Iteration
import org.oppia.android.testing.junit.OppiaParameterizedTestRunner.Parameter
import org.oppia.android.testing.junit.OppiaParameterizedTestRunner.SelectRunnerPlatform
import org.oppia.android.testing.junit.ParameterizedRobolectricTestRunner
import org.oppia.android.testing.math.MathEquationSubject
import org.oppia.android.testing.math.MathEquationSubject.Companion.assertThat
import org.oppia.android.testing.math.MathExpressionSubject
import org.oppia.android.testing.math.MathExpressionSubject.Companion.assertThat
import org.oppia.android.testing.robolectric.RobolectricModule
import org.oppia.android.testing.threading.TestDispatcherModule
import org.oppia.android.testing.time.FakeOppiaClockModule
import org.oppia.android.util.accessibility.AccessibilityTestModule
import org.oppia.android.util.caching.AssetModule
import org.oppia.android.util.caching.testing.CachingTestModule
import org.oppia.android.util.gcsresource.GcsResourceModule
import org.oppia.android.util.locale.testing.LocaleTestModule
import org.oppia.android.util.logging.EventLoggingConfigurationModule
import org.oppia.android.util.logging.LoggerModule
import org.oppia.android.util.logging.SyncStatusModule
import org.oppia.android.util.logging.firebase.FirebaseLogUploaderModule
import org.oppia.android.util.math.MathExpressionParser
import org.oppia.android.util.math.MathExpressionParser.Companion.ErrorCheckingMode
import org.oppia.android.util.math.MathExpressionParser.Companion.ErrorCheckingMode.ALL_ERRORS
import org.oppia.android.util.math.MathExpressionParser.Companion.ErrorCheckingMode.REQUIRED_ONLY
import org.oppia.android.util.math.MathExpressionParser.Companion.MathParsingResult
import org.oppia.android.util.math.ONE_HALF
import org.oppia.android.util.networking.NetworkConnectionDebugUtilModule
import org.oppia.android.util.networking.NetworkConnectionUtilDebugModule
import org.oppia.android.util.parser.html.HtmlParserEntityTypeModule
import org.oppia.android.util.parser.image.GlideImageLoaderModule
import org.oppia.android.util.parser.image.ImageParsingModule
import org.robolectric.annotation.Config
import org.robolectric.annotation.LooperMode
import javax.inject.Singleton

/**
 * Tests for [MathExpressionAccessibilityUtil].
 *
 * Note that this test suite does not make an effort to differentiate tests for numeric and
 * algebraic expressions since it's mainly testing [MathExpression] and [MathEquation] structures,
 * and relies on other test suites to verify that raw numeric expressions can be correctly converted
 * to [MathExpression]s.
 */
// FunctionName: test names are conventionally named with underscores.
@Suppress("FunctionName")
@RunWith(OppiaParameterizedTestRunner::class)
@SelectRunnerPlatform(ParameterizedRobolectricTestRunner::class)
@LooperMode(LooperMode.Mode.PAUSED)
@Config(application = MathExpressionAccessibilityUtilTest.TestApplication::class)
class MathExpressionAccessibilityUtilTest {
  @get:Rule
  val initializeDefaultLocaleRule = InitializeDefaultLocaleRule()

  @get:Rule
  var activityRule =
    ActivityScenarioRule<TestActivity>(
      TestActivity.createIntent(ApplicationProvider.getApplicationContext())
    )

  @Parameter lateinit var language: String
  @Parameter lateinit var expression: String
  @Parameter lateinit var equation: String
  @Parameter lateinit var a11yStr: String

  lateinit var util: MathExpressionAccessibilityUtil

  @Before
  fun setUp() {
    setUpTestApplicationComponent()
    activityRule.scenario.onActivity { util = it.mathExpressionAccessibilityUtil }
  }

  @Test
  fun testConvertToString_defaultExp_english_returnsNull() {
    val exp = MathExpression.getDefaultInstance()

    assertThat(exp).forHumanReadable(ENGLISH).doesNotConvertToString()
  }

  @Test
  fun testConvertToString_defaultEq_english_returnsNull() {
    val eq = MathEquation.getDefaultInstance()

    assertThat(eq).forHumanReadable(ENGLISH).doesNotConvertToString()
  }

  @Test
<<<<<<< HEAD
  @Iteration("LANGUAGE_UNSPECIFIED", "language=LANGUAGE_UNSPECIFIED")
  @Iteration("ARABIC", "language=ARABIC")
  @Iteration("HINDI", "language=HINDI")
  @Iteration("HINGLISH", "language=HINGLISH")
  @Iteration("PORTUGUESE", "language=PORTUGUESE")
  @Iteration("BRAZILIAN_PORTUGUESE", "language=BRAZILIAN_PORTUGUESE")
  @Iteration("SWAHILI", "language=SWAHILI")
  @Iteration("UNRECOGNIZED", "language=UNRECOGNIZED")
=======
  @RunParameterized(
    Iteration("LANGUAGE_UNSPECIFIED", "language=LANGUAGE_UNSPECIFIED"),
    Iteration("ARABIC", "language=ARABIC"),
    Iteration("HINDI", "language=HINDI"),
    Iteration("HINGLISH", "language=HINGLISH"),
    Iteration("PORTUGUESE", "language=PORTUGUESE"),
    Iteration("BRAZILIAN_PORTUGUESE", "language=BRAZILIAN_PORTUGUESE"),
    Iteration("SWAHILI", "language=SWAHILI"),
    Iteration("NIGERIAN_PIDGIN", "language=NIGERIAN_PIDGIN"),
    Iteration("UNRECOGNIZED", "language=UNRECOGNIZED")
  )
>>>>>>> 5d924f49
  fun testConvertToString_constExp_unsupportedLanguage_returnsNull() {
    val exp = parseAlgebraicExpression("2")
    val language = OppiaLanguage.valueOf(language)

    assertThat(exp).forHumanReadable(language).doesNotConvertToString()
  }

  @Test
<<<<<<< HEAD
  @Iteration("LANGUAGE_UNSPECIFIED", "language=LANGUAGE_UNSPECIFIED")
  @Iteration("ARABIC", "language=ARABIC")
  @Iteration("HINDI", "language=HINDI")
  @Iteration("HINGLISH", "language=HINGLISH")
  @Iteration("PORTUGUESE", "language=PORTUGUESE")
  @Iteration("BRAZILIAN_PORTUGUESE", "language=BRAZILIAN_PORTUGUESE")
  @Iteration("SWAHILI", "language=SWAHILI")
  @Iteration("UNRECOGNIZED", "language=UNRECOGNIZED")
=======
  @RunParameterized(
    Iteration("LANGUAGE_UNSPECIFIED", "language=LANGUAGE_UNSPECIFIED"),
    Iteration("ARABIC", "language=ARABIC"),
    Iteration("HINDI", "language=HINDI"),
    Iteration("HINGLISH", "language=HINGLISH"),
    Iteration("PORTUGUESE", "language=PORTUGUESE"),
    Iteration("BRAZILIAN_PORTUGUESE", "language=BRAZILIAN_PORTUGUESE"),
    Iteration("SWAHILI", "language=SWAHILI"),
    Iteration("NIGERIAN_PIDGIN", "language=NIGERIAN_PIDGIN"),
    Iteration("UNRECOGNIZED", "language=UNRECOGNIZED")
  )
>>>>>>> 5d924f49
  fun testConvertToString_constEq_unsupportedLanguage_returnsNull() {
    val eq = parseAlgebraicEquation("x=2")
    val language = OppiaLanguage.valueOf(language)

    assertThat(eq).forHumanReadable(language).doesNotConvertToString()
  }

  @Test
  fun testTestSuite_verifyLanguageCoverage_allLanguagesCovered() {
    // NOTE TO DEVELOPERS: This is a meta test to verify that the tests above are covering all
    // supported languages. If this test ever fails, please make sure to update both the list below
    // and other relevant tests in this suite.
    assertThat(OppiaLanguage.values())
      .asList()
      .containsExactly(
        LANGUAGE_UNSPECIFIED, ENGLISH, ARABIC, HINDI, HINGLISH, PORTUGUESE, BRAZILIAN_PORTUGUESE,
        SWAHILI, NIGERIAN_PIDGIN, UNRECOGNIZED
      )
  }

  @Test
  @Iteration("2", "expression=2", "a11yStr=2")
  @Iteration("123", "expression=123", "a11yStr=123")
  @Iteration("1234", "expression=1234", "a11yStr=1,234")
  @Iteration("12345", "expression=12345", "a11yStr=12,345")
  @Iteration("123456", "expression=123456", "a11yStr=123,456")
  @Iteration("1234567", "expression=1234567", "a11yStr=1,234,567")
  fun testConvertToString_eng_constIntExp_returnsIntegerConvertedString() {
    val exp = parseAlgebraicExpression(expression)

    assertThat(exp).forHumanReadable(ENGLISH).convertsToStringThat().isEqualTo(a11yStr)
  }

  @Test
  // Note that some rounding occurs when formatting doubles with decimals.
  @Iteration("2.0", "expression=2.0", "a11yStr=2")
  @Iteration("3.14", "expression=3.14", "a11yStr=3.14")
  @Iteration(
    "long_pi", "expression=3.14159265358979323846264338327950288419716939937510", "a11yStr=3.142"
  )
  @Iteration("1234.0", "expression=1234.0", "a11yStr=1,234")
  @Iteration("12345.0", "expression=12345.0", "a11yStr=12,345")
  @Iteration("123456.0", "expression=123456.0", "a11yStr=123,456")
  @Iteration("1234567.0", "expression=1234567.0", "a11yStr=1,234,567")
  @Iteration("1234567.987654321", "expression=1234567.987654321", "a11yStr=1,234,567.988")
  // Verify that scientific notation isn't used.
  @Iteration("small_number", "expression=0.000000000000000000001", "a11yStr=0")
  @Iteration(
    "large_number", "expression=123456789101112131415.0", "a11yStr=123,456,789,101,112,130,000"
  )
  fun testConvertToString_eng_constDoubleExp_returnsDoubleConvertedString() {
    val exp = parseAlgebraicExpression(expression)

    assertThat(exp).forHumanReadable(ENGLISH).convertsToStringThat().isEqualTo(a11yStr)
  }

  @Test
  @Iteration("x", "expression=x", "a11yStr=x")
  @Iteration("y", "expression=y", "a11yStr=y")
  @Iteration("z", "expression=z", "a11yStr=zed")
  @Iteration("X", "expression=X", "a11yStr=X")
  @Iteration("Y", "expression=Y", "a11yStr=Y")
  @Iteration("Z", "expression=Z", "a11yStr=Zed")
  @Iteration("a", "expression=a", "a11yStr=a")
  fun testConvertToString_eng_variableExp_returnsVariableNameWithZed() {
    val allowedVariables = listOf("a", "x", "y", "z", "X", "Y", "Z")
    val exp = parseAlgebraicExpression(expression, allowedVariables)

    assertThat(exp).forHumanReadable(ENGLISH).convertsToStringThat().isEqualTo(a11yStr)
  }

  @Test
  @Iteration("1+2", "expression=1+2", "a11yStr=1 plus 2")
  @Iteration("1+x", "expression=1+x", "a11yStr=1 plus x")
  @Iteration("z+1234", "expression=z+1234", "a11yStr=zed plus 1,234")
  @Iteration("z+3.14", "expression=z+3.14", "a11yStr=zed plus 3.14")
  @Iteration("x+z", "expression=x+z", "a11yStr=x plus zed")
  fun testConvertToString_eng_addition_returnsLeftPlusRightString() {
    val exp = parseAlgebraicExpression(expression)

    assertThat(exp).forHumanReadable(ENGLISH).convertsToStringThat().isEqualTo(a11yStr)
  }

  @Test
  @Iteration("1-2", "expression=1-2", "a11yStr=1 minus 2")
  @Iteration("1-x", "expression=1-x", "a11yStr=1 minus x")
  @Iteration("z-1234", "expression=z-1234", "a11yStr=zed minus 1,234")
  @Iteration("z-3.14", "expression=z-3.14", "a11yStr=zed minus 3.14")
  @Iteration("x-z", "expression=x-z", "a11yStr=x minus zed")
  fun testConvertToString_eng_subtraction_returnsLeftMinusRightString() {
    val exp = parseAlgebraicExpression(expression)

    assertThat(exp).forHumanReadable(ENGLISH).convertsToStringThat().isEqualTo(a11yStr)
  }

  @Test
  @Iteration("1*2", "expression=1*2", "a11yStr=1 times 2")
  @Iteration("1*x", "expression=1*x", "a11yStr=1 times x")
  @Iteration("z*1234", "expression=z*1234", "a11yStr=zed times 1,234")
  @Iteration("z*3.14", "expression=z*3.14", "a11yStr=zed times 3.14")
  @Iteration("x*z", "expression=x*z", "a11yStr=x times zed")
  fun testConvertToString_eng_multiplication_returnsLeftTimesRightString() {
    val exp = parseAlgebraicExpression(expression)

    assertThat(exp).forHumanReadable(ENGLISH).convertsToStringThat().isEqualTo(a11yStr)
  }

  @Test
  @Iteration("1/2", "expression=1/2", "a11yStr=1 divided by 2")
  @Iteration("1/x", "expression=1/x", "a11yStr=1 divided by x")
  @Iteration("z/1234", "expression=z/1234", "a11yStr=zed divided by 1,234")
  @Iteration("z/3.14", "expression=z/3.14", "a11yStr=zed divided by 3.14")
  @Iteration("x/z", "expression=x/z", "a11yStr=x divided by zed")
  fun testConvertToString_eng_division_returnsLeftDividedByRightString() {
    val exp = parseAlgebraicExpression(expression)

    assertThat(exp).forHumanReadable(ENGLISH).convertsToStringThat().isEqualTo(a11yStr)
  }

  @Test
  @Iteration("1^2", "expression=1^2", "a11yStr=1 raised to the power of 2")
  @Iteration("1^x", "expression=1^x", "a11yStr=1 raised to the power of x")
  @Iteration("z^1234", "expression=z^1234", "a11yStr=zed raised to the power of 1,234")
  @Iteration("z^3.14", "expression=z^3.14", "a11yStr=zed raised to the power of 3.14")
  @Iteration("x^z", "expression=x^z", "a11yStr=x raised to the power of zed")
  fun testConvertToString_eng_exponentiation_returnsLeftRaisedToThePowerOfRightString() {
    // Some expressions may include variable terms as exponents (which normally isn't allowed).
    val exp = parseAlgebraicExpression(expression, errorCheckingMode = REQUIRED_ONLY)

    assertThat(exp).forHumanReadable(ENGLISH).convertsToStringThat().isEqualTo(a11yStr)
  }

  @Test
  @Iteration("-2", "expression=-2", "a11yStr=negative 2")
  @Iteration("-x", "expression=-x", "a11yStr=negative x")
  @Iteration("-1234", "expression=-1234", "a11yStr=negative 1,234")
  @Iteration("-3.14", "expression=-3.14", "a11yStr=negative 3.14")
  @Iteration("-z", "expression=-z", "a11yStr=negative zed")
  fun testConvertToString_eng_negation_returnsNegativeOperandString() {
    val exp = parseAlgebraicExpression(expression)

    assertThat(exp).forHumanReadable(ENGLISH).convertsToStringThat().isEqualTo(a11yStr)
  }

  @Test
  @Iteration("+2", "expression=+2", "a11yStr=positive 2")
  @Iteration("+x", "expression=+x", "a11yStr=positive x")
  @Iteration("+1234", "expression=+1234", "a11yStr=positive 1,234")
  @Iteration("+3.14", "expression=+3.14", "a11yStr=positive 3.14")
  @Iteration("+z", "expression=+z", "a11yStr=positive zed")
  fun testConvertToString_eng_positiveUnary_returnsPositiveOperandString() {
    // Allow positive unary operations to verify this case.
    val exp = parseAlgebraicExpression(expression, errorCheckingMode = REQUIRED_ONLY)

    assertThat(exp).forHumanReadable(ENGLISH).convertsToStringThat().isEqualTo(a11yStr)
  }

  @Test
  @Iteration("√2", "expression=√2", "a11yStr=square root of 2")
  @Iteration("√x", "expression=√x", "a11yStr=square root of x")
  @Iteration("√z", "expression=√z", "a11yStr=square root of zed")
  @Iteration("√1234", "expression=√1234", "a11yStr=square root of 1,234")
  @Iteration("√3.14", "expression=√3.14", "a11yStr=square root of 3.14")
  @Iteration("√(2)", "expression=√(2)", "a11yStr=square root of 2")
  @Iteration("√(x)", "expression=√(x)", "a11yStr=square root of x")
  @Iteration("√(z)", "expression=√(z)", "a11yStr=square root of zed")
  @Iteration("√(1234)", "expression=√(1234)", "a11yStr=square root of 1,234")
  @Iteration("√(3.14)", "expression=√(3.14)", "a11yStr=square root of 3.14")
  fun testConvertToString_eng_inlineSqrt_returnsSquareRootOfArgumentString() {
    // Allow for single-term parentheses for testing (even though these cases would normally result
    // in errors).
    val exp = parseAlgebraicExpression(expression, errorCheckingMode = REQUIRED_ONLY)

    assertThat(exp).forHumanReadable(ENGLISH).convertsToStringThat().isEqualTo(a11yStr)
  }

  @Test
  @Iteration("sqrt(2)", "expression=sqrt(2)", "a11yStr=square root of 2")
  @Iteration("sqrt(x)", "expression=sqrt(x)", "a11yStr=square root of x")
  @Iteration("sqrt(z)", "expression=sqrt(z)", "a11yStr=square root of zed")
  @Iteration("sqrt(1234)", "expression=sqrt(1234)", "a11yStr=square root of 1,234")
  @Iteration("sqrt(3.14)", "expression=sqrt(3.14)", "a11yStr=square root of 3.14")
  fun testConvertToString_eng_sqrt_returnsSquareRootOfArgumentString() {
    val exp = parseAlgebraicExpression(expression)

    assertThat(exp).forHumanReadable(ENGLISH).convertsToStringThat().isEqualTo(a11yStr)
  }

  @Test
  @Iteration("(2)", "expression=(2)", "a11yStr=2")
  @Iteration("(x)", "expression=(x)", "a11yStr=x")
  @Iteration("(z)", "expression=(z)", "a11yStr=zed")
  @Iteration("(1234)", "expression=(1234)", "a11yStr=1,234")
  @Iteration("(3.14)", "expression=(3.14)", "a11yStr=3.14")
  @Iteration("((2))", "expression=((2))", "a11yStr=2")
  @Iteration("((x))", "expression=((x))", "a11yStr=x")
  @Iteration("((z))", "expression=((z))", "a11yStr=zed")
  @Iteration("((1234))", "expression=((1234))", "a11yStr=1,234")
  @Iteration("((3.14))", "expression=((3.14))", "a11yStr=3.14")
  @Iteration("(√2)", "expression=(√2)", "a11yStr=square root of 2")
  @Iteration("(√x)", "expression=(√x)", "a11yStr=square root of x")
  @Iteration("(sqrt(2))", "expression=(sqrt(2))", "a11yStr=square root of 2")
  @Iteration("(sqrt(x))", "expression=(sqrt(x))", "a11yStr=square root of x")
  fun testConvertToString_eng_group_singleTermOrNestedSingleTerm_returnsDirectString() {
    // Allow for single-term parentheses for testing (even though these cases would normally result
    // in errors).
    val exp = parseAlgebraicExpression(expression, errorCheckingMode = REQUIRED_ONLY)

    // Verify that groups are not included in the final string when they only encapsulate single
    // terms.
    assertThat(exp).forHumanReadable(ENGLISH).convertsToStringThat().isEqualTo(a11yStr)
  }

  @Test
  @Iteration("(1+2)", "expression=(1+2)", "a11yStr=open parenthesis 1 plus 2 close parenthesis")
  @Iteration("(1+x)", "expression=(1+x)", "a11yStr=open parenthesis 1 plus x close parenthesis")
  @Iteration("(1+z)", "expression=(1+z)", "a11yStr=open parenthesis 1 plus zed close parenthesis")
  @Iteration(
    "(1+1234)", "expression=(1+1234)", "a11yStr=open parenthesis 1 plus 1,234 close parenthesis"
  )
  @Iteration(
    "(1+3.14)", "expression=(1+3.14)", "a11yStr=open parenthesis 1 plus 3.14 close parenthesis"
  )
  @Iteration("(1-2)", "expression=(1-2)", "a11yStr=open parenthesis 1 minus 2 close parenthesis")
  @Iteration("(x-2)", "expression=(x-2)", "a11yStr=open parenthesis x minus 2 close parenthesis")
  @Iteration("(1*2)", "expression=(1*2)", "a11yStr=open parenthesis 1 times 2 close parenthesis")
  @Iteration("(x*2)", "expression=(x*2)", "a11yStr=open parenthesis x times 2 close parenthesis")
  @Iteration(
    "(1/2)", "expression=(1/2)", "a11yStr=open parenthesis 1 divided by 2 close parenthesis"
  )
  @Iteration(
    "(x/2)", "expression=(x/2)", "a11yStr=open parenthesis x divided by 2 close parenthesis"
  )
  @Iteration(
    "(1^2)",
    "expression=(1^2)",
    "a11yStr=open parenthesis 1 raised to the power of 2 close parenthesis"
  )
  @Iteration(
    "(x^2)",
    "expression=(x^2)",
    "a11yStr=open parenthesis x raised to the power of 2 close parenthesis"
  )
  @Iteration("(-2)", "expression=(-2)", "a11yStr=open parenthesis negative 2 close parenthesis")
  @Iteration("(-x)", "expression=(-x)", "a11yStr=open parenthesis negative x close parenthesis")
  @Iteration("(+2)", "expression=(+2)", "a11yStr=open parenthesis positive 2 close parenthesis")
  @Iteration("(+x)", "expression=(+x)", "a11yStr=open parenthesis positive x close parenthesis")
  fun testConvertToString_eng_group_nestedOps_returnOpenParensOpCloseParensString() {
    // Allow for the outer expression to have redundant parentheses to test cases when groups are
    // announced (even though these exact cases would normally result in an error).
    val exp = parseAlgebraicExpression(expression, errorCheckingMode = REQUIRED_ONLY)

    assertThat(exp).forHumanReadable(ENGLISH).convertsToStringThat().isEqualTo(a11yStr)
  }

  @Test
  @Iteration("√-2", "expression=√-2", "a11yStr=start square root negative 2 end square root")
  @Iteration("√-x", "expression=√-x", "a11yStr=start square root negative x end square root")
  @Iteration("√+2", "expression=√+2", "a11yStr=start square root positive 2 end square root")
  @Iteration("√+x", "expression=√+x", "a11yStr=start square root positive x end square root")
  // Note that these cases compose with the group cases since √ only "attached" to the immediate
  // next terms rather than being able to encapsulate a whole operation (like sqrt()).
  @Iteration(
    "√(1+2)",
    "expression=√(1+2)",
    "a11yStr=start square root open parenthesis 1 plus 2 close parenthesis end square root"
  )
  @Iteration(
    "√(1+x)",
    "expression=√(1+x)",
    "a11yStr=start square root open parenthesis 1 plus x close parenthesis end square root"
  )
  @Iteration(
    "√(1-2)",
    "expression=√(1-2)",
    "a11yStr=start square root open parenthesis 1 minus 2 close parenthesis end square root"
  )
  @Iteration(
    "√(1-x)",
    "expression=√(1-x)",
    "a11yStr=start square root open parenthesis 1 minus x close parenthesis end square root"
  )
  @Iteration(
    "√(1*2)",
    "expression=√(1*2)",
    "a11yStr=start square root open parenthesis 1 times 2 close parenthesis end square root"
  )
  @Iteration(
    "√(1*x)",
    "expression=√(1*x)",
    "a11yStr=start square root open parenthesis 1 times x close parenthesis end square root"
  )
  @Iteration(
    "√(1/2)",
    "expression=√(1/2)",
    "a11yStr=start square root open parenthesis 1 divided by 2 close parenthesis end square root"
  )
  @Iteration(
    "√(1/x)",
    "expression=√(1/x)",
    "a11yStr=start square root open parenthesis 1 divided by x close parenthesis end square root"
  )
  @Iteration(
    "√(1^2)",
    "expression=√(1^2)",
    "a11yStr=start square root open parenthesis 1 raised to the power of 2 close parenthesis" +
      " end square root"
  )
  @Iteration(
    "√(1^x)",
    "expression=√(1^x)",
    "a11yStr=start square root open parenthesis 1 raised to the power of x close parenthesis" +
      " end square root"
  )
  @Iteration(
    "√(-2)",
    "expression=√(-2)",
    "a11yStr=start square root open parenthesis negative 2 close parenthesis end square root"
  )
  @Iteration(
    "√(-x)",
    "expression=√(-x)",
    "a11yStr=start square root open parenthesis negative x close parenthesis end square root"
  )
  @Iteration(
    "√(+2)",
    "expression=√(+2)",
    "a11yStr=start square root open parenthesis positive 2 close parenthesis end square root"
  )
  @Iteration(
    "√(+x)",
    "expression=√(+x)",
    "a11yStr=start square root open parenthesis positive x close parenthesis end square root"
  )
  fun testConvertToString_eng_inlineSqrt_nestedOp_returnsStartSquareRootConstructString() {
    // Allow for positive unary expressions.
    val exp = parseAlgebraicExpression(expression, errorCheckingMode = REQUIRED_ONLY)

    assertThat(exp).forHumanReadable(ENGLISH).convertsToStringThat().isEqualTo(a11yStr)
  }

  @Test
  @Iteration(
    "sqrt(1+2)", "expression=sqrt(1+2)", "a11yStr=start square root 1 plus 2 end square root"
  )
  @Iteration(
    "sqrt(1+x)", "expression=sqrt(1+x)", "a11yStr=start square root 1 plus x end square root"
  )
  @Iteration(
    "sqrt(1-2)", "expression=sqrt(1-2)", "a11yStr=start square root 1 minus 2 end square root"
  )
  @Iteration(
    "sqrt(1-x)", "expression=sqrt(1-x)", "a11yStr=start square root 1 minus x end square root"
  )
  @Iteration(
    "sqrt(1*2)", "expression=sqrt(1*2)", "a11yStr=start square root 1 times 2 end square root"
  )
  @Iteration(
    "sqrt(1*x)", "expression=sqrt(1*x)", "a11yStr=start square root 1 times x end square root"
  )
  @Iteration(
    "sqrt(1/2)",
    "expression=sqrt(1/2)",
    "a11yStr=start square root 1 divided by 2 end square root"
  )
  @Iteration(
    "sqrt(1/x)",
    "expression=sqrt(1/x)",
    "a11yStr=start square root 1 divided by x end square root"
  )
  @Iteration(
    "sqrt(1^2)",
    "expression=sqrt(1^2)",
    "a11yStr=start square root 1 raised to the power of 2 end square root"
  )
  @Iteration(
    "sqrt(1^x)",
    "expression=sqrt(1^x)",
    "a11yStr=start square root 1 raised to the power of x end square root"
  )
  @Iteration(
    "sqrt(-2)", "expression=sqrt(-2)", "a11yStr=start square root negative 2 end square root"
  )
  @Iteration(
    "sqrt(-x)", "expression=sqrt(-x)", "a11yStr=start square root negative x end square root"
  )
  @Iteration(
    "sqrt(+2)", "expression=sqrt(+2)", "a11yStr=start square root positive 2 end square root"
  )
  @Iteration(
    "sqrt(+x)", "expression=sqrt(+x)", "a11yStr=start square root positive x end square root"
  )
  fun testConvertToString_eng_sqrt_nestedOp_returnsStartSquareRootConstructString() {
    // Allow for positive unary expressions.
    val exp = parseAlgebraicExpression(expression, errorCheckingMode = REQUIRED_ONLY)

    assertThat(exp).forHumanReadable(ENGLISH).convertsToStringThat().isEqualTo(a11yStr)
  }

  @Test
  // Note that numeric exponentiations must be explicitly multiplied next to a constant. They
  // otherwise result in a grammatical error that cannot be resolved.
  @Iteration("2x", "expression=2x", "a11yStr=2 x")
  @Iteration("2z", "expression=2z", "a11yStr=2 zed")
  @Iteration("2x^3", "expression=2x^3", "a11yStr=2 x raised to the power of 3")
  @Iteration("2z^3", "expression=2z^3", "a11yStr=2 zed raised to the power of 3")
  @Iteration("1234x^3.14", "expression=1234x^3.14", "a11yStr=1,234 x raised to the power of 3.14")
  fun testConvertToString_eng_implicitMult_leftConst_rightVarOrExp_returnsLeftRightString() {
    val exp = parseAlgebraicExpression(expression)

    // Verify that the format <constant> <var> [^ <rhs>] results in an implicit multiplication with
    // no 'times' announced.
    assertThat(exp).forHumanReadable(ENGLISH).convertsToStringThat().isEqualTo(a11yStr)
  }

  @Test
  @Iteration("xz", "expression=xz", "a11yStr=x times zed")
  @Iteration("2xy", "expression=2yx", "a11yStr=2 y times x")
  @Iteration("2√x", "expression=2√x", "a11yStr=2 times square root of x")
  @Iteration("2sqrt(x)", "expression=2sqrt(x)", "a11yStr=2 times square root of x")
  @Iteration("2(3)", "expression=2(3)", "a11yStr=2 times 3")
  @Iteration("2(x)", "expression=2(x)", "a11yStr=2 times x")
  @Iteration(
    "2(x^3)",
    "expression=2(x^3)",
    "a11yStr=2 times open parenthesis x raised to the power of 3 close parenthesis"
  )
  fun testConvertToString_eng_impMult_nonLeftConst_orRightIsNotVarOrExp_returnsLeftTimesRightStr() {
    // Allow for redundant single-term parentheses.
    val exp = parseAlgebraicExpression(expression, errorCheckingMode = REQUIRED_ONLY)

    // If anything breaks up the format tested in the previous test (even if it's a group), then the
    // multiplication is explicitly read out.
    assertThat(exp).forHumanReadable(ENGLISH).convertsToStringThat().isEqualTo(a11yStr)
  }

  @Test
  fun testConvertToString_eng_divisionAsFractions_oneDivTwo_returnsOneHalfString() {
    val exp = parseAlgebraicExpression("1/2")

    // 1/2 is a special case.
    assertThat(exp)
      .forHumanReadable(ENGLISH)
      .convertsWithFractionsToStringThat().isEqualTo("one half")
  }

  @Test
  @Iteration("0/1", "expression=0/1", "a11yStr=0 over 1")
  @Iteration("1/1", "expression=1/1", "a11yStr=1 over 1")
  @Iteration("0/2", "expression=0/2", "a11yStr=0 over 2")
  @Iteration("2/2", "expression=2/2", "a11yStr=2 over 2")
  @Iteration("0/3", "expression=0/3", "a11yStr=0 over 3")
  @Iteration("1/3", "expression=1/3", "a11yStr=1 over 3")
  @Iteration("2/3", "expression=2/3", "a11yStr=2 over 3")
  @Iteration("3/3", "expression=3/3", "a11yStr=3 over 3")
  @Iteration("4/3", "expression=4/3", "a11yStr=4 over 3")
  @Iteration("5/3", "expression=5/3", "a11yStr=5 over 3")
  @Iteration("6/3", "expression=6/3", "a11yStr=6 over 3")
  @Iteration("5/9", "expression=5/9", "a11yStr=5 over 9")
  @Iteration("19/3", "expression=19/3", "a11yStr=19 over 3")
  @Iteration("2/17", "expression=2/17", "a11yStr=2 over 17")
  fun testConvertToString_eng_divisionAsFractions_smallIntegerFracs_returnsNumOverDenomString() {
    val exp = parseAlgebraicExpression(expression)

    assertThat(exp).forHumanReadable(ENGLISH).convertsWithFractionsToStringThat().isEqualTo(a11yStr)
  }

  @Test
  @Iteration("1/1234", "expression=1/1234", "a11yStr=1 over 1,234")
  @Iteration("1234/1", "expression=1234/1", "a11yStr=1,234 over 1")
  @Iteration("1234/987654", "expression=1234/987654", "a11yStr=1,234 over 987,654")
  fun testConvertToString_eng_divisionAsFractions_largeIntegerFracs_returnsNumOverDenomString() {
    val exp = parseAlgebraicExpression(expression)

    // Large numbers are read as part of the fraction.
    assertThat(exp).forHumanReadable(ENGLISH).convertsWithFractionsToStringThat().isEqualTo(a11yStr)
  }

  @Test
  @Iteration("1/x", "expression=1/x", "a11yStr=1 over x")
  @Iteration("1/z", "expression=1/z", "a11yStr=1 over zed")
  @Iteration("x/2", "expression=x/2", "a11yStr=x over 2")
  @Iteration("z/3", "expression=z/3", "a11yStr=zed over 3")
  @Iteration("x/z", "expression=x/z", "a11yStr=x over zed")
  fun testConvertToString_eng_divisionAsFractions_fracsWithVariables_returnsNumOverDenomString() {
    val exp = parseAlgebraicExpression(expression)

    // Variables are read as part of the fraction.
    assertThat(exp).forHumanReadable(ENGLISH).convertsWithFractionsToStringThat().isEqualTo(a11yStr)
  }

  @Test
  @Iteration(
    "x/√2",
    "expression=x/√2",
    "a11yStr=the fraction with numerator x and denominator square root of 2"
  )
  @Iteration(
    "x/-2",
    "expression=x/-2",
    "a11yStr=the fraction with numerator x and denominator negative 2"
  )
  @Iteration(
    "2/(1+2)",
    "expression=2/(1+2)",
    "a11yStr=the fraction with numerator 2 and denominator open parenthesis 1 plus 2 close" +
      " parenthesis"
  )
  // Nested fractions still cause the outer fraction to be read out the long way.
  @Iteration(
    "2/(1/2)",
    "expression=2/(1/2)",
    "a11yStr=the fraction with numerator 2 and denominator open parenthesis one half close" +
      " parenthesis"
  )
  @Iteration(
    "2/(1/3)",
    "expression=2/(1/3)",
    "a11yStr=the fraction with numerator 2 and denominator open parenthesis 1 over 3 close" +
      " parenthesis"
  )
  @Iteration(
    "x/sqrt(y/3)",
    "expression=x/sqrt(y/3)",
    "a11yStr=the fraction with numerator x and denominator start square root y over 3 end" +
      " square root"
  )
  @Iteration(
    "3.14/x", "expression=3.14/x", "a11yStr=the fraction with numerator 3.14 and denominator x"
  )
  @Iteration(
    "x/3.14", "expression=x/3.14", "a11yStr=the fraction with numerator x and denominator 3.14"
  )
  fun testConvertToString_eng_divisionAsFractions_fracWithComplexParts_returnsFracConstructStr() {
    val exp = parseAlgebraicExpression(expression)

    // Verify that complex fractions are read out with more specificity.
    assertThat(exp).forHumanReadable(ENGLISH).convertsWithFractionsToStringThat().isEqualTo(a11yStr)
  }

  @Test
  @Iteration("1=2", "expression=1=2", "a11yStr=1 equals 2")
  @Iteration("x=1", "expression=x=1", "a11yStr=x equals 1")
  @Iteration("z=1", "expression=z=1", "a11yStr=zed equals 1")
  @Iteration("2=x", "expression=2=x", "a11yStr=2 equals x")
  @Iteration("2=z", "expression=2=z", "a11yStr=2 equals zed")
  @Iteration("x=z", "expression=x=z", "a11yStr=x equals zed")
  fun testConvertToString_eng_simpleEquation_returnsLeftEqualsRightString() {
    val eq = parseAlgebraicEquation(expression)

    assertThat(eq).forHumanReadable(ENGLISH).convertsToStringThat().isEqualTo(a11yStr)
  }

  @Test
  @Iteration("xyz", "expression=xyz", "a11yStr=x times y times zed")
  @Iteration("1+x+x^2", "expression=1+x+x^2", "a11yStr=1 plus x plus x raised to the power of 2")
  @Iteration(
    "-3x^2+23x-14",
    "expression=-3x^2+23x-14",
    "a11yStr=negative 3 times x raised to the power of 2 plus 23 x minus 14"
  )
  @Iteration(
    "y^2+xy+x^2",
    "expression=y^2+xy+x^2",
    "a11yStr=y raised to the power of 2 plus x times y plus x raised to the power of 2"
  )
  fun testConvertToString_eng_polynomialExpressions_returnsCorrectlyBuiltString() {
    val exp = parseAlgebraicExpression(expression)

    // Polynomials should be read out correctly.
    assertThat(exp).forHumanReadable(ENGLISH).convertsToStringThat().isEqualTo(a11yStr)
  }

  @Test
  @Iteration("z=xyz", "expression=z=xyz", "a11yStr=zed equals x times y times zed")
  @Iteration(
    "y=1+x+x^2",
    "expression=y=1+x+x^2",
    "a11yStr=y equals 1 plus x plus x raised to the power of 2"
  )
  @Iteration(
    "-3x^2+23x-14=7y^3",
    "expression=-3x^2+23x-14=7y^3",
    "a11yStr=negative 3 times x raised to the power of 2 plus 23 x minus 14 equals 7 y raised" +
      " to the power of 3"
  )
  @Iteration(
    "sqrt(z)=y^2+xy+x^2",
    "expression=sqrt(z)=y^2+xy+x^2",
    "a11yStr=square root of zed equals y raised to the power of 2 plus x times y plus x raised" +
      " to the power of 2"
  )
  fun testConvertToString_eng_polynomialEquations_returnsCorrectlyBuiltString() {
    val eq = parseAlgebraicEquation(expression)

    // Polynomial equations should be read out correctly.
    assertThat(eq).forHumanReadable(ENGLISH).convertsToStringThat().isEqualTo(a11yStr)
  }

  @Test
  @Iteration(
    "(x^2+2x+1)/(x+1)",
    "expression= (   x^2 +  2x + 1 ) /( x  + 1)",
    "a11yStr=open parenthesis x raised to the power of 2 plus 2 x plus 1 close parenthesis" +
      " divided by open parenthesis x plus 1 close parenthesis"
  )
  @Iteration(
    "(1/2)x",
    "expression=(1/2) x",
    "a11yStr=open parenthesis 1 divided by 2 close parenthesis times x"
  )
  @Iteration(
    "(-27x^3)^(1/3)",
    "expression=(\t-27x\n^3\r)^(1 /  3) ",
    "a11yStr=open parenthesis negative 27 times x raised to the power of 3 close parenthesis" +
      " raised to the power of open parenthesis 1 divided by 3 close parenthesis"
  )
  @Iteration(
    "(4x^2)^(-1/2)",
    "expression=( 4x  ^ 2)  ^ (  - 1  / 2  ) ",
    "a11yStr=open parenthesis 4 x raised to the power of 2 close parenthesis raised to the" +
      " power of open parenthesis negative 1 divided by 2 close parenthesis"
  )
  @Iteration(
    "sqrt(sqrt(sqrt(x)+1))",
    "expression=sqrt(   sqrt(  sqrt( x ) + 1  )   )",
    "a11yStr=square root of start square root square root of x plus 1 end square root"
  )
  @Iteration(
    "x-(1+(y-(2+z)))",
    "expression= x  -   (    1     +      (       y        -        (          2      +    z )))",
    "a11yStr=x minus open parenthesis 1 plus open parenthesis y minus open parenthesis 2 plus" +
      " zed close parenthesis close parenthesis close parenthesis"
  )
  @Iteration(
    "1/(2/(y+3/z))",
    "expression=1 /    ( 2 /  ( y + 3/z  ) )",
    "a11yStr=1 divided by open parenthesis 2 divided by open parenthesis y plus 3 divided by" +
      " zed close parenthesis close parenthesis"
  )
  @Iteration(
    "x/y/z/2", "expression= x/ y/ z/ 2", "a11yStr=x divided by y divided by zed divided by 2"
  )
  fun testConvertToString_eng_complexNestedExpression_returnsCorrectlyBuiltString() {
    val exp = parseAlgebraicExpression(expression)

    // The expression should correctly convert to a readable string, and all original whitespace
    // should be ignored in the final rendered string.
    assertThat(exp).forHumanReadable(ENGLISH).convertsToStringThat().isEqualTo(a11yStr)
  }

  @Test
  @Iteration(
    "(x^2+2x+1)/(x+1)",
    "expression= (   x^2 +  2x + 1 ) /( x  + 1)",
    "a11yStr=the fraction with numerator open parenthesis x raised to the power of 2 plus 2 x" +
      " plus 1 close parenthesis and denominator open parenthesis x plus 1 close parenthesis"
  )
  @Iteration(
    "(1/2)x", "expression=(1/2) x", "a11yStr=open parenthesis one half close parenthesis times x"
  )
  @Iteration(
    "(-27x^3)^(1/3)",
    "expression=(\t-27x\n^3\r)^(1 /  3) ",
    "a11yStr=open parenthesis negative 27 times x raised to the power of 3 close parenthesis" +
      " raised to the power of open parenthesis 1 over 3 close parenthesis"
  )
  @Iteration(
    "(4x^2)^(-1/2)",
    "expression=( 4x  ^ 2)  ^ (  - 1  / 2  ) ",
    "a11yStr=open parenthesis 4 x raised to the power of 2 close parenthesis raised to the" +
      " power of open parenthesis the fraction with numerator negative 1 and denominator 2" +
      " close parenthesis"
  )
  @Iteration(
    "sqrt(sqrt(sqrt(x)+1))",
    "expression=sqrt(   sqrt(  sqrt( x ) + 1  )   )",
    "a11yStr=square root of start square root square root of x plus 1 end square root"
  )
  @Iteration(
    "x-(1+(y-(2+z)))",
    "expression= x  -   (    1     +      (       y        -        (          2      +    z )))",
    "a11yStr=x minus open parenthesis 1 plus open parenthesis y minus open parenthesis 2 plus" +
      " zed close parenthesis close parenthesis close parenthesis"
  )
  @Iteration(
    "1/(2/(y+3/z))",
    "expression=1 /    (  2 /  ( y + 3/z  ) )",
    "a11yStr=the fraction with numerator 1 and denominator open parenthesis the fraction with" +
      " numerator 2 and denominator open parenthesis y plus 3 over zed close parenthesis" +
      " close parenthesis"
  )
  @Iteration(
    "x/y/z/2",
    "expression= x/ y/ z/ 2",
    "a11yStr=the fraction with numerator the fraction with numerator x over y and denominator" +
      " zed and denominator 2"
  )
  fun testConvertToString_eng_complexNestedExpression_divAsFracs_returnsCorrectlyBuiltString() {
    val exp = parseAlgebraicExpression(expression)

    // The expression should correctly convert to a readable string, and all original whitespace
    // should be ignored in the final rendered string.
    assertThat(exp).forHumanReadable(ENGLISH).convertsWithFractionsToStringThat().isEqualTo(a11yStr)
  }

  @Test
  @Iteration(
    "y=(x^2+2x+1)/(x+1)",
    "expression=  y = (   x^2 +  2x + 1 ) /( x  + 1)",
    "a11yStr=y equals open parenthesis x raised to the power of 2 plus 2 x plus 1 close" +
      " parenthesis divided by open parenthesis x plus 1 close parenthesis"
  )
  @Iteration(
    "(1/2)x=sqrt(x)",
    "expression=(1/2) x               =sqrt                  (x)",
    "a11yStr=open parenthesis 1 divided by 2 close parenthesis times x equals square root of x"
  )
  @Iteration(
    "-3x=(-27x^3)^(1/3)",
    "expression=\n-\n3\nx\n=\n(\t-27x\n^3\r)^(1 /  3) ",
    "a11yStr=negative 3 times x equals open parenthesis negative 27 times x raised to the power" +
      " of 3 close parenthesis raised to the power of open parenthesis 1 divided by 3 close" +
      " parenthesis"
  )
  @Iteration(
    "(4x^2)^(-1/2)=1+x",
    "expression=( 4x  ^ 2)  ^ (  - 1  / 2  ) =1 +                    x            ",
    "a11yStr=open parenthesis 4 x raised to the power of 2 close parenthesis raised to the" +
      " power of open parenthesis negative 1 divided by 2 close parenthesis equals 1 plus x"
  )
  @Iteration(
    "sqrt(sqrt(sqrt(x)+1))=1/2",
    "expression=sqrt(   sqrt(  sqrt( x ) + 1  )   ) = 1        /        2",
    "a11yStr=square root of start square root square root of x plus 1 end square root equals 1" +
      " divided by 2"
  )
  @Iteration(
    "xy+x+y=x-(1+(y-(2+z)))",
    "expression=xy+x+y=x  -   (    1     +      (       y        -        (        2    +  z )))",
    "a11yStr=x times y plus x plus y equals x minus open parenthesis 1 plus open parenthesis y" +
      " minus open parenthesis 2 plus zed close parenthesis close parenthesis close parenthesis"
  )
  @Iteration(
    "x=1/(2/(y+3/z))",
    "expression=  x =   1 /    ( 2 /  ( y + 3/z  ) )",
    "a11yStr=x equals 1 divided by open parenthesis 2 divided by open parenthesis y plus 3" +
      " divided by zed close parenthesis close parenthesis"
  )
  @Iteration(
    "x/y/z/2=z",
    "expression= x/ y/ z/ 2=z",
    "a11yStr=x divided by y divided by zed divided by 2 equals zed"
  )
  fun testConvertToString_eng_complexNestedEquations_returnsCorrectlyBuiltString() {
    val eq = parseAlgebraicEquation(expression)

    // The equation should correctly convert to a readable string, and all original whitespace
    // should be ignored in the final rendered string.
    assertThat(eq).forHumanReadable(ENGLISH).convertsToStringThat().isEqualTo(a11yStr)
  }

  @Test
  @Iteration(
    "y=(x^2+2x+1)/(x+1)",
    "expression=  y = (   x^2 +  2x + 1 ) /( x  + 1)",
    "a11yStr=y equals the fraction with numerator open parenthesis x raised to the power of 2" +
      " plus 2 x plus 1 close parenthesis and denominator open parenthesis x plus 1 close" +
      " parenthesis"
  )
  @Iteration(
    "(1/2)x=sqrt(x)",
    "expression=(1/2) x               =sqrt                  (x)",
    "a11yStr=open parenthesis one half close parenthesis times x equals square root of x"
  )
  @Iteration(
    "-3x=(-27x^3)^(1/3)",
    "expression=\n-\n3\nx\n=\n(\t-27x\n^3\r)^(1 /  3) ",
    "a11yStr=negative 3 times x equals open parenthesis negative 27 times x raised to the power" +
      " of 3 close parenthesis raised to the power of open parenthesis 1 over 3 close parenthesis"
  )
  @Iteration(
    "(4x^2)^(-1/2)=1+x",
    "expression=( 4x  ^ 2)  ^ (  - 1  / 2  ) =1 +                    x            ",
    "a11yStr=open parenthesis 4 x raised to the power of 2 close parenthesis raised to the" +
      " power of open parenthesis the fraction with numerator negative 1 and denominator 2" +
      " close parenthesis equals 1 plus x"
  )
  @Iteration(
    "sqrt(sqrt(sqrt(x)+1))=1/2",
    "expression=sqrt(   sqrt(  sqrt( x ) + 1  )   ) = 1        /        2",
    "a11yStr=square root of start square root square root of x plus 1 end square root equals" +
      " one half"
  )
  @Iteration(
    "xy+x+y=x-(1+(y-(2+z)))",
    "expression=xy+x+y=x  -   (    1     +      (       y        -        (        2    +  z )))",
    "a11yStr=x times y plus x plus y equals x minus open parenthesis 1 plus open parenthesis y" +
      " minus open parenthesis 2 plus zed close parenthesis close parenthesis close parenthesis"
  )
  @Iteration(
    "x=1/(2/(y+3/z))",
    "expression=  x =   1 /    ( 2 /  ( y + 3/z  ) )",
    "a11yStr=x equals the fraction with numerator 1 and denominator open parenthesis the" +
      " fraction with numerator 2 and denominator open parenthesis y plus 3 over zed close" +
      " parenthesis close parenthesis"
  )
  @Iteration(
    "x/y/z/2=z",
    "expression= x/ y/ z/ 2=z",
    "a11yStr=the fraction with numerator the fraction with numerator x over y and denominator" +
      " zed and denominator 2 equals zed"
  )
  fun testConvertToString_eng_complexNestedEquations_divAsFracs_returnsCorrectlyBuiltString() {
    val eq = parseAlgebraicEquation(expression)

    // The equation should correctly convert to a readable string, and all original whitespace
    // should be ignored in the final rendered string.
    assertThat(eq).forHumanReadable(ENGLISH).convertsWithFractionsToStringThat().isEqualTo(a11yStr)
  }

  // This & the next test are implementing cases defined in the doc:
  // https://docs.google.com/document/d/1P-dldXQ08O-02ZRG978paiWOSz0dsvcKpDgiV_rKH_Y/edit#.
  @Test
  @Iteration(
    "(x + 6)/(x - 4)",
    "expression=(x + 6)/(x - 4)",
    "a11yStr=the fraction with numerator open parenthesis x plus 6 close parenthesis and" +
      " denominator open parenthesis x minus 4 close parenthesis"
  )
  @Iteration(
    "4*(x)^(2)+20x",
    "expression=4*(x)^(2)+20x",
    "a11yStr=4 times x raised to the power of 2 plus 20 x"
  )
  @Iteration("3+x-5", "expression=3+x-5", "a11yStr=3 plus x minus 5")
  @Iteration("Z+A-Z", "expression=Z+A-Z", "a11yStr=Zed plus A minus Zed")
  @Iteration("6C - 5A -1", "expression=6C - 5A -1", "a11yStr=6 C minus 5 A minus 1")
  @Iteration("5*Z-w", "expression=5*Z-w", "a11yStr=5 times Zed minus w")
  @Iteration("L*S-3S+L", "expression=L*S-3S+L", "a11yStr=L times S minus 3 S plus L")
  @Iteration(
    "2*(2+6+3+4)",
    "expression=2*(2+6+3+4)",
    "a11yStr=2 times open parenthesis 2 plus 6 plus 3 plus 4 close parenthesis"
  )
  @Iteration("sqrt(64)", "expression=sqrt(64)", "a11yStr=square root of 64")
  @Iteration(
    "√(a+b)",
    "expression=√(a+b)",
    "a11yStr=start square root open parenthesis a plus b close parenthesis end square root"
  )
  @Iteration(
    "3 * 10^-5", "expression=3 * 10^-5", "a11yStr=3 times 10 raised to the power of negative 5"
  )
  @Iteration(
    "((x+2y) + 5*(a - 2b) + z)",
    "expression=((x+2y) + 5*(a - 2b) + z)",
    "a11yStr=open parenthesis open parenthesis x plus 2 y close parenthesis plus 5 times open" +
      " parenthesis a minus 2 b close parenthesis plus zed close parenthesis"
  )
  fun testConvertToString_eng_assortedExpressionsFromPrd_returnsCorrectlyComputedString() {
    // Some of the expressions include cases that would normally result in errors.
    val exp = parseAlgebraicExpression(expression, errorCheckingMode = REQUIRED_ONLY)

    assertThat(exp).forHumanReadable(ENGLISH).convertsWithFractionsToStringThat().isEqualTo(a11yStr)
  }

  @Test
  @Iteration(
    "3x^2 + 4y = 62",
    "expression=3x^2 + 4y = 62",
    "a11yStr=3 x raised to the power of 2 plus 4 y equals 62"
  )
  fun testConvertToString_eng_assortedEquationsFromPrd_returnsCorrectlyComputedString() {
    val eq = parseAlgebraicEquation(expression)

    assertThat(eq).forHumanReadable(ENGLISH).convertsToStringThat().isEqualTo(a11yStr)
  }

  @Test
  fun testConvertToString_eng_rationalConstant_returnsNull() {
    val exp = MathExpression.newBuilder().apply {
      constant = ONE_HALF
    }.build()

    // The conversion should fail since the expression includes a rational real (which aren't yet
    // supported).
    assertThat(exp).forHumanReadable(ENGLISH).doesNotConvertToString()
  }

  @Test
  fun testConvertToString_eng_invalidConstant_returnsNull() {
    val exp = MathExpression.newBuilder().apply {
      constant = Real.getDefaultInstance()
    }.build()

    // The conversion should fail since the expression includes an invalid real constant.
    assertThat(exp).forHumanReadable(ENGLISH).doesNotConvertToString()
  }

  @Test
  fun testConvertToString_eng_invalidBinaryOp_returnsNull() {
    val exp = MathExpression.newBuilder().apply {
      binaryOperation = MathBinaryOperation.getDefaultInstance()
    }.build()

    // The conversion should fail since the expression includes an invalid binary operation.
    assertThat(exp).forHumanReadable(ENGLISH).doesNotConvertToString()
  }

  @Test
  fun testConvertToString_eng_invalidUnaryOp_returnsNull() {
    val exp = MathExpression.newBuilder().apply {
      unaryOperation = MathUnaryOperation.getDefaultInstance()
    }.build()

    // The conversion should fail since the expression includes an invalid unary operation.
    assertThat(exp).forHumanReadable(ENGLISH).doesNotConvertToString()
  }

  @Test
  fun testConvertToString_eng_invalidFunctionType_returnsNull() {
    val exp = MathExpression.newBuilder().apply {
      functionCall = MathFunctionCall.getDefaultInstance()
    }.build()

    // The conversion should fail since the expression includes an invalid function call.
    assertThat(exp).forHumanReadable(ENGLISH).doesNotConvertToString()
  }

  @Test
  fun testConvertToString_eng_nestedDefaultExp_returnsNull() {
    val exp = MathExpression.newBuilder().apply {
      group = MathExpression.getDefaultInstance()
    }.build()

    // The conversion should fail since the expression includes an invalid nested expression.
    assertThat(exp).forHumanReadable(ENGLISH).doesNotConvertToString()
  }

  @Test
  fun testConvertToString_eng_nestedInvalidBinaryOp_returnsNull() {
    val exp = MathExpression.newBuilder().apply {
      group = MathExpression.newBuilder().apply {
        binaryOperation = MathBinaryOperation.getDefaultInstance()
      }.build()
    }.build()

    // The conversion should fail since the expression includes an invalid nested expression.
    assertThat(exp).forHumanReadable(ENGLISH).doesNotConvertToString()
  }

  @Test
  fun testConvertToString_eng_nestedInvalidUnaryOp_returnsNull() {
    val exp = MathExpression.newBuilder().apply {
      group = MathExpression.newBuilder().apply {
        unaryOperation = MathUnaryOperation.getDefaultInstance()
      }.build()
    }.build()

    // The conversion should fail since the expression includes an invalid nested expression.
    assertThat(exp).forHumanReadable(ENGLISH).doesNotConvertToString()
  }

  @Test
  fun testConvertToString_eng_nestedInvalidFunctionType_returnsNull() {
    val exp = MathExpression.newBuilder().apply {
      group = MathExpression.newBuilder().apply {
        functionCall = MathFunctionCall.getDefaultInstance()
      }.build()
    }.build()

    // The conversion should fail since the expression includes an invalid nested expression.
    assertThat(exp).forHumanReadable(ENGLISH).doesNotConvertToString()
  }

  @Test
  fun testConvertToString_eq_withLeftInvalidExp_returnsNull() {
    val validExp = MathExpression.newBuilder().apply {
      constant = ONE_HALF
    }.build()
    val invalidExp = MathExpression.getDefaultInstance()
    val eq = MathEquation.newBuilder().apply {
      leftSide = invalidExp
      rightSide = validExp
    }.build()

    // Both sides of the equation must be valid.
    assertThat(eq).forHumanReadable(ENGLISH).doesNotConvertToString()
  }

  @Test
  fun testConvertToString_eq_withRightInvalidExp_returnsNull() {
    val validExp = MathExpression.newBuilder().apply {
      constant = ONE_HALF
    }.build()
    val invalidExp = MathExpression.getDefaultInstance()
    val eq = MathEquation.newBuilder().apply {
      leftSide = validExp
      rightSide = invalidExp
    }.build()

    // Both sides of the equation must be valid.
    assertThat(eq).forHumanReadable(ENGLISH).doesNotConvertToString()
  }

  private fun MathExpressionSubject.forHumanReadable(
    language: OppiaLanguage
  ): HumanReadableStringChecker {
    return HumanReadableStringChecker(language) { divAsFraction ->
      util.convertToHumanReadableString(actual, language, divAsFraction)
    }
  }

  private fun MathEquationSubject.forHumanReadable(
    language: OppiaLanguage
  ): HumanReadableStringChecker {
    return HumanReadableStringChecker(language) { divAsFraction ->
      util.convertToHumanReadableString(actual, language, divAsFraction)
    }
  }

  private fun setUpTestApplicationComponent() {
    ApplicationProvider.getApplicationContext<TestApplication>().inject(this)
  }

  private class HumanReadableStringChecker(
    private val language: OppiaLanguage,
    private val maybeConvertToHumanReadableString: (Boolean) -> String?
  ) {
    fun convertsToStringThat(): StringSubject =
      assertThat(convertToHumanReadableString(language, /* divAsFraction= */ false))

    fun convertsWithFractionsToStringThat(): StringSubject =
      assertThat(convertToHumanReadableString(language, /* divAsFraction= */ true))

    fun doesNotConvertToString() {
      assertWithMessage("Expected to not convert to: $language")
        .that(maybeConvertToHumanReadableString(/* divAsFraction= */ false))
        .isNull()
    }

    private fun convertToHumanReadableString(
      language: OppiaLanguage,
      divAsFraction: Boolean
    ): String {
      val readableString = maybeConvertToHumanReadableString(divAsFraction)
      assertWithMessage("Expected to convert to: $language").that(readableString).isNotNull()
      return checkNotNull(readableString) // Verified in the above assertion check.
    }
  }

  // TODO(#89): Move this to a common test application component.
  @Singleton
  @Component(
    modules = [
      RobolectricModule::class, TestDispatcherModule::class, ApplicationModule::class,
      PlatformParameterModule::class, LoggerModule::class, ContinueModule::class,
      FractionInputModule::class, ItemSelectionInputModule::class, MultipleChoiceInputModule::class,
      NumberWithUnitsRuleModule::class, NumericInputRuleModule::class, TextInputRuleModule::class,
      DragDropSortInputModule::class, ImageClickInputModule::class, InteractionsModule::class,
      GcsResourceModule::class, GlideImageLoaderModule::class, ImageParsingModule::class,
      HtmlParserEntityTypeModule::class, QuestionModule::class, TestLogReportingModule::class,
      AccessibilityTestModule::class, LogStorageModule::class, CachingTestModule::class,
      PrimeTopicAssetsControllerModule::class, ExpirationMetaDataRetrieverTestModule::class,
      ViewBindingShimModule::class, RatioInputModule::class, NetworkConfigProdModule::class,
      ApplicationStartupListenerModule::class, HintsAndSolutionConfigModule::class,
      LogReportWorkerModule::class, WorkManagerConfigurationModule::class,
      FirebaseLogUploaderModule::class, FakeOppiaClockModule::class,
      DeveloperOptionsStarterModule::class, DeveloperOptionsModule::class,
      ExplorationStorageModule::class, NetworkModule::class, HintsAndSolutionProdModule::class,
      NetworkConnectionUtilDebugModule::class, NetworkConnectionDebugUtilModule::class,
      AssetModule::class, LocaleTestModule::class, ActivityRecreatorTestModule::class,
      ActivityIntentFactoriesModule::class, PlatformParameterSingletonModule::class,
      NumericExpressionInputModule::class, AlgebraicExpressionInputModule::class,
      MathEquationInputModule::class, SplitScreenInteractionModule::class,
      LoggingIdentifierModule::class, ApplicationLifecycleModule::class,
      SyncStatusModule::class, MetricLogSchedulerModule::class, TestingBuildFlavorModule::class,
      EventLoggingConfigurationModule::class, ActivityRouterModule::class,
      CpuPerformanceSnapshotterModule::class
    ]
  )
  interface TestApplicationComponent : ApplicationComponent {
    @Component.Builder
    interface Builder {
      @BindsInstance
      fun setApplication(application: Application): Builder

      fun build(): TestApplicationComponent
    }

    fun inject(test: MathExpressionAccessibilityUtilTest)
  }

  class TestApplication : Application(), ActivityComponentFactory, ApplicationInjectorProvider {
    private val component: TestApplicationComponent by lazy {
      DaggerMathExpressionAccessibilityUtilTest_TestApplicationComponent.builder()
        .setApplication(this)
        .build()
    }

    fun inject(test: MathExpressionAccessibilityUtilTest) {
      component.inject(test)
    }

    override fun createActivityComponent(activity: AppCompatActivity): ActivityComponent {
      return component.getActivityComponentBuilderProvider().get().setActivity(activity).build()
    }

    override fun getApplicationInjector(): ApplicationInjector = component
  }

  private companion object {
    private fun parseAlgebraicExpression(
      expression: String,
      allowedVariables: List<String> = listOf("x", "y", "z"),
      errorCheckingMode: ErrorCheckingMode = ALL_ERRORS
    ): MathExpression {
      return MathExpressionParser.parseAlgebraicExpression(
        expression, allowedVariables, errorCheckingMode
      ).getExpectedSuccess()
    }

    private fun parseAlgebraicEquation(
      expression: String,
    ): MathEquation {
      return MathExpressionParser.parseAlgebraicEquation(
        expression,
        allowedVariables = listOf("x", "y", "z"),
        errorCheckingMode = ALL_ERRORS
      ).getExpectedSuccess()
    }

    private inline fun <reified T> MathParsingResult<T>.getExpectedSuccess(): T {
      assertThat(this).isInstanceOf(MathParsingResult.Success::class.java)
      return (this as MathParsingResult.Success<T>).result
    }
  }
}<|MERGE_RESOLUTION|>--- conflicted
+++ resolved
@@ -167,7 +167,6 @@
   }
 
   @Test
-<<<<<<< HEAD
   @Iteration("LANGUAGE_UNSPECIFIED", "language=LANGUAGE_UNSPECIFIED")
   @Iteration("ARABIC", "language=ARABIC")
   @Iteration("HINDI", "language=HINDI")
@@ -175,20 +174,8 @@
   @Iteration("PORTUGUESE", "language=PORTUGUESE")
   @Iteration("BRAZILIAN_PORTUGUESE", "language=BRAZILIAN_PORTUGUESE")
   @Iteration("SWAHILI", "language=SWAHILI")
+  @Iteration("NIGERIAN_PIDGIN", "language=NIGERIAN_PIDGIN")
   @Iteration("UNRECOGNIZED", "language=UNRECOGNIZED")
-=======
-  @RunParameterized(
-    Iteration("LANGUAGE_UNSPECIFIED", "language=LANGUAGE_UNSPECIFIED"),
-    Iteration("ARABIC", "language=ARABIC"),
-    Iteration("HINDI", "language=HINDI"),
-    Iteration("HINGLISH", "language=HINGLISH"),
-    Iteration("PORTUGUESE", "language=PORTUGUESE"),
-    Iteration("BRAZILIAN_PORTUGUESE", "language=BRAZILIAN_PORTUGUESE"),
-    Iteration("SWAHILI", "language=SWAHILI"),
-    Iteration("NIGERIAN_PIDGIN", "language=NIGERIAN_PIDGIN"),
-    Iteration("UNRECOGNIZED", "language=UNRECOGNIZED")
-  )
->>>>>>> 5d924f49
   fun testConvertToString_constExp_unsupportedLanguage_returnsNull() {
     val exp = parseAlgebraicExpression("2")
     val language = OppiaLanguage.valueOf(language)
@@ -197,7 +184,6 @@
   }
 
   @Test
-<<<<<<< HEAD
   @Iteration("LANGUAGE_UNSPECIFIED", "language=LANGUAGE_UNSPECIFIED")
   @Iteration("ARABIC", "language=ARABIC")
   @Iteration("HINDI", "language=HINDI")
@@ -205,20 +191,8 @@
   @Iteration("PORTUGUESE", "language=PORTUGUESE")
   @Iteration("BRAZILIAN_PORTUGUESE", "language=BRAZILIAN_PORTUGUESE")
   @Iteration("SWAHILI", "language=SWAHILI")
+  @Iteration("NIGERIAN_PIDGIN", "language=NIGERIAN_PIDGIN")
   @Iteration("UNRECOGNIZED", "language=UNRECOGNIZED")
-=======
-  @RunParameterized(
-    Iteration("LANGUAGE_UNSPECIFIED", "language=LANGUAGE_UNSPECIFIED"),
-    Iteration("ARABIC", "language=ARABIC"),
-    Iteration("HINDI", "language=HINDI"),
-    Iteration("HINGLISH", "language=HINGLISH"),
-    Iteration("PORTUGUESE", "language=PORTUGUESE"),
-    Iteration("BRAZILIAN_PORTUGUESE", "language=BRAZILIAN_PORTUGUESE"),
-    Iteration("SWAHILI", "language=SWAHILI"),
-    Iteration("NIGERIAN_PIDGIN", "language=NIGERIAN_PIDGIN"),
-    Iteration("UNRECOGNIZED", "language=UNRECOGNIZED")
-  )
->>>>>>> 5d924f49
   fun testConvertToString_constEq_unsupportedLanguage_returnsNull() {
     val eq = parseAlgebraicEquation("x=2")
     val language = OppiaLanguage.valueOf(language)
