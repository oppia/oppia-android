package org.oppia.android.app.testing.player.split

import android.app.Application
import androidx.appcompat.app.AppCompatActivity
import androidx.test.core.app.ActivityScenario.launch
import androidx.test.espresso.intent.Intents
import androidx.test.ext.junit.runners.AndroidJUnit4
import com.google.common.truth.Truth.assertThat
import dagger.Component
import org.junit.After
import org.junit.Before
import org.junit.Test
import org.junit.runner.RunWith
import org.oppia.android.app.activity.ActivityComponent
import org.oppia.android.app.application.ActivityComponentFactory
import org.oppia.android.app.application.ApplicationComponent
import org.oppia.android.app.application.ApplicationInjector
import org.oppia.android.app.application.ApplicationInjectorProvider
import org.oppia.android.app.application.ApplicationModule
import org.oppia.android.app.application.ApplicationStartupListenerModule
import org.oppia.android.app.devoptions.DeveloperOptionsModule
import org.oppia.android.app.devoptions.DeveloperOptionsStarterModule
import org.oppia.android.app.shim.IntentFactoryShimModule
import org.oppia.android.app.shim.ViewBindingShimModule
import org.oppia.android.app.testing.ExplorationTestActivity
import org.oppia.android.app.topic.PracticeTabModule
import org.oppia.android.app.utility.SplitScreenManager
import org.oppia.android.data.backends.gae.NetworkModule
import org.oppia.android.domain.classify.InteractionsModule
import org.oppia.android.domain.classify.rules.continueinteraction.ContinueModule
import org.oppia.android.domain.classify.rules.dragAndDropSortInput.DragDropSortInputModule
import org.oppia.android.domain.classify.rules.fractioninput.FractionInputModule
import org.oppia.android.domain.classify.rules.imageClickInput.ImageClickInputModule
import org.oppia.android.domain.classify.rules.itemselectioninput.ItemSelectionInputModule
import org.oppia.android.domain.classify.rules.multiplechoiceinput.MultipleChoiceInputModule
import org.oppia.android.domain.classify.rules.numberwithunits.NumberWithUnitsRuleModule
import org.oppia.android.domain.classify.rules.numericinput.NumericInputRuleModule
import org.oppia.android.domain.classify.rules.ratioinput.RatioInputModule
import org.oppia.android.domain.classify.rules.textinput.TextInputRuleModule
import org.oppia.android.domain.exploration.lightweightcheckpointing.ExplorationStorageModule
import org.oppia.android.domain.hintsandsolution.HintsAndSolutionConfigModule
import org.oppia.android.domain.hintsandsolution.HintsAndSolutionProdModule
import org.oppia.android.domain.onboarding.ExpirationMetaDataRetrieverModule
import org.oppia.android.domain.oppialogger.LogStorageModule
import org.oppia.android.domain.oppialogger.loguploader.LogUploadWorkerModule
import org.oppia.android.domain.platformparameter.PlatformParameterModule
import org.oppia.android.domain.question.QuestionModule
import org.oppia.android.domain.topic.PrimeTopicAssetsControllerModule
import org.oppia.android.domain.workmanager.WorkManagerConfigurationModule
import org.oppia.android.testing.TestLogReportingModule
import org.oppia.android.testing.robolectric.RobolectricModule
import org.oppia.android.testing.threading.TestDispatcherModule
import org.oppia.android.testing.time.FakeOppiaClockModule
import org.oppia.android.util.accessibility.AccessibilityTestModule
import org.oppia.android.util.caching.testing.CachingTestModule
import org.oppia.android.util.gcsresource.GcsResourceModule
import org.oppia.android.util.logging.LoggerModule
import org.oppia.android.util.logging.firebase.FirebaseLogUploaderModule
import org.oppia.android.util.networking.NetworkConnectionDebugUtilModule
import org.oppia.android.util.networking.NetworkConnectionUtilDebugModule
import org.oppia.android.util.parser.html.HtmlParserEntityTypeModule
import org.oppia.android.util.parser.image.GlideImageLoaderModule
import org.oppia.android.util.parser.image.ImageParsingModule
import org.robolectric.annotation.Config
import javax.inject.Singleton

// Devices reference: https://material.io/resources/devices/
@RunWith(AndroidJUnit4::class)
@Config(application = PlayerSplitScreenTesting.TestApplication::class)
class PlayerSplitScreenTesting {

  @Before
  fun setUp() {
    Intents.init()
  }

  @After
  fun tearDown() {
    Intents.release()
  }

  @Test
  @Config(qualifiers = "w540dp-h960dp-xhdpi") // 5.5 (inch)
  fun testSplitScreen_540x960_xhdpi_continueInteraction_noSplit() {
    launch(ExplorationTestActivity::class.java).use { scenario ->
      scenario.onActivity { activity ->
        assertThat(SplitScreenManager(activity).shouldSplitScreen("Continue")).isFalse()
      }
    }
  }

  @Test
  @Config(qualifiers = "w540dp-h960dp-xhdpi") // 5.5 (inch)
  fun testSplitScreen_540x960_xhdpi_dragInteraction_noSplit() {
    launch(ExplorationTestActivity::class.java).use { scenario ->
      scenario.onActivity { activity ->
        assertThat(SplitScreenManager(activity).shouldSplitScreen("DragAndDropSortInput")).isFalse()
      }
    }
  }

  @Test
  @Config(qualifiers = "w800dp-h1280dp-xhdpi") // 8.4 (inch)
  fun testSplitScreen_800x1280_xhdpi_continueInteraction_noSplit() {
    launch(ExplorationTestActivity::class.java).use { scenario ->
      scenario.onActivity { activity ->
        assertThat(SplitScreenManager(activity).shouldSplitScreen("Continue")).isFalse()
      }
    }
  }

  @Test
  @Config(qualifiers = "w800dp-h1280dp-xhdpi") // 8.4 (inch)
  fun testSplitScreen_800x1280_xhdpi_dragInteraction_split() {
    launch(ExplorationTestActivity::class.java).use { scenario ->
      scenario.onActivity { activity ->
        assertThat(SplitScreenManager(activity).shouldSplitScreen("DragAndDropSortInput")).isTrue()
      }
    }
  }

  @Test
  @Config(qualifiers = "w411dp-h731dp-xxxhdpi") // 5.5 (inch)
  fun testSplitScreen_411x731_xxxhdpi_dragInteraction_noSplit() {
    launch(ExplorationTestActivity::class.java).use { scenario ->
      scenario.onActivity { activity ->
        assertThat(SplitScreenManager(activity).shouldSplitScreen("DragAndDropSortInput")).isFalse()
      }
    }
  }

  @Test
  @Config(qualifiers = "w540dp-h960dp-xhdpi") // 5.5 (inch)
  fun testSplitScreen_540x960_xhdpi_imageClickInput_noSplit() {
    launch(ExplorationTestActivity::class.java).use { scenario ->
      scenario.onActivity { activity ->
        assertThat(SplitScreenManager(activity).shouldSplitScreen("ImageClickInput")).isFalse()
      }
    }
  }

  @Test
  @Config(qualifiers = "w800dp-h1280dp-xhdpi") // 8.4 (inch)
  fun testSplitScreen_800x1280_xhdpi_imageClickInput_split() {
    launch(ExplorationTestActivity::class.java).use { scenario ->
      scenario.onActivity { activity ->
        assertThat(SplitScreenManager(activity).shouldSplitScreen("ImageClickInput")).isTrue()
      }
    }
  }

  @Test
  @Config(qualifiers = "w411dp-h731dp-xxxhdpi") // 5.5 (inch)
  fun testSplitScreen_411x731_xxxhdpi_imageClickInput_noSplit() {
    launch(ExplorationTestActivity::class.java).use { scenario ->
      scenario.onActivity { activity ->
        assertThat(SplitScreenManager(activity).shouldSplitScreen("ImageClickInput")).isFalse()
      }
    }
  }

  // TODO(#59): Figure out a way to reuse modules instead of needing to re-declare them.
  @Singleton
  @Component(
    modules = [
      TestDispatcherModule::class, ApplicationModule::class, RobolectricModule::class,
      PlatformParameterModule::class,
      LoggerModule::class, ContinueModule::class, FractionInputModule::class,
      ItemSelectionInputModule::class, MultipleChoiceInputModule::class,
      NumberWithUnitsRuleModule::class, NumericInputRuleModule::class, TextInputRuleModule::class,
      DragDropSortInputModule::class, InteractionsModule::class, GcsResourceModule::class,
      GlideImageLoaderModule::class, ImageParsingModule::class, HtmlParserEntityTypeModule::class,
      QuestionModule::class, TestLogReportingModule::class, AccessibilityTestModule::class,
      ImageClickInputModule::class, LogStorageModule::class, IntentFactoryShimModule::class,
      ViewBindingShimModule::class, CachingTestModule::class, RatioInputModule::class,
      PrimeTopicAssetsControllerModule::class, ExpirationMetaDataRetrieverModule::class,
      ApplicationStartupListenerModule::class, LogUploadWorkerModule::class,
      WorkManagerConfigurationModule::class, HintsAndSolutionConfigModule::class,
<<<<<<< HEAD
      FirebaseLogUploaderModule::class, FakeOppiaClockModule::class, PracticeTabModule::class,
      DeveloperOptionsStarterModule::class, DeveloperOptionsModule::class,
      ExplorationStorageModule::class, NetworkModule::class,
      NetworkConnectionUtilDebugModule::class, NetworkConnectionDebugUtilModule::class
=======
      HintsAndSolutionProdModule::class, FirebaseLogUploaderModule::class,
      FakeOppiaClockModule::class, PracticeTabModule::class, DeveloperOptionsStarterModule::class,
      DeveloperOptionsModule::class, ExplorationStorageModule::class,
      NetworkConnectionUtilDebugModule::class, NetworkConnectionDebugUtilModule::class,
>>>>>>> d2372aeb
    ]
  )
  interface TestApplicationComponent : ApplicationComponent {
    @Component.Builder
    interface Builder : ApplicationComponent.Builder

    fun inject(playerSplitScreenTesting: PlayerSplitScreenTesting)
  }

  class TestApplication : Application(), ActivityComponentFactory, ApplicationInjectorProvider {
    private val component: TestApplicationComponent by lazy {
      DaggerPlayerSplitScreenTesting_TestApplicationComponent.builder()
        .setApplication(this)
        .build() as TestApplicationComponent
    }

    fun inject(playerSplitScreenTesting: PlayerSplitScreenTesting) {
      component.inject(playerSplitScreenTesting)
    }

    override fun createActivityComponent(activity: AppCompatActivity): ActivityComponent {
      return component.getActivityComponentBuilderProvider().get().setActivity(activity).build()
    }

    override fun getApplicationInjector(): ApplicationInjector = component
  }
}<|MERGE_RESOLUTION|>--- conflicted
+++ resolved
@@ -176,17 +176,10 @@
       PrimeTopicAssetsControllerModule::class, ExpirationMetaDataRetrieverModule::class,
       ApplicationStartupListenerModule::class, LogUploadWorkerModule::class,
       WorkManagerConfigurationModule::class, HintsAndSolutionConfigModule::class,
-<<<<<<< HEAD
       FirebaseLogUploaderModule::class, FakeOppiaClockModule::class, PracticeTabModule::class,
       DeveloperOptionsStarterModule::class, DeveloperOptionsModule::class,
-      ExplorationStorageModule::class, NetworkModule::class,
+      ExplorationStorageModule::class, NetworkModule::class, HintsAndSolutionProdModule::class,
       NetworkConnectionUtilDebugModule::class, NetworkConnectionDebugUtilModule::class
-=======
-      HintsAndSolutionProdModule::class, FirebaseLogUploaderModule::class,
-      FakeOppiaClockModule::class, PracticeTabModule::class, DeveloperOptionsStarterModule::class,
-      DeveloperOptionsModule::class, ExplorationStorageModule::class,
-      NetworkConnectionUtilDebugModule::class, NetworkConnectionDebugUtilModule::class,
->>>>>>> d2372aeb
     ]
   )
   interface TestApplicationComponent : ApplicationComponent {
