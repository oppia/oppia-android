package org.oppia.android.app.profile

import android.app.Application
import android.content.Intent
import androidx.appcompat.app.AppCompatActivity
import androidx.test.core.app.ActivityScenario.launch
import androidx.test.core.app.ApplicationProvider
import androidx.test.ext.junit.runners.AndroidJUnit4
import com.google.common.truth.Truth.assertThat
import dagger.Component
import org.junit.Before
import org.junit.Test
import org.junit.runner.RunWith
import org.oppia.android.app.activity.ActivityComponent
import org.oppia.android.app.application.ActivityComponentFactory
import org.oppia.android.app.application.ApplicationComponent
import org.oppia.android.app.application.ApplicationInjector
import org.oppia.android.app.application.ApplicationInjectorProvider
import org.oppia.android.app.application.ApplicationModule
import org.oppia.android.app.application.ApplicationStartupListenerModule
import org.oppia.android.app.devoptions.DeveloperOptionsModule
import org.oppia.android.app.devoptions.DeveloperOptionsStarterModule
import org.oppia.android.app.model.EventLog.Context.ActivityContextCase.ACTIVITYCONTEXT_NOT_SET
import org.oppia.android.app.model.EventLog.EventAction
import org.oppia.android.app.model.EventLog.Priority
import org.oppia.android.app.mydownloads.MyDownloadsModule
import org.oppia.android.app.player.state.hintsandsolution.HintsAndSolutionConfigModule
import org.oppia.android.app.shim.ViewBindingShimModule
import org.oppia.android.app.topic.PracticeTabModule
import org.oppia.android.domain.classify.InteractionsModule
import org.oppia.android.domain.classify.rules.continueinteraction.ContinueModule
import org.oppia.android.domain.classify.rules.dragAndDropSortInput.DragDropSortInputModule
import org.oppia.android.domain.classify.rules.fractioninput.FractionInputModule
import org.oppia.android.domain.classify.rules.imageClickInput.ImageClickInputModule
import org.oppia.android.domain.classify.rules.itemselectioninput.ItemSelectionInputModule
import org.oppia.android.domain.classify.rules.multiplechoiceinput.MultipleChoiceInputModule
import org.oppia.android.domain.classify.rules.numberwithunits.NumberWithUnitsRuleModule
import org.oppia.android.domain.classify.rules.numericinput.NumericInputRuleModule
import org.oppia.android.domain.classify.rules.ratioinput.RatioInputModule
import org.oppia.android.domain.classify.rules.textinput.TextInputRuleModule
import org.oppia.android.domain.exploration.lightweightcheckpointing.ExplorationStorageModule
import org.oppia.android.domain.onboarding.ExpirationMetaDataRetrieverModule
import org.oppia.android.domain.oppialogger.LogStorageModule
import org.oppia.android.domain.oppialogger.loguploader.LogUploadWorkerModule
import org.oppia.android.domain.oppialogger.loguploader.WorkManagerConfigurationModule
import org.oppia.android.domain.platformparameter.PlatformParameterModule
import org.oppia.android.domain.question.QuestionModule
import org.oppia.android.domain.topic.PrimeTopicAssetsControllerModule
import org.oppia.android.testing.FakeEventLogger
import org.oppia.android.testing.TestLogReportingModule
import org.oppia.android.testing.robolectric.RobolectricModule
import org.oppia.android.testing.threading.TestDispatcherModule
import org.oppia.android.testing.time.FakeOppiaClockModule
import org.oppia.android.util.accessibility.AccessibilityTestModule
import org.oppia.android.util.caching.testing.CachingTestModule
import org.oppia.android.util.gcsresource.GcsResourceModule
import org.oppia.android.util.logging.LoggerModule
import org.oppia.android.util.logging.firebase.FirebaseLogUploaderModule
import org.oppia.android.util.parser.html.HtmlParserEntityTypeModule
import org.oppia.android.util.parser.image.GlideImageLoaderModule
import org.oppia.android.util.parser.image.ImageParsingModule
import org.robolectric.annotation.Config
import org.robolectric.annotation.LooperMode
import javax.inject.Inject
import javax.inject.Singleton

@RunWith(AndroidJUnit4::class)
@LooperMode(LooperMode.Mode.PAUSED)
@Config(
  application = ProfileChooserFragmentLocalTest.TestApplication::class,
  qualifiers = "port-xxhdpi"
)
class ProfileChooserFragmentLocalTest {

  @Inject
  lateinit var fakeEventLogger: FakeEventLogger

  @Before
  fun setUp() {
    setUpTestApplicationComponent()
  }

  @Test
  fun testProfileChooser_onLaunch_logsEvent() {
    launch<ProfileChooserActivity>(createProfileChooserActivityIntent()).use {
      val event = fakeEventLogger.getMostRecentEvent()

      assertThat(event.priority).isEqualTo(Priority.ESSENTIAL)
      assertThat(event.actionName).isEqualTo(EventAction.OPEN_PROFILE_CHOOSER)
      assertThat(event.context.activityContextCase).isEqualTo(ACTIVITYCONTEXT_NOT_SET)
    }
  }

  private fun createProfileChooserActivityIntent(): Intent {
    return ProfileChooserActivity
      .createProfileChooserActivity(ApplicationProvider.getApplicationContext())
  }

  private fun setUpTestApplicationComponent() {
    ApplicationProvider.getApplicationContext<TestApplication>().inject(this)
  }

  // TODO(#59): Figure out a way to reuse modules instead of needing to re-declare them.
  @Singleton
  @Component(
    modules = [
      TestDispatcherModule::class, ApplicationModule::class, RobolectricModule::class,
      PlatformParameterModule::class,
      LoggerModule::class, ContinueModule::class, FractionInputModule::class,
      ItemSelectionInputModule::class, MultipleChoiceInputModule::class,
      NumberWithUnitsRuleModule::class, NumericInputRuleModule::class, TextInputRuleModule::class,
      DragDropSortInputModule::class, InteractionsModule::class, GcsResourceModule::class,
      GlideImageLoaderModule::class, ImageParsingModule::class, HtmlParserEntityTypeModule::class,
      QuestionModule::class, TestLogReportingModule::class, AccessibilityTestModule::class,
      ImageClickInputModule::class, LogStorageModule::class, CachingTestModule::class,
      PrimeTopicAssetsControllerModule::class, ExpirationMetaDataRetrieverModule::class,
      ViewBindingShimModule::class, RatioInputModule::class,
      ApplicationStartupListenerModule::class, HintsAndSolutionConfigModule::class,
      LogUploadWorkerModule::class, WorkManagerConfigurationModule::class,
      FirebaseLogUploaderModule::class, FakeOppiaClockModule::class, PracticeTabModule::class,
<<<<<<< HEAD
      MyDownloadsModule::class
=======
      DeveloperOptionsStarterModule::class, DeveloperOptionsModule::class,
      ExplorationStorageModule::class
>>>>>>> 04bc03ff
    ]
  )
  interface TestApplicationComponent : ApplicationComponent {
    @Component.Builder
    interface Builder : ApplicationComponent.Builder

    fun inject(profileChooserFragmentLocalTest: ProfileChooserFragmentLocalTest)
  }

  class TestApplication : Application(), ActivityComponentFactory, ApplicationInjectorProvider {
    private val component: TestApplicationComponent by lazy {
      DaggerProfileChooserFragmentLocalTest_TestApplicationComponent.builder()
        .setApplication(this)
        .build() as TestApplicationComponent
    }

    fun inject(profileChooserFragmentLocalTest: ProfileChooserFragmentLocalTest) {
      component.inject(profileChooserFragmentLocalTest)
    }

    override fun createActivityComponent(activity: AppCompatActivity): ActivityComponent {
      return component.getActivityComponentBuilderProvider().get().setActivity(activity).build()
    }

    override fun getApplicationInjector(): ApplicationInjector = component
  }
}<|MERGE_RESOLUTION|>--- conflicted
+++ resolved
@@ -118,12 +118,8 @@
       ApplicationStartupListenerModule::class, HintsAndSolutionConfigModule::class,
       LogUploadWorkerModule::class, WorkManagerConfigurationModule::class,
       FirebaseLogUploaderModule::class, FakeOppiaClockModule::class, PracticeTabModule::class,
-<<<<<<< HEAD
-      MyDownloadsModule::class
-=======
       DeveloperOptionsStarterModule::class, DeveloperOptionsModule::class,
-      ExplorationStorageModule::class
->>>>>>> 04bc03ff
+      ExplorationStorageModule::class, MyDownloadsModule::class
     ]
   )
   interface TestApplicationComponent : ApplicationComponent {
