package org.oppia.android.app.profile

import android.app.Application
import android.content.Intent
import androidx.appcompat.app.AppCompatActivity
import androidx.test.core.app.ActivityScenario.launch
import androidx.test.core.app.ApplicationProvider
import androidx.test.espresso.intent.Intents
import androidx.test.ext.junit.runners.AndroidJUnit4
import com.google.common.truth.Truth.assertThat
import dagger.Component
import org.junit.After
import org.junit.Before
import org.junit.Test
import org.junit.runner.RunWith
import org.oppia.android.app.activity.ActivityComponent
import org.oppia.android.app.application.ActivityComponentFactory
import org.oppia.android.app.application.ApplicationComponent
import org.oppia.android.app.application.ApplicationInjector
import org.oppia.android.app.application.ApplicationInjectorProvider
import org.oppia.android.app.application.ApplicationModule
import org.oppia.android.app.application.ApplicationStartupListenerModule
import org.oppia.android.app.model.EventLog.Context.ActivityContextCase.ACTIVITYCONTEXT_NOT_SET
import org.oppia.android.app.model.EventLog.EventAction
import org.oppia.android.app.model.EventLog.Priority
import org.oppia.android.app.mydownloads.MyDownloadsModule
import org.oppia.android.app.player.state.hintsandsolution.HintsAndSolutionConfigModule
import org.oppia.android.app.shim.ViewBindingShimModule
import org.oppia.android.app.topic.PracticeTabModule
import org.oppia.android.domain.classify.InteractionsModule
import org.oppia.android.domain.classify.rules.continueinteraction.ContinueModule
import org.oppia.android.domain.classify.rules.dragAndDropSortInput.DragDropSortInputModule
import org.oppia.android.domain.classify.rules.fractioninput.FractionInputModule
import org.oppia.android.domain.classify.rules.imageClickInput.ImageClickInputModule
import org.oppia.android.domain.classify.rules.itemselectioninput.ItemSelectionInputModule
import org.oppia.android.domain.classify.rules.multiplechoiceinput.MultipleChoiceInputModule
import org.oppia.android.domain.classify.rules.numberwithunits.NumberWithUnitsRuleModule
import org.oppia.android.domain.classify.rules.numericinput.NumericInputRuleModule
import org.oppia.android.domain.classify.rules.ratioinput.RatioInputModule
import org.oppia.android.domain.classify.rules.textinput.TextInputRuleModule
import org.oppia.android.domain.onboarding.ExpirationMetaDataRetrieverModule
import org.oppia.android.domain.oppialogger.LogStorageModule
import org.oppia.android.domain.oppialogger.loguploader.LogUploadWorkerModule
import org.oppia.android.domain.oppialogger.loguploader.WorkManagerConfigurationModule
import org.oppia.android.domain.question.QuestionModule
import org.oppia.android.domain.topic.PrimeTopicAssetsControllerModule
import org.oppia.android.testing.FakeEventLogger
import org.oppia.android.testing.TestLogReportingModule
import org.oppia.android.testing.robolectric.RobolectricModule
import org.oppia.android.testing.threading.TestDispatcherModule
import org.oppia.android.testing.time.FakeOppiaClockModule
import org.oppia.android.util.accessibility.AccessibilityTestModule
import org.oppia.android.util.caching.testing.CachingTestModule
import org.oppia.android.util.gcsresource.GcsResourceModule
import org.oppia.android.util.logging.LoggerModule
import org.oppia.android.util.logging.firebase.FirebaseLogUploaderModule
import org.oppia.android.util.parser.GlideImageLoaderModule
import org.oppia.android.util.parser.HtmlParserEntityTypeModule
import org.oppia.android.util.parser.ImageParsingModule
import org.robolectric.annotation.Config
import org.robolectric.annotation.LooperMode
import javax.inject.Inject
import javax.inject.Singleton

@RunWith(AndroidJUnit4::class)
@LooperMode(LooperMode.Mode.PAUSED)
@Config(
  application = ProfileChooserFragmentLocalTest.TestApplication::class,
  qualifiers = "port-xxhdpi"
)
class ProfileChooserFragmentLocalTest {

  @Inject
  lateinit var fakeEventLogger: FakeEventLogger

  @Before
  fun setUp() {
    Intents.init()
    setUpTestApplicationComponent()
  }

  @After
  fun tearDown() {
    Intents.release()
  }

  @Test
  fun testProfileChooser_onLaunch_logsEvent() {
    launch<ProfileChooserActivity>(createProfileChooserActivityIntent()).use {
      val event = fakeEventLogger.getMostRecentEvent()

      assertThat(event.priority).isEqualTo(Priority.ESSENTIAL)
      assertThat(event.actionName).isEqualTo(EventAction.OPEN_PROFILE_CHOOSER)
      assertThat(event.context.activityContextCase).isEqualTo(ACTIVITYCONTEXT_NOT_SET)
    }
  }

  private fun createProfileChooserActivityIntent(): Intent {
    return ProfileChooserActivity
      .createProfileChooserActivity(ApplicationProvider.getApplicationContext())
  }

  private fun setUpTestApplicationComponent() {
    ApplicationProvider.getApplicationContext<TestApplication>().inject(this)
  }

  // TODO(#59): Figure out a way to reuse modules instead of needing to re-declare them.
  @Singleton
  @Component(
    modules = [
      TestDispatcherModule::class, ApplicationModule::class, RobolectricModule::class,
      LoggerModule::class, ContinueModule::class, FractionInputModule::class,
      ItemSelectionInputModule::class, MultipleChoiceInputModule::class,
      NumberWithUnitsRuleModule::class, NumericInputRuleModule::class, TextInputRuleModule::class,
      DragDropSortInputModule::class, InteractionsModule::class, GcsResourceModule::class,
      GlideImageLoaderModule::class, ImageParsingModule::class, HtmlParserEntityTypeModule::class,
      QuestionModule::class, TestLogReportingModule::class, AccessibilityTestModule::class,
      ImageClickInputModule::class, LogStorageModule::class, CachingTestModule::class,
      PrimeTopicAssetsControllerModule::class, ExpirationMetaDataRetrieverModule::class,
      ViewBindingShimModule::class, RatioInputModule::class,
      ApplicationStartupListenerModule::class, HintsAndSolutionConfigModule::class,
      LogUploadWorkerModule::class, WorkManagerConfigurationModule::class,
<<<<<<< HEAD
      FirebaseLogUploaderModule::class, FakeOppiaClockModule::class, MyDownloadsModule::class
=======
      FirebaseLogUploaderModule::class, FakeOppiaClockModule::class, PracticeTabModule::class
>>>>>>> 0dbe671e
    ]
  )
  interface TestApplicationComponent : ApplicationComponent {
    @Component.Builder
    interface Builder : ApplicationComponent.Builder

    fun inject(profileChooserFragmentLocalTest: ProfileChooserFragmentLocalTest)
  }

  class TestApplication : Application(), ActivityComponentFactory, ApplicationInjectorProvider {
    private val component: TestApplicationComponent by lazy {
      DaggerProfileChooserFragmentLocalTest_TestApplicationComponent.builder()
        .setApplication(this)
        .build() as TestApplicationComponent
    }

    fun inject(profileChooserFragmentLocalTest: ProfileChooserFragmentLocalTest) {
      component.inject(profileChooserFragmentLocalTest)
    }

    override fun createActivityComponent(activity: AppCompatActivity): ActivityComponent {
      return component.getActivityComponentBuilderProvider().get().setActivity(activity).build()
    }

    override fun getApplicationInjector(): ApplicationInjector = component
  }
}<|MERGE_RESOLUTION|>--- conflicted
+++ resolved
@@ -120,11 +120,8 @@
       ViewBindingShimModule::class, RatioInputModule::class,
       ApplicationStartupListenerModule::class, HintsAndSolutionConfigModule::class,
       LogUploadWorkerModule::class, WorkManagerConfigurationModule::class,
-<<<<<<< HEAD
-      FirebaseLogUploaderModule::class, FakeOppiaClockModule::class, MyDownloadsModule::class
-=======
-      FirebaseLogUploaderModule::class, FakeOppiaClockModule::class, PracticeTabModule::class
->>>>>>> 0dbe671e
+      FirebaseLogUploaderModule::class, FakeOppiaClockModule::class, PracticeTabModule::class,
+      MyDownloadsModule::class
     ]
   )
   interface TestApplicationComponent : ApplicationComponent {
