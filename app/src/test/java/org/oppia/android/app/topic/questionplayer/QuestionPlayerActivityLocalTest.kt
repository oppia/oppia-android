package org.oppia.android.app.topic.questionplayer

import android.app.Application
import android.content.Context
import androidx.appcompat.app.AppCompatActivity
import androidx.recyclerview.widget.RecyclerView
import androidx.test.core.app.ActivityScenario
import androidx.test.core.app.ApplicationProvider
import androidx.test.espresso.Espresso.onView
import androidx.test.espresso.ViewAction
import androidx.test.espresso.action.ViewActions.click
import androidx.test.espresso.action.ViewActions.closeSoftKeyboard
import androidx.test.espresso.assertion.ViewAssertions.matches
import androidx.test.espresso.contrib.RecyclerViewActions.scrollToHolder
import androidx.test.espresso.matcher.ViewMatchers.hasChildCount
import androidx.test.espresso.matcher.ViewMatchers.isCompletelyDisplayed
import androidx.test.espresso.matcher.ViewMatchers.isDisplayed
import androidx.test.espresso.matcher.ViewMatchers.withId
import androidx.test.ext.junit.runners.AndroidJUnit4
import dagger.Component
import dagger.Module
import dagger.Provides
import org.hamcrest.BaseMatcher
import org.hamcrest.Description
import org.junit.Before
import org.junit.Test
import org.junit.runner.RunWith
import org.oppia.android.R
import org.oppia.android.app.activity.ActivityComponent
import org.oppia.android.app.application.ActivityComponentFactory
import org.oppia.android.app.application.ApplicationComponent
import org.oppia.android.app.application.ApplicationContext
import org.oppia.android.app.application.ApplicationInjector
import org.oppia.android.app.application.ApplicationInjectorProvider
import org.oppia.android.app.application.ApplicationModule
import org.oppia.android.app.application.ApplicationStartupListenerModule
import org.oppia.android.app.devoptions.DeveloperOptionsModule
import org.oppia.android.app.devoptions.DeveloperOptionsStarterModule
import org.oppia.android.app.player.state.itemviewmodel.StateItemViewModel
import org.oppia.android.app.shim.ViewBindingShimModule
import org.oppia.android.app.topic.PracticeTabModule
import org.oppia.android.domain.classify.InteractionsModule
import org.oppia.android.domain.classify.rules.continueinteraction.ContinueModule
import org.oppia.android.domain.classify.rules.dragAndDropSortInput.DragDropSortInputModule
import org.oppia.android.domain.classify.rules.fractioninput.FractionInputModule
import org.oppia.android.domain.classify.rules.imageClickInput.ImageClickInputModule
import org.oppia.android.domain.classify.rules.itemselectioninput.ItemSelectionInputModule
import org.oppia.android.domain.classify.rules.multiplechoiceinput.MultipleChoiceInputModule
import org.oppia.android.domain.classify.rules.numberwithunits.NumberWithUnitsRuleModule
import org.oppia.android.domain.classify.rules.numericinput.NumericInputRuleModule
import org.oppia.android.domain.classify.rules.ratioinput.RatioInputModule
import org.oppia.android.domain.classify.rules.textinput.TextInputRuleModule
import org.oppia.android.domain.exploration.lightweightcheckpointing.ExplorationStorageModule
import org.oppia.android.domain.hintsandsolution.HintsAndSolutionConfigModule
import org.oppia.android.domain.hintsandsolution.HintsAndSolutionProdModule
import org.oppia.android.domain.onboarding.ExpirationMetaDataRetrieverModule
import org.oppia.android.domain.oppialogger.LogStorageModule
import org.oppia.android.domain.oppialogger.loguploader.LogUploadWorkerModule
import org.oppia.android.domain.oppialogger.loguploader.WorkManagerConfigurationModule
import org.oppia.android.domain.platformparameter.PlatformParameterModule
import org.oppia.android.domain.question.InternalMasteryMultiplyFactor
import org.oppia.android.domain.question.InternalScoreMultiplyFactor
import org.oppia.android.domain.question.MaxMasteryGainPerQuestion
import org.oppia.android.domain.question.MaxMasteryLossPerQuestion
import org.oppia.android.domain.question.MaxScorePerQuestion
import org.oppia.android.domain.question.QuestionCountPerTrainingSession
import org.oppia.android.domain.question.QuestionTrainingSeed
import org.oppia.android.domain.question.ViewHintMasteryPenalty
import org.oppia.android.domain.question.ViewHintScorePenalty
import org.oppia.android.domain.question.WrongAnswerMasteryPenalty
import org.oppia.android.domain.question.WrongAnswerScorePenalty
import org.oppia.android.domain.topic.PrimeTopicAssetsControllerModule
import org.oppia.android.domain.topic.TEST_SKILL_ID_1
import org.oppia.android.testing.TestLogReportingModule
import org.oppia.android.testing.espresso.EditTextInputAction
import org.oppia.android.testing.espresso.KonfettiViewMatcher.Companion.hasActiveConfetti
import org.oppia.android.testing.profile.ProfileTestHelper
import org.oppia.android.testing.robolectric.RobolectricModule
import org.oppia.android.testing.threading.TestCoroutineDispatchers
import org.oppia.android.testing.threading.TestDispatcherModule
import org.oppia.android.testing.time.FakeOppiaClockModule
import org.oppia.android.util.accessibility.AccessibilityTestModule
import org.oppia.android.util.caching.testing.CachingTestModule
import org.oppia.android.util.gcsresource.GcsResourceModule
import org.oppia.android.util.logging.LoggerModule
import org.oppia.android.util.logging.firebase.FirebaseLogUploaderModule
import org.oppia.android.util.networking.NetworkConnectionDebugUtilModule
import org.oppia.android.util.networking.NetworkConnectionUtilDebugModule
import org.oppia.android.util.parser.html.HtmlParserEntityTypeModule
import org.oppia.android.util.parser.image.GlideImageLoaderModule
import org.oppia.android.util.parser.image.ImageParsingModule
import org.robolectric.annotation.Config
import org.robolectric.annotation.LooperMode
import javax.inject.Inject
import javax.inject.Singleton

/**
 * Tests for [QuestionPlayerActivity] that can only be run locally, e.g. using Robolectric, and not on an
 * emulator.
 */
@RunWith(AndroidJUnit4::class)
@LooperMode(LooperMode.Mode.PAUSED)
@Config(
  application = QuestionPlayerActivityLocalTest.TestApplication::class,
  qualifiers = "port-xxhdpi"
)
class QuestionPlayerActivityLocalTest {

  @Inject
  lateinit var profileTestHelper: ProfileTestHelper

  @Inject
  lateinit var testCoroutineDispatchers: TestCoroutineDispatchers

  @Inject
  @field:ApplicationContext
  lateinit var context: Context

  @Inject
  lateinit var editTextInputAction: EditTextInputAction

  private val SKILL_ID_LIST = arrayListOf(TEST_SKILL_ID_1)

  @Before
  fun setUp() {
    setUpTestApplicationComponent()
    profileTestHelper.initializeProfiles()
  }

  @Test
  @Config(qualifiers = "port")
  fun testQuestionPlayer_portrait_submitCorrectAnswer_correctTextBannerIsDisplayed() {
    launchForQuestionPlayer(SKILL_ID_LIST).use {
      testCoroutineDispatchers.runCurrent()
      onView(withId(R.id.question_recycler_view)).check(matches(isDisplayed()))

      submitCorrectAnswerToQuestionPlayerFractionInput()

      onView(withId(R.id.congratulations_text_view))
        .check(matches(isCompletelyDisplayed()))
    }
  }

  @Test
  @Config(qualifiers = "land")
  fun testQuestionPlayer_landscape_submitCorrectAnswer_correctTextBannerIsDisplayed() {
    launchForQuestionPlayer(SKILL_ID_LIST).use {
      testCoroutineDispatchers.runCurrent()
      onView(withId(R.id.question_recycler_view)).check(matches(isDisplayed()))

      submitCorrectAnswerToQuestionPlayerFractionInput()

      onView(withId(R.id.congratulations_text_view))
        .check(matches(isCompletelyDisplayed()))
    }
  }

  @Test
  @Config(qualifiers = "port")
  fun testQuestionPlayer_portrait_submitCorrectAnswer_confettiIsActive() {
    launchForQuestionPlayer(SKILL_ID_LIST).use {
      testCoroutineDispatchers.runCurrent()
      onView(withId(R.id.question_recycler_view)).check(matches(isDisplayed()))

      submitCorrectAnswerToQuestionPlayerFractionInput()

      onView(withId(R.id.congratulations_text_confetti_view)).check(matches(hasActiveConfetti()))
    }
  }

  @Test
  @Config(qualifiers = "land")
  fun testQuestionPlayer_landscape_submitCorrectAnswer_confettiIsActive() {
    launchForQuestionPlayer(SKILL_ID_LIST).use {
      testCoroutineDispatchers.runCurrent()
      onView(withId(R.id.question_recycler_view)).check(matches(isDisplayed()))

      submitCorrectAnswerToQuestionPlayerFractionInput()

      onView(withId(R.id.congratulations_text_confetti_view)).check(matches(hasActiveConfetti()))
    }
  }

  @Test
  fun testQuestionPlayer_submitTwoWrongAnswers_checkPreviousHeaderVisible() {
    launchForQuestionPlayer(SKILL_ID_LIST).use {
      testCoroutineDispatchers.runCurrent()
      onView(withId(R.id.question_recycler_view)).check(matches(isDisplayed()))

      submitTwoWrongAnswersToQuestionPlayer()

      onView(withId(R.id.previous_response_header)).check(matches(isDisplayed()))
    }
  }

  @Test
  fun testQuestionPlayer_submitTwoWrongAnswers_checkPreviousHeaderCollapsed() {
    launchForQuestionPlayer(SKILL_ID_LIST).use {
      testCoroutineDispatchers.runCurrent()
      onView(withId(R.id.question_recycler_view)).check(matches(isDisplayed()))

      submitTwoWrongAnswersToQuestionPlayer()

      onView(withId(R.id.previous_response_header)).check(matches(isDisplayed()))
      onView(withId(R.id.question_recycler_view)).check(
        matches(
          hasChildCount(/* childCount= */ 5)
        )
      )
    }
  }

  @Test
  fun testQuestionPlayer_submitTwoWrongAnswers_expandResponse_checkPreviousHeaderExpanded() {
    launchForQuestionPlayer(SKILL_ID_LIST).use {
      testCoroutineDispatchers.runCurrent()
      onView(withId(R.id.question_recycler_view)).check(matches(isDisplayed()))

      submitTwoWrongAnswersToQuestionPlayer()

      onView(withId(R.id.previous_response_header)).check(matches(isDisplayed()))
      onView(withId(R.id.question_recycler_view))
        .perform(scrollToViewType(StateItemViewModel.ViewType.PREVIOUS_RESPONSES_HEADER))
      onView(withId(R.id.previous_response_header)).perform(click())
      onView(withId(R.id.question_recycler_view)).check(
        matches(
          hasChildCount(/* childCount= */ 6)
        )
      )
    }
  }

  @Test
  fun testQuestionPlayer_expandCollapseResponse_checkPreviousHeaderCollapsed() {
    launchForQuestionPlayer(SKILL_ID_LIST).use {
      testCoroutineDispatchers.runCurrent()
      onView(withId(R.id.question_recycler_view)).check(matches(isDisplayed()))

      submitTwoWrongAnswersToQuestionPlayer()

      onView(withId(R.id.previous_response_header)).check(matches(isDisplayed()))
      onView(withId(R.id.question_recycler_view)).check(
        matches(
          hasChildCount(/* childCount= */ 5)
        )
      )

      onView(withId(R.id.question_recycler_view))
        .perform(scrollToViewType(StateItemViewModel.ViewType.PREVIOUS_RESPONSES_HEADER))
      onView(withId(R.id.previous_response_header)).perform(click())
      onView(withId(R.id.question_recycler_view)).check(
        matches(
          hasChildCount(/* childCount= */ 6)
        )
      )

      onView(withId(R.id.previous_response_header)).perform(click())
      onView(withId(R.id.question_recycler_view)).check(
        matches(
          hasChildCount(/* childCount= */ 5)
        )
      )
    }
  }

  private fun launchForQuestionPlayer(
    skillIdList: ArrayList<String>
  ): ActivityScenario<QuestionPlayerActivity> {
    return ActivityScenario.launch(
      QuestionPlayerActivity.createQuestionPlayerActivityIntent(
        context, skillIdList
      )
    )
  }

  private fun submitCorrectAnswerToQuestionPlayerFractionInput() {
    onView(withId(R.id.question_recycler_view))
      .perform(scrollToViewType(StateItemViewModel.ViewType.TEXT_INPUT_INTERACTION))
    onView(withId(R.id.text_input_interaction_view)).perform(
      editTextInputAction.appendText("1/2"),
      closeSoftKeyboard()
    )
    testCoroutineDispatchers.runCurrent()

    onView(withId(R.id.question_recycler_view))
      .perform(scrollToViewType(StateItemViewModel.ViewType.SUBMIT_ANSWER_BUTTON))
    onView(withId(R.id.submit_answer_button)).perform(click())
    testCoroutineDispatchers.runCurrent()
  }

  private fun submitTwoWrongAnswersToQuestionPlayer() {
    submitWrongAnswerToQuestionPlayerFractionInput()
    submitWrongAnswerToQuestionPlayerFractionInput()
  }

  private fun submitWrongAnswerToQuestionPlayerFractionInput() {
    onView(withId(R.id.question_recycler_view))
      .perform(scrollToViewType(StateItemViewModel.ViewType.TEXT_INPUT_INTERACTION))
    onView(withId(R.id.text_input_interaction_view)).perform(editTextInputAction.appendText("1"))
    testCoroutineDispatchers.runCurrent()

    onView(withId(R.id.question_recycler_view))
      .perform(scrollToViewType(StateItemViewModel.ViewType.SUBMIT_ANSWER_BUTTON))
    onView(withId(R.id.submit_answer_button)).perform(click())
    testCoroutineDispatchers.runCurrent()
  }

  private fun scrollToViewType(viewType: StateItemViewModel.ViewType): ViewAction {
    return scrollToHolder(StateViewHolderTypeMatcher(viewType))
  }

  /**
   * [BaseMatcher] that matches against the first occurrence of the specified view holder type in
   * StateFragment's RecyclerView.
   */
  private class StateViewHolderTypeMatcher(
    private val viewType: StateItemViewModel.ViewType
  ) : BaseMatcher<RecyclerView.ViewHolder>() {
    override fun describeTo(description: Description?) {
      description?.appendText("item view type of $viewType")
    }

    override fun matches(item: Any?): Boolean {
      return (item as? RecyclerView.ViewHolder)?.itemViewType == viewType.ordinal
    }
  }

  private fun setUpTestApplicationComponent() {
    ApplicationProvider.getApplicationContext<TestApplication>().inject(this)
  }

  @Module
  class QuestionPlayerActivityLocalTestModule {
    @Provides
    @QuestionCountPerTrainingSession
    fun provideQuestionCountPerTrainingSession(): Int = 3

    // Ensure that the question seed is consistent for all runs of the tests to keep question order
    // predictable.
    @Provides
    @QuestionTrainingSeed
    fun provideQuestionTrainingSeed(): Long = 1

    @Provides
    @ViewHintScorePenalty
    fun provideViewHintScorePenalty(): Int = 1

    @Provides
    @WrongAnswerScorePenalty
    fun provideWrongAnswerScorePenalty(): Int = 1

    @Provides
    @MaxScorePerQuestion
    fun provideMaxScorePerQuestion(): Int = 10

    @Provides
    @InternalScoreMultiplyFactor
    fun provideInternalScoreMultiplyFactor(): Int = 10

    @Provides
    @MaxMasteryGainPerQuestion
    fun provideMaxMasteryGainPerQuestion(): Int = 10

    @Provides
    @MaxMasteryLossPerQuestion
    fun provideMaxMasteryLossPerQuestion(): Int = -10

    @Provides
    @ViewHintMasteryPenalty
    fun provideViewHintMasteryPenalty(): Int = 2

    @Provides
    @WrongAnswerMasteryPenalty
    fun provideWrongAnswerMasteryPenalty(): Int = 5

    @Provides
    @InternalMasteryMultiplyFactor
    fun provideInternalMasteryMultiplyFactor(): Int = 100
  }

  // TODO(#59): Figure out a way to reuse modules instead of needing to re-declare them.
  @Singleton
  @Component(
    modules = [
      QuestionPlayerActivityLocalTestModule::class,
      PlatformParameterModule::class,
      TestDispatcherModule::class, ApplicationModule::class, RobolectricModule::class,
      LoggerModule::class, ContinueModule::class, FractionInputModule::class,
      ItemSelectionInputModule::class, MultipleChoiceInputModule::class,
      NumberWithUnitsRuleModule::class, NumericInputRuleModule::class, TextInputRuleModule::class,
      DragDropSortInputModule::class, ImageClickInputModule::class, InteractionsModule::class,
      GcsResourceModule::class, GlideImageLoaderModule::class, ImageParsingModule::class,
      HtmlParserEntityTypeModule::class, TestLogReportingModule::class,
      AccessibilityTestModule::class, LogStorageModule::class, CachingTestModule::class,
      PrimeTopicAssetsControllerModule::class, ExpirationMetaDataRetrieverModule::class,
      ViewBindingShimModule::class, ApplicationStartupListenerModule::class,
      RatioInputModule::class, HintsAndSolutionConfigModule::class,
      HintsAndSolutionProdModule::class, LogUploadWorkerModule::class,
      WorkManagerConfigurationModule::class, FirebaseLogUploaderModule::class,
      FakeOppiaClockModule::class, PracticeTabModule::class, DeveloperOptionsStarterModule::class,
      DeveloperOptionsModule::class, ExplorationStorageModule::class,
<<<<<<< HEAD
      NetworkConnectionUtilDebugModule::class, NetworkConnectionDebugUtilModule::class,
=======
      NetworkConnectionUtilDebugModule::class, NetworkConnectionDebugUtilModule::class
>>>>>>> d2372aeb
    ]
  )
  interface TestApplicationComponent : ApplicationComponent {
    @Component.Builder
    interface Builder : ApplicationComponent.Builder

    fun inject(questionPlayerActivityLocalTest: QuestionPlayerActivityLocalTest)
  }

  class TestApplication : Application(), ActivityComponentFactory, ApplicationInjectorProvider {
    private val component: TestApplicationComponent by lazy {
      DaggerQuestionPlayerActivityLocalTest_TestApplicationComponent.builder()
        .setApplication(this)
        .build() as TestApplicationComponent
    }

    fun inject(questionPlayerActivityLocalTest: QuestionPlayerActivityLocalTest) {
      component.inject(questionPlayerActivityLocalTest)
    }

    override fun createActivityComponent(activity: AppCompatActivity): ActivityComponent {
      return component.getActivityComponentBuilderProvider().get().setActivity(activity).build()
    }

    override fun getApplicationInjector(): ApplicationInjector = component
  }
}<|MERGE_RESOLUTION|>--- conflicted
+++ resolved
@@ -399,11 +399,7 @@
       WorkManagerConfigurationModule::class, FirebaseLogUploaderModule::class,
       FakeOppiaClockModule::class, PracticeTabModule::class, DeveloperOptionsStarterModule::class,
       DeveloperOptionsModule::class, ExplorationStorageModule::class,
-<<<<<<< HEAD
-      NetworkConnectionUtilDebugModule::class, NetworkConnectionDebugUtilModule::class,
-=======
       NetworkConnectionUtilDebugModule::class, NetworkConnectionDebugUtilModule::class
->>>>>>> d2372aeb
     ]
   )
   interface TestApplicationComponent : ApplicationComponent {
