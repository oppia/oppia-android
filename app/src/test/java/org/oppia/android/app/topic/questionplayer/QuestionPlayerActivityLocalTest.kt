--- conflicted
+++ resolved
@@ -34,7 +34,7 @@
 import org.oppia.android.app.application.ApplicationInjectorProvider
 import org.oppia.android.app.application.ApplicationModule
 import org.oppia.android.app.application.ApplicationStartupListenerModule
-import org.oppia.android.app.player.state.hintsandsolution.HintsAndSolutionConfigFastShowTestModule
+import org.oppia.android.app.player.state.hintsandsolution.HintsAndSolutionConfigModule
 import org.oppia.android.app.player.state.itemviewmodel.StateItemViewModel
 import org.oppia.android.app.shim.ViewBindingShimModule
 import org.oppia.android.domain.classify.InteractionsModule
@@ -139,11 +139,7 @@
 
   @Test
   @Config(qualifiers = "port")
-<<<<<<< HEAD
-  fun testQuestionPlayer_portrait_submitCorrectAnswer_confettiIsDisplayed() {
-=======
   fun testQuestionPlayer_portrait_submitCorrectAnswer_confettiIsActive() {
->>>>>>> 9353a05c
     launchForQuestionPlayer(SKILL_ID_LIST).use {
       testCoroutineDispatchers.runCurrent()
       onView(withId(R.id.question_recycler_view)).check(matches(isDisplayed()))
@@ -156,11 +152,7 @@
 
   @Test
   @Config(qualifiers = "land")
-<<<<<<< HEAD
-  fun testQuestionPlayer_landscape_submitCorrectAnswer_confettiIsDisplayed() {
-=======
   fun testQuestionPlayer_landscape_submitCorrectAnswer_confettiIsActive() {
->>>>>>> 9353a05c
     launchForQuestionPlayer(SKILL_ID_LIST).use {
       testCoroutineDispatchers.runCurrent()
       onView(withId(R.id.question_recycler_view)).check(matches(isDisplayed()))
@@ -320,11 +312,7 @@
   }
 
   @Module
-<<<<<<< HEAD
-  class TestModule {
-=======
   class QuestionPlayerActivityLocalTestModule {
->>>>>>> 9353a05c
     @Provides
     @QuestionCountPerTrainingSession
     fun provideQuestionCountPerTrainingSession(): Int = 3
@@ -341,13 +329,8 @@
   @Singleton
   @Component(
     modules = [
-<<<<<<< HEAD
-      RobolectricModule::class,
-      TestModule::class, TestDispatcherModule::class, ApplicationModule::class,
-=======
       QuestionPlayerActivityLocalTestModule::class,
       TestDispatcherModule::class, ApplicationModule::class, RobolectricModule::class,
->>>>>>> 9353a05c
       LoggerModule::class, ContinueModule::class, FractionInputModule::class,
       ItemSelectionInputModule::class, MultipleChoiceInputModule::class,
       NumberWithUnitsRuleModule::class, NumericInputRuleModule::class, TextInputRuleModule::class,
@@ -357,9 +340,9 @@
       TestAccessibilityModule::class, LogStorageModule::class, CachingTestModule::class,
       PrimeTopicAssetsControllerModule::class, ExpirationMetaDataRetrieverModule::class,
       ViewBindingShimModule::class, ApplicationStartupListenerModule::class,
-      RatioInputModule::class, HintsAndSolutionConfigFastShowTestModule::class,
-      WorkManagerConfigurationModule::class, FirebaseLogUploaderModule::class,
-      LogUploadWorkerModule::class
+      RatioInputModule::class, HintsAndSolutionConfigModule::class,
+      LogUploadWorkerModule::class, WorkManagerConfigurationModule::class,
+      FirebaseLogUploaderModule::class
     ]
   )
   interface TestApplicationComponent : ApplicationComponent {
