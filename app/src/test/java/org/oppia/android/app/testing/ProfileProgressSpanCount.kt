package org.oppia.android.app.testing

import android.app.Application
import androidx.appcompat.app.AppCompatActivity
import androidx.recyclerview.widget.GridLayoutManager
import androidx.recyclerview.widget.RecyclerView
import androidx.test.core.app.ActivityScenario.launch
import androidx.test.espresso.intent.Intents
import androidx.test.ext.junit.runners.AndroidJUnit4
import com.google.common.truth.Truth.assertThat
import dagger.Component
import org.junit.After
import org.junit.Before
import org.junit.Test
import org.junit.runner.RunWith
import org.oppia.android.R
import org.oppia.android.app.activity.ActivityComponent
import org.oppia.android.app.application.ActivityComponentFactory
import org.oppia.android.app.application.ApplicationComponent
import org.oppia.android.app.application.ApplicationInjector
import org.oppia.android.app.application.ApplicationInjectorProvider
import org.oppia.android.app.application.ApplicationModule
import org.oppia.android.app.application.ApplicationStartupListenerModule
import org.oppia.android.app.devoptions.DeveloperOptionsModule
import org.oppia.android.app.devoptions.DeveloperOptionsStarterModule
import org.oppia.android.app.profileprogress.ProfileProgressActivity
import org.oppia.android.app.profileprogress.ProfileProgressFragment
import org.oppia.android.app.shim.IntentFactoryShimModule
import org.oppia.android.app.shim.ViewBindingShimModule
import org.oppia.android.app.topic.PracticeTabModule
import org.oppia.android.data.backends.gae.NetworkConfigProdModule
import org.oppia.android.data.backends.gae.NetworkModule
import org.oppia.android.domain.classify.InteractionsModule
import org.oppia.android.domain.classify.rules.continueinteraction.ContinueModule
import org.oppia.android.domain.classify.rules.dragAndDropSortInput.DragDropSortInputModule
import org.oppia.android.domain.classify.rules.fractioninput.FractionInputModule
import org.oppia.android.domain.classify.rules.imageClickInput.ImageClickInputModule
import org.oppia.android.domain.classify.rules.itemselectioninput.ItemSelectionInputModule
import org.oppia.android.domain.classify.rules.multiplechoiceinput.MultipleChoiceInputModule
import org.oppia.android.domain.classify.rules.numberwithunits.NumberWithUnitsRuleModule
import org.oppia.android.domain.classify.rules.numericinput.NumericInputRuleModule
import org.oppia.android.domain.classify.rules.ratioinput.RatioInputModule
import org.oppia.android.domain.classify.rules.textinput.TextInputRuleModule
import org.oppia.android.domain.exploration.lightweightcheckpointing.ExplorationStorageModule
import org.oppia.android.domain.hintsandsolution.HintsAndSolutionConfigModule
import org.oppia.android.domain.hintsandsolution.HintsAndSolutionProdModule
import org.oppia.android.domain.onboarding.ExpirationMetaDataRetrieverModule
import org.oppia.android.domain.oppialogger.LogStorageModule
import org.oppia.android.domain.oppialogger.loguploader.LogUploadWorkerModule
import org.oppia.android.domain.platformparameter.PlatformParameterModule
import org.oppia.android.domain.question.QuestionModule
import org.oppia.android.domain.topic.PrimeTopicAssetsControllerModule
import org.oppia.android.domain.workmanager.WorkManagerConfigurationModule
import org.oppia.android.testing.TestLogReportingModule
import org.oppia.android.testing.robolectric.RobolectricModule
import org.oppia.android.testing.threading.TestDispatcherModule
import org.oppia.android.testing.time.FakeOppiaClockModule
import org.oppia.android.util.accessibility.AccessibilityTestModule
import org.oppia.android.util.caching.testing.CachingTestModule
import org.oppia.android.util.gcsresource.GcsResourceModule
import org.oppia.android.util.logging.LoggerModule
import org.oppia.android.util.logging.firebase.FirebaseLogUploaderModule
import org.oppia.android.util.networking.NetworkConnectionDebugUtilModule
import org.oppia.android.util.networking.NetworkConnectionUtilDebugModule
import org.oppia.android.util.parser.html.HtmlParserEntityTypeModule
import org.oppia.android.util.parser.image.GlideImageLoaderModule
import org.oppia.android.util.parser.image.ImageParsingModule
import org.robolectric.annotation.Config
import org.robolectric.annotation.LooperMode
import javax.inject.Singleton

@RunWith(AndroidJUnit4::class)
@LooperMode(LooperMode.Mode.PAUSED)
@Config(application = ProfileProgressSpanCount.TestApplication::class)
class ProfileProgressSpanCount {
  @Before
  fun setUp() {
    Intents.init()
  }

  @After
  fun tearDown() {
    Intents.release()
  }

  private fun getProfileProgressSpanCount(activity: ProfileProgressActivity): Int {
    val profileProgressFragment =
      activity.supportFragmentManager
        .findFragmentById(R.id.profile_progress_fragment_placeholder) as ProfileProgressFragment
    val profileProgressRecyclerView =
      profileProgressFragment.view?.findViewById<RecyclerView>(R.id.profile_progress_list)
    return (profileProgressRecyclerView?.layoutManager as GridLayoutManager).spanCount
  }

  @Test
  fun testProfileProgress_checkRecyclerViewSpanCount_spanIsCorrect() {
    launch<ProfileProgressActivity>(ProfileProgressActivity::class.java).use {
      it.onActivity { activity ->
        assertThat(getProfileProgressSpanCount(activity)).isEqualTo(2)
      }
    }
  }

  @Test
  @Config(qualifiers = "land")
  fun testProfileProgress_checkRecyclerViewSpanCount_land_spanIsCorrect() {
    launch<ProfileProgressActivity>(ProfileProgressActivity::class.java).use {
      it.onActivity { activity ->
        assertThat(getProfileProgressSpanCount(activity)).isEqualTo(3)
      }
    }
  }

  @Test
  @Config(qualifiers = "sw600dp-port")
  fun testProfileProgress_checkRecyclerViewSpanCount_tabletPort_spanIsCorrect() {
    launch<ProfileProgressActivity>(ProfileProgressActivity::class.java).use {
      it.onActivity { activity ->
        assertThat(getProfileProgressSpanCount(activity)).isEqualTo(3)
      }
    }
  }

  @Test
  @Config(qualifiers = "sw600dp-land")
  fun testProfileProgress_checkRecyclerViewSpanCount_tabletLand_spanIsCorrect() {
    launch<ProfileProgressActivity>(ProfileProgressActivity::class.java).use {
      it.onActivity { activity ->
        assertThat(getProfileProgressSpanCount(activity)).isEqualTo(4)
      }
    }
  }

  // TODO(#59): Figure out a way to reuse modules instead of needing to re-declare them.
  @Singleton
  @Component(
    modules = [
      TestDispatcherModule::class, ApplicationModule::class, RobolectricModule::class,
      PlatformParameterModule::class,
      LoggerModule::class, ContinueModule::class, FractionInputModule::class,
      ItemSelectionInputModule::class, MultipleChoiceInputModule::class,
      NumberWithUnitsRuleModule::class, NumericInputRuleModule::class, TextInputRuleModule::class,
      DragDropSortInputModule::class, InteractionsModule::class, GcsResourceModule::class,
      GlideImageLoaderModule::class, ImageParsingModule::class, HtmlParserEntityTypeModule::class,
      QuestionModule::class, TestLogReportingModule::class, AccessibilityTestModule::class,
      ImageClickInputModule::class, LogStorageModule::class, IntentFactoryShimModule::class,
      ViewBindingShimModule::class, CachingTestModule::class, RatioInputModule::class,
      PrimeTopicAssetsControllerModule::class, ExpirationMetaDataRetrieverModule::class,
      ApplicationStartupListenerModule::class, LogUploadWorkerModule::class,
      WorkManagerConfigurationModule::class, HintsAndSolutionConfigModule::class,
<<<<<<< HEAD
      HintsAndSolutionProdModule::class, FirebaseLogUploaderModule::class,
      FakeOppiaClockModule::class, PracticeTabModule::class, DeveloperOptionsStarterModule::class,
      DeveloperOptionsModule::class, ExplorationStorageModule::class,
      NetworkConnectionUtilDebugModule::class, NetworkConnectionDebugUtilModule::class
=======
      FirebaseLogUploaderModule::class, FakeOppiaClockModule::class, PracticeTabModule::class,
      DeveloperOptionsStarterModule::class, DeveloperOptionsModule::class,
      ExplorationStorageModule::class, NetworkModule::class, HintsAndSolutionProdModule::class,
      NetworkConnectionUtilDebugModule::class, NetworkConnectionDebugUtilModule::class,
      NetworkConfigProdModule::class
>>>>>>> b1a59797
    ]
  )
  interface TestApplicationComponent : ApplicationComponent {
    @Component.Builder
    interface Builder : ApplicationComponent.Builder

    fun inject(profileProgressSpanCount: ProfileProgressSpanCount)
  }

  class TestApplication : Application(), ActivityComponentFactory, ApplicationInjectorProvider {
    private val component: TestApplicationComponent by lazy {
      DaggerProfileProgressSpanCount_TestApplicationComponent.builder()
        .setApplication(this)
        .build() as TestApplicationComponent
    }

    fun inject(profileProgressSpanCount: ProfileProgressSpanCount) {
      component.inject(profileProgressSpanCount)
    }

    override fun createActivityComponent(activity: AppCompatActivity): ActivityComponent {
      return component.getActivityComponentBuilderProvider().get().setActivity(activity).build()
    }

    override fun getApplicationInjector(): ApplicationInjector = component
  }
}<|MERGE_RESOLUTION|>--- conflicted
+++ resolved
@@ -148,18 +148,11 @@
       PrimeTopicAssetsControllerModule::class, ExpirationMetaDataRetrieverModule::class,
       ApplicationStartupListenerModule::class, LogUploadWorkerModule::class,
       WorkManagerConfigurationModule::class, HintsAndSolutionConfigModule::class,
-<<<<<<< HEAD
-      HintsAndSolutionProdModule::class, FirebaseLogUploaderModule::class,
-      FakeOppiaClockModule::class, PracticeTabModule::class, DeveloperOptionsStarterModule::class,
-      DeveloperOptionsModule::class, ExplorationStorageModule::class,
-      NetworkConnectionUtilDebugModule::class, NetworkConnectionDebugUtilModule::class
-=======
       FirebaseLogUploaderModule::class, FakeOppiaClockModule::class, PracticeTabModule::class,
       DeveloperOptionsStarterModule::class, DeveloperOptionsModule::class,
       ExplorationStorageModule::class, NetworkModule::class, HintsAndSolutionProdModule::class,
       NetworkConnectionUtilDebugModule::class, NetworkConnectionDebugUtilModule::class,
       NetworkConfigProdModule::class
->>>>>>> b1a59797
     ]
   )
   interface TestApplicationComponent : ApplicationComponent {
