package org.oppia.android.app.testing

import android.app.Application
import androidx.appcompat.app.AppCompatActivity
import androidx.recyclerview.widget.GridLayoutManager
import androidx.recyclerview.widget.RecyclerView
import androidx.test.core.app.ActivityScenario.launch
import androidx.test.espresso.intent.Intents
import androidx.test.ext.junit.runners.AndroidJUnit4
import com.google.common.truth.Truth.assertThat
import dagger.Component
import org.junit.After
import org.junit.Before
import org.junit.Test
import org.junit.runner.RunWith
import org.oppia.android.R
import org.oppia.android.app.activity.ActivityComponent
import org.oppia.android.app.application.ActivityComponentFactory
import org.oppia.android.app.application.ApplicationComponent
import org.oppia.android.app.application.ApplicationInjector
import org.oppia.android.app.application.ApplicationInjectorProvider
import org.oppia.android.app.application.ApplicationModule
import org.oppia.android.app.application.ApplicationStartupListenerModule
import org.oppia.android.app.completedstorylist.CompletedStoryListActivity
import org.oppia.android.app.completedstorylist.CompletedStoryListFragment.Companion.COMPLETED_STORY_LIST_FRAGMENT_TAG
import org.oppia.android.app.devoptions.DeveloperOptionsModule
import org.oppia.android.app.devoptions.DeveloperOptionsStarterModule
import org.oppia.android.app.shim.IntentFactoryShimModule
import org.oppia.android.app.shim.ViewBindingShimModule
import org.oppia.android.app.topic.PracticeTabModule
import org.oppia.android.data.backends.gae.NetworkModule
import org.oppia.android.domain.classify.InteractionsModule
import org.oppia.android.domain.classify.rules.continueinteraction.ContinueModule
import org.oppia.android.domain.classify.rules.dragAndDropSortInput.DragDropSortInputModule
import org.oppia.android.domain.classify.rules.fractioninput.FractionInputModule
import org.oppia.android.domain.classify.rules.imageClickInput.ImageClickInputModule
import org.oppia.android.domain.classify.rules.itemselectioninput.ItemSelectionInputModule
import org.oppia.android.domain.classify.rules.multiplechoiceinput.MultipleChoiceInputModule
import org.oppia.android.domain.classify.rules.numberwithunits.NumberWithUnitsRuleModule
import org.oppia.android.domain.classify.rules.numericinput.NumericInputRuleModule
import org.oppia.android.domain.classify.rules.ratioinput.RatioInputModule
import org.oppia.android.domain.classify.rules.textinput.TextInputRuleModule
import org.oppia.android.domain.exploration.lightweightcheckpointing.ExplorationStorageModule
import org.oppia.android.domain.hintsandsolution.HintsAndSolutionConfigModule
import org.oppia.android.domain.hintsandsolution.HintsAndSolutionProdModule
import org.oppia.android.domain.onboarding.ExpirationMetaDataRetrieverModule
import org.oppia.android.domain.oppialogger.LogStorageModule
import org.oppia.android.domain.oppialogger.loguploader.LogUploadWorkerModule
import org.oppia.android.domain.platformparameter.PlatformParameterModule
import org.oppia.android.domain.question.QuestionModule
import org.oppia.android.domain.topic.PrimeTopicAssetsControllerModule
import org.oppia.android.domain.workmanager.WorkManagerConfigurationModule
import org.oppia.android.testing.TestLogReportingModule
import org.oppia.android.testing.robolectric.RobolectricModule
import org.oppia.android.testing.threading.TestDispatcherModule
import org.oppia.android.testing.time.FakeOppiaClockModule
import org.oppia.android.util.accessibility.AccessibilityTestModule
import org.oppia.android.util.caching.testing.CachingTestModule
import org.oppia.android.util.gcsresource.GcsResourceModule
import org.oppia.android.util.logging.LoggerModule
import org.oppia.android.util.logging.firebase.FirebaseLogUploaderModule
import org.oppia.android.util.networking.NetworkConnectionDebugUtilModule
import org.oppia.android.util.networking.NetworkConnectionUtilDebugModule
import org.oppia.android.util.parser.html.HtmlParserEntityTypeModule
import org.oppia.android.util.parser.image.GlideImageLoaderModule
import org.oppia.android.util.parser.image.ImageParsingModule
import org.robolectric.annotation.Config
import org.robolectric.annotation.LooperMode
import javax.inject.Singleton

@RunWith(AndroidJUnit4::class)
@LooperMode(LooperMode.Mode.PAUSED)
@Config(application = CompletedStoryListSpanTest.TestApplication::class)
class CompletedStoryListSpanTest {

  @Before
  fun setUp() {
    Intents.init()
  }

  @After
  fun tearDown() {
    Intents.release()
  }

  private fun getCompletedStoryListSpanCount(activity: CompletedStoryListActivity): Int {
    val completedStoryListFragment =
      activity.supportFragmentManager.findFragmentByTag(COMPLETED_STORY_LIST_FRAGMENT_TAG)
    val completedStoryListRecyclerVIew =
      completedStoryListFragment?.view?.findViewWithTag<RecyclerView>(
        activity.resources.getString(
          R.string.completed_story_list_recyclerview_tag
        )
      )
    return (completedStoryListRecyclerVIew?.layoutManager as GridLayoutManager).spanCount
  }

  @Test
  fun testCompletedStoryList_checkRecyclerViewSpanCount_spanIsCorrect() {
    launch(CompletedStoryListActivity::class.java).use {
      it.onActivity { activity ->
        assertThat(getCompletedStoryListSpanCount(activity)).isEqualTo(2)
      }
    }
  }

  @Test
  @Config(qualifiers = "land")
  fun testCompletedStoryList_checkRecyclerViewSpanCount_land_spanIsCorrect() {
    launch(CompletedStoryListActivity::class.java).use {
      it.onActivity { activity ->
        assertThat(getCompletedStoryListSpanCount(activity)).isEqualTo(3)
      }
    }
  }

  @Test
  @Config(qualifiers = "sw600dp-port")
  fun testCompletedStoryList_checkRecyclerViewSpanCount_tabletPort_spanIsCorrect() {
    launch(CompletedStoryListActivity::class.java).use {
      it.onActivity { activity ->
        assertThat(getCompletedStoryListSpanCount(activity)).isEqualTo(3)
      }
    }
  }

  @Test
  @Config(qualifiers = "sw600dp-land")
  fun testCompletedStoryList_checkRecyclerViewSpanCount_tabletLand_spanIsCorrect() {
    launch(CompletedStoryListActivity::class.java).use {
      it.onActivity { activity ->
        assertThat(getCompletedStoryListSpanCount(activity)).isEqualTo(4)
      }
    }
  }

  // TODO(#59): Figure out a way to reuse modules instead of needing to re-declare them.
  @Singleton
  @Component(
    modules = [
      TestDispatcherModule::class, ApplicationModule::class, RobolectricModule::class,
      PlatformParameterModule::class,
      LoggerModule::class, ContinueModule::class, FractionInputModule::class,
      ItemSelectionInputModule::class, MultipleChoiceInputModule::class,
      NumberWithUnitsRuleModule::class, NumericInputRuleModule::class, TextInputRuleModule::class,
      DragDropSortInputModule::class, InteractionsModule::class, GcsResourceModule::class,
      GlideImageLoaderModule::class, ImageParsingModule::class, HtmlParserEntityTypeModule::class,
      QuestionModule::class, TestLogReportingModule::class, AccessibilityTestModule::class,
      ImageClickInputModule::class, LogStorageModule::class, IntentFactoryShimModule::class,
      ViewBindingShimModule::class, CachingTestModule::class, RatioInputModule::class,
      PrimeTopicAssetsControllerModule::class, ExpirationMetaDataRetrieverModule::class,
      ApplicationStartupListenerModule::class, LogUploadWorkerModule::class,
      WorkManagerConfigurationModule::class, HintsAndSolutionConfigModule::class,
<<<<<<< HEAD
      FirebaseLogUploaderModule::class, FakeOppiaClockModule::class, PracticeTabModule::class,
      DeveloperOptionsStarterModule::class, DeveloperOptionsModule::class,
      ExplorationStorageModule::class, NetworkModule::class,
=======
      HintsAndSolutionProdModule::class, FirebaseLogUploaderModule::class,
      FakeOppiaClockModule::class, PracticeTabModule::class, DeveloperOptionsStarterModule::class,
      DeveloperOptionsModule::class, ExplorationStorageModule::class,
>>>>>>> d2372aeb
      NetworkConnectionUtilDebugModule::class, NetworkConnectionDebugUtilModule::class
    ]
  )
  interface TestApplicationComponent : ApplicationComponent {
    @Component.Builder
    interface Builder : ApplicationComponent.Builder

    fun inject(completedStoryListSpanTest: CompletedStoryListSpanTest)
  }

  class TestApplication : Application(), ActivityComponentFactory, ApplicationInjectorProvider {
    private val component: TestApplicationComponent by lazy {
      DaggerCompletedStoryListSpanTest_TestApplicationComponent.builder()
        .setApplication(this)
        .build() as TestApplicationComponent
    }

    fun inject(completedStoryListSpanTest: CompletedStoryListSpanTest) {
      component.inject(completedStoryListSpanTest)
    }

    override fun createActivityComponent(activity: AppCompatActivity): ActivityComponent {
      return component.getActivityComponentBuilderProvider().get().setActivity(activity).build()
    }

    override fun getApplicationInjector(): ApplicationInjector = component
  }
}<|MERGE_RESOLUTION|>--- conflicted
+++ resolved
@@ -151,15 +151,9 @@
       PrimeTopicAssetsControllerModule::class, ExpirationMetaDataRetrieverModule::class,
       ApplicationStartupListenerModule::class, LogUploadWorkerModule::class,
       WorkManagerConfigurationModule::class, HintsAndSolutionConfigModule::class,
-<<<<<<< HEAD
       FirebaseLogUploaderModule::class, FakeOppiaClockModule::class, PracticeTabModule::class,
       DeveloperOptionsStarterModule::class, DeveloperOptionsModule::class,
-      ExplorationStorageModule::class, NetworkModule::class,
-=======
-      HintsAndSolutionProdModule::class, FirebaseLogUploaderModule::class,
-      FakeOppiaClockModule::class, PracticeTabModule::class, DeveloperOptionsStarterModule::class,
-      DeveloperOptionsModule::class, ExplorationStorageModule::class,
->>>>>>> d2372aeb
+      ExplorationStorageModule::class, NetworkModule::class, HintsAndSolutionProdModule::class,
       NetworkConnectionUtilDebugModule::class, NetworkConnectionDebugUtilModule::class
     ]
   )
