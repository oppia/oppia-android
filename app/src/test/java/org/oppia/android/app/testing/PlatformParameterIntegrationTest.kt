package org.oppia.android.app.testing

import android.app.Application
import android.content.Context
import androidx.appcompat.app.AppCompatActivity
import androidx.test.core.app.ActivityScenario.launch
import androidx.test.core.app.ApplicationProvider
import androidx.test.core.content.pm.ApplicationInfoBuilder
import androidx.test.core.content.pm.PackageInfoBuilder
import androidx.test.ext.junit.runners.AndroidJUnit4
import androidx.work.Configuration
import androidx.work.Data
import androidx.work.OneTimeWorkRequestBuilder
import androidx.work.WorkInfo
import androidx.work.WorkManager
import androidx.work.impl.utils.SynchronousExecutor
import androidx.work.testing.WorkManagerTestInitHelper
import com.google.common.truth.Truth.assertThat
import dagger.Component
import dagger.Module
import dagger.Provides
import okhttp3.OkHttpClient
import org.junit.After
import org.junit.Before
import org.junit.Test
import org.junit.runner.RunWith
import org.oppia.android.app.activity.ActivityComponent
import org.oppia.android.app.application.ActivityComponentFactory
import org.oppia.android.app.application.ApplicationComponent
import org.oppia.android.app.application.ApplicationInjector
import org.oppia.android.app.application.ApplicationInjectorProvider
import org.oppia.android.app.application.ApplicationModule
import org.oppia.android.app.application.ApplicationStartupListenerModule
import org.oppia.android.app.devoptions.DeveloperOptionsModule
import org.oppia.android.app.devoptions.DeveloperOptionsStarterModule
import org.oppia.android.app.model.PlatformParameter
import org.oppia.android.app.player.state.hintsandsolution.HintsAndSolutionConfigModule
import org.oppia.android.app.shim.ViewBindingShimModule
import org.oppia.android.app.topic.PracticeTabModule
import org.oppia.android.data.backends.gae.JsonPrefixNetworkInterceptor
import org.oppia.android.data.backends.gae.NetworkApiKey
import org.oppia.android.data.backends.gae.NetworkSettings
import org.oppia.android.data.backends.gae.OppiaRetrofit
import org.oppia.android.data.backends.gae.RemoteAuthNetworkInterceptor
import org.oppia.android.data.backends.gae.api.PlatformParameterService
import org.oppia.android.domain.classify.InteractionsModule
import org.oppia.android.domain.classify.rules.continueinteraction.ContinueModule
import org.oppia.android.domain.classify.rules.dragAndDropSortInput.DragDropSortInputModule
import org.oppia.android.domain.classify.rules.fractioninput.FractionInputModule
import org.oppia.android.domain.classify.rules.imageClickInput.ImageClickInputModule
import org.oppia.android.domain.classify.rules.itemselectioninput.ItemSelectionInputModule
import org.oppia.android.domain.classify.rules.multiplechoiceinput.MultipleChoiceInputModule
import org.oppia.android.domain.classify.rules.numberwithunits.NumberWithUnitsRuleModule
import org.oppia.android.domain.classify.rules.numericinput.NumericInputRuleModule
import org.oppia.android.domain.classify.rules.ratioinput.RatioInputModule
import org.oppia.android.domain.classify.rules.textinput.TextInputRuleModule
import org.oppia.android.domain.exploration.lightweightcheckpointing.ExplorationStorageModule
import org.oppia.android.domain.onboarding.ExpirationMetaDataRetrieverModule
import org.oppia.android.domain.oppialogger.LogStorageModule
import org.oppia.android.domain.oppialogger.loguploader.LogUploadWorkerModule
import org.oppia.android.domain.platformparameter.PlatformParameterController
import org.oppia.android.domain.platformparameter.PlatformParameterModule
import org.oppia.android.domain.platformparameter.syncup.PlatformParameterSyncUpWorker
import org.oppia.android.domain.platformparameter.syncup.PlatformParameterSyncUpWorkerFactory
import org.oppia.android.domain.question.QuestionModule
import org.oppia.android.domain.topic.PrimeTopicAssetsControllerModule
import org.oppia.android.domain.workmanager.WorkManagerConfigurationModule
import org.oppia.android.testing.TestLogReportingModule
import org.oppia.android.testing.network.MockPlatformParameterService
import org.oppia.android.testing.network.RetrofitTestModule
import org.oppia.android.testing.robolectric.RobolectricModule
import org.oppia.android.testing.threading.TestCoroutineDispatchers
import org.oppia.android.testing.threading.TestDispatcherModule
import org.oppia.android.testing.time.FakeOppiaClockModule
import org.oppia.android.util.accessibility.AccessibilityTestModule
import org.oppia.android.util.caching.testing.CachingTestModule
import org.oppia.android.util.gcsresource.GcsResourceModule
import org.oppia.android.util.logging.LoggerModule
import org.oppia.android.util.logging.firebase.FirebaseLogUploaderModule
import org.oppia.android.util.networking.NetworkConnectionDebugUtilModule
import org.oppia.android.util.networking.NetworkConnectionUtilDebugModule
import org.oppia.android.util.parser.html.HtmlParserEntityTypeModule
import org.oppia.android.util.parser.image.GlideImageLoaderModule
import org.oppia.android.util.parser.image.ImageParsingModule
import org.oppia.android.util.platformparameter.SPLASH_SCREEN_WELCOME_MSG
import org.oppia.android.util.platformparameter.SPLASH_SCREEN_WELCOME_MSG_DEFAULT_VALUE
import org.oppia.android.util.platformparameter.SPLASH_SCREEN_WELCOME_MSG_SERVER_VALUE
import org.robolectric.Shadows
import org.robolectric.annotation.Config
import org.robolectric.annotation.LooperMode
import org.robolectric.shadows.ShadowToast
import retrofit2.Retrofit
import retrofit2.converter.moshi.MoshiConverterFactory
import retrofit2.mock.MockRetrofit
import java.util.UUID
import javax.inject.Inject
import javax.inject.Singleton

/** Tests to verify the working of Platform Parameter Architecture. */
@RunWith(AndroidJUnit4::class)
@LooperMode(LooperMode.Mode.PAUSED)
@Config(application = PlatformParameterIntegrationTest.TestApplication::class)
class PlatformParameterIntegrationTest {

  @Inject
  lateinit var testCoroutineDispatchers: TestCoroutineDispatchers

  @Inject
  lateinit var platformParameterController: PlatformParameterController

  @Inject
  lateinit var platformParameterSyncUpWorkerFactory: PlatformParameterSyncUpWorkerFactory

  @Inject
  lateinit var context: Context

  private val mockPlatformParameterListWithToastEnabled by lazy {
    val mockSplashScreenWelcomeMsgParam = PlatformParameter.newBuilder()
      .setName(SPLASH_SCREEN_WELCOME_MSG)
      .setBoolean(SPLASH_SCREEN_WELCOME_MSG_SERVER_VALUE)
      .build()

    listOf<PlatformParameter>(mockSplashScreenWelcomeMsgParam)
  }

  private val mockPlatformParameterListWithToastDisabled by lazy {
    val mockSplashScreenWelcomeMsgParam = PlatformParameter.newBuilder()
      .setName(SPLASH_SCREEN_WELCOME_MSG)
      .setBoolean(SPLASH_SCREEN_WELCOME_MSG_DEFAULT_VALUE)
      .build()

    listOf<PlatformParameter>(mockSplashScreenWelcomeMsgParam)
  }

  @Before
  fun setUp() {
    setUpTestApplicationComponent()
    testCoroutineDispatchers.registerIdlingResource()
    val config = Configuration.Builder()
      .setExecutor(SynchronousExecutor())
      .setWorkerFactory(platformParameterSyncUpWorkerFactory)
      .build()
    WorkManagerTestInitHelper.initializeTestWorkManager(context, config)
  }

  @After
  fun tearDown() {
    testCoroutineDispatchers.unregisterIdlingResource()
  }

  @Test
  fun testIntegration_readEmptyDatabase_checkWelcomeMsgIsInvisibleByDefault() {
    launch(SplashTestActivity::class.java).use { scenario ->
      // Fetch the latest platform parameter from cache store after execution of work request to
      // imitate the loading process at the start of splash test activity.
      scenario.onActivity { activity ->
        activity.splashTestActivityPresenter.loadPlatformParameters()
      }
      testCoroutineDispatchers.runCurrent()

      assertThat(ShadowToast.getLatestToast()).isNull()
    }
  }

  @Test
  fun testIntegration_updateEmptyDatabase_readDatabase_checkWelcomeMsgIsVisible() {
    platformParameterController.updatePlatformParameterDatabase(
      mockPlatformParameterListWithToastEnabled
    )
    testCoroutineDispatchers.runCurrent()

    launch(SplashTestActivity::class.java).use { scenario ->
      // Fetch the latest platform parameter from cache store after execution of work request to
      // imitate the loading process at the start of splash test activity.
      scenario.onActivity { activity ->
        activity.splashTestActivityPresenter.loadPlatformParameters()
      }
      testCoroutineDispatchers.runCurrent()

      assertThat(ShadowToast.getLatestToast()).isNotNull()
      assertThat(ShadowToast.getTextOfLatestToast()).isEqualTo(SplashTestActivity.WELCOME_MSG)
    }
  }

  @Test
  fun testIntegration_executeSyncUpWorkerCorrectly_readDatabase_checkWelcomeMsgIsVisible() {
    launch(SplashTestActivity::class.java).use { scenario ->
      // Set up versionName to get correct network response from mock platform parameter service.
      setUpApplicationForVersionName(MockPlatformParameterService.appVersionForCorrectResponse)
      platformParameterController.updatePlatformParameterDatabase(
        mockPlatformParameterListWithToastDisabled
      )

      val workManager = WorkManager.getInstance(context)
      val requestId = setUpAndEnqueueSyncUpWorkerRequest(workManager)
      testCoroutineDispatchers.runCurrent()

      val workInfo = workManager.getWorkInfoById(requestId)
      // Check the work request succeeded which means the local database was updated with new values.
      assertThat(workInfo.get().state).isEqualTo(WorkInfo.State.SUCCEEDED)

      // Fetch the latest platform parameter from cache store after execution of work request to
      // imitate the loading process at the start of splash test activity.
      scenario.onActivity { activity ->
        activity.splashTestActivityPresenter.loadPlatformParameters()
      }
      testCoroutineDispatchers.runCurrent()

      // As the local database was updated correctly the app will use the server values, and the
      // server value for the splash screen welcome msg param is true.
      assertThat(ShadowToast.getLatestToast()).isNotNull()
      assertThat(ShadowToast.getTextOfLatestToast()).isEqualTo(SplashTestActivity.WELCOME_MSG)
    }
  }

  @Test
  fun testIntegration_executeSyncUpWorkerIncorrectly_readDatabase_checkWelcomeMsgIsInvisible() {
    launch(SplashTestActivity::class.java).use { scenario ->
      // Set up versionName to get incorrect network response from mock platform parameter service.
      setUpApplicationForVersionName(MockPlatformParameterService.appVersionForWrongResponse)
      platformParameterController.updatePlatformParameterDatabase(
        mockPlatformParameterListWithToastDisabled
      )

      val workManager = WorkManager.getInstance(context)
      val requestId = setUpAndEnqueueSyncUpWorkerRequest(workManager)
      testCoroutineDispatchers.runCurrent()

      val workInfo = workManager.getWorkInfoById(requestId)
      // Check the work request fails because of incorrect network response. This means that the
      // local database is not updated with new values.
      assertThat(workInfo.get().state).isEqualTo(WorkInfo.State.FAILED)

      // Fetch the latest platform parameter from cache store after execution of work request to
      // imitate the loading process at the start of splash test activity.
      scenario.onActivity { activity ->
        activity.splashTestActivityPresenter.loadPlatformParameters()
      }
      testCoroutineDispatchers.runCurrent()

      // As the local database was not updated due to work request failure the app will use default
      // values, and the default value for the splash screen welcome msg param is false.
      assertThat(ShadowToast.getLatestToast()).isNull()
    }
  }

  private fun setUpApplicationForVersionName(testAppVersionName: String) {
    val packageManager = Shadows.shadowOf(context.packageManager)
    val applicationInfo =
      ApplicationInfoBuilder.newBuilder()
        .setPackageName(context.packageName)
        .build()
    val packageInfo =
      PackageInfoBuilder.newBuilder()
        .setPackageName(context.packageName)
        .setApplicationInfo(applicationInfo)
        .build()
    packageInfo.versionName = testAppVersionName
    packageManager.installPackage(packageInfo)
  }

  private fun setUpAndEnqueueSyncUpWorkerRequest(workManager: WorkManager): UUID {
    val inputData = Data.Builder().putString(
      PlatformParameterSyncUpWorker.WORKER_TYPE_KEY,
      PlatformParameterSyncUpWorker.PLATFORM_PARAMETER_WORKER
    ).build()

    val request = OneTimeWorkRequestBuilder<PlatformParameterSyncUpWorker>()
      .setInputData(inputData)
      .build()

    // Enqueue the work request to fetch and cache the platform parameters from backend service.
    workManager.enqueue(request)
    return request.id
  }

  private fun setUpTestApplicationComponent() {
    ApplicationProvider.getApplicationContext<TestApplication>().inject(this)
  }

  @Module
  class TestNetworkModule {

    @OppiaRetrofit
    @Provides
    @Singleton
    fun provideRetrofitInstance(
      jsonPrefixNetworkInterceptor: JsonPrefixNetworkInterceptor,
      remoteAuthNetworkInterceptor: RemoteAuthNetworkInterceptor
    ): Retrofit {
      val client = OkHttpClient.Builder()
        .addInterceptor(jsonPrefixNetworkInterceptor)
        .addInterceptor(remoteAuthNetworkInterceptor)
        .build()

      return Retrofit.Builder()
        .baseUrl(NetworkSettings.getBaseUrl())
        .addConverterFactory(MoshiConverterFactory.create())
        .client(client)
        .build()
    }

    @Provides
    @NetworkApiKey
    fun provideNetworkApiKey(): String = ""

    @Provides
    fun provideMockPlatformParameterService(mockRetrofit: MockRetrofit): PlatformParameterService {
      val delegate = mockRetrofit.create(PlatformParameterService::class.java)
      return MockPlatformParameterService(delegate)
    }
  }

  // TODO(#59): Figure out a way to reuse modules instead of needing to re-declare them.
  @Singleton
  @Component(
    modules = [
      PlatformParameterModule::class, RobolectricModule::class,
      TestDispatcherModule::class, ApplicationModule::class,
      LoggerModule::class, ContinueModule::class, FractionInputModule::class,
      ItemSelectionInputModule::class, MultipleChoiceInputModule::class,
      NumberWithUnitsRuleModule::class, NumericInputRuleModule::class, TextInputRuleModule::class,
      DragDropSortInputModule::class, ImageClickInputModule::class, InteractionsModule::class,
      GcsResourceModule::class, GlideImageLoaderModule::class, ImageParsingModule::class,
      HtmlParserEntityTypeModule::class, QuestionModule::class, TestLogReportingModule::class,
      AccessibilityTestModule::class, LogStorageModule::class, CachingTestModule::class,
      PrimeTopicAssetsControllerModule::class, ExpirationMetaDataRetrieverModule::class,
      ViewBindingShimModule::class, RatioInputModule::class,
      ApplicationStartupListenerModule::class, LogUploadWorkerModule::class,
      WorkManagerConfigurationModule::class, HintsAndSolutionConfigModule::class,
      FirebaseLogUploaderModule::class, FakeOppiaClockModule::class, PracticeTabModule::class,
      DeveloperOptionsStarterModule::class, DeveloperOptionsModule::class,
<<<<<<< HEAD
      ExplorationStorageModule::class, TestNetworkModule::class, RetrofitTestModule::class
=======
      ExplorationStorageModule::class, NetworkModule::class,
      NetworkConnectionUtilDebugModule::class, NetworkConnectionDebugUtilModule::class
>>>>>>> 366144f9
    ]
  )
  interface TestApplicationComponent : ApplicationComponent {
    @Component.Builder
    interface Builder : ApplicationComponent.Builder

    fun inject(platformParameterIntegrationTest: PlatformParameterIntegrationTest)
  }

  class TestApplication : Application(), ActivityComponentFactory, ApplicationInjectorProvider {
    private val component: TestApplicationComponent by lazy {
      DaggerPlatformParameterIntegrationTest_TestApplicationComponent.builder()
        .setApplication(this)
        .build() as TestApplicationComponent
    }

    fun inject(platformParameterIntegrationTest: PlatformParameterIntegrationTest) {
      component.inject(platformParameterIntegrationTest)
    }

    override fun createActivityComponent(activity: AppCompatActivity): ActivityComponent {
      return component.getActivityComponentBuilderProvider().get().setActivity(activity).build()
    }

    override fun getApplicationInjector(): ApplicationInjector = component
  }
}<|MERGE_RESOLUTION|>--- conflicted
+++ resolved
@@ -330,12 +330,8 @@
       WorkManagerConfigurationModule::class, HintsAndSolutionConfigModule::class,
       FirebaseLogUploaderModule::class, FakeOppiaClockModule::class, PracticeTabModule::class,
       DeveloperOptionsStarterModule::class, DeveloperOptionsModule::class,
-<<<<<<< HEAD
-      ExplorationStorageModule::class, TestNetworkModule::class, RetrofitTestModule::class
-=======
-      ExplorationStorageModule::class, NetworkModule::class,
+      ExplorationStorageModule::class, TestNetworkModule::class, RetrofitTestModule::class,
       NetworkConnectionUtilDebugModule::class, NetworkConnectionDebugUtilModule::class
->>>>>>> 366144f9
     ]
   )
   interface TestApplicationComponent : ApplicationComponent {
