package org.oppia.android.app.testing.options

import android.app.Application
import android.content.Context
import android.content.Intent
import android.view.View
import android.widget.SeekBar
import androidx.appcompat.app.AppCompatActivity
import androidx.test.core.app.ActivityScenario.launch
import androidx.test.core.app.ApplicationProvider
import androidx.test.espresso.Espresso.onView
import androidx.test.espresso.ViewAction
import androidx.test.espresso.action.CoordinatesProvider
import androidx.test.espresso.action.GeneralClickAction
import androidx.test.espresso.action.Press
import androidx.test.espresso.action.Tap
import androidx.test.espresso.assertion.ViewAssertions.matches
import androidx.test.espresso.intent.Intents
import androidx.test.espresso.matcher.ViewMatchers.isRoot
import androidx.test.espresso.matcher.ViewMatchers.withId
import androidx.test.espresso.matcher.ViewMatchers.withText
import androidx.test.ext.junit.runners.AndroidJUnit4
import dagger.Component
import dagger.Module
import dagger.Provides
import org.hamcrest.Description
import org.hamcrest.TypeSafeMatcher
import org.junit.After
import org.junit.Before
import org.junit.Test
import org.junit.runner.RunWith
import org.oppia.android.R
import org.oppia.android.app.activity.ActivityComponent
import org.oppia.android.app.application.ActivityComponentFactory
import org.oppia.android.app.application.ApplicationComponent
import org.oppia.android.app.application.ApplicationInjector
import org.oppia.android.app.application.ApplicationInjectorProvider
import org.oppia.android.app.application.ApplicationModule
import org.oppia.android.app.application.ApplicationStartupListenerModule
import org.oppia.android.app.mydownloads.MyDownloadsModule
import org.oppia.android.app.options.OptionsActivity
import org.oppia.android.app.options.READING_TEXT_SIZE
import org.oppia.android.app.options.ReadingTextSizeActivity
import org.oppia.android.app.player.state.hintsandsolution.HintsAndSolutionConfigModule
import org.oppia.android.app.recyclerview.RecyclerViewMatcher.Companion.atPositionOnView
import org.oppia.android.app.shim.ViewBindingShimModule
import org.oppia.android.app.topic.PracticeTabModule
import org.oppia.android.app.utility.OrientationChangeAction.Companion.orientationLandscape
import org.oppia.android.domain.classify.InteractionsModule
import org.oppia.android.domain.classify.rules.continueinteraction.ContinueModule
import org.oppia.android.domain.classify.rules.dragAndDropSortInput.DragDropSortInputModule
import org.oppia.android.domain.classify.rules.fractioninput.FractionInputModule
import org.oppia.android.domain.classify.rules.imageClickInput.ImageClickInputModule
import org.oppia.android.domain.classify.rules.itemselectioninput.ItemSelectionInputModule
import org.oppia.android.domain.classify.rules.multiplechoiceinput.MultipleChoiceInputModule
import org.oppia.android.domain.classify.rules.numberwithunits.NumberWithUnitsRuleModule
import org.oppia.android.domain.classify.rules.numericinput.NumericInputRuleModule
import org.oppia.android.domain.classify.rules.ratioinput.RatioInputModule
import org.oppia.android.domain.classify.rules.textinput.TextInputRuleModule
import org.oppia.android.domain.onboarding.ExpirationMetaDataRetrieverModule
import org.oppia.android.domain.oppialogger.LogStorageModule
import org.oppia.android.domain.oppialogger.loguploader.LogUploadWorkerModule
import org.oppia.android.domain.oppialogger.loguploader.WorkManagerConfigurationModule
import org.oppia.android.domain.question.QuestionModule
import org.oppia.android.domain.topic.PrimeTopicAssetsControllerModule
import org.oppia.android.testing.TestLogReportingModule
import org.oppia.android.testing.profile.ProfileTestHelper
import org.oppia.android.testing.robolectric.RobolectricModule
import org.oppia.android.testing.threading.TestCoroutineDispatchers
import org.oppia.android.testing.threading.TestDispatcherModule
import org.oppia.android.testing.time.FakeOppiaClockModule
import org.oppia.android.util.accessibility.AccessibilityTestModule
import org.oppia.android.util.caching.CacheAssetsLocally
import org.oppia.android.util.caching.testing.CachingTestModule
import org.oppia.android.util.gcsresource.GcsResourceModule
import org.oppia.android.util.logging.LoggerModule
import org.oppia.android.util.logging.firebase.FirebaseLogUploaderModule
import org.oppia.android.util.parser.GlideImageLoaderModule
import org.oppia.android.util.parser.HtmlParserEntityTypeModule
import org.oppia.android.util.parser.ImageParsingModule
import org.robolectric.annotation.Config
import org.robolectric.annotation.LooperMode
import javax.inject.Inject
import javax.inject.Singleton

private const val SMALL_TEXT_SIZE = 0
private const val MEDIUM_TEXT_SIZE = 5
private const val LARGE_TEXT_SIZE = 10

@RunWith(AndroidJUnit4::class)
@LooperMode(LooperMode.Mode.PAUSED)
@Config(application = ReadingTextSizeFragmentTest.TestApplication::class)
class ReadingTextSizeFragmentTest {

  @Inject
  lateinit var context: Context

  @Inject
  lateinit var profileTestHelper: ProfileTestHelper

  @Inject
  lateinit var testCoroutineDispatchers: TestCoroutineDispatchers

  @Before
  fun setUp() {
    setUpTestApplicationComponent()
    Intents.init()
    profileTestHelper.initializeProfiles()
  }

  @After
  fun tearDown() {
    Intents.release()
  }

  @Test
  fun testTextSize_changeTextSizeToLarge_changeConfiguration_checkTextSizeLargeIsSelected() {
    launch<ReadingTextSizeActivity>(createReadingTextSizeActivityIntent("Small")).use {
      checkTextSize(SMALL_TEXT_SIZE)
      updateTextSize(LARGE_TEXT_SIZE)
      rotateToLandscape()
      checkTextSize(LARGE_TEXT_SIZE)
    }
  }

  @Test
  @Config(qualifiers = "sw600dp")
  @LooperMode(LooperMode.Mode.PAUSED)
  fun testTextSize_clickTextSize_changeTextSizeToLarge_checkOptionsFragmentIsUpdatedCorrectly() {
    launch<OptionsActivity>(createOptionActivityIntent(0, true)).use {
      testCoroutineDispatchers.runCurrent()
      updateTextSize(MEDIUM_TEXT_SIZE)
      checkTextSizeLabel("Medium")
    }
  }

  private fun createReadingTextSizeActivityIntent(summaryValue: String): Intent {
    return ReadingTextSizeActivity.createReadingTextSizeActivityIntent(
      ApplicationProvider.getApplicationContext(),
      READING_TEXT_SIZE,
      summaryValue
    )
  }

  private fun createOptionActivityIntent(
    internalProfileId: Int,
    isFromNavigationDrawer: Boolean
  ): Intent {
    return OptionsActivity.createOptionsActivity(
      ApplicationProvider.getApplicationContext(),
      internalProfileId,
      isFromNavigationDrawer
    )
  }

  private fun clickSeekBar(position: Int): ViewAction {
    return GeneralClickAction(
      Tap.SINGLE,
      CoordinatesProvider { view ->
        val seekBar = view as SeekBar
        val screenPos = IntArray(2)
        seekBar.getLocationInWindow(screenPos)
        val trueWith = seekBar.width - seekBar.paddingLeft - seekBar.paddingRight

        val percentagePos = (position.toFloat() / seekBar.max)
        val screenX = trueWith * percentagePos + screenPos[0] + seekBar.paddingLeft
        val screenY = seekBar.height / 2f + screenPos[1]
        val coordinates = FloatArray(2)
        coordinates[0] = screenX
        coordinates[1] = screenY
        coordinates
      },
      Press.FINGER, /* inputDevice= */ 0, /* deviceState= */ 0
    )
  }

  private fun seekBarProgress(progress: Int): TypeSafeMatcher<View> {
    return object : TypeSafeMatcher<View>() {
      override fun describeTo(description: Description?) {
        description?.appendText("SeekBarProgress")
      }

      override fun matchesSafely(item: View?): Boolean {
        return (item as SeekBar).progress == progress
      }
    }
  }

  private fun checkTextSize(value: Int) {
    onView(withId(R.id.reading_text_size_seekBar)).check(matches(seekBarProgress(value)))
    testCoroutineDispatchers.runCurrent()
  }

  private fun updateTextSize(value: Int) {
    onView(withId(R.id.reading_text_size_seekBar)).perform(clickSeekBar(value))
    testCoroutineDispatchers.runCurrent()
  }

  private fun rotateToLandscape() {
    onView(isRoot()).perform(orientationLandscape())
    testCoroutineDispatchers.runCurrent()
  }

  private fun checkTextSizeLabel(label: String) {
    onView(
      atPositionOnView(
        R.id.options_recyclerview,
        0,
        R.id.reading_text_size_text_view
      )
    ).check(
      matches(withText(label))
    )
  }

  private fun setUpTestApplicationComponent() {
    ApplicationProvider.getApplicationContext<TestApplication>().inject(this)
  }

  @Module
  class TestModule {
    // Do not use caching to ensure URLs are always used as the main data source when loading audio.
    @Provides
    @CacheAssetsLocally
    fun provideCacheAssetsLocally(): Boolean = false
  }

  // TODO(#59): Figure out a way to reuse modules instead of needing to re-declare them.
  @Singleton
  @Component(
    modules = [
      TestDispatcherModule::class, ApplicationModule::class, RobolectricModule::class,
      LoggerModule::class, ContinueModule::class, FractionInputModule::class,
      ItemSelectionInputModule::class, MultipleChoiceInputModule::class,
      NumberWithUnitsRuleModule::class, NumericInputRuleModule::class, TextInputRuleModule::class,
      DragDropSortInputModule::class, InteractionsModule::class, GcsResourceModule::class,
      GlideImageLoaderModule::class, ImageParsingModule::class, HtmlParserEntityTypeModule::class,
      QuestionModule::class, TestLogReportingModule::class, AccessibilityTestModule::class,
      ImageClickInputModule::class, LogStorageModule::class, CachingTestModule::class,
      PrimeTopicAssetsControllerModule::class, ExpirationMetaDataRetrieverModule::class,
      ViewBindingShimModule::class, ApplicationStartupListenerModule::class,
      RatioInputModule::class, HintsAndSolutionConfigModule::class,
      WorkManagerConfigurationModule::class, FirebaseLogUploaderModule::class,
<<<<<<< HEAD
      LogUploadWorkerModule::class, FakeOppiaClockModule::class, MyDownloadsModule::class
=======
      LogUploadWorkerModule::class, FakeOppiaClockModule::class, PracticeTabModule::class
>>>>>>> 0dbe671e
    ]
  )
  interface TestApplicationComponent : ApplicationComponent {
    @Component.Builder
    interface Builder : ApplicationComponent.Builder

    fun inject(readingTextSizeFragmentTest: ReadingTextSizeFragmentTest)
  }

  class TestApplication : Application(), ActivityComponentFactory, ApplicationInjectorProvider {
    private val component: TestApplicationComponent by lazy {
      DaggerReadingTextSizeFragmentTest_TestApplicationComponent.builder()
        .setApplication(this)
        .build() as TestApplicationComponent
    }

    fun inject(readingTextSizeFragmentTest: ReadingTextSizeFragmentTest) {
      component.inject(readingTextSizeFragmentTest)
    }

    override fun createActivityComponent(activity: AppCompatActivity): ActivityComponent {
      return component.getActivityComponentBuilderProvider().get().setActivity(activity).build()
    }

    override fun getApplicationInjector(): ApplicationInjector = component
  }
}<|MERGE_RESOLUTION|>--- conflicted
+++ resolved
@@ -241,11 +241,8 @@
       ViewBindingShimModule::class, ApplicationStartupListenerModule::class,
       RatioInputModule::class, HintsAndSolutionConfigModule::class,
       WorkManagerConfigurationModule::class, FirebaseLogUploaderModule::class,
-<<<<<<< HEAD
-      LogUploadWorkerModule::class, FakeOppiaClockModule::class, MyDownloadsModule::class
-=======
-      LogUploadWorkerModule::class, FakeOppiaClockModule::class, PracticeTabModule::class
->>>>>>> 0dbe671e
+      LogUploadWorkerModule::class, FakeOppiaClockModule::class, PracticeTabModule::class,
+      MyDownloadsModule::class
     ]
   )
   interface TestApplicationComponent : ApplicationComponent {
