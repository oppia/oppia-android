--- conflicted
+++ resolved
@@ -118,14 +118,12 @@
   @Inject
   lateinit var monitorFactory: DataProviderTestMonitor.Factory
 
-<<<<<<< HEAD
   @Inject
   lateinit var profileTestHelper: ProfileTestHelper
 
   private val internalProfileId: Int = 0
-=======
-  private val profileId: ProfileId = ProfileId.newBuilder().setInternalId(1).build()
->>>>>>> 2412618a
+
+  private val profileId: ProfileId = ProfileId.newBuilder().setInternalId(internalProfileId).build()
 
   @Before
   fun setUp() {
@@ -186,7 +184,7 @@
   fun testHomeActivity_onboardingV2Enabled_onInitialLaunch_logsEndProfileOnboardingEvent() {
     setUpTestWithOnboardingV2Enabled()
     profileTestHelper.addOnlyAdminProfileWithoutPin()
-    launch<HomeActivity>(createHomeActivityIntent(internalProfileId)).use {
+    launch<HomeActivity>(createHomeActivityIntent(profileId)).use {
       testCoroutineDispatchers.runCurrent()
 
       // OPEN_HOME, END_PROFILE_ONBOARDING_EVENT and COMPLETE_APP_ONBOARDING are all logged
@@ -207,7 +205,7 @@
     setUpTestWithOnboardingV2Enabled()
     profileTestHelper.addOnlyAdminProfileWithoutPin()
     profileTestHelper.markProfileOnboarded(internalProfileId)
-    launch<HomeActivity>(createHomeActivityIntent(internalProfileId)).use {
+    launch<HomeActivity>(createHomeActivityIntent(profileId)).use {
       testCoroutineDispatchers.runCurrent()
 
       val event = fakeAnalyticsEventLogger.getMostRecentEvent()
