package org.oppia.android.app.home

import android.app.Application
import android.content.Context
import android.content.Intent
import androidx.appcompat.app.AppCompatActivity
import androidx.test.core.app.ActivityScenario.launch
import androidx.test.core.app.ApplicationProvider
import androidx.test.espresso.intent.Intents
import androidx.test.ext.junit.runners.AndroidJUnit4
import com.google.common.truth.Truth.assertThat
import dagger.Component
import org.junit.After
import org.junit.Before
import org.junit.Rule
import org.junit.Test
import org.junit.runner.RunWith
import org.oppia.android.app.activity.ActivityComponent
import org.oppia.android.app.activity.ActivityComponentFactory
import org.oppia.android.app.activity.route.ActivityRouterModule
import org.oppia.android.app.application.ApplicationComponent
import org.oppia.android.app.application.ApplicationInjector
import org.oppia.android.app.application.ApplicationInjectorProvider
import org.oppia.android.app.application.ApplicationModule
import org.oppia.android.app.application.ApplicationStartupListenerModule
import org.oppia.android.app.application.testing.TestingBuildFlavorModule
import org.oppia.android.app.devoptions.DeveloperOptionsModule
import org.oppia.android.app.devoptions.DeveloperOptionsStarterModule
import org.oppia.android.app.model.EventLog
import org.oppia.android.app.model.EventLog.Context.ActivityContextCase.COMPLETE_APP_ONBOARDING
import org.oppia.android.app.model.EventLog.Context.ActivityContextCase.OPEN_HOME
import org.oppia.android.app.player.state.itemviewmodel.SplitScreenInteractionModule
import org.oppia.android.app.shim.IntentFactoryShimModule
import org.oppia.android.app.shim.ViewBindingShimModule
import org.oppia.android.app.translation.testing.ActivityRecreatorTestModule
import org.oppia.android.data.backends.gae.NetworkConfigProdModule
import org.oppia.android.data.backends.gae.NetworkModule
import org.oppia.android.domain.classify.InteractionsModule
import org.oppia.android.domain.classify.rules.algebraicexpressioninput.AlgebraicExpressionInputModule
import org.oppia.android.domain.classify.rules.continueinteraction.ContinueModule
import org.oppia.android.domain.classify.rules.dragAndDropSortInput.DragDropSortInputModule
import org.oppia.android.domain.classify.rules.fractioninput.FractionInputModule
import org.oppia.android.domain.classify.rules.imageClickInput.ImageClickInputModule
import org.oppia.android.domain.classify.rules.itemselectioninput.ItemSelectionInputModule
import org.oppia.android.domain.classify.rules.mathequationinput.MathEquationInputModule
import org.oppia.android.domain.classify.rules.multiplechoiceinput.MultipleChoiceInputModule
import org.oppia.android.domain.classify.rules.numberwithunits.NumberWithUnitsRuleModule
import org.oppia.android.domain.classify.rules.numericexpressioninput.NumericExpressionInputModule
import org.oppia.android.domain.classify.rules.numericinput.NumericInputRuleModule
import org.oppia.android.domain.classify.rules.ratioinput.RatioInputModule
import org.oppia.android.domain.classify.rules.textinput.TextInputRuleModule
import org.oppia.android.domain.exploration.ExplorationProgressModule
import org.oppia.android.domain.exploration.ExplorationStorageModule
import org.oppia.android.domain.hintsandsolution.HintsAndSolutionConfigModule
import org.oppia.android.domain.hintsandsolution.HintsAndSolutionProdModule
import org.oppia.android.domain.onboarding.AppStartupStateController
import org.oppia.android.domain.onboarding.ExpirationMetaDataRetrieverModule
import org.oppia.android.domain.oppialogger.LogStorageModule
import org.oppia.android.domain.oppialogger.LoggingIdentifierModule
import org.oppia.android.domain.oppialogger.analytics.ApplicationLifecycleModule
import org.oppia.android.domain.oppialogger.analytics.CpuPerformanceSnapshotterModule
import org.oppia.android.domain.oppialogger.logscheduler.MetricLogSchedulerModule
import org.oppia.android.domain.oppialogger.loguploader.LogReportWorkerModule
import org.oppia.android.domain.platformparameter.PlatformParameterModule
import org.oppia.android.domain.platformparameter.PlatformParameterSingletonModule
import org.oppia.android.domain.question.QuestionModule
import org.oppia.android.domain.workmanager.WorkManagerConfigurationModule
import org.oppia.android.testing.FakeAnalyticsEventLogger
import org.oppia.android.testing.TestLogReportingModule
import org.oppia.android.testing.data.DataProviderTestMonitor
import org.oppia.android.testing.firebase.TestAuthenticationModule
import org.oppia.android.testing.junit.InitializeDefaultLocaleRule
import org.oppia.android.testing.robolectric.RobolectricModule
import org.oppia.android.testing.threading.TestCoroutineDispatchers
import org.oppia.android.testing.threading.TestDispatcherModule
import org.oppia.android.testing.time.FakeOppiaClockModule
import org.oppia.android.util.accessibility.AccessibilityTestModule
import org.oppia.android.util.caching.AssetModule
import org.oppia.android.util.caching.testing.CachingTestModule
import org.oppia.android.util.gcsresource.GcsResourceModule
import org.oppia.android.util.locale.LocaleProdModule
import org.oppia.android.util.logging.EventLoggingConfigurationModule
import org.oppia.android.util.logging.LoggerModule
import org.oppia.android.util.logging.SyncStatusModule
import org.oppia.android.util.logging.firebase.FirebaseLogUploaderModule
import org.oppia.android.util.networking.NetworkConnectionDebugUtilModule
import org.oppia.android.util.networking.NetworkConnectionUtilDebugModule
import org.oppia.android.util.parser.html.HtmlParserEntityTypeModule
import org.oppia.android.util.parser.image.GlideImageLoaderModule
import org.oppia.android.util.parser.image.ImageParsingModule
import org.robolectric.annotation.Config
import org.robolectric.annotation.LooperMode
import javax.inject.Inject
import javax.inject.Singleton

@RunWith(AndroidJUnit4::class)
@LooperMode(LooperMode.Mode.PAUSED)
@Config(
  application = HomeActivityLocalTest.TestApplication::class,
  qualifiers = "port-xxhdpi"
)
class HomeActivityLocalTest {
  @get:Rule
  val initializeDefaultLocaleRule = InitializeDefaultLocaleRule()

  @Inject
  lateinit var fakeAnalyticsEventLogger: FakeAnalyticsEventLogger

  @Inject
  lateinit var testCoroutineDispatchers: TestCoroutineDispatchers

  @Inject
  lateinit var appStartupStateController: AppStartupStateController

  @Inject
  lateinit var monitorFactory: DataProviderTestMonitor.Factory

  private val internalProfileId: Int = 1

  @Before
  fun setUp() {
    Intents.init()
  }

  @After
  fun tearDown() {
    Intents.release()
  }

  @Test
  fun testHomeActivity_onLaunch_logsEvent() {
    setUpTestApplicationComponent()

    launch<HomeActivity>(createHomeActivityIntent(internalProfileId)).use {
      testCoroutineDispatchers.runCurrent()
      val event = fakeAnalyticsEventLogger.getOldestEvent()

      assertThat(event.priority).isEqualTo(EventLog.Priority.ESSENTIAL)
      assertThat(event.context.activityContextCase).isEqualTo(OPEN_HOME)
    }
  }

  @Test
  fun testHomeActivity_onFirstLaunch_logsCompletedOnboardingEvent() {
    setUpTestApplicationComponent()
<<<<<<< HEAD
    launch<HomeActivity>(createHomeActivityIntent(internalProfileId)).use {
      testCoroutineDispatchers.runCurrent()
      val event = fakeAnalyticsEventLogger.getMostRecentEvent()

      assertThat(event.priority).isEqualTo(EventLog.Priority.OPTIONAL)
      assertThat(event.context.activityContextCase).isEqualTo(COMPLETE_APP_ONBOARDING)
    }
  }

  @Test
  fun testHomeActivity_onSubsequentLaunch_doesNotLogCompletedOnboardingEvent() {
    executeInPreviousAppInstance { testComponent ->
      testComponent.getAppStartupStateController().markOnboardingFlowCompleted()
      testComponent.getTestCoroutineDispatchers().runCurrent()
    }

    setUpTestApplicationComponent()
=======
>>>>>>> a3e71685
    launch<HomeActivity>(createHomeActivityIntent(internalProfileId)).use {
      testCoroutineDispatchers.runCurrent()
      val eventCount = fakeAnalyticsEventLogger.getEventListCount()
      val event = fakeAnalyticsEventLogger.getMostRecentEvent()

<<<<<<< HEAD
=======
      assertThat(event.priority).isEqualTo(EventLog.Priority.OPTIONAL)
      assertThat(event.context.activityContextCase).isEqualTo(COMPLETE_APP_ONBOARDING)
    }
  }

  @Test
  fun testHomeActivity_onSubsequentLaunch_doesNotLogCompletedOnboardingEvent() {
    executeInPreviousAppInstance { testComponent ->
      testComponent.getAppStartupStateController().markOnboardingFlowCompleted()
      testComponent.getTestCoroutineDispatchers().runCurrent()
    }

    setUpTestApplicationComponent()
    launch<HomeActivity>(createHomeActivityIntent(internalProfileId)).use {
      testCoroutineDispatchers.runCurrent()
      val eventCount = fakeAnalyticsEventLogger.getEventListCount()
      val event = fakeAnalyticsEventLogger.getMostRecentEvent()

>>>>>>> a3e71685
      assertThat(eventCount).isEqualTo(1)
      assertThat(event.priority).isEqualTo(EventLog.Priority.ESSENTIAL)
      assertThat(event.context.activityContextCase).isEqualTo(OPEN_HOME)
    }
  }

  /**
   * Creates a separate test application component and executes the specified block. This should be
   * called before [setUpTestApplicationComponent] to avoid undefined behavior in production code.
   * This can be used to simulate arranging state in a "prior" run of the app.
   *
   * Note that only dependencies fetched from the specified [TestApplicationComponent] should be
   * used, not any class-level injected dependencies.
   */
  private fun executeInPreviousAppInstance(block: (TestApplicationComponent) -> Unit) {
    val testApplication = TestApplication()
    // The true application is hooked as a base context. This is to make sure the new application
    // can behave like a real Android application class (per Robolectric) without having a shared
    // Dagger dependency graph with the application under test.
    testApplication.attachBaseContext(ApplicationProvider.getApplicationContext())
    block(
      DaggerHomeActivityLocalTest_TestApplicationComponent.builder()
        .setApplication(testApplication)
        .build() as TestApplicationComponent
    )
  }

  private fun createHomeActivityIntent(profileId: Int): Intent {
    return HomeActivity.createHomeActivity(ApplicationProvider.getApplicationContext(), profileId)
  }

  private fun setUpTestApplicationComponent() {
    ApplicationProvider.getApplicationContext<TestApplication>().inject(this)
  }

  // TODO(#59): Figure out a way to reuse modules instead of needing to re-declare them.
  @Singleton
  @Component(
    modules = [
      TestDispatcherModule::class, ApplicationModule::class, RobolectricModule::class,
      PlatformParameterModule::class, PlatformParameterSingletonModule::class,
      LoggerModule::class, ContinueModule::class, FractionInputModule::class,
      ItemSelectionInputModule::class, MultipleChoiceInputModule::class,
      NumberWithUnitsRuleModule::class, NumericInputRuleModule::class, TextInputRuleModule::class,
      DragDropSortInputModule::class, InteractionsModule::class, GcsResourceModule::class,
      GlideImageLoaderModule::class, ImageParsingModule::class, HtmlParserEntityTypeModule::class,
      QuestionModule::class, TestLogReportingModule::class, AccessibilityTestModule::class,
      ImageClickInputModule::class, LogStorageModule::class, IntentFactoryShimModule::class,
      ViewBindingShimModule::class, CachingTestModule::class, RatioInputModule::class,
      ExpirationMetaDataRetrieverModule::class,
      ApplicationStartupListenerModule::class, LogReportWorkerModule::class,
      WorkManagerConfigurationModule::class, HintsAndSolutionConfigModule::class,
      FirebaseLogUploaderModule::class, FakeOppiaClockModule::class,
      DeveloperOptionsStarterModule::class, DeveloperOptionsModule::class,
      ExplorationStorageModule::class, NetworkModule::class, HintsAndSolutionProdModule::class,
      NetworkConnectionUtilDebugModule::class, NetworkConnectionDebugUtilModule::class,
      AssetModule::class, LocaleProdModule::class, ActivityRecreatorTestModule::class,
      NetworkConfigProdModule::class, NumericExpressionInputModule::class,
      AlgebraicExpressionInputModule::class, MathEquationInputModule::class,
      SplitScreenInteractionModule::class,
      LoggingIdentifierModule::class, ApplicationLifecycleModule::class,
      SyncStatusModule::class, MetricLogSchedulerModule::class, TestingBuildFlavorModule::class,
      EventLoggingConfigurationModule::class, ActivityRouterModule::class,
      CpuPerformanceSnapshotterModule::class, ExplorationProgressModule::class,
      TestAuthenticationModule::class
    ]
  )
  interface TestApplicationComponent : ApplicationComponent {
    @Component.Builder
    interface Builder : ApplicationComponent.Builder {
      override fun build(): TestApplicationComponent
    }

    fun inject(homeActivityLocalTest: HomeActivityLocalTest)

    fun getAppStartupStateController(): AppStartupStateController

    fun getTestCoroutineDispatchers(): TestCoroutineDispatchers
  }

  class TestApplication : Application(), ActivityComponentFactory, ApplicationInjectorProvider {
    private val component: TestApplicationComponent by lazy {
      DaggerHomeActivityLocalTest_TestApplicationComponent.builder()
        .setApplication(this)
        .build() as TestApplicationComponent
    }

    fun inject(homeActivityLocalTest: HomeActivityLocalTest) {
      component.inject(homeActivityLocalTest)
    }

    public override fun attachBaseContext(base: Context?) {
      super.attachBaseContext(base)
    }

    override fun createActivityComponent(activity: AppCompatActivity): ActivityComponent {
      return component.getActivityComponentBuilderProvider().get().setActivity(activity).build()
    }

    override fun getApplicationInjector(): ApplicationInjector = component
  }
}<|MERGE_RESOLUTION|>--- conflicted
+++ resolved
@@ -143,7 +143,6 @@
   @Test
   fun testHomeActivity_onFirstLaunch_logsCompletedOnboardingEvent() {
     setUpTestApplicationComponent()
-<<<<<<< HEAD
     launch<HomeActivity>(createHomeActivityIntent(internalProfileId)).use {
       testCoroutineDispatchers.runCurrent()
       val event = fakeAnalyticsEventLogger.getMostRecentEvent()
@@ -161,34 +160,11 @@
     }
 
     setUpTestApplicationComponent()
-=======
->>>>>>> a3e71685
     launch<HomeActivity>(createHomeActivityIntent(internalProfileId)).use {
       testCoroutineDispatchers.runCurrent()
       val eventCount = fakeAnalyticsEventLogger.getEventListCount()
       val event = fakeAnalyticsEventLogger.getMostRecentEvent()
 
-<<<<<<< HEAD
-=======
-      assertThat(event.priority).isEqualTo(EventLog.Priority.OPTIONAL)
-      assertThat(event.context.activityContextCase).isEqualTo(COMPLETE_APP_ONBOARDING)
-    }
-  }
-
-  @Test
-  fun testHomeActivity_onSubsequentLaunch_doesNotLogCompletedOnboardingEvent() {
-    executeInPreviousAppInstance { testComponent ->
-      testComponent.getAppStartupStateController().markOnboardingFlowCompleted()
-      testComponent.getTestCoroutineDispatchers().runCurrent()
-    }
-
-    setUpTestApplicationComponent()
-    launch<HomeActivity>(createHomeActivityIntent(internalProfileId)).use {
-      testCoroutineDispatchers.runCurrent()
-      val eventCount = fakeAnalyticsEventLogger.getEventListCount()
-      val event = fakeAnalyticsEventLogger.getMostRecentEvent()
-
->>>>>>> a3e71685
       assertThat(eventCount).isEqualTo(1)
       assertThat(event.priority).isEqualTo(EventLog.Priority.ESSENTIAL)
       assertThat(event.context.activityContextCase).isEqualTo(OPEN_HOME)
