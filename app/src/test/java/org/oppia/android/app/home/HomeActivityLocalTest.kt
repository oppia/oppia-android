package org.oppia.android.app.home

import android.app.Application
import android.content.Context
import android.content.Intent
import androidx.appcompat.app.AppCompatActivity
import androidx.test.core.app.ActivityScenario.launch
import androidx.test.core.app.ApplicationProvider
import androidx.test.espresso.intent.Intents
import androidx.test.ext.junit.runners.AndroidJUnit4
import com.google.common.truth.Truth.assertThat
import dagger.Component
import org.junit.After
import org.junit.Before
import org.junit.Rule
import org.junit.Test
import org.junit.runner.RunWith
import org.oppia.android.app.activity.ActivityComponent
import org.oppia.android.app.activity.ActivityComponentFactory
import org.oppia.android.app.activity.route.ActivityRouterModule
import org.oppia.android.app.application.ApplicationComponent
import org.oppia.android.app.application.ApplicationInjector
import org.oppia.android.app.application.ApplicationInjectorProvider
import org.oppia.android.app.application.ApplicationModule
import org.oppia.android.app.application.ApplicationStartupListenerModule
import org.oppia.android.app.application.testing.TestingBuildFlavorModule
import org.oppia.android.app.devoptions.DeveloperOptionsModule
import org.oppia.android.app.devoptions.DeveloperOptionsStarterModule
import org.oppia.android.app.model.EventLog
import org.oppia.android.app.model.EventLog.Context.ActivityContextCase.COMPLETE_APP_ONBOARDING
import org.oppia.android.app.model.EventLog.Context.ActivityContextCase.OPEN_HOME
import org.oppia.android.app.model.ProfileId
import org.oppia.android.app.player.state.itemviewmodel.SplitScreenInteractionModule
import org.oppia.android.app.shim.IntentFactoryShimModule
import org.oppia.android.app.shim.ViewBindingShimModule
import org.oppia.android.app.translation.testing.ActivityRecreatorTestModule
import org.oppia.android.data.backends.gae.NetworkConfigProdModule
import org.oppia.android.data.backends.gae.NetworkModule
import org.oppia.android.domain.classify.InteractionsModule
import org.oppia.android.domain.classify.rules.algebraicexpressioninput.AlgebraicExpressionInputModule
import org.oppia.android.domain.classify.rules.continueinteraction.ContinueModule
import org.oppia.android.domain.classify.rules.dragAndDropSortInput.DragDropSortInputModule
import org.oppia.android.domain.classify.rules.fractioninput.FractionInputModule
import org.oppia.android.domain.classify.rules.imageClickInput.ImageClickInputModule
import org.oppia.android.domain.classify.rules.itemselectioninput.ItemSelectionInputModule
import org.oppia.android.domain.classify.rules.mathequationinput.MathEquationInputModule
import org.oppia.android.domain.classify.rules.multiplechoiceinput.MultipleChoiceInputModule
import org.oppia.android.domain.classify.rules.numberwithunits.NumberWithUnitsRuleModule
import org.oppia.android.domain.classify.rules.numericexpressioninput.NumericExpressionInputModule
import org.oppia.android.domain.classify.rules.numericinput.NumericInputRuleModule
import org.oppia.android.domain.classify.rules.ratioinput.RatioInputModule
import org.oppia.android.domain.classify.rules.textinput.TextInputRuleModule
import org.oppia.android.domain.exploration.ExplorationProgressModule
import org.oppia.android.domain.exploration.ExplorationStorageModule
import org.oppia.android.domain.hintsandsolution.HintsAndSolutionConfigModule
import org.oppia.android.domain.hintsandsolution.HintsAndSolutionProdModule
import org.oppia.android.domain.onboarding.AppStartupStateController
import org.oppia.android.domain.onboarding.ExpirationMetaDataRetrieverModule
import org.oppia.android.domain.oppialogger.LogStorageModule
import org.oppia.android.domain.oppialogger.LoggingIdentifierModule
import org.oppia.android.domain.oppialogger.analytics.ApplicationLifecycleModule
import org.oppia.android.domain.oppialogger.analytics.CpuPerformanceSnapshotterModule
import org.oppia.android.domain.oppialogger.logscheduler.MetricLogSchedulerModule
import org.oppia.android.domain.oppialogger.loguploader.LogReportWorkerModule
import org.oppia.android.domain.platformparameter.PlatformParameterModule
import org.oppia.android.domain.platformparameter.PlatformParameterSingletonModule
import org.oppia.android.domain.question.QuestionModule
import org.oppia.android.domain.topic.PrimeTopicAssetsControllerModule
import org.oppia.android.domain.workmanager.WorkManagerConfigurationModule
import org.oppia.android.testing.FakeAnalyticsEventLogger
import org.oppia.android.testing.TestLogReportingModule
import org.oppia.android.testing.data.DataProviderTestMonitor
import org.oppia.android.testing.firebase.TestAuthenticationModule
import org.oppia.android.testing.junit.InitializeDefaultLocaleRule
import org.oppia.android.testing.robolectric.RobolectricModule
import org.oppia.android.testing.threading.TestCoroutineDispatchers
import org.oppia.android.testing.threading.TestDispatcherModule
import org.oppia.android.testing.time.FakeOppiaClockModule
import org.oppia.android.util.accessibility.AccessibilityTestModule
import org.oppia.android.util.caching.AssetModule
import org.oppia.android.util.caching.testing.CachingTestModule
import org.oppia.android.util.gcsresource.GcsResourceModule
import org.oppia.android.util.locale.LocaleProdModule
import org.oppia.android.util.logging.EventLoggingConfigurationModule
import org.oppia.android.util.logging.LoggerModule
import org.oppia.android.util.logging.SyncStatusModule
import org.oppia.android.util.logging.firebase.FirebaseLogUploaderModule
import org.oppia.android.util.networking.NetworkConnectionDebugUtilModule
import org.oppia.android.util.networking.NetworkConnectionUtilDebugModule
import org.oppia.android.util.parser.html.HtmlParserEntityTypeModule
import org.oppia.android.util.parser.image.GlideImageLoaderModule
import org.oppia.android.util.parser.image.ImageParsingModule
import org.robolectric.annotation.Config
import org.robolectric.annotation.LooperMode
import javax.inject.Inject
import javax.inject.Singleton

@RunWith(AndroidJUnit4::class)
@LooperMode(LooperMode.Mode.PAUSED)
@Config(
  application = HomeActivityLocalTest.TestApplication::class,
  qualifiers = "port-xxhdpi"
)
class HomeActivityLocalTest {
  @get:Rule
  val initializeDefaultLocaleRule = InitializeDefaultLocaleRule()

  @Inject
  lateinit var fakeAnalyticsEventLogger: FakeAnalyticsEventLogger

  @Inject
  lateinit var testCoroutineDispatchers: TestCoroutineDispatchers

  @Inject
  lateinit var appStartupStateController: AppStartupStateController

  @Inject
  lateinit var monitorFactory: DataProviderTestMonitor.Factory

  private val internalProfileId: Int = 1

  private val profileId = ProfileId.newBuilder().setInternalId(internalProfileId).build()

  @Before
  fun setUp() {
    Intents.init()
  }

  @After
  fun tearDown() {
    Intents.release()
  }

  @Test
  fun testHomeActivity_onLaunch_logsEvent() {
<<<<<<< HEAD
    launch<HomeActivity>(createHomeActivityIntent(profileId)).use {
=======
    setUpTestApplicationComponent()

    launch<HomeActivity>(createHomeActivityIntent(internalProfileId)).use {
      testCoroutineDispatchers.runCurrent()
      val event = fakeAnalyticsEventLogger.getOldestEvent()

      assertThat(event.priority).isEqualTo(EventLog.Priority.ESSENTIAL)
      assertThat(event.context.activityContextCase).isEqualTo(OPEN_HOME)
    }
  }

  @Test
  fun testHomeActivity_onFirstLaunch_logsCompletedOnboardingEvent() {
    setUpTestApplicationComponent()
    launch<HomeActivity>(createHomeActivityIntent(internalProfileId)).use {
      testCoroutineDispatchers.runCurrent()
      val event = fakeAnalyticsEventLogger.getMostRecentEvent()

      assertThat(event.priority).isEqualTo(EventLog.Priority.OPTIONAL)
      assertThat(event.context.activityContextCase).isEqualTo(COMPLETE_APP_ONBOARDING)
    }
  }

  @Test
  fun testHomeActivity_onSubsequentLaunch_doesNotLogCompletedOnboardingEvent() {
    executeInPreviousAppInstance { testComponent ->
      testComponent.getAppStartupStateController().markOnboardingFlowCompleted()
      testComponent.getTestCoroutineDispatchers().runCurrent()
    }

    setUpTestApplicationComponent()
    launch<HomeActivity>(createHomeActivityIntent(internalProfileId)).use {
>>>>>>> a0deeea7
      testCoroutineDispatchers.runCurrent()
      val eventCount = fakeAnalyticsEventLogger.getEventListCount()
      val event = fakeAnalyticsEventLogger.getMostRecentEvent()

      assertThat(eventCount).isEqualTo(1)
      assertThat(event.priority).isEqualTo(EventLog.Priority.ESSENTIAL)
      assertThat(event.context.activityContextCase).isEqualTo(OPEN_HOME)
    }
  }

<<<<<<< HEAD
  private fun createHomeActivityIntent(profileId: ProfileId): Intent {

=======
  /**
   * Creates a separate test application component and executes the specified block. This should be
   * called before [setUpTestApplicationComponent] to avoid undefined behavior in production code.
   * This can be used to simulate arranging state in a "prior" run of the app.
   *
   * Note that only dependencies fetched from the specified [TestApplicationComponent] should be
   * used, not any class-level injected dependencies.
   */
  private fun executeInPreviousAppInstance(block: (TestApplicationComponent) -> Unit) {
    val testApplication = TestApplication()
    // The true application is hooked as a base context. This is to make sure the new application
    // can behave like a real Android application class (per Robolectric) without having a shared
    // Dagger dependency graph with the application under test.
    testApplication.attachBaseContext(ApplicationProvider.getApplicationContext())
    block(
      DaggerHomeActivityLocalTest_TestApplicationComponent.builder()
        .setApplication(testApplication)
        .build() as TestApplicationComponent
    )
  }

  private fun createHomeActivityIntent(profileId: Int): Intent {
>>>>>>> a0deeea7
    return HomeActivity.createHomeActivity(ApplicationProvider.getApplicationContext(), profileId)
  }

  private fun setUpTestApplicationComponent() {
    ApplicationProvider.getApplicationContext<TestApplication>().inject(this)
  }

  // TODO(#59): Figure out a way to reuse modules instead of needing to re-declare them.
  @Singleton
  @Component(
    modules = [
      TestDispatcherModule::class, ApplicationModule::class, RobolectricModule::class,
      PlatformParameterModule::class, PlatformParameterSingletonModule::class,
      LoggerModule::class, ContinueModule::class, FractionInputModule::class,
      ItemSelectionInputModule::class, MultipleChoiceInputModule::class,
      NumberWithUnitsRuleModule::class, NumericInputRuleModule::class, TextInputRuleModule::class,
      DragDropSortInputModule::class, InteractionsModule::class, GcsResourceModule::class,
      GlideImageLoaderModule::class, ImageParsingModule::class, HtmlParserEntityTypeModule::class,
      QuestionModule::class, TestLogReportingModule::class, AccessibilityTestModule::class,
      ImageClickInputModule::class, LogStorageModule::class, IntentFactoryShimModule::class,
      ViewBindingShimModule::class, CachingTestModule::class, RatioInputModule::class,
      PrimeTopicAssetsControllerModule::class, ExpirationMetaDataRetrieverModule::class,
      ApplicationStartupListenerModule::class, LogReportWorkerModule::class,
      WorkManagerConfigurationModule::class, HintsAndSolutionConfigModule::class,
      FirebaseLogUploaderModule::class, FakeOppiaClockModule::class,
      DeveloperOptionsStarterModule::class, DeveloperOptionsModule::class,
      ExplorationStorageModule::class, NetworkModule::class, HintsAndSolutionProdModule::class,
      NetworkConnectionUtilDebugModule::class, NetworkConnectionDebugUtilModule::class,
      AssetModule::class, LocaleProdModule::class, ActivityRecreatorTestModule::class,
      NetworkConfigProdModule::class, NumericExpressionInputModule::class,
      AlgebraicExpressionInputModule::class, MathEquationInputModule::class,
      SplitScreenInteractionModule::class,
      LoggingIdentifierModule::class, ApplicationLifecycleModule::class,
      SyncStatusModule::class, MetricLogSchedulerModule::class, TestingBuildFlavorModule::class,
      EventLoggingConfigurationModule::class, ActivityRouterModule::class,
      CpuPerformanceSnapshotterModule::class, ExplorationProgressModule::class,
      TestAuthenticationModule::class
    ]
  )
  interface TestApplicationComponent : ApplicationComponent {
    @Component.Builder
    interface Builder : ApplicationComponent.Builder

    fun inject(homeActivityLocalTest: HomeActivityLocalTest)

    fun getAppStartupStateController(): AppStartupStateController

    fun getTestCoroutineDispatchers(): TestCoroutineDispatchers
  }

  class TestApplication : Application(), ActivityComponentFactory, ApplicationInjectorProvider {
    private val component: TestApplicationComponent by lazy {
      DaggerHomeActivityLocalTest_TestApplicationComponent.builder()
        .setApplication(this)
        .build() as TestApplicationComponent
    }

    fun inject(homeActivityLocalTest: HomeActivityLocalTest) {
      component.inject(homeActivityLocalTest)
    }

    public override fun attachBaseContext(base: Context?) {
      super.attachBaseContext(base)
    }

    override fun createActivityComponent(activity: AppCompatActivity): ActivityComponent {
      return component.getActivityComponentBuilderProvider().get().setActivity(activity).build()
    }

    override fun getApplicationInjector(): ApplicationInjector = component
  }
}<|MERGE_RESOLUTION|>--- conflicted
+++ resolved
@@ -1,7 +1,6 @@
 package org.oppia.android.app.home
 
 import android.app.Application
-import android.content.Context
 import android.content.Intent
 import androidx.appcompat.app.AppCompatActivity
 import androidx.test.core.app.ActivityScenario.launch
@@ -27,7 +26,6 @@
 import org.oppia.android.app.devoptions.DeveloperOptionsModule
 import org.oppia.android.app.devoptions.DeveloperOptionsStarterModule
 import org.oppia.android.app.model.EventLog
-import org.oppia.android.app.model.EventLog.Context.ActivityContextCase.COMPLETE_APP_ONBOARDING
 import org.oppia.android.app.model.EventLog.Context.ActivityContextCase.OPEN_HOME
 import org.oppia.android.app.model.ProfileId
 import org.oppia.android.app.player.state.itemviewmodel.SplitScreenInteractionModule
@@ -54,7 +52,6 @@
 import org.oppia.android.domain.exploration.ExplorationStorageModule
 import org.oppia.android.domain.hintsandsolution.HintsAndSolutionConfigModule
 import org.oppia.android.domain.hintsandsolution.HintsAndSolutionProdModule
-import org.oppia.android.domain.onboarding.AppStartupStateController
 import org.oppia.android.domain.onboarding.ExpirationMetaDataRetrieverModule
 import org.oppia.android.domain.oppialogger.LogStorageModule
 import org.oppia.android.domain.oppialogger.LoggingIdentifierModule
@@ -69,7 +66,6 @@
 import org.oppia.android.domain.workmanager.WorkManagerConfigurationModule
 import org.oppia.android.testing.FakeAnalyticsEventLogger
 import org.oppia.android.testing.TestLogReportingModule
-import org.oppia.android.testing.data.DataProviderTestMonitor
 import org.oppia.android.testing.firebase.TestAuthenticationModule
 import org.oppia.android.testing.junit.InitializeDefaultLocaleRule
 import org.oppia.android.testing.robolectric.RobolectricModule
@@ -111,12 +107,6 @@
   @Inject
   lateinit var testCoroutineDispatchers: TestCoroutineDispatchers
 
-  @Inject
-  lateinit var appStartupStateController: AppStartupStateController
-
-  @Inject
-  lateinit var monitorFactory: DataProviderTestMonitor.Factory
-
   private val internalProfileId: Int = 1
 
   private val profileId = ProfileId.newBuilder().setInternalId(internalProfileId).build()
@@ -124,6 +114,7 @@
   @Before
   fun setUp() {
     Intents.init()
+    setUpTestApplicationComponent()
   }
 
   @After
@@ -133,79 +124,17 @@
 
   @Test
   fun testHomeActivity_onLaunch_logsEvent() {
-<<<<<<< HEAD
     launch<HomeActivity>(createHomeActivityIntent(profileId)).use {
-=======
-    setUpTestApplicationComponent()
-
-    launch<HomeActivity>(createHomeActivityIntent(internalProfileId)).use {
       testCoroutineDispatchers.runCurrent()
-      val event = fakeAnalyticsEventLogger.getOldestEvent()
+      val event = fakeAnalyticsEventLogger.getMostRecentEvent()
 
       assertThat(event.priority).isEqualTo(EventLog.Priority.ESSENTIAL)
       assertThat(event.context.activityContextCase).isEqualTo(OPEN_HOME)
     }
   }
 
-  @Test
-  fun testHomeActivity_onFirstLaunch_logsCompletedOnboardingEvent() {
-    setUpTestApplicationComponent()
-    launch<HomeActivity>(createHomeActivityIntent(internalProfileId)).use {
-      testCoroutineDispatchers.runCurrent()
-      val event = fakeAnalyticsEventLogger.getMostRecentEvent()
-
-      assertThat(event.priority).isEqualTo(EventLog.Priority.OPTIONAL)
-      assertThat(event.context.activityContextCase).isEqualTo(COMPLETE_APP_ONBOARDING)
-    }
-  }
-
-  @Test
-  fun testHomeActivity_onSubsequentLaunch_doesNotLogCompletedOnboardingEvent() {
-    executeInPreviousAppInstance { testComponent ->
-      testComponent.getAppStartupStateController().markOnboardingFlowCompleted()
-      testComponent.getTestCoroutineDispatchers().runCurrent()
-    }
-
-    setUpTestApplicationComponent()
-    launch<HomeActivity>(createHomeActivityIntent(internalProfileId)).use {
->>>>>>> a0deeea7
-      testCoroutineDispatchers.runCurrent()
-      val eventCount = fakeAnalyticsEventLogger.getEventListCount()
-      val event = fakeAnalyticsEventLogger.getMostRecentEvent()
-
-      assertThat(eventCount).isEqualTo(1)
-      assertThat(event.priority).isEqualTo(EventLog.Priority.ESSENTIAL)
-      assertThat(event.context.activityContextCase).isEqualTo(OPEN_HOME)
-    }
-  }
-
-<<<<<<< HEAD
   private fun createHomeActivityIntent(profileId: ProfileId): Intent {
 
-=======
-  /**
-   * Creates a separate test application component and executes the specified block. This should be
-   * called before [setUpTestApplicationComponent] to avoid undefined behavior in production code.
-   * This can be used to simulate arranging state in a "prior" run of the app.
-   *
-   * Note that only dependencies fetched from the specified [TestApplicationComponent] should be
-   * used, not any class-level injected dependencies.
-   */
-  private fun executeInPreviousAppInstance(block: (TestApplicationComponent) -> Unit) {
-    val testApplication = TestApplication()
-    // The true application is hooked as a base context. This is to make sure the new application
-    // can behave like a real Android application class (per Robolectric) without having a shared
-    // Dagger dependency graph with the application under test.
-    testApplication.attachBaseContext(ApplicationProvider.getApplicationContext())
-    block(
-      DaggerHomeActivityLocalTest_TestApplicationComponent.builder()
-        .setApplication(testApplication)
-        .build() as TestApplicationComponent
-    )
-  }
-
-  private fun createHomeActivityIntent(profileId: Int): Intent {
->>>>>>> a0deeea7
     return HomeActivity.createHomeActivity(ApplicationProvider.getApplicationContext(), profileId)
   }
 
@@ -250,10 +179,6 @@
     interface Builder : ApplicationComponent.Builder
 
     fun inject(homeActivityLocalTest: HomeActivityLocalTest)
-
-    fun getAppStartupStateController(): AppStartupStateController
-
-    fun getTestCoroutineDispatchers(): TestCoroutineDispatchers
   }
 
   class TestApplication : Application(), ActivityComponentFactory, ApplicationInjectorProvider {
@@ -267,10 +192,6 @@
       component.inject(homeActivityLocalTest)
     }
 
-    public override fun attachBaseContext(base: Context?) {
-      super.attachBaseContext(base)
-    }
-
     override fun createActivityComponent(activity: AppCompatActivity): ActivityComponent {
       return component.getActivityComponentBuilderProvider().get().setActivity(activity).build()
     }
