package org.oppia.android.app.player.state

import android.app.Application
import android.content.Context
import android.view.View
import androidx.annotation.IdRes
import androidx.appcompat.app.AppCompatActivity
import androidx.fragment.app.DialogFragment
import androidx.recyclerview.widget.RecyclerView.ViewHolder
import androidx.test.core.app.ActivityScenario
import androidx.test.core.app.ApplicationProvider
import androidx.test.espresso.Espresso.onView
import androidx.test.espresso.Espresso.pressBack
import androidx.test.espresso.ViewAction
import androidx.test.espresso.action.ViewActions.click
import androidx.test.espresso.assertion.ViewAssertions.matches
import androidx.test.espresso.contrib.RecyclerViewActions.scrollToHolder
import androidx.test.espresso.contrib.RecyclerViewActions.scrollToPosition
import androidx.test.espresso.matcher.RootMatchers.isDialog
import androidx.test.espresso.matcher.ViewMatchers.hasChildCount
import androidx.test.espresso.matcher.ViewMatchers.isCompletelyDisplayed
import androidx.test.espresso.matcher.ViewMatchers.isDisplayed
import androidx.test.espresso.matcher.ViewMatchers.isRoot
import androidx.test.espresso.matcher.ViewMatchers.withId
import androidx.test.espresso.matcher.ViewMatchers.withSubstring
import androidx.test.espresso.matcher.ViewMatchers.withText
import androidx.test.ext.junit.runners.AndroidJUnit4
import com.bumptech.glide.Glide
import com.bumptech.glide.GlideBuilder
import com.bumptech.glide.load.engine.executor.MockGlideExecutor
import com.google.common.truth.Truth.assertThat
import dagger.Component
import kotlinx.coroutines.CoroutineDispatcher
import org.hamcrest.BaseMatcher
import org.hamcrest.CoreMatchers.allOf
import org.hamcrest.CoreMatchers.not
import org.hamcrest.Description
import org.junit.After
import org.junit.Before
import org.junit.Ignore
import org.junit.Test
import org.junit.runner.RunWith
import org.oppia.android.R
import org.oppia.android.app.activity.ActivityComponent
import org.oppia.android.app.application.ActivityComponentFactory
import org.oppia.android.app.application.ApplicationComponent
import org.oppia.android.app.application.ApplicationContext
import org.oppia.android.app.application.ApplicationInjector
import org.oppia.android.app.application.ApplicationInjectorProvider
import org.oppia.android.app.application.ApplicationModule
import org.oppia.android.app.application.ApplicationStartupListenerModule
import org.oppia.android.app.hintsandsolution.TAG_REVEAL_SOLUTION_DIALOG
import org.oppia.android.app.player.exploration.TAG_HINTS_AND_SOLUTION_DIALOG
import org.oppia.android.app.player.state.hintsandsolution.HintsAndSolutionConfigModule
import org.oppia.android.app.player.state.itemviewmodel.StateItemViewModel
import org.oppia.android.app.player.state.itemviewmodel.StateItemViewModel.ViewType.CONTINUE_INTERACTION
import org.oppia.android.app.player.state.itemviewmodel.StateItemViewModel.ViewType.CONTINUE_NAVIGATION_BUTTON
import org.oppia.android.app.player.state.itemviewmodel.StateItemViewModel.ViewType.FRACTION_INPUT_INTERACTION
import org.oppia.android.app.player.state.itemviewmodel.StateItemViewModel.ViewType.NEXT_NAVIGATION_BUTTON
import org.oppia.android.app.player.state.itemviewmodel.StateItemViewModel.ViewType.PREVIOUS_RESPONSES_HEADER
import org.oppia.android.app.player.state.itemviewmodel.StateItemViewModel.ViewType.SELECTION_INTERACTION
import org.oppia.android.app.player.state.itemviewmodel.StateItemViewModel.ViewType.SUBMIT_ANSWER_BUTTON
import org.oppia.android.app.player.state.testing.StateFragmentTestActivity
import org.oppia.android.app.recyclerview.RecyclerViewMatcher
import org.oppia.android.app.shim.ViewBindingShimModule
import org.oppia.android.domain.classify.InteractionsModule
import org.oppia.android.domain.classify.rules.continueinteraction.ContinueModule
import org.oppia.android.domain.classify.rules.dragAndDropSortInput.DragDropSortInputModule
import org.oppia.android.domain.classify.rules.fractioninput.FractionInputModule
import org.oppia.android.domain.classify.rules.imageClickInput.ImageClickInputModule
import org.oppia.android.domain.classify.rules.itemselectioninput.ItemSelectionInputModule
import org.oppia.android.domain.classify.rules.multiplechoiceinput.MultipleChoiceInputModule
import org.oppia.android.domain.classify.rules.numberwithunits.NumberWithUnitsRuleModule
import org.oppia.android.domain.classify.rules.numericinput.NumericInputRuleModule
import org.oppia.android.domain.classify.rules.ratioinput.RatioInputModule
import org.oppia.android.domain.classify.rules.textinput.TextInputRuleModule
import org.oppia.android.domain.onboarding.ExpirationMetaDataRetrieverModule
import org.oppia.android.domain.oppialogger.LogStorageModule
import org.oppia.android.domain.oppialogger.loguploader.LogUploadWorkerModule
import org.oppia.android.domain.oppialogger.loguploader.WorkManagerConfigurationModule
import org.oppia.android.domain.question.QuestionModule
import org.oppia.android.domain.topic.FRACTIONS_EXPLORATION_ID_1
import org.oppia.android.domain.topic.PrimeTopicAssetsControllerModule
import org.oppia.android.domain.topic.TEST_STORY_ID_0
import org.oppia.android.domain.topic.TEST_TOPIC_ID_0
import org.oppia.android.testing.CoroutineExecutorService
import org.oppia.android.testing.EditTextInputAction
import org.oppia.android.testing.KonfettiViewMatcher.Companion.hasActiveConfetti
import org.oppia.android.testing.RobolectricModule
import org.oppia.android.testing.TestAccessibilityModule
import org.oppia.android.testing.TestCoroutineDispatchers
import org.oppia.android.testing.TestDispatcherModule
import org.oppia.android.testing.TestLogReportingModule
import org.oppia.android.testing.profile.ProfileTestHelper
import org.oppia.android.util.caching.testing.CachingTestModule
import org.oppia.android.util.gcsresource.GcsResourceModule
import org.oppia.android.util.logging.LoggerModule
import org.oppia.android.util.logging.firebase.FirebaseLogUploaderModule
import org.oppia.android.util.parser.GlideImageLoaderModule
import org.oppia.android.util.parser.HtmlParserEntityTypeModule
import org.oppia.android.util.parser.ImageParsingModule
import org.oppia.android.util.threading.BackgroundDispatcher
import org.robolectric.annotation.Config
import org.robolectric.annotation.LooperMode
import org.robolectric.shadows.ShadowMediaPlayer
import org.robolectric.shadows.util.DataSource
import java.io.IOException
import java.util.concurrent.TimeUnit
import javax.inject.Inject
import javax.inject.Singleton

/**
 * Tests for [StateFragment] that can only be run locally, e.g. using Robolectric, and not on an
 * emulator.
 */
@RunWith(AndroidJUnit4::class)
@LooperMode(LooperMode.Mode.PAUSED)
@Config(application = StateFragmentLocalTest.TestApplication::class, qualifiers = "port-xxhdpi")
class StateFragmentLocalTest {
  private val AUDIO_URL_1 =
    createAudioUrl(explorationId = "MjZzEVOG47_1", audioFileName = "content-en-ouqm7j21vt8.mp3")
  private val audioDataSource1 = DataSource.toDataSource(AUDIO_URL_1, /* headers= */ null)

  @Inject
  lateinit var profileTestHelper: ProfileTestHelper

  @Inject
  lateinit var testCoroutineDispatchers: TestCoroutineDispatchers

  @Inject
  @field:ApplicationContext
  lateinit var context: Context

  @Inject
  @field:BackgroundDispatcher
  lateinit var backgroundCoroutineDispatcher: CoroutineDispatcher

  @Inject
  lateinit var editTextInputAction: EditTextInputAction

  private val internalProfileId: Int = 1
  private val solutionIndex: Int = 4

  @Before
  fun setUp() {
    setUpTestApplicationComponent()

    // Initialize Glide such that all of its executors use the same shared dispatcher pool as the
    // rest of Oppia so that thread execution can be synchronized via Oppia's test coroutine
    // dispatchers.
    val executorService = MockGlideExecutor.newTestExecutor(
      CoroutineExecutorService(backgroundCoroutineDispatcher)
    )
    Glide.init(
      context,
      GlideBuilder().setDiskCacheExecutor(executorService)
        .setAnimationExecutor(executorService)
        .setSourceExecutor(executorService)
    )

    profileTestHelper.initializeProfiles()
    ShadowMediaPlayer.addException(audioDataSource1, IOException("Test does not have networking"))
  }

  @After
  fun tearDown() {
    // Ensure lingering tasks are completed (otherwise Glide can enter a permanently broken state
    // during initialization for the next test).
    testCoroutineDispatchers.advanceUntilIdle()
  }

  @Test
  fun testStateFragment_loadExploration_explorationLoads() {
    launchForExploration(FRACTIONS_EXPLORATION_ID_1).use {
      startPlayingExploration()

      // Due to the exploration activity loading, the play button should no longer be visible.
      onView(withId(R.id.play_test_exploration_button)).check(matches(not(isDisplayed())))
    }
  }

  @Test
  fun testStateFragment_advanceToNextState_loadsSecondState() {
    launchForExploration(FRACTIONS_EXPLORATION_ID_1).use {
      startPlayingExploration()

      onView(withId(R.id.state_recycler_view)).perform(scrollToViewType(SELECTION_INTERACTION))
      onView(withSubstring("the pieces must be the same size.")).perform(click())
      testCoroutineDispatchers.runCurrent()
      onView(withId(R.id.state_recycler_view)).perform(scrollToViewType(CONTINUE_NAVIGATION_BUTTON))
      testCoroutineDispatchers.runCurrent()
      onView(withId(R.id.continue_navigation_button)).perform(click())
      testCoroutineDispatchers.runCurrent()

      onView(withSubstring("of the above circle is red?")).check(matches(isDisplayed()))
    }
  }

  @Test
  fun testStateFragment_advanceToNextState_hintNotAvailable() {
    launchForExploration(FRACTIONS_EXPLORATION_ID_1).use {
      startPlayingExploration()

      playThroughState1()

      onView(withId(R.id.hint_bulb)).check(matches(not(isDisplayed())))
    }
  }

  @Test
  fun testStateFragment_nextState_wait10seconds_noHintAvailable() {
    launchForExploration(FRACTIONS_EXPLORATION_ID_1).use {
      startPlayingExploration()
      playThroughState1()

      testCoroutineDispatchers.advanceTimeBy(TimeUnit.SECONDS.toMillis(10))

      onView(withId(R.id.hint_bulb)).check(matches(not(isDisplayed())))
    }
  }

  @Test
  fun testStateFragment_nextState_wait30seconds_noHintAvailable() {
    launchForExploration(FRACTIONS_EXPLORATION_ID_1).use {
      startPlayingExploration()
      playThroughState1()

      testCoroutineDispatchers.advanceTimeBy(TimeUnit.SECONDS.toMillis(30))

      onView(withId(R.id.hint_bulb)).check(matches(not(isDisplayed())))
    }
  }

  @Test
  fun testStateFragment_nextState_wait60seconds_hintIsAvailable() {
    launchForExploration(FRACTIONS_EXPLORATION_ID_1).use {
      startPlayingExploration()
      playThroughState1()

      testCoroutineDispatchers.advanceTimeBy(TimeUnit.SECONDS.toMillis(60))

      onView(withId(R.id.hint_bulb)).check(matches(isDisplayed()))
    }
  }

  @Test
  fun testStateFragment_nextState_wait60seconds_canViewOneHint() {
    launchForExploration(FRACTIONS_EXPLORATION_ID_1).use {
      startPlayingExploration()
      playThroughState1()

      testCoroutineDispatchers.advanceTimeBy(TimeUnit.SECONDS.toMillis(60))
      openHintsAndSolutionsDialog()

      onView(withText("Hint 1")).inRoot(isDialog()).check(matches(isDisplayed()))
    }
  }

  @Test
  fun testStateFragment_nextState_wait120seconds_canViewOneHint() {
    launchForExploration(FRACTIONS_EXPLORATION_ID_1).use {
      startPlayingExploration()
      playThroughState1()

      testCoroutineDispatchers.advanceTimeBy(TimeUnit.SECONDS.toMillis(120))
      openHintsAndSolutionsDialog()

      onView(withText("Hint 1")).inRoot(isDialog()).check(matches(isDisplayed()))
    }
  }

  @Test
  @Config(qualifiers = "port")
<<<<<<< HEAD
  fun testStateFragment_portrait_nextState_submitCorrectAnswer_correctTextBannerIsDisplayed() {
=======
  fun testStateFragment_portrait_submitCorrectAnswer_correctTextBannerIsDisplayed() {
>>>>>>> a84532a2
    launchForExploration(FRACTIONS_EXPLORATION_ID_1).use {
      startPlayingExploration()
      playThroughState1()

<<<<<<< HEAD
      // Submit correct answer
      submitFractionAnswer(answerText = "3/4")

=======
>>>>>>> a84532a2
      onView(withId(R.id.congratulations_text_view))
        .check(matches(isCompletelyDisplayed()))
    }
  }

  @Test
  @Config(qualifiers = "land")
<<<<<<< HEAD
  fun testStateFragment_landscape_nextState_submitCorrectAnswer_correctTextBannerIsDisplayed() {
=======
  fun testStateFragment_landscape_submitCorrectAnswer_correctTextBannerIsDisplayed() {
>>>>>>> a84532a2
    launchForExploration(FRACTIONS_EXPLORATION_ID_1).use {
      startPlayingExploration()
      playThroughState1()

<<<<<<< HEAD
      // Submit correct answer
      submitFractionAnswer(answerText = "3/4")

=======
>>>>>>> a84532a2
      onView(withId(R.id.congratulations_text_view))
        .check(matches(isCompletelyDisplayed()))
    }
  }

  @Test
  @Config(qualifiers = "port")
<<<<<<< HEAD
  fun testStateFragment_portrait_nextState_submitCorrectAnswer_confettiIsDisplayed() {
=======
  fun testStateFragment_portrait_submitCorrectAnswer_confettiIsDisplayed() {
>>>>>>> a84532a2
    launchForExploration(FRACTIONS_EXPLORATION_ID_1).use {
      startPlayingExploration()
      playThroughState1()

<<<<<<< HEAD
      // Submit correct answer
      submitFractionAnswer(answerText = "3/4")

=======
>>>>>>> a84532a2
      onView(withId(R.id.congratulations_text_confetti_view)).check(matches(hasActiveConfetti()))
    }
  }

  @Test
  @Config(qualifiers = "land")
<<<<<<< HEAD
  fun testStateFragment_landscape_nextState_submitCorrectAnswer_confettiIsDisplayed() {
=======
  fun testStateFragment_landscape_submitCorrectAnswer_confettiIsDisplayed() {
>>>>>>> a84532a2
    launchForExploration(FRACTIONS_EXPLORATION_ID_1).use {
      startPlayingExploration()
      playThroughState1()

<<<<<<< HEAD
      // Submit correct answer
      submitFractionAnswer(answerText = "3/4")

=======
>>>>>>> a84532a2
      onView(withId(R.id.congratulations_text_confetti_view)).check(matches(hasActiveConfetti()))
    }
  }

  @Test
  fun testStateFragment_nextState_wait60seconds_submitTwoWrongAnswers_canViewOneHint() {
    launchForExploration(FRACTIONS_EXPLORATION_ID_1).use {
      startPlayingExploration()
      playThroughState1()

      testCoroutineDispatchers.advanceTimeBy(TimeUnit.SECONDS.toMillis(60))
      submitTwoWrongAnswers()
      openHintsAndSolutionsDialog()

      onView(withText("Hint 1")).inRoot(isDialog()).check(matches(isDisplayed()))
    }
  }

  @Test
  fun testStateFragment_submitTwoWrongAnswers_checkPreviousHeaderVisible() {
    launchForExploration(FRACTIONS_EXPLORATION_ID_1).use {
      startPlayingExploration()
      playThroughState1()

      submitTwoWrongAnswers()
      onView(withId(R.id.state_recycler_view)).perform(scrollToViewType(PREVIOUS_RESPONSES_HEADER))
      onView(withId(R.id.previous_response_header)).check(matches(isDisplayed()))
    }
  }

  @Test
  fun testStateFragment_submitTwoWrongAnswers_checkPreviousHeaderCollapsed() {
    launchForExploration(FRACTIONS_EXPLORATION_ID_1).use {
      startPlayingExploration()
      playThroughState1()

      submitTwoWrongAnswers()
      onView(withId(R.id.state_recycler_view)).perform(scrollToViewType(PREVIOUS_RESPONSES_HEADER))
      onView(withId(R.id.previous_response_header)).check(matches(isDisplayed()))
      onView(withId(R.id.state_recycler_view)).check(matches(hasChildCount(/* childCount= */ 5)))
    }
  }

  @Test
  fun testStateFragment_submitTwoWrongAnswers_expandResponse_checkPreviousHeaderExpanded() {
    launchForExploration(FRACTIONS_EXPLORATION_ID_1).use {
      startPlayingExploration()
      playThroughState1()

      submitTwoWrongAnswers()

      onView(withId(R.id.state_recycler_view)).perform(scrollToViewType(PREVIOUS_RESPONSES_HEADER))
      onView(withId(R.id.previous_response_header)).perform(click())
      onView(withId(R.id.state_recycler_view)).check(matches(hasChildCount(/* childCount= */ 6)))
    }
  }

  @Test
  fun testStateFragment_expandCollapseResponse_checkPreviousHeaderCollapsed() {
    launchForExploration(FRACTIONS_EXPLORATION_ID_1).use {
      startPlayingExploration()
      playThroughState1()

      submitTwoWrongAnswers()

      onView(withId(R.id.state_recycler_view)).perform(scrollToViewType(PREVIOUS_RESPONSES_HEADER))
      onView(withId(R.id.previous_response_header)).check(matches(isDisplayed()))
      onView(withId(R.id.state_recycler_view)).check(matches(hasChildCount(/* childCount= */ 5)))
      onView(withId(R.id.state_recycler_view)).perform(scrollToViewType(PREVIOUS_RESPONSES_HEADER))
      onView(withSubstring("Previous Responses")).perform(click())
      onView(withId(R.id.state_recycler_view)).check(matches(hasChildCount(/* childCount= */ 6)))
      onView(withId(R.id.state_recycler_view)).perform(scrollToViewType(PREVIOUS_RESPONSES_HEADER))
      onView(withSubstring("Previous Responses")).perform(click())
      onView(withId(R.id.state_recycler_view)).check(matches(hasChildCount(/* childCount= */ 5)))
    }
  }

  @Test
  fun testStateFragment_nextState_submitInitialWrongAnswer_noHintAvailable() {
    launchForExploration(FRACTIONS_EXPLORATION_ID_1).use {
      startPlayingExploration()
      playThroughState1()

      submitWrongAnswerToState2()

      // Submitting one wrong answer isn't sufficient to show a hint.
      onView(withId(R.id.hint_bulb)).check(matches(not(isDisplayed())))
    }
  }

  @Test
  fun testStateFragment_nextState_submitInitialWrongAnswer_wait10seconds_noHintAvailable() {
    launchForExploration(FRACTIONS_EXPLORATION_ID_1).use {
      startPlayingExploration()
      playThroughState1()

      submitWrongAnswerToState2()
      testCoroutineDispatchers.advanceTimeBy(TimeUnit.SECONDS.toMillis(10))

      // Submitting one wrong answer isn't sufficient to show a hint.
      onView(withId(R.id.hint_bulb)).check(matches(not(isDisplayed())))
    }
  }

  @Test
  fun testStateFragment_nextState_submitInitialWrongAnswer_wait30seconds_noHintAvailable() {
    launchForExploration(FRACTIONS_EXPLORATION_ID_1).use {
      startPlayingExploration()
      playThroughState1()

      submitWrongAnswerToState2()
      testCoroutineDispatchers.advanceTimeBy(TimeUnit.SECONDS.toMillis(30))

      // Submitting one wrong answer isn't sufficient to show a hint.
      onView(withId(R.id.hint_bulb)).check(matches(not(isDisplayed())))
    }
  }

  @Test
  fun testStateFragment_nextState_submitTwoWrongAnswers_hintAvailable() {
    launchForExploration(FRACTIONS_EXPLORATION_ID_1).use {
      startPlayingExploration()
      playThroughState1()

      submitTwoWrongAnswers()

      // Submitting two wrong answers should make the hint immediately available.
      onView(withId(R.id.hint_bulb)).check(matches(isDisplayed()))
    }
  }

  @Test
  fun testStateFragment_submitTwoWrongAnswers_hintAvailable_prevState_hintNotAvailable() {
    launchForExploration(FRACTIONS_EXPLORATION_ID_1).use {
      startPlayingExploration()
      playThroughState1()
      submitTwoWrongAnswers()
      onView(withId(R.id.hint_bulb)).check(matches(isDisplayed()))
      onView(withId(R.id.previous_state_navigation_button)).perform(click())
      testCoroutineDispatchers.runCurrent()
      onView(withId(R.id.hint_bulb)).check(matches(not(isDisplayed())))
    }
  }

  @Test
  fun testStateFragment_submitTwoWrongAnswers_prevState_currentState_checkDotIconVisible() {
    launchForExploration(FRACTIONS_EXPLORATION_ID_1).use {
      startPlayingExploration()
      playThroughState1()
      submitTwoWrongAnswers()
      onView(withId(R.id.dot_hint)).check(matches(isDisplayed()))
      moveToPreviousAndBackToCurrentState()
      onView(withId(R.id.dot_hint)).check(matches(isDisplayed()))
    }
  }

  @Test
  fun testStateFragment_oneUnrevealedHint_prevState_currentState_checkOneUnrevealedHintVisible() {
    launchForExploration(FRACTIONS_EXPLORATION_ID_1).use {
      startPlayingExploration()
      playThroughState1()
      submitTwoWrongAnswers()

      openHintsAndSolutionsDialog()
      onView(withText("Hint 1")).inRoot(isDialog()).check(matches(isDisplayed()))
      onView(withText("Reveal Hint")).inRoot(isDialog()).check(matches(isDisplayed()))
      closeHintsAndSolutionsDialog()

      moveToPreviousAndBackToCurrentState()

      openHintsAndSolutionsDialog()
      onView(withText("Hint 1")).inRoot(isDialog()).check(matches(isDisplayed()))
      onView(withText("Reveal Hint")).inRoot(isDialog()).check(matches(isDisplayed()))
    }
  }

  @Test
  fun testStateFragment_revealFirstHint_prevState_currentState_checkFirstHintRevealed() {
    launchForExploration(FRACTIONS_EXPLORATION_ID_1).use {
      startPlayingExploration()
      playThroughState1()

      produceAndViewFirstHint()

      onView(withId(R.id.previous_state_navigation_button)).perform(click())
      testCoroutineDispatchers.runCurrent()
      onView(withId(R.id.state_recycler_view)).perform(scrollToViewType(NEXT_NAVIGATION_BUTTON))
      onView(withId(R.id.next_state_navigation_button)).perform(click())
      testCoroutineDispatchers.runCurrent()

      openHintsAndSolutionsDialog()
      onView(withId(R.id.hints_and_solution_recycler_view))
        .inRoot(isDialog())
        .perform(scrollToPosition<ViewHolder>(0))
      onView(
        RecyclerViewMatcher.atPositionOnView(
          R.id.hints_and_solution_recycler_view, 0, R.id.hint_summary_container
        )
      ).perform(click())
      testCoroutineDispatchers.runCurrent()
      onView(isRoot()).check(
        matches(
          not(
            withText("In a fraction, the pieces representing the denominator must be equal")
          )
        )
      )
    }
  }

  @Test
  fun testStateFragment_nextState_submitTwoWrongAnswersAndWait_canViewOneHint() {
    launchForExploration(FRACTIONS_EXPLORATION_ID_1).use {
      startPlayingExploration()
      playThroughState1()

      submitTwoWrongAnswers()
      openHintsAndSolutionsDialog()

      onView(withText("Hint 1")).inRoot(isDialog()).check(matches(isDisplayed()))
    }
  }

  @Test
  fun testStateFragment_nextState_submitThreeWrongAnswers_canViewOneHint() {
    launchForExploration(FRACTIONS_EXPLORATION_ID_1).use {
      startPlayingExploration()
      playThroughState1()

      submitThreeWrongAnswersAndWait()
      openHintsAndSolutionsDialog()

      onView(withText("Hint 1")).inRoot(isDialog()).check(matches(isDisplayed()))
      onView(isRoot()).check(matches(not(withText("Hint 2"))))
    }
  }

  @Test
  fun testStateFragment_nextState_viewHint_newHintIsNoLongerAvailable() {
    launchForExploration(FRACTIONS_EXPLORATION_ID_1).use {
      startPlayingExploration()
      playThroughState1()
      submitTwoWrongAnswersAndWait()
      openHintsAndSolutionsDialog()

      pressRevealHintButton(hintPosition = 0)
      closeHintsAndSolutionsDialog()

      onView(withId(R.id.hint_bulb)).check(matches(isDisplayed()))
      onView(withId(R.id.dot_hint)).check(matches(not(isDisplayed())))
    }
  }

  @Test
  fun testStateFragment_nextState_viewHint_wait10seconds_noNewHintIsAvailable() {
    launchForExploration(FRACTIONS_EXPLORATION_ID_1).use {
      startPlayingExploration()
      playThroughState1()
      produceAndViewFirstHint()

      testCoroutineDispatchers.advanceTimeBy(TimeUnit.SECONDS.toMillis(10))

      onView(withId(R.id.dot_hint)).check(matches(not(isDisplayed())))
    }
  }

  @Test
  fun testStateFragment_nextState_viewHint_wait30seconds_newHintIsAvailable() {
    launchForExploration(FRACTIONS_EXPLORATION_ID_1).use {
      startPlayingExploration()
      playThroughState1()
      produceAndViewFirstHint()

      testCoroutineDispatchers.advanceTimeBy(TimeUnit.SECONDS.toMillis(30))

      // After the first hint, waiting 30 more seconds is sufficient for displaying another hint.
      onView(withId(R.id.dot_hint)).check(matches(isDisplayed()))
    }
  }

  @Test
  fun testStateFragment_nextState_viewHint_doNotWait_canViewTwoHints() {
    launchForExploration(FRACTIONS_EXPLORATION_ID_1).use {
      startPlayingExploration()
      playThroughState1()
      produceAndViewFirstHint()

      openHintsAndSolutionsDialog()
      onView(withText("Hint 1")).inRoot(isDialog()).check(matches(isDisplayed()))
      closeHintsAndSolutionsDialog()

      onView(isRoot()).check(matches(not(withText("Hint 2"))))
    }
  }

  @Test
  fun testStateFragment_nextState_viewHint_wait30seconds_canViewTwoHints() {
    launchForExploration(FRACTIONS_EXPLORATION_ID_1).use {
      startPlayingExploration()
      playThroughState1()
      produceAndViewFirstHint()

      testCoroutineDispatchers.advanceTimeBy(TimeUnit.SECONDS.toMillis(30))
      openHintsAndSolutionsDialog()

      // Two hints should now be available.
      onView(withText("Hint 1")).inRoot(isDialog()).check(matches(isDisplayed()))
      onView(withText("Hint 2")).inRoot(isDialog()).check(matches(isDisplayed()))
    }
  }

  @Test
  fun testStateFragment_nextState_viewHint_wait60seconds_canViewTwoHints() {
    launchForExploration(FRACTIONS_EXPLORATION_ID_1).use {
      startPlayingExploration()
      playThroughState1()
      produceAndViewFirstHint()

      testCoroutineDispatchers.advanceTimeBy(TimeUnit.SECONDS.toMillis(60))
      openHintsAndSolutionsDialog()

      // After 60 seconds, only two hints should be available.
      onView(withText("Hint 1")).inRoot(isDialog()).check(matches(isDisplayed()))
      onView(withText("Hint 2")).inRoot(isDialog()).check(matches(isDisplayed()))
    }
  }

  @Test
  fun testStateFragment_nextState_viewHint_wait60seconds_submitWrongAnswer_canViewTwoHints() {
    launchForExploration(FRACTIONS_EXPLORATION_ID_1).use {
      startPlayingExploration()
      playThroughState1()
      produceAndViewFirstHint()

      testCoroutineDispatchers.advanceTimeBy(TimeUnit.SECONDS.toMillis(60))
      submitWrongAnswerToState2()
      openHintsAndSolutionsDialog()

      // After 60 seconds and one wrong answer submission, only two hints should be available.
      onView(withText("Hint 1")).inRoot(isDialog()).check(matches(isDisplayed()))
      onView(withText("Hint 2")).inRoot(isDialog()).check(matches(isDisplayed()))
    }
  }

  @Test
  fun testStateFragment_nextState_viewHint_submitWrongAnswer_noNewHintIsAvailable() {
    launchForExploration(FRACTIONS_EXPLORATION_ID_1).use {
      startPlayingExploration()
      playThroughState1()
      produceAndViewFirstHint()

      submitWrongAnswerToState2()

      // Submitting a single wrong answer after the previous hint won't immediately show another.
      onView(withId(R.id.dot_hint)).check(matches(not(isDisplayed())))
    }
  }

  @Test
  fun testStateFragment_nextState_viewHint_submitWrongAnswer_wait10seconds_newHintIsAvailable() {
    launchForExploration(FRACTIONS_EXPLORATION_ID_1).use {
      startPlayingExploration()
      playThroughState1()
      produceAndViewFirstHint()

      submitWrongAnswerToState2()
      testCoroutineDispatchers.advanceTimeBy(TimeUnit.SECONDS.toMillis(10))

      // Waiting 10 seconds after submitting a wrong answer should allow another hint to be shown.
      onView(withId(R.id.dot_hint)).check(matches(isDisplayed()))
    }
  }

  @Test
  fun testStateFragment_nextState_viewHint_submitWrongAnswer_wait10seconds_canViewTwoHints() {
    launchForExploration(FRACTIONS_EXPLORATION_ID_1).use {
      startPlayingExploration()
      playThroughState1()
      produceAndViewFirstHint()

      submitWrongAnswerToState2()
      testCoroutineDispatchers.advanceTimeBy(TimeUnit.SECONDS.toMillis(10))
      openHintsAndSolutionsDialog()

      onView(withText("Hint 1")).inRoot(isDialog()).check(matches(isDisplayed()))
      onView(withText("Hint 2")).inRoot(isDialog()).check(matches(isDisplayed()))
    }
  }

  @Test
  fun testStateFragment_nextState_viewHint_submitWrongAnswer_wait30seconds_canViewTwoHints() {
    launchForExploration(FRACTIONS_EXPLORATION_ID_1).use {
      startPlayingExploration()
      playThroughState1()
      produceAndViewFirstHint()

      submitWrongAnswerToState2()
      testCoroutineDispatchers.advanceTimeBy(TimeUnit.SECONDS.toMillis(30))
      openHintsAndSolutionsDialog()

      // Even though extra time was waited, only two hints should be visible.
      onView(withText("Hint 1")).inRoot(isDialog()).check(matches(isDisplayed()))
      onView(withText("Hint 2")).inRoot(isDialog()).check(matches(isDisplayed()))
    }
  }

  @Test
  fun testStateFragment_nextState_viewFourHints_wait10seconds_noNewHintIsAvailable() {
    launchForExploration(FRACTIONS_EXPLORATION_ID_1).use {
      startPlayingExploration()
      playThroughState1()
      produceAndViewFourHints()

      testCoroutineDispatchers.advanceTimeBy(TimeUnit.SECONDS.toMillis(10))

      onView(withId(R.id.dot_hint)).check(matches(not(isDisplayed())))
    }
  }

  @Test
  fun testStateFragment_nextState_viewFourHints_wait30seconds_newHintIsAvailable() {
    launchForExploration(FRACTIONS_EXPLORATION_ID_1).use {
      startPlayingExploration()
      playThroughState1()
      produceAndViewFourHints()

      testCoroutineDispatchers.advanceTimeBy(TimeUnit.SECONDS.toMillis(30))

      // The solution should now be visible after waiting for 30 seconds.
      onView(withId(R.id.dot_hint)).check(matches(isDisplayed()))
    }
  }

  @Test
  fun testStateFragment_nextState_viewFourHints_wait30seconds_canViewSolution() {
    launchForExploration(FRACTIONS_EXPLORATION_ID_1).use {
      startPlayingExploration()
      playThroughState1()
      produceAndViewFourHints()

      testCoroutineDispatchers.advanceTimeBy(TimeUnit.SECONDS.toMillis(30))
      openHintsAndSolutionsDialog()

      // The reveal solution button should now be visible.
      // NOTE: solutionIndex is multiplied by 2, because the implementation of hints and solution
      // introduces divider in UI as a separate item.
      onView(withId(R.id.hints_and_solution_recycler_view))
        .inRoot(isDialog())
        .perform(scrollToPosition<ViewHolder>(/* position= */ solutionIndex * 2))
      onView(allOf(withId(R.id.reveal_solution_button), isDisplayed()))
        .inRoot(isDialog())
        .check(matches(isDisplayed()))
    }
  }

  @Test
  fun testStateFragment_nextState_viewFourHints_submitWrongAnswer_noNewHintIsAvailable() {
    launchForExploration(FRACTIONS_EXPLORATION_ID_1).use {
      startPlayingExploration()
      playThroughState1()
      produceAndViewFourHints()

      submitWrongAnswerToState2()

      // Submitting a wrong answer will not immediately reveal the solution.
      onView(withId(R.id.dot_hint)).check(matches(not(isDisplayed())))
    }
  }

  @Test
  fun testStateFragment_nextState_viewFourHints_submitWrongAnswer_wait10s_newHintIsAvailable() {
    launchForExploration(FRACTIONS_EXPLORATION_ID_1).use {
      startPlayingExploration()
      playThroughState1()
      produceAndViewFourHints()

      submitWrongAnswerToState2()
      testCoroutineDispatchers.advanceTimeBy(TimeUnit.SECONDS.toMillis(10))

      // Submitting a wrong answer and waiting will reveal the solution.
      onView(withId(R.id.dot_hint)).check(matches(isDisplayed()))
    }
  }

  @Test
  fun testStateFragment_nextState_viewFourHints_submitWrongAnswer_wait10s_canViewSolution() {
    launchForExploration(FRACTIONS_EXPLORATION_ID_1).use {
      startPlayingExploration()
      playThroughState1()
      produceAndViewFourHints()

      submitWrongAnswerToState2()
      testCoroutineDispatchers.advanceTimeBy(TimeUnit.SECONDS.toMillis(10))
      openHintsAndSolutionsDialog()

      // The reveal solution button should now be visible.
      // NOTE: solutionIndex is multiplied by 2, because the implementation of hints and solution
      // introduces divider in UI as a separate item.
      onView(withId(R.id.hints_and_solution_recycler_view))
        .inRoot(isDialog())
        .perform(scrollToPosition<ViewHolder>(/* position= */ solutionIndex * 2))
      onView(allOf(withId(R.id.reveal_solution_button), isDisplayed()))
        .inRoot(isDialog())
        .check(matches(isDisplayed()))
    }
  }

  @Test
  fun testStateFragment_nextState_viewSolution_clickRevealSolutionButton_showsDialog() {
    launchForExploration(FRACTIONS_EXPLORATION_ID_1).use {
      startPlayingExploration()
      playThroughState1()
      produceAndViewFourHints()

      submitWrongAnswerToState2()
      testCoroutineDispatchers.advanceTimeBy(TimeUnit.SECONDS.toMillis(10))
      openHintsAndSolutionsDialog()

      // The reveal solution button should now be visible.
      // NOTE: solutionIndex is multiplied by 2, because the implementation of hints and solution
      // introduces divider in UI as a separate item.
      onView(withId(R.id.hints_and_solution_recycler_view))
        .inRoot(isDialog())
        .perform(scrollToPosition<ViewHolder>(/* position= */ solutionIndex * 2))
      onView(allOf(withId(R.id.reveal_solution_button), isDisplayed()))
        .inRoot(isDialog())
        .perform(click())

      onView(withText("This will reveal the solution. Are you sure?"))
        .inRoot(isDialog())
        .check(matches(isDisplayed()))
    }
  }

  @Test
  fun testStateFragment_nextState_viewRevealSolutionDialog_clickReveal_solutionIsRevealed() {
    launchForExploration(FRACTIONS_EXPLORATION_ID_1).use { scenario ->
      startPlayingExploration()
      playThroughState1()
      produceAndViewFourHints()

      submitWrongAnswerToState2()
      testCoroutineDispatchers.advanceTimeBy(TimeUnit.SECONDS.toMillis(10))

      openHintsAndSolutionsDialog()
      showRevealSolutionDialog()
      clickConfirmRevealSolutionButton(scenario)

      onView(withSubstring("Explanation"))
        .inRoot(isDialog())
        .check(matches(isDisplayed()))
    }
  }

  @Test
  fun testStateFragment_nextState_viewRevealSolutionDialog_clickReveal_cannotViewRevealSolution() {
    launchForExploration(FRACTIONS_EXPLORATION_ID_1).use { scenario ->
      startPlayingExploration()
      playThroughState1()
      produceAndViewFourHints()

      submitWrongAnswerToState2()
      testCoroutineDispatchers.advanceTimeBy(TimeUnit.SECONDS.toMillis(10))

      openHintsAndSolutionsDialog()
      showRevealSolutionDialog()
      clickConfirmRevealSolutionButton(scenario)

      onView(withId(R.id.reveal_solution_button))
        .inRoot(isDialog())
        .check(matches(not(isDisplayed())))
    }
  }

  @Test
  fun testStateFragment_nextState_viewRevealSolutionDialog_clickCancel_solutionIsNotRevealed() {
    launchForExploration(FRACTIONS_EXPLORATION_ID_1).use { scenario ->
      startPlayingExploration()
      playThroughState1()
      produceAndViewFourHints()

      submitWrongAnswerToState2()
      testCoroutineDispatchers.advanceTimeBy(TimeUnit.SECONDS.toMillis(10))

      openHintsAndSolutionsDialog()
      showRevealSolutionDialog()
      clickCancelInRevealSolutionDialog(scenario)

      onView(withSubstring("Explanation"))
        .inRoot(isDialog())
        .check(matches(not(isDisplayed())))
    }
  }

  @Test
  fun testStateFragment_nextState_viewRevealSolutionDialog_clickCancel_canViewRevealSolution() {
    launchForExploration(FRACTIONS_EXPLORATION_ID_1).use { scenario ->
      startPlayingExploration()
      playThroughState1()
      produceAndViewFourHints()

      submitWrongAnswerToState2()
      testCoroutineDispatchers.advanceTimeBy(TimeUnit.SECONDS.toMillis(10))

      openHintsAndSolutionsDialog()
      showRevealSolutionDialog()
      clickCancelInRevealSolutionDialog(scenario)

      onView(withSubstring("Reveal Solution"))
        .inRoot(isDialog())
        .check(matches(isDisplayed()))
    }
  }

  @Test
  fun testStateFragment_nextState_viewSolution_noNewHintIsAvailable() {
    launchForExploration(FRACTIONS_EXPLORATION_ID_1).use { scenario ->
      startPlayingExploration()
      playThroughState1()
      produceAndViewFourHints()

      produceAndViewSolution(scenario, revealedHintCount = 4)

      // No hint should be indicated as available after revealing the solution.
      onView(withId(R.id.dot_hint)).check(matches(not(isDisplayed())))
    }
  }

  @Test
  fun testStateFragment_nextState_viewSolution_wait30seconds_noNewHintIsAvailable() {
    launchForExploration(FRACTIONS_EXPLORATION_ID_1).use { scenario ->
      startPlayingExploration()
      playThroughState1()
      produceAndViewFourHints()
      produceAndViewSolution(scenario, revealedHintCount = 4)

      testCoroutineDispatchers.advanceTimeBy(TimeUnit.SECONDS.toMillis(30))

      // Even waiting 30 seconds should not indicate anything since the solution's been revealed.
      onView(withId(R.id.dot_hint)).check(matches(not(isDisplayed())))
    }
  }

  @Test
  fun testStateFragment_nextState_viewSolution_submitWrongAnswer_wait10s_noNewHintIsAvailable() {
    launchForExploration(FRACTIONS_EXPLORATION_ID_1).use { scenario ->
      startPlayingExploration()
      playThroughState1()
      produceAndViewFourHints()
      produceAndViewSolution(scenario, revealedHintCount = 4)

      submitWrongAnswerToState2()
      testCoroutineDispatchers.advanceTimeBy(TimeUnit.SECONDS.toMillis(10))

      // Submitting a wrong answer should not change anything since the solution's been revealed.
      onView(withId(R.id.dot_hint)).check(matches(not(isDisplayed())))
    }
  }

  @Test
  fun testStateFragment_stateWithoutHints_wait60s_noHintIsAvailable() {
    launchForExploration(FRACTIONS_EXPLORATION_ID_1).use {
      startPlayingExploration()

      testCoroutineDispatchers.advanceTimeBy(TimeUnit.SECONDS.toMillis(60))

      // No hint should be shown since there are no hints for this state.
      onView(withId(R.id.dot_hint)).check(matches(not(isDisplayed())))
    }
  }

  @Test
  fun testStateFragment_stateWithoutSolution_viewAllHints_wrongAnswerAndWait_noHintIsAvailable() {
    launchForExploration(FRACTIONS_EXPLORATION_ID_1).use {
      startPlayingExploration()
      playUpToFinalTestSecondTry()
      produceAndViewThreeHintsInState13()

      submitWrongAnswerToState13()
      testCoroutineDispatchers.advanceTimeBy(TimeUnit.SECONDS.toMillis(10))

      // No hint indicator should be shown since there is no solution for this state.
      onView(withId(R.id.dot_hint)).check(matches(not(isDisplayed())))
    }
  }

  @Test
  @Config(qualifiers = "port")
  fun testStateFragment_mobilePortrait_finishExploration_endOfSessionConfettiIsDisplayed() {
    launchForExploration(FRACTIONS_EXPLORATION_ID_1).use {
      startPlayingExploration()
      playThroughAllStates()
      clickContinueButton()

      onView(withId(R.id.full_screen_confetti_view)).check(matches(hasActiveConfetti()))
    }
  }

  @Test
  @Config(qualifiers = "land")
  fun testStateFragment_mobileLandscape_finishExploration_endOfSessionConfettiIsDisplayed() {
    launchForExploration(FRACTIONS_EXPLORATION_ID_1).use {
      startPlayingExploration()
      playThroughAllStates()
      clickContinueButton()

      onView(withId(R.id.full_screen_confetti_view)).check(matches(hasActiveConfetti()))
    }
  }

  @Test
  @Ignore("Currently failing as tablet layouts currently do not properly render interaction views")
  @Config(qualifiers = "sw600dp-port")
  fun testStateFragment_tabletPortrait_finishExploration_endOfSessionConfettiIsDisplayed() {
    launchForExploration(FRACTIONS_EXPLORATION_ID_1).use {
      startPlayingExploration()
      playThroughAllStates()
      clickContinueButton()

      onView(withId(R.id.full_screen_confetti_view)).check(matches(hasActiveConfetti()))
    }
  }

  @Test
  @Ignore("Currently failing as tablet layouts currently do not properly render interaction views")
  @Config(qualifiers = "sw600dp-land")
  fun testStateFragment_tabletLandscape_finishExploration_endOfSessionConfettiIsDisplayed() {
    launchForExploration(FRACTIONS_EXPLORATION_ID_1).use {
      startPlayingExploration()
      playThroughAllStates()
      clickContinueButton()

      onView(withId(R.id.full_screen_confetti_view)).check(matches(hasActiveConfetti()))
    }
  }

  private fun createAudioUrl(explorationId: String, audioFileName: String): String {
    return "https://storage.googleapis.com/oppiaserver-resources/" +
      "exploration/$explorationId/assets/audio/$audioFileName"
  }

  private fun setUpTestApplicationComponent() {
    ApplicationProvider.getApplicationContext<TestApplication>().inject(this)
  }

  private fun launchForExploration(
    explorationId: String
  ): ActivityScenario<StateFragmentTestActivity> {
    return ActivityScenario.launch(
      StateFragmentTestActivity.createTestActivityIntent(
        context, internalProfileId, TEST_TOPIC_ID_0, TEST_STORY_ID_0, explorationId
      )
    )
  }

  private fun startPlayingExploration() {
    onView(withId(R.id.play_test_exploration_button)).perform(click())
    testCoroutineDispatchers.runCurrent()
  }

  private fun playThroughState1() {
    onView(withId(R.id.state_recycler_view)).perform(scrollToViewType(SELECTION_INTERACTION))
    onView(withSubstring("the pieces must be the same size.")).perform(click())
    testCoroutineDispatchers.runCurrent()
    clickContinueNavigationButton()
  }

  private fun playThroughState2() {
    // Correct answer to 'Matthew gets conned'
    submitFractionAnswer(answerText = "3/4")
    clickContinueNavigationButton()
  }

  private fun playThroughState3() {
    // Correct answer to 'Question 1'
    submitFractionAnswer(answerText = "4/9")
    clickContinueNavigationButton()
  }

  private fun playThroughState4() {
    // Correct answer to 'Question 2'
    submitFractionAnswer(answerText = "1/4")
    clickContinueNavigationButton()
  }

  private fun playThroughState5() {
    // Correct answer to 'Question 3'
    submitFractionAnswer(answerText = "1/8")
    clickContinueNavigationButton()
  }

  private fun playThroughState6() {
    // Correct answer to 'Question 4'
    submitFractionAnswer(answerText = "1/2")
    clickContinueNavigationButton()
  }

  private fun playThroughState7() {
    // Correct answer to 'Question 5' which redirects the learner to 'Thinking in fractions Q1'
    submitFractionAnswer(answerText = "2/9")
    clickContinueNavigationButton()
  }

  private fun playThroughState8() {
    // Correct answer to 'Thinking in fractions Q1'
    submitFractionAnswer(answerText = "7/9")
    clickContinueNavigationButton()
  }

  private fun playThroughState9() {
    // Correct answer to 'Thinking in fractions Q2'
    submitFractionAnswer(answerText = "4/9")
    clickContinueNavigationButton()
  }

  private fun playThroughState10() {
    // Correct answer to 'Thinking in fractions Q3'
    submitFractionAnswer(answerText = "5/8")
    clickContinueNavigationButton()
  }

  private fun playThroughState11() {
    // Correct answer to 'Thinking in fractions Q4' which redirects the learner to 'Final Test A'
    submitFractionAnswer(answerText = "3/4")
    clickContinueNavigationButton()
  }

  private fun playThroughState12() {
    // Correct answer to 'Final Test A' redirects learner to 'Happy ending'
    submitFractionAnswer(answerText = "2/4")
    clickContinueNavigationButton()
  }

  private fun playThroughState12WithWrongAnswer() {
    // Incorrect answer to 'Final Test A' redirects the learner to 'Final Test A second try'
    submitFractionAnswer(answerText = "1/9")
    clickContinueNavigationButton()
  }

  private fun playUpToFinalTestSecondTry() {
    playThroughState1()
    playThroughState2()
    playThroughState3()
    playThroughState4()
    playThroughState5()
    playThroughState6()
    playThroughState7()
    playThroughState8()
    playThroughState9()
    playThroughState10()
    playThroughState11()
    playThroughState12WithWrongAnswer()
  }

  private fun playThroughAllStates() {
    playThroughState1()
    playThroughState2()
    playThroughState3()
    playThroughState4()
    playThroughState5()
    playThroughState6()
    playThroughState7()
    playThroughState8()
    playThroughState9()
    playThroughState10()
    playThroughState11()
    playThroughState12()
  }

  private fun clickContinueNavigationButton() {
    onView(withId(R.id.state_recycler_view)).perform(scrollToViewType(CONTINUE_NAVIGATION_BUTTON))
    testCoroutineDispatchers.runCurrent()
    onView(withId(R.id.continue_navigation_button)).perform(click())
    testCoroutineDispatchers.runCurrent()
  }

  private fun clickContinueButton() {
    onView(withId(R.id.state_recycler_view)).perform(scrollToViewType(CONTINUE_INTERACTION))
    testCoroutineDispatchers.runCurrent()
    onView(withId(R.id.continue_button)).perform(click())
    testCoroutineDispatchers.runCurrent()
  }

  private fun openHintsAndSolutionsDialog() {
    onView(withId(R.id.hints_and_solution_fragment_container)).perform(click())
    testCoroutineDispatchers.runCurrent()
  }

  private fun showRevealSolutionDialog() {
    // The reveal solution button should now be visible.
    // NOTE: solutionIndex is multiplied by 2, because the implementation of hints and solution
    // introduces divider in UI as a separate item.
    onView(withId(R.id.hints_and_solution_recycler_view))
      .inRoot(isDialog())
      .perform(scrollToPosition<ViewHolder>(/* position= */ solutionIndex * 2))
    onView(allOf(withId(R.id.reveal_solution_button), isDisplayed()))
      .inRoot(isDialog())
      .perform(click())
  }

  private fun pressRevealHintButton(hintPosition: Int) {
    pressRevealHintOrSolutionButton(R.id.reveal_hint_button, hintPosition)
  }

  private fun pressRevealSolutionButton(hintPosition: Int) {
    pressRevealHintOrSolutionButton(R.id.reveal_solution_button, hintPosition)
  }

  private fun pressRevealHintOrSolutionButton(@IdRes buttonId: Int, hintPosition: Int) {
    // There should only ever be a single reveal button currently displayed; click that one.
    // However, it may need to be scrolled to in case many hints are showing.
    // NOTE: hintPosition is multiplied by 2, because the implementation of hints and solution
    // introduces divider in UI as a separate item.
    onView(withId(R.id.hints_and_solution_recycler_view))
      .inRoot(isDialog())
      .perform(scrollToPosition<ViewHolder>(hintPosition * 2))
    onView(allOf(withId(buttonId), isDisplayed()))
      .inRoot(isDialog())
      .perform(click())
    testCoroutineDispatchers.runCurrent()
  }

  private fun closeHintsAndSolutionsDialog() {
    pressBack()
    testCoroutineDispatchers.runCurrent()
  }

  private fun submitFractionAnswer(answerText: String) {
    onView(withId(R.id.state_recycler_view)).perform(scrollToViewType(FRACTION_INPUT_INTERACTION))
    onView(withId(R.id.fraction_input_interaction_view)).perform(
      editTextInputAction.appendText(answerText)
    )
    testCoroutineDispatchers.runCurrent()

    onView(withId(R.id.state_recycler_view)).perform(scrollToViewType(SUBMIT_ANSWER_BUTTON))
    onView(withId(R.id.submit_answer_button)).perform(click())
    testCoroutineDispatchers.runCurrent()
  }

  private fun submitWrongAnswerToState2() {
    submitFractionAnswer(answerText = "1/2")
  }

  private fun submitWrongAnswerToState2AndWait() {
    submitWrongAnswerToState2()
    testCoroutineDispatchers.advanceTimeBy(TimeUnit.SECONDS.toMillis(10))
  }

  private fun submitWrongAnswerToState13() {
    submitFractionAnswer(answerText = "1/9")
  }

  private fun submitWrongAnswerToState13AndWait() {
    submitWrongAnswerToState13()
    testCoroutineDispatchers.advanceTimeBy(TimeUnit.SECONDS.toMillis(10))
  }

  private fun submitTwoWrongAnswers() {
    submitWrongAnswerToState2()
    submitWrongAnswerToState2()
  }

  private fun submitTwoWrongAnswersAndWait() {
    submitTwoWrongAnswers()
    testCoroutineDispatchers.advanceTimeBy(TimeUnit.SECONDS.toMillis(10))
  }

  private fun submitThreeWrongAnswersAndWait() {
    submitWrongAnswerToState2()
    submitWrongAnswerToState2()
    submitWrongAnswerToState2()
    testCoroutineDispatchers.advanceTimeBy(TimeUnit.SECONDS.toMillis(10))
  }

  private fun produceAndViewFirstHint() {
    // Two wrong answers need to be submitted for the first hint to show up, so submit an extra one
    // in advance of the standard show & reveal hint flow.
    submitWrongAnswerToState2()
    produceAndViewNextHint(hintPosition = 0, submitAnswer = this::submitWrongAnswerToState2AndWait)
  }

  /**
   * Causes a hint after the first one to be shown (at approximately the specified recycler view
   * index for scrolling purposes), and then reveals it and closes the hints & solutions dialog.
   */
  private fun produceAndViewNextHint(hintPosition: Int, submitAnswer: () -> Unit) {
    submitAnswer()
    openHintsAndSolutionsDialog()
    pressRevealHintButton(hintPosition)
    closeHintsAndSolutionsDialog()
  }

  private fun produceAndViewThreeHintsInState13() {
    submitWrongAnswerToState13()
    produceAndViewNextHint(hintPosition = 0, submitAnswer = this::submitWrongAnswerToState13AndWait)
    produceAndViewNextHint(hintPosition = 1, submitAnswer = this::submitWrongAnswerToState13AndWait)
    produceAndViewNextHint(hintPosition = 2, submitAnswer = this::submitWrongAnswerToState13AndWait)
  }

  private fun produceAndViewFourHints() {
    // Cause three hints to show, and reveal each of them one at a time (to allow the later hints
    // to be shown).
    produceAndViewFirstHint()
    produceAndViewNextHint(hintPosition = 1, submitAnswer = this::submitWrongAnswerToState2AndWait)
    produceAndViewNextHint(hintPosition = 2, submitAnswer = this::submitWrongAnswerToState2AndWait)
    produceAndViewNextHint(hintPosition = 3, submitAnswer = this::submitWrongAnswerToState2AndWait)
  }

  private fun produceAndViewSolution(
    activityScenario: ActivityScenario<StateFragmentTestActivity>,
    revealedHintCount: Int
  ) {
    submitWrongAnswerToState2AndWait()
    openHintsAndSolutionsDialog()
    pressRevealSolutionButton(revealedHintCount)
    clickConfirmRevealSolutionButton(activityScenario)
    closeHintsAndSolutionsDialog()
  }

  private fun clickConfirmRevealSolutionButton(
    activityScenario: ActivityScenario<StateFragmentTestActivity>
  ) {
    // See https://github.com/robolectric/robolectric/issues/5158 for context. It seems Robolectric
    // has some issues interacting with alert dialogs. In this case, it finds and presses the button
    // with Espresso view actions, but that button click doesn't actually lead to the click listener
    // being called.
    activityScenario.onActivity { activity ->
      val hintAndSolutionDialogFragment = activity.supportFragmentManager.findFragmentByTag(
        TAG_HINTS_AND_SOLUTION_DIALOG
      )
      val revealSolutionDialogFragment =
        hintAndSolutionDialogFragment?.childFragmentManager?.findFragmentByTag(
          TAG_REVEAL_SOLUTION_DIALOG
        ) as? DialogFragment
      val positiveButton =
        revealSolutionDialogFragment?.dialog
          ?.findViewById<View>(android.R.id.button1)
      assertThat(checkNotNull(positiveButton).performClick()).isTrue()
    }
  }

  private fun clickCancelInRevealSolutionDialog(
    activityScenario: ActivityScenario<StateFragmentTestActivity>
  ) {
    // See https://github.com/robolectric/robolectric/issues/5158 for context. It seems Robolectric
    // has some issues interacting with alert dialogs. In this case, it finds and presses the button
    // with Espresso view actions, but that button click doesn't actually lead to the click listener
    // being called.
    activityScenario.onActivity { activity ->
      val hintAndSolutionDialogFragment = activity.supportFragmentManager.findFragmentByTag(
        TAG_HINTS_AND_SOLUTION_DIALOG
      )
      val revealSolutionDialogFragment =
        hintAndSolutionDialogFragment?.childFragmentManager?.findFragmentByTag(
          TAG_REVEAL_SOLUTION_DIALOG
        ) as? DialogFragment
      val negativeButton =
        revealSolutionDialogFragment?.dialog
          ?.findViewById<View>(android.R.id.button2)
      assertThat(checkNotNull(negativeButton).performClick()).isTrue()
    }
  }

  // Go to previous state and then come back to current state
  private fun moveToPreviousAndBackToCurrentState() {
    onView(withId(R.id.previous_state_navigation_button)).perform(click())
    testCoroutineDispatchers.runCurrent()
    onView(withId(R.id.state_recycler_view)).perform(scrollToViewType(NEXT_NAVIGATION_BUTTON))
    onView(withId(R.id.next_state_navigation_button)).perform(click())
    testCoroutineDispatchers.runCurrent()
  }

  // TODO(#59): Figure out a way to reuse modules instead of needing to re-declare them.
  // TODO(#1675): Add NetworkModule once data module is migrated off of Moshi.
  @Singleton
  @Component(
    modules = [
      TestDispatcherModule::class, ApplicationModule::class, RobolectricModule::class,
      LoggerModule::class, ContinueModule::class, FractionInputModule::class,
      ItemSelectionInputModule::class, MultipleChoiceInputModule::class,
      NumberWithUnitsRuleModule::class, NumericInputRuleModule::class, TextInputRuleModule::class,
      DragDropSortInputModule::class, ImageClickInputModule::class, InteractionsModule::class,
      GcsResourceModule::class, GlideImageLoaderModule::class, ImageParsingModule::class,
      HtmlParserEntityTypeModule::class, QuestionModule::class, TestLogReportingModule::class,
      TestAccessibilityModule::class, LogStorageModule::class, CachingTestModule::class,
      PrimeTopicAssetsControllerModule::class, ExpirationMetaDataRetrieverModule::class,
      ViewBindingShimModule::class, RatioInputModule::class,
      ApplicationStartupListenerModule::class, LogUploadWorkerModule::class,
      WorkManagerConfigurationModule::class, HintsAndSolutionConfigModule::class,
      FirebaseLogUploaderModule::class
    ]
  )
  interface TestApplicationComponent : ApplicationComponent {
    @Component.Builder
    interface Builder : ApplicationComponent.Builder

    fun inject(stateFragmentLocalTest: StateFragmentLocalTest)
  }

  class TestApplication : Application(), ActivityComponentFactory, ApplicationInjectorProvider {
    private val component: TestApplicationComponent by lazy {
      DaggerStateFragmentLocalTest_TestApplicationComponent.builder()
        .setApplication(this)
        .build() as TestApplicationComponent
    }

    fun inject(stateFragmentLocalTest: StateFragmentLocalTest) {
      component.inject(stateFragmentLocalTest)
    }

    override fun createActivityComponent(activity: AppCompatActivity): ActivityComponent {
      return component.getActivityComponentBuilderProvider().get().setActivity(activity).build()
    }

    override fun getApplicationInjector(): ApplicationInjector = component
  }

  private fun scrollToViewType(viewType: StateItemViewModel.ViewType): ViewAction {
    return scrollToHolder(StateViewHolderTypeMatcher(viewType))
  }

  /**
   * [BaseMatcher] that matches against the first occurrence of the specified view holder type in
   * StateFragment's RecyclerView.
   */
  private class StateViewHolderTypeMatcher(
    private val viewType: StateItemViewModel.ViewType
  ) : BaseMatcher<ViewHolder>() {
    override fun describeTo(description: Description?) {
      description?.appendText("item view type of $viewType")
    }

    override fun matches(item: Any?): Boolean {
      return (item as? ViewHolder)?.itemViewType == viewType.ordinal
    }
  }
}<|MERGE_RESOLUTION|>--- conflicted
+++ resolved
@@ -271,21 +271,11 @@
 
   @Test
   @Config(qualifiers = "port")
-<<<<<<< HEAD
-  fun testStateFragment_portrait_nextState_submitCorrectAnswer_correctTextBannerIsDisplayed() {
-=======
   fun testStateFragment_portrait_submitCorrectAnswer_correctTextBannerIsDisplayed() {
->>>>>>> a84532a2
-    launchForExploration(FRACTIONS_EXPLORATION_ID_1).use {
-      startPlayingExploration()
-      playThroughState1()
-
-<<<<<<< HEAD
-      // Submit correct answer
-      submitFractionAnswer(answerText = "3/4")
-
-=======
->>>>>>> a84532a2
+    launchForExploration(FRACTIONS_EXPLORATION_ID_1).use {
+      startPlayingExploration()
+      playThroughState1()
+
       onView(withId(R.id.congratulations_text_view))
         .check(matches(isCompletelyDisplayed()))
     }
@@ -293,21 +283,11 @@
 
   @Test
   @Config(qualifiers = "land")
-<<<<<<< HEAD
-  fun testStateFragment_landscape_nextState_submitCorrectAnswer_correctTextBannerIsDisplayed() {
-=======
   fun testStateFragment_landscape_submitCorrectAnswer_correctTextBannerIsDisplayed() {
->>>>>>> a84532a2
-    launchForExploration(FRACTIONS_EXPLORATION_ID_1).use {
-      startPlayingExploration()
-      playThroughState1()
-
-<<<<<<< HEAD
-      // Submit correct answer
-      submitFractionAnswer(answerText = "3/4")
-
-=======
->>>>>>> a84532a2
+    launchForExploration(FRACTIONS_EXPLORATION_ID_1).use {
+      startPlayingExploration()
+      playThroughState1()
+
       onView(withId(R.id.congratulations_text_view))
         .check(matches(isCompletelyDisplayed()))
     }
@@ -315,42 +295,22 @@
 
   @Test
   @Config(qualifiers = "port")
-<<<<<<< HEAD
-  fun testStateFragment_portrait_nextState_submitCorrectAnswer_confettiIsDisplayed() {
-=======
   fun testStateFragment_portrait_submitCorrectAnswer_confettiIsDisplayed() {
->>>>>>> a84532a2
-    launchForExploration(FRACTIONS_EXPLORATION_ID_1).use {
-      startPlayingExploration()
-      playThroughState1()
-
-<<<<<<< HEAD
-      // Submit correct answer
-      submitFractionAnswer(answerText = "3/4")
-
-=======
->>>>>>> a84532a2
+    launchForExploration(FRACTIONS_EXPLORATION_ID_1).use {
+      startPlayingExploration()
+      playThroughState1()
+
       onView(withId(R.id.congratulations_text_confetti_view)).check(matches(hasActiveConfetti()))
     }
   }
 
   @Test
   @Config(qualifiers = "land")
-<<<<<<< HEAD
-  fun testStateFragment_landscape_nextState_submitCorrectAnswer_confettiIsDisplayed() {
-=======
   fun testStateFragment_landscape_submitCorrectAnswer_confettiIsDisplayed() {
->>>>>>> a84532a2
-    launchForExploration(FRACTIONS_EXPLORATION_ID_1).use {
-      startPlayingExploration()
-      playThroughState1()
-
-<<<<<<< HEAD
-      // Submit correct answer
-      submitFractionAnswer(answerText = "3/4")
-
-=======
->>>>>>> a84532a2
+    launchForExploration(FRACTIONS_EXPLORATION_ID_1).use {
+      startPlayingExploration()
+      playThroughState1()
+
       onView(withId(R.id.congratulations_text_confetti_view)).check(matches(hasActiveConfetti()))
     }
   }
