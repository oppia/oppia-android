--- conflicted
+++ resolved
@@ -150,12 +150,8 @@
       ImageClickInputModule::class, LogStorageModule::class, IntentFactoryShimModule::class,
       ViewBindingShimModule::class, CachingTestModule::class, RatioInputModule::class,
       PrimeTopicAssetsControllerModule::class, ExpirationMetaDataRetrieverModule::class,
-<<<<<<< HEAD
       ApplicationStartupListenerModule::class, LogUploadWorkerModule::class,
-      WorkManagerConfigurationModule::class
-=======
-      ApplicationStartupListenerModule::class, HintsAndSolutionConfigModule::class
->>>>>>> fcb3e4b8
+      WorkManagerConfigurationModule::class, HintsAndSolutionConfigModule::class
     ]
   )
   interface TestApplicationComponent : ApplicationComponent {
