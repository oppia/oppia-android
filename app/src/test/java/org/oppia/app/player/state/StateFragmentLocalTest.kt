--- conflicted
+++ resolved
@@ -32,12 +32,7 @@
 import com.bumptech.glide.load.engine.executor.MockGlideExecutor
 import com.google.common.truth.Truth.assertThat
 import dagger.Component
-<<<<<<< HEAD
-import dagger.Module
-import dagger.Provides
 import kotlinx.coroutines.CoroutineDispatcher
-=======
->>>>>>> e7019d19
 import org.hamcrest.BaseMatcher
 import org.hamcrest.CoreMatchers.allOf
 import org.hamcrest.CoreMatchers.not
@@ -119,24 +114,12 @@
     createAudioUrl(explorationId = "MjZzEVOG47_1", audioFileName = "content-en-ouqm7j21vt8.mp3")
   private val audioDataSource1 = DataSource.toDataSource(AUDIO_URL_1, /* headers= */ null)
 
-<<<<<<< HEAD
   @Inject lateinit var profileTestHelper: ProfileTestHelper
   @Inject lateinit var testCoroutineDispatchers: TestCoroutineDispatchers
   @Inject @field:ApplicationContext lateinit var context: Context
   @Inject
   @field:BackgroundDispatcher
   lateinit var backgroundCoroutineDispatcher: CoroutineDispatcher
-=======
-  @Inject
-  lateinit var profileTestHelper: ProfileTestHelper
-
-  @Inject
-  lateinit var testCoroutineDispatchers: TestCoroutineDispatchers
-
-  @Inject
-  @field:ApplicationContext
-  lateinit var context: Context
->>>>>>> e7019d19
 
   private val internalProfileId: Int = 1
   private val solutionIndex: Int = 4
