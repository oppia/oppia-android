--- conflicted
+++ resolved
@@ -1140,12 +1140,8 @@
       TestAccessibilityModule::class, LogStorageModule::class, CachingTestModule::class,
       PrimeTopicAssetsControllerModule::class, ExpirationMetaDataRetrieverModule::class,
       ViewBindingShimModule::class, RatioInputModule::class,
-<<<<<<< HEAD
       ApplicationStartupListenerModule::class, LogUploadWorkerModule::class,
-      WorkManagerConfigurationModule::class
-=======
-      ApplicationStartupListenerModule::class, HintsAndSolutionConfigModule::class
->>>>>>> fcb3e4b8
+      WorkManagerConfigurationModule::class, HintsAndSolutionConfigModule::class
     ]
   )
   interface TestApplicationComponent : ApplicationComponent, ApplicationInjector {
