package org.oppia.app.player.state

import android.app.Application
import android.content.Context
import android.view.View
import android.widget.EditText
import androidx.annotation.IdRes
import androidx.appcompat.app.AppCompatActivity
import androidx.fragment.app.DialogFragment
import androidx.recyclerview.widget.RecyclerView.ViewHolder
import androidx.test.core.app.ActivityScenario
import androidx.test.core.app.ApplicationProvider
import androidx.test.espresso.Espresso.onView
import androidx.test.espresso.Espresso.pressBack
import androidx.test.espresso.UiController
import androidx.test.espresso.ViewAction
import androidx.test.espresso.action.ViewActions.click
import androidx.test.espresso.assertion.ViewAssertions.matches
import androidx.test.espresso.contrib.RecyclerViewActions.scrollToHolder
import androidx.test.espresso.contrib.RecyclerViewActions.scrollToPosition
import androidx.test.espresso.matcher.RootMatchers.isDialog
import androidx.test.espresso.matcher.ViewMatchers.hasChildCount
import androidx.test.espresso.matcher.ViewMatchers.isDisplayed
import androidx.test.espresso.matcher.ViewMatchers.isEnabled
import androidx.test.espresso.matcher.ViewMatchers.withId
import androidx.test.espresso.matcher.ViewMatchers.withSubstring
import androidx.test.espresso.matcher.ViewMatchers.withText
import androidx.test.ext.junit.runners.AndroidJUnit4
import com.google.common.truth.Truth.assertThat
import dagger.Component
import dagger.Module
import dagger.Provides
import org.hamcrest.BaseMatcher
import org.hamcrest.CoreMatchers.allOf
import org.hamcrest.CoreMatchers.not
import org.hamcrest.Description
import org.hamcrest.Matcher
import org.junit.Before
import org.junit.Test
import org.junit.runner.RunWith
import org.oppia.app.R
import org.oppia.app.activity.ActivityComponent
import org.oppia.app.application.ActivityComponentFactory
import org.oppia.app.application.ApplicationComponent
import org.oppia.app.application.ApplicationContext
import org.oppia.app.application.ApplicationModule
import org.oppia.app.hintsandsolution.TAG_REVEAL_SOLUTION_DIALOG
import org.oppia.app.player.exploration.TAG_HINTS_AND_SOLUTION_DIALOG
import org.oppia.app.player.state.itemviewmodel.StateItemViewModel
import org.oppia.app.player.state.itemviewmodel.StateItemViewModel.ViewType.CONTINUE_NAVIGATION_BUTTON
import org.oppia.app.player.state.itemviewmodel.StateItemViewModel.ViewType.FRACTION_INPUT_INTERACTION
import org.oppia.app.player.state.itemviewmodel.StateItemViewModel.ViewType.PREVIOUS_RESPONSES_HEADER
import org.oppia.app.player.state.itemviewmodel.StateItemViewModel.ViewType.SELECTION_INTERACTION
import org.oppia.app.player.state.itemviewmodel.StateItemViewModel.ViewType.SUBMIT_ANSWER_BUTTON
import org.oppia.app.player.state.testing.StateFragmentTestActivity
import org.oppia.data.backends.gae.NetworkModule
import org.oppia.domain.classify.InteractionsModule
import org.oppia.domain.classify.rules.continueinteraction.ContinueModule
import org.oppia.domain.classify.rules.dragAndDropSortInput.DragDropSortInputModule
import org.oppia.domain.classify.rules.fractioninput.FractionInputModule
import org.oppia.domain.classify.rules.imageClickInput.ImageClickInputModule
import org.oppia.domain.classify.rules.itemselectioninput.ItemSelectionInputModule
import org.oppia.domain.classify.rules.multiplechoiceinput.MultipleChoiceInputModule
import org.oppia.domain.classify.rules.numberwithunits.NumberWithUnitsRuleModule
import org.oppia.domain.classify.rules.numericinput.NumericInputRuleModule
import org.oppia.domain.classify.rules.textinput.TextInputRuleModule
import org.oppia.domain.oppialogger.LogStorageModule
import org.oppia.domain.question.QuestionModule
import org.oppia.domain.topic.FRACTIONS_EXPLORATION_ID_1
import org.oppia.domain.topic.TEST_STORY_ID_0
import org.oppia.domain.topic.TEST_TOPIC_ID_0
import org.oppia.testing.TestAccessibilityModule
import org.oppia.testing.TestCoroutineDispatchers
import org.oppia.testing.TestDispatcherModule
import org.oppia.testing.TestLogReportingModule
import org.oppia.testing.profile.ProfileTestHelper
import org.oppia.util.caching.CacheAssetsLocally
import org.oppia.util.gcsresource.GcsResourceModule
import org.oppia.util.logging.LoggerModule
import org.oppia.util.parser.GlideImageLoaderModule
import org.oppia.util.parser.HtmlParserEntityTypeModule
import org.oppia.util.parser.ImageParsingModule
import org.robolectric.annotation.Config
import org.robolectric.annotation.LooperMode
import org.robolectric.shadows.ShadowMediaPlayer
import org.robolectric.shadows.util.DataSource
import java.io.IOException
import java.util.concurrent.TimeUnit
import javax.inject.Inject
import javax.inject.Singleton

/**
 * Tests for [StateFragment] that can only be run locally, e.g. using Robolectric, and not on an
 * emulator.
 */
@RunWith(AndroidJUnit4::class)
@LooperMode(LooperMode.Mode.PAUSED)
@Config(application = StateFragmentLocalTest.TestApplication::class, qualifiers = "port-xxhdpi")
class StateFragmentLocalTest {
  private val AUDIO_URL_1 =
    createAudioUrl(explorationId = "MjZzEVOG47_1", audioFileName = "content-en-ouqm7j21vt8.mp3")
  private val audioDataSource1 = DataSource.toDataSource(AUDIO_URL_1, /* headers= */ null)

<<<<<<< HEAD
  @Inject
  lateinit var profileTestHelper: ProfileTestHelper

  @InternalCoroutinesApi
  @Inject
  lateinit var testCoroutineDispatchers: TestCoroutineDispatchers

  @Inject
  @field:ApplicationContext
  lateinit var context: Context
=======
  @Inject lateinit var profileTestHelper: ProfileTestHelper
  @Inject lateinit var testCoroutineDispatchers: TestCoroutineDispatchers
  @Inject @field:ApplicationContext lateinit var context: Context
>>>>>>> 8b6734d0

  private val internalProfileId: Int = 1

  @Before
  fun setUp() {
    setUpTestApplicationComponent()
    profileTestHelper.initializeProfiles()
    ShadowMediaPlayer.addException(audioDataSource1, IOException("Test does not have networking"))
  }

  @Test
  fun testStateFragment_loadExploration_explorationLoads() {
    launchForExploration(FRACTIONS_EXPLORATION_ID_1).use {
      startPlayingExploration()

      // Due to the exploration activity loading, the play button should no longer be visible.
      onView(withId(R.id.play_test_exploration_button)).check(matches(not(isDisplayed())))
    }
  }

  @Test
  fun testStateFragment_advanceToNextState_loadsSecondState() {
    launchForExploration(FRACTIONS_EXPLORATION_ID_1).use {
      startPlayingExploration()

      onView(withId(R.id.state_recycler_view)).perform(scrollToViewType(SELECTION_INTERACTION))
      onView(withSubstring("the pieces must be the same size.")).perform(click())
      testCoroutineDispatchers.advanceUntilIdle()
      onView(withId(R.id.state_recycler_view)).perform(scrollToViewType(CONTINUE_NAVIGATION_BUTTON))
      testCoroutineDispatchers.advanceUntilIdle()
      onView(withId(R.id.continue_navigation_button)).perform(click())
      testCoroutineDispatchers.advanceUntilIdle()

      onView(withSubstring("of the above circle is red?")).check(matches(isDisplayed()))
    }
  }

  @Test
  fun testStateFragment_advanceToNextState_hintNotAvailable() {
    launchForExploration(FRACTIONS_EXPLORATION_ID_1).use {
      startPlayingExploration()

      playThroughState1()

      onView(withId(R.id.hint_bulb)).check(matches(not(isDisplayed())))
    }
  }

  @Test
  fun testStateFragment_nextState_wait10seconds_noHintAvailable() {
    launchForExploration(FRACTIONS_EXPLORATION_ID_1).use {
      startPlayingExploration()
      playThroughState1()

      testCoroutineDispatchers.advanceTimeBy(TimeUnit.SECONDS.toMillis(10))

      onView(withId(R.id.hint_bulb)).check(matches(not(isDisplayed())))
    }
  }

  @Test
  fun testStateFragment_nextState_wait30seconds_noHintAvailable() {
    launchForExploration(FRACTIONS_EXPLORATION_ID_1).use {
      startPlayingExploration()
      playThroughState1()

      testCoroutineDispatchers.advanceTimeBy(TimeUnit.SECONDS.toMillis(30))

      onView(withId(R.id.hint_bulb)).check(matches(not(isDisplayed())))
    }
  }

  @Test
  fun testStateFragment_nextState_wait60seconds_hintIsAvailable() {
    launchForExploration(FRACTIONS_EXPLORATION_ID_1).use {
      startPlayingExploration()
      playThroughState1()

      testCoroutineDispatchers.advanceTimeBy(TimeUnit.SECONDS.toMillis(60))

      onView(withId(R.id.hint_bulb)).check(matches(isDisplayed()))
    }
  }

  @Test
  fun testStateFragment_nextState_wait60seconds_canViewOneHint() {
    launchForExploration(FRACTIONS_EXPLORATION_ID_1).use {
      startPlayingExploration()
      playThroughState1()

      testCoroutineDispatchers.advanceTimeBy(TimeUnit.SECONDS.toMillis(60))
      openHintsAndSolutionsDialog()

      onView(withText("Hint 1")).inRoot(isDialog()).check(matches(isDisplayed()))
    }
  }

  @Test
  fun testStateFragment_nextState_wait120seconds_canViewOneHint() {
    launchForExploration(FRACTIONS_EXPLORATION_ID_1).use {
      startPlayingExploration()
      playThroughState1()

      testCoroutineDispatchers.advanceTimeBy(TimeUnit.SECONDS.toMillis(120))
      openHintsAndSolutionsDialog()

      onView(withText("Hint 1")).inRoot(isDialog()).check(matches(isDisplayed()))
    }
  }

  @Test
  fun testStateFragment_nextState_wait60seconds_submitTwoWrongAnswers_canViewOneHint() {
    launchForExploration(FRACTIONS_EXPLORATION_ID_1).use {
      startPlayingExploration()
      playThroughState1()

      testCoroutineDispatchers.advanceTimeBy(TimeUnit.SECONDS.toMillis(60))
      submitTwoWrongAnswers()
      openHintsAndSolutionsDialog()

      onView(withText("Hint 1")).inRoot(isDialog()).check(matches(isDisplayed()))
    }
  }

  @Test
<<<<<<< HEAD
  @InternalCoroutinesApi
  @ExperimentalCoroutinesApi
  fun testStateFragment_submitTwoWrongAnswers_checkPreviousHeaderVisible() {
    launchForExploration(FRACTIONS_EXPLORATION_ID_1).use {
      startPlayingExploration()
      playThroughState1()

      submitTwoWrongAnswers()

      onView(withId(R.id.previous_response_header)).check(matches(isDisplayed()))
    }
  }

  @Test
  @InternalCoroutinesApi
  @ExperimentalCoroutinesApi
  fun testStateFragment_submitTwoWrongAnswers_checkPreviousHeaderCollapsed() {
    launchForExploration(FRACTIONS_EXPLORATION_ID_1).use {
      startPlayingExploration()
      playThroughState1()

      submitTwoWrongAnswers()

      onView(withId(R.id.previous_response_header)).check(matches(isDisplayed()))
      onView(withId(R.id.state_recycler_view)).check(matches(hasChildCount(/* childCount= */ 5)))
    }
  }

  @Test
  @InternalCoroutinesApi
  @ExperimentalCoroutinesApi
  fun testStateFragment_submitTwoWrongAnswers_expandPreviousResponse_checkPreviousHeaderExpanded() {
    launchForExploration(FRACTIONS_EXPLORATION_ID_1).use {
      startPlayingExploration()
      playThroughState1()

      submitTwoWrongAnswers()

      onView(withId(R.id.previous_response_header)).check(matches(isDisplayed()))
      onView(withId(R.id.state_recycler_view)).perform(scrollToViewType(PREVIOUS_RESPONSES_HEADER))
      onView(withId(R.id.previous_response_header)).perform(click())
      onView(withId(R.id.state_recycler_view)).check(matches(hasChildCount(/* childCount= */ 7)))
    }
  }

  @Test
  @InternalCoroutinesApi
  @ExperimentalCoroutinesApi
  fun testStateFragment_submitTwoWrongAnswers_expandPreviousResponse_collapsePreviousResponse_checkPreviousHeaderCollapsed() { // ktlint-disable max-line-length
    launchForExploration(FRACTIONS_EXPLORATION_ID_1).use {
      startPlayingExploration()
      playThroughState1()

      submitTwoWrongAnswers()

      onView(withId(R.id.previous_response_header)).check(matches(isDisplayed()))
      onView(withId(R.id.state_recycler_view)).check(matches(hasChildCount(/* childCount= */ 5)))
      onView(withId(R.id.state_recycler_view)).perform(scrollToViewType(PREVIOUS_RESPONSES_HEADER))
      onView(withSubstring("Previous Responses")).perform(click())
      onView(withId(R.id.state_recycler_view)).check(matches(hasChildCount(/* childCount= */ 7)))
      onView(withId(R.id.state_recycler_view)).perform(scrollToViewType(PREVIOUS_RESPONSES_HEADER))
      onView(withSubstring("Previous Responses")).perform(click())
      onView(withId(R.id.state_recycler_view)).check(matches(hasChildCount(/* childCount= */ 5)))
    }
  }

  @Test
  @InternalCoroutinesApi
  @ExperimentalCoroutinesApi
=======
>>>>>>> 8b6734d0
  fun testStateFragment_nextState_submitInitialWrongAnswer_noHintAvailable() {
    launchForExploration(FRACTIONS_EXPLORATION_ID_1).use {
      startPlayingExploration()
      playThroughState1()

      submitWrongAnswerToState2()

      // Submitting one wrong answer isn't sufficient to show a hint.
      onView(withId(R.id.hint_bulb)).check(matches(not(isDisplayed())))
    }
  }

  @Test
  fun testStateFragment_nextState_submitInitialWrongAnswer_wait10seconds_noHintAvailable() {
    launchForExploration(FRACTIONS_EXPLORATION_ID_1).use {
      startPlayingExploration()
      playThroughState1()

      submitWrongAnswerToState2()
      testCoroutineDispatchers.advanceTimeBy(TimeUnit.SECONDS.toMillis(10))

      // Submitting one wrong answer isn't sufficient to show a hint.
      onView(withId(R.id.hint_bulb)).check(matches(not(isDisplayed())))
    }
  }

  @Test
  fun testStateFragment_nextState_submitInitialWrongAnswer_wait30seconds_noHintAvailable() {
    launchForExploration(FRACTIONS_EXPLORATION_ID_1).use {
      startPlayingExploration()
      playThroughState1()

      submitWrongAnswerToState2()
      testCoroutineDispatchers.advanceTimeBy(TimeUnit.SECONDS.toMillis(30))

      // Submitting one wrong answer isn't sufficient to show a hint.
      onView(withId(R.id.hint_bulb)).check(matches(not(isDisplayed())))
    }
  }

  @Test
  fun testStateFragment_nextState_submitTwoWrongAnswers_hintAvailable() {
    launchForExploration(FRACTIONS_EXPLORATION_ID_1).use {
      startPlayingExploration()
      playThroughState1()

      submitTwoWrongAnswers()

      // Submitting two wrong answers should make the hint immediately available.
      onView(withId(R.id.hint_bulb)).check(matches(isDisplayed()))
    }
  }

  @Test
  fun testStateFragment_nextState_submitTwoWrongAnswersAndWait_canViewOneHint() {
    launchForExploration(FRACTIONS_EXPLORATION_ID_1).use {
      startPlayingExploration()
      playThroughState1()

      submitTwoWrongAnswers()
      openHintsAndSolutionsDialog()

      onView(withText("Hint 1")).inRoot(isDialog()).check(matches(isDisplayed()))
    }
  }

  @Test
  fun testStateFragment_nextState_submitThreeWrongAnswers_canViewOneHint() {
    launchForExploration(FRACTIONS_EXPLORATION_ID_1).use {
      startPlayingExploration()
      playThroughState1()

      submitThreeWrongAnswersAndWait()
      openHintsAndSolutionsDialog()

      onView(withText("Hint 1")).inRoot(isDialog()).check(matches(isDisplayed()))
      onView(withText("Hint 2")).inRoot(isDialog()).check(matches(not(isDisplayed())))
    }
  }

  @Test
  fun testStateFragment_nextState_viewHint_newHintIsNoLongerAvailable() {
    launchForExploration(FRACTIONS_EXPLORATION_ID_1).use {
      startPlayingExploration()
      playThroughState1()
      submitTwoWrongAnswersAndWait()
      openHintsAndSolutionsDialog()

      pressRevealHintButton(hintPosition = 0)
      closeHintsAndSolutionsDialog()

      onView(withId(R.id.hint_bulb)).check(matches(isDisplayed()))
      onView(withId(R.id.dot_hint)).check(matches(not(isDisplayed())))
    }
  }

  @Test
  fun testStateFragment_nextState_viewHint_wait10seconds_noNewHintIsAvailable() {
    launchForExploration(FRACTIONS_EXPLORATION_ID_1).use {
      startPlayingExploration()
      playThroughState1()
      produceAndViewFirstHint()

      testCoroutineDispatchers.advanceTimeBy(TimeUnit.SECONDS.toMillis(10))

      onView(withId(R.id.dot_hint)).check(matches(not(isDisplayed())))
    }
  }

  @Test
  fun testStateFragment_nextState_viewHint_wait30seconds_newHintIsAvailable() {
    launchForExploration(FRACTIONS_EXPLORATION_ID_1).use {
      startPlayingExploration()
      playThroughState1()
      produceAndViewFirstHint()

      testCoroutineDispatchers.advanceTimeBy(TimeUnit.SECONDS.toMillis(30))

      // After the first hint, waiting 30 more seconds is sufficient for displaying another hint.
      onView(withId(R.id.dot_hint)).check(matches(isDisplayed()))
    }
  }

  @Test
  fun testStateFragment_nextState_viewHint_wait30seconds_canViewTwoHints() {
    launchForExploration(FRACTIONS_EXPLORATION_ID_1).use {
      startPlayingExploration()
      playThroughState1()
      produceAndViewFirstHint()

      testCoroutineDispatchers.advanceTimeBy(TimeUnit.SECONDS.toMillis(30))
      openHintsAndSolutionsDialog()

      // Two hints should now be available.
      onView(withText("Hint 1")).inRoot(isDialog()).check(matches(isDisplayed()))
      onView(withText("Hint 2")).inRoot(isDialog()).check(matches(isDisplayed()))
    }
  }

  @Test
  fun testStateFragment_nextState_viewHint_wait60seconds_canViewTwoHints() {
    launchForExploration(FRACTIONS_EXPLORATION_ID_1).use {
      startPlayingExploration()
      playThroughState1()
      produceAndViewFirstHint()

      testCoroutineDispatchers.advanceTimeBy(TimeUnit.SECONDS.toMillis(60))
      openHintsAndSolutionsDialog()

      // After 60 seconds, only two hints should be available.
      onView(withText("Hint 1")).inRoot(isDialog()).check(matches(isDisplayed()))
      onView(withText("Hint 2")).inRoot(isDialog()).check(matches(isDisplayed()))
    }
  }

  @Test
  fun testStateFragment_nextState_viewHint_wait60seconds_submitWrongAnswer_canViewTwoHints() {
    launchForExploration(FRACTIONS_EXPLORATION_ID_1).use {
      startPlayingExploration()
      playThroughState1()
      produceAndViewFirstHint()

      testCoroutineDispatchers.advanceTimeBy(TimeUnit.SECONDS.toMillis(60))
      submitWrongAnswerToState2()
      openHintsAndSolutionsDialog()

      // After 60 seconds and one wrong answer submission, only two hints should be available.
      onView(withText("Hint 1")).inRoot(isDialog()).check(matches(isDisplayed()))
      onView(withText("Hint 2")).inRoot(isDialog()).check(matches(isDisplayed()))
    }
  }

  @Test
  fun testStateFragment_nextState_viewHint_submitWrongAnswer_noNewHintIsAvailable() {
    launchForExploration(FRACTIONS_EXPLORATION_ID_1).use {
      startPlayingExploration()
      playThroughState1()
      produceAndViewFirstHint()

      submitWrongAnswerToState2()

      // Submitting a single wrong answer after the previous hint won't immediately show another.
      onView(withId(R.id.dot_hint)).check(matches(not(isDisplayed())))
    }
  }

  @Test
  fun testStateFragment_nextState_viewHint_submitWrongAnswer_wait10seconds_newHintIsAvailable() {
    launchForExploration(FRACTIONS_EXPLORATION_ID_1).use {
      startPlayingExploration()
      playThroughState1()
      produceAndViewFirstHint()

      submitWrongAnswerToState2()
      testCoroutineDispatchers.advanceTimeBy(TimeUnit.SECONDS.toMillis(10))

      // Waiting 10 seconds after submitting a wrong answer should allow another hint to be shown.
      onView(withId(R.id.dot_hint)).check(matches(isDisplayed()))
    }
  }

  @Test
  fun testStateFragment_nextState_viewHint_submitWrongAnswer_wait10seconds_canViewTwoHints() {
    launchForExploration(FRACTIONS_EXPLORATION_ID_1).use {
      startPlayingExploration()
      playThroughState1()
      produceAndViewFirstHint()

      submitWrongAnswerToState2()
      testCoroutineDispatchers.advanceTimeBy(TimeUnit.SECONDS.toMillis(10))
      openHintsAndSolutionsDialog()

      onView(withText("Hint 1")).inRoot(isDialog()).check(matches(isDisplayed()))
      onView(withText("Hint 2")).inRoot(isDialog()).check(matches(isDisplayed()))
    }
  }

  @Test
  fun testStateFragment_nextState_viewHint_submitWrongAnswer_wait30seconds_canViewTwoHints() {
    launchForExploration(FRACTIONS_EXPLORATION_ID_1).use {
      startPlayingExploration()
      playThroughState1()
      produceAndViewFirstHint()

      submitWrongAnswerToState2()
      testCoroutineDispatchers.advanceTimeBy(TimeUnit.SECONDS.toMillis(30))
      openHintsAndSolutionsDialog()

      // Even though extra time was waited, only two hints should be visible.
      onView(withText("Hint 1")).inRoot(isDialog()).check(matches(isDisplayed()))
      onView(withText("Hint 2")).inRoot(isDialog()).check(matches(isDisplayed()))
    }
  }

  @Test
  fun testStateFragment_nextState_viewFourHints_wait10seconds_noNewHintIsAvailable() {
    launchForExploration(FRACTIONS_EXPLORATION_ID_1).use {
      startPlayingExploration()
      playThroughState1()
      produceAndViewFourHints()

      testCoroutineDispatchers.advanceTimeBy(TimeUnit.SECONDS.toMillis(10))

      onView(withId(R.id.dot_hint)).check(matches(not(isDisplayed())))
    }
  }

  @Test
  fun testStateFragment_nextState_viewFourHints_wait30seconds_newHintIsAvailable() {
    launchForExploration(FRACTIONS_EXPLORATION_ID_1).use {
      startPlayingExploration()
      playThroughState1()
      produceAndViewFourHints()

      testCoroutineDispatchers.advanceTimeBy(TimeUnit.SECONDS.toMillis(30))

      // The solution should now be visible after waiting for 30 seconds.
      onView(withId(R.id.dot_hint)).check(matches(isDisplayed()))
    }
  }

  @Test
  fun testStateFragment_nextState_viewFourHints_wait30seconds_canViewSolution() {
    launchForExploration(FRACTIONS_EXPLORATION_ID_1).use {
      startPlayingExploration()
      playThroughState1()
      produceAndViewFourHints()

      testCoroutineDispatchers.advanceTimeBy(TimeUnit.SECONDS.toMillis(30))
      openHintsAndSolutionsDialog()

      // The reveal solution button should now be visible.
      onView(withId(R.id.hints_and_solution_recycler_view))
        .inRoot(isDialog())
        .perform(scrollToPosition<ViewHolder>(/* position= */ 4))
      onView(allOf(withId(R.id.reveal_solution_button), isDisplayed()))
        .inRoot(isDialog())
        .check(matches(isDisplayed()))
    }
  }

  @Test
  fun testStateFragment_nextState_viewFourHints_submitWrongAnswer_noNewHintIsAvailable() {
    launchForExploration(FRACTIONS_EXPLORATION_ID_1).use {
      startPlayingExploration()
      playThroughState1()
      produceAndViewFourHints()

      submitWrongAnswerToState2()

      // Submitting a wrong answer will not immediately reveal the solution.
      onView(withId(R.id.dot_hint)).check(matches(not(isDisplayed())))
    }
  }

  @Test
  fun testStateFragment_nextState_viewFourHints_submitWrongAnswer_wait10s_newHintIsAvailable() {
    launchForExploration(FRACTIONS_EXPLORATION_ID_1).use {
      startPlayingExploration()
      playThroughState1()
      produceAndViewFourHints()

      submitWrongAnswerToState2()
      testCoroutineDispatchers.advanceTimeBy(TimeUnit.SECONDS.toMillis(10))

      // Submitting a wrong answer and waiting will reveal the solution.
      onView(withId(R.id.dot_hint)).check(matches(isDisplayed()))
    }
  }

  @Test
  fun testStateFragment_nextState_viewFourHints_submitWrongAnswer_wait10s_canViewSolution() {
    launchForExploration(FRACTIONS_EXPLORATION_ID_1).use {
      startPlayingExploration()
      playThroughState1()
      produceAndViewFourHints()

      submitWrongAnswerToState2()
      testCoroutineDispatchers.advanceTimeBy(TimeUnit.SECONDS.toMillis(10))
      openHintsAndSolutionsDialog()

      // The reveal solution button should now be visible.
      onView(withId(R.id.hints_and_solution_recycler_view))
        .inRoot(isDialog())
        .perform(scrollToPosition<ViewHolder>(/* position= */ 4))
      onView(allOf(withId(R.id.reveal_solution_button), isDisplayed()))
        .inRoot(isDialog())
        .check(matches(isDisplayed()))
    }
  }

  @Test
  fun testStateFragment_nextState_viewSolution_noNewHintIsAvailable() {
    launchForExploration(FRACTIONS_EXPLORATION_ID_1).use { scenario ->
      startPlayingExploration()
      playThroughState1()
      produceAndViewFourHints()

      produceAndViewSolution(scenario, revealedHintCount = 4)

      // No hint should be indicated as available after revealing the solution.
      onView(withId(R.id.dot_hint)).check(matches(not(isDisplayed())))
    }
  }

  @Test
  fun testStateFragment_nextState_viewSolution_wait30seconds_noNewHintIsAvailable() {
    launchForExploration(FRACTIONS_EXPLORATION_ID_1).use { scenario ->
      startPlayingExploration()
      playThroughState1()
      produceAndViewFourHints()
      produceAndViewSolution(scenario, revealedHintCount = 4)

      testCoroutineDispatchers.advanceTimeBy(TimeUnit.SECONDS.toMillis(30))

      // Even waiting 30 seconds should not indicate anything since the solution's been revealed.
      onView(withId(R.id.dot_hint)).check(matches(not(isDisplayed())))
    }
  }

  @Test
  fun testStateFragment_nextState_viewSolution_submitWrongAnswer_wait10s_noNewHintIsAvailable() {
    launchForExploration(FRACTIONS_EXPLORATION_ID_1).use { scenario ->
      startPlayingExploration()
      playThroughState1()
      produceAndViewFourHints()
      produceAndViewSolution(scenario, revealedHintCount = 4)

      submitWrongAnswerToState2()
      testCoroutineDispatchers.advanceTimeBy(TimeUnit.SECONDS.toMillis(10))

      // Submitting a wrong answer should not change anything since the solution's been revealed.
      onView(withId(R.id.dot_hint)).check(matches(not(isDisplayed())))
    }
  }

  @Test
  fun testStateFragment_stateWithoutHints_wait60s_noHintIsAvailable() {
    launchForExploration(FRACTIONS_EXPLORATION_ID_1).use {
      startPlayingExploration()

      testCoroutineDispatchers.advanceTimeBy(TimeUnit.SECONDS.toMillis(60))

      // No hint should be shown since there are no hints for this state.
      onView(withId(R.id.dot_hint)).check(matches(not(isDisplayed())))
    }
  }

  @Test
  fun testStateFragment_stateWithoutSolution_viewAllHints_wrongAnswerAndWait_noHintIsAvailable() {
    launchForExploration(FRACTIONS_EXPLORATION_ID_1).use {
      startPlayingExploration()
      playUpToFinalTestSecondTry()
      produceAndViewThreeHintsInState13()

      submitWrongAnswerToState13()
      testCoroutineDispatchers.advanceTimeBy(TimeUnit.SECONDS.toMillis(10))

      // No hint indicator should be shown since there is no solution for this state.
      onView(withId(R.id.dot_hint)).check(matches(not(isDisplayed())))
    }
  }

  private fun createAudioUrl(explorationId: String, audioFileName: String): String {
    return "https://storage.googleapis.com/oppiaserver-resources/" +
      "exploration/$explorationId/assets/audio/$audioFileName"
  }

  private fun setUpTestApplicationComponent() {
    ApplicationProvider.getApplicationContext<TestApplication>().inject(this)
  }

  private fun launchForExploration(
    explorationId: String
  ): ActivityScenario<StateFragmentTestActivity> {
    return ActivityScenario.launch(
      StateFragmentTestActivity.createTestActivityIntent(
        context, internalProfileId, TEST_TOPIC_ID_0, TEST_STORY_ID_0, explorationId
      )
    )
  }

  private fun startPlayingExploration() {
    onView(withId(R.id.play_test_exploration_button)).perform(click())
    testCoroutineDispatchers.runCurrent()
  }

  private fun playThroughState1() {
    onView(withId(R.id.state_recycler_view)).perform(scrollToViewType(SELECTION_INTERACTION))
    onView(withSubstring("the pieces must be the same size.")).perform(click())
    testCoroutineDispatchers.runCurrent()
    clickContinueButton()
  }

  private fun playThroughState2() {
    // Correct answer to 'Matthew gets conned'
    submitFractionAnswer(answerText = "3/4")
    clickContinueButton()
  }

  private fun playThroughState3() {
    // Correct answer to 'Question 1'
    submitFractionAnswer(answerText = "4/9")
    clickContinueButton()
  }

  private fun playThroughState4() {
    // Correct answer to 'Question 2'
    submitFractionAnswer(answerText = "1/4")
    clickContinueButton()
  }

  private fun playThroughState5() {
    // Correct answer to 'Question 3'
    submitFractionAnswer(answerText = "1/8")
    clickContinueButton()
  }

  private fun playThroughState6() {
    // Correct answer to 'Question 4'
    submitFractionAnswer(answerText = "1/2")
    clickContinueButton()
  }

  private fun playThroughState7() {
    // Correct answer to 'Question 5' which redirects the learner to 'Thinking in fractions Q1'
    submitFractionAnswer(answerText = "2/9")
    clickContinueButton()
  }

  private fun playThroughState8() {
    // Correct answer to 'Thinking in fractions Q1'
    submitFractionAnswer(answerText = "7/9")
    clickContinueButton()
  }

  private fun playThroughState9() {
    // Correct answer to 'Thinking in fractions Q2'
    submitFractionAnswer(answerText = "4/9")
    clickContinueButton()
  }

  private fun playThroughState10() {
    // Correct answer to 'Thinking in fractions Q3'
    submitFractionAnswer(answerText = "5/8")
    clickContinueButton()
  }

  private fun playThroughState11() {
    // Correct answer to 'Thinking in fractions Q4' which redirects the learner to 'Final Test A'
    submitFractionAnswer(answerText = "3/4")
    clickContinueButton()
  }

  private fun playThroughState12WithWrongAnswer() {
    // Incorrect answer to 'Final Test A' redirects the learner to 'Final Test A second try'
    submitFractionAnswer(answerText = "1/9")
    clickContinueButton()
  }

  private fun playUpToFinalTestSecondTry() {
    playThroughState1()
    playThroughState2()
    playThroughState3()
    playThroughState4()
    playThroughState5()
    playThroughState6()
    playThroughState7()
    playThroughState8()
    playThroughState9()
    playThroughState10()
    playThroughState11()
    playThroughState12WithWrongAnswer()
  }

  private fun clickContinueButton() {
    onView(withId(R.id.state_recycler_view)).perform(scrollToViewType(CONTINUE_NAVIGATION_BUTTON))
    testCoroutineDispatchers.runCurrent()
    onView(withId(R.id.continue_navigation_button)).perform(click())
    testCoroutineDispatchers.runCurrent()
  }

  private fun openHintsAndSolutionsDialog() {
    onView(withId(R.id.hints_and_solution_fragment_container)).perform(click())
    testCoroutineDispatchers.runCurrent()
  }

  private fun pressRevealHintButton(hintPosition: Int) {
    pressRevealHintOrSolutionButton(R.id.reveal_hint_button, hintPosition)
  }

  private fun pressRevealSolutionButton(hintPosition: Int) {
    pressRevealHintOrSolutionButton(R.id.reveal_solution_button, hintPosition)
  }

  private fun pressRevealHintOrSolutionButton(@IdRes buttonId: Int, hintPosition: Int) {
    // There should only ever be a single reveal button currently displayed; click that one.
    // However, it may need to be scrolled to in case many hints are showing.
    onView(withId(R.id.hints_and_solution_recycler_view))
      .inRoot(isDialog())
      .perform(scrollToPosition<ViewHolder>(hintPosition))
    onView(allOf(withId(buttonId), isDisplayed()))
      .inRoot(isDialog())
      .perform(click())
    testCoroutineDispatchers.runCurrent()
  }

  private fun closeHintsAndSolutionsDialog() {
    pressBack()
    testCoroutineDispatchers.runCurrent()
  }

  private fun submitFractionAnswer(answerText: String) {
    onView(withId(R.id.state_recycler_view)).perform(scrollToViewType(FRACTION_INPUT_INTERACTION))
    onView(withId(R.id.fraction_input_interaction_view)).perform(appendText(answerText))
    testCoroutineDispatchers.runCurrent()

    onView(withId(R.id.state_recycler_view)).perform(scrollToViewType(SUBMIT_ANSWER_BUTTON))
    onView(withId(R.id.submit_answer_button)).perform(click())
    testCoroutineDispatchers.runCurrent()
  }

  private fun submitWrongAnswerToState2() {
    submitFractionAnswer(answerText = "1/2")
  }

  private fun submitWrongAnswerToState2AndWait() {
    submitWrongAnswerToState2()
    testCoroutineDispatchers.advanceTimeBy(TimeUnit.SECONDS.toMillis(10))
  }

  private fun submitWrongAnswerToState13() {
    submitFractionAnswer(answerText = "1/9")
  }

  private fun submitWrongAnswerToState13AndWait() {
    submitWrongAnswerToState13()
    testCoroutineDispatchers.advanceTimeBy(TimeUnit.SECONDS.toMillis(10))
  }

  private fun submitTwoWrongAnswers() {
    submitWrongAnswerToState2()
    submitWrongAnswerToState2()
  }

  private fun submitTwoWrongAnswersAndWait() {
    submitTwoWrongAnswers()
    testCoroutineDispatchers.advanceTimeBy(TimeUnit.SECONDS.toMillis(10))
  }

  private fun submitThreeWrongAnswersAndWait() {
    submitWrongAnswerToState2()
    submitWrongAnswerToState2()
    submitWrongAnswerToState2()
    testCoroutineDispatchers.advanceTimeBy(TimeUnit.SECONDS.toMillis(10))
  }

  private fun produceAndViewFirstHint() {
    // Two wrong answers need to be submitted for the first hint to show up, so submit an extra one
    // in advance of the standard show & reveal hint flow.
    submitWrongAnswerToState2()
    produceAndViewNextHint(hintPosition = 0, submitAnswer = this::submitWrongAnswerToState2AndWait)
  }

  /**
   * Causes a hint after the first one to be shown (at approximately the specified recycler view
   * index for scrolling purposes), and then reveals it and closes the hints & solutions dialog.
   */
  private fun produceAndViewNextHint(hintPosition: Int, submitAnswer: () -> Unit) {
    submitAnswer()
    openHintsAndSolutionsDialog()
    pressRevealHintButton(hintPosition)
    closeHintsAndSolutionsDialog()
  }

  private fun produceAndViewThreeHintsInState13() {
    submitWrongAnswerToState13()
    produceAndViewNextHint(hintPosition = 0, submitAnswer = this::submitWrongAnswerToState13AndWait)
    produceAndViewNextHint(hintPosition = 1, submitAnswer = this::submitWrongAnswerToState13AndWait)
    produceAndViewNextHint(hintPosition = 2, submitAnswer = this::submitWrongAnswerToState13AndWait)
  }

  private fun produceAndViewFourHints() {
    // Cause three hints to show, and reveal each of them one at a time (to allow the later hints
    // to be shown).
    produceAndViewFirstHint()
    produceAndViewNextHint(hintPosition = 1, submitAnswer = this::submitWrongAnswerToState2AndWait)
    produceAndViewNextHint(hintPosition = 2, submitAnswer = this::submitWrongAnswerToState2AndWait)
    produceAndViewNextHint(hintPosition = 3, submitAnswer = this::submitWrongAnswerToState2AndWait)
  }

  private fun produceAndViewSolution(
    activityScenario: ActivityScenario<StateFragmentTestActivity>,
    revealedHintCount: Int
  ) {
    submitWrongAnswerToState2AndWait()
    openHintsAndSolutionsDialog()
    pressRevealSolutionButton(revealedHintCount)
    clickConfirmRevealSolutionButton(activityScenario)
    closeHintsAndSolutionsDialog()
  }

  private fun clickConfirmRevealSolutionButton(
    activityScenario: ActivityScenario<StateFragmentTestActivity>
  ) {
    // See https://github.com/robolectric/robolectric/issues/5158 for context. It seems Robolectric
    // has some issues interacting with alert dialogs. In this case, it finds and presses the button
    // with Espresso view actions, but that button click doesn't actually lead to the click listener
    // being called.
    activityScenario.onActivity { activity ->
      val hintAndSolutionDialogFragment = activity.supportFragmentManager.findFragmentByTag(
        TAG_HINTS_AND_SOLUTION_DIALOG
      )
      val revealSolutionDialogFragment =
        hintAndSolutionDialogFragment?.childFragmentManager?.findFragmentByTag(
          TAG_REVEAL_SOLUTION_DIALOG
        ) as? DialogFragment
      val positiveButton =
        revealSolutionDialogFragment?.dialog
          ?.findViewById<View>(android.R.id.button1)
      assertThat(checkNotNull(positiveButton).performClick()).isTrue()
    }
  }

  /**
   * Appends the specified text to a view. This is needed because Robolectric doesn't seem to
   * properly input digits for text views using 'android:digits'. See
   * https://github.com/robolectric/robolectric/issues/5110 for specifics.
   */
  private fun appendText(text: String): ViewAction {
    return object : ViewAction {
      override fun getDescription(): String {
        return "appendText($text)"
      }

      override fun getConstraints(): Matcher<View> {
        return allOf(isEnabled())
      }

      override fun perform(uiController: UiController?, view: View?) {
        (view as? EditText)?.append(text)
        testCoroutineDispatchers.runCurrent()
      }
    }
  }

  @Module
  class TestModule {
    // Do not use caching to ensure URLs are always used as the main data source when loading audio.
    @Provides
    @CacheAssetsLocally
    fun provideCacheAssetsLocally(): Boolean = false
  }

  // TODO(#59): Figure out a way to reuse modules instead of needing to re-declare them.
  @Singleton
  @Component(
    modules = [
      TestModule::class, TestDispatcherModule::class, ApplicationModule::class,
      NetworkModule::class, LoggerModule::class, ContinueModule::class, FractionInputModule::class,
      ItemSelectionInputModule::class, MultipleChoiceInputModule::class,
      NumberWithUnitsRuleModule::class, NumericInputRuleModule::class, TextInputRuleModule::class,
      DragDropSortInputModule::class, ImageClickInputModule::class, InteractionsModule::class,
      GcsResourceModule::class, GlideImageLoaderModule::class, ImageParsingModule::class,
      HtmlParserEntityTypeModule::class, QuestionModule::class, TestLogReportingModule::class,
      TestAccessibilityModule::class, LogStorageModule::class
    ]
  )
  interface TestApplicationComponent : ApplicationComponent {
    @Component.Builder
    interface Builder : ApplicationComponent.Builder

    fun inject(stateFragmentLocalTest: StateFragmentLocalTest)
  }

  class TestApplication : Application(), ActivityComponentFactory {
    private val component: TestApplicationComponent by lazy {
      DaggerStateFragmentLocalTest_TestApplicationComponent.builder()
        .setApplication(this)
        .build() as TestApplicationComponent
    }

    fun inject(stateFragmentLocalTest: StateFragmentLocalTest) {
      component.inject(stateFragmentLocalTest)
    }

    override fun createActivityComponent(activity: AppCompatActivity): ActivityComponent {
      return component.getActivityComponentBuilderProvider().get().setActivity(activity).build()
    }
  }

  private fun scrollToViewType(viewType: StateItemViewModel.ViewType): ViewAction {
    return scrollToHolder(StateViewHolderTypeMatcher(viewType))
  }

  /**
   * [BaseMatcher] that matches against the first occurrence of the specified view holder type in
   * StateFragment's RecyclerView.
   */
  private class StateViewHolderTypeMatcher(
    private val viewType: StateItemViewModel.ViewType
  ) : BaseMatcher<ViewHolder>() {
    override fun describeTo(description: Description?) {
      description?.appendText("item view type of $viewType")
    }

    override fun matches(item: Any?): Boolean {
      return (item as? ViewHolder)?.itemViewType == viewType.ordinal
    }
  }
}<|MERGE_RESOLUTION|>--- conflicted
+++ resolved
@@ -101,22 +101,15 @@
     createAudioUrl(explorationId = "MjZzEVOG47_1", audioFileName = "content-en-ouqm7j21vt8.mp3")
   private val audioDataSource1 = DataSource.toDataSource(AUDIO_URL_1, /* headers= */ null)
 
-<<<<<<< HEAD
   @Inject
   lateinit var profileTestHelper: ProfileTestHelper
 
-  @InternalCoroutinesApi
   @Inject
   lateinit var testCoroutineDispatchers: TestCoroutineDispatchers
 
   @Inject
   @field:ApplicationContext
   lateinit var context: Context
-=======
-  @Inject lateinit var profileTestHelper: ProfileTestHelper
-  @Inject lateinit var testCoroutineDispatchers: TestCoroutineDispatchers
-  @Inject @field:ApplicationContext lateinit var context: Context
->>>>>>> 8b6734d0
 
   private val internalProfileId: Int = 1
 
@@ -242,9 +235,6 @@
   }
 
   @Test
-<<<<<<< HEAD
-  @InternalCoroutinesApi
-  @ExperimentalCoroutinesApi
   fun testStateFragment_submitTwoWrongAnswers_checkPreviousHeaderVisible() {
     launchForExploration(FRACTIONS_EXPLORATION_ID_1).use {
       startPlayingExploration()
@@ -257,8 +247,6 @@
   }
 
   @Test
-  @InternalCoroutinesApi
-  @ExperimentalCoroutinesApi
   fun testStateFragment_submitTwoWrongAnswers_checkPreviousHeaderCollapsed() {
     launchForExploration(FRACTIONS_EXPLORATION_ID_1).use {
       startPlayingExploration()
@@ -272,8 +260,6 @@
   }
 
   @Test
-  @InternalCoroutinesApi
-  @ExperimentalCoroutinesApi
   fun testStateFragment_submitTwoWrongAnswers_expandPreviousResponse_checkPreviousHeaderExpanded() {
     launchForExploration(FRACTIONS_EXPLORATION_ID_1).use {
       startPlayingExploration()
@@ -284,13 +270,11 @@
       onView(withId(R.id.previous_response_header)).check(matches(isDisplayed()))
       onView(withId(R.id.state_recycler_view)).perform(scrollToViewType(PREVIOUS_RESPONSES_HEADER))
       onView(withId(R.id.previous_response_header)).perform(click())
-      onView(withId(R.id.state_recycler_view)).check(matches(hasChildCount(/* childCount= */ 7)))
-    }
-  }
-
-  @Test
-  @InternalCoroutinesApi
-  @ExperimentalCoroutinesApi
+      onView(withId(R.id.state_recycler_view)).check(matches(hasChildCount(/* childCount= */ 6)))
+    }
+  }
+
+  @Test
   fun testStateFragment_submitTwoWrongAnswers_expandPreviousResponse_collapsePreviousResponse_checkPreviousHeaderCollapsed() { // ktlint-disable max-line-length
     launchForExploration(FRACTIONS_EXPLORATION_ID_1).use {
       startPlayingExploration()
@@ -302,7 +286,7 @@
       onView(withId(R.id.state_recycler_view)).check(matches(hasChildCount(/* childCount= */ 5)))
       onView(withId(R.id.state_recycler_view)).perform(scrollToViewType(PREVIOUS_RESPONSES_HEADER))
       onView(withSubstring("Previous Responses")).perform(click())
-      onView(withId(R.id.state_recycler_view)).check(matches(hasChildCount(/* childCount= */ 7)))
+      onView(withId(R.id.state_recycler_view)).check(matches(hasChildCount(/* childCount= */ 6)))
       onView(withId(R.id.state_recycler_view)).perform(scrollToViewType(PREVIOUS_RESPONSES_HEADER))
       onView(withSubstring("Previous Responses")).perform(click())
       onView(withId(R.id.state_recycler_view)).check(matches(hasChildCount(/* childCount= */ 5)))
@@ -310,10 +294,6 @@
   }
 
   @Test
-  @InternalCoroutinesApi
-  @ExperimentalCoroutinesApi
-=======
->>>>>>> 8b6734d0
   fun testStateFragment_nextState_submitInitialWrongAnswer_noHintAvailable() {
     launchForExploration(FRACTIONS_EXPLORATION_ID_1).use {
       startPlayingExploration()
