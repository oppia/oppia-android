--- conflicted
+++ resolved
@@ -16,13 +16,10 @@
 import org.junit.Test
 import org.junit.runner.RunWith
 import org.oppia.app.R
-<<<<<<< HEAD
+import org.oppia.app.options.APP_LANGUAGE
 import org.oppia.app.options.AUDIO_LANGUAGE
+import org.oppia.app.options.AppLanguageActivity
 import org.oppia.app.options.DefaultAudioActivity
-=======
-import org.oppia.app.options.APP_LANGUAGE
-import org.oppia.app.options.AppLanguageActivity
->>>>>>> 1a18bc27
 import org.oppia.app.options.OptionsActivity
 import org.oppia.app.options.STORY_TEXT_SIZE
 import org.oppia.app.options.StoryTextSizeActivity
@@ -65,39 +62,44 @@
   }
 
   @Test
-<<<<<<< HEAD
-  fun testAudioLanguage_clickDefaultAudioLanguage_checkSendingTheCorrectIntent() {
-=======
   fun testAppLanguage_clickAppLanguage_checkSendingTheCorrectIntent() {
->>>>>>> 1a18bc27
     launch<OptionsActivity>(createOptionActivityIntent(0, true)).use {
       onView(
         atPositionOnView(
           R.id.options_recyclerview,
-<<<<<<< HEAD
-          2,
-          R.id.audio_laguage_item_layout
-=======
           1,
           R.id.app_language_item_layout
->>>>>>> 1a18bc27
         )
       ).perform(
         click()
       )
-<<<<<<< HEAD
+      intended(hasComponent(AppLanguageActivity::class.java.name))
+      intended(
+        hasExtra(
+          AppLanguageActivity.KEY_APP_LANGUAGE_PREFERENCE_TITLE,
+          APP_LANGUAGE
+        )
+      )
+    }
+  }
+
+  @Test
+  fun testAudioLanguage_clickDefaultAudioLanguage_checkSendingTheCorrectIntent() {
+    launch<OptionsActivity>(createOptionActivityIntent(0, true)).use {
+      onView(
+        atPositionOnView(
+          R.id.options_recyclerview,
+          2,
+          R.id.audio_laguage_item_layout
+        )
+      ).perform(
+        click()
+      )
       intended(hasComponent(DefaultAudioActivity::class.java.name))
       intended(
         hasExtra(
           DefaultAudioActivity.KEY_AUDIO_LANGUAGE_PREFERENCE_TITLE,
           AUDIO_LANGUAGE
-=======
-      intended(hasComponent(AppLanguageActivity::class.java.name))
-      intended(
-        hasExtra(
-          AppLanguageActivity.KEY_APP_LANGUAGE_PREFERENCE_TITLE,
-          APP_LANGUAGE
->>>>>>> 1a18bc27
         )
       )
     }
