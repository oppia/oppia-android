package org.oppia.app.topic.revisioncard

import android.app.Application
import androidx.appcompat.app.AppCompatActivity
import androidx.test.core.app.ActivityScenario
import androidx.test.core.app.ApplicationProvider
import androidx.test.ext.junit.runners.AndroidJUnit4
import com.google.common.truth.Truth.assertThat
import dagger.Component
import org.junit.Before
import org.junit.Test
import org.junit.runner.RunWith
import org.oppia.app.activity.ActivityComponent
import org.oppia.app.application.ActivityComponentFactory
import org.oppia.app.application.ApplicationComponent
import org.oppia.app.application.ApplicationModule
import org.oppia.app.model.EventLog
import org.oppia.app.model.EventLog.Context.ActivityContextCase.REVISION_CARD_CONTEXT
import org.oppia.data.backends.gae.NetworkModule
import org.oppia.domain.classify.InteractionsModule
import org.oppia.domain.classify.rules.continueinteraction.ContinueModule
import org.oppia.domain.classify.rules.dragAndDropSortInput.DragDropSortInputModule
import org.oppia.domain.classify.rules.fractioninput.FractionInputModule
import org.oppia.domain.classify.rules.imageClickInput.ImageClickInputModule
import org.oppia.domain.classify.rules.itemselectioninput.ItemSelectionInputModule
import org.oppia.domain.classify.rules.multiplechoiceinput.MultipleChoiceInputModule
import org.oppia.domain.classify.rules.numberwithunits.NumberWithUnitsRuleModule
import org.oppia.domain.classify.rules.numericinput.NumericInputRuleModule
import org.oppia.domain.classify.rules.textinput.TextInputRuleModule
import org.oppia.domain.onboarding.ExpirationMetaDataRetrieverModule
import org.oppia.domain.oppialogger.LogStorageModule
import org.oppia.domain.question.QuestionModule
import org.oppia.domain.topic.FRACTIONS_TOPIC_ID
import org.oppia.domain.topic.PrimeTopicAssetsControllerModule
import org.oppia.domain.topic.SUBTOPIC_TOPIC_ID
import org.oppia.testing.FakeEventLogger
import org.oppia.testing.TestAccessibilityModule
import org.oppia.testing.TestDispatcherModule
import org.oppia.testing.TestLogReportingModule
import org.oppia.util.caching.testing.CachingTestModule
import org.oppia.util.gcsresource.GcsResourceModule
import org.oppia.util.logging.LoggerModule
import org.oppia.util.parser.GlideImageLoaderModule
import org.oppia.util.parser.HtmlParserEntityTypeModule
import org.oppia.util.parser.ImageParsingModule
import org.robolectric.annotation.Config
import org.robolectric.annotation.LooperMode
import javax.inject.Inject
import javax.inject.Singleton

@RunWith(AndroidJUnit4::class)
@LooperMode(LooperMode.Mode.PAUSED)
@Config(
  application = RevisionCardActivityLocalTest.TestApplication::class,
  qualifiers = "port-xxhdpi"
)
class RevisionCardActivityLocalTest {

  private val internalProfileId = 1

  @Inject
  lateinit var fakeEventLogger: FakeEventLogger

  @Before
  fun setUp() {
    setUpTestApplicationComponent()
  }

  @Test
  fun testRevisionCard_onLaunch_logsEvent() {
    ActivityScenario.launch<RevisionCardActivity>(
      RevisionCardActivity.createRevisionCardActivityIntent(
        ApplicationProvider.getApplicationContext(),
        internalProfileId,
        FRACTIONS_TOPIC_ID,
        SUBTOPIC_TOPIC_ID
      )
    ).use {
      val event = fakeEventLogger.getMostRecentEvent()

      assertThat(event.context.activityContextCase).isEqualTo(REVISION_CARD_CONTEXT)
      assertThat(event.priority).isEqualTo(EventLog.Priority.ESSENTIAL)
      assertThat(event.actionName).isEqualTo(EventLog.EventAction.OPEN_REVISION_CARD)
    }
  }

  private fun setUpTestApplicationComponent() {
    ApplicationProvider.getApplicationContext<TestApplication>().inject(this)
  }

  // TODO(#59): Figure out a way to reuse modules instead of needing to re-declare them.
  @Singleton
  @Component(
    modules = [
      TestDispatcherModule::class, ApplicationModule::class, NetworkModule::class,
      LoggerModule::class, ContinueModule::class, FractionInputModule::class,
      ItemSelectionInputModule::class, MultipleChoiceInputModule::class,
      NumberWithUnitsRuleModule::class, NumericInputRuleModule::class, TextInputRuleModule::class,
      DragDropSortInputModule::class, InteractionsModule::class, GcsResourceModule::class,
      GlideImageLoaderModule::class, ImageParsingModule::class, HtmlParserEntityTypeModule::class,
      QuestionModule::class, TestLogReportingModule::class, TestAccessibilityModule::class,
<<<<<<< HEAD
      ImageClickInputModule::class, LogStorageModule::class,
      ExpirationMetaDataRetrieverModule::class
=======
      ImageClickInputModule::class, LogStorageModule::class, CachingTestModule::class,
      PrimeTopicAssetsControllerModule::class
>>>>>>> df7ebdea
    ]
  )
  interface TestApplicationComponent : ApplicationComponent {
    @Component.Builder
    interface Builder : ApplicationComponent.Builder

    fun inject(revisionCardActivityLocalTest: RevisionCardActivityLocalTest)
  }

  class TestApplication : Application(), ActivityComponentFactory {
    private val component: TestApplicationComponent by lazy {
      DaggerRevisionCardActivityLocalTest_TestApplicationComponent.builder()
        .setApplication(this)
        .build() as TestApplicationComponent
    }

    fun inject(revisionCardActivityLocalTest: RevisionCardActivityLocalTest) {
      component.inject(revisionCardActivityLocalTest)
    }

    override fun createActivityComponent(activity: AppCompatActivity): ActivityComponent {
      return component.getActivityComponentBuilderProvider().get().setActivity(activity).build()
    }
  }
}<|MERGE_RESOLUTION|>--- conflicted
+++ resolved
@@ -99,13 +99,8 @@
       DragDropSortInputModule::class, InteractionsModule::class, GcsResourceModule::class,
       GlideImageLoaderModule::class, ImageParsingModule::class, HtmlParserEntityTypeModule::class,
       QuestionModule::class, TestLogReportingModule::class, TestAccessibilityModule::class,
-<<<<<<< HEAD
-      ImageClickInputModule::class, LogStorageModule::class,
-      ExpirationMetaDataRetrieverModule::class
-=======
       ImageClickInputModule::class, LogStorageModule::class, CachingTestModule::class,
-      PrimeTopicAssetsControllerModule::class
->>>>>>> df7ebdea
+      PrimeTopicAssetsControllerModule::class, ExpirationMetaDataRetrieverModule::class
     ]
   )
   interface TestApplicationComponent : ApplicationComponent {
