--- conflicted
+++ resolved
@@ -110,12 +110,8 @@
       ImageClickInputModule::class, LogStorageModule::class, CachingTestModule::class,
       PrimeTopicAssetsControllerModule::class, ExpirationMetaDataRetrieverModule::class,
       ViewBindingShimModule::class, RatioInputModule::class,
-<<<<<<< HEAD
-      ApplicationStartupListenerModule::class, LogUploadWorkerModule::class,
-      WorkManagerConfigurationModule::class
-=======
-      ApplicationStartupListenerModule::class, HintsAndSolutionConfigModule::class
->>>>>>> fcb3e4b8
+      ApplicationStartupListenerModule::class, HintsAndSolutionConfigModule::class,
+      LogUploadWorkerModule::class, WorkManagerConfigurationModule::class
     ]
   )
   interface TestApplicationComponent : ApplicationComponent, ApplicationInjector {
