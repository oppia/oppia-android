<?xml version="1.0" encoding="utf-8"?>
<layout xmlns:android="http://schemas.android.com/apk/res/android"
  xmlns:app="http://schemas.android.com/apk/res-auto">

  <data>

    <variable
      name="viewModel"
      type="org.oppia.android.app.profile.ProfileChooserViewModel" />
  </data>

  <androidx.constraintlayout.widget.ConstraintLayout
    android:layout_width="match_parent"
    android:layout_height="match_parent">

    <androidx.core.widget.NestedScrollView
      android:layout_width="match_parent"
      android:layout_height="match_parent"
      android:background="@color/component_color_profile_chooser_activity_background_color"
      android:overScrollMode="never"
      android:scrollbars="none">

      <androidx.constraintlayout.widget.ConstraintLayout
        android:id="@+id/profile_chooser_container"
        android:layout_width="match_parent"
        android:layout_height="match_parent">

        <ImageView
          android:id="@+id/profile_chooser_language_icon"
          android:layout_width="48dp"
          android:layout_height="48dp"
          android:layout_marginEnd="36dp"
          android:paddingStart="4dp"
          android:paddingTop="20dp"
          android:paddingEnd="20dp"
          android:visibility="gone"
          app:layout_constraintEnd_toEndOf="parent"
          app:layout_constraintTop_toTopOf="parent"
          app:srcCompat="@drawable/ic_language_icon_grey_24dp" />

        <TextView
          style="@style/Subtitle1ViewCenter"
          android:minHeight="48dp"
          android:paddingTop="20dp"
<<<<<<< HEAD
          android:text="@string/profile_chooser_activity_profile_chooser_language"
          android:textColor="@color/profile_chooser_grey_text"
=======
          android:text="@string/profile_chooser_language"
          android:textColor="@color/component_color_profile_chooser_activity_secondary_options_color"
>>>>>>> d48b4fa9
          android:visibility="gone"
          app:layout_constraintEnd_toStartOf="@+id/profile_chooser_language_icon"
          app:layout_constraintTop_toTopOf="parent" />

        <TextView
          android:id="@+id/profile_select_text"
          style="@style/Heading1"
          android:layout_marginStart="36dp"
          android:layout_marginTop="@dimen/profile_chooser_fragment_profile_select_text_margin_top"
          android:layout_marginEnd="36dp"
<<<<<<< HEAD
          android:text="@string/profile_chooser_activity_profile_chooser_select"
          android:textColor="@color/color_def_white"
=======
          android:text="@string/profile_chooser_select"
          android:textColor="@color/component_color_profile_chooser_activity_white_text_color"
>>>>>>> d48b4fa9
          app:layout_constraintStart_toStartOf="parent"
          app:layout_constraintTop_toTopOf="parent" />

        <androidx.recyclerview.widget.RecyclerView
          android:id="@+id/profile_recycler_view"
          android:layout_width="match_parent"
          android:layout_height="match_parent"
          android:layout_marginStart="32dp"
          android:layout_marginTop="@dimen/profile_chooser_fragment_profile_recycler_view_margin_top"
          android:layout_marginEnd="32dp"
          android:clipToPadding="false"
          android:fadingEdge="horizontal"
          android:fadingEdgeLength="72dp"
          android:orientation="vertical"
          android:overScrollMode="never"
          android:paddingBottom="@dimen/bottom_white_space"
          android:requiresFadingEdge="vertical"
          android:scrollbars="none"
          android:tag="profile_recycler_view"
          app:data="@{viewModel.profiles}"
          app:layout_constraintBottom_toBottomOf="parent"
          app:layout_constraintTop_toBottomOf="@id/profile_select_text" />
      </androidx.constraintlayout.widget.ConstraintLayout>
    </androidx.core.widget.NestedScrollView>

    <View
      android:layout_width="match_parent"
      android:layout_height="128dp"
      android:background="@drawable/profile_chooser_gradient"
      app:layout_constraintBottom_toBottomOf="parent"
      app:layout_constraintEnd_toEndOf="parent"
      app:layout_constraintStart_toStartOf="parent" />

    <LinearLayout
      android:id="@+id/administrator_controls_linear_layout"
      android:layout_width="wrap_content"
      android:layout_height="wrap_content"
      android:onClick="@{(v) -> viewModel.onAdministratorControlsButtonClicked()}"
      android:orientation="horizontal"
      app:layout_constraintBottom_toBottomOf="parent"
      app:layout_constraintEnd_toEndOf="parent">

      <TextView
        style="@style/Subtitle1ViewCenter"
        android:layout_marginBottom="24dp"
        android:minHeight="48dp"
<<<<<<< HEAD
        android:text="@string/profile_chooser_activity_profile_chooser_administrator_controls"
        android:textColor="@color/profile_chooser_grey_text" />
=======
        android:text="@string/profile_chooser_administrator_controls"
        android:textColor="@color/component_color_profile_chooser_activity_secondary_options_color" />
>>>>>>> d48b4fa9

      <ImageView
        android:id="@+id/profile_chooser_setting_icon"
        android:layout_width="48dp"
        android:layout_height="48dp"
        android:layout_marginEnd="4dp"
        android:layout_marginBottom="24dp"
        android:paddingStart="8dp"
        android:paddingTop="12dp"
        android:paddingEnd="16dp"
        android:paddingBottom="12dp"
        app:srcCompat="@drawable/ic_settings_grey_48dp" />
    </LinearLayout>
  </androidx.constraintlayout.widget.ConstraintLayout>
</layout><|MERGE_RESOLUTION|>--- conflicted
+++ resolved
@@ -42,13 +42,8 @@
           style="@style/Subtitle1ViewCenter"
           android:minHeight="48dp"
           android:paddingTop="20dp"
-<<<<<<< HEAD
           android:text="@string/profile_chooser_activity_profile_chooser_language"
-          android:textColor="@color/profile_chooser_grey_text"
-=======
-          android:text="@string/profile_chooser_language"
           android:textColor="@color/component_color_profile_chooser_activity_secondary_options_color"
->>>>>>> d48b4fa9
           android:visibility="gone"
           app:layout_constraintEnd_toStartOf="@+id/profile_chooser_language_icon"
           app:layout_constraintTop_toTopOf="parent" />
@@ -59,13 +54,8 @@
           android:layout_marginStart="36dp"
           android:layout_marginTop="@dimen/profile_chooser_fragment_profile_select_text_margin_top"
           android:layout_marginEnd="36dp"
-<<<<<<< HEAD
           android:text="@string/profile_chooser_activity_profile_chooser_select"
-          android:textColor="@color/color_def_white"
-=======
-          android:text="@string/profile_chooser_select"
           android:textColor="@color/component_color_profile_chooser_activity_white_text_color"
->>>>>>> d48b4fa9
           app:layout_constraintStart_toStartOf="parent"
           app:layout_constraintTop_toTopOf="parent" />
 
@@ -112,13 +102,8 @@
         style="@style/Subtitle1ViewCenter"
         android:layout_marginBottom="24dp"
         android:minHeight="48dp"
-<<<<<<< HEAD
         android:text="@string/profile_chooser_activity_profile_chooser_administrator_controls"
-        android:textColor="@color/profile_chooser_grey_text" />
-=======
-        android:text="@string/profile_chooser_administrator_controls"
         android:textColor="@color/component_color_profile_chooser_activity_secondary_options_color" />
->>>>>>> d48b4fa9
 
       <ImageView
         android:id="@+id/profile_chooser_setting_icon"
