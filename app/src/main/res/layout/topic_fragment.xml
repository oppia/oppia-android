<?xml version="1.0" encoding="utf-8"?>
<layout xmlns:android="http://schemas.android.com/apk/res/android"
  xmlns:app="http://schemas.android.com/apk/res-auto">

  <androidx.constraintlayout.widget.ConstraintLayout
    android:layout_width="match_parent"
    android:layout_height="match_parent">

    <com.google.android.material.appbar.AppBarLayout
<<<<<<< HEAD
      android:id="@+id/appBarLayout"
      android:layout_width="match_parent"
      android:layout_height="wrap_content"
      android:theme="@style/ThemeOverlay.AppCompat.Dark.ActionBar"
=======
      android:id="@+id/topic_app_bar_layout"
      android:layout_width="match_parent"
      android:layout_height="wrap_content"
      android:theme="@style/ThemeOverlay.AppCompat.ActionBar"
>>>>>>> d1277989
      app:layout_constraintBottom_toTopOf="@+id/topic_tabs_viewpager"
      app:layout_constraintEnd_toEndOf="parent"
      app:layout_constraintStart_toStartOf="parent"
      app:layout_constraintTop_toTopOf="parent">

      <androidx.appcompat.widget.Toolbar
        android:id="@+id/toolbar"
        android:layout_width="match_parent"
        android:layout_height="?attr/actionBarSize"
        android:background="?attr/colorPrimary"
<<<<<<< HEAD
        app:popupTheme="@style/ThemeOverlay.AppCompat.Dark" />
=======
        app:titleTextColor="@color/white"
        app:popupTheme="@style/ThemeOverlay.AppCompat.Light" />
>>>>>>> d1277989

      <com.google.android.material.tabs.TabLayout
        android:id="@+id/topic_tabs_container"
        android:layout_width="match_parent"
        android:layout_height="wrap_content"
        app:tabBackground="@color/colorPrimary"
        app:tabGravity="fill"
        app:tabIndicatorColor="@android:color/white"
        app:tabIndicatorHeight="2dp"
        app:tabMode="fixed"
        app:tabTextAppearance="@android:style/TextAppearance.DeviceDefault.Widget.TabWidget"
        app:tabTextColor="@android:color/white" />
    </com.google.android.material.appbar.AppBarLayout>

    <androidx.viewpager.widget.ViewPager
      android:id="@+id/topic_tabs_viewpager"
      android:layout_width="match_parent"
      android:layout_height="0dp"
      app:layout_constraintBottom_toBottomOf="parent"
      app:layout_constraintEnd_toEndOf="parent"
      app:layout_constraintStart_toStartOf="parent"
<<<<<<< HEAD
      app:layout_constraintTop_toBottomOf="@+id/appBarLayout" />
=======
      app:layout_constraintTop_toBottomOf="@+id/topic_app_bar_layout" />
>>>>>>> d1277989
  </androidx.constraintlayout.widget.ConstraintLayout>
</layout><|MERGE_RESOLUTION|>--- conflicted
+++ resolved
@@ -7,17 +7,10 @@
     android:layout_height="match_parent">
 
     <com.google.android.material.appbar.AppBarLayout
-<<<<<<< HEAD
-      android:id="@+id/appBarLayout"
-      android:layout_width="match_parent"
-      android:layout_height="wrap_content"
-      android:theme="@style/ThemeOverlay.AppCompat.Dark.ActionBar"
-=======
       android:id="@+id/topic_app_bar_layout"
       android:layout_width="match_parent"
       android:layout_height="wrap_content"
       android:theme="@style/ThemeOverlay.AppCompat.ActionBar"
->>>>>>> d1277989
       app:layout_constraintBottom_toTopOf="@+id/topic_tabs_viewpager"
       app:layout_constraintEnd_toEndOf="parent"
       app:layout_constraintStart_toStartOf="parent"
@@ -28,12 +21,8 @@
         android:layout_width="match_parent"
         android:layout_height="?attr/actionBarSize"
         android:background="?attr/colorPrimary"
-<<<<<<< HEAD
-        app:popupTheme="@style/ThemeOverlay.AppCompat.Dark" />
-=======
         app:titleTextColor="@color/white"
         app:popupTheme="@style/ThemeOverlay.AppCompat.Light" />
->>>>>>> d1277989
 
       <com.google.android.material.tabs.TabLayout
         android:id="@+id/topic_tabs_container"
@@ -55,10 +44,6 @@
       app:layout_constraintBottom_toBottomOf="parent"
       app:layout_constraintEnd_toEndOf="parent"
       app:layout_constraintStart_toStartOf="parent"
-<<<<<<< HEAD
-      app:layout_constraintTop_toBottomOf="@+id/appBarLayout" />
-=======
       app:layout_constraintTop_toBottomOf="@+id/topic_app_bar_layout" />
->>>>>>> d1277989
   </androidx.constraintlayout.widget.ConstraintLayout>
 </layout>