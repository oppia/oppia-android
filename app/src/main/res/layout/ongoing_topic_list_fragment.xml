<?xml version="1.0" encoding="utf-8"?>
<layout xmlns:android="http://schemas.android.com/apk/res/android"
  xmlns:app="http://schemas.android.com/apk/res-auto">

  <data>

    <variable
      name="viewModel"
      type="org.oppia.android.app.ongoingtopiclist.OngoingTopicListViewModel" />
  </data>

  <androidx.constraintlayout.widget.ConstraintLayout
    android:layout_width="match_parent"
    android:layout_height="match_parent"
    android:background="@color/component_color_ongoing_progress_activity_background_color">

    <com.google.android.material.appbar.AppBarLayout
      android:id="@+id/ongoing_topic_list_app_bar_layout"
      android:layout_width="0dp"
      android:layout_height="wrap_content"
      android:theme="@style/ThemeOverlay.AppCompat.Dark.ActionBar"
      app:layout_constraintEnd_toEndOf="parent"
      app:layout_constraintStart_toStartOf="parent"
      app:layout_constraintTop_toTopOf="parent">

      <androidx.appcompat.widget.Toolbar
        android:id="@+id/ongoing_topic_list_toolbar"
        android:layout_width="match_parent"
<<<<<<< HEAD
        android:layout_height="wrap_content"
        android:background="?attr/colorPrimary"
=======
        android:layout_height="?attr/actionBarSize"
        android:background="@color/component_color_ongoing_progress_activity_toolbar_color"
>>>>>>> ac68f842
        android:fontFamily="sans-serif"
        android:minHeight="?attr/actionBarSize"
        app:navigationContentDescription="@string/navigate_up"
        app:navigationIcon="?attr/homeAsUpIndicator"
        app:title="@string/topics_in_progress"
        app:titleTextAppearance="@style/ToolbarTextAppearance"
        app:titleTextColor="@color/color_def_white" />
    </com.google.android.material.appbar.AppBarLayout>

    <FrameLayout
      android:layout_width="0dp"
      android:layout_height="0dp"
      app:layout_constraintBottom_toBottomOf="parent"
      app:layout_constraintEnd_toEndOf="parent"
      app:layout_constraintStart_toStartOf="parent"
      app:layout_constraintTop_toBottomOf="@id/ongoing_topic_list_app_bar_layout">

      <androidx.recyclerview.widget.RecyclerView
        android:id="@+id/ongoing_topic_list"
        android:layout_width="match_parent"
        android:layout_height="match_parent"
        android:clipToPadding="false"
        android:overScrollMode="never"
        android:paddingStart="@dimen/ongoing_topic_list_fragment_padding_start"
        android:paddingTop="@dimen/ongoing_topic_list_fragment_padding_top"
        android:paddingEnd="@dimen/ongoing_topic_list_fragment_padding_end"
        android:paddingBottom="@dimen/ongoing_topic_list_fragment_padding_bottom"
        android:scrollbars="none"
        android:tag="@string/ongoing_recycler_view_tag"
        app:data="@{viewModel.ongoingTopicListViewModelLiveData}" />

      <View
        android:id="@+id/ongoing_topic_list_shadow_view"
        android:layout_width="match_parent"
        android:layout_height="6dp"
        android:background="@drawable/toolbar_drop_shadow" />
    </FrameLayout>
  </androidx.constraintlayout.widget.ConstraintLayout>
</layout><|MERGE_RESOLUTION|>--- conflicted
+++ resolved
@@ -26,13 +26,8 @@
       <androidx.appcompat.widget.Toolbar
         android:id="@+id/ongoing_topic_list_toolbar"
         android:layout_width="match_parent"
-<<<<<<< HEAD
         android:layout_height="wrap_content"
-        android:background="?attr/colorPrimary"
-=======
-        android:layout_height="?attr/actionBarSize"
         android:background="@color/component_color_ongoing_progress_activity_toolbar_color"
->>>>>>> ac68f842
         android:fontFamily="sans-serif"
         android:minHeight="?attr/actionBarSize"
         app:navigationContentDescription="@string/navigate_up"
