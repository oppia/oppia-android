--- conflicted
+++ resolved
@@ -67,11 +67,8 @@
         style="@style/Subtitle2"
         android:layout_width="0dp"
         android:layout_height="wrap_content"
-<<<<<<< HEAD
         android:layout_marginEnd="8dp"
-=======
         android:textColor="@color/component_color_shared_secondary_1_text_color"
->>>>>>> 13b07e7c
         app:layout_constraintBottom_toBottomOf="@+id/profile_edit_image"
         app:layout_constraintEnd_toEndOf="parent"
         app:layout_constraintStart_toStartOf="@+id/profile_edit_name"
