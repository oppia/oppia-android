<layout xmlns:android="http://schemas.android.com/apk/res/android"
        xmlns:app="http://schemas.android.com/apk/res-auto">
  <data>
    <variable
      name="htmlContent"
      type="CharSequence"/>
    <variable
      name="viewModel"
      type="org.oppia.app.player.state.itemviewmodel.SelectionInteractionContentViewModel"/>
  </data>

  <RelativeLayout
    android:id="@+id/checkbox_container"
    android:layout_width="match_parent"
    android:layout_height="wrap_content"
    android:minHeight="48dp"
    android:layout_margin="4dp"
<<<<<<< HEAD
=======
    android:gravity="center_vertical"
    android:enabled="@{!viewModel.isReadOnly}"
>>>>>>> 240a3b23
    android:onClick="@{(v) -> viewModel.handleItemClicked()}">
    <androidx.appcompat.widget.AppCompatCheckBox
      android:id="@+id/item_selection_checkbox"
      android:layout_width="wrap_content"
      android:layout_height="wrap_content"
      android:padding="4dp"
      android:clickable="false"
      android:checked="@{viewModel.answerSelected}"
      app:buttonTint="@color/oppiaDarkBlue"/>
    <TextView
      android:id="@+id/item_selection_contents_text_view"
      android:layout_width="match_parent"
      android:layout_height="wrap_content"
      android:layout_toEndOf="@+id/item_selection_checkbox"
      android:textSize="16sp"
      android:fontFamily="sans-serif"
      android:layout_marginStart="4dp"
      android:paddingTop="4dp"
      android:text="@{htmlContent}"
      android:textColor="@color/oppiaDarkBlue"/>
  </RelativeLayout>
</layout><|MERGE_RESOLUTION|>--- conflicted
+++ resolved
@@ -15,11 +15,7 @@
     android:layout_height="wrap_content"
     android:minHeight="48dp"
     android:layout_margin="4dp"
-<<<<<<< HEAD
-=======
     android:gravity="center_vertical"
-    android:enabled="@{!viewModel.isReadOnly}"
->>>>>>> 240a3b23
     android:onClick="@{(v) -> viewModel.handleItemClicked()}">
     <androidx.appcompat.widget.AppCompatCheckBox
       android:id="@+id/item_selection_checkbox"
