<?xml version="1.0" encoding="utf-8"?>
<layout xmlns:android="http://schemas.android.com/apk/res/android"
  xmlns:app="http://schemas.android.com/apk/res-auto">

  <data>

    <import type="android.view.View" />

    <import type="org.oppia.android.app.model.ChapterPlayState" />

    <variable
      name="htmlContent"
      type="CharSequence" />

    <variable
      name="viewModel"
      type="org.oppia.android.app.story.storyitemviewmodel.StoryChapterSummaryViewModel" />
  </data>

  <FrameLayout
    android:layout_width="match_parent"
    android:layout_height="wrap_content">

    <com.google.android.material.card.MaterialCardView
      android:id="@+id/story_chapter_card"
      android:layout_width="match_parent"
      android:layout_height="wrap_content"
      android:layout_marginStart="28dp"
      android:layout_marginTop="16dp"
      android:layout_marginEnd="28dp"
      android:layout_marginBottom="16dp"
      app:cardBackgroundColor="@color/component_color_story_activity_container_background_color"
      android:clickable="@{viewModel.chapterSummary.chapterPlayState != ChapterPlayState.NOT_PLAYABLE_MISSING_PREREQUISITES}"
      android:onClick="@{(v) -> viewModel.onExplorationClicked()}"
      app:cardCornerRadius="4dp"
      app:cardElevation="@{viewModel.chapterSummary.chapterPlayState != ChapterPlayState.NOT_PLAYABLE_MISSING_PREREQUISITES ? @dimen/story_chapter_card_playable_state_elevation : @dimen/story_chapter_card_not_playable_state_elevation}">

      <androidx.constraintlayout.widget.ConstraintLayout
        android:layout_width="match_parent"
        android:layout_height="wrap_content"
        android:clipToPadding="true">

        <org.oppia.android.app.customview.LessonThumbnailImageView
          android:id="@+id/chapter_thumbnail"
          android:layout_width="match_parent"
          android:layout_height="0dp"
          app:entityId="@{viewModel.storyId}"
          app:entityType="@{viewModel.entityType}"
          app:isBlurred="@{viewModel.chapterSummary.chapterPlayState == ChapterPlayState.NOT_PLAYABLE_MISSING_PREREQUISITES}"
          app:layout_constraintDimensionRatio="16:9"
          app:layout_constraintEnd_toEndOf="parent"
          app:layout_constraintStart_toStartOf="parent"
          app:layout_constraintTop_toTopOf="parent"
          app:lessonThumbnail="@{viewModel.chapterThumbnail}" />

        <View
          android:layout_width="match_parent"
          android:layout_height="0dp"
          android:alpha="0.5"
          android:background="@{viewModel.chapterThumbnail.backgroundColorRgb}"
          android:visibility="@{viewModel.chapterSummary.chapterPlayState == ChapterPlayState.NOT_PLAYABLE_MISSING_PREREQUISITES ? View.VISIBLE : View.INVISIBLE}"
          app:layout_constraintBottom_toBottomOf="@id/chapter_thumbnail"
          app:layout_constraintEnd_toEndOf="@id/chapter_thumbnail"
          app:layout_constraintStart_toStartOf="@id/chapter_thumbnail"
          app:layout_constraintTop_toTopOf="@id/chapter_thumbnail" />

        <ImageView
          android:layout_width="match_parent"
          android:layout_height="match_parent"
          android:scaleType="center"
          android:visibility="@{viewModel.chapterSummary.chapterPlayState == ChapterPlayState.NOT_PLAYABLE_MISSING_PREREQUISITES ? View.VISIBLE : View.INVISIBLE}"
          app:layout_constraintBottom_toBottomOf="@id/chapter_thumbnail"
          app:layout_constraintEnd_toEndOf="@id/chapter_thumbnail"
          app:layout_constraintStart_toStartOf="@id/chapter_thumbnail"
          app:layout_constraintTop_toTopOf="@id/chapter_thumbnail"
          app:srcCompat="@drawable/ic_baseline_lock_24" />

        <androidx.constraintlayout.widget.ConstraintLayout
          android:layout_width="match_parent"
          android:layout_height="wrap_content"
          android:minHeight="140dp"
          android:padding="8dp"
          app:layout_constraintBottom_toBottomOf="parent"
          app:layout_constraintEnd_toEndOf="parent"
          app:layout_constraintStart_toStartOf="parent"
          app:layout_constraintTop_toBottomOf="@id/chapter_thumbnail">

          <TextView
            android:id="@+id/chapter_title"
            android:layout_width="0dp"
            android:layout_height="wrap_content"
            android:layout_marginStart="8dp"
            android:layout_marginTop="4dp"
            android:layout_marginEnd="8dp"
            android:ellipsize="end"
            android:fontFamily="sans-serif-medium"
            android:maxLines="2"
            android:text="@{viewModel.computeChapterTitleText()}"
            android:textColor="@color/component_color_shared_primary_text_color"
            android:textSize="18sp"
            app:layout_constraintEnd_toEndOf="parent"
            app:layout_constraintStart_toStartOf="parent"
            app:layout_constraintTop_toTopOf="parent" />

          <TextView
            android:id="@+id/chapter_summary"
            style="@style/Body"
            android:layout_marginStart="8dp"
            android:layout_marginTop="8dp"
            android:layout_marginEnd="8dp"
            android:layout_marginBottom="4dp"
            android:text="@{htmlContent}"
            android:textColor="@color/component_color_shared_primary_text_color"
            android:textColorLink="@color/component_color_shared_link_text_color"
            app:layout_constraintBottom_toBottomOf="parent"
            app:layout_constraintEnd_toEndOf="parent"
            app:layout_constraintStart_toStartOf="parent"
            app:layout_constraintTop_toBottomOf="@id/chapter_title"
            app:layout_constraintVertical_bias="0.0" />

          <ImageView
            android:id="@+id/chapter_completed_tick"
            android:layout_width="wrap_content"
            android:layout_height="wrap_content"
            android:layout_marginEnd="8dp"
            android:layout_marginBottom="4dp"
<<<<<<< HEAD
            android:contentDescription="@{@string/chapter_summary_activity_chapter_completed}"
            app:srcCompat="@drawable/ic_check_24dp"
=======
            android:contentDescription="@{@string/chapter_completed}"
>>>>>>> edff0b59
            android:visibility="@{viewModel.chapterSummary.chapterPlayState == ChapterPlayState.COMPLETED ? View.VISIBLE : View.GONE}"
            app:layout_constraintBottom_toBottomOf="parent"
            app:layout_constraintEnd_toEndOf="parent"
            app:layout_constraintTop_toBottomOf="@+id/chapter_summary"
            app:layout_constraintVertical_bias="1.0"
            app:srcCompat="@drawable/ic_check_24dp"
            app:tint="@color/component_color_shared_check_icon_color" />
        </androidx.constraintlayout.widget.ConstraintLayout>
      </androidx.constraintlayout.widget.ConstraintLayout>
    </com.google.android.material.card.MaterialCardView>

    <FrameLayout
      android:layout_width="match_parent"
      android:layout_height="match_parent"
      android:layout_marginStart="28dp"
      android:layout_marginTop="16dp"
      android:layout_marginEnd="28dp"
      android:layout_marginBottom="16dp"
      android:background="@color/component_color_story_activity_container_background_color"
      android:visibility="@{viewModel.chapterSummary.chapterPlayState == ChapterPlayState.NOT_PLAYABLE_MISSING_PREREQUISITES ? View.VISIBLE : View.INVISIBLE}" />
  </FrameLayout>
</layout><|MERGE_RESOLUTION|>--- conflicted
+++ resolved
@@ -124,12 +124,7 @@
             android:layout_height="wrap_content"
             android:layout_marginEnd="8dp"
             android:layout_marginBottom="4dp"
-<<<<<<< HEAD
             android:contentDescription="@{@string/chapter_summary_activity_chapter_completed}"
-            app:srcCompat="@drawable/ic_check_24dp"
-=======
-            android:contentDescription="@{@string/chapter_completed}"
->>>>>>> edff0b59
             android:visibility="@{viewModel.chapterSummary.chapterPlayState == ChapterPlayState.COMPLETED ? View.VISIBLE : View.GONE}"
             app:layout_constraintBottom_toBottomOf="parent"
             app:layout_constraintEnd_toEndOf="parent"
