--- conflicted
+++ resolved
@@ -5,15 +5,11 @@
   <FrameLayout
     android:layout_width="match_parent"
     android:layout_height="match_parent"
-<<<<<<< HEAD
-    android:background="@color/component_color_recently_played_activity_background_color">
-=======
-    android:background="@color/color_def_white"
+    android:background="@color/component_color_recently_played_activity_background_color"
     app:layout_constraintBottom_toBottomOf="parent"
     app:layout_constraintEnd_toEndOf="parent"
     app:layout_constraintStart_toStartOf="parent"
     app:layout_constraintTop_toTopOf="parent">
->>>>>>> 162a50ef
 
     <androidx.recyclerview.widget.RecyclerView
       android:id="@+id/ongoing_story_recycler_view"
@@ -25,52 +21,10 @@
       android:paddingBottom="@dimen/recently_played_fragment_padding_bottom"
       android:scrollbars="none" />
 
-<<<<<<< HEAD
-      <androidx.appcompat.widget.Toolbar
-        android:id="@+id/recently_played_toolbar"
-        android:layout_width="match_parent"
-        android:layout_height="wrap_content"
-        android:background="@color/component_color_recently_played_activity_toolbar_color"
-        android:fontFamily="sans-serif"
-        android:minHeight="?attr/actionBarSize"
-        app:navigationContentDescription="@string/navigate_up"
-        app:navigationIcon="?attr/homeAsUpIndicator"
-        app:title="@string/recently_played_activity"
-        app:titleTextAppearance="@style/ToolbarTextAppearance"
-        app:titleTextColor="@color/color_def_white" />
-    </com.google.android.material.appbar.AppBarLayout>
-
-    <FrameLayout
-      android:layout_width="0dp"
-      android:layout_height="0dp"
-      app:layout_constraintBottom_toBottomOf="parent"
-      app:layout_constraintEnd_toEndOf="parent"
-      app:layout_constraintStart_toStartOf="parent"
-      app:layout_constraintTop_toBottomOf="@id/reading_list_app_bar_layout">
-
-      <androidx.recyclerview.widget.RecyclerView
-        android:id="@+id/ongoing_story_recycler_view"
-        android:layout_width="match_parent"
-        android:layout_height="match_parent"
-        android:clipToPadding="false"
-        android:overScrollMode="never"
-        android:paddingTop="@dimen/recently_played_fragment_padding_top"
-        android:paddingBottom="@dimen/recently_played_fragment_padding_bottom"
-        android:scrollbars="none" />
-
-      <View
-        android:id="@+id/recently_played__shadow_view"
-        android:layout_width="match_parent"
-        android:layout_height="6dp"
-        android:background="@drawable/toolbar_drop_shadow" />
-    </FrameLayout>
-  </androidx.constraintlayout.widget.ConstraintLayout>
-=======
     <View
       android:id="@+id/recently_played__shadow_view"
       android:layout_width="match_parent"
       android:layout_height="6dp"
       android:background="@drawable/toolbar_drop_shadow" />
   </FrameLayout>
->>>>>>> 162a50ef
 </layout>