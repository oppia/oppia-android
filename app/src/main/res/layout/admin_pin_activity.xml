<?xml version="1.0" encoding="utf-8"?>
<layout xmlns:android="http://schemas.android.com/apk/res/android"
  xmlns:app="http://schemas.android.com/apk/res-auto">

  <data>

    <variable
      name="viewModel"
      type="org.oppia.android.app.profile.AdminPinViewModel" />
  </data>

  <androidx.constraintlayout.widget.ConstraintLayout
    android:layout_width="match_parent"
    android:layout_height="match_parent">

    <androidx.core.widget.NestedScrollView
      android:id="@+id/scrollViewAdminPin"
      android:layout_width="match_parent"
      android:layout_height="match_parent"
      android:background="@color/component_color_shared_screen_secondary_background_color"
      android:fillViewport="true"
      android:overScrollMode="never"
      android:scrollbars="none">

      <androidx.constraintlayout.widget.ConstraintLayout
        android:id="@+id/admin_auth_container"
        android:layout_width="@dimen/admin_pin_activity_layout_width"
        android:layout_height="match_parent"
        android:layout_gravity="center_horizontal"
        android:layout_marginStart="@dimen/admin_pin_activity_margin_start"
        android:layout_marginEnd="@dimen/admin_pin_activity_margin_end"
        android:paddingBottom="@dimen/admin_pin_activity_padding_bottom">

        <TextView
          android:id="@+id/admin_pin_main_text"
          style="@style/Subtitle1ViewStart"
          android:layout_width="match_parent"
          android:layout_height="wrap_content"
          android:layout_marginStart="@dimen/admin_pin_activity_admin_pin_main_text_view_margin_start"
          android:layout_marginTop="32dp"
          android:layout_marginEnd="@dimen/admin_pin_activity_admin_pin_main_text_view_margin_end"
<<<<<<< HEAD
          android:text="@string/admin_pin_activity_admin_pin_requirement_description"
=======
          android:text="@string/admin_pin_requirement_description"
          android:textColor="@color/component_color_shared_secondary_1_text_color"
>>>>>>> d48b4fa9
          app:layout_constraintEnd_toEndOf="parent"
          app:layout_constraintStart_toStartOf="parent"
          app:layout_constraintTop_toTopOf="parent" />

        <TextView
          android:id="@+id/admin_pin_warning_text"
          style="@style/Subtitle1ViewStart"
          android:layout_width="0dp"
          android:layout_height="wrap_content"
          android:layout_marginTop="16dp"
<<<<<<< HEAD
          android:text="@string/admin_pin_activity_admin_pin_warning_text"
=======
          android:text="@string/admin_pin_pin_description"
          android:textColor="@color/component_color_shared_secondary_1_text_color"
>>>>>>> d48b4fa9
          app:layout_constraintEnd_toEndOf="@id/admin_pin_main_text"
          app:layout_constraintStart_toStartOf="@+id/admin_pin_main_text"
          app:layout_constraintTop_toBottomOf="@+id/admin_pin_main_text" />

        <com.google.android.material.textfield.TextInputLayout
          android:id="@+id/admin_pin_input_pin"
          style="@style/TextInputLayout"
          android:layout_width="@dimen/admin_pin_activity_input_width"
          android:layout_height="wrap_content"
          android:layout_marginTop="28dp"
          android:hint="@string/admin_pin_activity_admin_pin_input_hint_text"
          app:errorMessage="@{viewModel.pinErrorMsg}"
          app:layout_constraintEnd_toEndOf="parent"
          app:layout_constraintStart_toStartOf="parent"
          app:layout_constraintTop_toBottomOf="@+id/admin_pin_warning_text">

          <com.google.android.material.textfield.TextInputEditText
            android:id="@+id/admin_pin_input_pin_edit_text"
            style="@style/TextInputEditText"
            android:layout_width="match_parent"
            android:layout_height="wrap_content"
            android:imeOptions="actionNext"
            android:inputType="numberPassword"
            android:maxLength="5"
            android:text="@{viewModel.savedPin}" />
        </com.google.android.material.textfield.TextInputLayout>

        <com.google.android.material.textfield.TextInputLayout
          android:id="@+id/admin_pin_input_confirm_pin"
          style="@style/TextInputLayout"
          android:layout_width="@dimen/admin_pin_activity_input_width"
          android:layout_height="wrap_content"
          android:layout_marginTop="16dp"
          android:hint="@string/admin_pin_activity_admin_pin_input_confirm_pin_text"
          app:errorMessage="@{viewModel.confirmPinErrorMsg}"
          app:layout_constraintEnd_toEndOf="@id/admin_pin_input_pin"
          app:layout_constraintStart_toStartOf="@id/admin_pin_input_pin"
          app:layout_constraintTop_toBottomOf="@+id/admin_pin_input_pin">

          <com.google.android.material.textfield.TextInputEditText
            android:id="@+id/admin_pin_input_confirm_pin_edit_text"
            style="@style/TextInputEditText"
            android:layout_width="match_parent"
            android:layout_height="wrap_content"
            android:imeOptions="actionDone"
            android:inputType="numberPassword"
            android:maxLength="5"
            android:text="@{viewModel.savedConfirmPin}" />
        </com.google.android.material.textfield.TextInputLayout>

        <Button
          android:id="@+id/submit_button"
          style="@style/StateButtonActive"
          android:layout_width="wrap_content"
          android:layout_height="wrap_content"
          android:layout_marginStart="0dp"
          android:layout_marginTop="48dp"
          android:layout_marginEnd="0dp"
          android:background="@{viewModel.isButtonActive() ? @drawable/state_button_primary_background : @drawable/state_button_inactive_background}"
          android:clickable="@{viewModel.isButtonActive()}"
          android:enabled="@{viewModel.isButtonActive()}"
          android:minHeight="48dp"
<<<<<<< HEAD
          android:text="@string/admin_pin_activity_submit_button_text"
          android:textColor="@{viewModel.isButtonActive() ? @color/color_def_white : @color/submit_button_inactive_text }"
=======
          android:text="@string/save"
          android:textColor="@{viewModel.isButtonActive() ? @color/component_color_shared_button_active_text_color : @color/component_color_shared_button_inactive_text_color }"
>>>>>>> d48b4fa9
          app:layout_constraintEnd_toEndOf="@id/admin_pin_input_confirm_pin"
          app:layout_constraintTop_toBottomOf="@+id/admin_pin_input_confirm_pin" />
      </androidx.constraintlayout.widget.ConstraintLayout>
    </androidx.core.widget.NestedScrollView>

    <View
      android:layout_width="0dp"
      android:layout_height="6dp"
      android:background="@drawable/toolbar_drop_shadow"
      app:layout_constraintEnd_toEndOf="parent"
      app:layout_constraintStart_toStartOf="parent"
      app:layout_constraintTop_toTopOf="parent" />
  </androidx.constraintlayout.widget.ConstraintLayout>
</layout><|MERGE_RESOLUTION|>--- conflicted
+++ resolved
@@ -39,12 +39,8 @@
           android:layout_marginStart="@dimen/admin_pin_activity_admin_pin_main_text_view_margin_start"
           android:layout_marginTop="32dp"
           android:layout_marginEnd="@dimen/admin_pin_activity_admin_pin_main_text_view_margin_end"
-<<<<<<< HEAD
           android:text="@string/admin_pin_activity_admin_pin_requirement_description"
-=======
-          android:text="@string/admin_pin_requirement_description"
           android:textColor="@color/component_color_shared_secondary_1_text_color"
->>>>>>> d48b4fa9
           app:layout_constraintEnd_toEndOf="parent"
           app:layout_constraintStart_toStartOf="parent"
           app:layout_constraintTop_toTopOf="parent" />
@@ -55,12 +51,8 @@
           android:layout_width="0dp"
           android:layout_height="wrap_content"
           android:layout_marginTop="16dp"
-<<<<<<< HEAD
           android:text="@string/admin_pin_activity_admin_pin_warning_text"
-=======
-          android:text="@string/admin_pin_pin_description"
           android:textColor="@color/component_color_shared_secondary_1_text_color"
->>>>>>> d48b4fa9
           app:layout_constraintEnd_toEndOf="@id/admin_pin_main_text"
           app:layout_constraintStart_toStartOf="@+id/admin_pin_main_text"
           app:layout_constraintTop_toBottomOf="@+id/admin_pin_main_text" />
@@ -123,13 +115,8 @@
           android:clickable="@{viewModel.isButtonActive()}"
           android:enabled="@{viewModel.isButtonActive()}"
           android:minHeight="48dp"
-<<<<<<< HEAD
           android:text="@string/admin_pin_activity_submit_button_text"
-          android:textColor="@{viewModel.isButtonActive() ? @color/color_def_white : @color/submit_button_inactive_text }"
-=======
-          android:text="@string/save"
           android:textColor="@{viewModel.isButtonActive() ? @color/component_color_shared_button_active_text_color : @color/component_color_shared_button_inactive_text_color }"
->>>>>>> d48b4fa9
           app:layout_constraintEnd_toEndOf="@id/admin_pin_input_confirm_pin"
           app:layout_constraintTop_toBottomOf="@+id/admin_pin_input_confirm_pin" />
       </androidx.constraintlayout.widget.ConstraintLayout>
