--- conflicted
+++ resolved
@@ -115,13 +115,8 @@
           android:clickable="@{viewModel.isButtonActive()}"
           android:enabled="@{viewModel.isButtonActive()}"
           android:minHeight="48dp"
-<<<<<<< HEAD
           android:text="@string/admin_pin_activity_submit_button_text"
-          android:textColor="@{viewModel.isButtonActive() ? @color/component_color_shared_button_active_text_color : @color/component_color_shared_button_inactive_text_color }"
-=======
-          android:text="@string/save"
           android:textColor="@{viewModel.isButtonActive() ? @color/component_color_shared_secondary_4_text_color : @color/component_color_shared_button_inactive_text_color }"
->>>>>>> c7349c3c
           app:layout_constraintEnd_toEndOf="@id/admin_pin_input_confirm_pin"
           app:layout_constraintTop_toBottomOf="@+id/admin_pin_input_confirm_pin" />
       </androidx.constraintlayout.widget.ConstraintLayout>
