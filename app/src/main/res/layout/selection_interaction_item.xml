--- conflicted
+++ resolved
@@ -20,42 +20,8 @@
     android:paddingEnd="@{viewModel.hasConversationView ? @dimen/interaction_item_exploration_view_padding_end : @dimen/interaction_item_question_view_padding_end}"
     app:layoutMarginTop="@{viewModel.hasConversationView ? @dimen/interaction_item_exploration_view_margin_top : @dimen/interaction_item_question_view_margin_top}">
 
-<<<<<<< HEAD
-  <LinearLayout
-    android:id="@+id/interaction_container_linear_layout"
-    android:layout_width="match_parent"
-    android:layout_height="wrap_content"
-    android:orientation="vertical"
-    android:background="@{viewModel.hasConversationView ? @drawable/rounded_rect_grey_border_white_background : @drawable/rounded_rect_white_background}"
-    android:descendantFocusability="beforeDescendants"
-    android:focusableInTouchMode="true"
-    android:paddingStart="@dimen/selection_interaction_item_padding_start"
-    android:paddingTop="12dp"
-    android:paddingEnd="@dimen/selection_interaction_item_padding_end"
-    android:paddingBottom="12dp"
-     app:layout_constraintBottom_toBottomOf="parent"
-      app:layout_constraintStart_toStartOf="parent"
-    app:layout_constraintTop_toTopOf="parent">
-
-    <TextView
-      android:id="@+id/selection_interaction_textview"
-      android:layout_width="wrap_content"
-      android:layout_height="wrap_content"
-      android:layout_marginTop="4dp"
-      android:layout_marginBottom="4dp"
-      android:fontFamily="sans-serif-light"
-      android:text="@string/selection_interaction_item_activity_item_selection_text"
-      android:textColor="@color/component_color_shared_selection_interaction_item_text_color"
-      android:textSize="14sp"
-      android:textStyle="italic"
-      android:visibility="@{viewModel.getSelectionItemInputType() == SelectionItemInputType.RADIO_BUTTONS ? View.GONE : View. VISIBLE}" />
-
-    <org.oppia.android.app.player.state.SelectionInteractionView
-      android:id="@+id/selection_interaction_recyclerview"
-=======
     <LinearLayout
       android:id="@+id/interaction_container_linear_layout"
->>>>>>> 0ba4fae2
       android:layout_width="match_parent"
       android:layout_height="wrap_content"
       android:background="@{viewModel.hasConversationView ? @drawable/rounded_rect_grey_border_white_background : @drawable/rounded_rect_white_background}"
@@ -77,7 +43,7 @@
         android:layout_marginTop="4dp"
         android:layout_marginBottom="4dp"
         android:fontFamily="sans-serif-light"
-        android:text="@string/item_selection_text"
+        android:text="@string/selection_interaction_item_activity_item_selection_text"
         android:textColor="@color/component_color_shared_primary_text_color"
         android:textSize="14sp"
         android:textStyle="italic"
