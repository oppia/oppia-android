<?xml version="1.0" encoding="utf-8"?>
<layout xmlns:android="http://schemas.android.com/apk/res/android"
  xmlns:app="http://schemas.android.com/apk/res-auto"
  xmlns:tools="http://schemas.android.com/tools">

  <data>

    <import type="android.view.View" />

    <variable
      name="isOnDeveloperFlavor"
      type="Boolean" />

    <variable
      name="isOnAlphaFlavor"
      type="Boolean" />

    <variable
      name="isOnBetaFlavor"
      type="Boolean" />
  </data>

  <androidx.constraintlayout.widget.ConstraintLayout
    android:layout_width="match_parent"
    android:layout_height="match_parent"
    android:background="@color/component_color_splash_activity_background_color"
    tools:context=".app.splash.SplashActivity">

    <androidx.constraintlayout.widget.Guideline
      android:id="@+id/logo_top_margin"
      android:layout_width="wrap_content"
      android:layout_height="wrap_content"
      android:orientation="horizontal"
      app:layout_constraintGuide_percent="0.354" />

    <ImageView
      android:id="@+id/splash_oppia_logo"
      android:layout_width="228dp"
      android:layout_height="88dp"
      android:importantForAccessibility="no"
      app:layout_constraintEnd_toEndOf="parent"
      app:layout_constraintStart_toStartOf="parent"
      app:layout_constraintTop_toTopOf="@+id/logo_top_margin"
      app:srcCompat="@drawable/full_oppia_logo" />

    <TextView
      android:id="@+id/build_flavor_label"
      style="@style/Heading2ViewStart"
      android:layout_width="wrap_content"
      android:layout_height="wrap_content"
<<<<<<< HEAD
      android:text="@{isOnAlphaFlavor ? @string/splash_activity_splash_screen_alpha_label_text : isOnBetaFlavor ? @string/splash_activity_splash_screen_beta_label_text : @string/splash_activity_splash_screen_developer_label_text}"
      style="@style/Heading2ViewStart"
=======
      android:text="@{isOnAlphaFlavor ? @string/splash_screen_alpha_label : isOnBetaFlavor ? @string/splash_screen_beta_label : @string/splash_screen_developer_label}"
      android:textColor="@color/component_color_shared_secondary_4_text_color"
>>>>>>> 60e6d81e
      android:textSize="24sp"
      android:visibility="@{(isOnDeveloperFlavor || isOnAlphaFlavor || isOnBetaFlavor) ? View.VISIBLE : View.GONE}"
      app:layout_constraintEnd_toEndOf="@+id/splash_oppia_logo"
      app:layout_constraintTop_toBottomOf="@+id/splash_oppia_logo" />
  </androidx.constraintlayout.widget.ConstraintLayout>
</layout><|MERGE_RESOLUTION|>--- conflicted
+++ resolved
@@ -48,13 +48,8 @@
       style="@style/Heading2ViewStart"
       android:layout_width="wrap_content"
       android:layout_height="wrap_content"
-<<<<<<< HEAD
       android:text="@{isOnAlphaFlavor ? @string/splash_activity_splash_screen_alpha_label_text : isOnBetaFlavor ? @string/splash_activity_splash_screen_beta_label_text : @string/splash_activity_splash_screen_developer_label_text}"
-      style="@style/Heading2ViewStart"
-=======
-      android:text="@{isOnAlphaFlavor ? @string/splash_screen_alpha_label : isOnBetaFlavor ? @string/splash_screen_beta_label : @string/splash_screen_developer_label}"
       android:textColor="@color/component_color_shared_secondary_4_text_color"
->>>>>>> 60e6d81e
       android:textSize="24sp"
       android:visibility="@{(isOnDeveloperFlavor || isOnAlphaFlavor || isOnBetaFlavor) ? View.VISIBLE : View.GONE}"
       app:layout_constraintEnd_toEndOf="@+id/splash_oppia_logo"
