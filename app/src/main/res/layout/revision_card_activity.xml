--- conflicted
+++ resolved
@@ -21,13 +21,8 @@
       <androidx.appcompat.widget.Toolbar
         android:id="@+id/revision_card_toolbar"
         android:layout_width="match_parent"
-<<<<<<< HEAD
         android:layout_height="wrap_content"
-        android:background="@color/component_color_revision_card_activity_toolbar_color"
-=======
-        android:layout_height="?attr/actionBarSize"
         android:background="@color/component_color_concept_card_fragment_toolbar_color"
->>>>>>> ac68f842
         android:gravity="center_vertical"
         android:minHeight="?attr/actionBarSize"
         android:theme="@style/Widget.AppCompat.ActionBar"
