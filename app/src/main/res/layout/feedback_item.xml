--- conflicted
+++ resolved
@@ -20,20 +20,13 @@
     android:layout_marginTop="@dimen/divider_margin_top"
     android:layout_marginEnd="28dp"
     android:layout_marginBottom="@dimen/divider_margin_bottom"
-<<<<<<< HEAD
     android:background="@{viewModel.isAudioPlaying ? @drawable/content_yellow_background : @drawable/content_blue_background}">
-=======
-    android:background="@drawable/content_blue_background">
->>>>>>> e8597aa2
 
     <TextView
       android:id="@+id/feedback_text_view"
       android:layout_width="match_parent"
       android:layout_height="wrap_content"
-<<<<<<< HEAD
-=======
       android:breakStrategy="simple"
->>>>>>> e8597aa2
       android:fontFamily="sans-serif"
       android:paddingStart="12dp"
       android:paddingTop="16dp"
