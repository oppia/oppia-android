<?xml version="1.0" encoding="utf-8"?>
<layout xmlns:android="http://schemas.android.com/apk/res/android"
  xmlns:app="http://schemas.android.com/apk/res-auto"
  xmlns:tools="http://schemas.android.com/tools">

  <data>

    <import type="android.view.View" />

    <variable
      name="viewModel"
      type="org.oppia.android.app.player.state.StateViewModel" />
  </data>

  <FrameLayout
    android:layout_width="match_parent"
    android:layout_height="match_parent"
    android:background="@color/component_color_shared_state_fragment_background_color"
    android:descendantFocusability="beforeDescendants"
    android:fitsSystemWindows="true"
    android:focusableInTouchMode="true">

    <androidx.constraintlayout.widget.ConstraintLayout
      android:layout_width="match_parent"
      android:layout_height="match_parent">

      <androidx.recyclerview.widget.RecyclerView
        android:id="@+id/state_recycler_view"
        android:layout_width="0dp"
        android:layout_height="0dp"
        android:clipToPadding="false"
        android:divider="@android:color/transparent"
        android:overScrollMode="never"
        android:paddingTop="@{viewModel.isAudioBarVisible ? @dimen/state_fragment_with_audio_bar_visible_padding_top : @dimen/space_0dp}"
        android:paddingBottom="@dimen/general_screen_padding_bottom"
        android:scrollbars="none"
        app:data="@{viewModel.itemList}"
        app:layoutManager="androidx.recyclerview.widget.LinearLayoutManager"
        app:layout_constraintBottom_toBottomOf="parent"
        app:layout_constraintEnd_toStartOf="@id/center_guideline"
        app:layout_constraintStart_toStartOf="parent"
        app:layout_constraintTop_toTopOf="parent" />

      <androidx.recyclerview.widget.RecyclerView
        android:id="@+id/extra_interaction_recycler_view"
        android:layout_width="0dp"
        android:layout_height="0dp"
        android:clipToPadding="false"
        android:divider="@android:color/transparent"
        android:overScrollMode="never"
        android:paddingBottom="@dimen/general_screen_padding_bottom"
        android:scrollbars="none"
        android:visibility="@{viewModel.isSplitView ? View.VISIBLE : View.GONE}"
        app:data="@{viewModel.rightItemList}"
        app:layoutManager="androidx.recyclerview.widget.LinearLayoutManager"
        app:layout_constraintBottom_toBottomOf="parent"
        app:layout_constraintEnd_toEndOf="parent"
        app:layout_constraintStart_toEndOf="@id/center_guideline"
        app:layout_constraintTop_toTopOf="parent" />

      <androidx.constraintlayout.widget.Guideline
        android:id="@+id/center_guideline"
        android:layout_width="wrap_content"
        android:layout_height="wrap_content"
        android:orientation="vertical"
        app:layout_constraintGuide_percent="@{viewModel.centerGuidelinePercentage.floatValue()}"
        tools:layout_constraintGuide_percent="0.5f" />

      <FrameLayout
        android:id="@+id/audio_fragment_container"
        android:layout_width="0dp"
        android:layout_height="wrap_content"
        android:layout_gravity="top"
        app:layoutMarginEnd="@{viewModel.isSplitView() ? @dimen/audio_player_split_view_margin_end : @dimen/audio_player_non_split_view_margin_end}"
        app:layoutMarginStart="@{viewModel.isSplitView() ? @dimen/audio_player_split_view_margin_start : @dimen/audio_player_non_split_view_margin_start}"
        app:layout_constraintEnd_toStartOf="@id/center_guideline"
        app:layout_constraintStart_toStartOf="parent"
        app:layout_constraintTop_toTopOf="parent">

        <FrameLayout
          android:id="@+id/audio_fragment_placeholder"
          android:layout_width="match_parent"
          android:layout_height="wrap_content"
          android:visibility="@{viewModel.isAudioBarVisible ? View.VISIBLE : View.GONE}" />
      </FrameLayout>

      <nl.dionsegijn.konfetti.KonfettiView
        android:id="@+id/full_screen_confetti_view"
        android:layout_width="0dp"
        android:layout_height="0dp"
        app:layout_constraintBottom_toBottomOf="parent"
        app:layout_constraintEnd_toEndOf="parent"
        app:layout_constraintStart_toStartOf="parent"
        app:layout_constraintTop_toTopOf="parent" />
    </androidx.constraintlayout.widget.ConstraintLayout>

    <FrameLayout
      android:id="@+id/hints_and_solution_fragment_placeholder"
      android:layout_width="match_parent"
      android:layout_height="match_parent" />

    <androidx.constraintlayout.widget.ConstraintLayout
      android:layout_width="match_parent"
      android:layout_height="wrap_content"
      android:layout_gravity="bottom|start"
      android:paddingTop="24dp"
      android:layout_marginTop="24dp"
      android:clipChildren="false"
<<<<<<< HEAD
      android:clipToPadding="false">
      <FrameLayout
        android:layout_width="match_parent"
        android:layout_height="wrap_content"
        app:layout_constraintStart_toStartOf="parent"
        app:layout_constraintBottom_toTopOf="@+id/animable_hints_and_solution_fragment_container"
        android:background="@color/component_color_shared_state_fragment_background_color"
        android:visibility="@{(viewModel.hasSupportForSwitchingToSwahili &amp;&amp; viewModel.hasSwahiliTranslations) ? View.VISIBLE : View.GONE}">
        <androidx.appcompat.widget.AppCompatButton
          android:layout_width="wrap_content"
          android:layout_height="wrap_content"
          style="@style/SecondaryButton"
          android:layout_margin="16dp"
          android:minWidth="@dimen/clickable_item_min_height"
          android:minHeight="@dimen/clickable_item_min_height"
          android:text="@{viewModel.hasEnabledSwahiliTranslations ? @string/temporary_translate_to_english : @string/temporary_translate_to_swahili}"
          android:onClick="@{(v) -> viewModel.toggleContentLanguage(viewModel.hasEnabledSwahiliTranslations)}" />
      </FrameLayout>

      <FrameLayout
        android:id="@+id/animable_hints_and_solution_fragment_container"
        android:layout_width="match_parent"
        android:layout_height="wrap_content"
        android:clipChildren="false"
        android:clipToPadding="false"
        app:layout_constraintStart_toStartOf="parent"
        app:layout_constraintBottom_toBottomOf="parent">
        <androidx.constraintlayout.widget.ConstraintLayout
          android:id="@+id/hints_and_solution_fragment_container"
          android:layout_width="match_parent"
          android:layout_height="wrap_content"
          android:background="@color/audio_component_background"
          android:visibility="@{viewModel.isHintBulbVisible() ? View.VISIBLE : View.GONE}"
          android:clipChildren="false">

          <ImageView
            android:id="@+id/hint_bulb"
            android:layout_width="wrap_content"
            android:layout_height="wrap_content"
            android:layout_margin="8dp"
            android:contentDescription="@{viewModel.isHintOpenedAndUnRevealed() ? @string/new_hint_available : @string/no_new_hint_available}"
            app:srcCompat="@{viewModel.isHintOpenedAndUnRevealed() ? @drawable/ic_hint_bulb_filled_yellow_48dp : @drawable/ic_hint_bulb_white_48dp}"
            app:layout_constraintTop_toTopOf="parent"
            app:layout_constraintBottom_toBottomOf="parent"
            app:layout_constraintStart_toStartOf="parent" />

          <TextView
            android:id="@+id/hint_bar_title"
            android:layout_width="wrap_content"
            android:layout_height="wrap_content"
            android:layout_marginStart="16dp"
            android:text="@string/hints_toolbar_title"
            android:textSize="24sp"
            android:textColor="@color/color_def_white"
            app:layout_constraintTop_toTopOf="parent"
            app:layout_constraintBottom_toBottomOf="parent"
            app:layout_constraintStart_toEndOf="@+id/hint_bulb" />

          <ImageView
            android:id="@+id/open_hint_dialog_arrow"
            android:layout_width="wrap_content"
            android:layout_height="wrap_content"
            android:layout_margin="8dp"
            android:contentDescription="@string/show_hints_and_solution"
            app:srcCompat="@{viewModel.isHintOpenedAndUnRevealed() ? @drawable/ic_keyboard_arrow_down_white_48dp : @drawable/ic_keyboard_arrow_right_white_48}"
            app:layout_constraintTop_toTopOf="parent"
            app:layout_constraintBottom_toBottomOf="parent"
            app:layout_constraintEnd_toEndOf="parent" />

        </androidx.constraintlayout.widget.ConstraintLayout>
      </FrameLayout>
    </androidx.constraintlayout.widget.ConstraintLayout>
=======
      android:clipToPadding="false"
      android:paddingTop="24dp">

      <androidx.constraintlayout.widget.ConstraintLayout
        android:id="@+id/hints_and_solution_fragment_container"
        android:layout_width="match_parent"
        android:layout_height="wrap_content"
        android:background="@color/component_color_shared_hints_background_color"
        android:clipChildren="false"
        android:visibility="@{viewModel.isHintBulbVisible() ? View.VISIBLE : View.GONE}">

        <ImageView
          android:id="@+id/hint_bulb"
          android:layout_width="wrap_content"
          android:layout_height="wrap_content"
          android:layout_margin="8dp"
          android:contentDescription="@{viewModel.isHintOpenedAndUnRevealed() ? @string/new_hint_available : @string/no_new_hint_available}"
          app:layout_constraintBottom_toBottomOf="parent"
          app:layout_constraintStart_toStartOf="parent"
          app:layout_constraintTop_toTopOf="parent"
          app:srcCompat="@{viewModel.isHintOpenedAndUnRevealed() ? @drawable/ic_hint_bulb_filled_yellow_48dp : @drawable/ic_hint_bulb_white_48dp}" />

        <TextView
          android:id="@+id/hint_bar_title"
          android:layout_width="wrap_content"
          android:layout_height="wrap_content"
          android:layout_marginStart="16dp"
          android:text="@string/hints_toolbar_title"
          android:textColor="@color/component_color_shared_secondary_4_text_color"
          android:textSize="24sp"
          app:layout_constraintBottom_toBottomOf="parent"
          app:layout_constraintStart_toEndOf="@+id/hint_bulb"
          app:layout_constraintTop_toTopOf="parent" />

        <ImageView
          android:id="@+id/open_hint_dialog_arrow"
          android:layout_width="wrap_content"
          android:layout_height="wrap_content"
          android:layout_margin="8dp"
          android:contentDescription="@string/show_hints_and_solution"
          app:layout_constraintBottom_toBottomOf="parent"
          app:layout_constraintEnd_toEndOf="parent"
          app:layout_constraintTop_toTopOf="parent"
          app:srcCompat="@{viewModel.isHintOpenedAndUnRevealed() ? @drawable/ic_keyboard_arrow_down_white_48dp : @drawable/ic_keyboard_arrow_right_white_48}" />
      </androidx.constraintlayout.widget.ConstraintLayout>
    </FrameLayout>
>>>>>>> 71e769be

    <FrameLayout
      android:layout_width="match_parent"
      android:layout_height="wrap_content"
      android:layout_gravity="bottom">

      <TextView
        android:id="@+id/congratulations_text_view"
        style="@style/TextViewCenter"
        android:layout_width="match_parent"
        android:layout_height="wrap_content"
        android:layout_gravity="bottom"
        android:layout_marginStart="28dp"
        android:layout_marginEnd="28dp"
        android:layout_marginBottom="16dp"
        android:background="@drawable/congratulations_text_background_shadow"
        android:fontFamily="sans-serif-medium"
        android:lineSpacingExtra="1dp"
        android:minHeight="54dp"
        android:text="@string/correct"
        android:textAllCaps="true"
        android:textColor="@color/component_color_shared_correct_text_color"
        android:textSize="20sp"
        android:visibility="invisible" />

      <nl.dionsegijn.konfetti.KonfettiView
        android:id="@+id/congratulations_text_confetti_view"
        android:layout_width="match_parent"
        android:layout_height="124dp" />
    </FrameLayout>
  </FrameLayout>
</layout><|MERGE_RESOLUTION|>--- conflicted
+++ resolved
@@ -103,11 +103,10 @@
       android:layout_width="match_parent"
       android:layout_height="wrap_content"
       android:layout_gravity="bottom|start"
-      android:paddingTop="24dp"
       android:layout_marginTop="24dp"
       android:clipChildren="false"
-<<<<<<< HEAD
-      android:clipToPadding="false">
+      android:clipToPadding="false"
+      android:paddingTop="24dp">
       <FrameLayout
         android:layout_width="match_parent"
         android:layout_height="wrap_content"
@@ -138,9 +137,9 @@
           android:id="@+id/hints_and_solution_fragment_container"
           android:layout_width="match_parent"
           android:layout_height="wrap_content"
-          android:background="@color/audio_component_background"
-          android:visibility="@{viewModel.isHintBulbVisible() ? View.VISIBLE : View.GONE}"
-          android:clipChildren="false">
+          android:background="@color/component_color_shared_hints_background_color"
+          android:clipChildren="false"
+          android:visibility="@{viewModel.isHintBulbVisible() ? View.VISIBLE : View.GONE}">
 
           <ImageView
             android:id="@+id/hint_bulb"
@@ -148,10 +147,10 @@
             android:layout_height="wrap_content"
             android:layout_margin="8dp"
             android:contentDescription="@{viewModel.isHintOpenedAndUnRevealed() ? @string/new_hint_available : @string/no_new_hint_available}"
-            app:srcCompat="@{viewModel.isHintOpenedAndUnRevealed() ? @drawable/ic_hint_bulb_filled_yellow_48dp : @drawable/ic_hint_bulb_white_48dp}"
+            app:layout_constraintBottom_toBottomOf="parent"
+            app:layout_constraintStart_toStartOf="parent"
             app:layout_constraintTop_toTopOf="parent"
-            app:layout_constraintBottom_toBottomOf="parent"
-            app:layout_constraintStart_toStartOf="parent" />
+            app:srcCompat="@{viewModel.isHintOpenedAndUnRevealed() ? @drawable/ic_hint_bulb_filled_yellow_48dp : @drawable/ic_hint_bulb_white_48dp}" />
 
           <TextView
             android:id="@+id/hint_bar_title"
@@ -159,11 +158,11 @@
             android:layout_height="wrap_content"
             android:layout_marginStart="16dp"
             android:text="@string/hints_toolbar_title"
+            android:textColor="@color/component_color_shared_secondary_4_text_color"
             android:textSize="24sp"
-            android:textColor="@color/color_def_white"
-            app:layout_constraintTop_toTopOf="parent"
             app:layout_constraintBottom_toBottomOf="parent"
-            app:layout_constraintStart_toEndOf="@+id/hint_bulb" />
+            app:layout_constraintStart_toEndOf="@+id/hint_bulb"
+            app:layout_constraintTop_toTopOf="parent" />
 
           <ImageView
             android:id="@+id/open_hint_dialog_arrow"
@@ -171,62 +170,14 @@
             android:layout_height="wrap_content"
             android:layout_margin="8dp"
             android:contentDescription="@string/show_hints_and_solution"
-            app:srcCompat="@{viewModel.isHintOpenedAndUnRevealed() ? @drawable/ic_keyboard_arrow_down_white_48dp : @drawable/ic_keyboard_arrow_right_white_48}"
+            app:layout_constraintBottom_toBottomOf="parent"
+            app:layout_constraintEnd_toEndOf="parent"
             app:layout_constraintTop_toTopOf="parent"
-            app:layout_constraintBottom_toBottomOf="parent"
-            app:layout_constraintEnd_toEndOf="parent" />
+            app:srcCompat="@{viewModel.isHintOpenedAndUnRevealed() ? @drawable/ic_keyboard_arrow_down_white_48dp : @drawable/ic_keyboard_arrow_right_white_48}" />
 
         </androidx.constraintlayout.widget.ConstraintLayout>
       </FrameLayout>
     </androidx.constraintlayout.widget.ConstraintLayout>
-=======
-      android:clipToPadding="false"
-      android:paddingTop="24dp">
-
-      <androidx.constraintlayout.widget.ConstraintLayout
-        android:id="@+id/hints_and_solution_fragment_container"
-        android:layout_width="match_parent"
-        android:layout_height="wrap_content"
-        android:background="@color/component_color_shared_hints_background_color"
-        android:clipChildren="false"
-        android:visibility="@{viewModel.isHintBulbVisible() ? View.VISIBLE : View.GONE}">
-
-        <ImageView
-          android:id="@+id/hint_bulb"
-          android:layout_width="wrap_content"
-          android:layout_height="wrap_content"
-          android:layout_margin="8dp"
-          android:contentDescription="@{viewModel.isHintOpenedAndUnRevealed() ? @string/new_hint_available : @string/no_new_hint_available}"
-          app:layout_constraintBottom_toBottomOf="parent"
-          app:layout_constraintStart_toStartOf="parent"
-          app:layout_constraintTop_toTopOf="parent"
-          app:srcCompat="@{viewModel.isHintOpenedAndUnRevealed() ? @drawable/ic_hint_bulb_filled_yellow_48dp : @drawable/ic_hint_bulb_white_48dp}" />
-
-        <TextView
-          android:id="@+id/hint_bar_title"
-          android:layout_width="wrap_content"
-          android:layout_height="wrap_content"
-          android:layout_marginStart="16dp"
-          android:text="@string/hints_toolbar_title"
-          android:textColor="@color/component_color_shared_secondary_4_text_color"
-          android:textSize="24sp"
-          app:layout_constraintBottom_toBottomOf="parent"
-          app:layout_constraintStart_toEndOf="@+id/hint_bulb"
-          app:layout_constraintTop_toTopOf="parent" />
-
-        <ImageView
-          android:id="@+id/open_hint_dialog_arrow"
-          android:layout_width="wrap_content"
-          android:layout_height="wrap_content"
-          android:layout_margin="8dp"
-          android:contentDescription="@string/show_hints_and_solution"
-          app:layout_constraintBottom_toBottomOf="parent"
-          app:layout_constraintEnd_toEndOf="parent"
-          app:layout_constraintTop_toTopOf="parent"
-          app:srcCompat="@{viewModel.isHintOpenedAndUnRevealed() ? @drawable/ic_keyboard_arrow_down_white_48dp : @drawable/ic_keyboard_arrow_right_white_48}" />
-      </androidx.constraintlayout.widget.ConstraintLayout>
-    </FrameLayout>
->>>>>>> 71e769be
 
     <FrameLayout
       android:layout_width="match_parent"
