<?xml version="1.0" encoding="utf-8"?>
<layout xmlns:android="http://schemas.android.com/apk/res/android"
  xmlns:app="http://schemas.android.com/apk/res-auto"
  xmlns:tools="http://schemas.android.com/tools">

  <data>

    <import type="android.view.View" />
    <variable
      name="presenter"
      type="org.oppia.app.player.state.StateFragmentPresenter" />

    <variable
      name="viewModel"
      type="org.oppia.app.player.state.StateViewModel" />
  </data>

  <FrameLayout
    android:layout_width="match_parent"
    android:layout_height="match_parent"
    android:background="@color/oppiaLightGreen"
    android:descendantFocusability="beforeDescendants"
    android:fitsSystemWindows="true"
    android:focusableInTouchMode="true">

    <androidx.constraintlayout.widget.ConstraintLayout
      android:layout_width="match_parent"
      android:layout_height="match_parent"
      android:orientation="horizontal">

      <androidx.recyclerview.widget.RecyclerView
        android:id="@+id/state_recycler_view"
        android:layout_width="0dp"
        android:layout_height="0dp"
        android:clipToPadding="false"
        android:divider="@android:color/transparent"
        android:overScrollMode="never"
        android:paddingTop="@{viewModel.isAudioBarVisible ? @dimen/padding_72dp : @dimen/padding_24dp}"
        android:scrollbars="none"
        app:data="@{viewModel.itemList}"
        app:layoutManager="androidx.recyclerview.widget.LinearLayoutManager"
        app:layout_constraintStart_toStartOf="parent"
        app:layout_constraintEnd_toStartOf="@id/center_guideline"
        app:layout_constraintTop_toTopOf="parent"
        app:layout_constraintBottom_toBottomOf="parent" />

      <androidx.recyclerview.widget.RecyclerView
<<<<<<< HEAD
        android:id="@+id/rhs_state_recycler_view"
=======
        android:id="@+id/extra_interaction_recycler_view"
>>>>>>> ca5cda62
        android:layout_width="0dp"
        android:layout_height="0dp"
        android:clipToPadding="false"
        android:divider="@android:color/transparent"
        android:overScrollMode="never"
        android:paddingTop="@{viewModel.isAudioBarVisible ? @dimen/padding_72dp : @dimen/padding_24dp}"
        android:scrollbars="none"
<<<<<<< HEAD
=======
        android:visibility="@{viewModel.isSplitView ? View.VISIBLE : View.GONE}"
>>>>>>> ca5cda62
        app:data="@{viewModel.rightItemList}"
        app:layoutManager="androidx.recyclerview.widget.LinearLayoutManager"
        app:layout_constraintStart_toEndOf="@id/center_guideline"
        app:layout_constraintEnd_toEndOf="parent"
        app:layout_constraintTop_toTopOf="parent"
        app:layout_constraintBottom_toBottomOf="parent" />

      <androidx.constraintlayout.widget.Guideline
        android:id="@+id/center_guideline"
        android:layout_width="wrap_content"
        android:layout_height="wrap_content"
        android:orientation="vertical"
<<<<<<< HEAD
        app:layout_constraintGuide_percent="0.5" />
=======
        tools:layout_constraintGuide_percent="0.5f"
        app:layout_constraintGuide_percent="@{viewModel.centerGuidelinePercentage.floatValue()}" />
>>>>>>> ca5cda62
    </androidx.constraintlayout.widget.ConstraintLayout>

    <FrameLayout
      android:id="@+id/audio_fragment_container"
      android:layout_width="match_parent"
      android:layout_height="wrap_content"
      android:layout_gravity="top"
      android:layout_marginStart="24dp">

      <FrameLayout
        android:id="@+id/audio_fragment_placeholder"
        android:layout_width="match_parent"
        android:layout_height="wrap_content"
        android:visibility="@{viewModel.isAudioBarVisible ? View.VISIBLE : View.GONE}" />
    </FrameLayout>

    <FrameLayout
      android:id="@+id/hints_and_solution_fragment_container"
      android:layout_width="wrap_content"
      android:layout_height="wrap_content"
      android:background="@drawable/hints_background"
      android:visibility="@{viewModel.isHintBulbVisible() ? View.VISIBLE : View.GONE}"
      android:layout_gravity="bottom|start">

      <ImageView
        android:layout_width="16dp"
        android:layout_height="16dp"
        android:layout_gravity="top|end"
        android:layout_marginTop="3dp"
        android:layout_marginEnd="4dp"
        android:visibility="@{viewModel.isHintOpenedAndUnRevealed() ? View.VISIBLE : View.GONE}"
        android:src="@drawable/radar_moving_circle"
        app:flashingAnimation="@{viewModel.isHintOpenedAndUnRevealed()}" />

      <ImageView
        android:id="@+id/dot_hint"
        android:layout_width="8dp"
        android:layout_height="6dp"
        android:layout_margin="8dp"
        android:layout_gravity="top|end"
        android:visibility="@{viewModel.isHintOpenedAndUnRevealed() ? View.VISIBLE : View.GONE}"
        android:src="@drawable/ic_dot_yellow_24dp"
        />
      <ImageView
        android:id="@+id/hint_bulb"
        android:layout_width="wrap_content"
        android:layout_height="wrap_content"
        android:layout_margin="12dp"
        android:src="@drawable/ic_hintbulb_whilte_24dp"
        />
    </FrameLayout>

    <FrameLayout
      android:layout_width="match_parent"
      android:layout_height="wrap_content"
      android:layout_gravity="bottom"
      android:layout_marginStart="28dp"
      android:layout_marginTop="8dp"
      android:layout_marginEnd="28dp"
      android:layout_marginBottom="16dp"
      android:elevation="8dp"
      android:translationZ="4dp">

      <TextView
        android:id="@+id/congratulations_text_view"
        android:layout_width="match_parent"
        android:layout_height="54dp"
        android:background="@drawable/congratulations_text_background_shadow"
        android:elevation="8dp"
        android:fontFamily="sans-serif-medium"
        android:gravity="center"
        android:lineSpacingExtra="1dp"
        android:text="@string/correct"
        android:textAllCaps="true"
        android:textColor="@color/green_shade"
        android:textSize="20sp"
        android:visibility="invisible" />
    </FrameLayout>
  </FrameLayout>
</layout><|MERGE_RESOLUTION|>--- conflicted
+++ resolved
@@ -45,11 +45,7 @@
         app:layout_constraintBottom_toBottomOf="parent" />
 
       <androidx.recyclerview.widget.RecyclerView
-<<<<<<< HEAD
-        android:id="@+id/rhs_state_recycler_view"
-=======
         android:id="@+id/extra_interaction_recycler_view"
->>>>>>> ca5cda62
         android:layout_width="0dp"
         android:layout_height="0dp"
         android:clipToPadding="false"
@@ -57,10 +53,7 @@
         android:overScrollMode="never"
         android:paddingTop="@{viewModel.isAudioBarVisible ? @dimen/padding_72dp : @dimen/padding_24dp}"
         android:scrollbars="none"
-<<<<<<< HEAD
-=======
         android:visibility="@{viewModel.isSplitView ? View.VISIBLE : View.GONE}"
->>>>>>> ca5cda62
         app:data="@{viewModel.rightItemList}"
         app:layoutManager="androidx.recyclerview.widget.LinearLayoutManager"
         app:layout_constraintStart_toEndOf="@id/center_guideline"
@@ -73,12 +66,8 @@
         android:layout_width="wrap_content"
         android:layout_height="wrap_content"
         android:orientation="vertical"
-<<<<<<< HEAD
-        app:layout_constraintGuide_percent="0.5" />
-=======
         tools:layout_constraintGuide_percent="0.5f"
         app:layout_constraintGuide_percent="@{viewModel.centerGuidelinePercentage.floatValue()}" />
->>>>>>> ca5cda62
     </androidx.constraintlayout.widget.ConstraintLayout>
 
     <FrameLayout
