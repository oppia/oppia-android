--- conflicted
+++ resolved
@@ -1,12 +1,16 @@
 <?xml version="1.0" encoding="utf-8"?>
 <layout xmlns:android="http://schemas.android.com/apk/res/android"
   xmlns:app="http://schemas.android.com/apk/res-auto">
+
   <data>
+
     <import type="android.view.View" />
+
     <variable
       name="viewModel"
       type="org.oppia.app.player.state.StateViewModel" />
   </data>
+
   <FrameLayout
     android:layout_width="match_parent"
     android:layout_height="match_parent"
@@ -26,21 +30,20 @@
       android:scrollbars="none"
       app:data="@{viewModel.itemList}"
       app:layoutManager="androidx.recyclerview.widget.LinearLayoutManager" />
+
     <FrameLayout
       android:id="@+id/audio_fragment_container"
       android:layout_width="match_parent"
       android:layout_height="wrap_content"
       android:layout_gravity="top"
-      android:layout_marginStart="24dp"
-<<<<<<< HEAD
-      android:layout_marginEnd="24dp" >
+      android:layout_marginStart="24dp">
+
       <FrameLayout
         android:id="@+id/audio_fragment_placeholder"
         android:layout_width="match_parent"
         android:layout_height="wrap_content"
-        android:visibility="@{viewModel.isAudioBarVisible ? View.VISIBLE : View.GONE}"/>
-=======
-      android:layout_marginEnd="24dp" />
+        android:visibility="@{viewModel.isAudioBarVisible ? View.VISIBLE : View.GONE}" />
+    </FrameLayout>
 
     <FrameLayout
       android:layout_width="match_parent"
@@ -50,8 +53,8 @@
       android:layout_marginTop="8dp"
       android:layout_marginEnd="28dp"
       android:layout_marginBottom="16dp"
-      android:translationZ="4dp"
-      android:elevation="8dp">
+      android:elevation="8dp"
+      android:translationZ="4dp">
 
       <TextView
         android:id="@+id/congratulation_textview"
@@ -67,7 +70,6 @@
         android:textColor="@color/green_shade"
         android:textSize="20sp"
         android:visibility="invisible" />
->>>>>>> 1813ccff
     </FrameLayout>
   </FrameLayout>
 </layout>