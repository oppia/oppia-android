<?xml version="1.0" encoding="utf-8"?>
<layout xmlns:android="http://schemas.android.com/apk/res/android"
  xmlns:app="http://schemas.android.com/apk/res-auto"
  xmlns:tools="http://schemas.android.com/tools">

  <data>

    <import type="android.view.View" />

    <variable
      name="viewModel"
      type="org.oppia.android.app.player.state.StateViewModel" />
  </data>

  <FrameLayout
    android:layout_width="match_parent"
    android:layout_height="match_parent"
    android:background="@color/oppiaLightGreen"
    android:descendantFocusability="beforeDescendants"
    android:fitsSystemWindows="true"
    android:focusableInTouchMode="true">

    <androidx.constraintlayout.widget.ConstraintLayout
      android:layout_width="match_parent"
      android:layout_height="match_parent">

      <androidx.recyclerview.widget.RecyclerView
        android:id="@+id/state_recycler_view"
        android:layout_width="0dp"
        android:layout_height="0dp"
        android:clipToPadding="false"
        android:divider="@android:color/transparent"
        android:overScrollMode="never"
        android:paddingTop="@{viewModel.isSplitView() ? (viewModel.isAudioBarVisible ? @dimen/state_fragment_split_view_with_audio_bar_visible_padding_top : @dimen/space_0dp) : (viewModel.isAudioBarVisible ? @dimen/state_fragment_non_split_view_with_audio_bar_visible_padding_top : @dimen/space_0dp)}"
        android:scrollbars="none"
        app:data="@{viewModel.itemList}"
        app:layoutManager="androidx.recyclerview.widget.LinearLayoutManager"
        app:layout_constraintBottom_toBottomOf="parent"
        app:layout_constraintEnd_toStartOf="@id/center_guideline"
        app:layout_constraintStart_toStartOf="parent"
        app:layout_constraintTop_toTopOf="parent" />

      <androidx.recyclerview.widget.RecyclerView
        android:id="@+id/extra_interaction_recycler_view"
        android:layout_width="0dp"
        android:layout_height="0dp"
        android:clipToPadding="false"
        android:divider="@android:color/transparent"
        android:overScrollMode="never"
        android:scrollbars="none"
        android:visibility="@{viewModel.isSplitView ? View.VISIBLE : View.GONE}"
        app:data="@{viewModel.rightItemList}"
        app:layoutManager="androidx.recyclerview.widget.LinearLayoutManager"
        app:layout_constraintBottom_toBottomOf="parent"
        app:layout_constraintEnd_toEndOf="parent"
        app:layout_constraintStart_toEndOf="@id/center_guideline"
        app:layout_constraintTop_toTopOf="parent" />

      <androidx.constraintlayout.widget.Guideline
        android:id="@+id/center_guideline"
        android:layout_width="wrap_content"
        android:layout_height="wrap_content"
        android:orientation="vertical"
        app:layout_constraintGuide_percent="@{viewModel.centerGuidelinePercentage.floatValue()}"
        tools:layout_constraintGuide_percent="0.5f" />

      <FrameLayout
        android:id="@+id/audio_fragment_container"
        android:layout_width="0dp"
        android:layout_height="wrap_content"
        android:layout_gravity="top"
        app:layoutMarginEnd="@{viewModel.isSplitView() ? @dimen/state_fragment_split_view_margin_end : @dimen/state_fragment_non_split_view_margin_end}"
        app:layoutMarginStart="@{viewModel.isSplitView() ? @dimen/state_fragment_split_view_margin_start : @dimen/state_fragment_non_split_view_margin_start}"
        app:layout_constraintEnd_toStartOf="@id/center_guideline"
        app:layout_constraintStart_toStartOf="parent"
        app:layout_constraintTop_toTopOf="parent">

        <FrameLayout
          android:id="@+id/audio_fragment_placeholder"
          android:layout_width="match_parent"
          android:layout_height="wrap_content"
          android:visibility="@{viewModel.isAudioBarVisible ? View.VISIBLE : View.GONE}" />
      </FrameLayout>

      <nl.dionsegijn.konfetti.KonfettiView
        android:id="@+id/full_screen_confetti_view"
        android:layout_width="match_parent"
        android:layout_height="match_parent" />
    </androidx.constraintlayout.widget.ConstraintLayout>

    <FrameLayout
      android:id="@+id/hints_and_solution_fragment_placeholder"
      android:layout_width="match_parent"
      android:layout_height="match_parent">
    </FrameLayout>

    <FrameLayout
      android:id="@+id/hints_and_solution_fragment_container"
      android:layout_width="wrap_content"
      android:layout_height="wrap_content"
      android:layout_gravity="bottom|start"
      android:background="@drawable/hints_background"
      android:visibility="@{viewModel.isHintBulbVisible() ? View.VISIBLE : View.GONE}">

      <ImageView
        android:id="@+id/dot_hint"
        android:layout_width="8dp"
        android:layout_height="6dp"
        android:layout_gravity="top|end"
        android:layout_margin="8dp"
        android:src="@drawable/ic_dot_yellow_24dp"
        android:visibility="@{viewModel.isHintOpenedAndUnRevealed() ? View.VISIBLE : View.GONE}" />

      <ImageView
        android:id="@+id/hint_bulb"
        android:layout_width="wrap_content"
        android:layout_height="wrap_content"
        android:layout_margin="12dp"
        android:src="@drawable/ic_hint_bulb_white_24dp" />
    </FrameLayout>

    <FrameLayout
      android:layout_width="match_parent"
      android:layout_height="wrap_content"
      android:layout_gravity="bottom">

      <TextView
        android:id="@+id/congratulations_text_view"
        android:layout_width="match_parent"
        android:layout_height="54dp"
        android:layout_marginStart="28dp"
        android:layout_marginEnd="28dp"
        android:layout_marginBottom="16dp"
        android:layout_gravity="bottom"
        android:background="@drawable/congratulations_text_background_shadow"
        android:fontFamily="sans-serif-medium"
        android:gravity="center"
        android:lineSpacingExtra="1dp"
        android:text="@string/correct"
        android:textAllCaps="true"
        android:textColor="@color/green_shade"
        android:textSize="20sp"
        android:visibility="invisible" />

      <nl.dionsegijn.konfetti.KonfettiView
        android:id="@+id/congratulations_text_confetti_view"
        android:layout_width="match_parent"
<<<<<<< HEAD
        android:layout_height="124dp"/>
=======
        android:layout_height="124dp" />
>>>>>>> a84532a2
    </FrameLayout>
  </FrameLayout>
</layout><|MERGE_RESOLUTION|>--- conflicted
+++ resolved
@@ -145,11 +145,7 @@
       <nl.dionsegijn.konfetti.KonfettiView
         android:id="@+id/congratulations_text_confetti_view"
         android:layout_width="match_parent"
-<<<<<<< HEAD
-        android:layout_height="124dp"/>
-=======
         android:layout_height="124dp" />
->>>>>>> a84532a2
     </FrameLayout>
   </FrameLayout>
 </layout>