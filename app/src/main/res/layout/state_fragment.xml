<?xml version="1.0" encoding="utf-8"?>
<layout xmlns:android="http://schemas.android.com/apk/res/android"
  xmlns:app="http://schemas.android.com/apk/res-auto">

  <data>

    <variable
      name="viewModel"
      type="org.oppia.app.player.state.StateViewModel" />
  </data>

  <FrameLayout
    android:layout_width="match_parent"
    android:layout_height="match_parent"
<<<<<<< HEAD
    android:background="@color/oppiaLightGreen">
=======
    android:background="@color/oppiaLightGreen"
    android:descendantFocusability="beforeDescendants"
    android:focusableInTouchMode="true">

>>>>>>> 4aaee661
    <androidx.recyclerview.widget.RecyclerView
      android:id="@+id/state_recycler_view"
      android:layout_width="match_parent"
      android:layout_height="match_parent"
      android:clipToPadding="false"
      android:divider="@android:color/transparent"
      android:overScrollMode="never"
      android:paddingTop="@{viewModel.isAudioBarVisible().get()? @dimen/padding_72dp : @dimen/padding_24dp}"
      android:scrollbars="none"
      app:data="@{viewModel.itemList}"
      app:layoutManager="androidx.recyclerview.widget.LinearLayoutManager" />
    <FrameLayout
      android:id="@+id/audio_fragment_placeholder"
      android:layout_width="match_parent"
      android:layout_height="wrap_content"
      android:layout_gravity="top"
      android:layout_marginStart="24dp"
      android:layout_marginEnd="24dp" />
  </FrameLayout>
</layout><|MERGE_RESOLUTION|>--- conflicted
+++ resolved
@@ -12,14 +12,10 @@
   <FrameLayout
     android:layout_width="match_parent"
     android:layout_height="match_parent"
-<<<<<<< HEAD
-    android:background="@color/oppiaLightGreen">
-=======
     android:background="@color/oppiaLightGreen"
     android:descendantFocusability="beforeDescendants"
     android:focusableInTouchMode="true">
 
->>>>>>> 4aaee661
     <androidx.recyclerview.widget.RecyclerView
       android:id="@+id/state_recycler_view"
       android:layout_width="match_parent"
