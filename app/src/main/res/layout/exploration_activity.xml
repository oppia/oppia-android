<?xml version="1.0" encoding="utf-8"?>
<layout xmlns:android="http://schemas.android.com/apk/res/android"
  xmlns:app="http://schemas.android.com/apk/res-auto"
  xmlns:tools="http://schemas.android.com/tools">

  <data>

    <import type="android.view.View" />

    <variable
      name="viewModel"
      type="org.oppia.android.app.player.exploration.ExplorationViewModel" />
  </data>

  <LinearLayout
    android:layout_width="match_parent"
    android:layout_height="match_parent"
    android:orientation="vertical"
    tools:context=".player.exploration.ExplorationActivity">

    <com.google.android.material.appbar.AppBarLayout
      android:id="@+id/exploration_app_bar_layout"
      android:layout_width="match_parent"
      android:layout_height="wrap_content"
      android:theme="@style/ThemeOverlay.AppCompat.Dark.ActionBar">

      <androidx.appcompat.widget.Toolbar
        android:id="@+id/exploration_toolbar"
        android:layout_width="match_parent"
        android:layout_height="wrap_content"
        android:background="@color/component_color_exploration_activity_toolbar_color"
        android:minHeight="?attr/actionBarSize"
        android:theme="@style/Widget.AppCompat.ActionBar"
        app:navigationIcon="@drawable/ic_close_white_24dp">

        <LinearLayout
          android:layout_width="match_parent"
          android:layout_height="wrap_content"
          android:orientation="horizontal">

          <asia.ivity.android.marqueeview.MarqueeView
            android:id="@+id/exploration_marquee_view"
            android:layout_width="match_parent"
            android:layout_height="wrap_content"
            android:layout_marginEnd="20dp"
            android:layout_weight="1"
            app:animationDelay="500"
            app:animationSpeed="10">

            <TextView
              android:id="@+id/exploration_toolbar_title"
              style="@style/MarqueeToolbarTitleTextView"
              android:layout_width="match_parent"
              android:layout_height="wrap_content" />
          </asia.ivity.android.marqueeview.MarqueeView>

          <ImageView
            android:id="@+id/action_audio_player"
            android:layout_width="48dp"
            android:layout_height="48dp"
            android:layout_gravity="end"
            android:contentDescription="@{viewModel.isAudioStreamingOn ? @string/audio_player_on : @string/audio_player_off}"
            android:scaleType="center"
            android:visibility="@{viewModel.showAudioButton ? View.VISIBLE : View.GONE}"
            app:srcCompat="@{viewModel.isAudioStreamingOn ? @drawable/ic_baseline_headset_24 : @drawable/ic_baseline_headset_off_24}" />
<<<<<<< HEAD
=======

          <ImageButton
            android:id="@+id/action_bottom_sheet_options_menu"
            style="?android:actionOverflowButtonStyle"
            android:layout_width="wrap_content"
            android:layout_height="wrap_content"
            android:layout_gravity="end"
            android:minWidth="48dp"
            android:minHeight="48dp"
            android:scaleType="center" />

>>>>>>> ac68f842
        </LinearLayout>
      </androidx.appcompat.widget.Toolbar>
    </com.google.android.material.appbar.AppBarLayout>

    <FrameLayout
      android:layout_width="match_parent"
      android:layout_height="match_parent">

      <FrameLayout
        android:id="@+id/exploration_fragment_placeholder"
        android:layout_width="match_parent"
        android:layout_height="match_parent" />

      <View
        android:id="@+id/exploration_shadow_view"
        android:layout_width="match_parent"
        android:layout_height="6dp"
        android:background="@drawable/toolbar_drop_shadow" />
    </FrameLayout>
  </LinearLayout>
</layout><|MERGE_RESOLUTION|>--- conflicted
+++ resolved
@@ -63,8 +63,6 @@
             android:scaleType="center"
             android:visibility="@{viewModel.showAudioButton ? View.VISIBLE : View.GONE}"
             app:srcCompat="@{viewModel.isAudioStreamingOn ? @drawable/ic_baseline_headset_24 : @drawable/ic_baseline_headset_off_24}" />
-<<<<<<< HEAD
-=======
 
           <ImageButton
             android:id="@+id/action_bottom_sheet_options_menu"
@@ -75,8 +73,6 @@
             android:minWidth="48dp"
             android:minHeight="48dp"
             android:scaleType="center" />
-
->>>>>>> ac68f842
         </LinearLayout>
       </androidx.appcompat.widget.Toolbar>
     </com.google.android.material.appbar.AppBarLayout>
