<?xml version="1.0" encoding="utf-8"?>
<layout xmlns:android="http://schemas.android.com/apk/res/android"
  xmlns:app="http://schemas.android.com/apk/res-auto"
  xmlns:tools="http://schemas.android.com/tools">

  <data>

    <import type="android.view.View" />

    <variable
      name="viewModel"
      type="org.oppia.android.app.player.exploration.ExplorationViewModel" />
  </data>

  <androidx.constraintlayout.widget.ConstraintLayout
    android:layout_width="match_parent"
    android:layout_height="match_parent">

    <FrameLayout
      android:id="@+id/exploration_spotlight_fragment_placeholder"
      android:layout_width="match_parent"
      android:layout_height="match_parent" />

    <LinearLayout
      android:layout_width="match_parent"
      android:layout_height="match_parent"
      android:orientation="vertical"
      tools:context=".player.exploration.ExplorationActivity">

      <com.google.android.material.appbar.AppBarLayout
        android:id="@+id/exploration_app_bar_layout"
        android:layout_width="match_parent"
        android:layout_height="wrap_content"
        android:theme="@style/ThemeOverlay.AppCompat.Dark.ActionBar">

        <androidx.appcompat.widget.Toolbar
          android:id="@+id/exploration_toolbar"
          android:layout_width="match_parent"
          android:layout_height="wrap_content"
          android:background="@color/component_color_exploration_activity_toolbar_color"
          android:minHeight="?attr/actionBarSize"
          android:theme="@style/Widget.AppCompat.ActionBar"
          app:navigationIcon="@drawable/ic_close_white_24dp">

<<<<<<< HEAD
          <LinearLayout
            android:layout_width="match_parent"
            android:layout_height="wrap_content"
            android:orientation="horizontal">

            <asia.ivity.android.marqueeview.MarqueeView
              android:id="@+id/exploration_marquee_view"
              android:layout_width="match_parent"
              android:layout_height="wrap_content"
              android:layout_marginEnd="20dp"
              android:layout_weight="1"
              app:animationDelay="500"
              app:animationSpeed="10">
=======
          <TextView
            android:id="@+id/exploration_toolbar_title"
            style="@style/MarqueeToolbarTitleTextView"
            android:layout_width="0dp"
            android:layout_height="wrap_content"
            android:layout_marginEnd="20dp"
            android:layout_weight="1" />

          <ImageView
            android:id="@+id/action_audio_player"
            android:layout_width="48dp"
            android:layout_height="48dp"
            android:layout_gravity="end"
            android:contentDescription="@{viewModel.isAudioStreamingOn ? @string/audio_player_on : @string/audio_player_off}"
            android:scaleType="center"
            android:visibility="@{viewModel.showAudioButton ? View.VISIBLE : View.GONE}"
            app:srcCompat="@{viewModel.isAudioStreamingOn ? @drawable/ic_baseline_headset_24 : @drawable/ic_baseline_headset_off_24}" />

          <ImageButton
            android:id="@+id/action_bottom_sheet_options_menu"
            style="?android:actionOverflowButtonStyle"
            android:layout_width="wrap_content"
            android:layout_height="wrap_content"
            android:layout_gravity="end"
            android:minWidth="48dp"
            android:minHeight="48dp"
            android:scaleType="center" />
        </LinearLayout>
      </androidx.appcompat.widget.Toolbar>
    </com.google.android.material.appbar.AppBarLayout>
>>>>>>> e7d308a0

              <TextView
                android:id="@+id/exploration_toolbar_title"
                style="@style/MarqueeToolbarTitleTextView"
                android:layout_width="match_parent"
                android:layout_height="wrap_content" />
            </asia.ivity.android.marqueeview.MarqueeView>

            <ImageView
              android:id="@+id/action_audio_player"
              android:layout_width="48dp"
              android:layout_height="48dp"
              android:layout_gravity="end"
              android:contentDescription="@{viewModel.isAudioStreamingOn ? @string/audio_player_on : @string/audio_player_off}"
              android:scaleType="center"
              android:visibility="@{viewModel.showAudioButton ? View.VISIBLE : View.GONE}"
              app:srcCompat="@{viewModel.isAudioStreamingOn ? @drawable/ic_baseline_headset_24 : @drawable/ic_baseline_headset_off_24}" />

            <ImageButton
              android:id="@+id/action_bottom_sheet_options_menu"
              style="?android:actionOverflowButtonStyle"
              android:layout_width="wrap_content"
              android:layout_height="wrap_content"
              android:layout_gravity="end"
              android:minWidth="48dp"
              android:minHeight="48dp"
              android:scaleType="center" />
          </LinearLayout>
        </androidx.appcompat.widget.Toolbar>
      </com.google.android.material.appbar.AppBarLayout>

      <FrameLayout
        android:layout_width="match_parent"
        android:layout_height="match_parent">

        <FrameLayout
          android:id="@+id/exploration_fragment_placeholder"
          android:layout_width="match_parent"
          android:layout_height="match_parent" />

        <View
          android:id="@+id/exploration_shadow_view"
          android:layout_width="match_parent"
          android:layout_height="6dp"
          android:background="@drawable/toolbar_drop_shadow" />
      </FrameLayout>
    </LinearLayout>
  </androidx.constraintlayout.widget.ConstraintLayout>
</layout><|MERGE_RESOLUTION|>--- conflicted
+++ resolved
@@ -42,59 +42,18 @@
           android:theme="@style/Widget.AppCompat.ActionBar"
           app:navigationIcon="@drawable/ic_close_white_24dp">
 
-<<<<<<< HEAD
           <LinearLayout
             android:layout_width="match_parent"
             android:layout_height="wrap_content"
             android:orientation="horizontal">
 
-            <asia.ivity.android.marqueeview.MarqueeView
-              android:id="@+id/exploration_marquee_view"
-              android:layout_width="match_parent"
-              android:layout_height="wrap_content"
-              android:layout_marginEnd="20dp"
-              android:layout_weight="1"
-              app:animationDelay="500"
-              app:animationSpeed="10">
-=======
-          <TextView
-            android:id="@+id/exploration_toolbar_title"
-            style="@style/MarqueeToolbarTitleTextView"
-            android:layout_width="0dp"
-            android:layout_height="wrap_content"
+            <TextView
+                android:id="@+id/exploration_toolbar_title"
+                style="@style/MarqueeToolbarTitleTextView"
+                android:layout_width="0dp"
+                android:layout_height="wrap_content"
             android:layout_marginEnd="20dp"
             android:layout_weight="1" />
-
-          <ImageView
-            android:id="@+id/action_audio_player"
-            android:layout_width="48dp"
-            android:layout_height="48dp"
-            android:layout_gravity="end"
-            android:contentDescription="@{viewModel.isAudioStreamingOn ? @string/audio_player_on : @string/audio_player_off}"
-            android:scaleType="center"
-            android:visibility="@{viewModel.showAudioButton ? View.VISIBLE : View.GONE}"
-            app:srcCompat="@{viewModel.isAudioStreamingOn ? @drawable/ic_baseline_headset_24 : @drawable/ic_baseline_headset_off_24}" />
-
-          <ImageButton
-            android:id="@+id/action_bottom_sheet_options_menu"
-            style="?android:actionOverflowButtonStyle"
-            android:layout_width="wrap_content"
-            android:layout_height="wrap_content"
-            android:layout_gravity="end"
-            android:minWidth="48dp"
-            android:minHeight="48dp"
-            android:scaleType="center" />
-        </LinearLayout>
-      </androidx.appcompat.widget.Toolbar>
-    </com.google.android.material.appbar.AppBarLayout>
->>>>>>> e7d308a0
-
-              <TextView
-                android:id="@+id/exploration_toolbar_title"
-                style="@style/MarqueeToolbarTitleTextView"
-                android:layout_width="match_parent"
-                android:layout_height="wrap_content" />
-            </asia.ivity.android.marqueeview.MarqueeView>
 
             <ImageView
               android:id="@+id/action_audio_player"
