<?xml version="1.0" encoding="utf-8"?>
<layout xmlns:android="http://schemas.android.com/apk/res/android"
  xmlns:app="http://schemas.android.com/apk/res-auto"
  xmlns:tools="http://schemas.android.com/tools">

  <data>

    <import type="android.view.View" />

    <variable
      name="viewModel"
      type="org.oppia.android.app.topic.questionplayer.QuestionPlayerViewModel" />
  </data>

  <FrameLayout
    android:layout_width="match_parent"
    android:layout_height="match_parent"
    android:background="@color/component_color_question_player_activity_background_color">

    <androidx.constraintlayout.widget.ConstraintLayout
      android:layout_width="match_parent"
      android:layout_height="match_parent">

      <TextView
        android:id="@+id/end_session_header_text_view"
        android:layout_width="match_parent"
        android:layout_height="wrap_content"
        android:layout_marginStart="28dp"
        android:layout_marginTop="28dp"
        android:layout_marginEnd="28dp"
        android:fontFamily="sans-serif"
<<<<<<< HEAD
        android:text="@string/question_player_activity_question_training_session_finished_header_text"
        android:textColor="@color/component_color_question_player_activity_text_color"
=======
        android:text="@string/question_training_session_finished_header"
        android:textColor="@color/component_color_shared_text_view_text_color"
>>>>>>> 71e769be
        android:textSize="24sp"
        android:visibility="gone"
        app:layout_constraintStart_toStartOf="parent"
        app:layout_constraintTop_toTopOf="parent" />

      <TextView
        android:id="@+id/end_session_body_text_view"
        android:layout_width="match_parent"
        android:layout_height="wrap_content"
        android:layout_marginStart="28dp"
        android:layout_marginTop="8dp"
        android:layout_marginEnd="28dp"
        android:fontFamily="sans-serif"
<<<<<<< HEAD
        android:text="@string/question_player_activity_question_training_session_finished_message"
        android:textColor="@color/component_color_question_player_activity_text_color"
=======
        android:text="@string/question_training_session_finished_message"
        android:textColor="@color/component_color_shared_text_view_text_color"
>>>>>>> 71e769be
        android:textSize="16sp"
        android:visibility="gone"
        app:layout_constraintStart_toStartOf="parent"
        app:layout_constraintTop_toBottomOf="@+id/end_session_header_text_view" />

      <androidx.recyclerview.widget.RecyclerView
        android:id="@+id/question_recycler_view"
        android:layout_width="0dp"
        android:layout_height="0dp"
        android:clipToPadding="false"
        android:divider="@android:color/transparent"
        android:dividerHeight="8dp"
        android:overScrollMode="never"
        android:paddingBottom="@dimen/general_screen_padding_bottom"
        app:data="@{viewModel.itemList}"
        app:layoutManager="androidx.recyclerview.widget.LinearLayoutManager"
        app:layout_constraintBottom_toTopOf="@id/question_progress_bar"
        app:layout_constraintEnd_toStartOf="@+id/center_guideline"
        app:layout_constraintStart_toStartOf="parent"
        app:layout_constraintTop_toBottomOf="@+id/end_session_body_text_view" />

      <androidx.recyclerview.widget.RecyclerView
        android:id="@+id/extra_interaction_recycler_view"
        android:layout_width="0dp"
        android:layout_height="0dp"
        android:clipToPadding="false"
        android:divider="@android:color/transparent"
        android:dividerHeight="8dp"
        android:overScrollMode="never"
        android:paddingBottom="@dimen/general_screen_padding_bottom"
        android:visibility="@{viewModel.isSplitView ? View.VISIBLE : View.GONE}"
        app:data="@{viewModel.rightItemList}"
        app:layoutManager="androidx.recyclerview.widget.LinearLayoutManager"
        app:layout_constraintBottom_toTopOf="@id/question_progress_bar"
        app:layout_constraintEnd_toEndOf="parent"
        app:layout_constraintStart_toEndOf="@id/center_guideline"
        app:layout_constraintTop_toBottomOf="@+id/end_session_body_text_view" />

      <FrameLayout
        android:layout_width="0dp"
        android:layout_height="72dp"
        android:background="@drawable/question_player_progress_bar_background_gradient"
        app:layout_constraintBottom_toBottomOf="parent"
        app:layout_constraintEnd_toEndOf="parent"
        app:layout_constraintStart_toStartOf="parent" />

      <ProgressBar
        android:id="@+id/question_progress_bar"
        style="@style/Widget.AppCompat.ProgressBar.Horizontal"
        android:layout_width="0dp"
        android:layout_height="12dp"
        android:layout_marginStart="@dimen/question_player_progress_bar_margin_start"
        android:layout_marginEnd="@dimen/question_player_progress_bar_margin_end"
        android:max="100"
        android:progress="@{viewModel.progressPercentage}"
        android:progressDrawable="@drawable/progress_bar"
        app:layout_constraintBottom_toTopOf="@id/question_progress_text"
        app:layout_constraintEnd_toEndOf="parent"
        app:layout_constraintStart_toEndOf="@id/hints_and_solution_fragment_container" />

      <FrameLayout
        android:id="@+id/hints_and_solution_fragment_placeholder"
        android:layout_width="match_parent"
        android:layout_height="match_parent" />

      <FrameLayout
        android:id="@+id/hints_and_solution_fragment_container"
        android:layout_width="@dimen/clickable_item_min_height"
        android:layout_height="@dimen/clickable_item_min_height"
        android:layout_gravity="bottom|start"
        android:background="@drawable/hints_background"
        android:visibility="@{viewModel.isHintBulbVisible() ? View.VISIBLE : View.GONE}"
        app:layout_constraintBottom_toBottomOf="parent"
        app:layout_constraintStart_toStartOf="parent">

        <ImageView
          android:id="@+id/dot_hint"
          android:layout_width="8dp"
          android:layout_height="6dp"
          android:layout_gravity="top|end"
          android:layout_margin="8dp"
<<<<<<< HEAD
          android:contentDescription="@string/state_activity_new_hint_available"
          app:srcCompat="@drawable/ic_dot_yellow_24dp"
          android:visibility="@{viewModel.isHintOpenedAndUnRevealed() ? View.VISIBLE : View.GONE}" />
=======
          android:contentDescription="@string/new_hint_available"
          android:visibility="@{viewModel.isHintOpenedAndUnRevealed() ? View.VISIBLE : View.GONE}"
          app:srcCompat="@drawable/ic_dot_yellow_24dp" />
>>>>>>> 71e769be

        <ImageView
          android:id="@+id/hint_bulb"
          android:layout_width="wrap_content"
          android:layout_height="wrap_content"
          android:layout_margin="12dp"
          android:contentDescription="@string/question_player_activity_show_hints_and_solution"
          app:srcCompat="@drawable/ic_hint_bulb_white_24dp" />
      </FrameLayout>

      <TextView
        android:id="@+id/question_progress_text"
        android:layout_width="wrap_content"
        android:layout_height="wrap_content"
        android:layout_marginTop="@dimen/question_player_progress_bar_text_margin_top"
        android:layout_marginEnd="@dimen/question_player_progress_bar_text_margin_end"
        android:layout_marginBottom="@dimen/question_player_progress_bar_text_margin_bottom"
        android:fontFamily="sans-serif"
        android:text="@{viewModel.questionProgressText}"
        android:textColor="@color/component_color_shared_text_view_text_color"
        android:textSize="12sp"
        android:textStyle="italic"
        app:layout_constraintBottom_toBottomOf="parent"
        app:layout_constraintEnd_toEndOf="parent" />

      <androidx.constraintlayout.widget.Guideline
        android:id="@+id/center_guideline"
        android:layout_width="wrap_content"
        android:layout_height="wrap_content"
        android:orientation="vertical"
        app:layout_constraintGuide_percent="@{viewModel.centerGuidelinePercentage.floatValue()}"
        tools:layout_constraintGuide_percent="0.5f" />
    </androidx.constraintlayout.widget.ConstraintLayout>

    <FrameLayout
      android:layout_width="match_parent"
      android:layout_height="wrap_content"
      android:layout_gravity="bottom">

      <TextView
        android:id="@+id/congratulations_text_view"
        android:layout_width="match_parent"
        android:layout_height="wrap_content"
        android:layout_gravity="bottom"
        android:layout_marginStart="28dp"
        android:layout_marginEnd="28dp"
        android:layout_marginBottom="16dp"
        android:background="@drawable/congratulations_text_background_shadow"
        android:fontFamily="sans-serif-medium"
        android:gravity="center"
        android:lineSpacingExtra="1dp"
<<<<<<< HEAD
        android:text="@string/state_fragment_activity_correct_text"
=======
        android:minHeight="54dp"
        android:text="@string/correct"
>>>>>>> 71e769be
        android:textAllCaps="true"
        android:textColor="@color/component_color_shared_correct_text_color"
        android:textSize="20sp"
        android:visibility="invisible" />

      <nl.dionsegijn.konfetti.KonfettiView
        android:id="@+id/congratulations_text_confetti_view"
        android:layout_width="match_parent"
        android:layout_height="124dp" />
    </FrameLayout>
  </FrameLayout>
</layout><|MERGE_RESOLUTION|>--- conflicted
+++ resolved
@@ -29,13 +29,8 @@
         android:layout_marginTop="28dp"
         android:layout_marginEnd="28dp"
         android:fontFamily="sans-serif"
-<<<<<<< HEAD
         android:text="@string/question_player_activity_question_training_session_finished_header_text"
-        android:textColor="@color/component_color_question_player_activity_text_color"
-=======
-        android:text="@string/question_training_session_finished_header"
         android:textColor="@color/component_color_shared_text_view_text_color"
->>>>>>> 71e769be
         android:textSize="24sp"
         android:visibility="gone"
         app:layout_constraintStart_toStartOf="parent"
@@ -49,13 +44,8 @@
         android:layout_marginTop="8dp"
         android:layout_marginEnd="28dp"
         android:fontFamily="sans-serif"
-<<<<<<< HEAD
         android:text="@string/question_player_activity_question_training_session_finished_message"
-        android:textColor="@color/component_color_question_player_activity_text_color"
-=======
-        android:text="@string/question_training_session_finished_message"
         android:textColor="@color/component_color_shared_text_view_text_color"
->>>>>>> 71e769be
         android:textSize="16sp"
         android:visibility="gone"
         app:layout_constraintStart_toStartOf="parent"
@@ -137,15 +127,9 @@
           android:layout_height="6dp"
           android:layout_gravity="top|end"
           android:layout_margin="8dp"
-<<<<<<< HEAD
           android:contentDescription="@string/state_activity_new_hint_available"
-          app:srcCompat="@drawable/ic_dot_yellow_24dp"
-          android:visibility="@{viewModel.isHintOpenedAndUnRevealed() ? View.VISIBLE : View.GONE}" />
-=======
-          android:contentDescription="@string/new_hint_available"
           android:visibility="@{viewModel.isHintOpenedAndUnRevealed() ? View.VISIBLE : View.GONE}"
           app:srcCompat="@drawable/ic_dot_yellow_24dp" />
->>>>>>> 71e769be
 
         <ImageView
           android:id="@+id/hint_bulb"
@@ -197,12 +181,8 @@
         android:fontFamily="sans-serif-medium"
         android:gravity="center"
         android:lineSpacingExtra="1dp"
-<<<<<<< HEAD
+        android:minHeight="54dp"
         android:text="@string/state_fragment_activity_correct_text"
-=======
-        android:minHeight="54dp"
-        android:text="@string/correct"
->>>>>>> 71e769be
         android:textAllCaps="true"
         android:textColor="@color/component_color_shared_correct_text_color"
         android:textSize="20sp"
