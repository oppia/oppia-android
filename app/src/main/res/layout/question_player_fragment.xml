<?xml version="1.0" encoding="utf-8"?>
<layout xmlns:android="http://schemas.android.com/apk/res/android"
  xmlns:app="http://schemas.android.com/apk/res-auto"
  xmlns:tools="http://schemas.android.com/tools">

  <data>

    <import type="android.view.View" />

    <variable
      name="viewModel"
      type="org.oppia.app.topic.questionplayer.QuestionPlayerViewModel" />
  </data>

  <FrameLayout
    android:layout_width="match_parent"
    android:layout_height="match_parent"
    android:background="@color/question_player_background">

    <androidx.constraintlayout.widget.ConstraintLayout
      android:layout_width="match_parent"
      android:layout_height="match_parent">

      <TextView
        android:id="@+id/end_session_header_text_view"
        android:layout_width="match_parent"
        android:layout_height="wrap_content"
        android:layout_marginStart="28dp"
        android:layout_marginTop="28dp"
        android:layout_marginEnd="28dp"
        android:fontFamily="sans-serif"
        android:text="@string/question_training_session_finished_header"
        android:textColor="@color/oppiaPrimaryText"
        android:textSize="24sp"
        android:visibility="gone"
        app:layout_constraintStart_toStartOf="parent"
        app:layout_constraintTop_toTopOf="parent" />

      <TextView
        android:id="@+id/end_session_body_text_view"
        android:layout_width="match_parent"
        android:layout_height="wrap_content"
        android:layout_marginStart="28dp"
        android:layout_marginTop="8dp"
        android:layout_marginEnd="28dp"
        android:fontFamily="sans-serif"
        android:text="@string/question_training_session_finished_message"
        android:textColor="@color/oppiaPrimaryText"
        android:textSize="16sp"
        android:visibility="gone"
        app:layout_constraintStart_toStartOf="parent"
        app:layout_constraintTop_toBottomOf="@+id/end_session_header_text_view" />

      <androidx.recyclerview.widget.RecyclerView
        android:id="@+id/question_recycler_view"
        android:layout_width="0dp"
        android:layout_height="0dp"
        android:divider="@android:color/transparent"
        android:dividerHeight="8dp"
        android:overScrollMode="never"
        android:paddingTop="24dp"
        app:data="@{viewModel.itemList}"
        app:layoutManager="androidx.recyclerview.widget.LinearLayoutManager"
        app:layout_constraintBottom_toTopOf="@id/question_progress_bar"
        app:layout_constraintEnd_toStartOf="@+id/center_guideline"
        app:layout_constraintStart_toStartOf="parent"
        app:layout_constraintTop_toBottomOf="@+id/end_session_body_text_view" />

      <androidx.recyclerview.widget.RecyclerView
<<<<<<< HEAD
        android:id="@+id/right_question_recycler_view"
=======
        android:id="@+id/extra_interaction_recycler_view"
>>>>>>> ca5cda62
        android:layout_width="0dp"
        android:layout_height="0dp"
        android:divider="@android:color/transparent"
        android:dividerHeight="8dp"
        android:overScrollMode="never"
        android:paddingTop="24dp"
<<<<<<< HEAD
=======
        android:visibility="@{viewModel.isSplitView ? View.VISIBLE : View.GONE}"
>>>>>>> ca5cda62
        app:data="@{viewModel.rightItemList}"
        app:layoutManager="androidx.recyclerview.widget.LinearLayoutManager"
        app:layout_constraintBottom_toTopOf="@id/question_progress_bar"
        app:layout_constraintEnd_toEndOf="parent"
        app:layout_constraintStart_toEndOf="@id/center_guideline"
        app:layout_constraintTop_toBottomOf="@+id/end_session_body_text_view" />

      <ProgressBar
        android:id="@+id/question_progress_bar"
        style="@style/Widget.AppCompat.ProgressBar.Horizontal"
        android:layout_width="match_parent"
        android:layout_height="12dp"
        android:layout_marginStart="32dp"
        android:layout_marginEnd="32dp"
        android:layout_marginBottom="8dp"
        android:max="100"
        android:progress="@{viewModel.progressPercentage}"
        android:progressDrawable="@drawable/progress_bar"
        app:layout_constraintBottom_toTopOf="@id/question_progress_text"
        app:layout_constraintEnd_toEndOf="parent"
        app:layout_constraintStart_toStartOf="parent" />

      <TextView
        android:id="@+id/question_progress_text"
        android:layout_width="wrap_content"
        android:layout_height="wrap_content"
        android:layout_marginEnd="32dp"
        android:layout_marginBottom="12dp"
        android:fontFamily="sans-serif"
        android:text="@{viewModel.isAtEndOfSession ? @string/question_training_session_progress_finished : @string/question_training_session_progress(viewModel.currentQuestion, viewModel.questionCount)}"
        android:textColor="@color/oppiaPrimaryText"
        android:textSize="12sp"
        android:textStyle="italic"
        app:layout_constraintBottom_toBottomOf="parent"
        app:layout_constraintEnd_toEndOf="parent" />

      <androidx.constraintlayout.widget.Guideline
        android:id="@+id/center_guideline"
        android:layout_width="wrap_content"
        android:layout_height="wrap_content"
        android:orientation="vertical"
<<<<<<< HEAD
        app:layout_constraintGuide_percent="0.5" />
=======
        tools:layout_constraintGuide_percent="0.5f"
        app:layout_constraintGuide_percent="@{viewModel.centerGuidelinePercentage.floatValue()}" />
>>>>>>> ca5cda62
    </androidx.constraintlayout.widget.ConstraintLayout>

    <FrameLayout
      android:id="@+id/hints_and_solution_fragment_placeholder"
      android:layout_width="match_parent"
      android:layout_height="match_parent"/>

    <FrameLayout
      android:id="@+id/hints_and_solution_fragment_container"
      android:layout_width="wrap_content"
      android:layout_height="wrap_content"
      android:layout_gravity="bottom|start"
      android:background="@drawable/hints_background"
      android:visibility="@{viewModel.isHintBulbVisible() ? View.VISIBLE : View.GONE}">

      <ImageView
        android:id="@+id/dot_hint"
        android:layout_width="8dp"
        android:layout_height="6dp"
        android:layout_gravity="top|end"
        android:layout_margin="8dp"
        android:src="@drawable/ic_dot_yellow_24dp"
        android:visibility="@{viewModel.isHintOpenedAndUnRevealed() ? View.VISIBLE : View.GONE}" />

      <ImageView
        android:id="@+id/hint_bulb"
        android:layout_width="wrap_content"
        android:layout_height="wrap_content"
        android:layout_margin="12dp"
        android:src="@drawable/ic_hintbulb_whilte_24dp" />
    </FrameLayout>

    <FrameLayout
      android:layout_width="match_parent"
      android:layout_height="wrap_content"
      android:layout_gravity="bottom"
      android:layout_marginStart="28dp"
      android:layout_marginTop="8dp"
      android:layout_marginEnd="28dp"
      android:layout_marginBottom="16dp"
      android:elevation="8dp"
      android:translationZ="4dp">

      <TextView
        android:id="@+id/congratulations_text_view"
        android:layout_width="match_parent"
        android:layout_height="54dp"
        android:background="@drawable/congratulations_text_background_shadow"
        android:elevation="8dp"
        android:fontFamily="sans-serif-medium"
        android:gravity="center"
        android:lineSpacingExtra="1dp"
        android:text="@string/correct"
        android:textAllCaps="true"
        android:textColor="@color/green_shade"
        android:textSize="20sp"
        android:visibility="invisible" />
    </FrameLayout>

    <View
      android:id="@+id/question_player_toolbar_shadow_view"
      android:layout_width="match_parent"
      android:layout_height="6dp"
      android:background="@drawable/toolbar_drop_shadow" />
  </FrameLayout>
</layout><|MERGE_RESOLUTION|>--- conflicted
+++ resolved
@@ -67,21 +67,14 @@
         app:layout_constraintTop_toBottomOf="@+id/end_session_body_text_view" />
 
       <androidx.recyclerview.widget.RecyclerView
-<<<<<<< HEAD
-        android:id="@+id/right_question_recycler_view"
-=======
         android:id="@+id/extra_interaction_recycler_view"
->>>>>>> ca5cda62
         android:layout_width="0dp"
         android:layout_height="0dp"
         android:divider="@android:color/transparent"
         android:dividerHeight="8dp"
         android:overScrollMode="never"
         android:paddingTop="24dp"
-<<<<<<< HEAD
-=======
         android:visibility="@{viewModel.isSplitView ? View.VISIBLE : View.GONE}"
->>>>>>> ca5cda62
         app:data="@{viewModel.rightItemList}"
         app:layoutManager="androidx.recyclerview.widget.LinearLayoutManager"
         app:layout_constraintBottom_toTopOf="@id/question_progress_bar"
@@ -123,12 +116,8 @@
         android:layout_width="wrap_content"
         android:layout_height="wrap_content"
         android:orientation="vertical"
-<<<<<<< HEAD
-        app:layout_constraintGuide_percent="0.5" />
-=======
         tools:layout_constraintGuide_percent="0.5f"
         app:layout_constraintGuide_percent="@{viewModel.centerGuidelinePercentage.floatValue()}" />
->>>>>>> ca5cda62
     </androidx.constraintlayout.widget.ConstraintLayout>
 
     <FrameLayout
