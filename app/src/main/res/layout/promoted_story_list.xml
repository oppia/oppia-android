--- conflicted
+++ resolved
@@ -59,15 +59,9 @@
       android:clipToPadding="false"
       android:orientation="horizontal"
       android:overScrollMode="never"
-<<<<<<< HEAD
-      android:paddingStart="@{viewModel.getStartPadding}"
-      android:paddingEnd="@{viewModel.getEndPadding}"
-      android:scrollbars="none"
-=======
       android:scrollbars="none"
       android:paddingStart="@dimen/home_padding_start"
       android:paddingEnd="@{viewModel.endPadding}"
->>>>>>> 057f9376
       app:layoutManager="androidx.recyclerview.widget.LinearLayoutManager"
       app:list="@{viewModel.promotedStoryList}" />
   </LinearLayout>
