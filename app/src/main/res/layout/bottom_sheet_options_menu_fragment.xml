<?xml version="1.0" encoding="utf-8"?>
<layout xmlns:android="http://schemas.android.com/apk/res/android"
  xmlns:app="http://schemas.android.com/apk/res-auto">

  <androidx.appcompat.widget.LinearLayoutCompat
    android:id="@+id/options_menu_bottom_sheet_container"
    android:layout_width="match_parent"
    android:layout_height="wrap_content"
    android:background="@color/component_color_shared_content_container_background_color"
    android:orientation="vertical"
    android:padding="8dp">

    <TextView
      android:id="@+id/action_options"
      android:layout_width="match_parent"
      android:layout_height="wrap_content"
      android:drawablePadding="8dp"
      android:drawableTint="@color/component_color_shared_multipane_icon_color"
      android:gravity="center_vertical"
      android:minHeight="48dp"
      android:text="@string/menu_options"
      android:textColor="@color/component_color_shared_primary_dark_text_color"
      android:textSize="20sp"
      app:drawableStartCompat="@drawable/ic_options_icon_grey_24dp" />

    <TextView
      android:id="@+id/action_help"
      android:layout_width="match_parent"
      android:layout_height="wrap_content"
      android:drawablePadding="8dp"
      android:drawableTint="@color/component_color_shared_multipane_icon_color"
      android:gravity="center_vertical"
      android:minHeight="48dp"
      android:text="@string/menu_help"
      android:textColor="@color/component_color_shared_primary_dark_text_color"
      android:textSize="20sp"
      app:drawableStartCompat="@drawable/ic_baseline_help_outline_24" />

    <TextView
      android:id="@+id/action_close"
      android:layout_width="match_parent"
      android:layout_height="wrap_content"
      android:drawablePadding="8dp"
      android:drawableTint="@color/component_color_shared_multipane_icon_color"
      android:gravity="center_vertical"
<<<<<<< HEAD
      android:text="@string/bottom_sheet_options_menu_fragment_close_text"
      android:textColor="@color/color_def_black"
=======
      android:minHeight="48dp"
      android:text="@string/bottom_sheet_options_menu_close"
      android:textColor="@color/component_color_shared_primary_dark_text_color"
>>>>>>> edff0b59
      android:textSize="20sp"
      app:drawableStartCompat="@drawable/ic_baseline_close_24" />
  </androidx.appcompat.widget.LinearLayoutCompat>
</layout><|MERGE_RESOLUTION|>--- conflicted
+++ resolved
@@ -43,14 +43,9 @@
       android:drawablePadding="8dp"
       android:drawableTint="@color/component_color_shared_multipane_icon_color"
       android:gravity="center_vertical"
-<<<<<<< HEAD
+      android:minHeight="48dp"
       android:text="@string/bottom_sheet_options_menu_fragment_close_text"
-      android:textColor="@color/color_def_black"
-=======
-      android:minHeight="48dp"
-      android:text="@string/bottom_sheet_options_menu_close"
       android:textColor="@color/component_color_shared_primary_dark_text_color"
->>>>>>> edff0b59
       android:textSize="20sp"
       app:drawableStartCompat="@drawable/ic_baseline_close_24" />
   </androidx.appcompat.widget.LinearLayoutCompat>
