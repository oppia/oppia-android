<?xml version="1.0" encoding="utf-8"?>
<layout xmlns:tools="http://schemas.android.com/tools"
  xmlns:android="http://schemas.android.com/apk/res/android"
  xmlns:app="http://schemas.android.com/apk/res-auto">

  <data>

    <variable
      name="viewModel"
      type="org.oppia.android.app.settings.profile.ProfileRenameViewModel" />
  </data>

  <androidx.constraintlayout.widget.ConstraintLayout
    android:layout_width="match_parent"
    android:layout_height="match_parent"
    android:background="@color/white">

    <com.google.android.material.appbar.AppBarLayout
      android:id="@+id/profile_rename_app_bar_layout"
      android:layout_width="0dp"
      android:layout_height="wrap_content"
      android:theme="@style/ThemeOverlay.AppCompat.Dark.ActionBar"
      app:layout_constraintEnd_toEndOf="parent"
      app:layout_constraintStart_toStartOf="parent"
      app:layout_constraintTop_toTopOf="parent">

      <androidx.appcompat.widget.Toolbar
        android:id="@+id/profile_rename_toolbar"
        android:layout_width="match_parent"
        android:layout_height="?attr/actionBarSize"
        android:background="?attr/colorPrimary"
        android:fontFamily="sans-serif"
        android:minHeight="?attr/actionBarSize"
        app:navigationContentDescription="@string/navigate_up"
        app:navigationIcon="?attr/homeAsUpIndicator"
        app:title="@string/profile_rename_activity_title"
        app:titleTextAppearance="@style/ToolbarTextAppearance"
        app:titleTextColor="@color/white" />
    </com.google.android.material.appbar.AppBarLayout>

    <FrameLayout
      android:id="@+id/profile_rename_fragment_placeholder"
      android:layout_width="0dp"
      android:layout_height="0dp"
      app:layout_constraintBottom_toBottomOf="parent"
      app:layout_constraintEnd_toEndOf="parent"
      app:layout_constraintStart_toStartOf="parent"
<<<<<<< HEAD
      app:layout_constraintTop_toBottomOf="@+id/profile_rename_app_bar_layout"></FrameLayout>
=======
      app:layout_constraintTop_toBottomOf="@id/profile_rename_app_bar_layout">

      <androidx.constraintlayout.widget.ConstraintLayout
        android:layout_width="match_parent"
        android:layout_height="wrap_content"
        android:background="@drawable/general_item_background_border"
        android:paddingBottom="@dimen/profile_rename_activity_constraint_layout"
        app:layout_constraintTop_toTopOf="parent">

        <com.google.android.material.textfield.TextInputLayout
          android:id="@+id/profile_rename_input"
          style="@style/TextInputLayout"
          android:layout_width="match_parent"
          android:layout_height="wrap_content"
          android:layout_marginStart="@dimen/profile_rename_activity_profile_rename_input_margin_start"
          android:layout_marginTop="@dimen/profile_rename_activity_profile_rename_input_margin_top"
          android:layout_marginEnd="@dimen/profile_rename_activity_profile_rename_input_margin_end"
          android:hint="@string/profile_rename_label"
          app:errorMessage="@{viewModel.nameErrorMsg}"
          app:layout_constraintEnd_toEndOf="parent"
          app:layout_constraintStart_toStartOf="parent"
          app:layout_constraintTop_toTopOf="parent">

          <com.google.android.material.textfield.TextInputEditText
            android:id="@+id/profile_rename_input_edit_text"
            style="@style/TextInputEditText"
            android:layout_width="match_parent"
            android:layout_height="wrap_content"
            android:imeOptions="actionDone"
            android:maxLength="36"
            android:singleLine="true"
            android:text="@{viewModel.inputName}" />
        </com.google.android.material.textfield.TextInputLayout>

        <Button
          android:id="@+id/profile_rename_save_button"
          style="@style/StateButtonActive"
          android:layout_width="wrap_content"
          android:layout_height="wrap_content"
          android:layout_marginTop="16dp"
          android:layout_marginEnd="@dimen/profile_rename_activity_profile_rename_save_button_margin_end"
          android:background="@{viewModel.inputName.length > 0 ? @drawable/state_button_primary_background :@drawable/start_button_transparent_background}"
          android:clickable="@{viewModel.inputName.length > 0}"
          android:enabled="@{viewModel.inputName.length > 0}"
          android:text="@string/profile_rename_save"
          android:textAllCaps="true"
          android:textColor="@{viewModel.inputName.length > 0 ? @color/white : @color/submitButtonInactiveText }"
          android:textSize="14sp"
          app:layout_constraintEnd_toEndOf="parent"
          app:layout_constraintTop_toBottomOf="@id/profile_rename_input" />
      </androidx.constraintlayout.widget.ConstraintLayout>

      <View
        android:layout_width="match_parent"
        android:layout_height="6dp"
        android:background="@drawable/toolbar_drop_shadow" />
    </FrameLayout>
>>>>>>> 7465b0b0
  </androidx.constraintlayout.widget.ConstraintLayout>
</layout><|MERGE_RESOLUTION|>--- conflicted
+++ resolved
@@ -45,9 +45,6 @@
       app:layout_constraintBottom_toBottomOf="parent"
       app:layout_constraintEnd_toEndOf="parent"
       app:layout_constraintStart_toStartOf="parent"
-<<<<<<< HEAD
-      app:layout_constraintTop_toBottomOf="@+id/profile_rename_app_bar_layout"></FrameLayout>
-=======
       app:layout_constraintTop_toBottomOf="@id/profile_rename_app_bar_layout">
 
       <androidx.constraintlayout.widget.ConstraintLayout
@@ -105,6 +102,5 @@
         android:layout_height="6dp"
         android:background="@drawable/toolbar_drop_shadow" />
     </FrameLayout>
->>>>>>> 7465b0b0
   </androidx.constraintlayout.widget.ConstraintLayout>
 </layout>