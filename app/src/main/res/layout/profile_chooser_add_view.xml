<?xml version="1.0" encoding="utf-8"?>
<layout xmlns:android="http://schemas.android.com/apk/res/android"
  xmlns:app="http://schemas.android.com/apk/res-auto">

  <data>

    <import type="android.widget.LinearLayout" />

    <import type="android.view.Gravity" />

    <import type="android.view.View" />

    <variable
      name="hasProfileEverBeenAddedValue"
      type="androidx.databinding.ObservableField&lt;Boolean&gt;" />
  </data>

  <LinearLayout
    android:layout_width="match_parent"
    android:layout_height="wrap_content"
    android:gravity="center_horizontal"
    android:orientation="vertical">

    <LinearLayout
      android:id="@+id/add_profile_item"
      android:layout_width="match_parent"
      android:layout_height="wrap_content"
      android:gravity="@{hasProfileEverBeenAddedValue ? Gravity.CENTER_HORIZONTAL : Gravity.CENTER_VERTICAL}"
      android:orientation="@{hasProfileEverBeenAddedValue ? LinearLayout.VERTICAL : LinearLayout.HORIZONTAL}"
      app:layoutMarginEnd="@{hasProfileEverBeenAddedValue ? @dimen/profile_chooser_add_view_margin_end_profile_already_added : @dimen/profile_view_not_added_margin}"
      app:layoutMarginStart="@{hasProfileEverBeenAddedValue ? @dimen/profile_chooser_add_view_margin_start_profile_already_added : @dimen/profile_view_not_added_margin}"
      app:layoutMarginTop="@{hasProfileEverBeenAddedValue ? @dimen/space_0dp : @dimen/profile_chooser_add_view_margin_top_profile_not_added}">
      
      <com.google.android.material.imageview.ShapeableImageView
        android:id="@+id/profile_add_button"
        android:layout_width="72dp"
        android:layout_height="72dp"
        app:srcCompat="@{@drawable/ic_add_profile}"
        app:shapeAppearanceOverlay="@style/ShapeAppearanceOverlay.RoundedShape"
        app:strokeColor="@color/component_color_profile_chooser_activity_avatar_border_color"
        app:strokeWidth="1dp" />

      <LinearLayout
        android:layout_width="match_parent"
        android:layout_height="wrap_content"
        android:gravity="@{hasProfileEverBeenAddedValue ? Gravity.CENTER_HORIZONTAL : Gravity.CENTER_VERTICAL}"
        android:orientation="vertical"
        app:layoutMarginTop="@{hasProfileEverBeenAddedValue ? @dimen/profile_view_already_added_description_parent_margin_top : @dimen/space_0dp}"
        android:paddingEnd="@{hasProfileEverBeenAddedValue ? @dimen/space_0dp : @dimen/profile_chooser_description_margin_end_profile_not_added}"
        android:paddingStart="@{hasProfileEverBeenAddedValue ? @dimen/space_0dp : @dimen/profile_chooser_description_margin_start_profile_not_added}">

        <TextView
          android:id="@+id/add_profile_text"
          style="@style/TextViewStart"
          android:layout_width="wrap_content"
          android:layout_height="wrap_content"
          android:fontFamily="sans-serif-medium"
<<<<<<< HEAD
          android:text="@{hasProfileEverBeenAddedValue ? @string/profile_chooser_activity_profile_chooser_add : @string/profile_chooser_activity_set_up_multiple_profiles}"
          android:textColor="@color/color_def_white"
=======
          android:text="@{hasProfileEverBeenAddedValue ? @string/profile_chooser_add : @string/set_up_multiple_profiles}"
          android:textColor="@color/component_color_profile_chooser_activity_white_text_color"
>>>>>>> d48b4fa9
          android:textSize="14sp" />

        <TextView
          android:id="@+id/add_profile_description_text"
          style="@style/TextViewStart"
          android:layout_width="wrap_content"
          android:layout_height="wrap_content"
          android:layout_marginTop="4dp"
          android:fontFamily="sans-serif"
<<<<<<< HEAD
          android:text="@string/profile_chooser_activity_set_up_multiple_profiles_description"
          android:textColor="@color/color_def_white"
=======
          android:text="@string/set_up_multiple_profiles_description"
          android:textColor="@color/component_color_profile_chooser_activity_white_text_color"
>>>>>>> d48b4fa9
          android:textSize="12sp"
          android:visibility="@{hasProfileEverBeenAddedValue ? View.GONE : View.VISIBLE}" />
      </LinearLayout>
    </LinearLayout>
  </LinearLayout>
</layout><|MERGE_RESOLUTION|>--- conflicted
+++ resolved
@@ -55,13 +55,8 @@
           android:layout_width="wrap_content"
           android:layout_height="wrap_content"
           android:fontFamily="sans-serif-medium"
-<<<<<<< HEAD
           android:text="@{hasProfileEverBeenAddedValue ? @string/profile_chooser_activity_profile_chooser_add : @string/profile_chooser_activity_set_up_multiple_profiles}"
-          android:textColor="@color/color_def_white"
-=======
-          android:text="@{hasProfileEverBeenAddedValue ? @string/profile_chooser_add : @string/set_up_multiple_profiles}"
           android:textColor="@color/component_color_profile_chooser_activity_white_text_color"
->>>>>>> d48b4fa9
           android:textSize="14sp" />
 
         <TextView
@@ -71,13 +66,8 @@
           android:layout_height="wrap_content"
           android:layout_marginTop="4dp"
           android:fontFamily="sans-serif"
-<<<<<<< HEAD
           android:text="@string/profile_chooser_activity_set_up_multiple_profiles_description"
-          android:textColor="@color/color_def_white"
-=======
-          android:text="@string/set_up_multiple_profiles_description"
           android:textColor="@color/component_color_profile_chooser_activity_white_text_color"
->>>>>>> d48b4fa9
           android:textSize="12sp"
           android:visibility="@{hasProfileEverBeenAddedValue ? View.GONE : View.VISIBLE}" />
       </LinearLayout>
