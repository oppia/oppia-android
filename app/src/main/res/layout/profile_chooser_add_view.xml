--- conflicted
+++ resolved
@@ -45,20 +45,13 @@
       android:layout_height="wrap_content"
       android:gravity="@{hasProfileEverBeenAddedValue ? Gravity.CENTER_HORIZONTAL : Gravity.CENTER_VERTICAL}"
       android:orientation="@{hasProfileEverBeenAddedValue ? LinearLayout.VERTICAL : LinearLayout.HORIZONTAL}"
-<<<<<<< HEAD
-      app:layoutMarginEnd="@{hasProfileEverBeenAddedValue ? @dimen/space_16dp : @dimen/profile_view_not_added_margin}"
-      app:layoutMarginStart="@{hasProfileEverBeenAddedValue ? @dimen/space_16dp : @dimen/profile_view_not_added_margin}"
-      app:layoutMarginTop="@{hasProfileEverBeenAddedValue ? + @dimen/space_0dp : @dimen/space_24dp}"
       app:layout_constraintEnd_toEndOf="parent"
       app:layout_constraintStart_toStartOf="parent"
-      app:layout_constraintTop_toBottomOf="@+id/blank_space">
-    
-=======
+      app:layout_constraintTop_toBottomOf="@+id/blank_space"
       app:layoutMarginEnd="@{hasProfileEverBeenAddedValue ? @dimen/profile_chooser_add_view_margin_end_profile_already_added : @dimen/profile_view_not_added_margin}"
       app:layoutMarginStart="@{hasProfileEverBeenAddedValue ? @dimen/profile_chooser_add_view_margin_start_profile_already_added : @dimen/profile_view_not_added_margin}"
       app:layoutMarginTop="@{hasProfileEverBeenAddedValue ? @dimen/space_0dp : @dimen/profile_chooser_add_view_margin_top_profile_not_added}">
 
->>>>>>> 71bd9fb8
       <de.hdodenhof.circleimageview.CircleImageView
         android:id="@+id/profile_add_button"
         android:layout_width="72dp"
