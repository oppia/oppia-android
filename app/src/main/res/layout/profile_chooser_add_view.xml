--- conflicted
+++ resolved
@@ -45,19 +45,13 @@
       android:layout_height="wrap_content"
       android:gravity="@{hasProfileEverBeenAddedValue ? Gravity.CENTER_HORIZONTAL : Gravity.CENTER_VERTICAL}"
       android:orientation="@{hasProfileEverBeenAddedValue ? LinearLayout.VERTICAL : LinearLayout.HORIZONTAL}"
-<<<<<<< HEAD
-      app:layoutMarginEnd="@{hasProfileEverBeenAddedValue ? @dimen/space_16dp : @dimen/space_20dp}"
-      app:layoutMarginStart="@{hasProfileEverBeenAddedValue ? @dimen/space_16dp : @dimen/space_20dp}"
+      app:layoutMarginEnd="@{hasProfileEverBeenAddedValue ? @dimen/space_16dp : @dimen/profile_view_not_added_margin}"
+      app:layoutMarginStart="@{hasProfileEverBeenAddedValue ? @dimen/space_16dp : @dimen/profile_view_not_added_margin}"
       app:layoutMarginTop="@{hasProfileEverBeenAddedValue ? + @dimen/space_0dp : @dimen/space_24dp}"
       app:layout_constraintEnd_toEndOf="parent"
       app:layout_constraintStart_toStartOf="parent"
       app:layout_constraintTop_toBottomOf="@+id/blank_space">
-=======
-      app:layoutMarginEnd="@{hasProfileEverBeenAddedValue ? @dimen/space_16dp : @dimen/profile_view_not_added_margin}"
-      app:layoutMarginStart="@{hasProfileEverBeenAddedValue ? @dimen/space_16dp : @dimen/profile_view_not_added_margin}"
-      app:layoutMarginTop="@{hasProfileEverBeenAddedValue ? @dimen/space_0dp : @dimen/space_24dp}">
->>>>>>> ec2524cc
-
+    
       <de.hdodenhof.circleimageview.CircleImageView
         android:id="@+id/profile_add_button"
         android:layout_width="72dp"
@@ -71,13 +65,8 @@
         android:layout_height="wrap_content"
         android:gravity="@{hasProfileEverBeenAddedValue ? Gravity.CENTER_HORIZONTAL : Gravity.CENTER_VERTICAL}"
         android:orientation="vertical"
-<<<<<<< HEAD
-        app:layoutMarginStart="@{hasProfileEverBeenAddedValue ? @dimen/space_0dp : @dimen/space_24dp}"
-        app:layoutMarginTop="@{hasProfileEverBeenAddedValue ? @dimen/space_8dp : @dimen/space_0dp}">
-=======
         app:layoutMarginTop="@{hasProfileEverBeenAddedValue ? @dimen/profile_view_already_added_description_parent_margin_top : @dimen/space_0dp}"
         app:layoutMarginStart="@{hasProfileEverBeenAddedValue ? @dimen/space_0dp : @dimen/space_24dp}">
->>>>>>> ec2524cc
 
         <TextView
           android:id="@+id/add_profile_text"
