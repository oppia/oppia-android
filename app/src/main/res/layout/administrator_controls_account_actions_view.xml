--- conflicted
+++ resolved
@@ -22,13 +22,8 @@
       android:paddingTop="28dp"
       android:paddingEnd="@dimen/administrator_control_account_actions_view_account_actions_text_view_padding_end"
       android:paddingBottom="20dp"
-<<<<<<< HEAD
       android:text="@string/administrator_controls_activity_account_actions_view_label_text"
-      android:textColor="@color/component_color_admin_controls_sub_heading_color"
-=======
-      android:text="@string/administrator_controls_account_actions_label"
       android:textColor="@color/component_color_shared_active_text_color"
->>>>>>> 2deecd61
       app:layout_constraintBottom_toTopOf="@id/log_out_text_view"
       app:layout_constraintEnd_toEndOf="parent"
       app:layout_constraintStart_toStartOf="parent"
@@ -44,13 +39,8 @@
       android:paddingTop="20dp"
       android:paddingEnd="@dimen/administrator_control_account_actions_view_log_out_text_view_padding_end"
       android:paddingBottom="20dp"
-<<<<<<< HEAD
       android:text="@string/administrator_controls_activity_account_actions_view_log_out_text"
-      android:textColor="@color/component_color_admin_controls_menu_options_text_color"
-=======
-      android:text="@string/administrator_controls_log_out"
       android:textColor="@color/component_color_shared_primary_dark_text_color"
->>>>>>> 2deecd61
       app:layout_constraintBottom_toBottomOf="parent"
       app:layout_constraintEnd_toEndOf="parent"
       app:layout_constraintStart_toStartOf="parent"
