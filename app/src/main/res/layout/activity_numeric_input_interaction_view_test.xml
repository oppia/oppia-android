--- conflicted
+++ resolved
@@ -1,73 +1,4 @@
 <?xml version="1.0" encoding="utf-8"?>
-<<<<<<< HEAD
-<LinearLayout xmlns:android="http://schemas.android.com/apk/res/android"
-  xmlns:tools="http://schemas.android.com/tools"
-  android:layout_width="match_parent"
-  android:layout_height="match_parent"
-  android:gravity="center"
-  android:orientation="vertical"
-  tools:context=".testing.InputInteractionViewTestActivity">
-
-  <org.oppia.app.customview.interaction.NumericInputInteractionView
-    android:id="@+id/test_number_input_interaction_view"
-    android:layout_width="match_parent"
-    android:layout_height="wrap_content"
-    android:layout_margin="8dp"
-    android:background="@drawable/edit_text_background"
-    android:digits="0123456789."
-    android:focusable="true"
-    android:hint="Write the digit here."
-    android:inputType="numberDecimal"
-    android:longClickable="false"
-    android:maxLength="200"
-    android:padding="8dp"
-    android:singleLine="true" />
-
-  <org.oppia.app.customview.interaction.TextInputInteractionView
-    android:id="@+id/test_text_input_interaction_view"
-    android:layout_width="match_parent"
-    android:layout_height="wrap_content"
-    android:layout_margin="8dp"
-    android:background="@drawable/edit_text_background"
-    android:focusable="true"
-    android:hint="Write here."
-    android:inputType="text"
-    android:longClickable="false"
-    android:maxLength="200"
-    android:padding="8dp"
-    android:singleLine="true" />
-
-  <org.oppia.app.customview.interaction.FractionInputInteractionView
-    android:id="@+id/test_fraction_input_interaction_view"
-    android:layout_width="match_parent"
-    android:layout_height="wrap_content"
-    android:layout_margin="8dp"
-    android:background="@drawable/edit_text_background"
-    android:digits="0123456789/- "
-    android:focusable="true"
-    android:hint="Write fraction here."
-    android:inputType="number"
-    android:longClickable="false"
-    android:maxLength="200"
-    android:padding="8dp"
-    android:singleLine="true" />
-
-  <org.oppia.app.customview.interaction.NumberWithUnitsInputInteractionView
-    android:id="@+id/test_number_with_units_input_interaction_view"
-    android:layout_width="match_parent"
-    android:layout_height="wrap_content"
-    android:layout_margin="8dp"
-    android:background="@drawable/edit_text_background"
-    android:digits="0123456789abcdefghijklmnopqrstuvwxyzABCDEFGHIJKLMNOPQRSTUVWXYZ $.-/*^()€£¥"
-    android:focusable="true"
-    android:hint="Write number with units here."
-
-    android:longClickable="false"
-    android:maxLength="200"
-    android:padding="8dp"
-    android:singleLine="true" />
-</LinearLayout>
-=======
 <layout xmlns:android="http://schemas.android.com/apk/res/android"
   xmlns:tools="http://schemas.android.com/tools">
 
@@ -140,6 +71,19 @@
       android:maxLength="200"
       android:padding="8dp"
       android:singleLine="true" />
+    <org.oppia.app.customview.interaction.NumberWithUnitsInputInteractionView
+      android:id="@+id/test_number_with_units_input_interaction_view"
+      android:layout_width="match_parent"
+      android:layout_height="wrap_content"
+      android:layout_margin="8dp"
+      android:background="@drawable/edit_text_background"
+      android:digits="0123456789abcdefghijklmnopqrstuvwxyzABCDEFGHIJKLMNOPQRSTUVWXYZ $.-/*^()€£¥"
+      android:focusable="true"
+      android:hint="Write number with units here."
+
+      android:longClickable="false"
+      android:maxLength="200"
+      android:padding="8dp"
+      android:singleLine="true" />
   </LinearLayout>
-</layout>
->>>>>>> fdccc6f5
+</layout>