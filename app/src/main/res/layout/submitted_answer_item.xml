<?xml version="1.0" encoding="utf-8"?>
<layout xmlns:android="http://schemas.android.com/apk/res/android"
  xmlns:app="http://schemas.android.com/apk/res-auto">

  <data>

    <import type="android.view.Gravity" />

    <import type="android.view.View" />

    <import type="androidx.constraintlayout.widget.ConstraintSet"/>

    <variable
      name="submittedAnswer"
      type="CharSequence" />

    <variable
      name="accessibleAnswer"
      type="CharSequence" />

    <variable
      name="submittedListAnswer"
      type="org.oppia.android.app.model.ListOfSetsOfHtmlStrings" />

    <variable
      name="viewModel"
      type="org.oppia.android.app.player.state.itemviewmodel.SubmittedAnswerViewModel" />

  </data>

  <LinearLayout
    android:layout_width="match_parent"
    android:layout_height="wrap_content"
    android:orientation="horizontal"
<<<<<<< HEAD
    android:gravity="@{viewModel.hasConversationView ? Gravity.END : Gravity.START}">

    <androidx.constraintlayout.widget.ConstraintLayout
=======
    app:explorationSplitViewMarginApplicable="@{viewModel.hasConversationView &amp;&amp; viewModel.isSplitView}"
    app:explorationSplitViewMarginBottom="@{@dimen/space_0dp}"
    app:explorationSplitViewMarginEnd="@{@dimen/space_24dp}"
    app:explorationSplitViewMarginStart="@{@dimen/space_40dp}"
    app:explorationSplitViewMarginTop="@{@dimen/space_24dp}"
    app:explorationViewMarginApplicable="@{viewModel.hasConversationView &amp;&amp; !viewModel.isSplitView}"
    app:explorationViewMarginBottom="@{@dimen/space_0dp}"
    app:explorationViewMarginEnd="@{@dimen/space_24dp}"
    app:explorationViewMarginStart="@{@dimen/space_40dp}"
    app:explorationViewMarginTop="@{@dimen/space_24dp}"
    app:questionSplitViewMarginApplicable="@{!viewModel.hasConversationView &amp;&amp; viewModel.isSplitView}"
    app:questionSplitViewMarginBottom="@{@dimen/space_0dp}"
    app:questionSplitViewMarginEnd="@{@dimen/space_32dp}"
    app:questionSplitViewMarginStart="@{@dimen/space_32dp}"
    app:questionSplitViewMarginTop="@{@dimen/space_24dp}"
    app:questionViewMarginApplicable="@{!viewModel.hasConversationView &amp;&amp; !viewModel.isSplitView}"
    app:questionViewMarginBottom="@{@dimen/space_0dp}"
    app:questionViewMarginEnd="@{@dimen/space_32dp}"
    app:questionViewMarginStart="@{@dimen/space_32dp}"
    app:questionViewMarginTop="@{@dimen/space_24dp}">

    <TextView
      android:id="@+id/submitted_answer_text_view"
      android:layout_width="wrap_content"
      android:layout_height="wrap_content"
      android:background="@drawable/submitted_answer_background"
      android:contentDescription="@{accessibleAnswer ?? submittedAnswer}"
      android:paddingStart="12dp"
      android:paddingTop="@{viewModel.hasConversationView ? @dimen/space_16dp : @dimen/space_8dp}"
      android:paddingEnd="12dp"
      android:paddingBottom="@{viewModel.hasConversationView ? @dimen/space_16dp : @dimen/space_8dp}"
      android:text="@{submittedAnswer}"
      android:textColor="@color/oppiaPrimaryText"
      android:textSize="16sp"
      android:visibility="gone" />

    <androidx.recyclerview.widget.RecyclerView
      android:id="@+id/submitted_answer_recycler_view"
>>>>>>> b88f05ff
      android:layout_width="match_parent"
      android:layout_height="wrap_content"
      android:id="@+id/container"
      app:explorationSplitViewMarginApplicable="@{viewModel.hasConversationView &amp;&amp; viewModel.isSplitView}"
      app:explorationSplitViewMarginBottom="@{@dimen/margin_0}"
      app:explorationSplitViewMarginEnd="@{@dimen/margin_24}"
      app:explorationSplitViewMarginStart="@{@dimen/margin_40}"
      app:explorationSplitViewMarginTop="@{@dimen/margin_24}"
      app:explorationViewMarginApplicable="@{viewModel.hasConversationView &amp;&amp; !viewModel.isSplitView}"
      app:explorationViewMarginBottom="@{@dimen/margin_0}"
      app:explorationViewMarginEnd="@{@dimen/margin_24}"
      app:explorationViewMarginStart="@{@dimen/margin_40}"
      app:explorationViewMarginTop="@{@dimen/margin_24}"
      app:questionSplitViewMarginApplicable="@{!viewModel.hasConversationView &amp;&amp; viewModel.isSplitView}"
      app:questionSplitViewMarginBottom="@{@dimen/margin_0}"
      app:questionSplitViewMarginEnd="@{@dimen/margin_32}"
      app:questionSplitViewMarginStart="@{@dimen/margin_32}"
      app:questionSplitViewMarginTop="@{@dimen/margin_24}"
      app:questionViewMarginApplicable="@{!viewModel.hasConversationView &amp;&amp; !viewModel.isSplitView}"
      app:questionViewMarginBottom="@{@dimen/margin_0}"
      app:questionViewMarginEnd="@{@dimen/margin_32}"
      app:questionViewMarginStart="@{@dimen/margin_32}"
      app:questionViewMarginTop="@{@dimen/margin_24}">

      <TextView
        android:id="@+id/submitted_answer_text_view"
        android:layout_width="wrap_content"
        android:layout_height="wrap_content"
        android:background="@drawable/submitted_answer_background"
        android:contentDescription="@{accessibleAnswer ?? submittedAnswer}"
        android:paddingStart="12dp"
        android:paddingTop="@{viewModel.hasConversationView ? @dimen/padding_16 : @dimen/padding_8}"
        android:paddingEnd="12dp"
        android:paddingBottom="@{viewModel.hasConversationView ? @dimen/padding_16 : @dimen/padding_8}"
        android:textColor="@color/oppiaPrimaryText"
        android:textSize="16sp"
        android:visibility="gone"
        android:text="@{submittedAnswer}"
        app:layout_constrainedWidth="true"
        app:layout_constraintEnd_toEndOf="@{viewModel.isCorrectAnswer ? @id/tick_guideline : ConstraintSet.PARENT_ID}"
        app:layout_constraintStart_toStartOf="parent"
        app:layout_constraintTop_toTopOf="parent" />

      <androidx.recyclerview.widget.RecyclerView
        android:id="@+id/submitted_answer_recycler_view"
        android:layout_width="match_parent"
        android:layout_height="wrap_content"
        android:background="@drawable/submitted_answer_background"
        android:paddingStart="8dp"
        android:paddingEnd="8dp"
        android:visibility="gone"
        app:itemDecorator="@{@drawable/divider}"
        app:layoutManager="androidx.recyclerview.widget.LinearLayoutManager"
        app:layout_constraintStart_toStartOf="parent"
        app:layout_constraintTop_toTopOf="parent"
        app:list="@{submittedListAnswer.setOfHtmlStringsList}" />

      <ImageView
        android:id="@+id/answer_tick"
        android:layout_width="24dp"
        android:layout_height="24dp"
        android:layout_gravity="center_vertical"
        android:layout_marginStart="12dp"
        android:src="@drawable/ic_check_primary"
        android:visibility="@{viewModel.isCorrectAnswer &amp;&amp; !viewModel.hasConversationView ? View.VISIBLE : View.GONE}"
        app:layout_constraintBottom_toBottomOf="parent"
        app:layout_constraintStart_toEndOf="@+id/submitted_answer_text_view"
        app:layout_constraintTop_toTopOf="parent" />

      <androidx.constraintlayout.widget.Guideline
        android:id="@+id/tick_guideline"
        android:layout_width="wrap_content"
        android:layout_height="wrap_content"
        android:orientation="vertical"
        app:layout_constraintGuide_end="@dimen/margin_36" />
    </androidx.constraintlayout.widget.ConstraintLayout>
  </LinearLayout>

</layout><|MERGE_RESOLUTION|>--- conflicted
+++ resolved
@@ -31,54 +31,13 @@
   <LinearLayout
     android:layout_width="match_parent"
     android:layout_height="wrap_content"
-    android:orientation="horizontal"
-<<<<<<< HEAD
-    android:gravity="@{viewModel.hasConversationView ? Gravity.END : Gravity.START}">
+    android:orientation="horizontal">
 
     <androidx.constraintlayout.widget.ConstraintLayout
-=======
-    app:explorationSplitViewMarginApplicable="@{viewModel.hasConversationView &amp;&amp; viewModel.isSplitView}"
-    app:explorationSplitViewMarginBottom="@{@dimen/space_0dp}"
-    app:explorationSplitViewMarginEnd="@{@dimen/space_24dp}"
-    app:explorationSplitViewMarginStart="@{@dimen/space_40dp}"
-    app:explorationSplitViewMarginTop="@{@dimen/space_24dp}"
-    app:explorationViewMarginApplicable="@{viewModel.hasConversationView &amp;&amp; !viewModel.isSplitView}"
-    app:explorationViewMarginBottom="@{@dimen/space_0dp}"
-    app:explorationViewMarginEnd="@{@dimen/space_24dp}"
-    app:explorationViewMarginStart="@{@dimen/space_40dp}"
-    app:explorationViewMarginTop="@{@dimen/space_24dp}"
-    app:questionSplitViewMarginApplicable="@{!viewModel.hasConversationView &amp;&amp; viewModel.isSplitView}"
-    app:questionSplitViewMarginBottom="@{@dimen/space_0dp}"
-    app:questionSplitViewMarginEnd="@{@dimen/space_32dp}"
-    app:questionSplitViewMarginStart="@{@dimen/space_32dp}"
-    app:questionSplitViewMarginTop="@{@dimen/space_24dp}"
-    app:questionViewMarginApplicable="@{!viewModel.hasConversationView &amp;&amp; !viewModel.isSplitView}"
-    app:questionViewMarginBottom="@{@dimen/space_0dp}"
-    app:questionViewMarginEnd="@{@dimen/space_32dp}"
-    app:questionViewMarginStart="@{@dimen/space_32dp}"
-    app:questionViewMarginTop="@{@dimen/space_24dp}">
-
-    <TextView
-      android:id="@+id/submitted_answer_text_view"
-      android:layout_width="wrap_content"
-      android:layout_height="wrap_content"
-      android:background="@drawable/submitted_answer_background"
-      android:contentDescription="@{accessibleAnswer ?? submittedAnswer}"
-      android:paddingStart="12dp"
-      android:paddingTop="@{viewModel.hasConversationView ? @dimen/space_16dp : @dimen/space_8dp}"
-      android:paddingEnd="12dp"
-      android:paddingBottom="@{viewModel.hasConversationView ? @dimen/space_16dp : @dimen/space_8dp}"
-      android:text="@{submittedAnswer}"
-      android:textColor="@color/oppiaPrimaryText"
-      android:textSize="16sp"
-      android:visibility="gone" />
-
-    <androidx.recyclerview.widget.RecyclerView
-      android:id="@+id/submitted_answer_recycler_view"
->>>>>>> b88f05ff
       android:layout_width="match_parent"
       android:layout_height="wrap_content"
       android:id="@+id/container"
+      android:gravity="@{viewModel.hasConversationView ? Gravity.END : Gravity.START}"
       app:explorationSplitViewMarginApplicable="@{viewModel.hasConversationView &amp;&amp; viewModel.isSplitView}"
       app:explorationSplitViewMarginBottom="@{@dimen/margin_0}"
       app:explorationSplitViewMarginEnd="@{@dimen/margin_24}"
@@ -150,7 +109,7 @@
         android:layout_width="wrap_content"
         android:layout_height="wrap_content"
         android:orientation="vertical"
-        app:layout_constraintGuide_end="@dimen/margin_36" />
+        app:layout_constraintGuide_end="@dimen/space_36dp" />
     </androidx.constraintlayout.widget.ConstraintLayout>
   </LinearLayout>
 
