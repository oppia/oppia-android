--- conflicted
+++ resolved
@@ -34,7 +34,6 @@
     <androidx.constraintlayout.widget.ConstraintLayout
       android:layout_width="wrap_content"
       android:layout_height="wrap_content"
-<<<<<<< HEAD
       app:explorationSplitViewMarginApplicable="@{viewModel.hasConversationView &amp;&amp; viewModel.isSplitView}"
       app:explorationSplitViewMarginBottom="@{@dimen/margin_0}"
       app:explorationSplitViewMarginEnd="@{@dimen/margin_24}"
@@ -55,21 +54,8 @@
       app:questionViewMarginEnd="@{@dimen/margin_32}"
       app:questionViewMarginStart="@{@dimen/margin_32}"
       app:questionViewMarginTop="@{@dimen/margin_24}">
-=======
-      android:background="@drawable/submitted_answer_background"
-      android:maxWidth="280dp"
-      android:contentDescription="@{accessibleAnswer ?? submittedAnswer}"
-      android:paddingStart="12dp"
-      android:paddingTop="@{viewModel.hasConversationView ? @dimen/padding_16 : @dimen/padding_8}"
-      android:paddingEnd="12dp"
-      android:paddingBottom="@{viewModel.hasConversationView ? @dimen/padding_16 : @dimen/padding_8}"
-      android:text="@{submittedAnswer}"
-      android:textColor="@color/oppiaPrimaryText"
-      android:textSize="16sp"
-      android:visibility="gone" />
->>>>>>> 437eac64
 
-      <TextView
+    <TextView
         android:id="@+id/submitted_answer_text_view"
         android:layout_width="wrap_content"
         android:layout_height="wrap_content"
