--- conflicted
+++ resolved
@@ -12,25 +12,6 @@
   <androidx.recyclerview.widget.RecyclerView
     android:id="@+id/revision_recycler_view"
     android:layout_width="match_parent"
-<<<<<<< HEAD
-    android:layout_height="match_parent"
-    android:background="@color/component_color_topic_revision_fragment_background_color">
-
-    <androidx.recyclerview.widget.RecyclerView
-      android:id="@+id/revision_recycler_view"
-      android:layout_width="match_parent"
-      android:layout_height="wrap_content"
-      android:clipToPadding="false"
-      android:overScrollMode="never"
-      android:paddingStart="@dimen/topic_revision_fragment_padding_start"
-      android:paddingTop="@dimen/topic_revision_fragment_padding_top"
-      android:paddingEnd="@dimen/topic_revision_fragment_padding_end"
-      android:paddingBottom="@dimen/topic_revision_fragment_padding_bottom"
-      android:scrollbars="none"
-      android:tag="@string/topic_revision_activity_topic_revision_recyclerview_tag"
-      app:data="@{viewModel.subtopicLiveData}" />
-  </FrameLayout>
-=======
     android:layout_height="wrap_content"
     android:background="@color/component_color_shared_screen_quaternary_background_color"
     android:clipToPadding="false"
@@ -40,7 +21,6 @@
     android:paddingEnd="@dimen/topic_revision_fragment_padding_end"
     android:paddingBottom="@dimen/topic_revision_fragment_padding_bottom"
     android:scrollbars="none"
-    android:tag="@string/topic_revision_recyclerview_tag"
+    android:tag="@string/topic_revision_activity_topic_revision_recyclerview_tag"
     app:data="@{viewModel.subtopicLiveData}" />
->>>>>>> edff0b59
 </layout>