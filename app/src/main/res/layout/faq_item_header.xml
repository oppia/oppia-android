<?xml version="1.0" encoding="utf-8"?>
<layout xmlns:android="http://schemas.android.com/apk/res/android">

  <data>

    <variable
      name="viewModel"
      type="org.oppia.android.app.help.faq.faqItemViewModel.FAQHeaderViewModel" />
  </data>

  <TextView
    android:id="@+id/faq_question_text_view"
    style="@style/TextViewStart"
    android:layout_width="match_parent"
    android:layout_height="wrap_content"
<<<<<<< HEAD
    android:background="@color/component_color_faq_list_activity_container_background_color">

    <LinearLayout
      android:layout_width="match_parent"
      android:layout_height="wrap_content"
      android:orientation="vertical"
      app:layout_constraintStart_toStartOf="parent"
      app:layout_constraintTop_toTopOf="parent">

      <TextView
        android:id="@+id/faq_question_text_view"
        style="@style/TextViewStart"
        android:layout_width="match_parent"
        android:layout_height="wrap_content"
        android:fontFamily="sans-serif-medium"
        android:layout_marginStart="@dimen/faq_item_header_margin_start"
        android:layout_marginTop="@dimen/faq_item_header_margin_top"
        android:layout_marginEnd="@dimen/faq_item_header_margin_end"
        android:layout_marginBottom="@dimen/faq_item_header_margin_bottom"
        android:text="@string/faq_list_activity_featured_questions_text"
        android:textColor="@color/component_color_faq_list_activity_text_color"
        android:textSize="18sp" />
    </LinearLayout>
  </androidx.constraintlayout.widget.ConstraintLayout>
=======
    android:layout_marginStart="@dimen/faq_item_header_margin_start"
    android:layout_marginTop="@dimen/faq_item_header_margin_top"
    android:layout_marginEnd="@dimen/faq_item_header_margin_end"
    android:layout_marginBottom="@dimen/faq_item_header_margin_bottom"
    android:fontFamily="sans-serif-medium"
    android:text="@string/featured_questions"
    android:textColor="@color/component_color_shared_primary_text_color"
    android:textSize="18sp" />
>>>>>>> 2deecd61
</layout><|MERGE_RESOLUTION|>--- conflicted
+++ resolved
@@ -13,39 +13,12 @@
     style="@style/TextViewStart"
     android:layout_width="match_parent"
     android:layout_height="wrap_content"
-<<<<<<< HEAD
-    android:background="@color/component_color_faq_list_activity_container_background_color">
-
-    <LinearLayout
-      android:layout_width="match_parent"
-      android:layout_height="wrap_content"
-      android:orientation="vertical"
-      app:layout_constraintStart_toStartOf="parent"
-      app:layout_constraintTop_toTopOf="parent">
-
-      <TextView
-        android:id="@+id/faq_question_text_view"
-        style="@style/TextViewStart"
-        android:layout_width="match_parent"
-        android:layout_height="wrap_content"
-        android:fontFamily="sans-serif-medium"
-        android:layout_marginStart="@dimen/faq_item_header_margin_start"
-        android:layout_marginTop="@dimen/faq_item_header_margin_top"
-        android:layout_marginEnd="@dimen/faq_item_header_margin_end"
-        android:layout_marginBottom="@dimen/faq_item_header_margin_bottom"
-        android:text="@string/faq_list_activity_featured_questions_text"
-        android:textColor="@color/component_color_faq_list_activity_text_color"
-        android:textSize="18sp" />
-    </LinearLayout>
-  </androidx.constraintlayout.widget.ConstraintLayout>
-=======
     android:layout_marginStart="@dimen/faq_item_header_margin_start"
     android:layout_marginTop="@dimen/faq_item_header_margin_top"
     android:layout_marginEnd="@dimen/faq_item_header_margin_end"
     android:layout_marginBottom="@dimen/faq_item_header_margin_bottom"
     android:fontFamily="sans-serif-medium"
-    android:text="@string/featured_questions"
+    android:text="@string/faq_list_activity_featured_questions_text"
     android:textColor="@color/component_color_shared_primary_text_color"
     android:textSize="18sp" />
->>>>>>> 2deecd61
 </layout>