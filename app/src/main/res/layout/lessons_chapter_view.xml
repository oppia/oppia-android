<?xml version="1.0" encoding="utf-8"?>
<layout xmlns:android="http://schemas.android.com/apk/res/android"
  xmlns:app="http://schemas.android.com/apk/res-auto">

  <data>

    <import type="android.view.View" />

    <import type="org.oppia.android.app.model.ChapterPlayState" />

    <variable
      name="viewModel"
      type="org.oppia.android.app.topic.lessons.ChapterSummaryViewModel" />
  </data>

  <LinearLayout
    android:id="@+id/chapter_container"
    android:layout_width="match_parent"
    android:layout_height="wrap_content"
    android:clickable="@{viewModel.chapterPlayState != ChapterPlayState.NOT_PLAYABLE_MISSING_PREREQUISITES ? true : false}"
    android:minHeight="48dp"
    android:onClick="@{() -> viewModel.onClick(viewModel.explorationId)}"
    android:orientation="horizontal"
    android:paddingStart="4dp"
    android:paddingTop="4dp"
    android:paddingEnd="4dp">

    <ImageView
      android:id="@+id/chapter_play_state_icon"
      android:layout_width="16dp"
      android:layout_height="16dp"
      android:layout_marginStart="16dp"
      android:layout_marginEnd="8dp"
      app:srcCompat="@{viewModel.chapterPlayState == ChapterPlayState.COMPLETED?@drawable/ic_check_24dp:@drawable/ic_pending_24dp}"
      android:visibility="@{(viewModel.chapterPlayState == ChapterPlayState.COMPLETED || viewModel.chapterPlayState == ChapterPlayState.IN_PROGRESS_SAVED)?View.VISIBLE : View.INVISIBLE}" />

    <TextView
      android:id="@+id/chapter_index"
      style="@style/TextViewStart"
      android:layout_width="wrap_content"
      android:layout_height="wrap_content"
      android:layout_marginStart="4dp"
      android:fontFamily="sans-serif"
      android:importantForAccessibility="@{viewModel.chapterPlayState != ChapterPlayState.NOT_PLAYABLE_MISSING_PREREQUISITES ? View.IMPORTANT_FOR_ACCESSIBILITY_YES : View.IMPORTANT_FOR_ACCESSIBILITY_NO}"
      android:text="@{viewModel.computePlayChapterIndexText()}"
      android:textColor="@{viewModel.chapterPlayState != ChapterPlayState.NOT_PLAYABLE_MISSING_PREREQUISITES ? @color/oppia_primary_text : @color/oppia_primary_text_30}"
      android:textSize="14sp" />

    <TextView
      android:id="@+id/chapter_name"
      style="@style/TextViewStart"
      android:layout_width="wrap_content"
      android:layout_height="wrap_content"
      android:layout_marginStart="4dp"
      android:layout_marginEnd="4dp"
      android:layout_marginBottom="28dp"
      android:fontFamily="sans-serif"
      android:importantForAccessibility="@{viewModel.chapterPlayState != ChapterPlayState.NOT_PLAYABLE_MISSING_PREREQUISITES ? View.IMPORTANT_FOR_ACCESSIBILITY_YES : View.IMPORTANT_FOR_ACCESSIBILITY_NO}"
<<<<<<< HEAD
      android:text="@{viewModel.chapterTitle}"
=======
      android:contentDescription="@{viewModel.computeChapterPlayStateIconContentDescription()}"
      android:text="@{viewModel.chapterName}"
>>>>>>> 4f0377c6
      android:textColor="@{viewModel.chapterPlayState != ChapterPlayState.NOT_PLAYABLE_MISSING_PREREQUISITES ? @color/oppia_primary_text : @color/oppia_primary_text_30}"
      android:textSize="14sp" />
  </LinearLayout>
</layout><|MERGE_RESOLUTION|>--- conflicted
+++ resolved
@@ -56,12 +56,8 @@
       android:layout_marginBottom="28dp"
       android:fontFamily="sans-serif"
       android:importantForAccessibility="@{viewModel.chapterPlayState != ChapterPlayState.NOT_PLAYABLE_MISSING_PREREQUISITES ? View.IMPORTANT_FOR_ACCESSIBILITY_YES : View.IMPORTANT_FOR_ACCESSIBILITY_NO}"
-<<<<<<< HEAD
+      android:contentDescription="@{viewModel.computeChapterPlayStateIconContentDescription()}"
       android:text="@{viewModel.chapterTitle}"
-=======
-      android:contentDescription="@{viewModel.computeChapterPlayStateIconContentDescription()}"
-      android:text="@{viewModel.chapterName}"
->>>>>>> 4f0377c6
       android:textColor="@{viewModel.chapterPlayState != ChapterPlayState.NOT_PLAYABLE_MISSING_PREREQUISITES ? @color/oppia_primary_text : @color/oppia_primary_text_30}"
       android:textSize="14sp" />
   </LinearLayout>
