<?xml version="1.0" encoding="utf-8"?>
<layout xmlns:android="http://schemas.android.com/apk/res/android"
  xmlns:app="http://schemas.android.com/apk/res-auto"
  xmlns:profile="http://schemas.android.com/tools">

  <data>

    <variable
      name="viewModel"
      type="org.oppia.app.drawer.NavigationDrawerHeaderViewModel" />
  </data>

  <LinearLayout
    android:id="@+id/header_linear_layout"
    android:layout_width="match_parent"
    android:layout_height="176dp"
    android:background="@drawable/side_nav_bar"
    android:gravity="bottom"
    android:onClick="@{(v) -> viewModel.onHeaderClicked()}"
    android:orientation="vertical"
    android:paddingStart="@dimen/activity_horizontal_margin"
    android:paddingTop="@dimen/activity_vertical_margin"
    android:paddingEnd="@dimen/activity_horizontal_margin"
    android:paddingBottom="@dimen/activity_vertical_margin"
    android:theme="@style/ThemeOverlay.AppCompat.Dark">

    <de.hdodenhof.circleimageview.CircleImageView
<<<<<<< HEAD
      android:id="@+id/profile_list_image"
=======
>>>>>>> 5630779e
      android:layout_width="72dp"
      android:layout_height="72dp"
      android:paddingTop="8dp"
      app:layout_constraintBottom_toBottomOf="parent"
      app:layout_constraintStart_toStartOf="parent"
      app:layout_constraintTop_toTopOf="parent"
      profile:src="@{viewModel.profile.avatar}" />

    <TextView
      android:id="@+id/nav_header_profile_name"
      android:layout_width="match_parent"
      android:layout_height="wrap_content"
      android:fontFamily="sans-serif-medium"
      android:paddingTop="8dp"
      android:text="@{viewModel.profile.name}"
      android:textAppearance="@style/TextAppearance.AppCompat.Body1"
      android:textColor="@color/white"
      android:textSize="14sp" />

    <TextView
      android:id="@+id/profile_progress_text_view"
      android:layout_width="wrap_content"
      android:layout_height="wrap_content"
      android:fontFamily="sans-serif"
<<<<<<< HEAD
      android:text="@{String.format(@string/nav_header_subtitle, viewModel.completedStoryCount, viewModel.ongoingTopicCount)}"
=======
      android:text="@{@plurals/completed_story_count(viewModel.completedStoryCount, viewModel.completedStoryCount).concat(@string/bar_separator).concat(@plurals/ongoing_topic_count(viewModel.ongoingTopicCount, viewModel.ongoingTopicCount))}"
>>>>>>> 5630779e
      android:textColor="@color/white"
      android:textSize="14sp" />
  </LinearLayout>
</layout><|MERGE_RESOLUTION|>--- conflicted
+++ resolved
@@ -25,10 +25,6 @@
     android:theme="@style/ThemeOverlay.AppCompat.Dark">
 
     <de.hdodenhof.circleimageview.CircleImageView
-<<<<<<< HEAD
-      android:id="@+id/profile_list_image"
-=======
->>>>>>> 5630779e
       android:layout_width="72dp"
       android:layout_height="72dp"
       android:paddingTop="8dp"
@@ -53,11 +49,7 @@
       android:layout_width="wrap_content"
       android:layout_height="wrap_content"
       android:fontFamily="sans-serif"
-<<<<<<< HEAD
-      android:text="@{String.format(@string/nav_header_subtitle, viewModel.completedStoryCount, viewModel.ongoingTopicCount)}"
-=======
       android:text="@{@plurals/completed_story_count(viewModel.completedStoryCount, viewModel.completedStoryCount).concat(@string/bar_separator).concat(@plurals/ongoing_topic_count(viewModel.ongoingTopicCount, viewModel.ongoingTopicCount))}"
->>>>>>> 5630779e
       android:textColor="@color/white"
       android:textSize="14sp" />
   </LinearLayout>
