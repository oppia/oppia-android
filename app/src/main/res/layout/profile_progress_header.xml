<?xml version="1.0" encoding="utf-8"?>
<layout xmlns:android="http://schemas.android.com/apk/res/android"
  xmlns:app="http://schemas.android.com/apk/res-auto"
  xmlns:profile="http://schemas.android.com/tools">

  <data>

    <import type="android.view.View" />

    <variable
      name="viewModel"
      type="org.oppia.android.app.profileprogress.ProfileProgressHeaderViewModel" />
  </data>

  <androidx.constraintlayout.widget.ConstraintLayout
    android:id="@+id/profile_progress_header_container"
    android:layout_width="match_parent"
    android:layout_height="wrap_content"
    android:clipToPadding="false"
    android:importantForAccessibility="no"
    android:paddingTop="32dp">

    <com.google.android.material.imageview.ShapeableImageView
      android:id="@+id/profile_edit_image"
      android:layout_width="100dp"
      android:layout_height="100dp"
      android:background="@color/color_def_white_light"
      android:clickable="true"
      android:contentDescription="@string/current_profile_picture_content_description"
      android:focusable="true"
      android:onClick="@{() -> viewModel.clickOnProfilePicture()}"
      android:elevation="4dp"
      app:add_shadow="true"
      app:layout_constraintEnd_toEndOf="parent"
      app:layout_constraintStart_toStartOf="parent"
      app:layout_constraintTop_toTopOf="parent"
      app:shadow_radius="8"
      app:shapeAppearanceOverlay="@style/ShapeAppearanceOverlay.RoundedShape"
      profile:src="@{viewModel.profile.avatar}" />

    <ImageView
      android:layout_width="48dp"
      android:layout_height="48dp"
      android:contentDescription="@string/edit_profile_picture_content_description"
      android:onClick="@{() -> viewModel.clickOnProfilePicture()}"
      android:paddingStart="8dp"
      android:paddingTop="8dp"
      android:elevation="4dp"
      app:layout_constraintBottom_toBottomOf="@+id/profile_edit_image"
      app:layout_constraintEnd_toEndOf="@+id/profile_edit_image"
      app:srcCompat="@drawable/rounded_white_background_with_shadow" />

    <TextView
      android:id="@+id/profile_name_text_view"
      style="@style/TextViewCenter"
      android:layout_width="0dp"
      android:layout_height="wrap_content"
      android:layout_marginTop="12dp"
      android:fontFamily="sans-serif-medium"
      android:text="@{viewModel.profile.name}"
      android:textColor="@color/component_color_profile_progress_activity_profile_name_text_color"
      android:textSize="20sp"
      app:layout_constraintEnd_toEndOf="@+id/completed_stories_container"
      app:layout_constraintStart_toStartOf="@+id/ongoing_topics_container"
      app:layout_constraintTop_toBottomOf="@+id/profile_edit_image" />

    <com.google.android.material.card.MaterialCardView
      android:id="@+id/ongoing_topics_container"
      android:layout_width="0dp"
      android:layout_height="wrap_content"
      android:layout_marginStart="28dp"
      android:layout_marginTop="32dp"
      android:layout_marginEnd="24dp"
      android:layout_weight="1"
      android:background="@drawable/grey_card_rounded_border"
      android:clickable="@{viewModel.ongoingTopicCount > 0}"
      android:importantForAccessibility="yes"
      android:onClick="@{() -> viewModel.clickOnOngoingTopicCount()}"
      app:cardBackgroundColor="@color/component_color_profile_progress_activity_stories_progress_background_color"
      app:cardElevation="2dp"
      app:contentPadding="8dp"
      app:layout_constraintEnd_toStartOf="@+id/completed_stories_container"
      app:layout_constraintHorizontal_weight="1"
      app:layout_constraintStart_toStartOf="parent"
      app:layout_constraintTop_toBottomOf="@+id/profile_name_text_view">

      <LinearLayout
        android:layout_width="match_parent"
        android:layout_height="wrap_content"
        android:layout_gravity="center"
        android:gravity="center_horizontal"
        android:orientation="vertical"
        android:padding="8dp">

        <TextView
          android:id="@+id/ongoing_topics_count"
          style="@style/TextViewCenter"
          android:layout_width="wrap_content"
          android:layout_height="wrap_content"
          android:fontFamily="sans-serif"
          android:text="@{Integer.toString(viewModel.ongoingTopicCount)}"
          android:textColor="@color/component_color_profile_progress_activity_stories_progress_text_color"
          android:textSize="24sp" />

        <TextView
          android:id="@+id/ongoing_topics_description_text_view"
          style="@style/TextViewCenter"
          android:layout_width="60dp"
          android:layout_height="wrap_content"
          android:fontFamily="sans-serif"
<<<<<<< HEAD
          android:minWidth="60dp"
          android:text="@{viewModel.ongoingTopicCount != 1 ? @string/profile_progress_header_activity_topics_in_progress : @string/profile_progress_header_activity_topic_in_progress}"
=======
          android:text="@{viewModel.ongoingTopicCount != 1 ? @string/topics_in_progress : @string/topic_in_progress}"
>>>>>>> 96dbf50f
          android:textColor="@color/component_color_profile_progress_activity_stories_progress_text_color"
          android:textSize="12sp" />
      </LinearLayout>
    </com.google.android.material.card.MaterialCardView>

    <com.google.android.material.card.MaterialCardView
      android:id="@+id/completed_stories_container"
      android:layout_width="0dp"
      android:layout_height="wrap_content"
      android:layout_marginEnd="28dp"
      android:layout_weight="1"
      android:background="@drawable/grey_card_rounded_border"
      android:clickable="@{viewModel.completedStoryCount > 0}"
      android:importantForAccessibility="yes"
      android:onClick="@{() -> viewModel.clickOnCompletedStoryCount()}"
      app:cardBackgroundColor="@color/component_color_profile_progress_activity_stories_progress_background_color"
      app:cardElevation="2dp"
      app:contentPadding="8dp"
      app:layout_constraintEnd_toEndOf="parent"
      app:layout_constraintHorizontal_weight="1"
      app:layout_constraintStart_toEndOf="@+id/ongoing_topics_container"
      app:layout_constraintTop_toTopOf="@+id/ongoing_topics_container">

      <LinearLayout
        android:layout_width="match_parent"
        android:layout_height="wrap_content"
        android:layout_gravity="center"
        android:gravity="center"
        android:orientation="vertical"
        android:padding="8dp">

        <TextView
          android:id="@+id/completed_stories_count"
          style="@style/TextViewCenter"
          android:layout_width="wrap_content"
          android:layout_height="wrap_content"
          android:fontFamily="sans-serif"
          android:text="@{Integer.toString(viewModel.completedStoryCount)}"
          android:textColor="@color/component_color_profile_progress_activity_stories_progress_text_color"
          android:textSize="24sp" />

        <TextView
          android:id="@+id/completed_stories_description_text_view"
          style="@style/TextViewCenter"
          android:layout_width="60dp"
          android:layout_height="wrap_content"
          android:fontFamily="sans-serif"
<<<<<<< HEAD
          android:minWidth="60dp"
          android:text="@{viewModel.completedStoryCount != 1 ? @string/profile_progress_header_activity_stories_completed : @string/profile_progress_header_activity_story_completed}"
=======
          android:text="@{viewModel.completedStoryCount != 1 ? @string/stories_completed : @string/story_completed}"
>>>>>>> 96dbf50f
          android:textColor="@color/component_color_profile_progress_activity_stories_progress_text_color"
          android:textSize="12sp" />
      </LinearLayout>
    </com.google.android.material.card.MaterialCardView>

    <TextView
      android:id="@+id/recently_played_stories_text_view"
      style="@style/TextViewCenterVertical"
      android:layout_width="0dp"
      android:layout_height="wrap_content"
      android:layout_marginStart="4dp"
      android:layout_marginTop="64dp"
      android:fontFamily="sans-serif-medium"
      android:minHeight="48dp"
      android:text="@string/profile_progress_header_activity_recently_played_stories"
      android:textColor="@color/component_color_profile_progress_activity_recently_played_stories_text_color"
      android:textSize="18sp"
      android:visibility="@{viewModel.headerTextVisibility}"
      app:layout_constraintEnd_toStartOf="@+id/view_all_text_view"
      app:layout_constraintHorizontal_bias="0.0"
      app:layout_constraintStart_toStartOf="parent"
      app:layout_constraintTop_toBottomOf="@+id/ongoing_topics_container" />

    <TextView
      android:id="@+id/view_all_text_view"
      style="@style/TextViewCenterVertical"
      android:layout_width="wrap_content"
      android:layout_height="wrap_content"
      android:layout_marginStart="8dp"
      android:layout_marginEnd="4dp"
      android:fontFamily="sans-serif-medium"
      android:minHeight="48dp"
      android:onClick="@{() -> viewModel.clickOnViewAll()}"
      android:text="@string/profile_progress_header_activity_view_all"
      android:textAllCaps="true"
      android:textColor="@color/component_color_profile_progress_activity_view_all_text_color"
      android:textSize="14sp"
      android:visibility="@{viewModel.viewAllButtonVisibility}"
      app:layout_constraintEnd_toEndOf="parent"
      app:layout_constraintTop_toBottomOf="@+id/completed_stories_container"
      app:layout_constraintTop_toTopOf="@+id/recently_played_stories_text_view" />
  </androidx.constraintlayout.widget.ConstraintLayout>
</layout><|MERGE_RESOLUTION|>--- conflicted
+++ resolved
@@ -108,12 +108,8 @@
           android:layout_width="60dp"
           android:layout_height="wrap_content"
           android:fontFamily="sans-serif"
-<<<<<<< HEAD
           android:minWidth="60dp"
           android:text="@{viewModel.ongoingTopicCount != 1 ? @string/profile_progress_header_activity_topics_in_progress : @string/profile_progress_header_activity_topic_in_progress}"
-=======
-          android:text="@{viewModel.ongoingTopicCount != 1 ? @string/topics_in_progress : @string/topic_in_progress}"
->>>>>>> 96dbf50f
           android:textColor="@color/component_color_profile_progress_activity_stories_progress_text_color"
           android:textSize="12sp" />
       </LinearLayout>
@@ -161,12 +157,7 @@
           android:layout_width="60dp"
           android:layout_height="wrap_content"
           android:fontFamily="sans-serif"
-<<<<<<< HEAD
-          android:minWidth="60dp"
           android:text="@{viewModel.completedStoryCount != 1 ? @string/profile_progress_header_activity_stories_completed : @string/profile_progress_header_activity_story_completed}"
-=======
-          android:text="@{viewModel.completedStoryCount != 1 ? @string/stories_completed : @string/story_completed}"
->>>>>>> 96dbf50f
           android:textColor="@color/component_color_profile_progress_activity_stories_progress_text_color"
           android:textSize="12sp" />
       </LinearLayout>
