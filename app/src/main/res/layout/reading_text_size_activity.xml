--- conflicted
+++ resolved
@@ -22,14 +22,8 @@
       android:minHeight="?attr/actionBarSize"
       app:navigationContentDescription="@string/navigate_up"
       app:navigationIcon="?attr/homeAsUpIndicator"
-<<<<<<< HEAD
       app:title="@string/reading_text_size_activity_toolbar_title_text"
-      app:titleTextAppearance="@style/ToolbarTextAppearance"
-      app:titleTextColor="@color/color_def_white" />
-=======
-      app:title="@string/title_reading_text_size"
       app:titleTextAppearance="@style/ToolbarTextAppearance" />
->>>>>>> 2deecd61
   </com.google.android.material.appbar.AppBarLayout>
 
   <FrameLayout
