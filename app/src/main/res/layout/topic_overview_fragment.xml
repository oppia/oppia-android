<?xml version="1.0" encoding="utf-8"?>
<layout xmlns:android="http://schemas.android.com/apk/res/android"
  xmlns:app="http://schemas.android.com/apk/res-auto"
  xmlns:tools="http://schemas.android.com/tools">

  <data>

    <variable
      name="presenter"
      type="org.oppia.app.topic.overview.TopicOverviewFragmentPresenter" />

    <variable
      name="viewModel"
      type="org.oppia.app.topic.overview.TopicOverviewViewModel" />
  </data>

  <ScrollView
    android:layout_width="match_parent"
    android:layout_height="match_parent"
    android:background="@color/white"
    android:overScrollMode="never"
    android:scrollbars="none">

    <androidx.constraintlayout.widget.ConstraintLayout
      android:layout_width="match_parent"
<<<<<<< HEAD
      android:layout_height="wrap_content"
      android:paddingBottom="@dimen/bottom_white_space">
=======
      android:layout_height="match_parent"
      android:paddingBottom="24dp">
>>>>>>> 078afb1b

      <ImageView
        android:id="@+id/topic_thumbnail_image_view"
        android:layout_width="match_parent"
        android:layout_height="0dp"
        android:src="@{viewModel.topic.topicThumbnail.thumbnailGraphic}"
        app:layout_constraintDimensionRatio="8:5"
        app:layout_constraintEnd_toEndOf="parent"
        app:layout_constraintStart_toStartOf="parent"
        app:layout_constraintTop_toTopOf="parent"
        app:rectangleDrawableWithColor="@{viewModel.topic.topicThumbnail.backgroundColorRgb}" />

<<<<<<< HEAD
        <ImageView
          android:id="@+id/topic_thumbnail_image_view"
          android:layout_width="match_parent"
          android:layout_height="200dp"
          android:src="@{viewModel.topic.topicThumbnail.thumbnailGraphic}"
          app:rectangleDrawableWithColor="@{viewModel.topic.topicThumbnail.backgroundColorRgb}" />

        <FrameLayout
          android:layout_width="match_parent"
          android:layout_height="match_parent"
          android:background="@drawable/thumbnail_gradient" />
      </FrameLayout>
=======
      <FrameLayout
        android:layout_width="match_parent"
        android:layout_height="0dp"
        android:background="@drawable/thumbnail_gradient"
        app:layout_constraintDimensionRatio="8:5"
        app:layout_constraintEnd_toEndOf="parent"
        app:layout_constraintStart_toStartOf="parent"
        app:layout_constraintTop_toTopOf="parent" />
>>>>>>> 078afb1b

      <TextView
        android:id="@+id/topic_name_text_view"
        android:layout_width="match_parent"
        android:layout_height="wrap_content"
<<<<<<< HEAD
        android:layout_marginStart="32dp"
        android:layout_marginEnd="32dp"
        android:fontFamily="sans-serif"
        android:text="@{viewModel.topic.name}"
        android:textColor="@color/oppiaPrimaryText"
        android:textSize="24sp"
        app:layout_constraintBottom_toBottomOf="@+id/topic_thumbnail_frame_layout"
        app:layout_constraintEnd_toEndOf="parent"
        app:layout_constraintStart_toStartOf="parent" />
=======
        android:layout_gravity="bottom"
        android:layout_marginStart="32dp"
        android:layout_marginEnd="32dp"
        android:layout_marginBottom="8dp"
        android:fontFamily="sans-serif"
        android:gravity="start"
        android:text="@{viewModel.topic.name}"
        android:textColor="@color/oppiaPrimaryText"
        android:textSize="24sp"
        app:layout_constraintBottom_toBottomOf="@+id/topic_thumbnail_image_view"
        tools:layout_editor_absoluteX="0dp" />
>>>>>>> 078afb1b

      <TextView
        android:id="@+id/story_count_text_view"
        android:layout_width="0dp"
        android:layout_height="wrap_content"
        android:layout_marginStart="32dp"
        android:layout_marginTop="8dp"
        android:layout_marginEnd="32dp"
        android:fontFamily="sans-serif"
<<<<<<< HEAD
=======
        android:gravity="start"
>>>>>>> 078afb1b
        android:text="@{@plurals/story_count(viewModel.topic.storyCount, viewModel.topic.storyCount)}"
        android:textColor="@color/oppiaPrimaryText"
        android:textSize="16sp"
        app:layout_constraintEnd_toEndOf="parent"
        app:layout_constraintStart_toStartOf="parent"
        app:layout_constraintTop_toBottomOf="@+id/topic_name_text_view" />

      <TextView
        android:id="@+id/topic_description_text_view"
        android:layout_width="0dp"
        android:layout_height="wrap_content"
        android:layout_marginStart="32dp"
        android:layout_marginTop="16dp"
        android:layout_marginEnd="32dp"
        android:fontFamily="sans-serif"
        android:gravity="start"
        android:text="@{viewModel.topicDescription}"
        android:textColor="@color/oppiaPrimaryText"
        android:textSize="16sp"
        app:layout_constraintEnd_toEndOf="parent"
        app:layout_constraintStart_toStartOf="parent"
        app:layout_constraintTop_toBottomOf="@+id/story_count_text_view" />

      <TextView
        android:id="@+id/see_more_text_view"
        android:layout_width="wrap_content"
        android:layout_height="wrap_content"
        android:layout_marginStart="32dp"
        android:layout_marginTop="16dp"
        android:layout_marginEnd="32dp"
        android:fontFamily="sans-serif"
        android:gravity="start|center"
        android:minHeight="48dp"
        android:onClick="@{presenter::seeMoreClicked}"
        android:paddingTop="8dp"
        android:paddingBottom="8dp"
        android:text="@string/topic_overview_see_more"
        android:textColor="@color/oppiaPrimaryDark"
        android:textSize="16sp"
        android:textStyle="bold"
        app:layout_constraintEnd_toEndOf="parent"
        app:layout_constraintHorizontal_bias="0.0"
        app:layout_constraintStart_toStartOf="parent"
        app:layout_constraintTop_toBottomOf="@+id/topic_description_text_view" />

      <ImageView
        android:id="@+id/download_status_image_view"
        android:layout_width="24dp"
        android:layout_height="24dp"
        android:layout_marginStart="32dp"
        android:layout_marginTop="24dp"
        android:layout_marginBottom="32dp"
        android:src="@{viewModel.downloadStatusIndicatorDrawableResourceId, default=@drawable/ic_available_offline_primary_24dp}"
        app:layout_constraintBottom_toBottomOf="parent"
        app:layout_constraintStart_toStartOf="parent"
        app:layout_constraintTop_toBottomOf="@+id/see_more_text_view" />

      <TextView
        android:id="@+id/download_story_count_text_view"
        android:layout_width="wrap_content"
        android:layout_height="wrap_content"
        android:layout_marginStart="12dp"
        android:fontFamily="sans-serif"
        android:gravity="center_vertical"
        android:text="@string/topic_downloaded"
        android:textColor="@color/oppiaPrimaryText"
        android:textSize="18sp"
        app:layout_constraintBottom_toBottomOf="@+id/download_status_image_view"
        app:layout_constraintStart_toEndOf="@+id/download_status_image_view"
<<<<<<< HEAD
        app:layout_constraintTop_toTopOf="@+id/download_status_image_view" />
=======
        app:layout_constraintTop_toBottomOf="@+id/see_more_text_view" />
>>>>>>> 078afb1b

      <TextView
        android:id="@+id/download_size_text_view"
        android:layout_width="wrap_content"
        android:layout_height="wrap_content"
        android:layout_marginStart="8dp"
        android:layout_marginEnd="32dp"
        android:fontFamily="sans-serif"
        android:text="@{String.format(@string/topic_download_text, viewModel.getTopicSizeWithUnit())}"
        android:textColor="@color/oppiaPrimaryText"
        android:textSize="18sp"
        android:textStyle="italic"
        app:layout_constraintBottom_toBottomOf="@+id/download_status_image_view"
        app:layout_constraintStart_toEndOf="@+id/download_story_count_text_view"
        app:layout_constraintTop_toTopOf="@+id/download_status_image_view" />
    </androidx.constraintlayout.widget.ConstraintLayout>
  </ScrollView>
</layout><|MERGE_RESOLUTION|>--- conflicted
+++ resolved
@@ -1,7 +1,6 @@
 <?xml version="1.0" encoding="utf-8"?>
 <layout xmlns:android="http://schemas.android.com/apk/res/android"
-  xmlns:app="http://schemas.android.com/apk/res-auto"
-  xmlns:tools="http://schemas.android.com/tools">
+  xmlns:app="http://schemas.android.com/apk/res-auto">
 
   <data>
 
@@ -23,13 +22,8 @@
 
     <androidx.constraintlayout.widget.ConstraintLayout
       android:layout_width="match_parent"
-<<<<<<< HEAD
       android:layout_height="wrap_content"
-      android:paddingBottom="@dimen/bottom_white_space">
-=======
-      android:layout_height="match_parent"
       android:paddingBottom="24dp">
->>>>>>> 078afb1b
 
       <ImageView
         android:id="@+id/topic_thumbnail_image_view"
@@ -42,20 +36,6 @@
         app:layout_constraintTop_toTopOf="parent"
         app:rectangleDrawableWithColor="@{viewModel.topic.topicThumbnail.backgroundColorRgb}" />
 
-<<<<<<< HEAD
-        <ImageView
-          android:id="@+id/topic_thumbnail_image_view"
-          android:layout_width="match_parent"
-          android:layout_height="200dp"
-          android:src="@{viewModel.topic.topicThumbnail.thumbnailGraphic}"
-          app:rectangleDrawableWithColor="@{viewModel.topic.topicThumbnail.backgroundColorRgb}" />
-
-        <FrameLayout
-          android:layout_width="match_parent"
-          android:layout_height="match_parent"
-          android:background="@drawable/thumbnail_gradient" />
-      </FrameLayout>
-=======
       <FrameLayout
         android:layout_width="match_parent"
         android:layout_height="0dp"
@@ -64,35 +44,21 @@
         app:layout_constraintEnd_toEndOf="parent"
         app:layout_constraintStart_toStartOf="parent"
         app:layout_constraintTop_toTopOf="parent" />
->>>>>>> 078afb1b
 
       <TextView
         android:id="@+id/topic_name_text_view"
         android:layout_width="match_parent"
         android:layout_height="wrap_content"
-<<<<<<< HEAD
         android:layout_marginStart="32dp"
         android:layout_marginEnd="32dp"
         android:fontFamily="sans-serif"
         android:text="@{viewModel.topic.name}"
         android:textColor="@color/oppiaPrimaryText"
         android:textSize="24sp"
-        app:layout_constraintBottom_toBottomOf="@+id/topic_thumbnail_frame_layout"
+        app:layout_constraintBottom_toBottomOf="@+id/topic_thumbnail_image_view"
+        android:layout_marginBottom="8dp"
         app:layout_constraintEnd_toEndOf="parent"
         app:layout_constraintStart_toStartOf="parent" />
-=======
-        android:layout_gravity="bottom"
-        android:layout_marginStart="32dp"
-        android:layout_marginEnd="32dp"
-        android:layout_marginBottom="8dp"
-        android:fontFamily="sans-serif"
-        android:gravity="start"
-        android:text="@{viewModel.topic.name}"
-        android:textColor="@color/oppiaPrimaryText"
-        android:textSize="24sp"
-        app:layout_constraintBottom_toBottomOf="@+id/topic_thumbnail_image_view"
-        tools:layout_editor_absoluteX="0dp" />
->>>>>>> 078afb1b
 
       <TextView
         android:id="@+id/story_count_text_view"
@@ -102,10 +68,6 @@
         android:layout_marginTop="8dp"
         android:layout_marginEnd="32dp"
         android:fontFamily="sans-serif"
-<<<<<<< HEAD
-=======
-        android:gravity="start"
->>>>>>> 078afb1b
         android:text="@{@plurals/story_count(viewModel.topic.storyCount, viewModel.topic.storyCount)}"
         android:textColor="@color/oppiaPrimaryText"
         android:textSize="16sp"
@@ -175,11 +137,7 @@
         android:textSize="18sp"
         app:layout_constraintBottom_toBottomOf="@+id/download_status_image_view"
         app:layout_constraintStart_toEndOf="@+id/download_status_image_view"
-<<<<<<< HEAD
         app:layout_constraintTop_toTopOf="@+id/download_status_image_view" />
-=======
-        app:layout_constraintTop_toBottomOf="@+id/see_more_text_view" />
->>>>>>> 078afb1b
 
       <TextView
         android:id="@+id/download_size_text_view"
