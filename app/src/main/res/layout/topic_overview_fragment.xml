<?xml version="1.0" encoding="utf-8"?>
<layout xmlns:android="http://schemas.android.com/apk/res/android"
  xmlns:app="http://schemas.android.com/apk/res-auto">

  <data>

    <variable
      name="presenter"
      type="org.oppia.app.topic.overview.TopicOverviewFragmentPresenter" />

    <variable
      name="viewModel"
      type="org.oppia.app.topic.overview.TopicOverviewViewModel" />
  </data>

  <ScrollView
    android:layout_width="match_parent"
    android:layout_height="match_parent"
    android:overScrollMode="never"
    android:scrollbars="none">

    <androidx.constraintlayout.widget.ConstraintLayout
      android:layout_width="match_parent"
      android:layout_height="wrap_content"
      android:paddingBottom="24dp">

      <ImageView
        android:id="@+id/topic_thumbnail_image_view"
        android:layout_width="0dp"
        android:layout_height="200dp"
        android:src="@{viewModel.topic.topicThumbnail.thumbnailGraphic}"
        app:layout_constraintEnd_toEndOf="parent"
        app:layout_constraintStart_toStartOf="parent"
        app:layout_constraintTop_toTopOf="parent" />

      <TextView
        android:id="@+id/topic_name_text_view"
        android:layout_width="0dp"
        android:layout_height="wrap_content"
        android:layout_marginStart="24dp"
        android:layout_marginTop="24dp"
        android:layout_marginEnd="24dp"
        android:gravity="start"
        android:text="@{viewModel.topic.name}"
        android:textColor="@color/oppiaPrimaryText"
        android:textSize="24sp"
        app:layout_constraintEnd_toEndOf="parent"
        app:layout_constraintStart_toStartOf="parent"
        app:layout_constraintTop_toBottomOf="@+id/topic_thumbnail_image_view" />

      <TextView
        android:id="@+id/story_count_text_view"
        android:layout_width="0dp"
        android:layout_height="wrap_content"
        android:layout_marginStart="24dp"
        android:layout_marginTop="8dp"
        android:layout_marginEnd="24dp"
        android:gravity="start"
        android:text="@{@plurals/story_count(viewModel.topic.storyCount, viewModel.topic.storyCount)}"
        android:textColor="@color/oppiaPrimaryText"
        android:textSize="16sp"
        app:layout_constraintEnd_toEndOf="parent"
        app:layout_constraintStart_toStartOf="parent"
        app:layout_constraintTop_toBottomOf="@+id/topic_name_text_view" />

      <TextView
        android:id="@+id/topic_description_text_view"
        android:layout_width="0dp"
        android:layout_height="wrap_content"
        android:layout_marginStart="24dp"
        android:layout_marginTop="16dp"
        android:layout_marginEnd="24dp"
        android:gravity="start"
        android:text="@{viewModel.topic.description}"
        android:textColor="@color/oppiaPrimaryText"
        android:textSize="16sp"
        app:layout_constraintEnd_toEndOf="parent"
        app:layout_constraintStart_toStartOf="parent"
        app:layout_constraintTop_toBottomOf="@+id/story_count_text_view" />

      <TextView
        android:id="@+id/see_more_text_view"
        android:layout_width="wrap_content"
        android:layout_height="wrap_content"
        android:minHeight="48dp"
        android:paddingTop="8dp"
        android:paddingBottom="8dp"
        android:layout_marginStart="32dp"
        android:layout_marginTop="4dp"
        android:layout_marginEnd="32dp"
        android:fontFamily="sans-serif"
        android:gravity="start|center"
        android:onClick="@{presenter::seeMoreClicked}"
        android:text="@string/topic_overview_see_more"
        android:textColor="@color/colorPrimary"
        android:textSize="16sp"
        android:textStyle="bold"
        app:layout_constraintHorizontal_bias="0.0"
        app:layout_constraintEnd_toEndOf="parent"
        app:layout_constraintStart_toStartOf="parent"
        app:layout_constraintTop_toBottomOf="@+id/topic_description_text_view" />
<<<<<<< HEAD
=======

>>>>>>> 4f6476a1
      <ImageView
        android:id="@+id/download_status_image_view"
        android:layout_width="24dp"
        android:layout_height="24dp"
        android:layout_marginStart="32dp"
        android:layout_marginTop="12dp"
        android:layout_marginBottom="32dp"
        android:src="@{viewModel.downloadStatusIndicatorDrawableResourceId, default=@drawable/ic_available_offline_primary_24dp}"
        app:layout_constraintBottom_toBottomOf="parent"
        app:layout_constraintStart_toStartOf="parent"
        app:layout_constraintTop_toBottomOf="@+id/see_more_text_view" />
<<<<<<< HEAD
=======

>>>>>>> 4f6476a1
      <TextView
        android:id="@+id/download_story_count_text_view"
        android:layout_width="wrap_content"
        android:layout_height="wrap_content"
        android:layout_marginStart="12dp"
        android:layout_marginTop="12dp"
        android:fontFamily="sans-serif"
        android:gravity="center_vertical"
        android:text="@string/download_topic"
        android:textColor="@color/oppiaPrimaryText"
        android:textSize="18sp"
        app:layout_constraintStart_toEndOf="@+id/download_status_image_view"
<<<<<<< HEAD
        app:layout_constraintTop_toBottomOf="@+id/see_more_text_view" />
=======
        app:layout_constraintTop_toTopOf="@+id/download_status_image_view" />

>>>>>>> 4f6476a1
      <TextView
        android:id="@+id/download_size_text_view"
        android:layout_width="wrap_content"
        android:layout_height="wrap_content"
        android:layout_marginStart="8dp"
        android:layout_marginTop="12dp"
        android:fontFamily="sans-serif"
        android:gravity="top"
        android:text="@{String.format(@string/topic_download_text, viewModel.topic.getSerializedSize())}"
        android:textColor="@color/oppiaPrimaryText"
        android:textSize="18sp"
        android:textStyle="italic"
        app:layout_constraintStart_toEndOf="@+id/download_story_count_text_view"
<<<<<<< HEAD
        app:layout_constraintTop_toBottomOf="@+id/see_more_text_view" />
=======
        app:layout_constraintTop_toTopOf="@+id/download_story_count_text_view" />
>>>>>>> 4f6476a1
    </androidx.constraintlayout.widget.ConstraintLayout>
  </ScrollView>
</layout><|MERGE_RESOLUTION|>--- conflicted
+++ resolved
@@ -99,10 +99,6 @@
         app:layout_constraintEnd_toEndOf="parent"
         app:layout_constraintStart_toStartOf="parent"
         app:layout_constraintTop_toBottomOf="@+id/topic_description_text_view" />
-<<<<<<< HEAD
-=======
-
->>>>>>> 4f6476a1
       <ImageView
         android:id="@+id/download_status_image_view"
         android:layout_width="24dp"
@@ -114,10 +110,6 @@
         app:layout_constraintBottom_toBottomOf="parent"
         app:layout_constraintStart_toStartOf="parent"
         app:layout_constraintTop_toBottomOf="@+id/see_more_text_view" />
-<<<<<<< HEAD
-=======
-
->>>>>>> 4f6476a1
       <TextView
         android:id="@+id/download_story_count_text_view"
         android:layout_width="wrap_content"
@@ -130,12 +122,7 @@
         android:textColor="@color/oppiaPrimaryText"
         android:textSize="18sp"
         app:layout_constraintStart_toEndOf="@+id/download_status_image_view"
-<<<<<<< HEAD
         app:layout_constraintTop_toBottomOf="@+id/see_more_text_view" />
-=======
-        app:layout_constraintTop_toTopOf="@+id/download_status_image_view" />
-
->>>>>>> 4f6476a1
       <TextView
         android:id="@+id/download_size_text_view"
         android:layout_width="wrap_content"
@@ -149,11 +136,7 @@
         android:textSize="18sp"
         android:textStyle="italic"
         app:layout_constraintStart_toEndOf="@+id/download_story_count_text_view"
-<<<<<<< HEAD
         app:layout_constraintTop_toBottomOf="@+id/see_more_text_view" />
-=======
-        app:layout_constraintTop_toTopOf="@+id/download_story_count_text_view" />
->>>>>>> 4f6476a1
     </androidx.constraintlayout.widget.ConstraintLayout>
   </ScrollView>
 </layout>