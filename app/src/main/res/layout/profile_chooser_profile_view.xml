--- conflicted
+++ resolved
@@ -26,13 +26,11 @@
     android:layout_height="wrap_content"
     android:gravity="center_horizontal"
     android:orientation="vertical"
-<<<<<<< HEAD
-    app:layoutMarginEnd="@{hasProfileEverBeenAddedValue ? @dimen/space_16dp : @dimen/space_28dp}"
-    app:layoutMarginStart="@{hasProfileEverBeenAddedValue ? @dimen/space_16dp : @dimen/space_28dp}"
-    app:layoutMarginTop="@{hasProfileEverBeenAddedValue ? @dimen/space_0dp : @dimen/space_24dp}"
     app:layout_constraintEnd_toEndOf="parent"
     app:layout_constraintStart_toStartOf="parent"
-    app:layout_constraintTop_toTopOf="parent">
+    app:layout_constraintTop_toTopOf="parent"
+    app:layoutMarginBottom="@{hasProfileEverBeenAddedValue ? @dimen/profile_view_already_added_margin : @dimen/space_0dp}">
+
 
     <de.hdodenhof.circleimageview.CircleImageView
       android:id="@+id/profile_avatar_img"
@@ -42,78 +40,57 @@
       app:civ_border_width="1dp"
       app:layout_constraintStart_toStartOf="parent"
       app:layout_constraintTop_toTopOf="parent"
-      profile:src="@{viewModel.profile.avatar}"
-      app:layoutMarginBottom="@{hasProfileEverBeenAddedValue ? @dimen/profile_view_already_added_margin : @dimen/space_0dp}"/>
-=======
-    app:layoutMarginBottom="@{hasProfileEverBeenAddedValue ? @dimen/profile_view_already_added_margin : @dimen/space_0dp}">
->>>>>>> 21f8ab98
+      profile:src="@{viewModel.profile.avatar}" />
 
-    <LinearLayout
-      android:id="@+id/linearLayout3"
-      android:layout_width="0dp"
+    <TextView
+      android:id="@+id/profile_name_text"
+      style="@style/Caption"
+      android:layout_marginStart="@dimen/space_8dp"
+      android:ellipsize="end"
+      android:gravity="center"
+      android:maxLines="2"
+      android:singleLine="false"
+      android:text="@{viewModel.profile.name}"
+      android:textColor="@color/white"
+      app:layoutMarginStart="@{hasProfileEverBeenAddedValue ? @dimen/space_0dp : @dimen/profile_view_not_added_margin}"
+      app:layoutMarginTop="@{hasProfileEverBeenAddedValue ? @dimen/space_8dp : @dimen/space_0dp}"
+      app:layout_constraintStart_toStartOf="parent"
+      app:layout_constraintTop_toBottomOf="@+id/profile_avatar_img" />
+
+    <TextView
+      android:id="@+id/profile_last_visited"
+      android:layout_width="wrap_content"
       android:layout_height="wrap_content"
+      android:fontFamily="sans-serif-light"
       android:gravity="@{hasProfileEverBeenAddedValue ? Gravity.CENTER_HORIZONTAL : Gravity.CENTER_VERTICAL}"
       android:orientation="vertical"
-      app:layoutMarginStart="@{hasProfileEverBeenAddedValue ? @dimen/space_0dp : @dimen/space_20dp}"
+      android:textColor="@color/white"
+      android:textSize="12sp"
+      android:textStyle="italic"
+      android:visibility="@{viewModel.profile.lastLoggedInTimestampMs > 0 ? View.VISIBLE : View.GONE}"
+      app:layoutMarginStart="@{hasProfileEverBeenAddedValue ? @dimen/space_0dp : @dimen/profile_view_not_added_margin}"
       app:layoutMarginTop="@{hasProfileEverBeenAddedValue ? @dimen/space_8dp : @dimen/space_0dp}"
-      app:layout_constraintBottom_toBottomOf="@+id/profile_avatar_img"
-      app:layout_constraintEnd_toEndOf="parent"
-      app:layout_constraintStart_toEndOf="@+id/profile_avatar_img"
-      app:layout_constraintTop_toTopOf="parent">
+      app:layout_constraintEnd_toEndOf="@+id/profile_name_text"
+      app:layout_constraintStart_toStartOf="@+id/profile_name_text"
+      app:layout_constraintTop_toBottomOf="@+id/profile_name_text"
+      profile:lastVisited="@{viewModel.profile.lastLoggedInTimestampMs}" />
 
-      <TextView
-        android:id="@+id/profile_name_text"
-        style="@style/Caption"
-        android:ellipsize="end"
-        android:gravity="center"
-        android:maxLines="2"
-        android:singleLine="false"
-        android:text="@{viewModel.profile.name}"
-        android:textColor="@color/white" />
-
-      <TextView
-        android:id="@+id/profile_last_visited"
-        android:layout_width="wrap_content"
-        android:layout_height="wrap_content"
-<<<<<<< HEAD
-        android:fontFamily="sans-serif-light"
-        android:textColor="@color/white"
-        android:textSize="12sp"
-        android:textStyle="italic"
-        android:visibility="@{viewModel.profile.lastLoggedInTimestampMs > 0 ? View.VISIBLE : View.GONE}"
-        profile:lastVisited="@{viewModel.profile.lastLoggedInTimestampMs}" />
-=======
-        android:gravity="@{hasProfileEverBeenAddedValue ? Gravity.CENTER_HORIZONTAL : Gravity.CENTER_VERTICAL}"
-        android:orientation="vertical"
-        app:layoutMarginTop="@{hasProfileEverBeenAddedValue ? @dimen/space_8dp : @dimen/space_0dp}"
-        app:layoutMarginStart="@{hasProfileEverBeenAddedValue ? @dimen/space_0dp : @dimen/profile_view_not_added_margin}">
-
-        <TextView
-          android:id="@+id/profile_name_text"
-          android:layout_width="wrap_content"
-          android:layout_height="wrap_content"
-          android:ellipsize="end"
-          android:fontFamily="sans-serif-medium"
-          android:gravity="center"
-          android:maxLines="2"
-          android:singleLine="false"
-          android:text="@{viewModel.profile.name}"
-          android:textColor="@color/white"
-          android:textSize="14sp" />
->>>>>>> 21f8ab98
-
-      <TextView
-        android:id="@+id/profile_is_admin_text"
-        android:layout_width="wrap_content"
-        android:layout_height="wrap_content"
-        android:fontFamily="sans-serif-light"
-        android:gravity="center"
-        android:text="@string/profile_chooser_admin"
-        android:textColor="@color/white"
-        android:textSize="12sp"
-        android:textStyle="italic"
-        android:visibility="@{viewModel.profile.isAdmin &amp;&amp; hasProfileEverBeenAddedValue ? View.VISIBLE : View.GONE}" />
-    </LinearLayout>
+    <TextView
+      android:id="@+id/profile_is_admin_text"
+      android:layout_width="wrap_content"
+      android:layout_height="wrap_content"
+      android:layout_marginStart="@dimen/space_8dp"
+      android:fontFamily="sans-serif-light"
+      android:gravity="center"
+      android:text="@string/profile_chooser_admin"
+      android:textColor="@color/white"
+      android:textSize="12sp"
+      android:textStyle="italic"
+      android:visibility="@{viewModel.profile.isAdmin &amp;&amp; hasProfileEverBeenAddedValue ? View.VISIBLE : View.GONE}"
+      app:layoutMarginStart="@{hasProfileEverBeenAddedValue ? @dimen/space_0dp : @dimen/profile_view_not_added_margin}"
+      app:layoutMarginTop="@{hasProfileEverBeenAddedValue ? @dimen/space_8dp : @dimen/space_0dp}"
+      app:layout_constraintStart_toStartOf="parent"
+      app:layout_constraintTop_toBottomOf="@+id/profile_last_visited" />
 
     <View
       android:id="@+id/add_profile_divider_view"
@@ -124,6 +101,6 @@
       android:visibility="@{hasProfileEverBeenAddedValue ? View.GONE : View.VISIBLE}"
       app:layout_constraintEnd_toEndOf="parent"
       app:layout_constraintStart_toStartOf="parent"
-      app:layout_constraintTop_toBottomOf="@+id/linearLayout3" />
+      app:layout_constraintTop_toBottomOf="@+id/profile_is_admin_text" />
   </androidx.constraintlayout.widget.ConstraintLayout>
 </layout>