--- conflicted
+++ resolved
@@ -66,23 +66,6 @@
             app:layout_constraintEnd_toEndOf="@+id/add_profile_activity_user_image_view"
             app:srcCompat="@drawable/rounded_white_background_with_shadow" />
 
-<<<<<<< HEAD
-          <TextView
-            android:id="@+id/add_profile_activity_required_heading_text_view"
-            style="@style/TextViewStart"
-            android:layout_width="0dp"
-            android:layout_height="wrap_content"
-            android:layout_marginTop="32dp"
-            android:contentDescription="@string/add_profile_activity_required_fields_content_description"
-            android:text="@{viewModel.requiredTextWithStar}"
-            android:textColor="@color/component_color_add_profile_activity_label_text_color"
-            android:textSize="12sp"
-            app:layout_constraintEnd_toEndOf="parent"
-            app:layout_constraintStart_toStartOf="parent"
-            app:layout_constraintTop_toBottomOf="@+id/add_profile_activity_user_image_view" />
-
-=======
->>>>>>> 96dbf50f
           <com.google.android.material.textfield.TextInputLayout
             android:id="@+id/add_profile_activity_user_name"
             style="@style/TextInputLayout"
@@ -114,12 +97,8 @@
             android:layout_height="wrap_content"
             android:layout_marginTop="@dimen/add_profile_pin_checkbox_margin_top"
             android:minHeight="48dp"
-<<<<<<< HEAD
             android:text="@string/add_profile_activity_add_profile_create_a_3_digit_pin"
-=======
-            android:text="@string/add_profile_create_a_3_digit_pin"
             android:textColor="@color/component_color_add_profile_activity_label_text_color"
->>>>>>> 96dbf50f
             app:layout_constraintStart_toStartOf="parent"
             app:layout_constraintTop_toBottomOf="@+id/add_profile_activity_user_name" />
 
