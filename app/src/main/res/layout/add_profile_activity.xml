--- conflicted
+++ resolved
@@ -104,13 +104,8 @@
             android:layout_marginTop="@dimen/add_profile_pin_checkbox_margin_top"
             android:buttonTint="@color/shared_checkbox_selector"
             android:minHeight="48dp"
-<<<<<<< HEAD
             android:text="@string/add_profile_activity_add_profile_create_a_3_digit_pin"
-            android:textColor="@color/component_color_add_profile_activity_label_text_color"
-=======
-            android:text="@string/add_profile_create_a_3_digit_pin"
             android:textColor="@color/component_color_shared_secondary_1_text_color"
->>>>>>> d48b4fa9
             app:layout_constraintStart_toStartOf="parent"
             app:layout_constraintTop_toBottomOf="@+id/add_profile_activity_user_name" />
 
@@ -202,13 +197,8 @@
                 android:layout_width="wrap_content"
                 android:layout_height="wrap_content"
                 android:fontFamily="sans-serif"
-<<<<<<< HEAD
                 android:text="@string/add_profile_activity_add_profile_allow_download_heading"
-                android:textColor="@{viewModel.validPin ? @color/component_color_add_profile_activity_switch_text_color : @color/component_color_add_profile_activity_switch_description_color}"
-=======
-                android:text="@string/add_profile_allow_download_heading"
                 android:textColor="@color/component_color_shared_primary_text_color"
->>>>>>> d48b4fa9
                 android:textSize="16sp"
                 app:layout_constraintStart_toStartOf="parent"
                 app:layout_constraintTop_toTopOf="parent" />
@@ -219,13 +209,8 @@
                 android:layout_width="0dp"
                 android:layout_height="wrap_content"
                 android:fontFamily="sans-serif"
-<<<<<<< HEAD
                 android:text="@string/add_profile_activity_add_profile_allow_download_sub_text"
-                android:textColor="@color/component_color_add_profile_activity_switch_description_color"
-=======
-                android:text="@string/add_profile_allow_download_sub"
                 android:textColor="@color/component_color_shared_secondary_2_text_color"
->>>>>>> d48b4fa9
                 android:textSize="14sp"
                 app:layout_constraintStart_toStartOf="parent"
                 app:layout_constraintTop_toBottomOf="@+id/add_profile_activity_allow_download_heading_text_view"
