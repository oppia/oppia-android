--- conflicted
+++ resolved
@@ -59,6 +59,7 @@
             android:contentDescription="@string/edit_profile_picture_content_description"
             android:paddingStart="12dp"
             android:paddingTop="12dp"
+            app:srcCompat="@drawable/rounded_white_background_with_shadow"
             app:layout_constraintBottom_toBottomOf="@+id/add_profile_activity_user_image_view"
             app:layout_constraintEnd_toEndOf="@+id/add_profile_activity_user_image_view"
             app:srcCompat="@drawable/rounded_white_background_with_shadow" />
@@ -70,13 +71,8 @@
             android:layout_height="wrap_content"
             android:layout_marginTop="32dp"
             android:contentDescription="@string/required_fields_content_description"
-<<<<<<< HEAD
-            android:text="@string/add_profile_required"
+            android:text="@{viewModel.requiredTextWithStar}"
             android:textColor="@color/label_text_color"
-=======
-            android:text="@{viewModel.requiredTextWithStar}"
-            android:textColor="@color/oppia_primary_text"
->>>>>>> abe00c87
             android:textSize="12sp"
             app:layout_constraintEnd_toEndOf="parent"
             app:layout_constraintStart_toStartOf="parent"
