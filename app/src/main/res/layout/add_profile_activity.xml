--- conflicted
+++ resolved
@@ -70,13 +70,8 @@
             android:layout_height="wrap_content"
             android:layout_marginTop="32dp"
             android:contentDescription="@string/required_fields_content_description"
-<<<<<<< HEAD
             android:text="@{viewModel.starRequired}"
-            android:textColor="@color/oppiaPrimaryText"
-=======
-            android:text="@string/add_profile_required"
             android:textColor="@color/oppia_primary_text"
->>>>>>> 4b0797f0
             android:textSize="12sp"
             app:layout_constraintEnd_toEndOf="parent"
             app:layout_constraintStart_toStartOf="parent"
