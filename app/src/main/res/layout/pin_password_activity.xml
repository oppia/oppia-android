--- conflicted
+++ resolved
@@ -76,27 +76,6 @@
           app:layout_constraintStart_toStartOf="parent"
           app:layout_constraintTop_toTopOf="parent" />
 
-<<<<<<< HEAD
-    <LinearLayout
-      android:id="@+id/show_pin"
-      android:layout_width="wrap_content"
-      android:layout_height="wrap_content"
-      android:layout_marginStart="12dp"
-      android:minWidth="48dp"
-      android:minHeight="48dp"
-      android:orientation="vertical"
-      app:layout_constraintBottom_toBottomOf="@+id/input_pin"
-      app:layout_constraintStart_toEndOf="@+id/input_pin"
-      app:layout_constraintTop_toTopOf="@+id/input_pin">
-
-      <ImageView
-        android:id="@+id/show_hide_password_image_view"
-        android:layout_width="32dp"
-        android:layout_height="32dp"
-        android:layout_gravity="center_horizontal"
-        android:contentDescription="@{viewModel.showPassword ? @string/password_shown_icon : @string/password_hidden_icon}"
-        app:srcCompat="@{viewModel.showPassword ? @drawable/ic_show_eye_icon : @drawable/ic_hide_eye_icon}" />
-=======
         <TextView
           android:id="@+id/enter_text_view"
           style="@style/Heading4"
@@ -108,7 +87,6 @@
           app:layout_constraintEnd_toEndOf="@+id/hello_text_view"
           app:layout_constraintStart_toStartOf="@+id/hello_text_view"
           app:layout_constraintTop_toBottomOf="@id/hello_text_view" />
->>>>>>> daf4716b
 
         <androidx.constraintlayout.widget.ConstraintLayout
           android:layout_width="wrap_content"
