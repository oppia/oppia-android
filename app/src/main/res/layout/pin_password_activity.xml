<?xml version="1.0" encoding="utf-8"?>
<layout xmlns:android="http://schemas.android.com/apk/res/android"
  xmlns:app="http://schemas.android.com/apk/res-auto">

  <data>

    <import type="android.text.InputType" />

    <import type="android.view.View" />

    <variable
      name="viewModel"
      type="org.oppia.android.app.profile.PinPasswordViewModel" />
  </data>

  <androidx.constraintlayout.widget.ConstraintLayout
    android:id="@+id/pin_password_container"
    android:layout_width="match_parent"
    android:layout_height="match_parent"
    android:background="@color/component_color_pin_password_activity_layout_background_color">

    <com.google.android.material.appbar.AppBarLayout
      android:id="@+id/pin_password_app_bar_layout"
      android:layout_width="0dp"
      android:layout_height="wrap_content"
      android:theme="@style/ThemeOverlay.AppCompat.Dark.ActionBar"
      app:layout_constraintEnd_toEndOf="parent"
      app:layout_constraintStart_toStartOf="parent"
      app:layout_constraintTop_toTopOf="parent">

      <androidx.appcompat.widget.Toolbar
        android:id="@+id/pin_password_toolbar"
        android:layout_width="match_parent"
        android:layout_height="wrap_content"
        android:background="@color/component_color_pin_password_activity_toolbar_color"
        android:fontFamily="sans-serif"
        android:minHeight="?attr/actionBarSize"
        app:navigationContentDescription="@string/pin_password_close"
        app:navigationIcon="@drawable/ic_close_white_24dp"
        app:title="@string/pin_password_toolbar_title"
        app:titleTextAppearance="@style/ToolbarTextAppearance"
        app:titleTextColor="@color/color_def_white" />
    </com.google.android.material.appbar.AppBarLayout>

    <FrameLayout
      android:id="@+id/pin_password_main_frame_layout"
      android:layout_width="@dimen/pin_password_activity_layout_width"
      android:layout_height="0dp"
      android:background="@color/component_color_pin_password_activity_layout_background_color"
      app:layout_constraintBottom_toBottomOf="parent"
      app:layout_constraintEnd_toEndOf="parent"
      app:layout_constraintStart_toStartOf="parent"
      app:layout_constraintTop_toBottomOf="@id/pin_password_app_bar_layout">

      <ScrollView
        android:id="@+id/pin_password_scrollView"
        android:layout_width="match_parent"
        android:layout_height="wrap_content"
        android:overScrollMode="never"
        android:scrollbars="none">

        <androidx.constraintlayout.widget.ConstraintLayout
          android:layout_width="@dimen/pin_password_activity_input_with_icon_width"
          android:layout_height="wrap_content"
          android:layout_gravity="center_horizontal"
          android:layout_marginStart="@dimen/pin_password_activity_margin_start"
          android:layout_marginEnd="@dimen/pin_password_activity_margin_end"
          android:paddingTop="@dimen/pin_password_activity_padding_top">

          <TextView
            android:id="@+id/hello_text_view"
            style="@style/Heading1ViewStart"
            android:layout_width="0dp"
            android:layout_height="wrap_content"
            android:layout_marginStart="@dimen/pin_password_activity_hello_text_view_margin_start"
            android:layout_marginEnd="@dimen/pin_password_activity_hello_text_view_margin_end"
            android:fontFamily="sans-serif-medium"
            android:text="@{viewModel.helloText}"
            android:textColor="@color/component_color_pin_password_activity_text_color"
            app:layout_constraintEnd_toEndOf="parent"
            app:layout_constraintHorizontal_bias="0.0"
            app:layout_constraintStart_toStartOf="parent"
            app:layout_constraintTop_toTopOf="parent" />

          <TextView
            android:id="@+id/enter_text_view"
            style="@style/Heading4ViewStart"
            android:layout_width="0dp"
            android:layout_height="wrap_content"
            android:layout_marginTop="12dp"
            android:text="@{viewModel.profile.isAdmin ? @string/pin_password_admin_enter : @string/pin_password_user_enter}"
            android:textColor="@color/component_color_pin_password_activity_sub_text_color"
            app:layout_constraintEnd_toEndOf="@+id/hello_text_view"
            app:layout_constraintStart_toStartOf="@+id/hello_text_view"
            app:layout_constraintTop_toBottomOf="@id/hello_text_view" />

          <androidx.constraintlayout.widget.ConstraintLayout
            android:layout_width="@dimen/pin_password_activity_input_with_icon_width"
            android:layout_height="wrap_content"
            android:layout_marginTop="24dp"
            app:layout_constraintEnd_toEndOf="parent"
            app:layout_constraintStart_toStartOf="parent"
            app:layout_constraintTop_toBottomOf="@+id/enter_text_view">

            <com.google.android.material.textfield.TextInputLayout
              android:id="@+id/pin_password_input_pin"
              style="@style/TextInputLayout"
              android:layout_width="0dp"
              android:layout_height="wrap_content"
              android:layout_marginTop="2dp"
              android:hint="@{viewModel.profile.isAdmin ? @string/input_pin_password_as_admin : @string/input_pin_password_as_user}"
<<<<<<< HEAD
=======
              app:errorMessage="@{viewModel.errorMessage}"
>>>>>>> 5cd31c36
              android:minHeight="56dp"
              app:layout_constraintEnd_toStartOf="@id/show_pin"
              app:layout_constraintStart_toStartOf="parent"
              app:layout_constraintTop_toTopOf="parent">

              <com.google.android.material.textfield.TextInputEditText
                android:id="@+id/pin_password_input_pin_edit_text"
                style="@style/TextInputEditText"
                android:layout_width="match_parent"
                android:layout_height="wrap_content"
                android:imeOptions="actionNext"
                android:inputType="numberPassword"
                android:maxLength="@{viewModel.profile.pin.length()}"
                android:textSize="14sp" />
            </com.google.android.material.textfield.TextInputLayout>

            <TextView
              android:id="@+id/forgot_pin"
              style="@style/Heading5ViewStart"
              android:layout_width="match_parent"
              android:layout_height="wrap_content"
              android:layout_marginTop="24dp"
              android:minHeight="48dp"
              android:paddingTop="8dp"
              android:text="@string/pin_password_forgot_pin"
              android:textAllCaps="true"
              android:textColor="@color/component_color_pin_password_activity_forgot_pin_color"
              app:layout_constraintEnd_toEndOf="parent"
              app:layout_constraintHorizontal_bias="0.0"
              app:layout_constraintStart_toStartOf="@id/pin_password_input_pin"
              app:layout_constraintTop_toBottomOf="@+id/show_pin" />

            <LinearLayout
              android:id="@+id/show_pin"
              android:layout_width="wrap_content"
              android:layout_height="wrap_content"
              android:layout_marginStart="16dp"
              android:minWidth="48dp"
              android:minHeight="48dp"
              android:orientation="vertical"
              app:layout_constraintBottom_toBottomOf="@+id/pin_password_input_pin"
              app:layout_constraintEnd_toEndOf="parent"
              app:layout_constraintHorizontal_bias="0.0"
              app:layout_constraintTop_toTopOf="@+id/pin_password_input_pin">

              <ImageView
                android:id="@+id/show_hide_password_image_view"
                android:layout_width="32dp"
                android:layout_height="32dp"
                android:layout_gravity="center_horizontal"
                android:contentDescription="@{viewModel.showPassword ? @string/password_shown_icon : @string/password_hidden_icon}"
                app:srcCompat="@{viewModel.showPassword ? @drawable/ic_show_eye_icon : @drawable/ic_hide_eye_icon}" />

              <TextView
                android:id="@+id/show_hide_password_text_view"
                style="@style/TextViewCenter"
                android:layout_width="wrap_content"
                android:layout_height="match_parent"
                android:layout_gravity="center_horizontal"
                android:layout_marginTop="4dp"
                android:fontFamily="sans-serif-medium"
                android:text="@{viewModel.showPassword ? @string/pin_password_hide : @string/pin_password_show}"
                android:textAllCaps="true"
                android:textColor="@color/component_color_pin_password_activity_show_hide_text_color"
                android:textSize="12sp" />
            </LinearLayout>
          </androidx.constraintlayout.widget.ConstraintLayout>
        </androidx.constraintlayout.widget.ConstraintLayout>
      </ScrollView>
    </FrameLayout>

    <View
      android:layout_width="match_parent"
      android:layout_height="6dp"
      android:background="@drawable/toolbar_drop_shadow"
      app:layout_constraintEnd_toEndOf="parent"
      app:layout_constraintStart_toStartOf="parent"
      app:layout_constraintTop_toTopOf="@id/pin_password_main_frame_layout" />
  </androidx.constraintlayout.widget.ConstraintLayout>
</layout><|MERGE_RESOLUTION|>--- conflicted
+++ resolved
@@ -109,10 +109,7 @@
               android:layout_height="wrap_content"
               android:layout_marginTop="2dp"
               android:hint="@{viewModel.profile.isAdmin ? @string/input_pin_password_as_admin : @string/input_pin_password_as_user}"
-<<<<<<< HEAD
-=======
               app:errorMessage="@{viewModel.errorMessage}"
->>>>>>> 5cd31c36
               android:minHeight="56dp"
               app:layout_constraintEnd_toStartOf="@id/show_pin"
               app:layout_constraintStart_toStartOf="parent"
