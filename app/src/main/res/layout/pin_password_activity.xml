<?xml version="1.0" encoding="utf-8"?>
<layout xmlns:android="http://schemas.android.com/apk/res/android"
  xmlns:app="http://schemas.android.com/apk/res-auto">

  <data>

    <import type="android.text.InputType" />

    <import type="android.view.View" />

    <variable
      name="viewModel"
      type="org.oppia.android.app.profile.PinPasswordViewModel" />
  </data>

  <androidx.constraintlayout.widget.ConstraintLayout
    android:id="@+id/pin_password_container"
    android:layout_width="match_parent"
    android:layout_height="match_parent"
    android:background="@color/component_color_shared_screen_secondary_background_color">

    <com.google.android.material.appbar.AppBarLayout
      android:id="@+id/pin_password_app_bar_layout"
      android:layout_width="0dp"
      android:layout_height="wrap_content"
      android:theme="@style/ThemeOverlay.AppCompat.Dark.ActionBar"
      app:layout_constraintEnd_toEndOf="parent"
      app:layout_constraintStart_toStartOf="parent"
      app:layout_constraintTop_toTopOf="parent">

      <androidx.appcompat.widget.Toolbar
        android:id="@+id/pin_password_toolbar"
        android:layout_width="match_parent"
        android:layout_height="wrap_content"
        android:background="@color/component_color_shared_activity_toolbar_color"
        android:fontFamily="sans-serif"
        android:minHeight="?attr/actionBarSize"
        app:navigationContentDescription="@string/pin_password_activity_pin_password_close"
        app:navigationIcon="@drawable/ic_close_white_24dp"
        app:title="@string/pin_password_activity_pin_password_toolbar_title"
        app:titleTextAppearance="@style/ToolbarTextAppearance"
        app:titleTextColor="@color/component_color_shared_activity_toolbar_text_color" />
    </com.google.android.material.appbar.AppBarLayout>

    <FrameLayout
      android:id="@+id/pin_password_main_frame_layout"
      android:layout_width="@dimen/pin_password_activity_layout_width"
      android:layout_height="0dp"
      android:background="@color/component_color_shared_screen_secondary_background_color"
      app:layout_constraintBottom_toBottomOf="parent"
      app:layout_constraintEnd_toEndOf="parent"
      app:layout_constraintStart_toStartOf="parent"
      app:layout_constraintTop_toBottomOf="@id/pin_password_app_bar_layout">

      <ScrollView
        android:id="@+id/pin_password_scrollView"
        android:layout_width="match_parent"
        android:layout_height="wrap_content"
        android:overScrollMode="never"
        android:scrollbars="none">

        <androidx.constraintlayout.widget.ConstraintLayout
          android:layout_width="@dimen/pin_password_activity_input_with_icon_width"
          android:layout_height="wrap_content"
          android:layout_gravity="center_horizontal"
          android:layout_marginStart="@dimen/pin_password_activity_margin_start"
          android:layout_marginEnd="@dimen/pin_password_activity_margin_end"
          android:paddingTop="@dimen/pin_password_activity_padding_top">

          <TextView
            android:id="@+id/hello_text_view"
            style="@style/Heading1ViewStart"
            android:layout_width="0dp"
            android:layout_height="wrap_content"
            android:layout_marginStart="@dimen/pin_password_activity_hello_text_view_margin_start"
            android:layout_marginEnd="@dimen/pin_password_activity_hello_text_view_margin_end"
            android:fontFamily="sans-serif-medium"
            android:text="@{viewModel.helloText}"
            android:textColor="@color/component_color_shared_primary_text_color"
            app:layout_constraintEnd_toEndOf="parent"
            app:layout_constraintHorizontal_bias="0.0"
            app:layout_constraintStart_toStartOf="parent"
            app:layout_constraintTop_toTopOf="parent" />

          <TextView
            android:id="@+id/enter_text_view"
            style="@style/Heading4ViewStart"
            android:layout_width="0dp"
            android:layout_height="wrap_content"
            android:layout_marginTop="12dp"
<<<<<<< HEAD
            android:text="@{viewModel.profile.isAdmin ? @string/pin_password_activity_pin_password_admin_enter : @string/pin_password_activity_pin_password_user_enter}"
            android:textColor="@color/component_color_pin_password_activity_sub_text_color"
=======
            android:text="@{viewModel.profile.isAdmin ? @string/pin_password_admin_enter : @string/pin_password_user_enter}"
            android:textColor="@color/component_color_shared_secondary_2_text_color"
>>>>>>> d48b4fa9
            app:layout_constraintEnd_toEndOf="@+id/hello_text_view"
            app:layout_constraintStart_toStartOf="@+id/hello_text_view"
            app:layout_constraintTop_toBottomOf="@id/hello_text_view" />

          <androidx.constraintlayout.widget.ConstraintLayout
            android:layout_width="@dimen/pin_password_activity_input_with_icon_width"
            android:layout_height="wrap_content"
            android:layout_marginTop="24dp"
            app:layout_constraintEnd_toEndOf="parent"
            app:layout_constraintStart_toStartOf="parent"
            app:layout_constraintTop_toBottomOf="@+id/enter_text_view">

            <com.google.android.material.textfield.TextInputLayout
              android:id="@+id/pin_password_input_pin"
              style="@style/TextInputLayout"
              android:layout_width="0dp"
              android:layout_height="wrap_content"
              android:layout_marginTop="2dp"
<<<<<<< HEAD
              android:hint="@{viewModel.profile.isAdmin ? @string/pin_password_activity_input_pin_password_as_admin : @string/pin_password_activity_input_pin_password_as_user}"
              app:errorMessage="@{viewModel.errorMessage}"
=======
              android:hint="@{viewModel.profile.isAdmin ? @string/input_pin_password_as_admin : @string/input_pin_password_as_user}"
>>>>>>> d48b4fa9
              android:minHeight="56dp"
              app:errorMessage="@{viewModel.errorMessage}"
              app:layout_constraintEnd_toStartOf="@id/show_pin"
              app:layout_constraintStart_toStartOf="parent"
              app:layout_constraintTop_toTopOf="parent">

              <com.google.android.material.textfield.TextInputEditText
                android:id="@+id/pin_password_input_pin_edit_text"
                style="@style/TextInputEditText"
                android:layout_width="match_parent"
                android:layout_height="wrap_content"
                android:imeOptions="actionNext"
                android:inputType="numberPassword"
                android:maxLength="@{viewModel.profile.pin.length()}"
                android:textSize="14sp" />
            </com.google.android.material.textfield.TextInputLayout>

            <TextView
              android:id="@+id/forgot_pin"
              style="@style/Heading5ViewStart"
              android:layout_width="match_parent"
              android:layout_height="wrap_content"
              android:layout_marginTop="24dp"
              android:minHeight="48dp"
              android:paddingTop="8dp"
              android:text="@string/pin_password_activity_pin_password_forgot_pin"
              android:textAllCaps="true"
              android:textColor="@color/component_color_pin_password_activity_forgot_pin_color"
              app:layout_constraintEnd_toEndOf="parent"
              app:layout_constraintHorizontal_bias="0.0"
              app:layout_constraintStart_toStartOf="@id/pin_password_input_pin"
              app:layout_constraintTop_toBottomOf="@+id/show_pin" />

            <LinearLayout
              android:id="@+id/show_pin"
              android:layout_width="wrap_content"
              android:layout_height="wrap_content"
              android:layout_marginStart="16dp"
              android:minWidth="48dp"
              android:minHeight="48dp"
              android:orientation="vertical"
              app:layout_constraintBottom_toBottomOf="@+id/pin_password_input_pin"
              app:layout_constraintEnd_toEndOf="parent"
              app:layout_constraintHorizontal_bias="0.0"
              app:layout_constraintTop_toTopOf="@+id/pin_password_input_pin">

              <ImageView
                android:id="@+id/show_hide_password_image_view"
                android:layout_width="32dp"
                android:layout_height="32dp"
                android:layout_gravity="center_horizontal"
<<<<<<< HEAD
                android:contentDescription="@{viewModel.showPassword ? @string/pin_password_activity_password_shown_icon : @string/pin_password_activity_password_hidden_icon}"
                app:srcCompat="@{viewModel.showPassword ? @drawable/ic_show_eye_icon : @drawable/ic_hide_eye_icon}" />
=======
                android:contentDescription="@{viewModel.showPassword ? @string/password_shown_icon : @string/password_hidden_icon}"
                app:srcCompat="@{viewModel.showPassword ? @drawable/ic_show_eye_icon : @drawable/ic_hide_eye_icon}"
                app:tint="@color/component_color_pin_password_activity_show_hide_color" />
>>>>>>> d48b4fa9

              <TextView
                android:id="@+id/show_hide_password_text_view"
                style="@style/TextViewCenter"
                android:layout_width="wrap_content"
                android:layout_height="match_parent"
                android:layout_gravity="center_horizontal"
                android:layout_marginTop="4dp"
                android:fontFamily="sans-serif-medium"
                android:text="@{viewModel.showPassword ? @string/pin_password_activity_pin_password_hide : @string/pin_password_activity_pin_password_show}"
                android:textAllCaps="true"
                android:textColor="@color/component_color_pin_password_activity_show_hide_color"
                android:textSize="12sp" />
            </LinearLayout>
          </androidx.constraintlayout.widget.ConstraintLayout>
        </androidx.constraintlayout.widget.ConstraintLayout>
      </ScrollView>
    </FrameLayout>

    <View
      android:layout_width="match_parent"
      android:layout_height="6dp"
      android:background="@drawable/toolbar_drop_shadow"
      app:layout_constraintEnd_toEndOf="parent"
      app:layout_constraintStart_toStartOf="parent"
      app:layout_constraintTop_toTopOf="@id/pin_password_main_frame_layout" />
  </androidx.constraintlayout.widget.ConstraintLayout>
</layout><|MERGE_RESOLUTION|>--- conflicted
+++ resolved
@@ -88,13 +88,8 @@
             android:layout_width="0dp"
             android:layout_height="wrap_content"
             android:layout_marginTop="12dp"
-<<<<<<< HEAD
             android:text="@{viewModel.profile.isAdmin ? @string/pin_password_activity_pin_password_admin_enter : @string/pin_password_activity_pin_password_user_enter}"
-            android:textColor="@color/component_color_pin_password_activity_sub_text_color"
-=======
-            android:text="@{viewModel.profile.isAdmin ? @string/pin_password_admin_enter : @string/pin_password_user_enter}"
             android:textColor="@color/component_color_shared_secondary_2_text_color"
->>>>>>> d48b4fa9
             app:layout_constraintEnd_toEndOf="@+id/hello_text_view"
             app:layout_constraintStart_toStartOf="@+id/hello_text_view"
             app:layout_constraintTop_toBottomOf="@id/hello_text_view" />
@@ -113,12 +108,7 @@
               android:layout_width="0dp"
               android:layout_height="wrap_content"
               android:layout_marginTop="2dp"
-<<<<<<< HEAD
               android:hint="@{viewModel.profile.isAdmin ? @string/pin_password_activity_input_pin_password_as_admin : @string/pin_password_activity_input_pin_password_as_user}"
-              app:errorMessage="@{viewModel.errorMessage}"
-=======
-              android:hint="@{viewModel.profile.isAdmin ? @string/input_pin_password_as_admin : @string/input_pin_password_as_user}"
->>>>>>> d48b4fa9
               android:minHeight="56dp"
               app:errorMessage="@{viewModel.errorMessage}"
               app:layout_constraintEnd_toStartOf="@id/show_pin"
@@ -170,14 +160,9 @@
                 android:layout_width="32dp"
                 android:layout_height="32dp"
                 android:layout_gravity="center_horizontal"
-<<<<<<< HEAD
                 android:contentDescription="@{viewModel.showPassword ? @string/pin_password_activity_password_shown_icon : @string/pin_password_activity_password_hidden_icon}"
-                app:srcCompat="@{viewModel.showPassword ? @drawable/ic_show_eye_icon : @drawable/ic_hide_eye_icon}" />
-=======
-                android:contentDescription="@{viewModel.showPassword ? @string/password_shown_icon : @string/password_hidden_icon}"
                 app:srcCompat="@{viewModel.showPassword ? @drawable/ic_show_eye_icon : @drawable/ic_hide_eye_icon}"
                 app:tint="@color/component_color_pin_password_activity_show_hide_color" />
->>>>>>> d48b4fa9
 
               <TextView
                 android:id="@+id/show_hide_password_text_view"
