<?xml version="1.0" encoding="utf-8"?>
<layout xmlns:android="http://schemas.android.com/apk/res/android"
  xmlns:app="http://schemas.android.com/apk/res-auto">

  <data>

    <import type="android.text.InputType" />

    <import type="android.view.View" />

    <variable
      name="viewModel"
      type="org.oppia.android.app.profile.PinPasswordViewModel" />
  </data>

  <androidx.constraintlayout.widget.ConstraintLayout
    android:id="@+id/pin_password_container"
    android:layout_width="match_parent"
    android:layout_height="match_parent"
    android:background="@color/component_color_pin_password_activity_layout_background_color">

    <com.google.android.material.appbar.AppBarLayout
      android:id="@+id/pin_password_app_bar_layout"
      android:layout_width="0dp"
      android:layout_height="wrap_content"
      android:theme="@style/ThemeOverlay.AppCompat.Dark.ActionBar"
      app:layout_constraintEnd_toEndOf="parent"
      app:layout_constraintStart_toStartOf="parent"
      app:layout_constraintTop_toTopOf="parent">

      <androidx.appcompat.widget.Toolbar
        android:id="@+id/pin_password_toolbar"
        android:layout_width="match_parent"
        android:layout_height="wrap_content"
        android:background="@color/component_color_pin_password_activity_toolbar_color"
        android:fontFamily="sans-serif"
        android:minHeight="?attr/actionBarSize"
        app:navigationContentDescription="@string/pin_password_close"
        app:navigationIcon="@drawable/ic_close_white_24dp"
        app:title="@string/pin_password_toolbar_title"
        app:titleTextAppearance="@style/ToolbarTextAppearance"
        app:titleTextColor="@color/color_def_white" />
    </com.google.android.material.appbar.AppBarLayout>

    <FrameLayout
      android:id="@+id/pin_password_main_frame_layout"
      android:layout_width="@dimen/pin_password_activity_layout_width"
      android:layout_height="0dp"
      android:background="@color/component_color_pin_password_activity_layout_background_color"
      app:layout_constraintBottom_toBottomOf="parent"
      app:layout_constraintEnd_toEndOf="parent"
      app:layout_constraintStart_toStartOf="parent"
      app:layout_constraintTop_toBottomOf="@id/pin_password_app_bar_layout">

      <ScrollView
        android:id="@+id/pin_password_scrollView"
        android:layout_width="match_parent"
        android:layout_height="wrap_content"
        android:overScrollMode="never"
        android:scrollbars="none">

        <androidx.constraintlayout.widget.ConstraintLayout
          android:layout_width="match_parent"
          android:layout_height="wrap_content"
          android:layout_gravity="center_horizontal"
          android:layout_marginStart="@dimen/pin_password_activity_margin_start"
          android:layout_marginEnd="@dimen/pin_password_activity_margin_end"
          android:paddingTop="@dimen/pin_password_activity_padding_top">

          <TextView
            android:id="@+id/hello_text_view"
            style="@style/Heading1ViewStart"
            android:layout_width="0dp"
            android:layout_height="wrap_content"
            android:layout_marginStart="@dimen/pin_password_activity_hello_text_view_margin_start"
            android:layout_marginEnd="@dimen/pin_password_activity_hello_text_view_margin_end"
            android:fontFamily="sans-serif-medium"
            android:text="@{viewModel.helloText}"
            android:textColor="@color/component_color_pin_password_activity_text_color"
            app:layout_constraintEnd_toEndOf="parent"
            app:layout_constraintHorizontal_bias="0.0"
            app:layout_constraintStart_toStartOf="parent"
            app:layout_constraintTop_toTopOf="parent" />

          <TextView
            android:id="@+id/enter_text_view"
            style="@style/Heading4ViewStart"
            android:layout_width="0dp"
            android:layout_height="wrap_content"
            android:layout_marginTop="12dp"
            android:text="@{viewModel.profile.isAdmin ? @string/pin_password_admin_enter : @string/pin_password_user_enter}"
            android:textColor="@color/component_color_pin_password_activity_sub_text_color"
            app:layout_constraintEnd_toEndOf="@+id/hello_text_view"
            app:layout_constraintStart_toStartOf="@+id/hello_text_view"
            app:layout_constraintTop_toBottomOf="@id/hello_text_view" />

          <androidx.constraintlayout.widget.ConstraintLayout
            android:layout_width="@dimen/pin_password_activity_input_with_icon_width"
            android:layout_height="wrap_content"
            android:layout_marginTop="24dp"
            app:layout_constraintEnd_toEndOf="parent"
            app:layout_constraintStart_toStartOf="parent"
            app:layout_constraintTop_toBottomOf="@+id/enter_text_view">

            <com.google.android.material.textfield.TextInputLayout
              android:id="@+id/pin_password_input_pin"
              style="@style/TextInputLayout"
              android:layout_width="0dp"
              android:layout_height="wrap_content"
              android:layout_marginTop="2dp"
              android:hint="@{viewModel.profile.isAdmin ? @string/input_pin_password_as_admin : @string/input_pin_password_as_user}"
<<<<<<< HEAD
              app:errorMessage="@{viewModel.errorMessage}"
=======
              android:minHeight="56dp"
>>>>>>> 846657e8
              app:layout_constraintEnd_toStartOf="@id/show_pin"
              app:layout_constraintStart_toStartOf="parent"
              app:layout_constraintTop_toTopOf="parent">

              <com.google.android.material.textfield.TextInputEditText
                android:id="@+id/pin_password_input_pin_edit_text"
                style="@style/TextInputEditText"
                android:layout_width="match_parent"
                android:layout_height="wrap_content"
                android:imeOptions="actionNext"
                android:inputType="numberPassword"
                android:maxLength="@{viewModel.profile.pin.length()}"
                android:textSize="14sp" />
            </com.google.android.material.textfield.TextInputLayout>

            <TextView
              android:id="@+id/forgot_pin"
              style="@style/Heading5ViewStart"
              android:layout_width="match_parent"
              android:layout_height="wrap_content"
              android:layout_marginTop="24dp"
              android:minHeight="48dp"
              android:paddingTop="8dp"
              android:text="@string/pin_password_forgot_pin"
              android:textAllCaps="true"
              android:textColor="@color/component_color_pin_password_activity_forgot_pin_color"
              app:layout_constraintEnd_toEndOf="parent"
              app:layout_constraintHorizontal_bias="0.0"
              app:layout_constraintStart_toStartOf="@id/pin_password_input_pin"
              app:layout_constraintTop_toBottomOf="@+id/show_pin" />

            <LinearLayout
              android:id="@+id/show_pin"
              android:layout_width="wrap_content"
              android:layout_height="wrap_content"
              android:layout_marginStart="16dp"
              android:minWidth="48dp"
              android:minHeight="48dp"
              android:orientation="vertical"
              app:layout_constraintBottom_toBottomOf="@+id/pin_password_input_pin"
              app:layout_constraintEnd_toEndOf="parent"
              app:layout_constraintHorizontal_bias="0.0"
              app:layout_constraintTop_toTopOf="@+id/pin_password_input_pin">

              <ImageView
                android:id="@+id/show_hide_password_image_view"
                android:layout_width="32dp"
                android:layout_height="32dp"
                android:layout_gravity="center_horizontal"
                android:contentDescription="@{viewModel.showPassword ? @string/password_shown_icon : @string/password_hidden_icon}"
                app:srcCompat="@{viewModel.showPassword ? @drawable/ic_show_eye_icon : @drawable/ic_hide_eye_icon}" />

              <TextView
                android:id="@+id/show_hide_password_text_view"
                style="@style/TextViewCenter"
                android:layout_width="wrap_content"
                android:layout_height="match_parent"
                android:layout_gravity="center_horizontal"
                android:layout_marginTop="4dp"
                android:fontFamily="sans-serif-medium"
                android:text="@{viewModel.showPassword ? @string/pin_password_hide : @string/pin_password_show}"
                android:textAllCaps="true"
                android:textColor="@color/component_color_pin_password_activity_show_hide_text_color"
                android:textSize="12sp" />
            </LinearLayout>
          </androidx.constraintlayout.widget.ConstraintLayout>
        </androidx.constraintlayout.widget.ConstraintLayout>
      </ScrollView>
    </FrameLayout>

    <View
      android:layout_width="match_parent"
      android:layout_height="6dp"
      android:background="@drawable/toolbar_drop_shadow"
      app:layout_constraintEnd_toEndOf="parent"
      app:layout_constraintStart_toStartOf="parent"
      app:layout_constraintTop_toTopOf="@id/pin_password_main_frame_layout" />
  </androidx.constraintlayout.widget.ConstraintLayout>
</layout><|MERGE_RESOLUTION|>--- conflicted
+++ resolved
@@ -109,11 +109,8 @@
               android:layout_height="wrap_content"
               android:layout_marginTop="2dp"
               android:hint="@{viewModel.profile.isAdmin ? @string/input_pin_password_as_admin : @string/input_pin_password_as_user}"
-<<<<<<< HEAD
               app:errorMessage="@{viewModel.errorMessage}"
-=======
               android:minHeight="56dp"
->>>>>>> 846657e8
               app:layout_constraintEnd_toStartOf="@id/show_pin"
               app:layout_constraintStart_toStartOf="parent"
               app:layout_constraintTop_toTopOf="parent">
