<?xml version="1.0" encoding="utf-8"?>
<layout xmlns:android="http://schemas.android.com/apk/res/android">

  <data>

    <variable
      name="viewModel"
      type="org.oppia.app.player.state.itemviewmodel.NumericInputViewModel" />
  </data>

  <FrameLayout
    android:layout_width="match_parent"
    android:layout_height="wrap_content"
    android:layout_marginStart="28dp"
    android:layout_marginTop="24dp"
    android:layout_marginEnd="28dp"
    android:layout_marginBottom="24dp"
    android:descendantFocusability="beforeDescendants"
    android:focusableInTouchMode="true"
    android:orientation="vertical">

    <org.oppia.app.customview.interaction.NumericInputInteractionView
      android:id="@+id/numeric_input_interaction_view"
      android:layout_width="match_parent"
      android:layout_height="wrap_content"
      android:background="@drawable/edit_text_background"
      android:digits="0123456789."
      android:enabled="@{!viewModel.isReadOnly}"
      android:fontFamily="sans-serif"
<<<<<<< HEAD
=======
      android:hint="@string/number_input_hint_text"
      android:imeOptions="actionDone"
>>>>>>> 2f497d62
      android:inputType="numberDecimal"
      android:longClickable="false"
      android:maxLength="200"
      android:minHeight="48dp"
      android:paddingStart="16dp"
      android:paddingEnd="16dp"
      android:paddingBottom="8dp"
      android:singleLine="true"
      android:text="@={viewModel.answerText}"
      android:textColor="@color/oppiaPrimaryText"
      android:textColorHint="@color/edit_text_hint"
      android:textSize="16sp"
      android:textStyle="italic" />
  </FrameLayout>
</layout><|MERGE_RESOLUTION|>--- conflicted
+++ resolved
@@ -27,11 +27,7 @@
       android:digits="0123456789."
       android:enabled="@{!viewModel.isReadOnly}"
       android:fontFamily="sans-serif"
-<<<<<<< HEAD
-=======
-      android:hint="@string/number_input_hint_text"
       android:imeOptions="actionDone"
->>>>>>> 2f497d62
       android:inputType="numberDecimal"
       android:longClickable="false"
       android:maxLength="200"
