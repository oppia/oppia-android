--- conflicted
+++ resolved
@@ -12,14 +12,9 @@
     android:layout_width="match_parent"
     android:layout_height="wrap_content"
     android:layout_marginStart="28dp"
-    android:layout_marginTop="24dp"
     android:layout_marginEnd="28dp"
-<<<<<<< HEAD
-    android:layout_marginBottom="24dp"
-=======
     android:layout_marginTop="@dimen/divider_margin_top"
     android:layout_marginBottom="@dimen/divider_margin_bottom"
->>>>>>> 8cec4f44
     android:descendantFocusability="beforeDescendants"
     android:focusableInTouchMode="true"
     android:orientation="vertical">
