--- conflicted
+++ resolved
@@ -24,14 +24,8 @@
         android:minHeight="?attr/actionBarSize"
         app:navigationContentDescription="@string/navigate_up"
         app:navigationIcon="?attr/homeAsUpIndicator"
-<<<<<<< HEAD
         app:title="@string/recently_played_activity_toolbar_title"
-        app:titleTextAppearance="@style/ToolbarTextAppearance"
-        app:titleTextColor="@color/color_def_white" />
-=======
-        app:title="@string/recently_played_activity"
         app:titleTextAppearance="@style/ToolbarTextAppearance"/>
->>>>>>> 0b471093
     </com.google.android.material.appbar.AppBarLayout>
 
     <FrameLayout
