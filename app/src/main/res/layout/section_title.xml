<?xml version="1.0" encoding="utf-8"?>
<layout xmlns:android="http://schemas.android.com/apk/res/android">

  <data>

    <import type="android.view.View" />

    <variable
      name="viewModel"
      type="org.oppia.android.app.home.recentlyplayed.SectionTitleViewModel" />
  </data>

  <LinearLayout
    android:layout_width="match_parent"
    android:layout_height="wrap_content"
    android:orientation="vertical">

    <View
      android:id="@+id/divider_view"
      android:layout_width="match_parent"
      android:layout_height="1dp"
      android:layout_marginTop="@dimen/section_title_divider_view_layout_margin_top"
      android:background="@color/divider"
      android:visibility="@{viewModel.isDividerVisible? View.VISIBLE : View.GONE}" />

    <TextView
      android:id="@+id/section_title_text_view"
<<<<<<< HEAD
      style="@style/Heading3ViewStart"
      android:layout_marginStart="28dp"
      android:layout_marginTop="28dp"
      android:layout_marginEnd="32dp"
      android:text="@{viewModel.sectionTitleText}" />
=======
      android:layout_width="wrap_content"
      android:layout_height="wrap_content"
      android:layout_marginStart="@dimen/section_title_text_view_layout_margin_start"
      android:layout_marginTop="@dimen/section_title_text_view_layout_margin_top"
      android:layout_marginEnd="@dimen/section_title_text_view_layout_margin_end"
      android:fontFamily="sans-serif-medium"
      android:text="@{viewModel.sectionTitleText}"
      android:textColor="@color/oppiaPrimaryText"
      android:textSize="18sp" />
>>>>>>> 5eac3654
  </LinearLayout>
</layout><|MERGE_RESOLUTION|>--- conflicted
+++ resolved
@@ -25,13 +25,6 @@
 
     <TextView
       android:id="@+id/section_title_text_view"
-<<<<<<< HEAD
-      style="@style/Heading3ViewStart"
-      android:layout_marginStart="28dp"
-      android:layout_marginTop="28dp"
-      android:layout_marginEnd="32dp"
-      android:text="@{viewModel.sectionTitleText}" />
-=======
       android:layout_width="wrap_content"
       android:layout_height="wrap_content"
       android:layout_marginStart="@dimen/section_title_text_view_layout_margin_start"
@@ -41,6 +34,5 @@
       android:text="@{viewModel.sectionTitleText}"
       android:textColor="@color/oppiaPrimaryText"
       android:textSize="18sp" />
->>>>>>> 5eac3654
   </LinearLayout>
 </layout>