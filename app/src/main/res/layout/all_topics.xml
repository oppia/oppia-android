<?xml version="1.0" encoding="utf-8"?>
<layout xmlns:android="http://schemas.android.com/apk/res/android">

  <FrameLayout
    android:layout_width="match_parent"
    android:layout_height="wrap_content">

    <TextView
      android:id="@+id/all_topics_text_view"
      android:layout_width="wrap_content"
      android:layout_height="wrap_content"
<<<<<<< HEAD
      android:layout_marginStart="4dp"
      android:layout_marginTop="64dp"
      android:layout_marginEnd="4dp"
      android:layout_marginBottom="16dp"
=======
      android:layout_marginStart="28dp"
      android:layout_marginTop="64dp"
      android:layout_marginBottom="24dp"
>>>>>>> 72101ad2
      android:fontFamily="sans-serif-medium"
      android:text="@string/all_topics"
      android:textColor="@color/oppiaPrimaryText"
      android:textSize="18sp" />
  </FrameLayout>
</layout><|MERGE_RESOLUTION|>--- conflicted
+++ resolved
@@ -9,16 +9,10 @@
       android:id="@+id/all_topics_text_view"
       android:layout_width="wrap_content"
       android:layout_height="wrap_content"
-<<<<<<< HEAD
       android:layout_marginStart="4dp"
       android:layout_marginTop="64dp"
       android:layout_marginEnd="4dp"
       android:layout_marginBottom="16dp"
-=======
-      android:layout_marginStart="28dp"
-      android:layout_marginTop="64dp"
-      android:layout_marginBottom="24dp"
->>>>>>> 72101ad2
       android:fontFamily="sans-serif-medium"
       android:text="@string/all_topics"
       android:textColor="@color/oppiaPrimaryText"
