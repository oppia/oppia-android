--- conflicted
+++ resolved
@@ -24,14 +24,8 @@
         android:minHeight="?attr/actionBarSize"
         android:theme="@style/Widget.AppCompat.ActionBar"
         app:navigationIcon="@drawable/ic_close_white_24dp"
-<<<<<<< HEAD
         app:title="@string/question_player_activity_toolbar_title"
-        app:titleTextAppearance="@style/ToolbarTextAppearance"
-        app:titleTextColor="@color/color_def_white" />
-=======
-        app:title="@string/question_player_title"
         app:titleTextAppearance="@style/ToolbarTextAppearance" />
->>>>>>> 71e769be
     </com.google.android.material.appbar.AppBarLayout>
 
     <FrameLayout
