--- conflicted
+++ resolved
@@ -22,13 +22,8 @@
       android:paddingTop="28dp"
       android:paddingEnd="@dimen/administrator_controls_app_information_view_app_information_text_view_padding_end"
       android:paddingBottom="20dp"
-<<<<<<< HEAD
       android:text="@string/administrator_controls_activity_app_information_view_label_text"
-      android:textColor="@color/component_color_admin_controls_sub_heading_color"
-=======
-      android:text="@string/administrator_controls_app_information_label"
       android:textColor="@color/component_color_shared_active_text_color"
->>>>>>> 2deecd61
       app:layout_constraintBottom_toTopOf="@id/app_version_text_view"
       app:layout_constraintEnd_toEndOf="parent"
       app:layout_constraintStart_toStartOf="parent"
@@ -44,13 +39,8 @@
       android:paddingTop="20dp"
       android:paddingEnd="@dimen/administrator_controls_app_information_view_app_version_text_view_padding_end"
       android:paddingBottom="20dp"
-<<<<<<< HEAD
       android:text="@string/administrator_controls_activity_app_information_view_app_version"
-      android:textColor="@color/component_color_admin_controls_menu_options_text_color"
-=======
-      android:text="@string/administrator_controls_app_version"
       android:textColor="@color/component_color_shared_primary_dark_text_color"
->>>>>>> 2deecd61
       app:layout_constraintBottom_toBottomOf="parent"
       app:layout_constraintEnd_toEndOf="parent"
       app:layout_constraintStart_toStartOf="parent"
