<?xml version="1.0" encoding="utf-8"?>
<layout xmlns:android="http://schemas.android.com/apk/res/android"
  xmlns:app="http://schemas.android.com/apk/res-auto">

  <data>

    <variable
      name="viewModel"
      type="org.oppia.android.app.administratorcontrols.administratorcontrolsitemviewmodel.AdministratorControlsAppInformationViewModel" />
  </data>

  <androidx.constraintlayout.widget.ConstraintLayout
    android:layout_width="match_parent"
    android:layout_height="wrap_content">

    <TextView
      android:id="@+id/app_information_text_view"
      style="@style/CaptionViewStart"
      android:layout_width="match_parent"
<<<<<<< HEAD
      android:background="@color/component_color_admin_controls_sub_heading_background_color"
      android:paddingStart="16dp"
=======
      android:background="@color/admin_controls_sub_heading_background_color"
      android:paddingStart="@dimen/administrator_controls_app_information_view_app_information_text_view_padding_start"
>>>>>>> 88f25ec5
      android:paddingTop="28dp"
      android:paddingEnd="@dimen/administrator_controls_app_information_view_app_information_text_view_padding_end"
      android:paddingBottom="20dp"
      android:text="@string/administrator_controls_app_information_label"
      android:textColor="@color/component_color_admin_controls_sub_heading_color"
      app:layout_constraintBottom_toTopOf="@id/app_version_text_view"
      app:layout_constraintEnd_toEndOf="parent"
      app:layout_constraintStart_toStartOf="parent"
      app:layout_constraintTop_toTopOf="parent" />

    <TextView
      android:id="@+id/app_version_text_view"
      style="@style/Subtitle1ViewStart"
      android:layout_width="match_parent"
      android:background="@color/component_color_admin_controls_options_background_color"
      android:onClick="@{(v) -> viewModel.onAppVersionClicked()}"
      android:paddingStart="@dimen/administrator_controls_app_information_view_app_version_text_view_padding_start"
      android:paddingTop="20dp"
      android:paddingEnd="@dimen/administrator_controls_app_information_view_app_version_text_view_padding_end"
      android:paddingBottom="20dp"
      android:text="@string/administrator_controls_app_version"
      android:textColor="@color/component_color_admin_controls_menu_options_text_color"
      app:layout_constraintBottom_toBottomOf="parent"
      app:layout_constraintEnd_toEndOf="parent"
      app:layout_constraintStart_toStartOf="parent"
      app:layout_constraintTop_toBottomOf="@id/app_information_text_view" />
  </androidx.constraintlayout.widget.ConstraintLayout>
</layout><|MERGE_RESOLUTION|>--- conflicted
+++ resolved
@@ -17,13 +17,8 @@
       android:id="@+id/app_information_text_view"
       style="@style/CaptionViewStart"
       android:layout_width="match_parent"
-<<<<<<< HEAD
       android:background="@color/component_color_admin_controls_sub_heading_background_color"
-      android:paddingStart="16dp"
-=======
-      android:background="@color/admin_controls_sub_heading_background_color"
       android:paddingStart="@dimen/administrator_controls_app_information_view_app_information_text_view_padding_start"
->>>>>>> 88f25ec5
       android:paddingTop="28dp"
       android:paddingEnd="@dimen/administrator_controls_app_information_view_app_information_text_view_padding_end"
       android:paddingBottom="20dp"
