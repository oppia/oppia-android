--- conflicted
+++ resolved
@@ -102,13 +102,8 @@
         android:layout_width="match_parent"
         android:layout_height="wrap_content"
         android:layout_margin="8dp"
-<<<<<<< HEAD
         android:onClick="@{(v) -> getPendingAnswerErrorOnSubmitClick.run()}"
-        android:text="Submit"
-=======
-        android:onClick="getPendingAnswerErrorOnSubmitClick"
         android:text="@string/submit_button_text"
->>>>>>> 5c812a15
         android:textColor="@color/component_color_shared_secondary_4_text_color" />
     </LinearLayout>
   </ScrollView>
