<?xml version="1.0" encoding="utf-8"?>
<layout xmlns:android="http://schemas.android.com/apk/res/android"
  xmlns:app="http://schemas.android.com/apk/res-auto"
  xmlns:tools="http://schemas.android.com/tools">

  <data>

    <import type="android.view.View" />

    <variable
      name="fractionInteractionViewModel"
      type="org.oppia.android.app.player.state.itemviewmodel.FractionInteractionViewModel" />

    <variable
      name="numericInputViewModel"
      type="org.oppia.android.app.player.state.itemviewmodel.NumericInputViewModel" />

    <variable
      name="textInputViewModel"
      type="org.oppia.android.app.player.state.itemviewmodel.TextInputViewModel" />

    <variable
      name="ratioInteractionInputViewModel"
      type="org.oppia.android.app.player.state.itemviewmodel.RatioExpressionInputInteractionViewModel" />

    <variable
      name="mathExpressionInteractionsViewModel"
      type="org.oppia.android.app.player.state.itemviewmodel.MathExpressionInteractionsViewModel" />
  </data>

  <ScrollView
    android:layout_width="match_parent"
    android:layout_height="match_parent">
    <LinearLayout
      android:layout_width="match_parent"
      android:layout_height="wrap_content"
<<<<<<< HEAD
      android:descendantFocusability="beforeDescendants"
      android:focusableInTouchMode="true"
      android:gravity="center"
      android:orientation="vertical"
      tools:context=".testing.InputInteractionViewTestActivity">

      <org.oppia.android.app.customview.interaction.FractionInputInteractionView
        android:id="@+id/test_fraction_input_interaction_view"
        android:layout_width="match_parent"
        android:layout_height="wrap_content"
        android:layout_margin="8dp"
        android:background="@drawable/edit_text_background"
        android:fontFamily="sans-serif"
        android:hint="@{fractionInteractionViewModel.hintText}"
        android:imeOptions="actionDone"
        android:longClickable="false"
        android:maxLength="200"
        android:minHeight="48dp"
        android:paddingStart="16dp"
        android:paddingEnd="16dp"
        android:paddingBottom="8dp"
        android:singleLine="true"
        android:text="@={fractionInteractionViewModel.answerText}"
        android:textColor="@color/oppia_primary_text"
        android:textColorHint="@color/edit_text_hint"
        android:textSize="14sp"
        android:textStyle="italic"
        app:textChangedListener="@{fractionInteractionViewModel.answerTextWatcher}" />

      <TextView
        android:id="@+id/fraction_input_error"
        style="@style/TextViewStart"
        android:layout_width="match_parent"
        android:layout_height="wrap_content"
        android:layout_marginStart="16dp"
        android:layout_marginEnd="8dp"
        android:fontFamily="sans-serif"
        android:minHeight="32dp"
        android:text="@{fractionInteractionViewModel.errorMessage}"
        android:textColor="@color/edit_text_error"
        android:textSize="12sp"
        android:visibility="@{fractionInteractionViewModel.errorMessage.length() > 0 ? View.VISIBLE : View.INVISIBLE}" />

      <org.oppia.android.app.customview.interaction.RatioInputInteractionView
        android:id="@+id/test_ratio_input_interaction_view"
        android:layout_width="match_parent"
        android:layout_height="wrap_content"
        android:layout_margin="8dp"
        android:background="@drawable/edit_text_background"
        android:fontFamily="sans-serif"
        android:hint="@{ratioInteractionInputViewModel.hintText}"
        android:imeOptions="actionDone"
        android:longClickable="false"
        android:maxLength="200"
        android:minHeight="48dp"
        android:paddingStart="16dp"
        android:paddingEnd="16dp"
        android:paddingBottom="8dp"
        android:singleLine="true"
        android:text="@={ratioInteractionInputViewModel.answerText}"
        android:textColor="@color/oppia_primary_text"
        android:textColorHint="@color/edit_text_hint"
        android:textSize="14sp"
        android:textStyle="italic"
        app:textChangedListener="@{ratioInteractionInputViewModel.answerTextWatcher}" />

      <TextView
        android:id="@+id/ratio_input_error"
        style="@style/TextViewStart"
        android:layout_width="match_parent"
        android:layout_height="wrap_content"
        android:layout_marginStart="16dp"
        android:layout_marginEnd="8dp"
        android:fontFamily="sans-serif"
        android:minHeight="32dp"
        android:text="@{ratioInteractionInputViewModel.errorMessage}"
        android:textColor="@color/edit_text_error"
        android:textSize="12sp"
        android:visibility="@{ratioInteractionInputViewModel.errorMessage.length() > 0 ? View.VISIBLE : View.INVISIBLE}" />

      <org.oppia.android.app.customview.interaction.NumericInputInteractionView
        android:id="@+id/test_number_input_interaction_view"
        android:layout_width="match_parent"
        android:layout_height="wrap_content"
        android:minHeight="48dp"
        android:layout_margin="8dp"
        android:background="@drawable/edit_text_background"
        android:focusable="true"
        android:hint="Write the digit here."
        android:longClickable="false"
        android:maxLength="200"
        android:padding="8dp"
        android:singleLine="true"
        android:text="@={numericInputViewModel.answerText}"
        app:textChangedListener="@{numericInputViewModel.answerTextWatcher}" />

      <TextView
        android:id="@+id/number_input_error"
        style="@style/TextViewStart"
        android:layout_width="match_parent"
        android:layout_height="wrap_content"
        android:layout_marginStart="16dp"
        android:layout_marginEnd="8dp"
        android:fontFamily="sans-serif"
        android:minHeight="32dp"
        android:text="@{numericInputViewModel.errorMessage}"
        android:textColor="@color/edit_text_error"
        android:textSize="12sp"
        android:visibility="@{numericInputViewModel.errorMessage.length() > 0 ? View.VISIBLE : View.INVISIBLE}" />

      <org.oppia.android.app.customview.interaction.TextInputInteractionView
        android:id="@+id/test_text_input_interaction_view"
        android:layout_width="match_parent"
        android:layout_height="wrap_content"
        android:minHeight="48dp"
        android:layout_margin="8dp"
        android:background="@drawable/edit_text_background"
        android:focusable="true"
        android:hint="Write here."
        android:inputType="text"
        android:longClickable="false"
        android:maxLength="200"
        android:padding="8dp"
        android:singleLine="true"
        android:text="@={textInputViewModel.answerText}" />

      <org.oppia.android.app.customview.interaction.MathExpressionInteractionsView
        android:id="@+id/test_math_expression_input_interaction_view"
        style="@style/InputInteractionEditText"
        android:minHeight="48dp"
        app:placeholder="@{mathExpressionInteractionsViewModel.hintText}"
        android:inputType="text"
        android:text="@={mathExpressionInteractionsViewModel.answerText}"
        app:textChangedListener="@{mathExpressionInteractionsViewModel.answerTextWatcher}"
        app:layout_constraintEnd_toEndOf="parent"
        app:layout_constraintStart_toStartOf="parent"
        app:layout_constraintTop_toTopOf="parent"/>

      <Button
        android:id="@+id/submit_button"
        style="@style/StateButtonActive"
        android:layout_width="match_parent"
        android:layout_height="wrap_content"
        android:layout_margin="8dp"
        android:onClick="getPendingAnswerErrorOnSubmitClick"
        android:text="Submit"
        android:textColor="@color/white" />
    </LinearLayout>
  </ScrollView>
=======
      android:layout_marginStart="16dp"
      android:layout_marginEnd="8dp"
      android:fontFamily="sans-serif"
      android:minHeight="32dp"
      android:text="@{fractionInteractionViewModel.errorMessage}"
      android:textColor="@color/edit_text_error"
      android:textSize="12sp"
      android:visibility="@{fractionInteractionViewModel.errorMessage.length() > 0 ? View.VISIBLE : View.INVISIBLE}" />

    <org.oppia.android.app.customview.interaction.RatioInputInteractionView
      android:id="@+id/test_ratio_input_interaction_view"
      android:layout_width="match_parent"
      android:layout_height="wrap_content"
      android:layout_margin="8dp"
      android:background="@drawable/edit_text_background"
      android:fontFamily="sans-serif"
      android:hint="@{ratioInteractionInputViewModel.hintText}"
      android:imeOptions="actionDone"
      android:longClickable="false"
      android:maxLength="200"
      android:minHeight="48dp"
      android:paddingStart="16dp"
      android:paddingEnd="16dp"
      android:paddingBottom="8dp"
      android:singleLine="true"
      android:text="@={ratioInteractionInputViewModel.answerText}"
      android:textColor="@color/oppia_primary_text"
      android:textColorHint="@color/edit_text_hint"
      android:textSize="14sp"
      android:textStyle="italic"
      app:textChangedListener="@{ratioInteractionInputViewModel.answerTextWatcher}" />

    <TextView
      android:id="@+id/ratio_input_error"
      style="@style/TextViewStart"
      android:layout_width="match_parent"
      android:layout_height="wrap_content"
      android:layout_marginStart="16dp"
      android:layout_marginEnd="8dp"
      android:fontFamily="sans-serif"
      android:minHeight="32dp"
      android:text="@{ratioInteractionInputViewModel.errorMessage}"
      android:textColor="@color/edit_text_error"
      android:textSize="12sp"
      android:visibility="@{ratioInteractionInputViewModel.errorMessage.length() > 0 ? View.VISIBLE : View.INVISIBLE}" />

    <org.oppia.android.app.customview.interaction.NumericInputInteractionView
      android:id="@+id/test_number_input_interaction_view"
      android:layout_width="match_parent"
      android:layout_height="wrap_content"
      android:layout_margin="8dp"
      android:background="@drawable/edit_text_background"
      android:focusable="true"
      android:hint="Write the digit here."
      android:longClickable="false"
      android:maxLength="200"
      android:padding="8dp"
      android:singleLine="true"
      android:text="@={numericInputViewModel.answerText}"
      app:textChangedListener="@{numericInputViewModel.answerTextWatcher}" />

    <TextView
      android:id="@+id/number_input_error"
      style="@style/TextViewStart"
      android:layout_width="match_parent"
      android:layout_height="wrap_content"
      android:layout_marginStart="16dp"
      android:layout_marginEnd="8dp"
      android:fontFamily="sans-serif"
      android:minHeight="32dp"
      android:text="@{numericInputViewModel.errorMessage}"
      android:textColor="@color/edit_text_error"
      android:textSize="12sp"
      android:visibility="@{numericInputViewModel.errorMessage.length() > 0 ? View.VISIBLE : View.INVISIBLE}" />

    <org.oppia.android.app.customview.interaction.TextInputInteractionView
      android:id="@+id/test_text_input_interaction_view"
      android:layout_width="match_parent"
      android:layout_height="wrap_content"
      android:layout_margin="8dp"
      android:background="@drawable/edit_text_background"
      android:focusable="true"
      android:hint="Write here."
      android:inputType="text"
      android:longClickable="false"
      android:maxLength="200"
      android:padding="8dp"
      android:singleLine="true"
      android:text="@={textInputViewModel.answerText}" />

    <Button
      android:id="@+id/submit_button"
      style="@style/StateButtonActive"
      android:layout_width="match_parent"
      android:layout_height="wrap_content"
      android:layout_margin="8dp"
      android:onClick="getPendingAnswerErrorOnSubmitClick"
      android:text="Submit"
      android:textColor="@color/color_def_white" />
  </LinearLayout>
>>>>>>> 8f8eab26
</layout><|MERGE_RESOLUTION|>--- conflicted
+++ resolved
@@ -34,7 +34,6 @@
     <LinearLayout
       android:layout_width="match_parent"
       android:layout_height="wrap_content"
-<<<<<<< HEAD
       android:descendantFocusability="beforeDescendants"
       android:focusableInTouchMode="true"
       android:gravity="center"
@@ -181,109 +180,7 @@
         android:layout_margin="8dp"
         android:onClick="getPendingAnswerErrorOnSubmitClick"
         android:text="Submit"
-        android:textColor="@color/white" />
+        android:textColor="@color/color_def_white" />
     </LinearLayout>
   </ScrollView>
-=======
-      android:layout_marginStart="16dp"
-      android:layout_marginEnd="8dp"
-      android:fontFamily="sans-serif"
-      android:minHeight="32dp"
-      android:text="@{fractionInteractionViewModel.errorMessage}"
-      android:textColor="@color/edit_text_error"
-      android:textSize="12sp"
-      android:visibility="@{fractionInteractionViewModel.errorMessage.length() > 0 ? View.VISIBLE : View.INVISIBLE}" />
-
-    <org.oppia.android.app.customview.interaction.RatioInputInteractionView
-      android:id="@+id/test_ratio_input_interaction_view"
-      android:layout_width="match_parent"
-      android:layout_height="wrap_content"
-      android:layout_margin="8dp"
-      android:background="@drawable/edit_text_background"
-      android:fontFamily="sans-serif"
-      android:hint="@{ratioInteractionInputViewModel.hintText}"
-      android:imeOptions="actionDone"
-      android:longClickable="false"
-      android:maxLength="200"
-      android:minHeight="48dp"
-      android:paddingStart="16dp"
-      android:paddingEnd="16dp"
-      android:paddingBottom="8dp"
-      android:singleLine="true"
-      android:text="@={ratioInteractionInputViewModel.answerText}"
-      android:textColor="@color/oppia_primary_text"
-      android:textColorHint="@color/edit_text_hint"
-      android:textSize="14sp"
-      android:textStyle="italic"
-      app:textChangedListener="@{ratioInteractionInputViewModel.answerTextWatcher}" />
-
-    <TextView
-      android:id="@+id/ratio_input_error"
-      style="@style/TextViewStart"
-      android:layout_width="match_parent"
-      android:layout_height="wrap_content"
-      android:layout_marginStart="16dp"
-      android:layout_marginEnd="8dp"
-      android:fontFamily="sans-serif"
-      android:minHeight="32dp"
-      android:text="@{ratioInteractionInputViewModel.errorMessage}"
-      android:textColor="@color/edit_text_error"
-      android:textSize="12sp"
-      android:visibility="@{ratioInteractionInputViewModel.errorMessage.length() > 0 ? View.VISIBLE : View.INVISIBLE}" />
-
-    <org.oppia.android.app.customview.interaction.NumericInputInteractionView
-      android:id="@+id/test_number_input_interaction_view"
-      android:layout_width="match_parent"
-      android:layout_height="wrap_content"
-      android:layout_margin="8dp"
-      android:background="@drawable/edit_text_background"
-      android:focusable="true"
-      android:hint="Write the digit here."
-      android:longClickable="false"
-      android:maxLength="200"
-      android:padding="8dp"
-      android:singleLine="true"
-      android:text="@={numericInputViewModel.answerText}"
-      app:textChangedListener="@{numericInputViewModel.answerTextWatcher}" />
-
-    <TextView
-      android:id="@+id/number_input_error"
-      style="@style/TextViewStart"
-      android:layout_width="match_parent"
-      android:layout_height="wrap_content"
-      android:layout_marginStart="16dp"
-      android:layout_marginEnd="8dp"
-      android:fontFamily="sans-serif"
-      android:minHeight="32dp"
-      android:text="@{numericInputViewModel.errorMessage}"
-      android:textColor="@color/edit_text_error"
-      android:textSize="12sp"
-      android:visibility="@{numericInputViewModel.errorMessage.length() > 0 ? View.VISIBLE : View.INVISIBLE}" />
-
-    <org.oppia.android.app.customview.interaction.TextInputInteractionView
-      android:id="@+id/test_text_input_interaction_view"
-      android:layout_width="match_parent"
-      android:layout_height="wrap_content"
-      android:layout_margin="8dp"
-      android:background="@drawable/edit_text_background"
-      android:focusable="true"
-      android:hint="Write here."
-      android:inputType="text"
-      android:longClickable="false"
-      android:maxLength="200"
-      android:padding="8dp"
-      android:singleLine="true"
-      android:text="@={textInputViewModel.answerText}" />
-
-    <Button
-      android:id="@+id/submit_button"
-      style="@style/StateButtonActive"
-      android:layout_width="match_parent"
-      android:layout_height="wrap_content"
-      android:layout_margin="8dp"
-      android:onClick="getPendingAnswerErrorOnSubmitClick"
-      android:text="Submit"
-      android:textColor="@color/color_def_white" />
-  </LinearLayout>
->>>>>>> 8f8eab26
 </layout>