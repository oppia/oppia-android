<?xml version="1.0" encoding="utf-8"?>
<layout xmlns:android="http://schemas.android.com/apk/res/android"
  xmlns:app="http://schemas.android.com/apk/res-auto">

  <data>

    <variable
      name="viewModel"
      type="org.oppia.android.app.profile.AdminAuthViewModel" />
  </data>

  <androidx.constraintlayout.widget.ConstraintLayout
    android:id="@+id/admin_auth_container"
    android:layout_width="match_parent"
    android:layout_height="match_parent"
    android:background="@color/component_color_shared_screen_secondary_background_color">

    <com.google.android.material.appbar.AppBarLayout
      android:id="@+id/admin_auth_app_bar_layout"
      android:layout_width="0dp"
      android:layout_height="wrap_content"
      android:theme="@style/ThemeOverlay.AppCompat.Dark.ActionBar"
      app:layout_constraintEnd_toEndOf="parent"
      app:layout_constraintStart_toStartOf="parent"
      app:layout_constraintTop_toTopOf="parent">

      <androidx.appcompat.widget.Toolbar
        android:id="@+id/admin_auth_toolbar"
        android:layout_width="match_parent"
        android:layout_height="wrap_content"
        android:background="@color/component_color_shared_activity_toolbar_color"
        android:fontFamily="sans-serif"
        android:minHeight="?attr/actionBarSize"
        app:navigationContentDescription="@string/admin_auth_activity_close_button_text"
        app:navigationIcon="@drawable/ic_close_white_24dp"
        app:title="@string/admin_auth_activity_toolbar_title"
        app:titleTextAppearance="@style/ToolbarTextAppearance"
        app:titleTextColor="@color/component_color_shared_activity_toolbar_text_color" />
    </com.google.android.material.appbar.AppBarLayout>

    <androidx.core.widget.NestedScrollView
      android:id="@+id/scrollViewAdminPin"
      android:layout_width="@dimen/admin_auth_activity_layout_width"
      android:layout_height="0dp"
      android:fillViewport="true"
      android:overScrollMode="never"
      android:scrollbars="none"
      app:layout_constraintBottom_toBottomOf="parent"
      app:layout_constraintEnd_toEndOf="parent"
      app:layout_constraintStart_toStartOf="parent"
      app:layout_constraintTop_toBottomOf="@id/admin_auth_app_bar_layout">

      <androidx.constraintlayout.widget.ConstraintLayout
        android:layout_width="match_parent"
        android:layout_height="0dp"
        android:layout_gravity="center_horizontal"
        android:layout_marginStart="@dimen/admin_auth_activity_margin_start"
        android:layout_marginEnd="@dimen/admin_auth_activity_margin_end"
        android:paddingBottom="@dimen/admin_auth_activity_padding_bottom">

        <TextView
          android:id="@+id/admin_auth_heading_textview"
          style="@style/Heading2ViewStart"
          android:layout_width="0dp"
          android:layout_height="wrap_content"
          android:layout_marginStart="@dimen/admin_auth_activity_admin_pin_main_text_view_margin_start"
          android:layout_marginTop="40dp"
          android:layout_marginEnd="@dimen/admin_auth_activity_admin_pin_main_text_view_margin_end"
          android:maxLines="2"
          android:text="@string/admin_auth_activity_heading"
          app:layout_constraintEnd_toEndOf="parent"
          app:layout_constraintStart_toStartOf="parent"
          app:layout_constraintTop_toTopOf="parent" />

        <TextView
          android:id="@+id/admin_auth_sub_text"
          style="@style/Subtitle1ViewStart"
          android:layout_width="0dp"
          android:layout_height="wrap_content"
          android:layout_marginTop="12dp"
          android:text="@string/admin_auth_activity_admin_auth_sub_text"
          android:textColor="@color/component_color_shared_secondary_2_text_color"
          app:layout_constraintEnd_toEndOf="@id/admin_auth_heading_textview"
          app:layout_constraintStart_toStartOf="@id/admin_auth_heading_textview"
          app:layout_constraintTop_toBottomOf="@id/admin_auth_heading_textview" />

        <com.google.android.material.textfield.TextInputLayout
          android:id="@+id/admin_auth_input_pin"
          style="@style/TextInputLayout"
          android:layout_width="@dimen/admin_auth_activity_input_width"
          android:layout_height="wrap_content"
          android:layout_marginTop="48dp"
          android:hint="@string/admin_auth_activity_admin_auth_pin_input_hint_text"
          app:errorMessage="@{viewModel.errorMessage}"
          app:layout_constraintEnd_toEndOf="parent"
          app:layout_constraintStart_toStartOf="parent"
          app:layout_constraintTop_toBottomOf="@id/admin_auth_sub_text">

          <com.google.android.material.textfield.TextInputEditText
            android:id="@+id/admin_auth_input_pin_edit_text"
            style="@style/TextInputEditText"
            android:layout_width="match_parent"
            android:layout_height="wrap_content"
            android:imeOptions="actionDone"
            android:inputType="numberPassword"
            android:maxLength="5"
            app:textChangedListener="@{viewModel.inputPinTextWatcher}" />
        </com.google.android.material.textfield.TextInputLayout>

        <Button
          android:id="@+id/admin_auth_submit_button"
          style="@style/StateButtonActive"
          android:layout_marginStart="0dp"
          android:layout_marginTop="48dp"
          android:layout_marginEnd="0dp"
          android:background="@{viewModel.isSubmitButtonActive ? @drawable/state_button_primary_background :@drawable/start_button_transparent_background}"
          android:enabled="@{viewModel.isSubmitButtonActive}"
          android:minHeight="48dp"
<<<<<<< HEAD
          android:text="@string/admin_auth_activity_submit_button_text"
          android:textColor="@{viewModel.isSubmitButtonActive() ? @color/component_color_shared_button_active_text_color : @color/component_color_shared_button_inactive_text_color }"
=======
          android:text="@string/admin_auth_submit"
          android:textColor="@{viewModel.isSubmitButtonActive() ? @color/component_color_shared_secondary_4_text_color : @color/component_color_shared_button_inactive_text_color }"
>>>>>>> c7349c3c
          app:layout_constraintEnd_toEndOf="@id/admin_auth_input_pin"
          app:layout_constraintHorizontal_bias="1.0"
          app:layout_constraintTop_toBottomOf="@id/admin_auth_input_pin" />
      </androidx.constraintlayout.widget.ConstraintLayout>
    </androidx.core.widget.NestedScrollView>

    <View
      android:id="@+id/admin_auth_toolbar_shadow_view"
      android:layout_width="match_parent"
      android:layout_height="6dp"
      android:background="@drawable/toolbar_drop_shadow"
      app:layout_constraintEnd_toEndOf="parent"
      app:layout_constraintStart_toStartOf="parent"
      app:layout_constraintTop_toBottomOf="@id/admin_auth_app_bar_layout" />
  </androidx.constraintlayout.widget.ConstraintLayout>
</layout><|MERGE_RESOLUTION|>--- conflicted
+++ resolved
@@ -116,13 +116,8 @@
           android:background="@{viewModel.isSubmitButtonActive ? @drawable/state_button_primary_background :@drawable/start_button_transparent_background}"
           android:enabled="@{viewModel.isSubmitButtonActive}"
           android:minHeight="48dp"
-<<<<<<< HEAD
           android:text="@string/admin_auth_activity_submit_button_text"
-          android:textColor="@{viewModel.isSubmitButtonActive() ? @color/component_color_shared_button_active_text_color : @color/component_color_shared_button_inactive_text_color }"
-=======
-          android:text="@string/admin_auth_submit"
           android:textColor="@{viewModel.isSubmitButtonActive() ? @color/component_color_shared_secondary_4_text_color : @color/component_color_shared_button_inactive_text_color }"
->>>>>>> c7349c3c
           app:layout_constraintEnd_toEndOf="@id/admin_auth_input_pin"
           app:layout_constraintHorizontal_bias="1.0"
           app:layout_constraintTop_toBottomOf="@id/admin_auth_input_pin" />
