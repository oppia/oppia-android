<?xml version="1.0" encoding="utf-8"?>
<layout xmlns:android="http://schemas.android.com/apk/res/android">

  <data>

    <import type="android.view.View" />

    <variable
      name="viewModel"
      type="org.oppia.android.app.home.recentlyplayed.SectionTitleViewModel" />
  </data>

  <FrameLayout
    android:layout_width="match_parent"
    android:layout_height="wrap_content">

    <TextView
      android:id="@+id/topic_play_text_view"
<<<<<<< HEAD
      android:layout_width="wrap_content"
      android:layout_height="wrap_content"
      android:layout_marginStart="@dimen/topic_lessons_title_margin_start"
      android:layout_marginTop="@dimen/topic_lessons_title_margin_top"
      android:layout_marginEnd="@dimen/topic_lessons_title_margin_end"
      android:fontFamily="sans-serif-medium"
      android:text="@string/stories_you_can_play"
      android:textColor="@color/oppiaPrimaryText"
      android:textSize="20sp" />
=======
      style="@style/Heading2ViewStart"
      android:layout_marginStart="32dp"
      android:layout_marginTop="32dp"
      android:layout_marginEnd="32dp"
      android:text="@string/stories_you_can_play"/>
>>>>>>> 87a7acc3
  </FrameLayout>
</layout><|MERGE_RESOLUTION|>--- conflicted
+++ resolved
@@ -16,22 +16,10 @@
 
     <TextView
       android:id="@+id/topic_play_text_view"
-<<<<<<< HEAD
-      android:layout_width="wrap_content"
-      android:layout_height="wrap_content"
-      android:layout_marginStart="@dimen/topic_lessons_title_margin_start"
-      android:layout_marginTop="@dimen/topic_lessons_title_margin_top"
-      android:layout_marginEnd="@dimen/topic_lessons_title_margin_end"
-      android:fontFamily="sans-serif-medium"
-      android:text="@string/stories_you_can_play"
-      android:textColor="@color/oppiaPrimaryText"
-      android:textSize="20sp" />
-=======
       style="@style/Heading2ViewStart"
       android:layout_marginStart="32dp"
       android:layout_marginTop="32dp"
       android:layout_marginEnd="32dp"
       android:text="@string/stories_you_can_play"/>
->>>>>>> 87a7acc3
   </FrameLayout>
 </layout>