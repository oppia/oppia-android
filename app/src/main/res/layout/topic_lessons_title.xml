<?xml version="1.0" encoding="utf-8"?>
<layout xmlns:android="http://schemas.android.com/apk/res/android">

  <data>

    <import type="android.view.View" />

    <variable
      name="viewModel"
      type="org.oppia.android.app.home.recentlyplayed.SectionTitleViewModel" />
  </data>

  <FrameLayout
    android:layout_width="match_parent"
    android:layout_height="wrap_content">

    <TextView
      android:id="@+id/topic_play_text_view"
      style="@style/Heading2ViewStart"
      android:layout_marginStart="@dimen/topic_lessons_title_margin_start"
      android:layout_marginTop="@dimen/topic_lessons_title_margin_top"
      android:layout_marginEnd="@dimen/topic_lessons_title_margin_end"
<<<<<<< HEAD
      android:text="@string/topic_lesson_title_activity_stories_you_can_play"/>
=======
      android:text="@string/stories_you_can_play" />
>>>>>>> 60e6d81e
  </FrameLayout>
</layout><|MERGE_RESOLUTION|>--- conflicted
+++ resolved
@@ -20,10 +20,6 @@
       android:layout_marginStart="@dimen/topic_lessons_title_margin_start"
       android:layout_marginTop="@dimen/topic_lessons_title_margin_top"
       android:layout_marginEnd="@dimen/topic_lessons_title_margin_end"
-<<<<<<< HEAD
-      android:text="@string/topic_lesson_title_activity_stories_you_can_play"/>
-=======
-      android:text="@string/stories_you_can_play" />
->>>>>>> 60e6d81e
+      android:text="@string/topic_lesson_title_activity_stories_you_can_play" />
   </FrameLayout>
 </layout>