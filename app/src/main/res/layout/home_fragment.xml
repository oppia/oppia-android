--- conflicted
+++ resolved
@@ -3,12 +3,7 @@
   xmlns:app="http://schemas.android.com/apk/res-auto">
 
   <data>
-<<<<<<< HEAD
-
-=======
-    <import type="org.oppia.android.R" />
     <import type="android.view.View" />
->>>>>>> 4a7fc843
     <variable
       name="viewModel"
       type="org.oppia.android.app.home.HomeViewModel" />
