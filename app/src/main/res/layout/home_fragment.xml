--- conflicted
+++ resolved
@@ -45,23 +45,6 @@
       android:id="@+id/home_recycler_view"
       android:layout_width="match_parent"
       android:layout_height="match_parent"
-<<<<<<< HEAD
-      android:overScrollMode="never"
-      app:layout_constraintBottom_toBottomOf="parent"
-      app:layout_constraintEnd_toEndOf="parent"
-      app:layout_constraintStart_toStartOf="parent"
-      app:layout_constraintTop_toBottomOf="parent" />
-=======
       android:overScrollMode="never" />
-
-    <Button
-      android:id="@+id/play_exploration_button"
-      android:layout_width="wrap_content"
-      android:layout_height="wrap_content"
-      android:layout_marginTop="16dp"
-      android:onClick="@{presenter::playExplorationButton}"
-      android:text="Play exploration"
-      android:visibility="gone" />
->>>>>>> 4613ff8b
   </LinearLayout>
 </layout>