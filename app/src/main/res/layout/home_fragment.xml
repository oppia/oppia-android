<?xml version="1.0" encoding="utf-8"?>
<layout xmlns:android="http://schemas.android.com/apk/res/android"
  xmlns:app="http://schemas.android.com/apk/res-auto">

  <data>

    <import type="org.oppia.app.R" />

    <variable
      name="presenter"
      type="org.oppia.app.home.HomeFragmentPresenter" />
  </data>

  <LinearLayout
    android:layout_width="match_parent"
    android:layout_height="match_parent"
    android:background="@color/white"
    android:orientation="vertical">

    <androidx.recyclerview.widget.RecyclerView
      android:id="@+id/home_recycler_view"
      android:layout_width="match_parent"
      android:layout_height="wrap_content"
      android:overScrollMode="never"
      app:layout_constraintBottom_toBottomOf="parent"
      app:layout_constraintEnd_toEndOf="parent"
      app:layout_constraintStart_toStartOf="parent"
      app:layout_constraintTop_toBottomOf="parent" />

    <Button
      android:id="@+id/play_exploration_button"
      android:layout_width="wrap_content"
      android:layout_height="wrap_content"
      android:layout_marginTop="16dp"
      android:onClick="@{presenter::playExplorationButton}"
      android:text="Play exploration"
      android:visibility="gone"
      app:layout_constraintEnd_toEndOf="parent"
      app:layout_constraintStart_toStartOf="parent"
<<<<<<< HEAD
      app:layout_constraintTop_toBottomOf="@+id/welcome_text_view"/>
    <Button
      android:id="@+id/play_exploration_button1"
      android:layout_width="wrap_content"
      android:layout_height="wrap_content"
      android:layout_marginTop="16dp"
      android:onClick="@{presenter::playExplorationButton_1}"
      android:text="Play exploration 2"
      app:layout_constraintEnd_toEndOf="parent"
      app:layout_constraintStart_toStartOf="parent"
      app:layout_constraintTop_toBottomOf="@+id/play_exploration_button"/>
  </androidx.constraintlayout.widget.ConstraintLayout>
=======
      app:layout_constraintTop_toBottomOf="@+id/welcome_text_view" />
  </LinearLayout>
>>>>>>> 1125d64a
</layout><|MERGE_RESOLUTION|>--- conflicted
+++ resolved
@@ -37,21 +37,6 @@
       android:visibility="gone"
       app:layout_constraintEnd_toEndOf="parent"
       app:layout_constraintStart_toStartOf="parent"
-<<<<<<< HEAD
-      app:layout_constraintTop_toBottomOf="@+id/welcome_text_view"/>
-    <Button
-      android:id="@+id/play_exploration_button1"
-      android:layout_width="wrap_content"
-      android:layout_height="wrap_content"
-      android:layout_marginTop="16dp"
-      android:onClick="@{presenter::playExplorationButton_1}"
-      android:text="Play exploration 2"
-      app:layout_constraintEnd_toEndOf="parent"
-      app:layout_constraintStart_toStartOf="parent"
-      app:layout_constraintTop_toBottomOf="@+id/play_exploration_button"/>
-  </androidx.constraintlayout.widget.ConstraintLayout>
-=======
       app:layout_constraintTop_toBottomOf="@+id/welcome_text_view" />
   </LinearLayout>
->>>>>>> 1125d64a
 </layout>