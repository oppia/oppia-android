--- conflicted
+++ resolved
@@ -29,24 +29,6 @@
       android:layout_marginTop="16dp"
       android:onClick="@{presenter::playExplorationButton}"
       android:text="Play exploration"
-<<<<<<< HEAD
-      android:visibility="gone" />
-=======
-      android:visibility="gone"
-      app:layout_constraintEnd_toEndOf="parent"
-      app:layout_constraintStart_toStartOf="parent"
-      app:layout_constraintTop_toBottomOf="@+id/welcome_text_view"/>
-    <Button
-      android:id="@+id/open_story_button"
-      android:layout_width="wrap_content"
-      android:layout_height="wrap_content"
-      android:layout_marginTop="16dp"
-      android:onClick="@{presenter::openStory}"
-      android:text="Open Story"
-      android:visibility="gone"
-      app:layout_constraintStart_toStartOf="parent"
-      app:layout_constraintEnd_toEndOf="parent"
-      app:layout_constraintTop_toBottomOf="@id/play_exploration_button" />
->>>>>>> b05e786a
+      android:visibility="gone"/>
   </LinearLayout>
 </layout>