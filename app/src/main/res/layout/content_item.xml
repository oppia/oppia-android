<layout xmlns:android="http://schemas.android.com/apk/res/android"
  xmlns:app="http://schemas.android.com/apk/res-auto">

  <data>

    <import type="android.view.View" />

    <variable
      name="htmlContent"
      type="CharSequence" />

    <variable
      name="viewModel"
      type="org.oppia.android.app.player.state.itemviewmodel.ContentViewModel" />
  </data>

  <FrameLayout
    android:layout_width="match_parent"
    android:layout_height="wrap_content"
    android:background="@{viewModel.hasConversationView ? @drawable/content_blue_background : @drawable/transparent_background}"
    app:explorationSplitViewMarginApplicable="@{viewModel.hasConversationView &amp;&amp; viewModel.isSplitView}"
    app:explorationSplitViewMarginBottom="@{@dimen/space_0dp}"
    app:explorationSplitViewMarginEnd="@{@dimen/content_item_exploration_split_view_margin_end}"
    app:explorationSplitViewMarginStart="@{@dimen/content_item_exploration_split_view_margin_start}"
    app:explorationSplitViewMarginTop="@{@dimen/content_item_exploration_split_view_margin_top}"
    app:explorationViewMarginApplicable="@{viewModel.hasConversationView &amp;&amp; !viewModel.isSplitView}"
    app:explorationViewMarginBottom="@{@dimen/space_0dp}"
    app:explorationViewMarginEnd="@{@dimen/content_item_exploration_view_margin_end}"
    app:explorationViewMarginStart="@{@dimen/content_item_exploration_view_margin_start}"
    app:explorationViewMarginTop="@{@dimen/content_item_exploration_view_margin_top}"
    app:questionSplitViewMarginApplicable="@{!viewModel.hasConversationView &amp;&amp; viewModel.isSplitView}"
    app:questionSplitViewMarginBottom="@{@dimen/content_item_question_split_view_margin_bottom}"
    app:questionSplitViewMarginEnd="@{@dimen/content_item_question_split_view_margin_end}"
    app:questionSplitViewMarginStart="@{@dimen/content_item_question_split_view_margin_start}"
    app:questionSplitViewMarginTop="@{@dimen/content_item_question_split_view_margin_top}"
    app:questionViewMarginApplicable="@{!viewModel.hasConversationView &amp;&amp; !viewModel.isSplitView}"
    app:questionViewMarginBottom="@{@dimen/content_item_question_view_margin_bottom}"
    app:questionViewMarginEnd="@{@dimen/content_item_question_view_margin_end}"
    app:questionViewMarginStart="@{@dimen/content_item_question_view_margin_start}"
    app:questionViewMarginTop="@{@dimen/content_item_question_view_margin_top}">

    <TextView
      android:id="@+id/content_text_view"
      android:layout_width="match_parent"
      android:layout_height="wrap_content"
      android:breakStrategy="simple"
      android:fontFamily="sans-serif"
      android:text="@{htmlContent}"
      android:textColor="@color/oppiaPrimaryText"
      android:textSize="16sp"
<<<<<<< HEAD
      android:textDirection="anyRtl"
      android:visibility="@{htmlContent.length() > 0 ? View.VISIBLE : View.GONE, default=gone}" />
=======
      android:visibility="@{htmlContent.length() > 0 ? View.VISIBLE : View.GONE, default=gone}"
      app:explorationSplitViewPaddingApplicable="@{viewModel.hasConversationView &amp;&amp; viewModel.isSplitView}"
      app:explorationSplitViewPaddingBottom="@{@dimen/content_item_exploration_split_view_padding_bottom}"
      app:explorationSplitViewPaddingEnd="@{@dimen/content_item_exploration_split_view_padding_end}"
      app:explorationSplitViewPaddingStart="@{@dimen/content_item_exploration_split_view_padding_start}"
      app:explorationSplitViewPaddingTop="@{@dimen/content_item_exploration_split_view_padding_top}"
      app:explorationViewPaddingApplicable="@{viewModel.hasConversationView &amp;&amp; !viewModel.isSplitView}"
      app:explorationViewPaddingBottom="@{@dimen/content_item_exploration_view_padding_bottom}"
      app:explorationViewPaddingEnd="@{@dimen/content_item_exploration_view_padding_end}"
      app:explorationViewPaddingStart="@{@dimen/content_item_exploration_view_padding_start}"
      app:explorationViewPaddingTop="@{@dimen/content_item_exploration_view_padding_top}" />
>>>>>>> 21402ab1
  </FrameLayout>
</layout><|MERGE_RESOLUTION|>--- conflicted
+++ resolved
@@ -48,10 +48,6 @@
       android:text="@{htmlContent}"
       android:textColor="@color/oppiaPrimaryText"
       android:textSize="16sp"
-<<<<<<< HEAD
-      android:textDirection="anyRtl"
-      android:visibility="@{htmlContent.length() > 0 ? View.VISIBLE : View.GONE, default=gone}" />
-=======
       android:visibility="@{htmlContent.length() > 0 ? View.VISIBLE : View.GONE, default=gone}"
       app:explorationSplitViewPaddingApplicable="@{viewModel.hasConversationView &amp;&amp; viewModel.isSplitView}"
       app:explorationSplitViewPaddingBottom="@{@dimen/content_item_exploration_split_view_padding_bottom}"
@@ -63,6 +59,5 @@
       app:explorationViewPaddingEnd="@{@dimen/content_item_exploration_view_padding_end}"
       app:explorationViewPaddingStart="@{@dimen/content_item_exploration_view_padding_start}"
       app:explorationViewPaddingTop="@{@dimen/content_item_exploration_view_padding_top}" />
->>>>>>> 21402ab1
   </FrameLayout>
 </layout>