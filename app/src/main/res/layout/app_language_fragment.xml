<?xml version="1.0" encoding="utf-8"?>
<layout xmlns:android="http://schemas.android.com/apk/res/android"
  xmlns:app="http://schemas.android.com/apk/res-auto">

  <data>

    <variable
      name="viewModel"
      type="org.oppia.android.app.options.LanguageSelectionViewModel" />
  </data>

  <androidx.constraintlayout.widget.ConstraintLayout
    android:layout_width="match_parent"
    android:layout_height="match_parent">

<<<<<<< HEAD
    <com.google.android.material.appbar.AppBarLayout
      android:id="@+id/app_language_app_bar_layout"
      android:layout_width="0dp"
      android:layout_height="wrap_content"
      android:theme="@style/ThemeOverlay.AppCompat.Dark.ActionBar"
      app:layout_constraintEnd_toEndOf="parent"
      app:layout_constraintStart_toStartOf="parent"
      app:layout_constraintTop_toTopOf="parent">

      <androidx.appcompat.widget.Toolbar
        android:id="@+id/app_language_toolbar"
        android:layout_width="match_parent"
        android:layout_height="?attr/actionBarSize"
        android:background="?attr/colorPrimary"
        android:fontFamily="sans-serif"
        android:minHeight="?attr/actionBarSize"
        app:navigationContentDescription="@string/navigate_up"
        app:navigationIcon="?attr/homeAsUpIndicator"
        app:title="@string/app_language_activity_title"
        app:titleTextAppearance="@style/ToolbarTextAppearance"
        app:titleTextColor="@color/color_def_white" />
    </com.google.android.material.appbar.AppBarLayout>

=======
>>>>>>> 0d61dfc2
    <FrameLayout
      android:layout_width="0dp"
      android:layout_height="0dp"
      app:layout_constraintBottom_toBottomOf="parent"
      app:layout_constraintEnd_toEndOf="parent"
      app:layout_constraintStart_toStartOf="parent"
      app:layout_constraintTop_toTopOf="parent">

      <androidx.recyclerview.widget.RecyclerView
        android:id="@+id/language_recycler_view"
        android:layout_width="match_parent"
        android:layout_height="match_parent"
        android:background="@color/general_navigation_background"
        android:clipToPadding="false"
        android:overScrollMode="never"
        android:paddingBottom="@dimen/app_language_recycler_view_padding_bottom"
        android:scrollbars="none"
        app:layoutManager="androidx.recyclerview.widget.LinearLayoutManager"
        app:layout_constraintBottom_toBottomOf="parent"
        app:layout_constraintEnd_toEndOf="parent"
        app:layout_constraintStart_toStartOf="parent"
        app:layout_constraintTop_toBottomOf="@id/toolbar_shadow_view"
        app:list="@{viewModel.recyclerViewAppLanguageList}" />
    </FrameLayout>
  </androidx.constraintlayout.widget.ConstraintLayout>
</layout><|MERGE_RESOLUTION|>--- conflicted
+++ resolved
@@ -13,7 +13,6 @@
     android:layout_width="match_parent"
     android:layout_height="match_parent">
 
-<<<<<<< HEAD
     <com.google.android.material.appbar.AppBarLayout
       android:id="@+id/app_language_app_bar_layout"
       android:layout_width="0dp"
@@ -37,8 +36,6 @@
         app:titleTextColor="@color/color_def_white" />
     </com.google.android.material.appbar.AppBarLayout>
 
-=======
->>>>>>> 0d61dfc2
     <FrameLayout
       android:layout_width="0dp"
       android:layout_height="0dp"
