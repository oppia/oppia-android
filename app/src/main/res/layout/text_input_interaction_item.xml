--- conflicted
+++ resolved
@@ -26,12 +26,8 @@
       android:background="@drawable/edit_text_background"
       android:enabled="@{!viewModel.isReadOnly}"
       android:fontFamily="sans-serif"
-<<<<<<< HEAD
       android:hint="@{viewModel.hintText}"
-=======
-      android:hint="@string/text_input_hint_text"
       android:imeOptions="actionDone"
->>>>>>> 2f497d62
       android:inputType="text"
       android:longClickable="false"
       android:maxLength="200"
