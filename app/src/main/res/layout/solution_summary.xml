<?xml version="1.0" encoding="utf-8"?>
<layout xmlns:android="http://schemas.android.com/apk/res/android"
  xmlns:app="http://schemas.android.com/apk/res-auto">

  <data>

    <import type="android.view.View" />

    <variable
      name="isListExpanded"
      type="Boolean" />

    <variable
      name="viewModel"
      type="org.oppia.android.app.hintsandsolution.SolutionViewModel" />
  </data>

  <androidx.constraintlayout.widget.ConstraintLayout
    android:layout_width="match_parent"
    android:layout_height="wrap_content"
    android:importantForAccessibility="no">

    <com.google.android.material.card.MaterialCardView
      android:id="@+id/solution_summary_container"
      android:layout_width="@dimen/hints_and_solution_summary_card_width"
      android:layout_height="wrap_content"
      android:layout_marginStart="@dimen/hints_and_solution_summary_card_margin_start"
      android:layout_marginTop="12dp"
      android:layout_marginEnd="@dimen/hints_and_solution_summary_card_margin_end"
      android:layout_marginBottom="12dp"
      android:orientation="vertical"
      app:cardBackgroundColor="@color/component_color_hints_and_solution_summary_card_background_color"
      app:cardCornerRadius="4dp"
      app:cardElevation="4dp"
      app:layout_constraintBottom_toBottomOf="parent"
      app:layout_constraintEnd_toEndOf="parent"
      app:layout_constraintStart_toStartOf="parent"
      app:layout_constraintTop_toTopOf="parent"
      app:strokeColor="@color/component_color_hints_and_solution_summary_card_border_color"
      app:strokeWidth="2dp">

      <LinearLayout
        android:layout_width="match_parent"
        android:layout_height="wrap_content"
        android:orientation="vertical">

        <androidx.constraintlayout.widget.ConstraintLayout
          android:id="@+id/expandable_solution_header"
          android:layout_width="match_parent"
          android:layout_height="wrap_content">

          <TextView
            android:id="@+id/solution_title"
            style="@style/TextViewStart"
            android:layout_width="0dp"
            android:layout_height="wrap_content"
            android:layout_marginStart="12dp"
            android:layout_marginTop="20dp"
            android:layout_marginBottom="16dp"
            android:fontFamily="sans-serif-medium"
            android:text="@string/hint_list_solution_title"
            android:textColor="@color/component_color_hints_and_solutions_fragment_text_color"
            android:textSize="20sp"
            app:layout_constraintBottom_toBottomOf="parent"
            app:layout_constraintStart_toStartOf="parent"
            app:layout_constraintTop_toTopOf="parent" />

          <Button
            android:id="@+id/show_solution_button"
            android:layout_width="wrap_content"
            android:layout_height="wrap_content"
            android:layout_margin="12dp"
            android:background="@drawable/reveal_solution_brown_background"
            android:minWidth="110dp"
            android:minHeight="48dp"
            android:paddingStart="16dp"
            android:paddingTop="8dp"
            android:paddingEnd="16dp"
            android:paddingBottom="8dp"
            android:text="@string/solution_summary_activity_show_solution_button_text"
            android:textColor="@color/component_color_hints_and_solution_summary_button_text_color"
            android:textSize="14sp"
            android:visibility="@{viewModel.isSolutionRevealed()? View.GONE : View.VISIBLE}"
            app:layout_constraintBottom_toBottomOf="parent"
            app:layout_constraintEnd_toEndOf="parent"
            app:layout_constraintHorizontal_bias="1"
            app:layout_constraintStart_toEndOf="@+id/hint_title"
            app:layout_constraintTop_toTopOf="parent" />

          <ImageButton
            android:id="@+id/expand_solution_list_icon"
            android:layout_width="wrap_content"
            android:layout_height="wrap_content"
            android:layout_gravity="center_vertical"
            android:layout_marginStart="8dp"
            android:layout_marginTop="8dp"
            android:layout_marginEnd="8dp"
            android:layout_marginBottom="4dp"
<<<<<<< HEAD
            android:contentDescription="@{isListExpanded? @string/solution_summary_activity_hide_solution : @string/solution_summary_activity_show_solution}"
=======
            android:background="@color/component_color_shared_transparent_background_color"
            android:contentDescription="@{isListExpanded? @string/hide_solution : @string/show_solution}"
>>>>>>> 60e6d81e
            android:minWidth="48dp"
            android:minHeight="48dp"
            android:padding="8dp"
            android:visibility="@{viewModel.isSolutionRevealed()? View.VISIBLE : View.GONE}"
            app:isRotationAnimationClockwise="@{isListExpanded}"
            app:layout_constraintBottom_toBottomOf="parent"
            app:layout_constraintEnd_toEndOf="parent"
            app:layout_constraintHorizontal_bias="1"
            app:layout_constraintStart_toEndOf="@+id/solution_title"
            app:layout_constraintTop_toTopOf="parent"
            app:layout_constraintVertical_bias="0.0"
            app:rotationAnimationAngle="@{180f}"
            app:srcCompat="@drawable/ic_arrow_drop_down_black_24dp"
            app:tint="@color/component_color_hints_and_solutions_drawable_tint_color" />
        </androidx.constraintlayout.widget.ConstraintLayout>

        <View
          android:layout_width="match_parent"
          android:layout_height="1dp"
          android:background="@color/component_color_hints_and_solution_summary_divider_color"
          android:visibility="@{isListExpanded? View.VISIBLE : View.GONE, default=gone}" />

        <LinearLayout
          android:id="@+id/solution_container"
          android:layout_width="match_parent"
          android:layout_height="wrap_content"
          android:background="@color/component_color_hints_and_solution_summary_bottom_background_color"
          android:orientation="vertical"
          android:paddingStart="12dp"
          android:paddingTop="16dp"
          android:paddingEnd="12dp"
          android:paddingBottom="16dp"
          android:visibility="@{isListExpanded? View.VISIBLE : View.GONE}">

          <TextView
            android:id="@+id/solution_correct_answer"
            style="@style/TextViewStart"
            android:layout_width="wrap_content"
            android:layout_height="wrap_content"
<<<<<<< HEAD
            android:importantForAccessibility="yes"
            android:orientation="horizontal">

            <TextView
              android:id="@+id/solution_correct_answer_label"
              style="@style/TextViewStart"
              android:layout_width="wrap_content"
              android:layout_height="wrap_content"
              android:fontFamily="sans-serif"
              android:text="@string/solution_summary_activity_solution_correct_answer_label_text"
              android:textColor="@color/component_color_hints_and_solutions_fragment_description_color"
              android:textSize="16sp" />

            <TextView
              android:id="@+id/solution_correct_answer"
              style="@style/TextViewStart"
              android:layout_width="wrap_content"
              android:layout_height="wrap_content"
              android:layout_marginStart="8dp"
              android:fontFamily="sans-serif"
              android:textColor="@color/component_color_hints_and_solutions_fragment_description_color"
              android:textSize="16sp" />
          </LinearLayout>
=======
            android:contentDescription="@{viewModel.correctAnswerContentDescription}"
            android:fontFamily="sans-serif"
            android:textColor="@color/component_color_hints_and_solutions_fragment_description_color"
            android:textSize="16sp" />
>>>>>>> 60e6d81e

          <LinearLayout
            android:layout_width="match_parent"
            android:layout_height="wrap_content"
            android:importantForAccessibility="yes"
            android:orientation="vertical">

            <TextView
              android:id="@+id/solution_summary_label"
              style="@style/TextViewStart"
              android:layout_width="wrap_content"
              android:layout_height="wrap_content"
              android:layout_marginTop="@dimen/solution_summary_margin_top_solution_summary_label"
              android:fontFamily="sans-serif-color_def_black"
              android:text="@string/explanation"
              android:textColor="@color/component_color_hints_and_solutions_fragment_description_color"
              android:textSize="16sp" />

            <TextView
              android:id="@+id/solution_summary"
              style="@style/TextViewStart"
              android:layout_width="wrap_content"
              android:layout_height="wrap_content"
              android:contentDescription="@{viewModel.solutionSummaryContentDescription}"
              android:fontFamily="sans-serif"
              android:textColor="@color/component_color_hints_and_solutions_fragment_description_color"
              android:textSize="16sp" />
          </LinearLayout>
        </LinearLayout>
      </LinearLayout>
    </com.google.android.material.card.MaterialCardView>
  </androidx.constraintlayout.widget.ConstraintLayout>
</layout><|MERGE_RESOLUTION|>--- conflicted
+++ resolved
@@ -96,12 +96,8 @@
             android:layout_marginTop="8dp"
             android:layout_marginEnd="8dp"
             android:layout_marginBottom="4dp"
-<<<<<<< HEAD
+            android:background="@color/component_color_shared_transparent_background_color"
             android:contentDescription="@{isListExpanded? @string/solution_summary_activity_hide_solution : @string/solution_summary_activity_show_solution}"
-=======
-            android:background="@color/component_color_shared_transparent_background_color"
-            android:contentDescription="@{isListExpanded? @string/hide_solution : @string/show_solution}"
->>>>>>> 60e6d81e
             android:minWidth="48dp"
             android:minHeight="48dp"
             android:padding="8dp"
@@ -141,36 +137,10 @@
             style="@style/TextViewStart"
             android:layout_width="wrap_content"
             android:layout_height="wrap_content"
-<<<<<<< HEAD
-            android:importantForAccessibility="yes"
-            android:orientation="horizontal">
-
-            <TextView
-              android:id="@+id/solution_correct_answer_label"
-              style="@style/TextViewStart"
-              android:layout_width="wrap_content"
-              android:layout_height="wrap_content"
-              android:fontFamily="sans-serif"
-              android:text="@string/solution_summary_activity_solution_correct_answer_label_text"
-              android:textColor="@color/component_color_hints_and_solutions_fragment_description_color"
-              android:textSize="16sp" />
-
-            <TextView
-              android:id="@+id/solution_correct_answer"
-              style="@style/TextViewStart"
-              android:layout_width="wrap_content"
-              android:layout_height="wrap_content"
-              android:layout_marginStart="8dp"
-              android:fontFamily="sans-serif"
-              android:textColor="@color/component_color_hints_and_solutions_fragment_description_color"
-              android:textSize="16sp" />
-          </LinearLayout>
-=======
             android:contentDescription="@{viewModel.correctAnswerContentDescription}"
             android:fontFamily="sans-serif"
             android:textColor="@color/component_color_hints_and_solutions_fragment_description_color"
             android:textSize="16sp" />
->>>>>>> 60e6d81e
 
           <LinearLayout
             android:layout_width="match_parent"
