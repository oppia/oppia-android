<?xml version="1.0" encoding="utf-8"?>
<layout xmlns:android="http://schemas.android.com/apk/res/android"
  xmlns:app="http://schemas.android.com/apk/res-auto">

  <data>

    <import type="android.view.View" />

    <variable
      name="isListExpanded"
      type="Boolean" />

    <variable
      name="viewModel"
      type="org.oppia.android.app.hintsandsolution.SolutionViewModel" />
  </data>

  <androidx.constraintlayout.widget.ConstraintLayout
    android:layout_width="match_parent"
    android:layout_height="wrap_content"
    android:importantForAccessibility="no">

    <com.google.android.material.card.MaterialCardView
      android:id="@+id/solution_summary_container"
      android:layout_width="@dimen/hints_and_solution_summary_card_width"
      android:layout_height="wrap_content"
      android:layout_marginStart="@dimen/hints_and_solution_summary_card_margin_start"
      android:layout_marginTop="12dp"
      android:layout_marginEnd="@dimen/hints_and_solution_summary_card_margin_end"
      android:layout_marginBottom="12dp"
      android:orientation="vertical"
      app:cardBackgroundColor="@color/component_color_hints_and_solution_summary_card_background_color"
      app:cardCornerRadius="4dp"
      app:cardElevation="4dp"
      app:layout_constraintBottom_toBottomOf="parent"
      app:layout_constraintEnd_toEndOf="parent"
      app:layout_constraintStart_toStartOf="parent"
      app:layout_constraintTop_toTopOf="parent"
      app:strokeColor="@color/component_color_hints_and_solution_summary_card_border_color"
      app:strokeWidth="2dp">

      <LinearLayout
        android:layout_width="match_parent"
        android:layout_height="wrap_content"
        android:orientation="vertical">

        <androidx.constraintlayout.widget.ConstraintLayout
          android:layout_width="match_parent"
          android:layout_height="wrap_content">

          <TextView
            android:id="@+id/solution_title"
            style="@style/TextViewStart"
            android:layout_width="0dp"
            android:layout_height="wrap_content"
            android:layout_marginStart="12dp"
            android:layout_marginTop="20dp"
            android:layout_marginBottom="16dp"
            android:fontFamily="sans-serif-medium"
            android:textColor="@color/component_color_hints_and_solutions_fragment_text_color"
            android:textSize="20sp"
            app:layout_constraintBottom_toBottomOf="parent"
            app:layout_constraintStart_toStartOf="parent"
            app:layout_constraintTop_toTopOf="parent" />

          <Button
            android:id="@+id/show_solution_button"
            android:layout_width="wrap_content"
            android:layout_height="wrap_content"
            android:layout_margin="12dp"
            android:background="@drawable/reveal_solution_brown_background"
            android:minWidth="110dp"
            android:minHeight="48dp"
            android:paddingStart="16dp"
            android:paddingTop="8dp"
            android:paddingEnd="16dp"
            android:paddingBottom="8dp"
            android:text="@string/solution_summary_activity_show_solution_button_text"
            android:textColor="@color/component_color_hints_and_solution_summary_button_text_color"
            android:textSize="14sp"
            android:visibility="@{viewModel.isSolutionRevealed()? View.GONE : View.VISIBLE}"
            app:layout_constraintBottom_toBottomOf="parent"
            app:layout_constraintEnd_toEndOf="parent"
            app:layout_constraintHorizontal_bias="1"
            app:layout_constraintStart_toEndOf="@+id/hint_title"
            app:layout_constraintTop_toTopOf="parent" />

          <ImageButton
            android:id="@+id/expand_solution_list_icon"
            android:layout_width="wrap_content"
            android:layout_height="wrap_content"
            android:layout_gravity="center_vertical"
            android:layout_marginStart="8dp"
            android:layout_marginTop="8dp"
            android:layout_marginEnd="8dp"
            android:layout_marginBottom="4dp"
<<<<<<< HEAD
            android:contentDescription="@string/solution_summary_activity_show_hide_solution_list"
=======
            android:contentDescription="@{isListExpanded? @string/hide_solution : @string/show_solution}"
>>>>>>> 77e60073
            android:minWidth="48dp"
            android:minHeight="48dp"
            android:padding="8dp"
            android:visibility="@{viewModel.isSolutionRevealed()? View.VISIBLE : View.GONE}"
            app:isRotationAnimationClockwise="@{isListExpanded}"
            app:layout_constraintBottom_toBottomOf="parent"
            app:layout_constraintEnd_toEndOf="parent"
            app:layout_constraintHorizontal_bias="1"
            app:layout_constraintStart_toEndOf="@+id/solution_title"
            app:layout_constraintTop_toTopOf="parent"
            app:layout_constraintVertical_bias="0.0"
            app:rotationAnimationAngle="@{180f}"
            app:srcCompat="@drawable/ic_arrow_drop_down_black_24dp"
            app:tint="@color/component_color_hints_and_solutions_drawable_tint_color" />
        </androidx.constraintlayout.widget.ConstraintLayout>

        <View
          android:layout_width="match_parent"
          android:layout_height="1dp"
          android:background="@color/component_color_hints_and_solution_summary_divider_color"
          android:visibility="@{isListExpanded? View.VISIBLE : View.GONE, default=gone}" />

        <LinearLayout
          android:id="@+id/solution_container"
          android:layout_width="match_parent"
          android:layout_height="wrap_content"
          android:background="@color/component_color_hints_and_solution_summary_bottom_background_color"
          android:orientation="vertical"
          android:paddingStart="12dp"
          android:paddingTop="16dp"
          android:paddingEnd="12dp"
          android:paddingBottom="16dp"
          android:visibility="@{isListExpanded? View.VISIBLE : View.GONE}">

          <LinearLayout
            android:layout_width="match_parent"
            android:layout_height="wrap_content"
            android:importantForAccessibility="yes"
            android:orientation="horizontal">

            <TextView
              android:id="@+id/solution_correct_answer_label"
              style="@style/TextViewStart"
              android:layout_width="wrap_content"
              android:layout_height="wrap_content"
              android:fontFamily="sans-serif"
              android:text="@string/solution_summary_activity_solution_correct_answer_label_text"
              android:textColor="@color/component_color_hints_and_solutions_fragment_description_color"
              android:textSize="16sp" />

            <TextView
              android:id="@+id/solution_correct_answer"
              style="@style/TextViewStart"
              android:layout_width="wrap_content"
              android:layout_height="wrap_content"
              android:layout_marginStart="8dp"
              android:fontFamily="sans-serif"
              android:textColor="@color/component_color_hints_and_solutions_fragment_description_color"
              android:textSize="16sp" />
          </LinearLayout>

          <LinearLayout
            android:layout_width="match_parent"
            android:layout_height="wrap_content"
            android:importantForAccessibility="yes"
            android:orientation="vertical">

            <TextView
              android:id="@+id/solution_summary_label"
              style="@style/TextViewStart"
              android:layout_width="wrap_content"
              android:layout_height="wrap_content"
              android:layout_marginTop="@dimen/solution_summary_margin_top_solution_summary_label"
              android:fontFamily="sans-serif-color_def_black"
              android:text="@string/explanation"
              android:textColor="@color/component_color_hints_and_solutions_fragment_description_color"
              android:textSize="16sp" />

            <TextView
              android:id="@+id/solution_summary"
              style="@style/TextViewStart"
              android:layout_width="wrap_content"
              android:layout_height="wrap_content"
              android:contentDescription="@{viewModel.computeSolutionContentDescription()}"
              android:fontFamily="sans-serif"
              android:textColor="@color/component_color_hints_and_solutions_fragment_description_color"
              android:textSize="16sp" />
          </LinearLayout>
        </LinearLayout>
      </LinearLayout>
    </com.google.android.material.card.MaterialCardView>
  </androidx.constraintlayout.widget.ConstraintLayout>
</layout><|MERGE_RESOLUTION|>--- conflicted
+++ resolved
@@ -94,11 +94,7 @@
             android:layout_marginTop="8dp"
             android:layout_marginEnd="8dp"
             android:layout_marginBottom="4dp"
-<<<<<<< HEAD
-            android:contentDescription="@string/solution_summary_activity_show_hide_solution_list"
-=======
-            android:contentDescription="@{isListExpanded? @string/hide_solution : @string/show_solution}"
->>>>>>> 77e60073
+            android:contentDescription="@{isListExpanded? @string/solution_summary_activity_hide_solution : @string/solution_summary_activity_show_solution}"
             android:minWidth="48dp"
             android:minHeight="48dp"
             android:padding="8dp"
