--- conflicted
+++ resolved
@@ -39,28 +39,13 @@
           android:layout_marginTop="36dp"
           android:paddingStart="@dimen/profile_reset_pin_activity_profile_reset_pin_main_padding_start"
           android:paddingEnd="@dimen/profile_reset_pin_activity_profile_reset_pin_main_padding_end"
-          android:text="@string/profile_reset_pin_main"
+          android:text="@string/profile_reset_pin_activity_profile_reset_pin_main_text"
           android:textColor="@color/component_color_shared_primary_text_color"
           android:textSize="16sp"
           app:layout_constraintEnd_toEndOf="parent"
           app:layout_constraintStart_toStartOf="parent"
           app:layout_constraintTop_toTopOf="parent" />
 
-<<<<<<< HEAD
-          <TextView
-            android:id="@+id/profile_reset_pin_main"
-            android:layout_width="wrap_content"
-            android:layout_height="wrap_content"
-            android:layout_marginTop="36dp"
-            android:paddingStart="@dimen/profile_reset_pin_activity_profile_reset_pin_main_padding_start"
-            android:paddingEnd="@dimen/profile_reset_pin_activity_profile_reset_pin_main_padding_end"
-            android:text="@string/profile_reset_pin_activity_profile_reset_pin_main_text"
-            android:textColor="@color/component_color_profile_reset_pin_activity_header_text_color"
-            android:textSize="16sp"
-            app:layout_constraintEnd_toEndOf="parent"
-            app:layout_constraintStart_toStartOf="parent"
-            app:layout_constraintTop_toTopOf="parent" />
-=======
         <com.google.android.material.textfield.TextInputLayout
           android:id="@+id/profile_reset_input_pin"
           style="@style/TextInputLayout"
@@ -69,33 +54,21 @@
           android:layout_marginStart="@dimen/profile_reset_pin_activity_profile_reset_input_pin_margin_start"
           android:layout_marginTop="@dimen/profile_reset_pin_activity_profile_reset_input_pin_margin_top"
           android:layout_marginEnd="@dimen/profile_reset_pin_activity_profile_reset_input_pin_margin_end"
-          android:hint="@{viewModel.isAdmin ? @string/profile_reset_pin_admin_pin_label : @string/profile_reset_pin_user_pin_label}"
+          android:hint="@{viewModel.isAdmin ? @string/profile_reset_pin_activity_profile_reset_pin_admin_pin_label : @string/profile_reset_pin_activity_profile_reset_pin_user_pin_label}"
           app:errorMessage="@{viewModel.pinErrorMsg}"
           app:layout_constraintEnd_toEndOf="parent"
           app:layout_constraintStart_toStartOf="parent"
           app:layout_constraintTop_toBottomOf="@id/profile_reset_pin_main">
->>>>>>> 2deecd61
 
           <com.google.android.material.textfield.TextInputEditText
             android:id="@+id/profile_reset_input_pin_edit_text"
             style="@style/TextInputEditText"
             android:layout_width="match_parent"
             android:layout_height="wrap_content"
-<<<<<<< HEAD
-            android:layout_marginStart="@dimen/profile_reset_pin_activity_profile_reset_input_pin_margin_start"
-            android:layout_marginTop="@dimen/profile_reset_pin_activity_profile_reset_input_pin_margin_top"
-            android:layout_marginEnd="@dimen/profile_reset_pin_activity_profile_reset_input_pin_margin_end"
-            android:hint="@{viewModel.isAdmin ? @string/profile_reset_pin_activity_profile_reset_pin_admin_pin_label : @string/profile_reset_pin_activity_profile_reset_pin_user_pin_label}"
-            app:errorMessage="@{viewModel.pinErrorMsg}"
-            app:layout_constraintEnd_toEndOf="parent"
-            app:layout_constraintStart_toStartOf="parent"
-            app:layout_constraintTop_toBottomOf="@id/profile_reset_pin_main">
-=======
             android:imeOptions="actionNext"
             android:inputType="numberPassword"
             android:maxLength="@{viewModel.isAdmin ? 5 : 3}" />
         </com.google.android.material.textfield.TextInputLayout>
->>>>>>> 2deecd61
 
         <com.google.android.material.textfield.TextInputLayout
           android:id="@+id/profile_reset_input_confirm_pin"
@@ -105,7 +78,7 @@
           android:layout_marginStart="@dimen/profile_reset_pin_activity_profile_reset_input_confirm_pin_margin_start"
           android:layout_marginTop="@dimen/profile_reset_pin_activity_profile_reset_input_confirm_pin_margin_top"
           android:layout_marginEnd="@dimen/profile_reset_pin_activity_profile_reset_input_confirm_pin_margin_end"
-          android:hint="@{viewModel.isAdmin ? @string/profile_reset_pin_admin_confirm_label : @string/profile_reset_pin_user_confirm_label}"
+          android:hint="@{viewModel.isAdmin ? @string/profile_reset_pin_activity_profile_reset_pin_admin_confirm_label : @string/profile_reset_pin_activity_profile_reset_pin_user_confirm_label}"
           app:errorMessage="@{viewModel.confirmErrorMsg}"
           app:layout_constraintEnd_toEndOf="parent"
           app:layout_constraintStart_toStartOf="parent"
@@ -116,44 +89,6 @@
             style="@style/TextInputEditText"
             android:layout_width="match_parent"
             android:layout_height="wrap_content"
-<<<<<<< HEAD
-            android:layout_marginStart="@dimen/profile_reset_pin_activity_profile_reset_input_confirm_pin_margin_start"
-            android:layout_marginTop="@dimen/profile_reset_pin_activity_profile_reset_input_confirm_pin_margin_top"
-            android:layout_marginEnd="@dimen/profile_reset_pin_activity_profile_reset_input_confirm_pin_margin_end"
-            android:hint="@{viewModel.isAdmin ? @string/profile_reset_pin_activity_profile_reset_pin_admin_confirm_label : @string/profile_reset_pin_activity_profile_reset_pin_user_confirm_label}"
-            app:errorMessage="@{viewModel.confirmErrorMsg}"
-            app:layout_constraintEnd_toEndOf="parent"
-            app:layout_constraintStart_toStartOf="parent"
-            app:layout_constraintTop_toBottomOf="@id/profile_reset_input_pin">
-
-            <com.google.android.material.textfield.TextInputEditText
-              android:id="@+id/profile_reset_input_confirm_pin_edit_text"
-              style="@style/TextInputEditText"
-              android:layout_width="match_parent"
-              android:layout_height="wrap_content"
-              android:imeOptions="actionDone"
-              android:inputType="numberPassword"
-              android:maxLength="@{viewModel.isAdmin ? 5 : 3}" />
-          </com.google.android.material.textfield.TextInputLayout>
-
-          <Button
-            android:id="@+id/profile_reset_save_button"
-            style="@style/StateButtonActive"
-            android:layout_width="wrap_content"
-            android:layout_height="wrap_content"
-            android:layout_marginTop="16dp"
-            android:layout_marginEnd="@dimen/profile_reset_pin_activity_profile_reset_save_button_margin_end"
-            android:background="@{viewModel.isButtonActive() ? @drawable/state_button_primary_background : @drawable/start_button_transparent_background}"
-            android:clickable="@{viewModel.isButtonActive()}"
-            android:enabled="@{viewModel.isButtonActive()}"
-            android:text="@string/profile_rename_activity_profile_rename_save"
-            android:textAllCaps="true"
-            android:textColor="@{viewModel.isButtonActive() ? @color/color_def_white : @color/submit_button_inactive_text }"
-            app:layout_constraintEnd_toEndOf="parent"
-            app:layout_constraintTop_toBottomOf="@id/profile_reset_input_confirm_pin" />
-        </androidx.constraintlayout.widget.ConstraintLayout>
-      </ScrollView>
-=======
             android:imeOptions="actionDone"
             android:inputType="numberPassword"
             android:maxLength="@{viewModel.isAdmin ? 5 : 3}" />
@@ -169,14 +104,13 @@
           android:background="@{viewModel.isButtonActive() ? @drawable/state_button_primary_background : @drawable/start_button_transparent_background}"
           android:clickable="@{viewModel.isButtonActive()}"
           android:enabled="@{viewModel.isButtonActive()}"
-          android:text="@string/profile_rename_save"
+          android:text="@string/profile_rename_activity_profile_rename_save"
           android:textAllCaps="true"
           android:textColor="@{viewModel.isButtonActive() ? @color/component_color_shared_button_active_text_color : @color/component_color_shared_button_inactive_text_color }"
           app:layout_constraintEnd_toEndOf="parent"
           app:layout_constraintTop_toBottomOf="@id/profile_reset_input_confirm_pin" />
       </androidx.constraintlayout.widget.ConstraintLayout>
     </ScrollView>
->>>>>>> 2deecd61
 
     <View
       android:layout_width="match_parent"
