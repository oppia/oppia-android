--- conflicted
+++ resolved
@@ -58,10 +58,7 @@
     <item name="android:textSize">14sp</item>
     <item name="android:clickable">true</item>
   </style>
-<<<<<<< HEAD
-=======
 
->>>>>>> a3c4667f
   <!-- STATE BUTTON INACTIVE STYLE -->
   <style name="StateButtonInactive" parent="TextAppearance.AppCompat.Widget.Button">
     <item name="android:layout_width">wrap_content</item>
@@ -73,4 +70,5 @@
     <item name="android:textSize">14sp</item>
     <item name="android:clickable">false</item>
   </style>
+
 </resources>