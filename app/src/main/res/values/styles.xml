--- conflicted
+++ resolved
@@ -97,10 +97,7 @@
     <item name="colorPrimaryDark">@color/colorPrimaryDark</item>
     <item name="colorAccent">@color/colorPrimary</item>
   </style>
-<<<<<<< HEAD
-=======
-  
->>>>>>> 95dce9cd
+
   <!-- TOPIC TABLAYOUT STYLE -->
   <style name="AppTabLayout" parent="Widget.Design.TabLayout">
     <item name="tabIndicatorColor">@color/white</item>
