<?xml version="1.0" encoding="utf-8"?>
<resources>
  <!-- This style specifies the Text Size of the Toolbar Title. -->
  <style name="ToolbarTitle" parent="@style/TextAppearance.Widget.AppCompat.Toolbar.Title">
    <item name="android:textSize">20sp</item>
  </style>
  <!-- Base style for animations.  This style specifies no animations. -->
  <style name="Animation" />
  <!-- Standard animations for a full-screen window or activity. -->
  <style name="Animation.Activity">
    <item name="android:activityOpenEnterAnimation">@anim/slide_in_right</item>
    <item name="android:activityOpenExitAnimation">@anim/slide_out_left</item>
  </style>
  <!-- Base style for animations.  This style specifies no animations. -->
  <style name="FadeTransitionAnimation" />
  <!-- Standard animations for a full-screen window or activity. -->
  <style name="FadeTransitionAnimation.Activity">
    <item name="android:activityOpenEnterAnimation">@anim/fade_in</item>
    <item name="android:activityOpenExitAnimation">@anim/fade_out</item>
  </style>

  <style name="FullScreenDialogStyle" parent="Theme.MaterialComponents.Dialog.Bridge">
    <item name="android:windowNoTitle">true</item>
    <item name="colorPrimaryDark">@color/concept_toolbar_heading</item>
    <!-- Set this to true if you want Full Screen without status bar -->
    <item name="android:windowFullscreen">false</item>
    <item name="android:windowIsFloating">false</item>
    <!-- This is important! Don't forget to set window background -->
    <item name="android:windowBackground">@color/concept_card_background</item>
    <!-- Additionally if you want animations when dialog opening -->
    <item name="android:windowEnterAnimation">@anim/slide_up</item>
    <item name="android:windowExitAnimation">@anim/slide_down</item>
  </style>

  <style name="FullScreenReviewDialogStyle" parent="Theme.MaterialComponents.Dialog.Bridge">
    <item name="android:windowNoTitle">true</item>
    <item name="colorPrimaryDark">@color/oppia_primary_dark</item>
    <!-- Set this to true if you want Full Screen without status bar -->
    <item name="android:windowFullscreen">false</item>
    <item name="android:windowIsFloating">false</item>
    <!-- This is important! Don't forget to set window background -->
    <item name="android:windowBackground">@color/white</item>
    <!-- Additionally if you want animations when dialog opening -->
    <item name="android:windowEnterAnimation">@anim/slide_up</item>
    <item name="android:windowExitAnimation">@anim/slide_down</item>
  </style>

  <style name="FullScreenHintDialogStyle" parent="Theme.MaterialComponents.Dialog.Bridge">
    <item name="android:windowNoTitle">true</item>
    <item name="colorPrimaryDark">@color/hint_full_dialog_status_bar</item>
    <!-- Set this to true if you want Full Screen without status bar -->
    <item name="android:windowFullscreen">false</item>
    <item name="android:windowIsFloating">false</item>
    <!-- This is important! Don't forget to set window background -->
    <item name="android:windowBackground">@color/white</item>
    <!-- Additionally if you want animations when dialog opening -->
    <item name="android:windowEnterAnimation">@anim/slide_up</item>
    <item name="android:windowExitAnimation">@anim/slide_down</item>
  </style>
  <!-- STATE BUTTON ACTIVE STYLE -->
  <style name="StateButtonActive" parent="TextAppearance.AppCompat.Widget.Button">
    <item name="android:layout_width">wrap_content</item>
    <item name="android:layout_height">wrap_content</item>
    <item name="android:layout_marginBottom">4dp</item>
    <item name="android:layout_marginEnd">4dp</item>
    <item name="android:layout_marginTop">4dp</item>
    <item name="android:background">@drawable/state_button_primary_background</item>
    <item name="android:fontFamily">sans-serif-medium</item>
    <item name="android:minHeight">@dimen/clickable_item_min_height</item>
    <item name="android:textAllCaps">true</item>
    <item name="android:textColor">@color/white</item>
    <item name="android:textSize">14sp</item>
  </style>

  <style name="SplashScreenTheme" parent="OppiaThemeWithoutActionBar">
    <item name="android:windowBackground">@drawable/splash_page</item>
    <item name="android:windowAnimationStyle">@style/FadeTransitionAnimation.Activity</item>
  </style>
  <!-- PREVIOUS BUTTON STYLE -->
  <style name="PreviousButton" parent="TextAppearance.AppCompat.Widget.Button">
    <item name="android:layout_width">48dp</item>
    <item name="android:layout_height">48dp</item>
    <item name="android:layout_marginBottom">4dp</item>
    <item name="android:layout_marginEnd">4dp</item>
    <item name="android:layout_marginTop">4dp</item>
    <item name="android:background">@drawable/previous_next_state_image_view_background</item>
    <item name="android:contentDescription">@string/previous_state_description</item>
    <item name="android:padding">12dp</item>
    <item name="srcCompat">@drawable/ic_arrow_back_oppia_dark_blue_24dp</item>
  </style>
  <!-- NEXT BUTTON STYLE -->
  <style name="NextButton" parent="TextAppearance.AppCompat.Widget.Button">
    <item name="android:layout_width">48dp</item>
    <item name="android:layout_height">48dp</item>
    <item name="android:layout_marginBottom">4dp</item>
    <item name="android:layout_marginEnd">4dp</item>
    <item name="android:layout_marginTop">4dp</item>
    <item name="android:background">@drawable/previous_next_state_image_view_background</item>
    <item name="android:contentDescription">@string/next_state_description</item>
    <item name="android:padding">12dp</item>
    <item name="srcCompat">@drawable/ic_arrow_forward_oppia_dark_blue_24dp</item>
  </style>

  <style name="TabLayout" parent="Widget.Design.TabLayout">
    <item name="tabTextAppearance">@style/TabLayoutTextAppearance</item>
  </style>

  <style name="ToolbarTextAppearance" parent="TextAppearance.Widget.AppCompat.Toolbar.Title">
    <item name="android:textSize">20sp</item>
    <item name="android:textColor">@color/white</item>
  </style>

  <style name="TabLayoutTextAppearance" parent="TextAppearance.Design.Tab">
    <item name="textAllCaps">true</item>
    <item name="android:textAllCaps">true</item>
  </style>

  <style name="AppTheme.TabLayout" parent="Widget.Design.TabLayout">
    <item name="tabSelectedTextColor">@android:color/white</item>
    <item name="tabTextColor">@android:color/white</item>
  </style>
  <!-- STATE BUTTON INACTIVE STYLE -->
  <style name="StateButtonInactive" parent="TextAppearance.AppCompat.Widget.Button">
    <item name="android:layout_width">wrap_content</item>
    <item name="android:layout_height">wrap_content</item>
    <item name="android:padding">8dp</item>
    <item name="android:textAllCaps">true</item>
    <item name="android:background">@android:color/transparent</item>
    <item name="android:textColor">#56000000</item>
    <item name="android:textSize">14sp</item>
    <item name="android:clickable">false</item>
  </style>

  <style name="textAllCaps">
    <item name="android:textAllCaps">true</item>
  </style>
  <!-- TOPIC TABLAYOUT STYLE -->
  <style name="AppTabLayout" parent="Widget.Design.TabLayout">
    <item name="tabIndicatorColor">@color/white</item>
    <item name="tabIndicatorHeight">4dp</item>
    <item name="tabPaddingStart">8dp</item>
    <item name="tabPaddingEnd">8dp</item>
    <item name="tabBackground">?attr/selectableItemBackground</item>
    <item name="tabTextAppearance">@style/AppTabTextAppearance</item>
    <item name="tabIconTint">@color/tab_icon_color_selector</item>
    <item name="tabSelectedTextColor">@color/white</item>
  </style>

  <style name="AppTabTextAppearance" parent="TextAppearance.Design.Tab">
    <item name="android:textSize">14sp</item>
    <item name="android:textColor">@color/tab_icon_color_selector</item>
    <item name="android:fontFamily">sans-serif-medium</item>
    <item name="textAllCaps">true</item>
  </style>

  <style name="LanguageRadioButton" parent="Base.Widget.AppCompat.CompoundButton.RadioButton">
    <item name="android:button">@drawable/radio_button_drawable</item>
    <item name="android:windowIsTranslucent">true</item>
    <item name="android:windowBackground">@android:color/transparent</item>
    <item name="android:windowContentOverlay">@null</item>
    <item name="android:windowNoTitle">true</item>
    <item name="android:windowIsFloating">false</item>
    <item name="android:backgroundDimEnabled">true</item>
  </style>

  <style name="TextInputLayout" parent="Widget.MaterialComponents.TextInputLayout.OutlinedBox">
    <item name="boxBackgroundColor">@color/shared_text_input_layout_background_color</item>
    <item name="boxCornerRadiusBottomEnd">@dimen/text_input_layout_corner_radius</item>
    <item name="boxCornerRadiusBottomStart">@dimen/text_input_layout_corner_radius</item>
    <item name="boxCornerRadiusTopEnd">@dimen/text_input_layout_corner_radius</item>
    <item name="boxCornerRadiusTopStart">@dimen/text_input_layout_corner_radius</item>
    <item name="boxStrokeColor">@color/shared_text_input_layout_stroke_color</item>
    <item name="boxStrokeWidth">@dimen/text_input_layout_stroke_width</item>
    <item name="errorEnabled">true</item>
    <item name="errorIconTint">@color/shared_text_input_layout_error_color</item>
    <item name="errorTextColor">@color/shared_text_input_layout_error_color</item>
    <item name="boxStrokeErrorColor">@color/shared_text_input_layout_error_color</item>
    <item name="hintTextColor">@color/shared_text_input_layout_text_color</item>
    <item name="android:textAlignment">viewStart</item>
    <item name="android:textColorHint">@color/shared_text_input_layout_text_color</item>
  </style>

  <style name="TextInputEditText" parent="Widget.AppCompat.EditText">
    <item name="fontFamily">sans-serif</item>
    <item name="android:fontFamily">sans-serif</item>
    <item name="textAllCaps">false</item>
    <item name="android:textColor">@color/shared_text_input_edit_text_text_color</item>
    <item name="android:textCursorDrawable">@drawable/color_cursor</item>
    <item name="android:textSize">14sp</item>
    <item name="android:textStyle">normal</item>
    <item name="android:textAlignment">viewStart</item>
  </style>

  <style name="Heading1" parent="TextView.Common1">
    <item name="android:fontFamily">sans-serif</item>
    <item name="android:textSize">24sp</item>
    <item name="fontFamily">sans-serif</item>
    <item name="android:textColor">@color/shared_text_view_heading_text_color</item>
  </style>

  <style name="Heading1ViewStart" parent="Heading1">
    <item name="android:textAlignment">viewStart</item>
  </style>

  <style name="Heading1ViewCenter" parent="Heading1">
    <item name="android:gravity">center</item>
  </style>

  <style name="Heading1ViewCenterVertical" parent="Heading1">
    <item name="android:gravity">center_vertical</item>
  </style>

  <style name="Heading1ViewCenterHorizontal" parent="Heading1">
    <item name="android:gravity">center_horizontal</item>
  </style>

  <style name="Heading2" parent="TextView.Common1">
    <item name="android:fontFamily">sans-serif-medium</item>
    <item name="android:textSize">20sp</item>
    <item name="fontFamily">sans-serif-medium</item>
    <item name="android:textColor">@color/shared_text_view_heading_text_color</item>
  </style>

  <style name="Heading2ViewStart" parent="Heading2">
    <item name="android:textAlignment">viewStart</item>
  </style>

  <style name="Heading2ViewCenterVertical" parent="Heading2">
    <item name="android:gravity">center_vertical</item>
  </style>

  <style name="Heading2ViewCenterHorizontal" parent="Heading2">
    <item name="android:gravity">center_horizontal</item>
  </style>

  <style name="Heading3" parent="TextView.Common1">
    <item name="android:fontFamily">sans-serif-medium</item>
    <item name="android:textSize">18sp</item>
    <item name="fontFamily">sans-serif-medium</item>
    <item name="android:gravity">center_vertical</item>
    <item name="android:textColor">@color/shared_text_view_heading_text_color</item>
  </style>

  <style name="Heading3ViewCenterVertical" parent="Heading3">
    <item name="android:gravity">center_vertical</item>
  </style>

  <style name="Heading3ViewStart" parent="Heading3">
    <item name="android:textAlignment">viewStart</item>
  </style>

  <style name="Heading4" parent="TextView.Common1">
    <item name="android:fontFamily">sans-serif</item>
    <item name="android:textSize">18sp</item>
    <item name="fontFamily">sans-serif</item>
    <item name="android:textColor">@color/shared_text_view_heading_text_color</item>
  </style>

  <style name="Heading4ViewCenterVertical" parent="Heading4">
    <item name="android:gravity">center_vertical</item>
  </style>

  <style name="Heading4ViewStart" parent="Heading4">
    <item name="android:textAlignment">viewStart</item>
  </style>

  <style name="Heading5" parent="TextView.Common1">
    <item name="android:fontFamily">sans-serif-medium</item>
    <item name="android:textSize">14sp</item>
    <item name="fontFamily">sans-serif-medium</item>
    <item name="android:textColor">@color/shared_text_view_heading_text_color</item>
  </style>

  <style name="Heading5ViewCenterVertical" parent="Heading5">
    <item name="android:gravity">center_vertical</item>
  </style>

  <style name="Heading5ViewStart" parent="Heading5">
    <item name="android:textAlignment">viewStart</item>
  </style>

  <style name="Subtitle1" parent="TextView.Common1">
    <item name="android:fontFamily">sans-serif</item>
    <item name="android:textSize">16sp</item>
    <item name="fontFamily">sans-serif</item>
  </style>

  <style name="Subtitle1ViewStart" parent="Subtitle1">
    <item name="android:textAlignment">viewStart</item>
  </style>

  <style name="Subtitle1ViewCenter" parent="Subtitle1">
    <item name="android:gravity">center</item>
  </style>

  <style name="Subtitle1ViewCenterVertical" parent="Subtitle1">
    <item name="android:gravity">center_vertical</item>
  </style>

  <style name="Subtitle1ViewCenterHorizontal" parent="Subtitle1">
    <item name="android:gravity">center_horizontal</item>
  </style>

  <style name="Subtitle2" parent="TextView.Common1">
    <item name="android:fontFamily">sans-serif</item>
    <item name="android:textSize">14sp</item>
    <item name="fontFamily">sans-serif</item>
  </style>

  <style name="Subtitle2ViewStart" parent="Subtitle2">
    <item name="android:textAlignment">viewStart</item>
  </style>

  <style name="Subtitle2ViewCenter" parent="Subtitle2">
    <item name="android:gravity">center_vertical</item>
  </style>

  <style name="SubtitleLight" parent="TextView.Common1">
    <item name="android:fontFamily">sans-serif-light</item>
    <item name="android:textStyle">italic</item>
    <item name="fontFamily">sans-serif-light</item>
  </style>

  <style name="SubtitleLight1" parent="SubtitleLight">
    <item name="android:textSize">12sp</item>
  </style>

  <style name="SubtitleLight1Center" parent="SubtitleLight1">
    <item name="android:gravity">center</item>
  </style>

  <style name="SubtitleLight2" parent="SubtitleLight">
    <item name="android:textSize">16sp</item>
  </style>

  <style name="TextFieldLabel" parent="TextView.Common1">
    <item name="android:fontFamily">sans-serif</item>
    <item name="android:textSize">12sp</item>
    <item name="fontFamily">sans-serif</item>
  </style>

  <style name="Body" parent="TextView.Common1">
    <item name="android:layout_width">match_parent</item>
    <item name="android:layout_height">wrap_content</item>
    <item name="android:fontFamily">sans-serif</item>
    <item name="android:textAlignment">viewStart</item>
    <item name="android:textSize">16sp</item>
    <item name="fontFamily">sans-serif</item>
  </style>

  <style name="Caption" parent="TextView.Common1">
    <item name="android:fontFamily">sans-serif-medium</item>
    <item name="android:textSize">14sp</item>
    <item name="fontFamily">sans-serif-medium</item>
  </style>

  <style name="CaptionViewStart" parent="Caption">
    <item name="android:textAlignment">viewStart</item>
  </style>

  <style name="CaptionViewCenter" parent="Caption">
    <item name="android:gravity">center</item>
  </style>

  <style name="InputInteractionEditText" parent="Widget.AppCompat.EditText">
    <item name="android:layout_width">match_parent</item>
    <item name="android:layout_height">wrap_content</item>
    <item name="android:background">@drawable/edit_text_background</item>
    <item name="android:fontFamily">sans-serif</item>
    <item name="android:imeOptions">actionDone</item>
    <item name="android:longClickable">false</item>
    <item name="android:maxLength">200</item>
    <item name="android:minHeight">@dimen/clickable_item_min_height</item>
    <item name="android:paddingBottom">8dp</item>
    <item name="android:paddingEnd">12dp</item>
    <item name="android:paddingStart">12dp</item>
    <item name="android:paddingTop">8dp</item>
    <item name="android:singleLine">true</item>
    <item name="android:textColor">@color/shared_input_interaction_edit_text_text_color</item>
    <item name="android:textColorHint">@color/edit_text_hint</item>
    <item name="android:textSize">14sp</item>
    <item name="android:textStyle">italic</item>
    <item name="fontFamily">sans-serif</item>
  </style>

  <style name="InputInteractionErrorTextView" parent="Widget.AppCompat.TextView">
    <item name="android:layout_width">match_parent</item>
    <item name="android:layout_height">wrap_content</item>
    <item name="android:fontFamily">sans-serif</item>
    <item name="android:textColor">@color/edit_text_error</item>
    <item name="android:textSize">12sp</item>
    <item name="fontFamily">sans-serif</item>
  </style>
  <!-- This style should not be used in layout/*.xml files.-->
  <style name="TextView.Common1" parent="Widget.AppCompat.TextView">
    <item name="android:layout_width">wrap_content</item>
    <item name="android:layout_height">wrap_content</item>
    <item name="android:textAllCaps">false</item>
    <item name="android:textColor">@color/shared_text_view_text_color</item>
  </style>
  <!-- Start Over Lesson Button -->
  <style name="StartOverLessonButton" parent="TextAppearance.AppCompat.Widget.Button">
    <item name="android:layout_width">144dp</item>
    <item name="android:layout_height">wrap_content</item>
    <item name="android:paddingEnd">12dp</item>
    <item name="android:paddingStart">12dp</item>
    <item name="android:background">@drawable/start_over_button_background</item>
    <item name="android:fontFamily">sans-serif-medium</item>
    <item name="drawableStartCompat">@drawable/ic_start_over_24dp</item>
    <item name="android:drawablePadding">4dp</item>
    <item name="drawableTint">@color/oppia_primary</item>
    <item name="android:textAllCaps">true</item>
    <item name="android:textColor">@color/oppia_primary</item>
    <item name="android:textSize">14sp</item>
  </style>
  <!-- Continue Lesson Button -->
  <style name="ContinueLessonButton" parent="TextAppearance.AppCompat.Widget.Button">
    <item name="android:layout_width">144dp</item>
    <item name="android:layout_height">wrap_content</item>
    <item name="android:drawablePadding">4dp</item>
    <item name="android:paddingEnd">12dp</item>
    <item name="android:paddingStart">12dp</item>
    <item name="android:background">@drawable/state_button_primary_background</item>
    <item name="drawableEndCompat">@drawable/ic_arrow_right_alt_24dp</item>
    <item name="drawableTint">@color/white</item>
    <item name="android:fontFamily">sans-serif-medium</item>
    <item name="android:minHeight">@dimen/clickable_item_min_height</item>
    <item name="android:textAllCaps">true</item>
    <item name="android:textColor">@color/white</item>
    <item name="android:textSize">14sp</item>
  </style>

  <style name="MarqueeToolbarTitleTextView" parent="TextView.Common1">
    <item name="android:ellipsize">marquee</item>
    <item name="android:fadingEdge">horizontal</item>
    <item name="android:fadingEdgeLength">20dp</item>
    <item name="android:focusable">false</item>
    <item name="android:focusableInTouchMode">true</item>
    <item name="android:fontFamily">sans-serif</item>
    <item name="android:marqueeRepeatLimit">1</item>
    <item name="android:minHeight">48dp</item>
    <item name="android:textAlignment">viewStart</item>
    <item name="android:textColor">@color/white</item>
    <item name="android:textSize">20sp</item>
    <item name="android:requiresFadingEdge">horizontal</item>
    <item name="android:scrollHorizontally">true</item>
    <item name="android:singleLine">true</item>
    <item name="fontFamily">sans-serif</item>
    <item name="textAllCaps">false</item>
  </style>

  <style name="TextViewStart" parent="TextView.Common1">
    <item name="android:textAlignment">viewStart</item>
  </style>

  <style name="TextViewCenter" parent="TextView.Common1">
    <item name="android:gravity">center</item>
  </style>

  <style name="TextViewCenterVertical" parent="TextView.Common1">
    <item name="android:gravity">center_vertical</item>
  </style>

  <style name="TextViewCenterHorizontal" parent="TextView.Common1">
    <item name="android:gravity">center_horizontal</item>
  </style>
<<<<<<< HEAD

  <!-- ShapeableImageView -->
  <!-- context for ShapeableimageView https://howtodoandroid.com/shapeableimageview-material-components-android/
       -->
  <style name="ShapeAppearanceOverlay.App.Circular" parent="">
    <item name="cornerSize">50%</item>
  </style>

=======
>>>>>>> 62d243a3
</resources><|MERGE_RESOLUTION|>--- conflicted
+++ resolved
@@ -464,7 +464,6 @@
   <style name="TextViewCenterHorizontal" parent="TextView.Common1">
     <item name="android:gravity">center_horizontal</item>
   </style>
-<<<<<<< HEAD
 
   <!-- ShapeableImageView -->
   <!-- context for ShapeableimageView https://howtodoandroid.com/shapeableimageview-material-components-android/
@@ -472,7 +471,4 @@
   <style name="ShapeAppearanceOverlay.App.Circular" parent="">
     <item name="cornerSize">50%</item>
   </style>
-
-=======
->>>>>>> 62d243a3
 </resources>