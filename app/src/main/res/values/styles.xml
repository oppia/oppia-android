--- conflicted
+++ resolved
@@ -13,7 +13,6 @@
     <item name="colorAccent">@color/colorAccent</item>
   </style>
 
-<<<<<<< HEAD
   <style name="OppiaTheme.NoActionBar">
     <item name="windowActionBar">false</item>
     <item name="windowNoTitle">true</item>
@@ -27,7 +26,8 @@
   <style name="Animation.Activity">
     <item name="android:activityOpenEnterAnimation">@anim/slide_right_in</item>
     <item name="android:activityOpenExitAnimation">@anim/slide_out_left</item>
-=======
+  </style>
+
   <style name="SplashScreenTheme" parent="OppiaThemeWithoutActionBar">
     <item name="android:windowBackground">@drawable/splash_page</item>
     <item name="android:windowAnimationStyle">@style/FadeTransitionAnimation.Activity</item>
@@ -57,6 +57,5 @@
     <!-- Additionally if you want animations when dialog opening -->
     <item name="android:windowEnterAnimation">@anim/slide_up</item>
     <item name="android:windowExitAnimation">@anim/slide_down</item>
->>>>>>> e92f2c7f
   </style>
 </resources>