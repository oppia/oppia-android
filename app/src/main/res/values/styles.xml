<?xml version="1.0" encoding="utf-8"?>
<resources>

  <style name="OppiaTheme" parent="Theme.AppCompat.Light.DarkActionBar">
    <item name="colorPrimary">@color/colorPrimary</item>
    <item name="colorPrimaryDark">@color/colorPrimaryDark</item>
    <item name="colorAccent">@color/colorPrimary</item>
  </style>

  <style name="OppiaThemeWithoutActionBar" parent="Theme.AppCompat.Light.NoActionBar">
    <item name="colorPrimary">@color/colorPrimary</item>
    <item name="colorPrimaryDark">@color/colorPrimaryDark</item>
    <item name="colorAccent">@color/colorAccent</item>
    <item name="windowActionBar">false</item>
    <item name="windowNoTitle">true</item>
  </style>

<<<<<<< HEAD
  <style name="OppiaTheme.NoActionBar">
    <item name="windowActionBar">false</item>
    <item name="windowNoTitle">true</item>
    <item name="android:windowAnimationStyle">@style/Animation.Activity</item>
  </style>

  <!-- Base style for animations.  This style specifies no animations. -->
  <style name="Animation" />

  <!-- Standard animations for a full-screen window or activity. -->
  <style name="Animation.Activity">
    <item name="android:activityOpenEnterAnimation">@anim/slide_right_in</item>
    <item name="android:activityOpenExitAnimation">@anim/slide_out_left</item>
=======
  <style name="OppiaDialogFragmentTheme" parent="OppiaTheme" >
    <item name="colorAccent">@color/colorPrimary</item>
>>>>>>> dfbd4baa
  </style>

  <style name="SplashScreenTheme" parent="OppiaThemeWithoutActionBar">
    <item name="android:windowBackground">@drawable/splash_page</item>
    <item name="android:windowAnimationStyle">@style/FadeTransitionAnimation.Activity</item>
  </style>
  <!-- Base style for animations.  This style specifies no animations. -->
  <style name="FadeTransitionAnimation" />
  <!-- Standard animations for a full-screen window or activity. -->
  <style name="FadeTransitionAnimation.Activity">
    <item name="android:activityOpenEnterAnimation">@anim/fade_in</item>
    <item name="android:activityOpenExitAnimation">@anim/fade_out</item>
  </style>

  <style name="FullScreenDialogStyle" parent="Theme.AppCompat.Dialog">
    <item name="android:windowNoTitle">true</item>
    <item name="colorPrimaryDark">@color/colorConceptToolbarHeading</item>
    <!-- Set this to true if you want Full Screen without status bar -->
    <item name="android:windowFullscreen">false</item>
    <item name="android:windowIsFloating">false</item>
    <!-- This is important! Don't forget to set window background -->
    <item name="android:windowBackground">@color/colorConceptCardBackground</item>
    <!-- Additionally if you want animations when dialog opening -->
    <item name="android:windowEnterAnimation">@anim/slide_up</item>
    <item name="android:windowExitAnimation">@anim/slide_down</item>
  </style>
  <!-- STATE BUTTON ACTIVE STYLE -->
  <style name="StateButtonActive" parent="TextAppearance.AppCompat.Widget.Button">
    <item name="android:layout_width">wrap_content</item>
    <item name="android:layout_height">wrap_content</item>
    <item name="android:background">@drawable/state_button_primary_background</item>
    <item name="android:paddingTop">8dp</item>
    <item name="android:fontFamily">sans-serif-medium</item>
    <item name="android:paddingBottom">8dp</item>
    <item name="android:paddingStart">16dp</item>
    <item name="android:paddingEnd">16dp</item>
    <item name="android:textAllCaps">true</item>
    <item name="android:textColor">@color/white</item>
    <item name="android:textSize">14sp</item>
    <item name="android:clickable">true</item>
  </style>

  <style name="TabLayout" parent="Widget.Design.TabLayout">
    <item name="tabTextAppearance">@style/TabLayoutTextAppearance</item>
  </style>

  <style name="TabLayoutTextAppearance" parent="TextAppearance.Design.Tab">
    <item name="textAllCaps">true</item>
    <item name="android:textAllCaps">true</item>
  </style>

  <style name="AppTheme.TabLayout" parent="Widget.Design.TabLayout">
    <item name="tabSelectedTextColor">@android:color/white</item>
    <item name="tabTextColor">@android:color/white</item>
  </style>
  <!-- STATE BUTTON INACTIVE STYLE -->
  <style name="StateButtonInactive" parent="TextAppearance.AppCompat.Widget.Button">
    <item name="android:layout_width">wrap_content</item>
    <item name="android:layout_height">wrap_content</item>
    <item name="android:padding">8dp</item>
    <item name="android:textAllCaps">true</item>
    <item name="android:background">@android:color/transparent</item>
    <item name="android:textColor">#56000000</item>
    <item name="android:textSize">14sp</item>
    <item name="android:clickable">false</item>
  </style>
  <!-- TOPIC TABLAYOUT STYLE -->
  <style name="AppTabLayout" parent="Widget.Design.TabLayout">
    <item name="tabIndicatorColor">@color/white</item>
    <item name="tabIndicatorHeight">4dp</item>
    <item name="tabPaddingStart">8dp</item>
    <item name="tabPaddingEnd">8dp</item>
    <item name="tabBackground">?attr/selectableItemBackground</item>
    <item name="tabTextAppearance">@style/AppTabTextAppearance</item>
    <item name="tabIconTint">@color/tab_icon_color_selector</item>
    <item name="tabSelectedTextColor">@color/white</item>
  </style>

  <style name="AppTabTextAppearance" parent="TextAppearance.Design.Tab">
    <item name="android:textSize">14sp</item>
    <item name="android:textColor">@color/tab_icon_color_selector</item>
    <item name="android:fontFamily">sans-serif-medium</item>
    <item name="textAllCaps">true</item>
  </style>
</resources><|MERGE_RESOLUTION|>--- conflicted
+++ resolved
@@ -15,7 +15,6 @@
     <item name="windowNoTitle">true</item>
   </style>
 
-<<<<<<< HEAD
   <style name="OppiaTheme.NoActionBar">
     <item name="windowActionBar">false</item>
     <item name="windowNoTitle">true</item>
@@ -29,10 +28,10 @@
   <style name="Animation.Activity">
     <item name="android:activityOpenEnterAnimation">@anim/slide_right_in</item>
     <item name="android:activityOpenExitAnimation">@anim/slide_out_left</item>
-=======
+  </style>
+
   <style name="OppiaDialogFragmentTheme" parent="OppiaTheme" >
     <item name="colorAccent">@color/colorPrimary</item>
->>>>>>> dfbd4baa
   </style>
 
   <style name="SplashScreenTheme" parent="OppiaThemeWithoutActionBar">
