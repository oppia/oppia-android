<?xml version="1.0" encoding="utf-8"?>
<resources>

  <style name="OppiaTheme" parent="Theme.AppCompat.Light.DarkActionBar">
    <item name="colorPrimary">@color/colorPrimary</item>
    <item name="colorPrimaryDark">@color/colorPrimaryDark</item>
    <item name="colorAccent">@color/colorPrimary</item>
  </style>

  <style name="OppiaThemeWithoutActionBar" parent="Theme.AppCompat.Light.NoActionBar">
    <item name="colorPrimary">@color/colorPrimary</item>
    <item name="colorPrimaryDark">@color/colorPrimaryDark</item>
    <item name="colorAccent">@color/colorAccent</item>
  </style>

  <style name="SplashScreenTheme" parent="OppiaThemeWithoutActionBar">
    <item name="android:windowBackground">@drawable/splash_page</item>
    <item name="android:windowAnimationStyle">@style/FadeTransitionAnimation.Activity</item>
  </style>

  <!-- Base style for animations.  This style specifies no animations. -->
  <style name="FadeTransitionAnimation" />

  <!-- Standard animations for a full-screen window or activity. -->
  <style name="FadeTransitionAnimation.Activity">
    <item name="android:activityOpenEnterAnimation">@anim/fade_in</item>
    <item name="android:activityOpenExitAnimation">@anim/fade_out</item>
  </style>

  <style name="FullScreenDialogStyle" parent="Theme.AppCompat.Dialog">
    <item name="android:windowNoTitle">true</item>
    <item name="colorPrimaryDark">@color/colorConceptToolbarHeading</item>

    <!-- Set this to true if you want Full Screen without status bar -->
    <item name="android:windowFullscreen">false</item>

    <item name="android:windowIsFloating">false</item>

    <!-- This is important! Don't forget to set window background -->
    <item name="android:windowBackground">@color/colorConceptCardBackground</item>

    <!-- Additionally if you want animations when dialog opening -->
    <item name="android:windowEnterAnimation">@anim/slide_up</item>
    <item name="android:windowExitAnimation">@anim/slide_down</item>
  </style>
<<<<<<< HEAD
  <style name="OppiaTheme.NoActionBar">
    <item name="windowActionBar">false</item>
    <item name="windowNoTitle">true</item>

=======

  <!-- STATE BUTTON ACTIVE STYLE -->
  <style name="StateButtonActive" parent="TextAppearance.AppCompat.Widget.Button">
    <item name="android:layout_width">wrap_content</item>
    <item name="android:layout_height">wrap_content</item>
    <item name="android:background">@drawable/state_button_primary_background</item>
    <item name="android:paddingTop">8dp</item>
    <item name="android:paddingBottom">8dp</item>
    <item name="android:paddingStart">16dp</item>
    <item name="android:paddingEnd">16dp</item>
    <item name="android:textAllCaps">true</item>
    <item name="android:textColor">@color/white</item>
    <item name="android:textSize">14sp</item>
    <item name="android:clickable">true</item>
  </style>

  <!-- STATE BUTTON INACTIVE STYLE -->
  <style name="StateButtonInactive" parent="TextAppearance.AppCompat.Widget.Button">
    <item name="android:layout_width">wrap_content</item>
    <item name="android:layout_height">wrap_content</item>
    <item name="android:padding">8dp</item>
    <item name="android:textAllCaps">true</item>
    <item name="android:background">@android:color/transparent</item>
    <item name="android:textColor">#56000000</item>
    <item name="android:textSize">14sp</item>
    <item name="android:clickable">false</item>
>>>>>>> f1ec4bf3
  </style>
</resources><|MERGE_RESOLUTION|>--- conflicted
+++ resolved
@@ -43,12 +43,11 @@
     <item name="android:windowEnterAnimation">@anim/slide_up</item>
     <item name="android:windowExitAnimation">@anim/slide_down</item>
   </style>
-<<<<<<< HEAD
   <style name="OppiaTheme.NoActionBar">
     <item name="windowActionBar">false</item>
     <item name="windowNoTitle">true</item>
 
-=======
+  </style>
 
   <!-- STATE BUTTON ACTIVE STYLE -->
   <style name="StateButtonActive" parent="TextAppearance.AppCompat.Widget.Button">
@@ -75,6 +74,5 @@
     <item name="android:textColor">#56000000</item>
     <item name="android:textSize">14sp</item>
     <item name="android:clickable">false</item>
->>>>>>> f1ec4bf3
   </style>
 </resources>