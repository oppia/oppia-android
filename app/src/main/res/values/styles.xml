--- conflicted
+++ resolved
@@ -7,7 +7,6 @@
     <item name="colorAccent">@color/colorPrimary</item>
   </style>
 
-<<<<<<< HEAD
   <style name="OppiaThemeWithoutActionBar" parent="Theme.AppCompat.Light.NoActionBar">
     <item name="colorPrimary">@color/colorPrimary</item>
     <item name="colorPrimaryDark">@color/colorPrimaryDark</item>
@@ -26,7 +25,8 @@
   <style name="Animation.Activity">
     <item name="android:activityOpenEnterAnimation">@anim/fade_in</item>
     <item name="android:activityOpenExitAnimation">@anim/fade_out</item>
-=======
+  </style>
+
   <style name="FullScreenDialogStyle" parent="Theme.AppCompat.Dialog">
     <item name="android:windowNoTitle">true</item>
     <item name="colorPrimaryDark">@color/colorConceptToolbarHeading</item>
@@ -42,6 +42,5 @@
     <!-- Additionally if you want animations when dialog opening -->
     <item name="android:windowEnterAnimation">@anim/slide_up</item>
     <item name="android:windowExitAnimation">@anim/slide_down</item>
->>>>>>> e74c827c
   </style>
 </resources>