<?xml version="1.0" encoding="utf-8"?>
<resources>
  <string name="app_name">Oppia</string>
  <string name="nav_header_title">Sean</string>
  <string name="nav_header_desc">Navigation header</string>
  <string name="menu_home">Home</string>
  <string name="menu_options">Options</string>
  <string name="menu_my_downloads">My Downloads</string>
  <string name="menu_help">Help</string>
  <string name="menu_switch_profile">Switch Profile</string>
  <string name="administrator_controls">Administrator Controls</string>
  <string name="drawer_open_content_description">Navigation Menu Open</string>
  <string name="drawer_close_content_description">>Navigation Menu Close</string>
  <string name="welcome_text">Welcome to Oppia!</string>
  <string name="welcome_back_text">Welcome back to Oppia!</string>
  <string name="audio_play_description">Play audio</string>
  <string name="audio_pause_description">Pause audio</string>
  <string name="audio_language_select_dialog_okay_button">OK</string>
  <string name="audio_language_select_dialog_cancel_button">Cancel</string>
  <string name="audio_language_select_dialog_title">Audio Language</string>
  <string name="audio_dialog_offline_title">Currently Offline</string>
  <string name="audio_dialog_offline_message">Make sure Wi-Fi or cellular data is turned on, then try again.</string>
  <string name="audio_dialog_offline_positive">OK</string>
  <string name="cellular_data_alert_dialog_okay_button">OK</string>
  <string name="cellular_data_alert_dialog_cancel_button">Cancel</string>
  <string name="cellular_data_alert_dialog_title">Currently on Cellular Data</string>
  <string name="cellular_data_alert_dialog_description">Streaming audio may use a lot of cellular data.</string>
  <string name="cellular_data_alert_dialog_checkbox">Don\'t show this message again</string>
  <string name="concept_card_toolbar_title">Concept Card</string>
  <string name="concept_card_close_icon_description">Clicking on this will close the concept card.</string>
  <string name="revision_card_toolbar_title">Revision Card</string>
  <string name="stop_exploration_dialog_title">Leave to Topic Page?</string>
  <string name="stop_exploration_dialog_description">Your progress will not be saved.</string>
  <string name="stop_exploration_dialog_cancel_button">Cancel</string>
  <string name="stop_exploration_dialog_leave_button">Leave</string>
  <string name="topic_practice_master_these_skills">Master These Skills</string>
  <string name="topic_name_text_view">Ratios and Proportional Reasoning</string>
  <string name="topic_practice_skills_description">Select or unselect skills that you want to practice</string>
  <string name="topic_practice_start">Start</string>
  <string name="state_continue_button">Continue</string>
  <string name="state_continue_submit">Submit</string>
  <string name="previous_state_description">Navigate to previous state</string>
  <string name="next_state_description">Navigate to next state</string>
  <string name="state_submit_button">Submit</string>
  <string name="state_end_exploration_button">Return To Topic</string>
  <string name="previous_responses_header">Previous Responses (%d)</string>
  <string name="state_learn_again_button">Learn Again</string>
  <string name="topic_download_text">(%s)</string>
  <string name="see_more">See More</string>
  <string name="see_less">See Less</string>
  <string name="FAQs">FAQs</string>
  <string name="featured_questions">Featured Questions</string>
  <string name="frequently_asked_questions">Frequently Asked Questions</string>
  <string name="frequently_asked_questions_FAQ">Frequently Asked Questions (FAQs)</string>
  <string name="info">Info</string>
  <string name="lessons">Lessons</string>
  <string name="practice">Practice</string>
  <string name="revision">Revision</string>
  <string name="topic">Topic</string>
  <string name="topic_story_progress_percentage">%s\%%</string>
  <string name="topic_play_chapter_index">%s.</string>
  <string name="chapter_name">Chapter %s: %s</string>
  <string name="chapter_completed">Chapter %s: %s is completed.</string>
  <string name="text_input_default_content_description">Enter text.</string>
  <string name="fractions_default_hint_text">Enter a fraction in the form x/x, or a mixed number in the form x x/x.</string>
  <string name="fractions_default_hint_text_no_integer">Enter a fraction in the form x/x.</string>
  <string name="numeric_input_content_description">Enter a number.</string>
  <string name="number_with_units_input_hint_text">Write numbers with units here.</string>
  <string name="enable_audio_playback_content_description">Enable audio voiceover for this lesson.</string>
  <string name="recently_played_stories">Recently-Played Stories</string>
  <string name="view_all">View All</string>
  <string name="ongoing_story_last_week">Played within the Last Week</string>
  <string name="ongoing_story_last_month">Played within the Last Month</string>
  <string name="lesson_thumbnail_content_description">Image for %s</string>
  <string name="all_topics">All Topics</string>
  <string name="stories_you_can_play">Stories You Can Play</string>
  <string name="go_to_previous_page">Go to previous page.</string>
  <string name="recently_played_activity">Recently-Played Stories</string>
  <string name="topic_downloaded">Topic Downloaded</string>
  <string name="downloaded">Downloaded</string>
  <string name="status_in_progress">In Progress</string>
  <string name="status_completed">Completed</string>
  <string name="show_hide_chapter_list">Show/Hide chapter list of %s</string>
  <string name="play_pause_audio">Play/Pause Audio</string>
  <string name="help">Help</string>
  <string name="preferences">Preferences</string>
  <string name="search">Search</string>
  <string name="fraction_error_invalid_chars">Please only use numerical digits, spaces or forward slashes (/)</string>
  <string name="fraction_error_invalid_format">Please enter a valid fraction (e.g., 5/3 or 1 2/3)</string>
  <string name="fraction_error_divide_by_zero">Please do not put 0 in the denominator</string>
  <string name="fraction_error_larger_than_seven_digits">None of the numbers in the fraction should have more than 7 digits.</string>
  <string name="number_error_starting_with_floating_point">Please begin your answer with a number (e.g.,”0” in 0.5).</string>
  <string name="number_error_invalid_format">Please enter a valid number.</string>
  <string name="number_error_larger_than_fifteen_characters">The answer can contain at most 15 characters (i.e.,[0-9] or "." or "-").</string>
  <string name="unknown_size">Unknown size</string>
  <string name="size_bytes">%d Bytes</string>
  <string name="size_kb">%d KB</string>
  <string name="size_mb">%d MB</string>
  <string name="size_gb">%d GB</string>
  <string name="correct">Correct!</string>
  <string name="topic_prefix">Topic: %s</string>
  <string name="welcome_profile_name">%s!</string>
  <plurals name="chapter_count">
    <item quantity="one">
      1 Chapter
    </item>
    <item quantity="other">
      %d Chapters
    </item>
  </plurals>
  <plurals name="story_count">
    <item quantity="one">
      1 Story
    </item>
    <item quantity="other">
      %d Stories
    </item>
  </plurals>
  <plurals name="story_total_chapters">
    <item quantity="one">%d of %d Chapter Completed</item>
    <item quantity="other">%d of %d Chapters Completed</item>
  </plurals>
  <plurals name="lesson_count">
    <item quantity="one">
      1 Lesson
    </item>
    <item quantity="other">
      %d Lessons
    </item>
  </plurals>
  <plurals name="completed_story_count">
    <item quantity="one">
      1 Story Completed
    </item>
    <item quantity="other">
      %d Stories Completed
    </item>
  </plurals>
  <plurals name="ongoing_topic_count">
    <item quantity="one">
      1 Topic in Progress
    </item>
    <item quantity="other">
      %d Topics in Progress
    </item>
  </plurals>
  <string name="bar_separator">\u0020|\u0020</string>
  <!-- ProfileChooserFragment -->
  <string name="profile_chooser_admin">Administrator</string>
  <string name="profile_chooser_select">Select your profile</string>
  <string name="profile_chooser_add">Add Profile</string>
  <string name="set_up_multiple_profiles">Set up Multiple Profiles</string>
  <string name="set_up_multiple_profiles_description">Add up to 10 users to your account.Perfect for families and classrooms.</string>
  <string name="profile_chooser_administrator_controls">Administrator Controls</string>
  <string name="profile_chooser_language">Language</string>
  <!-- AdminAuthActivity -->
  <string name="admin_auth_toolbar">Administrator Controls</string>
  <string name="admin_auth_heading">Administrator Authorization Required</string>
  <string name="admin_auth_sub">Enter the Administrator PIN in order to create a new account.</string>
  <string name="admin_auth_admin_controls_sub">Enter the Administrator PIN in order to access Administrator Controls.</string>
  <string name="admin_auth_pin">Administrator\'s PIN</string>
  <string name="admin_auth_incorrect">Incorrect Administrator PIN. Please try again.</string>
  <string name="admin_auth_submit">Submit</string>
  <string name="admin_auth_close">Close</string>
  <!-- AdminPinActivity -->
  <string name="admin_pin_requirement_description">Before we add profiles, we need to protect your account by creating a PIN. This gives you the ability to authorize downloads and manage profiles on the device.</string>
  <string name="admin_pin_pin_description">Do <b>not</b> use a PIN you have set for personal accounts like banking or social security.</string>
  <string name="admin_pin_new_pin">New 5-Digit PIN</string>
  <string name="admin_pin_new_confirm">Confirm 5-Digit PIN</string>
  <string name="admin_pin_error_pin_length">Your PIN should be 5 digits long.</string>
  <string name="admin_pin_error_pin_confirm_wrong">Please make sure that both PINs match.</string>
  <string name="save">Save</string>
  <!-- AddProfileActivity -->
  <string name="add_profile_title">Add Profile</string>
  <string name="add_profile_input_name">Name*</string>
  <string name="add_profile_input_pin">3-Digit PIN*</string>
  <string name="add_profile_input_confirm_pin">Confirm 3-Digit PIN*</string>
  <string name="add_profile_allow_download_heading">Allow Download Access</string>
  <string name="add_profile_allow_download_sub">User is able to download and delete content without Administrator password. Only available with PIN.</string>
  <string name="add_profile_create_btn">Create</string>
  <string name="add_profile_close">Close</string>
  <string name="add_profile_pin_info">With a PIN, nobody else can access a profile besides this assigned user.</string>
  <string name="add_profile_error_image_failed_store">We failed to store your avatar image. Please try again.</string>
  <string name="add_profile_error_name_not_unique">This name is already in use by another profile.</string>
  <string name="add_profile_error_name_empty">Please enter a name for this profile.</string>
  <string name="add_profile_error_name_only_letters">Names can only have letters. Try another name?</string>
  <string name="add_profile_error_pin_length">Your PIN should be 3 digits long.</string>
  <string name="add_profile_error_pin_confirm_wrong">Please make sure that both PINs match.</string>
  <!-- OnboardingActivity -->
  <string name="onboarding_slide_0_title">Welcome to Oppia!</string>
  <string name="onboarding_slide_0_description">Learn anything you want in an effective and enjoyable way.</string>
  <string name="onboarding_slide_1_title">Add users to your account.</string>
  <string name="onboarding_slide_1_description">Share the experience and create up to 10 profiles.</string>
  <string name="onboarding_slide_2_title">Download for offline.</string>
  <string name="onboarding_slide_2_description">Continue learning your lessons without internet connection.</string>
  <string name="onboarding_slide_3_title">Have fun!</string>
  <string name="onboarding_slide_3_description">Enjoy your learning adventures with our free, effective lessons.</string>
  <string name="skip">Skip</string>
  <string name="get_started">Get Started</string>
  <!-- PinPasswordActivity -->
  <string name="pin_password_hello">Hi, %s!</string>
  <string name="pin_password_admin_enter">Please enter your Administrator PIN.</string>
  <string name="pin_password_user_enter">Please enter your PIN.</string>
  <string name="pin_password_forgot_pin">I forgot my pin.</string>
  <string name="pin_password_incorrect_pin">Incorrect PIN.</string>
  <string name="pin_password_show">show</string>
  <string name="pin_password_hide">hide</string>
  <string name="pin_password_close">Close</string>
  <string name="pin_password_success">PIN change is successful</string>
  <string name="pin_password_forgot_title">Forgot PIN?</string>
  <string name="pin_password_forgot_message">To reset your PIN, please uninstall Oppia and then reinstall it.\n\nKeep in mind that if the device has not been online, you may lose user progress on multiple accounts. </string>
  <string name="pin_password_play_store">Go to the play store</string>
  <string name="show_hide_password_icon">Show/Hide password icon</string>
  <!-- AdminSettingsDialogFragment -->
  <string name="admin_settings_label">Administrator\'s PIN</string>
  <string name="admin_settings_heading">Access to Administrator Settings</string>
  <string name="admin_settings_sub">Administrator\'s PIN required to change user\'s PIN</string>
  <string name="admin_settings_cancel">Cancel</string>
  <string name="admin_settings_submit">Submit</string>
  <string name="admin_settings_incorrect">Incorrect Administrator PIN. Please try again.</string>
  <!-- ResetPinDialogFragment -->
  <string name="reset_pin_enter">Enter a New Pin</string>
  <!-- MyDownloadsActivity -->
  <string name="my_downloads">My Downloads</string>
  <string name="tab_downloads">Downloads</string>
  <string name="tab_updates">Updates (2)</string>
  <!-- HomeActivityBackDialog -->
  <string name="home_activity_back_dialog_message">Would you like to exit your profile?</string>
  <string name="home_activity_back_dialog_cancel">Cancel</string>
  <string name="home_activity_back_dialog_exit">Exit</string>
  <!-- ProfileListActivity. -->
  <string name="profile_list_activity_title">Profiles</string>
  <!-- ProfileEditActivity. -->
  <string name="profile_edit_created">Created on %s</string>
  <string name="profile_last_used">Last used </string>
  <string name="profile_edit_rename">Rename</string>
  <string name="profile_edit_reset">Reset PIN</string>
  <string name="profile_edit_delete">Profile Deletion</string>
  <string name="profile_edit_delete_dialog_title">Permanently delete this profile?</string>
  <string name="profile_edit_delete_dialog_message">All progress will be deleted and cannot be recovered.</string>
  <string name="profile_edit_delete_dialog_positive">Delete</string>
  <string name="profile_edit_delete_dialog_negative">Cancel</string>
  <string name="profile_edit_allow_download_heading">Allow Download Access</string>
  <string name="profile_edit_allow_download_sub">User is able to download and delete content without Administrator password</string>
  <!-- ProfileProgressActivity -->
  <string name="profile_progress_edit_dialog_title">Profile Picture</string>
  <string name="profile_picture_edit_alert_dialog_cancel_button">Cancel</string>
  <string name="profile_picture_edit_alert_dialog_view_profile_picture">View Profile Picture</string>
  <string name="profile_picture_edit_alert_dialog_choose_from_library">Choose From Library</string>
  <!-- ProfileRenameActivity. -->
  <string name="profile_rename_title">Rename Profile</string>
  <string name="profile_rename_label">New Name</string>
  <string name="profile_rename_save">save</string>
  <!-- ProfileResetPinActivity. -->
  <string name="profile_reset_pin_title">Reset PIN</string>
  <string name="profile_reset_pin_main">Enter a new PIN for the user to enter when accessing their profile.</string>
  <string name="profile_reset_pin_user_pin_label">3-Digit PIN</string>
  <string name="profile_reset_pin_admin_pin_label">5-Digit PIN</string>
  <string name="profile_reset_pin_user_confirm_label">Confirm 3-Digit PIN</string>
  <string name="profile_reset_pin_admin_confirm_label">Confirm 5-Digit PIN</string>
  <string name="profile_reset_pin_error_user_pin_length">Your PIN should be 3 digits long.</string>
  <string name="profile_reset_pin_error_admin_pin_length">Your PIN should be 5 digits long.</string>
  <string name="add_profile_create_a_3_digit_pin">Create a 3-Digit PIN</string>
  <string name="add_profile_required">*Required</string>
  <string name="back_button">Back Button</string>
  <string name="next">Next</string>
  <!-- AdministratorControlsFragment -->
  <string name="administrator_controls_general_label">General</string>
  <string name="administrator_controls_edit_account">Edit account</string>
  <string name="administrator_controls_profile_management_label">Profile Management</string>
  <string name="administrator_controls_edit_profiles">Edit profiles</string>
  <string name="administrator_controls_download_permissions_label">Download Permissions</string>
  <string name="administrator_controls_update_on_wifi_title">Download and update only on Wi-fi</string>
  <string name="administrator_controls_update_on_wifi_message">Topics will be downloaded and updated only on Wi-fi. Any downloads or updates of cellular data will be queued.</string>
  <string name="administrator_controls_auto_update_title">Automatically update topics</string>
  <string name="administrator_controls_auto_update_message">Downloaded topics that have new content available will automatically update.</string>
  <string name="administrator_controls_app_information_label">App Information</string>
  <string name="administrator_controls_app_version">App Version</string>
  <string name="administrator_controls_account_actions_label">Account Actions</string>
  <string name="administrator_controls_log_out">Log Out</string>
  <string name="log_out_dialog_cancel_button">Cancel</string>
  <string name="log_out_dialog_okay_button">Ok</string>
  <string name="log_out_dialog_message">Are you sure you want to log out of your profile?</string>
  <!-- AppVersionFragment -->
  <string name="app_version_name">App Version %s</string>
  <string name="app_last_update_date">The last update was installed on %s. Use the above version number to send feedback about bugs.</string>
  <!-- OptionsActivity -->
  <string name="title_story_text_size">Story Text Size</string>
  <string name="title_app_language">App Language</string>
  <string name="title_default_audio">Default Audio Language</string>
  <string name="story_text_will_look_like_this">Story text will look like this.</string>
  <string name="constant_string_for_text_size">A</string>
  <string name="audio_language">Default Audio</string>
  <string name="app_language">App Language</string>
  <string name="story_text_size">Story Text Size</string>
  <string name="slide_seekbar_to_control_text_size">Slide seekbar to control the text size.</string>
  <string name="profile">Profile</string>
  <string name="story_count_text_view">2 Stories</string>
  <string name="topics_in_progress">Topics in Progress</string>
  <string name="topic_in_progress">Topic in Progress</string>
  <string name="stories_completed">Stories Completed</string>
  <string name="story_completed">Story Completed</string>
  <!-- WalkthroughActivity -->
  <string name="walkthrough_welcome_description">Learn new math skills with stories that show you how to use them in your daily life</string>
  <string name="welcome">"Welcome %s!"</string>
  <!-- WalkthroughTopicListFragment -->
  <string name="what_do_you_want_to_learn">What do you want to learn?</string>
  <!-- WalkthroughEndFragment -->
  <string name="great">Great</string>
  <string name="lets_get_started">Let’s get \nstarted.</string>
  <string name="yes">Yes</string>
  <string name="no">No…</string>
  <string name="pick_a_different_topic">Pick a \ndifferent topic.</string>
  <string name="are_you_interested">Are you interested in:\n%s?</string>
  <!-- HintsAndSolutionFragment -->
  <string name="hints_toolbar_title">Hints</string>
  <string name="reveal_solution">Reveal Solution</string>
  <string name="reveal_hint">Reveal Hint</string>
  <string name="show_hide_hint_list">Show/Hide hint list of %s</string>
  <string name="show_hide_solution_list">Show/Hide solution</string>
  <string name="the_only_solution_is">The only solution is :  </string>
  <string name="this_will_reveal_the_solution">This will reveal the solution. Are you Sure</string>
  <string name="reveal">Reveal</string>
  <!-- TextViewBindingAdapters -->
  <string name="just_now">just now</string>
  <string name="time_ago">%s ago</string>
  <string name="yesterday">yesterday</string>
<<<<<<< HEAD
  <string name="return_to_topic">Return to topic</string>
=======
  <string name="explanation">Explanation:</string>
>>>>>>> d8afef14
  <plurals name="minutes">
    <item quantity="one">a minute</item>
    <item quantity="other">%d minutes</item>
  </plurals>
  <plurals name="hours">
    <item quantity="one">an hour</item>
    <item quantity="other">%d hours</item>
  </plurals>
  <plurals name="days">
    <item quantity="one">a day</item>
    <item quantity="other">%d days</item>
  </plurals>
</resources><|MERGE_RESOLUTION|>--- conflicted
+++ resolved
@@ -325,11 +325,8 @@
   <string name="just_now">just now</string>
   <string name="time_ago">%s ago</string>
   <string name="yesterday">yesterday</string>
-<<<<<<< HEAD
   <string name="return_to_topic">Return to topic</string>
-=======
   <string name="explanation">Explanation:</string>
->>>>>>> d8afef14
   <plurals name="minutes">
     <item quantity="one">a minute</item>
     <item quantity="other">%d minutes</item>
