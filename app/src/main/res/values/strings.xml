--- conflicted
+++ resolved
@@ -35,11 +35,8 @@
   <string name="view_all">View All</string>
   <string name="ongoing_story_last_week">Played within the Last Week</string>
   <string name="ongoing_story_last_month">Played within the Last Month</string>
-<<<<<<< HEAD
+  <string name="all_topics">All Topics</string>
   <string name="download_topic">Download Topic</string>
-=======
-  <string name="all_topics">All Topics</string>
->>>>>>> 4f6476a1
   <plurals name="chapter_count">
     <item quantity="one">
       1 Chapter
