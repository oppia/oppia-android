<?xml version="1.0" encoding="utf-8"?>
<resources>
  <string name="app_name">Oppia</string>
  <string name="welcome_text">Welcome to Oppia!</string>
  <string name="welcome_back_text">Welcome back to Oppia!</string>
  <string name="audio_play_description">Play audio</string>
  <string name="audio_pause_description">Pause audio</string>
  <string name="audio_language_select_dialog_okay_button">OK</string>
  <string name="audio_language_select_dialog_cancel_button">CANCEL</string>
  <string name="audio_language_select_dialog_title">Audio Language</string>
  <string name="cellular_data_alert_dialog_okay_button">OK</string>
  <string name="cellular_data_alert_dialog_cancel_button">CANCEL</string>
  <string name="cellular_data_alert_dialog_title">Currently on Cellular Data</string>
  <string name="cellular_data_alert_dialog_description">Streaming audio may use a lot of cellular data.</string>
  <string name="cellular_data_alert_dialog_checkbox">Don\'t show this message again</string>
  <string name="topic_train_master_these_skills">Master These Skills</string>
  <string name="topic_train_skills_description">Select or unselect skills that you want to practice</string>
  <string name="topic_train_start">Start</string>
  <string name="state_continue_button">CONTINUE</string>
  <string name="state_continue_submit">SUBMIT</string>
  <string name="previous_state_description">Button to go to previous state</string>
  <string name="next_state_description">Button to go to next state</string>
  <string name="state_submit_button">SUBMIT</string>
  <string name="state_end_exploration_button">RETURN TO TOPIC</string>
  <string name="state_learn_again_button">LEARN AGAIN</string>
  <string name="topic_overview_see_more">See More</string>
<<<<<<< HEAD
  <string name="topic_download_text"> (%s MB)</string>
  <string name="overview">OVERVIEW</string>
  <string name="play">PLAY</string>
  <string name="train">TRAIN</string>
  <string name="review">REVIEW</string>
=======
  <string name="topic_download_text">(%s MB)</string>
  <string name="topic_story_progress_percentage">%s\%%</string>
>>>>>>> 02b606df
  <plurals name="chapter_count">
    <item quantity="one">
      1 Chapter
    </item>
    <item quantity="other">
      %d Chapters
    </item>
  </plurals>
  <plurals name="story_count">
    <item quantity="one">
      1 Story
    </item>
    <item quantity="other">
      %d Stories
    </item>
  </plurals>
</resources><|MERGE_RESOLUTION|>--- conflicted
+++ resolved
@@ -24,16 +24,12 @@
   <string name="state_end_exploration_button">RETURN TO TOPIC</string>
   <string name="state_learn_again_button">LEARN AGAIN</string>
   <string name="topic_overview_see_more">See More</string>
-<<<<<<< HEAD
   <string name="topic_download_text"> (%s MB)</string>
   <string name="overview">OVERVIEW</string>
   <string name="play">PLAY</string>
   <string name="train">TRAIN</string>
   <string name="review">REVIEW</string>
-=======
-  <string name="topic_download_text">(%s MB)</string>
   <string name="topic_story_progress_percentage">%s\%%</string>
->>>>>>> 02b606df
   <plurals name="chapter_count">
     <item quantity="one">
       1 Chapter
