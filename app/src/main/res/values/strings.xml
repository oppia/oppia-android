<?xml version="1.0" encoding="utf-8"?>
<resources>
  <string name="app_name">Oppia</string>
  <string name="nav_header_title">Sean</string>
  <string name="nav_header_subtitle">14 Stories Completed | 3 Topics In Progress</string>
  <string name="nav_header_desc">Navigation header</string>
  <string name="menu_home">Home</string>
  <string name="menu_help">Help</string>
  <string name="admin_settings">Admin Settings</string>
  <string name="welcome_text">Welcome to Oppia!</string>
  <string name="welcome_back_text">Welcome back to Oppia!</string>
  <string name="audio_play_description">Play audio</string>
  <string name="audio_pause_description">Pause audio</string>
  <string name="audio_language_select_dialog_okay_button">OK</string>
  <string name="audio_language_select_dialog_cancel_button">Cancel</string>
  <string name="audio_language_select_dialog_title">Audio Language</string>
  <string name="audio_dialog_offline_title">Currently Offline</string>
  <string name="audio_dialog_offline_message">Make sure Wi-Fi or cellular data is turned on, then try again.</string>
  <string name="audio_dialog_offline_positive">OK</string>
  <string name="cellular_data_alert_dialog_okay_button">OK</string>
  <string name="cellular_data_alert_dialog_cancel_button">Cancel</string>
  <string name="cellular_data_alert_dialog_title">Currently on Cellular Data</string>
  <string name="cellular_data_alert_dialog_description">Streaming audio may use a lot of cellular data.</string>
  <string name="cellular_data_alert_dialog_checkbox">Don\'t show this message again</string>
  <string name="concept_card_toolbar_title">Concept Card</string>
  <string name="stop_exploration_dialog_title">Leave to Topic Page?</string>
  <string name="stop_exploration_dialog_description">Your progress will not be saved.</string>
  <string name="stop_exploration_dialog_cancel_button">Cancel</string>
  <string name="stop_exploration_dialog_leave_button">Leave</string>
  <string name="topic_train_master_these_skills">Master These Skills</string>
  <string name="topic_train_skills_description">Select or unselect skills that you want to practice</string>
  <string name="topic_train_start">Start</string>
  <string name="state_continue_button">Continue</string>
  <string name="state_continue_submit">Submit</string>
  <string name="previous_state_description">Navigate to previous state</string>
  <string name="next_state_description">Navigate to next state</string>
  <string name="state_submit_button">Submit</string>
  <string name="state_end_exploration_button">Return To Topic</string>
  <string name="previous_responses_header">Previous Responses (%d)</string>
  <string name="state_learn_again_button">Learn Again</string>
  <string name="topic_download_text">(%s)</string>
  <string name="overview">Overview</string>
  <string name="play">Play</string>
  <string name="train">Train</string>
  <string name="review">Review</string>
  <string name="topic">Topic</string>
  <string name="topic_story_progress_percentage">%s\%%</string>
  <string name="topic_play_chapter_index">%s.</string>
  <string name="chapter_name">Chapter %s: %s</string>
  <string name="chapter_completed">Chapter %s: %s is completed.</string>
  <string name="text_input_default_content_description">Enter text.</string>
  <string name="fractions_default_hint_text">Enter a fraction in the form x/x, or a mixed number in the form x x/x.</string>
  <string name="fractions_default_hint_text_no_integer">Enter a fraction in the form x/x.</string>
  <string name="numeric_input_content_description">Enter a number.</string>
  <string name="number_with_units_input_hint_text">Write numbers with units here.</string>
  <string name="enable_audio_playback_content_description">Enable audio voiceover for this lesson.</string>
  <string name="recently_played_stories">Recently-Played Stories</string>
  <string name="view_all">View All</string>
  <string name="ongoing_story_last_week">Played within the Last Week</string>
  <string name="ongoing_story_last_month">Played within the Last Month</string>
  <string name="all_topics">All Topics</string>
  <string name="stories_you_can_play">Stories You Can Play</string>
  <string name="go_to_previous_page">Go to previous page.</string>
  <string name="continue_playing_activity">Continue playing</string>
  <string name="topic_downloaded">Topic Downloaded</string>
  <string name="downloaded">Downloaded</string>
  <string name="status_in_progress">In Progress</string>
  <string name="status_completed">Completed</string>
  <string name="show_hide_chapter_list">Show/Hide chapter list of %s</string>
  <string name="play_pause_audio">Play/Pause Audio</string>
  <string name="help">Help</string>
  <string name="preferences">Preferences</string>
  <string name="unknown_size">Unknown size</string>
  <string name="size_bytes">%d Bytes</string>
  <string name="size_kb">%d KB</string>
  <string name="size_mb">%d MB</string>
  <string name="size_gb">%d GB</string>
  <string name="correct">Correct!</string>
  <string name="topic_prefix">Topic:</string>
  <plurals name="chapter_count">
    <item quantity="one">
      1 Chapter
    </item>
    <item quantity="other">
      %d Chapters
    </item>
  </plurals>
  <plurals name="story_count">
    <item quantity="one">
      1 Story
    </item>
    <item quantity="other">
      %d Stories
    </item>
  </plurals>
  <plurals name="story_total_chapters">
    <item quantity="one">%d of %d Chapter Completed</item>
    <item quantity="other">%d of %d Chapters Completed</item>
  </plurals>
  <plurals name="lesson_count">
    <item quantity="one">
      1 Lesson
    </item>
    <item quantity="other">
      %d Lessons
    </item>
  </plurals>
  <!-- ProfileChooserFragment -->
  <string name="profile_chooser_admin">Administrator</string>
  <string name="profile_chooser_select">Select your profile</string>
  <string name="profile_chooser_add">Add Profile</string>
  <!-- AdminAuthActivity -->
  <string name="admin_auth_heading">Administrator Authorization Required</string>
  <string name="admin_auth_sub">Enter the Administrator PIN in order to create a new account.</string>
  <string name="admin_auth_pin">Administrator\'s PIN (5 digits)</string>
  <string name="admin_auth_incorrect">Incorrect Administrator PIN. Please try again.</string>
  <!-- AdminPinActivity -->
  <string name="admin_pin_requirement_description">Before we add profiles, we need to protect your account by creating a PIN. This gives you the ability to authorize downloads and manage profiles on the device.</string>
  <string name="admin_pin_pin_description">Do <b>not</b> use a PIN you have set for personal accounts like banking or social security.</string>
  <string name="admin_pin_new_pin">New 5-Digit PIN</string>
  <string name="admin_pin_new_confirm">Confirm 5-Digit PIN</string>
  <string name="admin_pin_error_pin_length">Your PIN should be 5 digits long.</string>
  <string name="admin_pin_error_pin_confirm_wrong">Please make sure that both PINs match.</string>
  <string name="admin_pin_submit">Submit</string>
  <!-- AddProfileActivity -->
  <string name="add_profile_title">Add Profile</string>
  <string name="add_profile_input_name">Name (required)</string>
  <string name="add_profile_input_pin">3-Digit PIN (optional)</string>
  <string name="add_profile_input_confirm_pin">Confirm 3-Digit PIN</string>
  <string name="add_profile_allow_download_heading">Allow Download Access</string>
  <string name="add_profile_allow_download_sub">User is able to download and delete content without Administrator password. Only available with PIN.</string>
  <string name="add_profile_create_btn">Create</string>
  <string name="add_profile_close">Close</string>
  <string name="add_profile_pin_info">With a PIN, nobody else can access a profile besides this assigned user.</string>
  <string name="add_profile_error_image_failed_store">We failed to store your avatar image. Please try again.</string>
  <string name="add_profile_error_name_not_unique">This name is already in use by another profile.</string>
  <string name="add_profile_error_name_empty">Please enter a name for this profile.</string>
  <string name="add_profile_error_name_only_letters">Names can only have letters. Try another name?</string>
  <string name="add_profile_error_pin_length">Your PIN should be 3 digits long.</string>
  <string name="add_profile_error_pin_confirm_wrong">Please make sure that both PINs match.</string>
<<<<<<< HEAD
  <!-- OnboardingActivity -->
  <string name="slide_0_title">Welcome to Oppia!</string>
  <string name="slide_0_description">Learn anything you want in an effective and enjoyable way.</string>
  <string name="slide_1_title">Add users to your account.</string>
  <string name="slide_1_description">Share the experience and create up to 10 profiles.</string>
  <string name="slide_2_title">Download for offline.</string>
  <string name="slide_2_description">Continue learning your lessons without internet connection.</string>
  <string name="slide_3_title">Have fun!</string>
  <string name="slide_3_description">Enjoy your learning adventures with our free, effective lessons.</string>
  <string name="skip">Skip</string>
=======
  <!-- PinPasswordActivity -->
  <string name="pin_password_hello">Hi, %s!</string>
  <string name="pin_password_admin_enter">Please enter your \nAdministrator PIN</string>
  <string name="pin_password_user_enter">Please enter your PIN</string>
  <string name="pin_password_forgot_pin">I forgot my pin</string>
  <string name="pin_password_incorrect_pin">Incorrect PIN.</string>
  <string name="pin_password_show">show</string>
  <string name="pin_password_hide">hide</string>
  <string name="pin_password_close">Close</string>
  <string name="pin_password_success">PIN change is successful</string>
  <string name="pin_password_forgot_title">Forgot PIN?</string>
  <string name="pin_password_forgot_message">To reset your PIN, please uninstall Oppia and then reinstall it.\n\nKeep in mind that if the device has not been online, you may lose user progress on multiple accounts. </string>
  <string name="pin_password_play_store">Go to the play store</string>
  <!-- AdminSettingsDialogFragment -->
  <string name="admin_settings_label">Administrator\'s PIN</string>
  <string name="admin_settings_heading">Access to Administrator Settings</string>
  <string name="admin_settings_sub">Administrator\'s PIN required to change user\'s PIN</string>
  <string name="admin_settings_cancel">Cancel</string>
  <string name="admin_settings_submit">Submit</string>
  <string name="admin_settings_incorrect">Incorrect Administrator PIN. Please try again.</string>
  <!-- ResetPinDialogFragment -->
  <string name="reset_pin_enter">Enter a New Pin</string>
  <!-- MyDownloadsActivity -->
  <string name="my_downloads">My Downloads</string>
  <string name="tab_downloads">Downloads</string>
  <string name="tab_updates">Updates (2)</string>
  <!-- HomeActivityBackDialog -->
  <string name="home_activity_back_dialog_message">Exit your profile and go to the Profile Chooser?</string>
  <string name="home_activity_back_dialog_cancel">Cancel</string>
  <string name="home_activity_back_dialog_exit">Exit</string>
  <!-- ProfileListActivity. -->
  <string name="profile_list_activity_title">Profiles</string>
  <!-- ProfileEditActivity. -->
  <string name="profile_edit_created">Created on %s</string>
  <string name="profile_edit_rename">Rename</string>
  <string name="profile_edit_reset">Reset PIN</string>
  <string name="profile_edit_delete">Profile Deletion</string>
  <string name="profile_edit_delete_dialog_title">Permanently delete this profile?</string>
  <string name="profile_edit_delete_dialog_message">All progress will be deleted and cannot be recovered.</string>
  <string name="profile_edit_delete_dialog_positive">Delete</string>
  <string name="profile_edit_delete_dialog_negative">Cancel</string>
  <string name="profile_edit_allow_download_heading">Allow Download Access</string>
  <string name="profile_edit_allow_download_sub">User is able to download and delete content without Administrator password</string>
  <!-- ProfileRenameActivity. -->
  <string name="profile_rename_title">Rename Profile</string>
  <string name="profile_rename_label">New Name</string>
  <string name="profile_rename_save">save</string>
  <!-- ProfileResetPinActivity. -->
  <string name="profile_reset_pin_title">Reset PIN</string>
  <string name="profile_reset_pin_main">Enter a new PIN for the user to enter when accessing their profile.</string>
  <string name="profile_reset_pin_user_pin_label">3-Digit PIN</string>
  <string name="profile_reset_pin_admin_pin_label">5-Digit PIN</string>
  <string name="profile_reset_pin_user_confirm_label">Confirm 3-Digit PIN</string>
  <string name="profile_reset_pin_admin_confirm_label">Confirm 5-Digit PIN</string>
  <string name="profile_reset_pin_error_user_pin_length">Your PIN should be 3 digits long.</string>
  <string name="profile_reset_pin_error_admin_pin_length">Your PIN should be 5 digits long.</string>
>>>>>>> fcb73f62
</resources><|MERGE_RESOLUTION|>--- conflicted
+++ resolved
@@ -138,7 +138,6 @@
   <string name="add_profile_error_name_only_letters">Names can only have letters. Try another name?</string>
   <string name="add_profile_error_pin_length">Your PIN should be 3 digits long.</string>
   <string name="add_profile_error_pin_confirm_wrong">Please make sure that both PINs match.</string>
-<<<<<<< HEAD
   <!-- OnboardingActivity -->
   <string name="slide_0_title">Welcome to Oppia!</string>
   <string name="slide_0_description">Learn anything you want in an effective and enjoyable way.</string>
@@ -149,7 +148,6 @@
   <string name="slide_3_title">Have fun!</string>
   <string name="slide_3_description">Enjoy your learning adventures with our free, effective lessons.</string>
   <string name="skip">Skip</string>
-=======
   <!-- PinPasswordActivity -->
   <string name="pin_password_hello">Hi, %s!</string>
   <string name="pin_password_admin_enter">Please enter your \nAdministrator PIN</string>
@@ -206,5 +204,4 @@
   <string name="profile_reset_pin_admin_confirm_label">Confirm 5-Digit PIN</string>
   <string name="profile_reset_pin_error_user_pin_length">Your PIN should be 3 digits long.</string>
   <string name="profile_reset_pin_error_admin_pin_length">Your PIN should be 5 digits long.</string>
->>>>>>> fcb73f62
 </resources>