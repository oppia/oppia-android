<?xml version="1.0" encoding="utf-8"?>
<resources>
  <string name="app_name">Oppia</string>
  <string name="welcome_text">Welcome to Oppia!</string>
  <string name="welcome_back_text">Welcome back to Oppia!</string>
  <string name="audio_play_description">Play audio</string>
  <string name="audio_pause_description">Pause audio</string>
  <string name="audio_language_select_dialog_okay_button">OK</string>
  <string name="audio_language_select_dialog_cancel_button">Cancel</string>
  <string name="audio_language_select_dialog_title">Audio Language</string>
  <string name="cellular_data_alert_dialog_okay_button">OK</string>
  <string name="cellular_data_alert_dialog_cancel_button">Cancel</string>
  <string name="cellular_data_alert_dialog_title">Currently on Cellular Data</string>
  <string name="cellular_data_alert_dialog_description">Streaming audio may use a lot of cellular data.</string>
  <string name="cellular_data_alert_dialog_checkbox">Don\'t show this message again</string>
  <string name="stop_exploration_dialog_title">Leave to Topic Page?</string>
  <string name="stop_exploration_dialog_description">Your progress will be saved.</string>
  <string name="stop_exploration_dialog_cancel_button">Cancel</string>
  <string name="stop_exploration_dialog_leave_button">Leave</string>
  <string name="topic_train_master_these_skills">Master These Skills</string>
  <string name="topic_train_skills_description">Select or unselect skills that you want to practice</string>
  <string name="topic_train_start">Start</string>
  <string name="state_continue_button">Continue</string>
  <string name="state_continue_submit">Submit</string>
  <string name="previous_state_description">Navigate to previous state</string>
  <string name="next_state_description">Navigate to next state</string>
  <string name="state_submit_button">Submit</string>
  <string name="state_end_exploration_button">Return To Topic</string>
  <string name="state_learn_again_button">Learn Again</string>
  <string name="topic_overview_see_more">See More</string>
  <string name="topic_download_text">(%s MB)</string>
  <string name="overview">Overview</string>
  <string name="play">Play</string>
  <string name="train">Train</string>
  <string name="review">Review</string>
  <string name="topic">Topic</string>
  <string name="topic_story_progress_percentage">%s\%%</string>
  <string name="topic_play_chapter_index">%s.</string>
  <string name="chapter_name">Chapter %s: %s</string>
  <string name="chapter_completed">Chapter %s: %s is completed.</string>
  <string name="fractions_hint_text">Write fraction here.</string>
  <string name="number_input_hint_text">Write numbers here.</string>
  <string name="number_with_units_input_hint_text">Write numbers with units here.</string>
  <string name="text_input_hint_text">Write here.</string>
  <string name="enable_audio_playback_content_description">Enable audio voiceover for this lesson.</string>
  <string name="recently_played_stories">Recently-Played Stories</string>
  <string name="view_all">View All</string>
  <string name="ongoing_story_last_week">Played within the Last Week</string>
  <string name="ongoing_story_last_month">Played within the Last Month</string>
  <string name="all_topics">All Topics</string>
  <string name="stories_you_can_play">Stories You Can Play</string>
  <string name="go_to_previous_page">Go to previous page.</string>
  <string name="continue_playing_activity">Continue playing</string>
  <string name="topic_downloaded">Topic Downloaded</string>
  <string name="downloaded">Downloaded</string>
  <string name="status_in_progress">In Progress</string>
  <string name="status_completed">Completed</string>
  <string name="show_hide_chapter_list">Show/Hide chapter list of %s</string>
<<<<<<< HEAD
  <string name="concept_card_title">Concept Card</string>
=======
  <string name="play_pause_audio">Play/Pause Audio</string>
  <string name="help">Help</string>
  <string name="preferences">Preferences</string>
>>>>>>> e2b7ab5a
  <plurals name="chapter_count">
    <item quantity="one">
      1 Chapter
    </item>
    <item quantity="other">
      %d Chapters
    </item>
  </plurals>
  <plurals name="story_count">
    <item quantity="one">
      1 Story
    </item>
    <item quantity="other">
      %d Stories
    </item>
  </plurals>
  <plurals name="story_total_chapters">
    <item quantity="one">%d of %d Chapter Completed</item>
    <item quantity="other">%d of %d Chapters Completed</item>
  </plurals>
  <plurals name="lesson_count">
    <item quantity="one">
      1 Lesson
    </item>
    <item quantity="other">
      %d Lessons
    </item>
  </plurals>
</resources><|MERGE_RESOLUTION|>--- conflicted
+++ resolved
@@ -56,13 +56,10 @@
   <string name="status_in_progress">In Progress</string>
   <string name="status_completed">Completed</string>
   <string name="show_hide_chapter_list">Show/Hide chapter list of %s</string>
-<<<<<<< HEAD
   <string name="concept_card_title">Concept Card</string>
-=======
   <string name="play_pause_audio">Play/Pause Audio</string>
   <string name="help">Help</string>
   <string name="preferences">Preferences</string>
->>>>>>> e2b7ab5a
   <plurals name="chapter_count">
     <item quantity="one">
       1 Chapter
