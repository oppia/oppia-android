<?xml version="1.0" encoding="utf-8"?>
<resources>
  <string name="app_name">Oppia</string>
  <string name="nav_header_title">Sean</string>
  <string name="nav_header_subtitle">14 Stories Completed | 3 Topics In Progress</string>
  <string name="nav_header_desc">Navigation header</string>
  <string name="menu_home">Home</string>
  <string name="menu_help">Help</string>
  <string name="admin_settings">Admin Settings</string>
  <string name="welcome_text">Welcome to Oppia!</string>
  <string name="welcome_back_text">Welcome back to Oppia!</string>
  <string name="audio_play_description">Play audio</string>
  <string name="audio_pause_description">Pause audio</string>
  <string name="audio_language_select_dialog_okay_button">OK</string>
  <string name="audio_language_select_dialog_cancel_button">Cancel</string>
  <string name="audio_language_select_dialog_title">Audio Language</string>
  <string name="audio_dialog_offline_title">Currently Offline</string>
  <string name="audio_dialog_offline_message">Make sure Wi-Fi or cellular data is turned on, then try again.</string>
  <string name="audio_dialog_offline_positive">OK</string>
  <string name="cellular_data_alert_dialog_okay_button">OK</string>
  <string name="cellular_data_alert_dialog_cancel_button">Cancel</string>
  <string name="cellular_data_alert_dialog_title">Currently on Cellular Data</string>
  <string name="cellular_data_alert_dialog_description">Streaming audio may use a lot of cellular data.</string>
  <string name="cellular_data_alert_dialog_checkbox">Don\'t show this message again</string>
  <string name="concept_card_toolbar_title">Concept Card</string>
  <string name="stop_exploration_dialog_title">Leave to Topic Page?</string>
  <string name="stop_exploration_dialog_description">Your progress will not be saved.</string>
  <string name="stop_exploration_dialog_cancel_button">Cancel</string>
  <string name="stop_exploration_dialog_leave_button">Leave</string>
  <string name="topic_train_master_these_skills">Master These Skills</string>
  <string name="topic_train_skills_description">Select or unselect skills that you want to practice</string>
  <string name="topic_train_start">Start</string>
  <string name="state_continue_button">Continue</string>
  <string name="state_continue_submit">Submit</string>
  <string name="previous_state_description">Navigate to previous state</string>
  <string name="next_state_description">Navigate to next state</string>
  <string name="state_submit_button">Submit</string>
  <string name="state_end_exploration_button">Return To Topic</string>
  <string name="previous_responses_header">Previous Responses (%d)</string>
  <string name="state_learn_again_button">Learn Again</string>
  <string name="topic_download_text">(%s)</string>
  <string name="overview">Overview</string>
  <string name="play">Play</string>
  <string name="train">Train</string>
  <string name="review">Review</string>
  <string name="topic">Topic</string>
  <string name="topic_story_progress_percentage">%s\%%</string>
  <string name="topic_play_chapter_index">%s.</string>
  <string name="chapter_name">Chapter %s: %s</string>
  <string name="chapter_completed">Chapter %s: %s is completed.</string>
  <string name="text_input_default_content_description">Enter text.</string>
  <string name="fractions_default_hint_text">Enter a fraction in the form x/x, or a mixed number in the form x x/x.</string>
  <string name="fractions_default_hint_text_no_integer">Enter a fraction in the form x/x.</string>
  <string name="numeric_input_content_description">Enter a number.</string>
  <string name="number_with_units_input_hint_text">Write numbers with units here.</string>
  <string name="enable_audio_playback_content_description">Enable audio voiceover for this lesson.</string>
  <string name="recently_played_stories">Recently-Played Stories</string>
  <string name="view_all">View All</string>
  <string name="ongoing_story_last_week">Played within the Last Week</string>
  <string name="ongoing_story_last_month">Played within the Last Month</string>
  <string name="all_topics">All Topics</string>
  <string name="stories_you_can_play">Stories You Can Play</string>
  <string name="go_to_previous_page">Go to previous page.</string>
  <string name="continue_playing_activity">Continue playing</string>
  <string name="topic_downloaded">Topic Downloaded</string>
  <string name="downloaded">Downloaded</string>
  <string name="status_in_progress">In Progress</string>
  <string name="status_completed">Completed</string>
  <string name="show_hide_chapter_list">Show/Hide chapter list of %s</string>
  <string name="play_pause_audio">Play/Pause Audio</string>
  <string name="help">Help</string>
  <string name="preferences">Preferences</string>
  <string name="unknown_size">Unknown size</string>
  <string name="size_bytes">%d Bytes</string>
  <string name="size_kb">%d KB</string>
  <string name="size_mb">%d MB</string>
  <string name="size_gb">%d GB</string>
  <string name="correct">Correct!</string>
  <string name="topic_prefix">Topic:</string>
  <plurals name="chapter_count">
    <item quantity="one">
      1 Chapter
    </item>
    <item quantity="other">
      %d Chapters
    </item>
  </plurals>
  <plurals name="story_count">
    <item quantity="one">
      1 Story
    </item>
    <item quantity="other">
      %d Stories
    </item>
  </plurals>
  <plurals name="story_total_chapters">
    <item quantity="one">%d of %d Chapter Completed</item>
    <item quantity="other">%d of %d Chapters Completed</item>
  </plurals>
  <plurals name="lesson_count">
    <item quantity="one">
      1 Lesson
    </item>
    <item quantity="other">
      %d Lessons
    </item>
  </plurals>
  <!-- ProfileChooserFragment -->
  <string name="profile_chooser_admin">Administrator</string>
  <string name="profile_chooser_select">Select your profile</string>
  <string name="profile_chooser_add">Add Profile</string>
  <!-- AdminAuthActivity -->
  <string name="admin_auth_heading">Administrator Authorization Required</string>
  <string name="admin_auth_sub">Enter the Administrator PIN in order to create a new account.</string>
  <string name="admin_auth_pin">Administrator\'s PIN (5 digits)</string>
  <string name="admin_auth_incorrect">Incorrect Administrator PIN. Please try again.</string>
  <!-- AdminPinActivity -->
  <string name="admin_pin_requirement_description">Before we add profiles, we need to protect your account by creating a PIN. This gives you the ability to authorize downloads and manage profiles on the device.</string>
  <string name="admin_pin_pin_description">Do <b>not</b> use a PIN you have set for personal accounts like banking or social security.</string>
  <string name="admin_pin_new_pin">New 5-Digit PIN</string>
  <string name="admin_pin_new_confirm">Confirm 5-Digit PIN</string>
  <string name="admin_pin_error_pin_length">Your PIN should be 5 digits long.</string>
  <string name="admin_pin_error_pin_confirm_wrong">Please make sure that both PINs match.</string>
  <string name="admin_pin_submit">Submit</string>
  <!-- AddProfileActivity -->
  <string name="add_profile_title">Add Profile</string>
  <string name="add_profile_input_name">Name (required)</string>
  <string name="add_profile_input_pin">3-Digit PIN (optional)</string>
  <string name="add_profile_input_confirm_pin">Confirm 3-Digit PIN</string>
  <string name="add_profile_allow_download_heading">Allow Download Access</string>
  <string name="add_profile_allow_download_sub">User is able to download and delete content without Administrator password. Only available with PIN.</string>
  <string name="add_profile_create_btn">Create</string>
  <string name="add_profile_close">Close</string>
  <string name="add_profile_pin_info">With a PIN, nobody else can access a profile besides this assigned user.</string>
  <string name="add_profile_error_image_failed_store">We failed to store your avatar image. Please try again.</string>
  <string name="add_profile_error_name_not_unique">This name is already in use by another profile.</string>
  <string name="add_profile_error_name_empty">Please enter a name for this profile.</string>
  <string name="add_profile_error_name_only_letters">Names can only have letters. Try another name?</string>
  <string name="add_profile_error_pin_length">Your PIN should be 3 digits long.</string>
  <string name="add_profile_error_pin_confirm_wrong">Please make sure that both PINs match.</string>
  <!-- PinPasswordActivity -->
  <string name="pin_password_hello">Hi, %s!</string>
  <string name="pin_password_admin_enter">Please enter your \nAdministrator PIN</string>
  <string name="pin_password_user_enter">Please enter your PIN</string>
  <string name="pin_password_forgot_pin">I forgot my pin</string>
  <string name="pin_password_incorrect_pin">Incorrect PIN.</string>
  <string name="pin_password_show">show</string>
  <string name="pin_password_hide">hide</string>
  <string name="pin_password_close">Close</string>
  <string name="pin_password_success">PIN change is successful</string>
  <string name="pin_password_forgot_title">Forgot PIN?</string>
  <string name="pin_password_forgot_message">To reset your PIN, please uninstall Oppia and then reinstall it.\n\nKeep in mind that if the device has not been online, you may lose user progress on multiple accounts. </string>
  <string name="pin_password_play_store">Go to the play store</string>
  <!-- AdminSettingsDialogFragment -->
  <string name="admin_settings_label">Administrator\'s PIN</string>
  <string name="admin_settings_heading">Access to Administrator Settings</string>
  <string name="admin_settings_sub">Administrator\'s PIN required to change user\'s PIN</string>
  <string name="admin_settings_cancel">Cancel</string>
  <string name="admin_settings_submit">Submit</string>
  <string name="admin_settings_incorrect">Incorrect Administrator PIN. Please try again.</string>
  <!-- ResetPinDialogFragment -->
  <string name="reset_pin_enter">Enter a New Pin</string>
<<<<<<< HEAD
  <!-- MyDownloadsActivity -->
  <string name="my_downloads">My Downloads</string>
  <string name="tab_downloads">Downloads</string>
  <string name="tab_updates">Updates (2)</string>
=======
  <!-- HomeActivityBackDialog -->
  <string name="home_activity_back_dialog_message">Exit your profile and go to the Profile Chooser?</string>
  <string name="home_activity_back_dialog_cancel">Cancel</string>
  <string name="home_activity_back_dialog_exit">Exit</string>
  <!-- ProfileListActivity. -->
  <string name="profile_list_activity_title">Profiles</string>
  <!-- ProfileEditActivity. -->
  <string name="profile_edit_created">Created on %s</string>
  <string name="profile_edit_rename">Rename</string>
  <string name="profile_edit_reset">Reset PIN</string>
  <string name="profile_edit_delete">Profile Deletion</string>
  <string name="profile_edit_delete_dialog_title">Permanently delete this profile?</string>
  <string name="profile_edit_delete_dialog_message">All progress will be deleted and cannot be recovered.</string>
  <string name="profile_edit_delete_dialog_positive">Delete</string>
  <string name="profile_edit_delete_dialog_negative">Cancel</string>
  <string name="profile_edit_allow_download_heading">Allow Download Access</string>
  <string name="profile_edit_allow_download_sub">User is able to download and delete content without Administrator password</string>
  <!-- ProfileRenameActivity. -->
  <string name="profile_rename_title">Rename Profile</string>
  <string name="profile_rename_label">New Name</string>
  <string name="profile_rename_save">save</string>
  <!-- ProfileResetPinActivity. -->
  <string name="profile_reset_pin_title">Reset PIN</string>
  <string name="profile_reset_pin_main">Enter a new PIN for the user to enter when accessing their profile.</string>
  <string name="profile_reset_pin_user_pin_label">3-Digit PIN</string>
  <string name="profile_reset_pin_admin_pin_label">5-Digit PIN</string>
  <string name="profile_reset_pin_user_confirm_label">Confirm 3-Digit PIN</string>
  <string name="profile_reset_pin_admin_confirm_label">Confirm 5-Digit PIN</string>
  <string name="profile_reset_pin_error_user_pin_length">Your PIN should be 3 digits long.</string>
  <string name="profile_reset_pin_error_admin_pin_length">Your PIN should be 5 digits long.</string>
>>>>>>> 6639fa82
</resources><|MERGE_RESOLUTION|>--- conflicted
+++ resolved
@@ -160,12 +160,10 @@
   <string name="admin_settings_incorrect">Incorrect Administrator PIN. Please try again.</string>
   <!-- ResetPinDialogFragment -->
   <string name="reset_pin_enter">Enter a New Pin</string>
-<<<<<<< HEAD
   <!-- MyDownloadsActivity -->
   <string name="my_downloads">My Downloads</string>
   <string name="tab_downloads">Downloads</string>
   <string name="tab_updates">Updates (2)</string>
-=======
   <!-- HomeActivityBackDialog -->
   <string name="home_activity_back_dialog_message">Exit your profile and go to the Profile Chooser?</string>
   <string name="home_activity_back_dialog_cancel">Cancel</string>
@@ -196,5 +194,4 @@
   <string name="profile_reset_pin_admin_confirm_label">Confirm 5-Digit PIN</string>
   <string name="profile_reset_pin_error_user_pin_length">Your PIN should be 3 digits long.</string>
   <string name="profile_reset_pin_error_admin_pin_length">Your PIN should be 5 digits long.</string>
->>>>>>> 6639fa82
 </resources>