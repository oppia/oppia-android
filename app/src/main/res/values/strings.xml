<?xml version="1.0" encoding="utf-8"?>
<resources>
  <!-- AdministratorControlActivity -->
  <string name="administrator_controls_activity_label_title">Administrator Controls</string>
  <!-- AdminAuthActivity -->
  <string name="admin_auth_activity_toolbar_title">Administrator Controls</string>
  <string name="admin_auth_activity_add_profiles_title">Authorise to add profiles</string>
  <string name="admin_auth_activity_access_controls_title">Authorise to access Administrator Controls</string>
  <string name="admin_auth_activity_heading">Administrator Authorization Required</string>
  <string name="admin_auth_activity_admin_auth_sub_text">Enter the Administrator PIN in order to create a new account.</string>
  <string name="admin_auth_activity_admin_auth_admin_controls_sub_text">Enter the Administrator PIN in order to access Administrator Controls.</string>
  <string name="admin_auth_activity_admin_auth_pin_input_hint_text">Administrator\'s PIN</string>
  <string name="admin_auth_activity_admin_auth_incorrect_pin_error_message">Incorrect Administrator PIN. Please try again.</string>
  <string name="admin_auth_activity_admin_auth_null_pin_error_message">Please enter Administrator PIN.</string>
  <string name="admin_auth_activity_submit_button_text">Submit</string>
  <string name="admin_auth_activity_close_button_text">Close</string>
  <!-- AdminPinActivity -->
  <string name="admin_pin_activity_submit_button_text">Save</string>
  <string name="admin_pin_activity_admin_pin_requirement_description">Before we add profiles, we need to protect your account by creating a PIN. This gives you the ability to authorize manage profiles on the device.</string>
  <string name="admin_pin_activity_admin_pin_warning_text">Do <b>not</b> use a PIN you have set for personal accounts like banking or social security.</string>
  <string name="admin_pin_activity_admin_pin_input_hint_text">New 5-Digit PIN</string>
  <string name="admin_pin_activity_admin_pin_input_confirm_pin_text">Confirm 5-Digit PIN</string>
  <string name="admin_pin_activity_admin_pin_length_error_text">Your PIN should be 5 digits long.</string>
  <string name="admin_pin_activity_wrong_confirm_admin_pin_error_text">Please make sure that both PINs match.</string>
  <!-- AdministratorControlsActivity -->
  <string name="administrator_controls_general_view_activity_administrator_controls_general_label_text">General</string>
  <string name="administrator_controls_activity_general_view_administrator_edit_account">Edit account</string>
  <string name="administrator_controls_profile_view_activity_administrator_controls_profile_management_label_text">Profile Management</string>
  <string name="administrator_controls_activity_profile_view_administrator_edit_profiles">Edit profiles</string>
  <string name="administrator_controls_activity_download_permissions_view_label_text">Download Permissions</string>
  <string name="administrator_controls_activity_download_permissions_view_update_on_wifi_title">Download and update only on Wi-fi</string>
  <string name="administrator_controls_activity_download_permissions_view_update_on_wifi_message">Topics will be downloaded and updated only on Wi-fi. Any downloads or updates of cellular data will be queued.</string>
  <string name="administrator_controls_activity_download_permissions_view_auto_update_title">Automatically update topics</string>
  <string name="administrator_controls_activity_download_permissions_viewauto_update_message">Downloaded topics that have new content available will automatically update.</string>
  <string name="administrator_controls_activity_app_information_view_label_text">App Information</string>
  <string name="administrator_controls_activity_app_information_view_app_version">App Version</string>
  <string name="administrator_controls_activity_account_actions_view_label_text">Account Actions</string>
  <string name="administrator_controls_activity_account_actions_view_log_out_text">Log Out</string>
  <string name="administrator_controls_activity_log_out_dialog_fragment_cancel_button">Cancel</string>
  <string name="administrator_controls_activity_log_out_dialog_fragment_okay_button">Ok</string>
  <string name="administrator_controls_activity_log_out_dialog_fragment_message">Are you sure you want to log out of your profile?</string>
  <!-- AppVersionActivity -->
  <string name="administrator_controls_app_version_activity_app_version_name">App Version %s</string>
  <string name="administrator_controls_app_version_activity_app_last_update_date">The last update was installed on %s. Use the above version number to send feedback about bugs.</string>
  <!-- AddProfileActivity -->
  <string name="add_profile_activity_add_profile_toolbar_title">Add Profile</string>
  <string name="add_profile_activity_add_profile_input_name_hint_text">Name</string>
  <string name="add_profile_activity_add_profile_input_pin_hint_text">3-Digit PIN</string>
  <string name="add_profile_activity_add_profile_input_confirm_pin_hint_text">Confirm 3-Digit PIN</string>
  <string name="add_profile_activity_add_profile_allow_download_heading">Allow Download Access</string>
  <string name="add_profile_activity_add_profile_allow_download_sub_text">User is able to download and delete content without Administrator PIN.</string>
  <string name="add_profile_activity_add_profile_create_btn_text">Create</string>
  <string name="add_profile_activity_add_profile_info_dialog_close_text">Close</string>
  <string name="add_profile_activity_add_profile_info_dialog_message_text">With a PIN, nobody else can access a profile besides this assigned user.</string>
  <string name="add_profile_activity_add_profile_error_text_name_not_unique">This name is already in use by another profile.</string>
  <string name="add_profile_activity_add_profile_error_text_name_empty">Please enter a valid name for this profile.</string>
  <string name="add_profile_activity_add_profile_error_text_name_only_letters">Please choose a profile name that doesn\'t include numbers or symbols.</string>
  <string name="add_profile_activity_add_profile_error_text_pin_length">Your PIN should be 3 digits long.</string>
  <string name="add_profile_activity_add_profile_error_text_pin_confirm_wrong">Please make sure that both PINs match.</string>
  <string name="add_profile_activity_add_profile_info_content_description">More information on 3-digit PINs.</string>
  <string name="add_profile_activity_add_profile_create_a_3_digit_pin">Create a 3-Digit PIN</string>
  <!-- AdminSettingsDialogFragment -->
  <string name="admin_settings_dialog_fragment_input_pin_label_text">Administrator\'s PIN</string>
  <string name="admin_settings_dialog_fragment_admin_settings_heading">Access to Administrator Settings</string>
  <string name="admin_settings_dialog_fragment_admin_settings_message_text">Administrator\'s PIN required to change user\'s PIN</string>
  <!-- AudioFragment -->
  <string name="audio_fragment_audio_play_description">Play audio</string>
  <string name="audio_fragment_audio_pause_description">Pause audio</string>
  <string name="audio_fragment_audio_unavailable_in_selected_language">%s audio is unavailable.</string>
  <string name="audio_fragment_audio_dialog_offline_title">Currently Offline</string>
  <string name="audio_fragment_audio_dialog_offline_message">Make sure Wi-Fi or cellular data is turned on, then try again.</string>
  <string name="audio_fragment_audio_dialog_offline_positive">OK</string>
  <string name="audio_fragment_audio_player_seekbar_content_description">Audio progress</string>
  <string name="audio_fragment_audio_language_icon_content_description">Change language</string>
  <!-- AudioLanguageActivity -->
  <string name="language_dialog_fragment_audio_language_select_dialog_okay_button">OK</string>
  <string name="language_dialog_fragment_audio_language_select_dialog_cancel_button">Cancel</string>
  <string name="language_dialog_fragment_audio_language_select_dialog_title">Audio Language</string>
  <!-- BetaNoticeDialogFragment -->
  <string name="beta_notice_dialog_activity_title">Beta Notice</string>
  <string name="beta_notice_dialog_content_activity_message">Hello! Your app is now being updated to the Beta version. If you experience problems while using the app, or have questions, please contact us at android-feedback@oppia.org.</string>
  <string name="beta_notice_dialog_content_activity_do_not_show_again_text">Don\'t show this message again</string>
  <string name="beta_notice_dialog_activity_close_button_text">OK</string>
  <!-- CellularAudioActivity -->
  <string name="cellular_audio_dialog_fragment_cellular_data_alert_dialog_okay_button_text">OK</string>
  <string name="cellular_audio_dialog_fragment_cellular_data_alert_dialog_cancel_button_text">Cancel</string>
  <string name="cellular_audio_dialog_fragment_cellular_data_alert_dialog_title">Currently on Cellular Data</string>
  <string name="cellular_audio_dialog_fragment_cellular_data_alert_dialog_description">Streaming audio may use a lot of cellular data.</string>
  <string name="cellular_audio_dialog_fragment_cellular_data_alert_dialog_checkbox">Don\'t show this message again</string>
  <!-- ConceptCardActivity -->
  <string name="concept_card_fragment_concept_card_toolbar_title">Concept Card</string>
  <!-- ChapterSummaryActivity -->
  <string name="chapter_summary_activity_topic_play_chapter_index">%s</string>
  <string name="chapter_summary_activity_chapter_name">Chapter %s: %s</string>
  <string name="chapter_summary_activity_chapter_completed">Chapter %s with title %s is completed</string>
  <string name="chapter_summary_activity_chapter_in_progress">Chapter %s with title %s is in progress</string>
  <string name="chapter_summary_activity_chapter_prerequisite_title_label">Complete Chapter %s: %s to unlock this chapter.</string>
  <string name="chapter_summary_activity_chapter_prerequisite_title_label_without_chapter_title">Complete the previous chapter to unlock this chapter.</string>
  <!-- CompletedStoryListActivity -->
  <string name="completed_story_list_activity_toolbar_title">Stories Completed</string>
  <!-- ComingSoonTopicActivity -->
  <string name="coming_soon_topic_list_activity_title">Coming Soon</string>
  <!-- ExplorationActivity -->
  <string name="exploration_activity_title">Exploration Player</string>
  <string name="exploration_activity_audio_player_on">Audio, ON</string>
  <string name="exploration_activity_audio_player_off">Audio, OFF</string>
  <string name="exploration_activity_exploration_exit_button_spotlight_hint">Exit anytime using this button. We will save your progress.</string>
  <string name="exploration_activity_voiceover_icon_spotlight_hint">Would you like %s to read for you? Tap on this button to try it!</string>
  <string name="exploration_activity_voiceover_language_icon_spotlight_hint">Tap to change the voiceover language.</string>
  <!-- UnsavedExplorationDialogFragment -->
  <string name="unsaved_exploration_dialog_fragment_unsaved_exploration_dialog_title">Leave to Topic Page?</string>
  <string name="unsaved_exploration_dialog_fragment_unsaved_exploration_dialog_description">Your progress will not be saved.</string>
  <string name="unsaved_exploration_dialog_fragment_unsaved_exploration_dialog_leave_button_text">Leave</string>
  <string name="unsaved_exploration_dialog_fragment_unsaved_exploration_dialog_cancel_button_text">Cancel</string>
  <!-- StopExplorationDialogFragment -->
  <string name="stop_exploration_dialog_fragment_stop_exploration_dialog_title">Leave to Topic Page?</string>
  <string name="unsaved_exploration_dialog_fragment_stop_exploration_dialog_description">Your progress will not be saved.</string>
  <string name="unsaved_exploration_dialog_fragment_stop_exploration_dialog_cancel_button_text">Cancel</string>
  <string name="unsaved_exploration_dialog_fragment_stop_exploration_dialog_leave_button_text">Leave</string>
  <string name="unsaved_exploration_dialog_fragment_state_end_exploration_button_text">Return To Topic</string>
  <!-- FAQListActivity -->
  <string name="faq_list_activity_featured_questions_text">Featured Questions</string>
  <!-- FAQSingleActivity -->
  <string name="faq_single_activity_title">FAQs (Frequently Asked Questions)</string>
  <!-- Frequently asked questions & generic app help. -->
  <string name="faq_question_1">How can I create a new profile?</string>
  <string name="faq_question_2">How can I delete a profile?</string>
  <string name="faq_question_3">How can I change my email/phone number?</string>
  <string name="faq_question_4">What is %s?</string>
  <string name="faq_question_5">Who is an Administrator?</string>
  <string name="faq_question_6">Why is the Exploration player not loading?</string>
  <string name="faq_question_7">Why is my audio not playing?</string>
  <string name="faq_question_9">I can\'t find my question here. What now?</string>
  <string name="faq_answer_1"><![CDATA[<p>If it is your first time creating a profile and not have a PIN:<ol><li>From the Profile Chooser, tap on <strong>Set up Multiple Profiles</strong>.</li><li>Create a PIN and <strong>Save</strong>.</li><li>Fill in all fields for the profile.<ol><li>(Optional) Upload a photo.</li><li>Enter a name.</li><li>(Optional) Assign a 3-digit PIN.</li></ol></li><li>Tap <strong>Create</strong>. This profile is added to your Profile Chooser!</li></ol></p><p> If you have created a profile before and have a PIN:<ol><li>From the Profile Chooser, tap on <strong>Add Profile</strong>. </li><li>Enter your PIN and tap <strong>Submit</strong>. </li><li>Fill in all fields for the profile.<ol><li> (Optional) Upload a photo. </li><li> Enter a name. </li><li> (Optional) Assign a 3-digit PIN. </li></ol></li><li>Tap <strong>Create</strong>. This profile is added to your Profile Chooser!</li></ol></p><br><p>Note: Only the <u>Administrator</u> is able to manage profiles.</p>]]></string>
  <string name="faq_answer_2"><![CDATA[<p>Once a profile is deleted:</p><ol><li>The profile cannot be recovered. </li><li> Profile information such as name, photos, and progress will be permanently deleted. </li></ol><p>To delete a profile (excluding the <u>Administrator\'s</u>):</p><ol><li> From the Administrator\'s Home Page, tap on the menu button on the top left. </li><li>Tap on <strong>Administrator Controls</strong>. </li><li>Tap on <strong>Edit Profiles</strong>. </li><li>Tap on the Profile you would like to delete. </li><li>At the bottom of the screen, tap <strong>Profile Deletion</strong>. </li><li>Tap <strong>Delete</strong> to confirm deletion. </li></ol><p><br></p><p>Note: Only the <u>Administrator</u> is able to manage profiles.</p>]]></string>
  <string name="faq_answer_3"><![CDATA[<p>To change your email/phone number:</p><ol><li>From the Administrator\'s Home Page, tap on the menu button on the top left.</li><li>Tap on <strong>Administrator Controls</strong>.</li><li>Tap on <strong>Edit Account</strong>.</li></ol><p><br></p> <p>If you want to change your email:</p><ol><li>Enter your new email and tap <strong>Save</strong>.</li><li>A confirmation link is sent to confirm your new email. The link will expire after 24 hours and must be clicked on to be associated with your account.</li></ol><p><br></p> <p>If changing your phone number:</p><ol><li> Enter your new phone number and tap <strong>Verify</strong>.</li><li> A code is sent to confirm your new number. The code will expire after 5 minutes and must be entered in the new screen to be associated with your account.</li></ol>]]></string>
  <string name="faq_answer_4"><![CDATA[<p>%1$s <i>\"O-pee-yah\"</i> (Finnish) - \"to learn\"</p><p><br></p><p>%1$s\'s mission is to help anyone learn anything they want in an effective and enjoyable way.</p><p><br></p><p>By creating a set of free, high-quality, demonstrably effective lessons with the help of educators from around the world, %1$s aims to provide students with quality education — regardless of where they are or what traditional resources they have access to.</p><p><br></p><p>As a student, you can begin your learning adventure by browsing the topics listed on the Home Page!</p>]]></string>
  <string name="faq_answer_5"><![CDATA[<p>An Administrator is the main user that manages profiles and settings for every profile on their account. They are most likely your parent, teacher, or guardian that created this profile for you. </p><p><br></p><p>Administrators have the ability to manage profiles, assign PINs, and change other settings under their account. Depending on your profile, Administrator permissions may be required for certain features such as downloading Topics, changing your PIN, and more. </p><p><br></p><p>To see who your Administrator is, go to the Profile Chooser. The first profile listed and has \"Administrator\" written under their name is the Administrator. </p>]]></string>
  <string name="faq_answer_6"><![CDATA[<p>If the Exploration Player is not loading</p><p><br></p><p>Check to see if the app is up to date:</p><p><ul><li> Go to the Play Store and make sure the app is updated to its latest version </li></ul><p><br></p><p>Check your internet connection:</p><ul><li> If your internet connection is slow, try re-connecting to your Wi-Fi network or connecting to a different network. </li></ul><p>Ask the Administrator to check their device and internet connection:</p><ul><li> Get the Administrator to troubleshoot using the steps above </li></ul><p>Let us know if you still have issues with loading:</p><ul><li> Report a problem by contacting us at admin@oppia.org. </li></ul>]]></string>
  <string name="faq_answer_7"><![CDATA[<p>If your audio is not playing</p><p><br></p><p>Check to see if the app is up to date:</p><ul><li> Go to the Play Store and make sure the app is updated to its latest version </li></ul><p><br></p><p>Check your internet connection:</p><ul><li> If your internet connection is slow, try re-connecting to your Wi-Fi network or connecting to a different network. Slow internet may cause the audio to load irregularly, making it difficult to play. </li></ul><p><br></p><p>Ask the Administrator to check their device and internet connection:</p><ul><li> Get the Administrator to troubleshoot using the steps above</li></ul><p><br></p><p>Let us know if you still have issues with loading:</p><ul><li> Report a problem by contacting us at admin@oppia.org. </li></ul>]]></string>
  <string name="faq_answer_9"><![CDATA[<p>If you cannot find your question or would like to report a bug, contact us at admin@oppia.org.</p>]]></string>
  <!-- GeneralAvailabilityUpgradeNoticeDialogFragment -->
  <string name="general_availability_upgrade_notice_dialog_activity_title">General Availability Notice</string>
  <string name="general_availability_upgrade_notice_dialog_content_activity_message">Hello! Your app is now being updated to the General Availability version. If you experience problems while using the app, or have questions, please contact us at android-feedback@oppia.org.</string>
  <string name="general_availability_upgrade_notice_dialog_activity_do_not_show_again">Don\'t show this message again</string>
  <string name="general_availability_upgrade_notice_dialog_content_activity_close_button_text">OK</string>
  <!-- HomeActivity -->
  <string name="home_activity_label_title">Home</string>
  <string name="home_activity_promoted_story_spotlight_hint">From now, you can see lessons recommended for you here.</string>
  <!-- Home screen greeting fragments. -->
  <string name="date_time_util_home_screen_good_morning_greeting_fragment">Good morning,</string>
  <string name="date_time_util_home_screen_good_afternoon_greeting_fragment">Good afternoon,</string>
  <string name="date_time_util_home_screen_good_evening_greeting_fragment">Good evening,</string>
  <!-- HomeActivityBackDialog -->
  <string name="exit_profile_dialog_fragment_home_activity_back_dialog_message">Would you like to exit your profile?</string>
  <string name="exit_profile_dialog_fragment_home_activity_back_dialog_cancel">Cancel</string>
  <string name="exit_profile_dialog_fragment_home_activity_back_dialog_exit">Exit</string>
  <!-- HelpActivity -->
  <string name="help_activity_back_arrow_description">Navigate back to %s</string>
  <string name="help_activity_third_party_dependencies_list">third-party dependencies list</string>
  <string name="help_activity_copyright_licenses_list">copyright licenses list</string>
  <string name="help_activity_frequently_asked_questions_FAQ_text">Frequently Asked Questions (FAQs)</string>
  <!-- HintsAndSolutionDialogFragment -->
  <string name="hint_and_solution_activity_hint_list_solution_title">Solution</string>
  <string name="hint_and_solution_activity_close_icon_description">Navigate up</string>
  <string name="solution_summary_activity_show_solution_button_text">Show solution</string>
  <string name="reveal_solution_dialog_fragment_reveal_solution_dialog_title">Reveal Solution</string>
  <string name="hints_summary_activity_hide_hint_button_text">Hide Hint</string>
  <string name="hint_and_solution_activity_hints_list_exclusive_solution_text">The only solution is: %s</string>
  <string name="hint_and_solution_activity_hints_list_possible_solution_text">One solution is: %s</string>
  <string name="hints_summary_activity_reveal_hint_button_text">Show Hint</string>
  <string name="solution_summary_activity_hide_solution">Hide solution</string>
  <string name="solution_summary_activity_show_solution">Show solution</string>
  <string name="reveal_solution_dialog_fragment_this_will_reveal_the_solution_message">This will show the solution. Are you sure?</string>
  <string name="reveal_solution_dialog_fragment_reveal_text">Reveal</string>
  <!-- InputInteractionActivity -->
  <string name="text_input_interaction_item_activity_text_input_default_content_description">Enter text.</string>
  <string name="numeric_input_interaction_item_activity_numeric_input_hint">Enter a number.</string>
  <string name="input_interaction_activity_fraction_error_invalid_format">Please enter a valid fraction (e.g., 5/3 or 1 2/3)</string>
  <string name="input_interaction_activity_fraction_error_divide_by_zero">Please do not put 0 in the denominator</string>
  <string name="input_interaction_activity_fraction_error_invalid_chars">Please only use numerical digits, spaces or forward slashes (/)</string>
  <string name="input_interaction_activity_fraction_error_larger_than_seven_digits">None of the numbers in the fraction should have more than 7 digits.</string>
  <string name="input_interaction_activity_number_error_invalid_format">Please enter a valid number.</string>
  <string name="input_interaction_activity_number_error_larger_than_fifteen_characters">The answer can contain at most 15 digits (0–9) or symbols (. or -).</string>
  <string name="input_interaction_activity_number_error_starting_with_floating_point">Please begin your answer with a number (e.g.,”0” in 0.5).</string>
  <string name="input_interaction_activity_ratio_error_invalid_colons" description="The error message for ratio when there is colons next to each other.">
    Your answer has two colons (:) next to each other.
  </string>
  <string name="input_interaction_activity_ratio_error_invalid_chars" description="The error message for ratio when there is any other character used than 0123456789:. ">
    Please write a ratio that consists of digits separated by colons (e.g. 1:2 or 1:2:3).
  </string>
  <string name="input_interaction_activity_ratio_error_includes_zero" description="The error message for ratio when there is 0 term in the ratio.">
    Ratios cannot have 0 as an element.
  </string>
  <string name="input_interaction_activity_ratio_error_invalid_format" description="The error message for ratio when the format is invalid. For e.g. 1:2:3: or 1:2 3:4 ">
    Please enter a valid ratio (e.g. 1:2 or 1:2:3).
  </string>
  <string name="input_interaction_activity_ratio_error_invalid_size" description="The error message for ratio when there is less number of terms than the creator has specified in customization arg.">
    Number of terms is not equal to the required terms.
  </string>
  <!-- LicenseTextViewerActivity -->
  <string name="license_text_viewer_activity_title">Copyright License Viewer</string>
  <!-- LicenseListActivity -->
  <string name="license_list_activity_title">Copyright Licenses</string>
  <!-- MathExpressionActivity -->
  <string name="numeric_expression_activity_default_hint_text">Type an expression here, using only numbers.</string>
  <string name="algebraic_expression_activity_default_hint_text">Type an expression here.</string>
  <string name="math_expression_activity_math_equation_default_hint_text">Type an equation here.</string>
  <string name="math_expression_activity_error_spaces_in_numerical_input">Please remove the spaces between numbers in your answer.</string>
  <string name="math_expression_activity_error_unbalanced_parentheses">Please close or remove parentheses.</string>
  <string name="math_expression_activity_error_single_redundant_parentheses">Please remove the parentheses around the whole answer: \'%s\'.</string>
  <string name="math_expression_activity_error_multiple_redundant_parentheses">Please remove extra parentheses around the \'(%1$s)\', for example: \'%1$s\'.</string>
  <string name="math_expression_activity_error_redundant_parentheses_individual_term">Please remove the extra parentheses around \'(%1$s)\', for example: \'%1$s\'.</string>
  <string name="math_expression_activity_error_unnecessary_symbols">There is an invalid \'%s\' in the answer. Please remove it.</string>
  <string name="math_expression_activity_error_number_after_var_term">Please rearrange the order of %1$s &amp; %2$s. For example: %2$s%1$s.</string>
  <string name="math_expression_activity_error_consecutive_binary_operators">%1$s and %2$s should be separated by a number or a variable.</string>
  <string name="math_expression_activity_error_consecutive_unary_operators">Please remove the extra symbols in your answer.</string>
  <string name="math_expression_activity_error_missing_lhs_for_addition_operator">Is there a number or a variable missing before or after the addition symbol \'%1$s\'? If not, please remove the extra \'%1$s\'.</string>
  <string name="math_expression_activity_error_missing_lhs_for_multiplication_operator">Is there a number or a variable missing before or after the multiplication symbol \'%1$s\'? If not, please remove the extra \'%1$s\'.</string>
  <string name="math_expression_activity_error_missing_lhs_for_division_operator">Is there a number or a variable missing before or after the division symbol \'%1$s\'? If not, please remove the extra \'%1$s\'.</string>
  <string name="math_expression_activity_error_missing_lhs_for_exponentiation_operator">Is there a number or a variable missing before or after the exponentiation symbol \'%1$s\'? If not, please remove the extra \'%1$s\'.</string>
  <string name="math_expression_activity_error_missing_rhs_for_addition_operator">There seems to be a number or a variable missing after the addition symbol \'%s\'.</string>
  <string name="math_expression_activity_error_missing_rhs_for_subtraction_operator">There seems to be a number or a variable missing after the subtraction symbol \'%s\'.</string>
  <string name="math_expression_activity_error_missing_rhs_for_multiplication_operator">There seems to be a number or a variable missing after the multiplication symbol \'%s\'.</string>
  <string name="math_expression_activity_error_missing_rhs_for_division_operator">There seems to be a number or a variable missing after the division symbol \'%s\'.</string>
  <string name="math_expression_activity_error_missing_rhs_for_exponentiation_operator">There seems to be a number or a variable missing after the exponentiation symbol \'%s\'.</string>
  <string name="math_expression_activity_error_exponent_has_variable">Sorry, variables in exponents are not supported by the app. Please revise your answer.</string>
  <string name="math_expression_activity_error_exponent_too_large">Sorry, powers higher than 5 are not supported by the app. Please revise your answer.</string>
  <string name="math_expression_activity_error_nested_exponent">Sorry, repeated powers/exponents are not supported by the app. Please limit your answer to one power.</string>
  <string name="math_expression_activity_error_hanging_square_root">Missing input for square root.</string>
  <string name="math_expression_activity_error_term_divided_by_zero">Dividing by zero is invalid. Please revise your answer.</string>
  <string name="math_expression_activity_error_variable_in_numeric_expression">It looks like you have entered some variables. Please make sure that your answer contains numbers only and remove any variables from your answer.</string>
  <string name="math_expression_activity_error_invalid_variable">Please use the variables specified in the question and not %s.</string>
  <string name="math_expression_activity_error_missing_equals">Your equation is missing an \'=\' sign.</string>
  <string name="math_expression_activity_error_more_than_one_equals">Your equation contains too many \'=\' signs. It should have only one.</string>
  <string name="math_expression_activity_error_hanging_equals">One of the sides of \'=\' in your equation is empty.</string>
  <string name="math_expression_activity_error_unsupported_function">Function \'%s\' is not supported. Please revise your answer.</string>
  <string name="math_expression_activity_error_incomplete_function_name">Did you mean sqrt? If not, please separate the variables with multiplication symbols.</string>
  <string name="math_expression_activity_error_generic_text">Sorry, we couldn\'t understand your answer. Please check it to make sure there aren\'t any errors.</string>
  <!-- MyDownloadsActivity -->
  <string name="my_downloads_activity_title">My Downloads</string>
  <string name="my_downloads_activity_tab_downloads">Downloads</string>
  <string name="my_downloads_activity_tab_updates">Updates (2)</string>
  <!-- NavigationDrawer -->
  <string name="navigation_drawer_activity_menu_my_downloads">My Downloads</string>
  <string name="navigation_drawer_activity_menu_switch_profile">Switch Profile</string>
  <string name="navigation_drawer_activity_drawer_open_content_description">Navigation Menu Open</string>
  <string name="navigation_drawer_activity_drawer_close_content_description">Navigation Menu Close</string>
  <string name="navigation_drawer_activity_bar_separator">\u0020|\u0020</string>
  <!-- OngoingListActivity -->
  <string name="ongoing_topic_list_activity_title">Topics in Progress</string>
  <!-- OnboardingActivity -->
  <string name="onboarding_activity_onboarding_slide_0_title">Welcome to %s!</string>
  <string name="onboarding_activity_onboarding_slide_0_description">Learn anything you want in an effective and enjoyable way.</string>
  <string name="onboarding_activity_onboarding_slide_1_title">Add users to your account.</string>
  <string name="onboarding_activity_onboarding_slide_1_description">Share the experience and create up to 10 profiles.</string>
  <string name="onboarding_activity_onboarding_slide_2_title">Download for offline.</string>
  <string name="onboarding_activity_onboarding_slide_2_description">Continue learning your lessons without internet connection.</string>
  <string name="onboarding_activity_onboarding_slide_3_title">Have fun!</string>
  <string name="onboarding_activity_onboarding_slide_3_description">Enjoy your learning adventures with our free, effective lessons.</string>
  <string name="onboarding_activity_skip_text">Skip</string>
  <string name="onboarding_activity_next_arrow">Next</string>
  <string name="onboarding_activity_onboarding_slide_dots_content_description">Slide %s of %s</string>
  <string name="onboarding_activity_title">Introduction</string>
  <string name="onboarding_activity_agree_to_terms"><![CDATA[By using %s, you agree to our <br> <oppia-noninteractive-policy link=\"tos\">Terms of Service</oppia-noninteractive-policy> and <oppia-noninteractive-policy link=\"privacy\">Privacy Policy</oppia-noninteractive-policy>.]]></string>
  <!-- OptionsActivity -->
  <string name="options_activity_title">Options</string>
  <string name="app_language_activity_label_text">App Language</string>
  <string name="app_language_activity_title">App Language</string>
  <string name="audio_language_activity_title">Default Audio Language</string>
  <string name="reading_text_size_activity_title">Reading Text Size</string>
  <string name="reading_text_size_activity_toolbar_title_text">Reading Text Size</string>
  <!-- ProgressDatabaseFullDialogActivity -->
  <string name="progress_database_full_dialog_activity_progress_database_full_dialog_title">Maximum storage capacity reached</string>
  <string name="progress_database_full_dialog_activity_progress_database_full_dialog_description">Saved progress for the lesson \"%s\" will be deleted.</string>
  <string name="progress_database_full_dialog_activity_continue_button">Continue</string>
  <string name="progress_database_full_dialog_activity_leave_without_saving_progress_button">Leave without saving progress</string>
  <string name="progress_database_full_dialog_activity_back_to_lesson_button">Back to lesson</string>
  <!-- ProfileChooserFragment -->
  <string name="profile_chooser_activity_profile_chooser_admin">Administrator</string>
  <string name="profile_chooser_activity_profile_chooser_select">Select your profile</string>
  <string name="profile_chooser_activity_profile_chooser_add">Add Profile</string>
  <string name="profile_chooser_activity_set_up_multiple_profiles">Set up Multiple Profiles</string>
  <string name="profile_chooser_activity_set_up_multiple_profiles_description">Add up to 10 users to your account. Perfect for families and classrooms.</string>
  <string name="profile_chooser_activity_profile_chooser_administrator_controls">Administrator Controls</string>
  <string name="profile_chooser_activity_profile_chooser_language">Language</string>
  <!-- PinPasswordActivity -->
  <string name="pin_password_activity_pin_password_admin_enter">Please enter your Administrator PIN.</string>
  <string name="pin_password_activity_pin_password_user_enter">Please enter your PIN.</string>
  <string name="pin_password_activity_input_pin_password_as_admin">Administrator’s 5-Digit PIN.</string>
  <string name="pin_password_activity_input_pin_password_as_user">User’s 3-Digit PIN.</string>
  <string name="pin_password_activity_pin_password_forgot_pin">Forgot PIN?</string>
  <string name="pin_password_activity_pin_password_incorrect_pin">Incorrect PIN.</string>
  <string name="pin_password_activity_pin_password_show">show</string>
  <string name="pin_password_activity_pin_password_hide">hide</string>
  <string name="pin_password_activity_pin_password_close">Close</string>
  <string name="pin_password_activity_pin_password_success">PIN change is successful</string>
  <string name="pin_password_activity_pin_password_forgot_title">Forgot PIN?</string>
  <string name="pin_password_activity_admin_forgot_pin_message">To reset your PIN, you\'ll need to clear all saved data for %s.\n\nKeep in mind that this action will cause all profiles and user progress to be deleted, and it cannot be undone. Also, the app will close when this completes and will need to be reopened.</string>
  <string name="pin_password_activity_admin_forgot_pin_reset_app_data_button_text">Reset %s Data</string>
  <string name="pin_password_activity_admin_confirm_app_wipe_title">Confirm %s Data Reset</string>
  <string name="pin_password_activity_admin_confirm_app_wipe_message">Are you sure that you want to delete all %s profiles on this device? This operation cannot be undone.</string>
  <string name="pin_password_activity_admin_confirm_app_wipe_positive_button_text">Yes</string>
  <string name="pin_password_activity_admin_confirm_app_wipe_negative_button_text">No</string>
  <string name="pin_password_activity_pin_password_toolbar_title">Enter PIN</string>
  <string name="pin_password_activity_password_shown_icon">Password shown icon</string>
  <string name="pin_password_activity_password_hidden_icon">Password hidden icon</string>
  <string name="pin_password_activity_pin_password_hello">Hi, %s!</string>
  <!-- ProfileListActivity -->
  <string name="profile_list_activity_title">Profiles</string>
  <!-- ProfileEditActivity -->
  <string name="profile_edit_activity_title">Edit Profile</string>
  <string name="profile_edit_activity_profile_edit_rename">Rename</string>
  <string name="profile_edit_activity_profile_edit_reset">Reset PIN</string>
  <string name="profile_edit_activity_profile_edit_delete">Profile Deletion</string>
  <string name="profile_edit_activity_profile_edit_delete_dialog_title">Permanently delete this profile?</string>
  <string name="profile_edit_activity_profile_edit_delete_dialog_message">All progress will be deleted and cannot be recovered.</string>
  <string name="profile_edit_activity_profile_edit_delete_dialog_positive">Delete</string>
  <string name="profile_edit_activity_profile_edit_delete_dialog_negative">Cancel</string>
  <string name="profile_edit_activity_profile_edit_allow_download_heading">Allow Download Access</string>
  <string name="profile_edit_activity_profile_edit_allow_download_sub">User is able to download and delete content without Administrator password</string>
  <string name="profile_edit_activity_mark_chapter_completion">Mark Chapters Completed</string>
  <string name="profile_edit_activity_enable_quick_lesson_language_switching_label">Enable Quick Language Switching</string>
  <string name="profile_edit_activity_enable_quick_lesson_language_switching_explanation">Allow this user to quickly switch between English and Swahili within a lesson.</string>
  <!-- ProfilePictureActivity -->
  <string name="profile_picture_activity_title">Profile Picture</string>
  <!-- ProfileProgressActivity -->
  <string name="profile_progress_edit_dialog_activity_title">Profile Picture</string>
  <string name="profile_progress_edit_dialog_activity_cancel_button_text">Cancel</string>
  <string name="profile_progress_edit_dialog_activity_view_profile_picture_text">View Profile Picture</string>
  <string name="profile_progress_edit_dialog_activity_choose_from_library_text">Choose From Library</string>
  <string name="profile_progress_activity_title">Profile Progress Page</string>
  <string name="profile_progress_header_activity_view_all">View All</string>
  <string name="profile_progress_activity_profile_title">Profile</string>
  <string name="profile_progress_header_activity_topics_in_progress">Topics in Progress</string>
  <string name="profile_progress_header_activity_topic_in_progress">Topic in Progress</string>
  <string name="profile_progress_header_activity_stories_completed">Stories Completed</string>
  <string name="profile_progress_header_activity_story_completed">Story Completed</string>
  <string name="profile_progress_header_activity_recently_played_stories">Recently-Played Stories</string>
  <!-- ProfileRenameActivity -->
  <string name="profile_rename_activity_title">Rename Profile</string>
  <string name="profile_rename_activity_profile_rename_label_text">New Name</string>
  <string name="profile_rename_activity_profile_rename_save">save</string>
  <!-- ProfileResetPinActivity -->
  <string name="profile_reset_pin_activity_title">Reset PIN</string>
  <string name="profile_reset_pin_activity_profile_reset_pin_main_text">Enter a new PIN for the user to enter when accessing their profile.</string>
  <string name="profile_reset_pin_activity_profile_reset_pin_user_pin_label">3-Digit PIN</string>
  <string name="profile_reset_pin_activity_profile_reset_pin_admin_pin_label">5-Digit PIN</string>
  <string name="profile_reset_pin_activity_profile_reset_pin_user_confirm_label">Confirm 3-Digit PIN</string>
  <string name="profile_reset_pin_activity_profile_reset_pin_admin_confirm_label">Confirm 5-Digit PIN</string>
  <string name="profile_reset_pin_activity_profile_reset_pin_error_user_pin_length">Your PIN should be 3 digits long.</string>
  <string name="profile_reset_pin_activity_profile_reset_pin_error_admin_pin_length">Your PIN should be 5 digits long.</string>
  <string name="profile_reset_pin_activity_profile_reset_pin_activity_enter_user_new_pin">%1$s\'s New PIN.</string>
  <!-- PolicyActivity -->
  <string name="privacy_policy_activity_title">Policy Page</string>
  <string name="policy_activity_label_title">Privacy Policy</string>
  <string name="terms_of_service_activity_title">Terms of Service</string>
  <string name="policy_fragment_privacy_policy_web_link"><![CDATA[Please visit <a href="https://www.oppia.org/privacy-policy">this page</a> for the latest version of this privacy policy.]]></string>
  <string name="policy_fragment_terms_of_service_web_link"><![CDATA[Please visit <a href="https://www.oppia.org/terms">this page</a> for the latest version of these terms.]]></string>
  <!-- QuestionPlayerActivity -->
  <string name="question_player_activity_title">Practice Mode</string>
  <string name="question_player_activity_toolbar_title">Practice Mode</string>
  <string name="question_player_activity_question_training_session_progress">Question %s of %s</string>
  <string name="question_player_activity_question_training_session_progress_finished">Complete</string>
  <string name="question_player_activity_question_training_session_finished_header_text">Finished</string>
  <string name="question_player_activity_question_training_session_finished_message">You have finished all of the questions! You can choose to play another set of questions, or return to the topic.</string>
  <string name="question_player_activity_show_hints_and_solution">Show hints and solution</string>
  <!-- RevisionCardActivity -->
  <string name="revision_card_activity_title">Skill revision page</string>
  <string name="revision_card_fragment_revision_navigation_cards_header">Continue Studying</string>
  <string name="bottom_sheet_options_menu_fragment_close_text">Close</string>
  <!-- RecentlyPlayedActivity -->
  <string name="recently_played_activity_toolbar_title">Recently-Played Stories</string>
  <string name="recently_played_activity_ongoing_story_last_week">Played within the Last Week</string>
  <string name="recently_played_activity_ongoing_story_last_month">Played within the Last Month</string>
  <string name="recently_played_story_summary_activity_lesson_thumbnail_content_description">Image for %s</string>
  <!-- ResetPinDialogFragment -->
  <string name="reset_pin_dialog_fragment_reset_pin_enter_text">Enter a New Pin</string>
  <string name="reset_pin_dialog_fragment_reset_pin_enter_dialog_message">This PIN will be %s\'s new PIN and will be required when signing in.</string>
  <!-- ResumeLessonActivity -->
  <string name="resume_lesson_activity_title">Resume Lesson</string>
  <string name="resume_lesson_activity_resume_lesson_button_text">Continue</string>
  <string name="resume_lesson_activity_start_over_lesson_button_text">Start Over</string>
  <!-- SplashActivity -->
  <string name="splash_activity_splash_screen_developer_label_text">Developer Build</string>
  <string name="splash_activity_splash_screen_alpha_label_text">Alpha</string>
  <string name="splash_activity_splash_screen_beta_label_text">Beta</string>
  <string name="splash_activity_unsupported_app_version_dialog_title" description="The title of the dialog shown when a user's pre-release app has expired.">
    Unsupported app version
  </string>
  <string name="splash_activity_unsupported_app_version_dialog_close_button_text" description="The close button text of the dialog shown when a user's pre-release app has expired.">
    Close app
  </string>
  <!-- SubmittedAnswerActivity -->
  <string name="submitted_answer_item_activity_correct_submitted_answer">Correct submitted answer</string>
  <string name="submitted_answer_item_activity_correct_submitted_answer_with_append">Correct submitted answer: %s</string>
  <string name="submitted_answer_item_activity_incorrect_submitted_answer">Incorrect submitted answer</string>
  <string name="submitted_answer_item_activity_incorrect_submitted_answer_with_append">Incorrect submitted answer: %s</string>
  <!-- StateActivity -->
  <string name="submit_button_item_activity_state_submit_button_text">Submit</string>
  <string name="state_fragment_activity_correct_text">Correct!</string>
  <string name="state_fragment_activity_hint_bulb_no_state_activity_new_hint_available_text">No new hint available</string>
  <string name="state_activity_new_hint_available">New hint available</string>
  <string name="state_fragment_hint_bar_forced_announcement_text">Go to the bottom of the screen for a hint.</string>
  <string name="state_fragment_item_selection_no_items_selected_hint_text">Please select all correct choices.</string>
  <string name="state_fragment_item_selection_some_items_selected_hint_text">You may select more choices.</string>
  <string name="state_fragment_item_selection_max_items_selected_hint_text">No more than %s choices may be selected.</string>
  <!-- StoryActivity -->
  <string name="story_activity_title">Chapter List</string>
  <string name="story_summary_activity_topic_story_progress_percentage">%s\%%</string>
  <string name="story_activity_chapter_prerequisite_title_label">Complete Chapter %s: %s to unlock this chapter.</string>
  <string name="topic_lesson_title_activity_stories_you_can_play">Stories You Can Play</string>
  <!-- TopicActivity -->
  <string name="topic_practice_header_view_activity_topic_practice_master_these_skills">Master These Skills</string>
  <string name="topic_practice_header_view_activity_topic_practice_skills_description">Select skills that you would like to practice.</string>
  <string name="topic_practice_footer_view_activity_topic_practice_start">Start</string>
  <string name="topic_view_activity_topic_name">Topic: %s</string>
  <string name="topic_activity_info_tab_content_description">Details about the topic.</string>
  <string name="topic_activity_revision_tab_content_description">Revise concepts learned from completed lessons here.</string>
  <string name="topic_activity_practice_tab_content_description">Practice the concepts learned from completed lessons.</string>
  <string name="topic_activity_lessons_tab_content_description">Tap here to start playing a lesson.</string>
  <string name="topic_activity_topic_lessons_tab_spotlight_hint">Find all your lessons here.</string>
  <string name="topic_activity_topic_revision_tab_spotlight_hint">Revise concepts learned from completed lessons here.</string>
  <string name="topic_activity_first_chapter_spotlight_hint">Tap here to start playing a lesson.</string>
  <!-- TopicInfoActivity -->
  <string name="topic_info_activity_topic_download_text">(%s)</string>
  <string name="topic_info_activity_see_more_text">See More</string>
  <string name="topic_info_activity_see_less">See Less</string>
  <string name="topic_info_activity_topic_downloaded">Topic Downloaded</string>
  <string name="topic_info_activity_unknown_size">Unknown size</string>
  <!-- TopicLessonActivity -->
  <string name="topic_lesson_story_summary_activity_show_chapter_list">Show chapter list</string>
  <string name="topic_lesson_story_summary_activity_hide_chapter_list">Hide chapter list</string>
  <!-- TextViewBindingAdapters -->
  <string name="text_view_binding_adapters_activity_just_now">just now</string>
  <string name="text_view_binding_adapters_activity_last_logged_in_recently">recently</string>
  <string name="text_view_binding_adapters_activity_time_ago">%s ago</string>
  <string name="text_view_binding_adapters_activity_yesterday">yesterday</string>
  <string name="return_to_lesson_button_activity_return_to_lesson_text">Return to lesson</string>
  <string name="drag_and_drop_interaction_item_activity_group_merge_hint_text">If two items are equal, merge them.</string>
  <!-- ThirdPartyDependencyListActivity -->
  <string name="third_party_dependency_list_activity_title">Third-party Dependencies</string>
  <string name="third_party_dependency_version_formatter">version %s</string>
  <!-- ViewTags -->
  <string name="topic_revision_activity_topic_revision_recyclerview_tag">topic_revision_recyclerview_tag</string>
  <string name="ongoing_list_activity_ongoing_recycler_view_tag">ongoing_recycler_view_tag</string>
  <string name="completed_story_list_activity_completed_story_list_recyclerview_tag">completed_story_list_recyclerview_tag</string>
  <string name="selection_interaction_item_activity_item_selection_text">Please select all correct choices.</string>
  <!-- WalkthroughActivity -->
  <string name="walkthrough_welcome_activity_walkthrough_welcome_description">Learn new math skills with stories that show you how to use them in your daily life</string>
  <string name="walkthrough_activity_back_button_text">Back Button</string>
  <string name="walkthrough_welcome_fragment_next_text">Next</string>
  <!-- WalkthroughTopicListFragment -->
  <string name="walkthrough_topic_header_view_activity_what_do_you_want_to_learn">What do you want to learn?</string>
  <!-- WalkthroughEndFragment -->
  <string name="walkthrough_final_activity_great_text">Great</string>
  <string name="walkthrough_final_activity_lets_get_started_text">Let’s get started.</string>
  <string name="walkthrough_final_activity_yes">Yes</string>
  <string name="walkthrough_final_activity_no">No…</string>
  <string name="walkthrough_final_activity_pick_a_different_topic">Pick a \ndifferent topic.</string>
  <string name="walkthrough_final_activity_are_you_interested">Are you interested in:\n%s?</string>
  <!-- Multi-screen -->
  <string name="current_profile_picture_content_description">Current profile picture</string>
  <string name="edit_profile_picture_content_description">Edit profile picture</string>
  <string name="admin_settings_cancel">Cancel</string>
  <string name="admin_settings_submit">Submit</string>
  <string name="admin_settings_incorrect">Incorrect Administrator PIN. Please try again.</string>
  <string name="FAQs">FAQs</string>
  <string name="select_a_topic_to_start">Select a Topic to Start</string>
  <string name="hints_toolbar_title">Hints</string>
  <string name="menu_options">Options</string>
  <string name="menu_help">Help</string>
  <string name="get_started">Get Started</string>
  <string name="audio_language">Default Audio</string>
  <string name="navigate_up">Navigate up</string>
  <string name="status_in_progress">In Progress</string>
  <string name="status_completed">Completed</string>
  <string name="recommended_stories">Recommended Stories</string>
  <string name="stories_for_you">Stories For You</string>
  <!-- TO BE PLACED -->
  <string name="play_pause_audio">Play/Pause Audio</string>
  <string name="search">Search</string>
  <string name="developer_options">Developer Options</string>
  <string name="frequently_asked_questions">Frequently Asked Questions</string>
  <string name="hint_list_item_number">Hint %s</string>
  <string name="reading_text_size_small">Small</string>
  <string name="reading_text_size_medium">Medium</string>
  <string name="reading_text_size_large">Large</string>
  <string name="reading_text_size_extra_large">Extra Large</string>
  <string name="preferences">Preferences</string>
  <string name="story_count_text_view">2 Stories</string>
  <string name="last_played_stories">Last-Played Stories</string>
  <string name="welcome_profile_name">%s!</string>
  <string name="profile_edit_created">Created on %s</string>
  <string name="profile_last_used">Last used </string>
  <string name="welcome">"Welcome %s!"</string>
  <string name="add_profile_required">Required</string>
  <string name="revision">Revision</string>
  <string name="state_continue_button">Continue</string>
  <string name="previous_state_description">Navigate to the previous card</string>
  <string name="next_state_description">Navigate to the next card</string>
  <string name="previous_responses_header">Previous Responses (%s)</string>
  <string name="fractions_default_hint_text">Enter a fraction in the form x/x, or a mixed number in the form x x/x.</string>
  <string name="fractions_default_hint_text_no_integer">Enter a fraction in the form x/x.</string>
  <plurals name="story_total_chapters">
    <item quantity="one">%s of %s Chapter Completed</item>
    <item quantity="other">%s of %s Chapters Completed</item>
  </plurals>
  <string name="topic_name_text_view">Ratios and Proportional Reasoning</string>
  <string name="topic">Topic</string>
  <string name="info">Info</string>
  <string name="downloaded">Downloaded</string>
  <string name="size_bytes">%s Bytes</string>
  <string name="size_kb">%s KB</string>
  <string name="size_mb">%s MB</string>
  <string name="size_gb">%s GB</string>
  <string name="topic_prefix">Topic: %s</string>
  <string name="lessons">Lessons</string>
  <string name="replay_button_item_activity_lesson_replay_button_text">Replay</string>
  <string name="image_interaction_answer_text">Clicks on %s</string>
  <string name="practice">Practice</string>
  <plurals name="chapter_count">
    <item quantity="one">
      1 Chapter
    </item>
    <item quantity="other">
      %s Chapters
    </item>
  </plurals>
  <plurals name="story_count">
    <item quantity="one">
      1 Story
    </item>
    <item quantity="other">
      %s Stories
    </item>
  </plurals>
  <plurals name="lesson_count">
    <item quantity="one">
      1 Lesson
    </item>
    <item quantity="other">
      %s Lessons
    </item>
  </plurals>
  <plurals name="completed_story_count">
    <item quantity="one">
      1 Story Completed
    </item>
    <item quantity="other">
      %s Stories Completed
    </item>
    <item quantity="zero">
      %s Stories Completed
    </item>
  </plurals>
  <plurals name="ongoing_topic_count">
    <item quantity="one">
      1 Topic in Progress
    </item>
    <item quantity="other">
      %s Topics in Progress
    </item>
    <item quantity="zero">
      %s Topics in Progress
    </item>
  </plurals>
  <plurals name="minutes">
    <item quantity="one">a minute</item>
    <item quantity="other">%s minutes</item>
  </plurals>
  <plurals name="hours">
    <item quantity="one">an hour</item>
    <item quantity="other">%s hours</item>
  </plurals>
  <plurals name="days">
    <item quantity="one">a day</item>
    <item quantity="other">%s days</item>
  </plurals>
  <string name="return_to_topic">Return to topic</string>
  <string name="explanation">Explanation:</string>
  <string name="link_to_item_below">Link to item %s</string>
  <string name="unlink_items">Unlink items at %s</string>
  <string name="move_item_down_content_description">Move item down to %s</string>
  <string name="move_item_up_content_description">Move item up to %s</string>
  <string name="up_button_disabled">Up</string>
  <string name="down_button_disabled">Down</string>
  <string name="profile_last_visited">%s %s</string>
  <string name="unsupported_app_version_dialog_message" description="The main message of the dialog shown when a user's pre-release app has expired.">
    This version of the app is no longer supported. Please update it through the Play Store.
  </string>
  <string name="ratio_content_description_separator" description="The separator that would be used to build the text that would be read out for ratio interaction.For e.g if the input is 1:2:3 the read out text would be 1 to 2 to 3">
    \u0020to\u0020
  </string>
  <string name="ratio_default_hint_text" description="The default hint text for the ratio interaction if the placeholder text is not available.">
    Enter a ratio in the form x:y.
  </string>
  <string name="text_input_default_hint_text">Tap here to enter text.</string>
<<<<<<< HEAD
  <string name="reading_text_size">Reading Text Size</string>
  <string name="recently_played_stories">Recently-Played Stories</string>
=======
  <string name="smallest_text_size_content_description">Smallest text size</string>
  <string name="largest_text_size_content_description">Largest text size</string>
  <string name="coming_soon">Coming Soon</string>
  <string name="recommended_stories">Recommended Stories</string>
  <string name="stories_for_you">Stories For You</string>
  <string name="question_player_activity_title">Practice Mode</string>
  <string name="revision_card_activity_title">Skill revision page</string>
  <string name="audio_player_seekbar_content_description">Audio progress</string>
  <string name="audio_language_icon_content_description">Change language</string>
  <string name="audio_player_on">Audio, ON</string>
  <string name="audio_player_off">Audio, OFF</string>
  <string name="correct_submitted_answer">Correct submitted answer</string>
  <string name="correct_submitted_answer_with_append">Correct submitted answer: %s</string>
  <string name="incorrect_submitted_answer">Incorrect submitted answer</string>
  <string name="incorrect_submitted_answer_with_append">Incorrect submitted answer: %s</string>
  <!-- ThirdPartyDependencyListActivity -->
  <string name="third_party_dependency_list_activity_title">Third-party Dependencies</string>
  <string name="third_party_dependency_version_formatter">version %s</string>
  <!-- LicenseListActivity -->
  <string name="license_list_activity_title">Copyright Licenses</string>
  <!-- LicenseTextViewerActivity -->
  <string name="license_text_viewer_activity_title">Copyright License Viewer</string>
  <!-- HelpActivity -->
  <string name="help_activity_back_arrow_description">Navigate back to %s</string>
  <string name="help_activity_third_party_dependencies_list">third-party dependencies list</string>
  <string name="help_activity_copyright_licenses_list">copyright licenses list</string>
  <!-- ResumeLessonActivity -->
  <string name="resume_lesson_activity_title">Resume Lesson</string>
  <string name="resume_lesson_button">Continue</string>
  <string name="start_over_lesson_button">Start Over</string>
  <!-- Home screen greeting fragments. -->
  <string name="home_screen_good_morning_greeting_fragment">Good morning,</string>
  <string name="home_screen_good_afternoon_greeting_fragment">Good afternoon,</string>
  <string name="home_screen_good_evening_greeting_fragment">Good evening,</string>
  <!-- Privacy Policy -->
  <string name="policy_activity_title">Policy Page</string>
  <string name="privacy_policy_title">Privacy Policy</string>
  <string name="privacy_policy_web_link"><![CDATA[Please visit <a href="https://www.oppia.org/privacy-policy">this page</a> for the latest version of this privacy policy.]]></string>
  <!-- Terms of Service -->
  <string name="terms_of_service_title">Terms of Service</string>
  <string name="agree_to_terms"><![CDATA[By using %s, you agree to our <br> <oppia-noninteractive-policy link="tos">Terms of Service</oppia-noninteractive-policy> and <oppia-noninteractive-policy link="privacy">Privacy Policy</oppia-noninteractive-policy>.]]></string>
  <string name="terms_of_service_web_link"><![CDATA[Please visit <a href="https://www.oppia.org/terms">this page</a> for the latest version of these terms.]]></string>
  <!-- Frequently asked questions & generic app help. -->
  <string name="faq_question_1">How can I create a new profile?</string>
  <string name="faq_question_2">How can I delete a profile?</string>
  <string name="faq_question_3">How can I change my email/phone number?</string>
  <string name="faq_question_4">What is %s?</string>
  <string name="faq_question_5">Who is an Administrator?</string>
  <string name="faq_question_6">Why is the Exploration player not loading?</string>
  <string name="faq_question_7">Why is my audio not playing?</string>
  <string name="faq_question_9">I can\'t find my question here. What now?</string>
  <string name="faq_answer_1"><![CDATA[<p>If it is your first time creating a profile and not have a PIN:<ol><li>From the Profile Chooser, tap on <strong>Set up Multiple Profiles</strong>.</li><li>Create a PIN and <strong>Save</strong>.</li><li>Fill in all fields for the profile.<ol><li>(Optional) Upload a photo.</li><li>Enter a name.</li><li>(Optional) Assign a 3-digit PIN.</li></ol></li><li>Tap <strong>Create</strong>. This profile is added to your Profile Chooser!</li></ol></p><p> If you have created a profile before and have a PIN:<ol><li>From the Profile Chooser, tap on <strong>Add Profile</strong>. </li><li>Enter your PIN and tap <strong>Submit</strong>. </li><li>Fill in all fields for the profile.<ol><li> (Optional) Upload a photo. </li><li> Enter a name. </li><li> (Optional) Assign a 3-digit PIN. </li></ol></li><li>Tap <strong>Create</strong>. This profile is added to your Profile Chooser!</li></ol></p><br><p>Note: Only the <u>Administrator</u> is able to manage profiles.</p>]]></string>
  <string name="faq_answer_2"><![CDATA[<p>Once a profile is deleted:</p><ol><li>The profile cannot be recovered. </li><li> Profile information such as name, photos, and progress will be permanently deleted. </li></ol><p>To delete a profile (excluding the <u>Administrator\'s</u>):</p><ol><li> From the Administrator\'s Home Page, tap on the menu button on the top left. </li><li>Tap on <strong>Administrator Controls</strong>. </li><li>Tap on <strong>Edit Profiles</strong>. </li><li>Tap on the Profile you would like to delete. </li><li>At the bottom of the screen, tap <strong>Profile Deletion</strong>. </li><li>Tap <strong>Delete</strong> to confirm deletion. </li></ol><p><br></p><p>Note: Only the <u>Administrator</u> is able to manage profiles.</p>]]></string>
  <string name="faq_answer_3"><![CDATA[<p>To change your email/phone number:</p><ol><li>From the Administrator\'s Home Page, tap on the menu button on the top left.</li><li>Tap on <strong>Administrator Controls</strong>.</li><li>Tap on <strong>Edit Account</strong>.</li></ol><p><br></p> <p>If you want to change your email:</p><ol><li>Enter your new email and tap <strong>Save</strong>.</li><li>A confirmation link is sent to confirm your new email. The link will expire after 24 hours and must be clicked on to be associated with your account.</li></ol><p><br></p> <p>If changing your phone number:</p><ol><li> Enter your new phone number and tap <strong>Verify</strong>.</li><li> A code is sent to confirm your new number. The code will expire after 5 minutes and must be entered in the new screen to be associated with your account.</li></ol>]]></string>
  <string name="faq_answer_4"><![CDATA[<p>%1$s <i>"O-pee-yah"</i> (Finnish) - "to learn"</p><p><br></p><p>%1$s\'s mission is to help anyone learn anything they want in an effective and enjoyable way.</p><p><br></p><p>By creating a set of free, high-quality, demonstrably effective lessons with the help of educators from around the world, %1$s aims to provide students with quality education — regardless of where they are or what traditional resources they have access to.</p><p><br></p><p>As a student, you can begin your learning adventure by browsing the topics listed on the Home Page!</p>]]></string>
  <string name="faq_answer_5"><![CDATA[<p>An Administrator is the main user that manages profiles and settings for every profile on their account. They are most likely your parent, teacher, or guardian that created this profile for you. </p><p><br></p><p>Administrators have the ability to manage profiles, assign PINs, and change other settings under their account. Depending on your profile, Administrator permissions may be required for certain features such as changing your PIN, and more. </p><p><br></p><p>To see who your Administrator is, go to the Profile Chooser. The first profile listed and has "Administrator" written under their name is the Administrator. </p>]]></string>
  <string name="faq_answer_6"><![CDATA[<p>If the Exploration Player is not loading</p><p><br></p><p>Check to see if the app is up to date:</p><p><ul><li> Go to the Play Store and make sure the app is updated to its latest version </li></ul><p><br></p><p>Check your internet connection:</p><ul><li> If your internet connection is slow, try re-connecting to your Wi-Fi network or connecting to a different network. </li></ul><p>Ask the Administrator to check their device and internet connection:</p><ul><li> Get the Administrator to troubleshoot using the steps above </li></ul><p>Let us know if you still have issues with loading:</p><ul><li> Report a problem by contacting us at admin@oppia.org. </li></ul>]]></string>
  <string name="faq_answer_7"><![CDATA[<p>If your audio is not playing</p><p><br></p><p>Check to see if the app is up to date:</p><ul><li> Go to the Play Store and make sure the app is updated to its latest version </li></ul><p><br></p><p>Check your internet connection:</p><ul><li> If your internet connection is slow, try re-connecting to your Wi-Fi network or connecting to a different network. Slow internet may cause the audio to load irregularly, making it difficult to play. </li></ul><p><br></p><p>Ask the Administrator to check their device and internet connection:</p><ul><li> Get the Administrator to troubleshoot using the steps above</li></ul><p><br></p><p>Let us know if you still have issues with loading:</p><ul><li> Report a problem by contacting us at admin@oppia.org. </li></ul>]]></string>
  <string name="faq_answer_9"><![CDATA[<p>If you cannot find your question or would like to report a bug, contact us at admin@oppia.org.</p>]]></string>
  <string name="profile_edit_fragment_test_activity_label">Profile Edit Fragment Test Activity</string>
  <string name="administrator_controls_fragment_test_activity_label">Administrator Controls Fragment Test Activity</string>
  <string name="revision_navigation_cards_header">Continue Studying</string>
  <string name="state_fragment_hint_bar_forced_announcement_text">Go to the bottom of the screen for a hint.</string>
  <string name="state_fragment_item_selection_no_items_selected_hint_text">Please select all correct choices.</string>
  <string name="state_fragment_item_selection_some_items_selected_hint_text">You may select more choices.</string>
  <string name="state_fragment_item_selection_max_items_selected_hint_text">No more than %s choices may be selected.</string>
>>>>>>> 74f39685
</resources><|MERGE_RESOLUTION|>--- conflicted
+++ resolved
@@ -134,8 +134,8 @@
   <string name="faq_answer_1"><![CDATA[<p>If it is your first time creating a profile and not have a PIN:<ol><li>From the Profile Chooser, tap on <strong>Set up Multiple Profiles</strong>.</li><li>Create a PIN and <strong>Save</strong>.</li><li>Fill in all fields for the profile.<ol><li>(Optional) Upload a photo.</li><li>Enter a name.</li><li>(Optional) Assign a 3-digit PIN.</li></ol></li><li>Tap <strong>Create</strong>. This profile is added to your Profile Chooser!</li></ol></p><p> If you have created a profile before and have a PIN:<ol><li>From the Profile Chooser, tap on <strong>Add Profile</strong>. </li><li>Enter your PIN and tap <strong>Submit</strong>. </li><li>Fill in all fields for the profile.<ol><li> (Optional) Upload a photo. </li><li> Enter a name. </li><li> (Optional) Assign a 3-digit PIN. </li></ol></li><li>Tap <strong>Create</strong>. This profile is added to your Profile Chooser!</li></ol></p><br><p>Note: Only the <u>Administrator</u> is able to manage profiles.</p>]]></string>
   <string name="faq_answer_2"><![CDATA[<p>Once a profile is deleted:</p><ol><li>The profile cannot be recovered. </li><li> Profile information such as name, photos, and progress will be permanently deleted. </li></ol><p>To delete a profile (excluding the <u>Administrator\'s</u>):</p><ol><li> From the Administrator\'s Home Page, tap on the menu button on the top left. </li><li>Tap on <strong>Administrator Controls</strong>. </li><li>Tap on <strong>Edit Profiles</strong>. </li><li>Tap on the Profile you would like to delete. </li><li>At the bottom of the screen, tap <strong>Profile Deletion</strong>. </li><li>Tap <strong>Delete</strong> to confirm deletion. </li></ol><p><br></p><p>Note: Only the <u>Administrator</u> is able to manage profiles.</p>]]></string>
   <string name="faq_answer_3"><![CDATA[<p>To change your email/phone number:</p><ol><li>From the Administrator\'s Home Page, tap on the menu button on the top left.</li><li>Tap on <strong>Administrator Controls</strong>.</li><li>Tap on <strong>Edit Account</strong>.</li></ol><p><br></p> <p>If you want to change your email:</p><ol><li>Enter your new email and tap <strong>Save</strong>.</li><li>A confirmation link is sent to confirm your new email. The link will expire after 24 hours and must be clicked on to be associated with your account.</li></ol><p><br></p> <p>If changing your phone number:</p><ol><li> Enter your new phone number and tap <strong>Verify</strong>.</li><li> A code is sent to confirm your new number. The code will expire after 5 minutes and must be entered in the new screen to be associated with your account.</li></ol>]]></string>
-  <string name="faq_answer_4"><![CDATA[<p>%1$s <i>\"O-pee-yah\"</i> (Finnish) - \"to learn\"</p><p><br></p><p>%1$s\'s mission is to help anyone learn anything they want in an effective and enjoyable way.</p><p><br></p><p>By creating a set of free, high-quality, demonstrably effective lessons with the help of educators from around the world, %1$s aims to provide students with quality education — regardless of where they are or what traditional resources they have access to.</p><p><br></p><p>As a student, you can begin your learning adventure by browsing the topics listed on the Home Page!</p>]]></string>
-  <string name="faq_answer_5"><![CDATA[<p>An Administrator is the main user that manages profiles and settings for every profile on their account. They are most likely your parent, teacher, or guardian that created this profile for you. </p><p><br></p><p>Administrators have the ability to manage profiles, assign PINs, and change other settings under their account. Depending on your profile, Administrator permissions may be required for certain features such as downloading Topics, changing your PIN, and more. </p><p><br></p><p>To see who your Administrator is, go to the Profile Chooser. The first profile listed and has \"Administrator\" written under their name is the Administrator. </p>]]></string>
+  <string name="faq_answer_4"><![CDATA[<p>%1$s <i>"O-pee-yah"</i> (Finnish) - "to learn"</p><p><br></p><p>%1$s\'s mission is to help anyone learn anything they want in an effective and enjoyable way.</p><p><br></p><p>By creating a set of free, high-quality, demonstrably effective lessons with the help of educators from around the world, %1$s aims to provide students with quality education — regardless of where they are or what traditional resources they have access to.</p><p><br></p><p>As a student, you can begin your learning adventure by browsing the topics listed on the Home Page!</p>]]></string>
+  <string name="faq_answer_5"><![CDATA[<p>An Administrator is the main user that manages profiles and settings for every profile on their account. They are most likely your parent, teacher, or guardian that created this profile for you. </p><p><br></p><p>Administrators have the ability to manage profiles, assign PINs, and change other settings under their account. Depending on your profile, Administrator permissions may be required for certain features such as changing your PIN, and more. </p><p><br></p><p>To see who your Administrator is, go to the Profile Chooser. The first profile listed and has "Administrator" written under their name is the Administrator. </p>]]></string>
   <string name="faq_answer_6"><![CDATA[<p>If the Exploration Player is not loading</p><p><br></p><p>Check to see if the app is up to date:</p><p><ul><li> Go to the Play Store and make sure the app is updated to its latest version </li></ul><p><br></p><p>Check your internet connection:</p><ul><li> If your internet connection is slow, try re-connecting to your Wi-Fi network or connecting to a different network. </li></ul><p>Ask the Administrator to check their device and internet connection:</p><ul><li> Get the Administrator to troubleshoot using the steps above </li></ul><p>Let us know if you still have issues with loading:</p><ul><li> Report a problem by contacting us at admin@oppia.org. </li></ul>]]></string>
   <string name="faq_answer_7"><![CDATA[<p>If your audio is not playing</p><p><br></p><p>Check to see if the app is up to date:</p><ul><li> Go to the Play Store and make sure the app is updated to its latest version </li></ul><p><br></p><p>Check your internet connection:</p><ul><li> If your internet connection is slow, try re-connecting to your Wi-Fi network or connecting to a different network. Slow internet may cause the audio to load irregularly, making it difficult to play. </li></ul><p><br></p><p>Ask the Administrator to check their device and internet connection:</p><ul><li> Get the Administrator to troubleshoot using the steps above</li></ul><p><br></p><p>Let us know if you still have issues with loading:</p><ul><li> Report a problem by contacting us at admin@oppia.org. </li></ul>]]></string>
   <string name="faq_answer_9"><![CDATA[<p>If you cannot find your question or would like to report a bug, contact us at admin@oppia.org.</p>]]></string>
@@ -262,7 +262,7 @@
   <string name="onboarding_activity_next_arrow">Next</string>
   <string name="onboarding_activity_onboarding_slide_dots_content_description">Slide %s of %s</string>
   <string name="onboarding_activity_title">Introduction</string>
-  <string name="onboarding_activity_agree_to_terms"><![CDATA[By using %s, you agree to our <br> <oppia-noninteractive-policy link=\"tos\">Terms of Service</oppia-noninteractive-policy> and <oppia-noninteractive-policy link=\"privacy\">Privacy Policy</oppia-noninteractive-policy>.]]></string>
+  <string name="onboarding_activity_agree_to_terms"><![CDATA[By using %s, you agree to our <br> <oppia-noninteractive-policy link="tos">Terms of Service</oppia-noninteractive-policy> and <oppia-noninteractive-policy link="privacy">Privacy Policy</oppia-noninteractive-policy>.]]></string>
   <!-- OptionsActivity -->
   <string name="options_activity_title">Options</string>
   <string name="app_language_activity_label_text">App Language</string>
@@ -596,75 +596,6 @@
     Enter a ratio in the form x:y.
   </string>
   <string name="text_input_default_hint_text">Tap here to enter text.</string>
-<<<<<<< HEAD
   <string name="reading_text_size">Reading Text Size</string>
   <string name="recently_played_stories">Recently-Played Stories</string>
-=======
-  <string name="smallest_text_size_content_description">Smallest text size</string>
-  <string name="largest_text_size_content_description">Largest text size</string>
-  <string name="coming_soon">Coming Soon</string>
-  <string name="recommended_stories">Recommended Stories</string>
-  <string name="stories_for_you">Stories For You</string>
-  <string name="question_player_activity_title">Practice Mode</string>
-  <string name="revision_card_activity_title">Skill revision page</string>
-  <string name="audio_player_seekbar_content_description">Audio progress</string>
-  <string name="audio_language_icon_content_description">Change language</string>
-  <string name="audio_player_on">Audio, ON</string>
-  <string name="audio_player_off">Audio, OFF</string>
-  <string name="correct_submitted_answer">Correct submitted answer</string>
-  <string name="correct_submitted_answer_with_append">Correct submitted answer: %s</string>
-  <string name="incorrect_submitted_answer">Incorrect submitted answer</string>
-  <string name="incorrect_submitted_answer_with_append">Incorrect submitted answer: %s</string>
-  <!-- ThirdPartyDependencyListActivity -->
-  <string name="third_party_dependency_list_activity_title">Third-party Dependencies</string>
-  <string name="third_party_dependency_version_formatter">version %s</string>
-  <!-- LicenseListActivity -->
-  <string name="license_list_activity_title">Copyright Licenses</string>
-  <!-- LicenseTextViewerActivity -->
-  <string name="license_text_viewer_activity_title">Copyright License Viewer</string>
-  <!-- HelpActivity -->
-  <string name="help_activity_back_arrow_description">Navigate back to %s</string>
-  <string name="help_activity_third_party_dependencies_list">third-party dependencies list</string>
-  <string name="help_activity_copyright_licenses_list">copyright licenses list</string>
-  <!-- ResumeLessonActivity -->
-  <string name="resume_lesson_activity_title">Resume Lesson</string>
-  <string name="resume_lesson_button">Continue</string>
-  <string name="start_over_lesson_button">Start Over</string>
-  <!-- Home screen greeting fragments. -->
-  <string name="home_screen_good_morning_greeting_fragment">Good morning,</string>
-  <string name="home_screen_good_afternoon_greeting_fragment">Good afternoon,</string>
-  <string name="home_screen_good_evening_greeting_fragment">Good evening,</string>
-  <!-- Privacy Policy -->
-  <string name="policy_activity_title">Policy Page</string>
-  <string name="privacy_policy_title">Privacy Policy</string>
-  <string name="privacy_policy_web_link"><![CDATA[Please visit <a href="https://www.oppia.org/privacy-policy">this page</a> for the latest version of this privacy policy.]]></string>
-  <!-- Terms of Service -->
-  <string name="terms_of_service_title">Terms of Service</string>
-  <string name="agree_to_terms"><![CDATA[By using %s, you agree to our <br> <oppia-noninteractive-policy link="tos">Terms of Service</oppia-noninteractive-policy> and <oppia-noninteractive-policy link="privacy">Privacy Policy</oppia-noninteractive-policy>.]]></string>
-  <string name="terms_of_service_web_link"><![CDATA[Please visit <a href="https://www.oppia.org/terms">this page</a> for the latest version of these terms.]]></string>
-  <!-- Frequently asked questions & generic app help. -->
-  <string name="faq_question_1">How can I create a new profile?</string>
-  <string name="faq_question_2">How can I delete a profile?</string>
-  <string name="faq_question_3">How can I change my email/phone number?</string>
-  <string name="faq_question_4">What is %s?</string>
-  <string name="faq_question_5">Who is an Administrator?</string>
-  <string name="faq_question_6">Why is the Exploration player not loading?</string>
-  <string name="faq_question_7">Why is my audio not playing?</string>
-  <string name="faq_question_9">I can\'t find my question here. What now?</string>
-  <string name="faq_answer_1"><![CDATA[<p>If it is your first time creating a profile and not have a PIN:<ol><li>From the Profile Chooser, tap on <strong>Set up Multiple Profiles</strong>.</li><li>Create a PIN and <strong>Save</strong>.</li><li>Fill in all fields for the profile.<ol><li>(Optional) Upload a photo.</li><li>Enter a name.</li><li>(Optional) Assign a 3-digit PIN.</li></ol></li><li>Tap <strong>Create</strong>. This profile is added to your Profile Chooser!</li></ol></p><p> If you have created a profile before and have a PIN:<ol><li>From the Profile Chooser, tap on <strong>Add Profile</strong>. </li><li>Enter your PIN and tap <strong>Submit</strong>. </li><li>Fill in all fields for the profile.<ol><li> (Optional) Upload a photo. </li><li> Enter a name. </li><li> (Optional) Assign a 3-digit PIN. </li></ol></li><li>Tap <strong>Create</strong>. This profile is added to your Profile Chooser!</li></ol></p><br><p>Note: Only the <u>Administrator</u> is able to manage profiles.</p>]]></string>
-  <string name="faq_answer_2"><![CDATA[<p>Once a profile is deleted:</p><ol><li>The profile cannot be recovered. </li><li> Profile information such as name, photos, and progress will be permanently deleted. </li></ol><p>To delete a profile (excluding the <u>Administrator\'s</u>):</p><ol><li> From the Administrator\'s Home Page, tap on the menu button on the top left. </li><li>Tap on <strong>Administrator Controls</strong>. </li><li>Tap on <strong>Edit Profiles</strong>. </li><li>Tap on the Profile you would like to delete. </li><li>At the bottom of the screen, tap <strong>Profile Deletion</strong>. </li><li>Tap <strong>Delete</strong> to confirm deletion. </li></ol><p><br></p><p>Note: Only the <u>Administrator</u> is able to manage profiles.</p>]]></string>
-  <string name="faq_answer_3"><![CDATA[<p>To change your email/phone number:</p><ol><li>From the Administrator\'s Home Page, tap on the menu button on the top left.</li><li>Tap on <strong>Administrator Controls</strong>.</li><li>Tap on <strong>Edit Account</strong>.</li></ol><p><br></p> <p>If you want to change your email:</p><ol><li>Enter your new email and tap <strong>Save</strong>.</li><li>A confirmation link is sent to confirm your new email. The link will expire after 24 hours and must be clicked on to be associated with your account.</li></ol><p><br></p> <p>If changing your phone number:</p><ol><li> Enter your new phone number and tap <strong>Verify</strong>.</li><li> A code is sent to confirm your new number. The code will expire after 5 minutes and must be entered in the new screen to be associated with your account.</li></ol>]]></string>
-  <string name="faq_answer_4"><![CDATA[<p>%1$s <i>"O-pee-yah"</i> (Finnish) - "to learn"</p><p><br></p><p>%1$s\'s mission is to help anyone learn anything they want in an effective and enjoyable way.</p><p><br></p><p>By creating a set of free, high-quality, demonstrably effective lessons with the help of educators from around the world, %1$s aims to provide students with quality education — regardless of where they are or what traditional resources they have access to.</p><p><br></p><p>As a student, you can begin your learning adventure by browsing the topics listed on the Home Page!</p>]]></string>
-  <string name="faq_answer_5"><![CDATA[<p>An Administrator is the main user that manages profiles and settings for every profile on their account. They are most likely your parent, teacher, or guardian that created this profile for you. </p><p><br></p><p>Administrators have the ability to manage profiles, assign PINs, and change other settings under their account. Depending on your profile, Administrator permissions may be required for certain features such as changing your PIN, and more. </p><p><br></p><p>To see who your Administrator is, go to the Profile Chooser. The first profile listed and has "Administrator" written under their name is the Administrator. </p>]]></string>
-  <string name="faq_answer_6"><![CDATA[<p>If the Exploration Player is not loading</p><p><br></p><p>Check to see if the app is up to date:</p><p><ul><li> Go to the Play Store and make sure the app is updated to its latest version </li></ul><p><br></p><p>Check your internet connection:</p><ul><li> If your internet connection is slow, try re-connecting to your Wi-Fi network or connecting to a different network. </li></ul><p>Ask the Administrator to check their device and internet connection:</p><ul><li> Get the Administrator to troubleshoot using the steps above </li></ul><p>Let us know if you still have issues with loading:</p><ul><li> Report a problem by contacting us at admin@oppia.org. </li></ul>]]></string>
-  <string name="faq_answer_7"><![CDATA[<p>If your audio is not playing</p><p><br></p><p>Check to see if the app is up to date:</p><ul><li> Go to the Play Store and make sure the app is updated to its latest version </li></ul><p><br></p><p>Check your internet connection:</p><ul><li> If your internet connection is slow, try re-connecting to your Wi-Fi network or connecting to a different network. Slow internet may cause the audio to load irregularly, making it difficult to play. </li></ul><p><br></p><p>Ask the Administrator to check their device and internet connection:</p><ul><li> Get the Administrator to troubleshoot using the steps above</li></ul><p><br></p><p>Let us know if you still have issues with loading:</p><ul><li> Report a problem by contacting us at admin@oppia.org. </li></ul>]]></string>
-  <string name="faq_answer_9"><![CDATA[<p>If you cannot find your question or would like to report a bug, contact us at admin@oppia.org.</p>]]></string>
-  <string name="profile_edit_fragment_test_activity_label">Profile Edit Fragment Test Activity</string>
-  <string name="administrator_controls_fragment_test_activity_label">Administrator Controls Fragment Test Activity</string>
-  <string name="revision_navigation_cards_header">Continue Studying</string>
-  <string name="state_fragment_hint_bar_forced_announcement_text">Go to the bottom of the screen for a hint.</string>
-  <string name="state_fragment_item_selection_no_items_selected_hint_text">Please select all correct choices.</string>
-  <string name="state_fragment_item_selection_some_items_selected_hint_text">You may select more choices.</string>
-  <string name="state_fragment_item_selection_max_items_selected_hint_text">No more than %s choices may be selected.</string>
->>>>>>> 74f39685
 </resources>