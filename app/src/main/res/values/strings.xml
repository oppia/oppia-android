<?xml version="1.0" encoding="utf-8"?>
<resources>
  <string name="app_name">Oppia</string>
  <string name="nav_header_desc">Navigation header</string>
  <string name="menu_home">Home</string>
  <string name="menu_options">Options</string>
  <string name="menu_my_downloads">My Downloads</string>
  <string name="menu_help">Help</string>
  <string name="menu_switch_profile">Switch Profile</string>
  <string name="administrator_controls">Administrator Controls</string>
  <string name="drawer_open_content_description">Navigation Menu Open</string>
  <string name="drawer_close_content_description">Navigation Menu Close</string>
  <string name="welcome_text">Welcome to Oppia!</string>
  <string name="welcome_back_text">Welcome back to Oppia!</string>
  <string name="audio_play_description">Play audio</string>
  <string name="audio_pause_description">Pause audio</string>
  <string name="audio_language_select_dialog_okay_button">OK</string>
  <string name="audio_language_select_dialog_cancel_button">Cancel</string>
  <string name="audio_language_select_dialog_title">Audio Language</string>
  <string name="audio_dialog_offline_title">Currently Offline</string>
  <string name="audio_dialog_offline_message">Make sure Wi-Fi or cellular data is turned on, then try again.</string>
  <string name="audio_dialog_offline_positive">OK</string>
  <string name="cellular_data_alert_dialog_okay_button">OK</string>
  <string name="cellular_data_alert_dialog_cancel_button">Cancel</string>
  <string name="cellular_data_alert_dialog_title">Currently on Cellular Data</string>
  <string name="cellular_data_alert_dialog_description">Streaming audio may use a lot of cellular data.</string>
  <string name="cellular_data_alert_dialog_checkbox">Don\'t show this message again</string>
  <string name="concept_card_toolbar_title">Concept Card</string>
  <string name="concept_card_close_icon_description">Clicking on this will close the concept card.</string>
  <string name="revision_card_toolbar_title">Revision Card</string>
  <string name="stop_exploration_dialog_title">Leave to Topic Page?</string>
  <string name="stop_exploration_dialog_description">Your progress will not be saved.</string>
  <string name="stop_exploration_dialog_cancel_button">Cancel</string>
  <string name="stop_exploration_dialog_leave_button">Leave</string>
  <string name="topic_practice_master_these_skills">Master These Skills</string>
  <string name="topic_name_text_view">Ratios and Proportional Reasoning</string>
  <string name="topic_practice_skills_description">Select skills that you would like to practice.</string>
  <string name="topic_practice_start">Start</string>
  <string name="state_continue_button">Continue</string>
  <string name="state_continue_submit">Submit</string>
  <string name="previous_state_description">Navigate to the previous card</string>
  <string name="next_state_description">Navigate to the next card</string>
  <string name="state_submit_button">Submit</string>
  <string name="lesson_replay_button_text">Replay</string>
  <string name="state_end_exploration_button">Return To Topic</string>
  <string name="previous_responses_header">Previous Responses (%d)</string>
  <string name="image_interaction_answer_text">Clicks on %s</string>
  <string name="state_learn_again_button">Learn Again</string>
  <string name="topic_download_text">(%s)</string>
  <string name="see_more">See More</string>
  <string name="see_less">See Less</string>
  <string name="FAQs">FAQs</string>
  <string name="featured_questions">Featured Questions</string>
  <string name="frequently_asked_questions">Frequently Asked Questions</string>
  <string name="faq_activity_title">FAQs (Frequently Asked Questions)</string>
  <string name="frequently_asked_questions_FAQ">Frequently Asked Questions (FAQs)</string>
  <string name="info">Info</string>
  <string name="lessons">Lessons</string>
  <string name="practice">Practice</string>
  <string name="revision">Revision</string>
  <string name="topic_page">Topic page</string>
  <string name="topic_name">Topic: %s</string>
  <string name="topic">Topic</string>
  <string name="topic_story_progress_percentage">%s\%%</string>
  <string name="topic_play_chapter_index">%s.</string>
  <string name="chapter_name">Chapter %s: %s</string>
  <string name="chapter_completed">Chapter %s: %s is completed.</string>
  <string name="chapter_prerequisite_title_label">Complete Chapter %s: %s to unlock this chapter.</string>
  <string name="text_input_default_content_description">Enter text.</string>
  <string name="fractions_default_hint_text">Enter a fraction in the form x/x, or a mixed number in the form x x/x.</string>
  <string name="fractions_default_hint_text_no_integer">Enter a fraction in the form x/x.</string>
  <string name="numeric_input_content_description">Enter a number.</string>
  <string name="number_with_units_input_hint_text">Write numbers with units here.</string>
  <string name="enable_audio_playback_content_description">Enable audio voiceover for this lesson.</string>
  <string name="recently_played_stories">Recently-Played Stories</string>
  <string name="last_played_stories">Last-Played Stories</string>
  <string name="view_all">View All</string>
  <string name="ongoing_story_last_week">Played within the Last Week</string>
  <string name="ongoing_story_last_month">Played within the Last Month</string>
  <string name="lesson_thumbnail_content_description">Image for %s</string>
  <string name="all_topics">All Topics</string>
  <string name="stories_you_can_play">Stories You Can Play</string>
  <string name="navigate_up">Navigate up</string>
  <string name="recently_played_activity">Recently-Played Stories</string>
  <string name="topic_downloaded">Topic Downloaded</string>
  <string name="downloaded">Downloaded</string>
  <string name="question_player_title">Practice Mode</string>
  <string name="question_training_session_progress">Question %d of %d</string>
  <string name="question_training_session_progress_finished">Complete</string>
  <string name="question_training_session_finished_header">Finished</string>
  <string name="question_training_session_finished_message">You have finished all of the questions! You can choose to play another set of questions, or return to the topic.</string>
  <string name="status_in_progress">In Progress</string>
  <string name="status_completed">Completed</string>
  <string name="show_hide_chapter_list">Show/Hide chapter list of %s</string>
  <string name="play_pause_audio">Play/Pause Audio</string>
  <string name="help">Help</string>
  <string name="preferences">Preferences</string>
  <string name="profile_progress_activity_title">Profile Progress Page</string>
  <string name="search">Search</string>
  <string name="fraction_error_invalid_chars">Please only use numerical digits, spaces or forward slashes (/)</string>
  <string name="fraction_error_invalid_format">Please enter a valid fraction (e.g., 5/3 or 1 2/3)</string>
  <string name="fraction_error_divide_by_zero">Please do not put 0 in the denominator</string>
  <string name="fraction_error_larger_than_seven_digits">None of the numbers in the fraction should have more than 7 digits.</string>
  <string name="number_error_starting_with_floating_point">Please begin your answer with a number (e.g.,”0” in 0.5).</string>
  <string name="number_error_invalid_format">Please enter a valid number.</string>
  <string name="number_error_larger_than_fifteen_characters">The answer can contain at most 15 digits (0–9) or symbols (. or -).</string>
  <string
    name="ratio_error_invalid_chars"
    description="The error message for ratio when there is any other character used than 0123456789:. ">
    Please write a ratio that consists of digits separated by colons (e.g. 1:2 or 1:2:3).
  </string>
  <string
    name="ratio_error_invalid_format"
    description="The error message for ratio when the format is invalid. For e.g. 1:2:3: or 1:2 3:4 ">
    Please enter a valid ratio (e.g. 1:2 or 1:2:3).
  </string>
  <string
    name="ratio_error_invalid_colons"
    description="The error message for ratio when there is colons next to each other.">
    Your answer has two colons (:) next to each other.
  </string>
  <string
    name="ratio_error_invalid_size"
    description="The error message for ratio when there is less number of terms than the creator has specified in customization arg.">
    Number of terms is not equal to the required terms.
  </string>
  <string
    name="ratio_error_includes_zero"
    description="The error message for ratio when there is 0 term in the ratio.">
    Ratios cannot have 0 as an element.
  </string>
  <string name="unknown_size">Unknown size</string>
  <string name="size_bytes">%d Bytes</string>
  <string name="size_kb">%d KB</string>
  <string name="size_mb">%d MB</string>
  <string name="size_gb">%d GB</string>
  <string name="correct">Correct!</string>
  <string name="topic_prefix">Topic: %s</string>
  <string name="welcome_profile_name">%s!</string>
  <plurals name="chapter_count">
    <item quantity="one">
      1 Chapter
    </item>
    <item quantity="other">
      %d Chapters
    </item>
  </plurals>
  <plurals name="story_count">
    <item quantity="one">
      1 Story
    </item>
    <item quantity="other">
      %d Stories
    </item>
  </plurals>
  <plurals name="story_total_chapters">
    <item quantity="one">%d of %d Chapter Completed</item>
    <item quantity="other">%d of %d Chapters Completed</item>
  </plurals>
  <plurals name="lesson_count">
    <item quantity="one">
      1 Lesson
    </item>
    <item quantity="other">
      %d Lessons
    </item>
  </plurals>
  <plurals name="completed_story_count">
    <item quantity="one">
      1 Story Completed
    </item>
    <item quantity="other">
      %d Stories Completed
    </item>
    <item quantity="zero">
      %d Stories Completed
    </item>
  </plurals>
  <plurals name="ongoing_topic_count">
    <item quantity="one">
      1 Topic in Progress
    </item>
    <item quantity="other">
      %d Topics in Progress
    </item>
    <item quantity="zero">
      %d Topics in Progress
    </item>
  </plurals>
  <string name="bar_separator">\u0020|\u0020</string>
  <!-- ProfileChooserFragment -->
  <string name="profile_chooser_activity_label">Profile selection page</string>
  <string name="profile_chooser_admin">Administrator</string>
  <string name="profile_chooser_select">Select your profile</string>
  <string name="profile_chooser_add">Add Profile</string>
  <string name="set_up_multiple_profiles">Set up Multiple Profiles</string>
  <string name="set_up_multiple_profiles_description">Add up to 10 users to your account. Perfect for families and classrooms.</string>
  <string name="profile_chooser_administrator_controls">Administrator Controls</string>
  <string name="profile_chooser_language">Language</string>
  <!-- AdminAuthActivity -->
  <string name="admin_auth_toolbar">Administrator Controls</string>
  <string name="admin_auth_activity_add_profiles_title">Authorise to add profiles</string>
  <string name="admin_auth_activity_access_controls_title">Authorise to access Administrator Controls</string>
  <string name="admin_auth_heading">Administrator Authorization Required</string>
  <string name="admin_auth_sub">Enter the Administrator PIN in order to create a new account.</string>
  <string name="admin_auth_admin_controls_sub">Enter the Administrator PIN in order to access Administrator Controls.</string>
  <string name="admin_auth_pin">Administrator\'s PIN</string>
  <string name="admin_auth_incorrect">Incorrect Administrator PIN. Please try again.</string>
  <string name="admin_auth_submit">Submit</string>
  <string name="admin_auth_close">Close</string>
  <!-- AdminPinActivity -->
  <string name="admin_pin_requirement_description">Before we add profiles, we need to protect your account by creating a PIN. This gives you the ability to authorize downloads and manage profiles on the device.</string>
  <string name="admin_pin_pin_description">Do <b>not</b> use a PIN you have set for personal accounts like banking or social security.</string>
  <string name="admin_pin_new_pin">New 5-Digit PIN</string>
  <string name="admin_pin_new_confirm">Confirm 5-Digit PIN</string>
  <string name="admin_pin_error_pin_length">Your PIN should be 5 digits long.</string>
  <string name="admin_pin_error_pin_confirm_wrong">Please make sure that both PINs match.</string>
  <string name="save">Save</string>
  <string name="admin_pin_activity_title">Authorise to add profiles</string>
  <!-- AddProfileActivity -->
  <string name="add_profile_title">Add Profile</string>
  <string name="add_profile_input_name">Name*</string>
  <string name="add_profile_input_pin">3-Digit PIN*</string>
  <string name="add_profile_input_confirm_pin">Confirm 3-Digit PIN*</string>
  <string name="add_profile_allow_download_heading">Allow Download Access</string>
  <string name="add_profile_allow_download_sub">User is able to download and delete content without Administrator PIN.</string>
  <string name="add_profile_create_btn">Create</string>
  <string name="add_profile_close">Close</string>
  <string name="add_profile_pin_info">With a PIN, nobody else can access a profile besides this assigned user.</string>
  <string name="add_profile_error_image_failed_store">We failed to store your avatar image. Please try again.</string>
  <string name="add_profile_error_name_not_unique">This name is already in use by another profile.</string>
  <string name="add_profile_error_name_empty">Please enter a name for this profile.</string>
  <string name="add_profile_error_name_only_letters">Names can only have letters. Try another name?</string>
  <string name="add_profile_error_pin_length">Your PIN should be 3 digits long.</string>
  <string name="add_profile_error_pin_confirm_wrong">Please make sure that both PINs match.</string>
  <string name="add_profile_info_content_description">More information on 3-digit PINs.</string>
  <string name="required_fields_content_description">Fields marked with an * are required.</string>
  <string name="current_profile_picture_content_description">Current profile picture</string>
  <string name="edit_profile_picture_content_description">Edit profile picture</string>
  <!-- OnboardingActivity -->
  <string name="onboarding_slide_0_title">Welcome to Oppia!</string>
  <string name="onboarding_slide_0_description">Learn anything you want in an effective and enjoyable way.</string>
  <string name="onboarding_slide_1_title">Add users to your account.</string>
  <string name="onboarding_slide_1_description">Share the experience and create up to 10 profiles.</string>
  <string name="onboarding_slide_2_title">Download for offline.</string>
  <string name="onboarding_slide_2_description">Continue learning your lessons without internet connection.</string>
  <string name="onboarding_slide_3_title">Have fun!</string>
  <string name="onboarding_slide_3_description">Enjoy your learning adventures with our free, effective lessons.</string>
  <string name="skip">Skip</string>
  <string name="get_started">Get Started</string>
  <!-- PinPasswordActivity -->
  <string name="pin_password_hello">Hi, %s!</string>
  <string name="pin_password_admin_enter">Please enter your Administrator PIN.</string>
  <string name="pin_password_user_enter">Please enter your PIN.</string>
  <string name="pin_password_forgot_pin">I forgot my pin.</string>
  <string name="pin_password_incorrect_pin">Incorrect PIN.</string>
  <string name="pin_password_show">show</string>
  <string name="pin_password_hide">hide</string>
  <string name="pin_password_close">Close</string>
  <string name="pin_password_success">PIN change is successful</string>
  <string name="pin_password_forgot_title">Forgot PIN?</string>
  <string name="pin_password_forgot_message">To reset your PIN, please uninstall Oppia and then reinstall it.\n\nKeep in mind that if the device has not been online, you may lose user progress on multiple accounts. </string>
  <string name="pin_password_play_store">Go to the play store</string>
  <string name="show_hide_password_icon">Show/Hide password icon</string>
  <!-- AdminSettingsDialogFragment -->
  <string name="admin_settings_label">Administrator\'s PIN</string>
  <string name="admin_settings_heading">Access to Administrator Settings</string>
  <string name="admin_settings_sub">Administrator\'s PIN required to change user\'s PIN</string>
  <string name="admin_settings_cancel">Cancel</string>
  <string name="admin_settings_submit">Submit</string>
  <string name="admin_settings_incorrect">Incorrect Administrator PIN. Please try again.</string>
  <string name="admin_settings_enter_user_new_pin">%1$s\'s New PIN.</string>
  <!-- ResetPinDialogFragment -->
  <string name="reset_pin_enter">Enter a New Pin</string>
  <!-- MyDownloadsActivity -->
  <string name="my_downloads">My Downloads</string>
  <string name="tab_downloads">Downloads</string>
  <string name="tab_updates">Updates (2)</string>
  <!-- HomeActivityBackDialog -->
  <string name="home_activity_back_dialog_message">Would you like to exit your profile?</string>
  <string name="home_activity_back_dialog_cancel">Cancel</string>
  <string name="home_activity_back_dialog_exit">Exit</string>
  <!-- ProfileListActivity -->
  <string name="profile_list_activity_title">Profiles</string>
  <!-- ProfileEditActivity -->
  <string name="profile_edit_created">Created on %s</string>
  <string name="profile_last_used">Last used </string>
  <string name="profile_edit_rename">Rename</string>
  <string name="profile_edit_reset">Reset PIN</string>
  <string name="profile_edit_delete">Profile Deletion</string>
  <string name="profile_edit_delete_dialog_title">Permanently delete this profile?</string>
  <string name="profile_edit_delete_dialog_message">All progress will be deleted and cannot be recovered.</string>
  <string name="profile_edit_delete_dialog_positive">Delete</string>
  <string name="profile_edit_delete_dialog_negative">Cancel</string>
  <string name="profile_edit_allow_download_heading">Allow Download Access</string>
  <string name="profile_edit_allow_download_sub">User is able to download and delete content without Administrator password</string>
  <!-- ProfileProgressActivity -->
  <string name="profile_progress_edit_dialog_title">Profile Picture</string>
  <string name="profile_picture_edit_alert_dialog_cancel_button">Cancel</string>
  <string name="profile_picture_edit_alert_dialog_view_profile_picture">View Profile Picture</string>
  <string name="profile_picture_edit_alert_dialog_choose_from_library">Choose From Library</string>
  <!-- ProfileRenameActivity -->
  <string name="profile_rename_title">Rename Profile</string>
  <string name="profile_rename_label">New Name</string>
  <string name="profile_rename_save">save</string>
  <!-- ProfileResetPinActivity -->
  <string name="profile_reset_pin_activity_title">Reset PIN</string>
  <string name="profile_reset_pin_main">Enter a new PIN for the user to enter when accessing their profile.</string>
  <string name="profile_reset_pin_user_pin_label">3-Digit PIN</string>
  <string name="profile_reset_pin_admin_pin_label">5-Digit PIN</string>
  <string name="profile_reset_pin_user_confirm_label">Confirm 3-Digit PIN</string>
  <string name="profile_reset_pin_admin_confirm_label">Confirm 5-Digit PIN</string>
  <string name="profile_reset_pin_error_user_pin_length">Your PIN should be 3 digits long.</string>
  <string name="profile_reset_pin_error_admin_pin_length">Your PIN should be 5 digits long.</string>
  <string name="add_profile_create_a_3_digit_pin">Create a 3-Digit PIN</string>
  <string name="add_profile_required">*Required</string>
  <string name="back_button">Back Button</string>
  <string name="next">Next</string>
  <!-- AdministratorControlsFragment -->
  <string name="administrator_controls_general_label">General</string>
  <string name="administrator_controls_edit_account">Edit account</string>
  <string name="administrator_controls_profile_management_label">Profile Management</string>
  <string name="administrator_controls_edit_profiles">Edit profiles</string>
  <string name="administrator_controls_download_permissions_label">Download Permissions</string>
  <string name="administrator_controls_update_on_wifi_title">Download and update only on Wi-fi</string>
  <string name="administrator_controls_update_on_wifi_message">Topics will be downloaded and updated only on Wi-fi. Any downloads or updates of cellular data will be queued.</string>
  <string name="administrator_controls_auto_update_title">Automatically update topics</string>
  <string name="administrator_controls_auto_update_message">Downloaded topics that have new content available will automatically update.</string>
  <string name="administrator_controls_app_information_label">App Information</string>
  <string name="administrator_controls_app_version">App Version</string>
  <string name="administrator_controls_account_actions_label">Account Actions</string>
  <string name="administrator_controls_log_out">Log Out</string>
  <string name="log_out_dialog_cancel_button">Cancel</string>
  <string name="log_out_dialog_okay_button">Ok</string>
  <string name="log_out_dialog_message">Are you sure you want to log out of your profile?</string>
  <!-- AppVersionFragment -->
  <string name="app_version_name">App Version %s</string>
  <string name="app_last_update_date">The last update was installed on %s. Use the above version number to send feedback about bugs.</string>
  <!-- OptionsActivity -->
  <string name="title_reading_text_size">Reading Text Size</string>
  <string name="title_app_language">App Language</string>
  <string name="title_default_audio">Default Audio Language</string>
  <string name="story_text_will_look_like_this">Story text will look like this.</string>
  <string name="constant_string_for_text_size">A</string>
  <string name="audio_language">Default Audio</string>
  <string name="app_language">App Language</string>
  <string name="reading_text_size">Reading Text Size</string>
  <string name="slide_seekbar_to_control_text_size">Slide seekbar to control the text size.</string>
  <string name="profile">Profile</string>
  <string name="story_count_text_view">2 Stories</string>
  <string name="topics_in_progress">Topics in Progress</string>
  <string name="topic_in_progress">Topic in Progress</string>
  <string name="stories_completed">Stories Completed</string>
  <string name="story_completed">Story Completed</string>
<<<<<<< HEAD
  <string name="options_activity_title">Options</string>
=======
  <!-- CompletedStoryListActivity -->
  <string name="completed_story_list_activity_title">Stories Completed</string>
>>>>>>> 91e94670
  <!-- WalkthroughActivity -->
  <string name="walkthrough_welcome_description">Learn new math skills with stories that show you how to use them in your daily life</string>
  <string name="welcome">"Welcome %s!"</string>
  <!-- WalkthroughTopicListFragment -->
  <string name="what_do_you_want_to_learn">What do you want to learn?</string>
  <!-- WalkthroughEndFragment -->
  <string name="great">Great</string>
  <string name="lets_get_started">Let’s get \nstarted.</string>
  <string name="yes">Yes</string>
  <string name="no">No…</string>
  <string name="pick_a_different_topic">Pick a \ndifferent topic.</string>
  <string name="are_you_interested">Are you interested in:\n%s?</string>
  <!-- HintsAndSolutionDialogFragment -->
  <string name="hints_toolbar_title">Hints</string>
  <string name="reveal_solution">Reveal Solution</string>
  <string name="reveal_hint">Reveal Hint</string>
  <string name="show_hide_hint_list">Show/Hide hint list of %s</string>
  <string name="show_hide_solution_list">Show/Hide solution</string>
  <string name="the_only_solution_is">The only solution is :  </string>
  <string name="this_will_reveal_the_solution">This will reveal the solution. Are you sure?</string>
  <string name="reveal">Reveal</string>
  <!-- TextViewBindingAdapters -->
  <string name="just_now">just now</string>
  <string name="time_ago">%s ago</string>
  <string name="yesterday">yesterday</string>
  <string name="return_to_topic">Return to topic</string>
  <string name="explanation">Explanation:</string>
  <string name="drag_and_drop_interaction_group_merge_hint">If two items are equal, merge them.</string>
  <string name="link_to_item_below">Link to item below</string>
  <string name="unlink_items">Unlink Items</string>
  <string name="move_item_down">Move Item Down</string>
  <string name="move_item_up">Move Item Up</string>
  <string name="profile_last_visited">%s %s</string>
  <plurals name="minutes">
    <item quantity="one">a minute</item>
    <item quantity="other">%d minutes</item>
  </plurals>
  <plurals name="hours">
    <item quantity="one">an hour</item>
    <item quantity="other">%d hours</item>
  </plurals>
  <plurals name="days">
    <item quantity="one">a day</item>
    <item quantity="other">%d days</item>
  </plurals>
  <!-- ViewTags -->
  <string name="topic_revision_recyclerview_tag">topic_revision_recyclerview_tag</string>
  <string name="ongoing_recycler_view_tag">ongoing_recycler_view_tag</string>
  <string name="completed_story_list_recyclerview_tag">completed_story_list_recyclerview_tag</string>
  <string name="item_selection_text">Please select at least one choice.</string>
  <!-- SplashActivity -->
  <string
    name="unsupported_app_version_dialog_title"
    description="The title of the dialog shown when a user's pre-release app has expired.">
    Unsupported app version
  </string>
  <string
    name="unsupported_app_version_dialog_message"
    description="The main message of the dialog shown when a user's pre-release app has expired.">
    This version of the app is no longer supported. Please update it through the Play Store.
  </string>
  <string
    name="unsupported_app_version_dialog_close_button_text"
    description="The close button text of the dialog shown when a user's pre-release app has expired.">
    Close app
  </string>
  <string
    name="ratio_content_description_separator"
    description="The separator that would be used to build the text that would be read out for ratio interaction.For e.g if the input is 1:2:3 the read out text would be 1 to 2 to 3">
    \u0020to\u0020
  </string>
  <string
    name="ratio_default_hint_text"
    description="The default hint text for the ratio interaction if the placeholder text is not available.">
    Enter a ratio in the form x:y.
  </string>
  <string name="smallest_text_size_content_description">Smallest text size</string>
  <string name="largest_text_size_content_description">Largest text size</string>
  <string name="coming_soon">Coming Soon</string>
  <string name="recommended_stories">Recommended Stories</string>
  <string name="stories_for_you">Stories For You</string>
</resources><|MERGE_RESOLUTION|>--- conflicted
+++ resolved
@@ -352,12 +352,9 @@
   <string name="topic_in_progress">Topic in Progress</string>
   <string name="stories_completed">Stories Completed</string>
   <string name="story_completed">Story Completed</string>
-<<<<<<< HEAD
   <string name="options_activity_title">Options</string>
-=======
   <!-- CompletedStoryListActivity -->
   <string name="completed_story_list_activity_title">Stories Completed</string>
->>>>>>> 91e94670
   <!-- WalkthroughActivity -->
   <string name="walkthrough_welcome_description">Learn new math skills with stories that show you how to use them in your daily life</string>
   <string name="welcome">"Welcome %s!"</string>
