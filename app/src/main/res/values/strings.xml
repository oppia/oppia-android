<?xml version="1.0" encoding="utf-8"?>
<resources>
  <string name="app_name">Oppia</string>
  <string name="welcome_text">Welcome to Oppia!</string>
  <string name="welcome_back_text">Welcome back to Oppia!</string>
  <string name="audio_play_description">Play audio</string>
  <string name="audio_pause_description">Pause audio</string>
  <string name="audio_language_select_dialog_okay_button">OK</string>
  <string name="audio_language_select_dialog_cancel_button">Cancel</string>
  <string name="audio_language_select_dialog_title">Audio Language</string>
  <string name="cellular_data_alert_dialog_okay_button">OK</string>
  <string name="cellular_data_alert_dialog_cancel_button">Cancel</string>
  <string name="cellular_data_alert_dialog_title">Currently on Cellular Data</string>
  <string name="cellular_data_alert_dialog_description">Streaming audio may use a lot of cellular data.</string>
  <string name="cellular_data_alert_dialog_checkbox">Don\'t show this message again</string>
  <string name="concept_card_toolbar_title">Concept Card</string>
  <string name="stop_exploration_dialog_title">Leave to Topic Page?</string>
  <string name="stop_exploration_dialog_description">Your progress will be saved.</string>
  <string name="stop_exploration_dialog_cancel_button">Cancel</string>
  <string name="stop_exploration_dialog_leave_button">Leave</string>
  <string name="topic_train_master_these_skills">Master These Skills</string>
  <string name="topic_train_skills_description">Select or unselect skills that you want to practice</string>
  <string name="topic_train_start">Start</string>
  <string name="state_continue_button">Continue</string>
  <string name="state_continue_submit">Submit</string>
  <string name="previous_state_description">Navigate to previous state</string>
  <string name="next_state_description">Navigate to next state</string>
  <string name="state_submit_button">Submit</string>
  <string name="state_end_exploration_button">Return To Topic</string>
  <string name="previous_responses_header">Previous Responses (%d)</string>
  <string name="state_learn_again_button">Learn Again</string>
  <string name="topic_overview_see_more">See More</string>
  <string name="topic_download_text">(%s)</string>
  <string name="overview">Overview</string>
  <string name="play">Play</string>
  <string name="train">Train</string>
  <string name="review">Review</string>
  <string name="topic">Topic</string>
  <string name="topic_story_progress_percentage">%s\%%</string>
  <string name="topic_play_chapter_index">%s.</string>
  <string name="chapter_name">Chapter %s: %s</string>
  <string name="chapter_completed">Chapter %s: %s is completed.</string>
  <string name="text_input_default_content_description">Enter text.</string>
  <string name="fractions_default_hint_text">Enter a fraction in the form x/x, or a mixed number in the form x x/x.</string>
  <string name="fractions_default_hint_text_no_integer">Enter a fraction in the form x/x.</string>
  <string name="numeric_input_content_description">Enter a number.</string>
  <string name="number_with_units_input_hint_text">Write numbers with units here.</string>
  <string name="enable_audio_playback_content_description">Enable audio voiceover for this lesson.</string>
  <string name="recently_played_stories">Recently-Played Stories</string>
  <string name="view_all">View All</string>
  <string name="ongoing_story_last_week">Played within the Last Week</string>
  <string name="ongoing_story_last_month">Played within the Last Month</string>
  <string name="all_topics">All Topics</string>
  <string name="stories_you_can_play">Stories You Can Play</string>
  <string name="go_to_previous_page">Go to previous page.</string>
  <string name="continue_playing_activity">Continue playing</string>
  <string name="topic_downloaded">Topic Downloaded</string>
  <string name="downloaded">Downloaded</string>
  <string name="status_in_progress">In Progress</string>
  <string name="status_completed">Completed</string>
  <string name="show_hide_chapter_list">Show/Hide chapter list of %s</string>
  <string name="play_pause_audio">Play/Pause Audio</string>
  <string name="help">Help</string>
  <string name="preferences">Preferences</string>
<<<<<<< HEAD
  <string name="invalid_chars">Please only use numerical digits, spaces or forward slashes (/)</string>
  <string name="valid">valid</string>
  <string name="invalid_format">Please enter a valid fraction (e.g., 5/3 or 1 2/3)</string>
  <string name="divide_by_zero">Please do not put 0 in the denominator</string>
=======
  <string name="unknown_size">Unknown size</string>
  <string name="size_bytes">%d Bytes</string>
  <string name="size_kb">%d KB</string>
  <string name="size_mb">%d MB</string>
  <string name="size_gb">%d GB</string>
>>>>>>> 10c82fc3
  <plurals name="chapter_count">
    <item quantity="one">
      1 Chapter
    </item>
    <item quantity="other">
      %d Chapters
    </item>
  </plurals>
  <plurals name="story_count">
    <item quantity="one">
      1 Story
    </item>
    <item quantity="other">
      %d Stories
    </item>
  </plurals>
  <plurals name="story_total_chapters">
    <item quantity="one">%d of %d Chapter Completed</item>
    <item quantity="other">%d of %d Chapters Completed</item>
  </plurals>
  <plurals name="lesson_count">
    <item quantity="one">
      1 Lesson
    </item>
    <item quantity="other">
      %d Lessons
    </item>
  </plurals>
</resources><|MERGE_RESOLUTION|>--- conflicted
+++ resolved
@@ -62,18 +62,15 @@
   <string name="play_pause_audio">Play/Pause Audio</string>
   <string name="help">Help</string>
   <string name="preferences">Preferences</string>
-<<<<<<< HEAD
   <string name="invalid_chars">Please only use numerical digits, spaces or forward slashes (/)</string>
   <string name="valid">valid</string>
   <string name="invalid_format">Please enter a valid fraction (e.g., 5/3 or 1 2/3)</string>
   <string name="divide_by_zero">Please do not put 0 in the denominator</string>
-=======
   <string name="unknown_size">Unknown size</string>
   <string name="size_bytes">%d Bytes</string>
   <string name="size_kb">%d KB</string>
   <string name="size_mb">%d MB</string>
   <string name="size_gb">%d GB</string>
->>>>>>> 10c82fc3
   <plurals name="chapter_count">
     <item quantity="one">
       1 Chapter
