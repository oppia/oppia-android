--- conflicted
+++ resolved
@@ -121,11 +121,7 @@
   <string name="add_profile_input_confirm_pin">Confirm 3-Digit PIN</string>
   <string name="add_profile_allow_download_heading">Allow Download Access</string>
   <string name="add_profile_allow_download_sub">User is able to download and delete content without Administrator password. Only available with PIN.</string>
-<<<<<<< HEAD
-  <string name="add_profile_create_btn">create</string>
-=======
   <string name="add_profile_create_btn">Create</string>
->>>>>>> 3189caea
   <string name="add_profile_close">CLOSE</string>
   <string name="add_profile_pin_info">With a PIN, nobody else can access a profile besides this assigned user.</string>
   <string name="add_profile_error_image_failed_store">We failed to store your avatar image. Please try again.</string>
@@ -148,10 +144,7 @@
   <string name="pin_password_forgot_message">To reset your PIN, please uninstall Oppia and then reinstall it.\n\nKeep in mind that if the device has not been online, you may lose user progress on multiple accounts. </string>
   <string name="pin_password_play_store">GO TO PLAY STORE</string>
   <!-- AdminSettingsDialogFragment. -->
-<<<<<<< HEAD
-=======
   <string name="admin_settings_label">Administrator\'s PIN</string>
->>>>>>> 3189caea
   <string name="admin_settings_heading">Access to Administrator Settings</string>
   <string name="admin_settings_sub">Administrator\'s PIN required to change user\'s PIN</string>
   <string name="admin_settings_cancel">CANCEL</string>
