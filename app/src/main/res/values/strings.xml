--- conflicted
+++ resolved
@@ -103,10 +103,7 @@
   <string name="admin_auth_pin">Administrator\'s PIN (5 digits)</string>
   <string name="admin_auth_incorrect">Incorrect Administrator PIN. Please try again.</string>
   <!-- AddProfileActivity. -->
-<<<<<<< HEAD
-=======
   <string name="add_profile_title">Add Profile</string>
->>>>>>> b26bd3b4
   <string name="add_profile_input_name">Name (required)</string>
   <string name="add_profile_input_pin">3-Digit PIN (optional)</string>
   <string name="add_profile_input_confirm_pin">Confirm 3-Digit PIN</string>
@@ -121,7 +118,6 @@
   <string name="add_profile_error_name_only_letters">Names can only have letters. Try another name?</string>
   <string name="add_profile_error_pin_length">Your PIN should be 3 digits long.</string>
   <string name="add_profile_error_pin_confirm_wrong">Please make sure that both PINs match.</string>
-<<<<<<< HEAD
   <!-- PinPasswordActivity. -->
   <string name="pin_password_forgot_pin">I FORGOT MY PIN</string>
   <string name="pin_password_incorrect_pin">Incorrect PIN.</string>
@@ -140,6 +136,4 @@
   <string name="admin_settings_incorrect">Incorrect Administrator PIN. Please try again.</string>
   <!-- ResetPinDialogFragment. -->
   <string name="reset_pin_enter">Enter a New Pin</string>
-=======
->>>>>>> b26bd3b4
 </resources>