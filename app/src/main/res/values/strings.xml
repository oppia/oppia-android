<?xml version="1.0" encoding="utf-8"?>
<resources>
  <string name="nav_header_desc">Navigation header</string>
  <string name="menu_options">Options</string>
  <string name="menu_my_downloads">My Downloads</string>
  <string name="menu_help">Help</string>
  <string name="exploration_activity_title">Exploration Player</string>
  <string name="help_activity_title">Help</string>
  <string name="bottom_sheet_options_menu_close">Close</string>
  <string name="menu_switch_profile">Switch Profile</string>
  <string name="developer_options">Developer Options</string>
  <string name="administrator_controls">Administrator Controls</string>
  <string name="drawer_open_content_description">Navigation Menu Open</string>
  <string name="drawer_close_content_description">Navigation Menu Close</string>
  <string name="audio_play_description">Play audio</string>
  <string name="audio_pause_description">Pause audio</string>
  <string name="audio_unavailable_in_selected_language">%s audio is unavailable.</string>
  <string name="audio_language_select_dialog_okay_button">OK</string>
  <string name="audio_language_select_dialog_cancel_button">Cancel</string>
  <string name="audio_language_select_dialog_title">Audio Language</string>
  <string name="audio_dialog_offline_title">Currently Offline</string>
  <string name="audio_dialog_offline_message">Make sure Wi-Fi or cellular data is turned on, then try again.</string>
  <string name="audio_dialog_offline_positive">OK</string>
  <string name="cellular_data_alert_dialog_okay_button">OK</string>
  <string name="cellular_data_alert_dialog_cancel_button">Cancel</string>
  <string name="cellular_data_alert_dialog_title">Currently on Cellular Data</string>
  <string name="cellular_data_alert_dialog_description">Streaming audio may use a lot of cellular data.</string>
  <string name="cellular_data_alert_dialog_checkbox">Don\'t show this message again</string>
  <string name="concept_card_toolbar_title">Concept Card</string>
  <string name="revision_card_toolbar_title">Revision Card</string>
  <string name="unsaved_exploration_dialog_title">Leave to Topic Page?</string>
  <string name="unsaved_exploration_dialog_description">Your progress will not be saved.</string>
  <string name="unsaved_exploration_dialog_leave_button">Leave</string>
  <string name="unsaved_exploration_dialog_cancel_button">Cancel</string>
  <string name="stop_exploration_dialog_title">Leave to Topic Page?</string>
  <string name="stop_exploration_dialog_description">Your progress will not be saved.</string>
  <string name="stop_exploration_dialog_cancel_button">Cancel</string>
  <string name="stop_exploration_dialog_leave_button">Leave</string>
  <string name="exploration_exit_button_spotlight_hint">Exit anytime using this button. We will save your progress.</string>
  <string name="voiceover_icon_spotlight_hint">Would you like %s to read for you? Tap on this button to try it!</string>
  <string name="voiceover_language_icon_spotlight_hint">Tap to change the voiceover language.</string>
  <string name="progress_database_full_dialog_title">Maximum storage capacity reached</string>
  <string name="progress_database_full_dialog_description">Saved progress for the lesson \"%s\" will be deleted.</string>
  <string name="progress_database_full_dialog_continue_button">Continue</string>
  <string name="progress_database_full_dialog_leave_without_saving_progress_button">Leave without saving progress</string>
  <string name="progress_database_full_dialog_back_to_lesson_button">Back to lesson</string>
  <string name="topic_practice_master_these_skills">Master These Skills</string>
  <string name="topic_name_text_view">Ratios and Proportional Reasoning</string>
  <string name="topic_practice_skills_description">Select skills that you would like to practice.</string>
  <string name="topic_practice_start">Start</string>
  <string name="info_tab_content_description">Details about the topic.</string>
  <string name="revision_tab_content_description">Revise concepts learned from completed lessons here.</string>
  <string name="practice_tab_content_description">Practice the concepts learned from completed lessons.</string>
  <string name="lessons_tab_content_description">Tap here to start playing a lesson.</string>
  <string name="topic_lessons_tab_spotlight_hint">Find all your lessons here.</string>
  <string name="topic_revision_tab_spotlight_hint">Revise concepts learned from completed lessons here.</string>
  <string name="first_chapter_spotlight_hint">Tap here to start playing a lesson.</string>
  <string name="state_continue_button">Continue</string>
  <string name="state_continue_submit">Submit</string>
  <string name="previous_state_description">Navigate to the previous card</string>
  <string name="next_state_description">Navigate to the next card</string>
  <string name="state_submit_button">Submit</string>
  <string name="lesson_replay_button_text">Replay</string>
  <string name="state_end_exploration_button">Return To Topic</string>
  <string name="previous_responses_header">Previous Responses (%s)</string>
  <string name="image_interaction_answer_text">Clicks on %s</string>
  <string name="state_learn_again_button">Learn Again</string>
  <string name="topic_download_text">(%s)</string>
  <string name="see_more">See More</string>
  <string name="see_less">See Less</string>
  <string name="FAQs">FAQs</string>
  <string name="featured_questions">Featured Questions</string>
  <string name="frequently_asked_questions">Frequently Asked Questions</string>
  <string name="faq_activity_title">FAQs (Frequently Asked Questions)</string>
  <string name="pin_password_activity_title">PIN verification</string>
  <string name="onboarding_activity_title">Introduction</string>
  <string name="frequently_asked_questions_FAQ">Frequently Asked Questions (FAQs)</string>
  <string name="info">Info</string>
  <string name="lessons">Lessons</string>
  <string name="practice">Practice</string>
  <string name="revision">Revision</string>
  <string name="administrator_controls_title">Administrator Controls</string>
  <string name="topic_page">Topic page</string>
  <string name="topic_name">Topic: %s</string>
  <string name="topic">Topic</string>
  <string name="ongoing_topic_list_activity_title">Topics in Progress</string>
  <string name="topic_story_progress_percentage">%s\%%</string>
  <string name="topic_play_chapter_index">%s</string>
  <string name="chapter_name">Chapter %s: %s</string>
  <string name="chapter_completed">Chapter %s with title %s is completed</string>
  <string name="chapter_in_progress">Chapter %s with title %s is in progress</string>
  <string name="chapter_prerequisite_title_label">Complete Chapter %s: %s to unlock this chapter.</string>
  <string name="chapter_locked_prerequisite_title_label">Chapter %s: %s is currently locked. Please complete chapter %s: %s to unlock this chapter.</string>
  <string name="chapter_prerequisite_title_label_without_chapter_title">Complete the previous chapter to unlock this chapter.</string>
  <string name="text_input_default_content_description">Enter text.</string>
  <string name="fractions_default_hint_text">Enter a fraction in the form x/x, or a mixed number in the form x x/x.</string>
  <string name="fractions_default_hint_text_no_integer">Enter a fraction in the form x/x.</string>
  <string name="numeric_input_hint">Enter a number.</string>
  <string name="number_with_units_input_hint_text">Write numbers with units here.</string>
  <string name="numeric_expression_default_hint_text">Type an expression here, using only numbers.</string>
  <string name="algebraic_expression_default_hint_text">Type an expression here.</string>
  <string name="math_equation_default_hint_text">Type an equation here.</string>
  <string name="math_expression_error_spaces_in_numerical_input">Please remove the spaces between numbers in your answer.</string>
  <string name="math_expression_error_unbalanced_parentheses">Please close or remove parentheses.</string>
  <string name="math_expression_error_single_redundant_parentheses">Please remove the parentheses around the whole answer: \'%s\'.</string>
  <string name="math_expression_error_multiple_redundant_parentheses">Please remove extra parentheses around the \'(%1$s)\', for example: \'%1$s\'.</string>
  <string name="math_expression_error_redundant_parentheses_individual_term">Please remove the extra parentheses around \'(%1$s)\', for example: \'%1$s\'.</string>
  <string name="math_expression_error_unnecessary_symbols">There is an invalid \'%s\' in the answer. Please remove it.</string>
  <string name="math_expression_error_number_after_var_term">Please rearrange the order of %1$s &amp; %2$s. For example: %2$s%1$s.</string>
  <string name="math_expression_error_consecutive_binary_operators">%1$s and %2$s should be separated by a number or a variable.</string>
  <string name="math_expression_error_consecutive_unary_operators">Please remove the extra symbols in your answer.</string>
  <string name="math_expression_error_missing_lhs_for_addition_operator">Is there a number or a variable missing before or after the addition symbol \'%1$s\'? If not, please remove the extra \'%1$s\'.</string>
  <string name="math_expression_error_missing_lhs_for_multiplication_operator">Is there a number or a variable missing before or after the multiplication symbol \'%1$s\'? If not, please remove the extra \'%1$s\'.</string>
  <string name="math_expression_error_missing_lhs_for_division_operator">Is there a number or a variable missing before or after the division symbol \'%1$s\'? If not, please remove the extra \'%1$s\'.</string>
  <string name="math_expression_error_missing_lhs_for_exponentiation_operator">Is there a number or a variable missing before or after the exponentiation symbol \'%1$s\'? If not, please remove the extra \'%1$s\'.</string>
  <string name="math_expression_error_missing_rhs_for_addition_operator">There seems to be a number or a variable missing after the addition symbol \'%s\'.</string>
  <string name="math_expression_error_missing_rhs_for_subtraction_operator">There seems to be a number or a variable missing after the subtraction symbol \'%s\'.</string>
  <string name="math_expression_error_missing_rhs_for_multiplication_operator">There seems to be a number or a variable missing after the multiplication symbol \'%s\'.</string>
  <string name="math_expression_error_missing_rhs_for_division_operator">There seems to be a number or a variable missing after the division symbol \'%s\'.</string>
  <string name="math_expression_error_missing_rhs_for_exponentiation_operator">There seems to be a number or a variable missing after the exponentiation symbol \'%s\'.</string>
  <string name="math_expression_error_exponent_has_variable">Sorry, variables in exponents are not supported by the app. Please revise your answer.</string>
  <string name="math_expression_error_exponent_too_large">Sorry, powers higher than 5 are not supported by the app. Please revise your answer.</string>
  <string name="math_expression_error_nested_exponent">Sorry, repeated powers/exponents are not supported by the app. Please limit your answer to one power.</string>
  <string name="math_expression_error_hanging_square_root">Missing input for square root.</string>
  <string name="math_expression_error_term_divided_by_zero">Dividing by zero is invalid. Please revise your answer.</string>
  <string name="math_expression_error_variable_in_numeric_expression">It looks like you have entered some variables. Please make sure that your answer contains numbers only and remove any variables from your answer.</string>
  <string name="math_expression_error_invalid_variable">Please use the variables specified in the question and not %s.</string>
  <string name="math_expression_error_missing_equals">Your equation is missing an \'=\' sign.</string>
  <string name="math_expression_error_more_than_one_equals">Your equation contains too many \'=\' signs. It should have only one.</string>
  <string name="math_expression_error_hanging_equals">One of the sides of \'=\' in your equation is empty.</string>
  <string name="math_expression_error_unsupported_function">Function \'%s\' is not supported. Please revise your answer.</string>
  <string name="math_expression_error_incomplete_function_name">Did you mean sqrt? If not, please separate the variables with multiplication symbols.</string>
  <string name="math_expression_error_generic">Sorry, we couldn\'t understand your answer. Please check it to make sure there aren\'t any errors.</string>
  <string name="enable_audio_playback_content_description">Enable audio voiceover for this lesson.</string>
  <string name="recently_played_stories">Recently-Played Stories</string>
  <string name="last_played_stories">Last-Played Stories</string>
  <string name="view_all">View All</string>
  <string name="ongoing_story_last_week">Played within the Last Week</string>
  <string name="ongoing_story_last_month">Played within the Last Month</string>
  <string name="story_activity_title">Chapter List</string>
  <string name="lesson_thumbnail_content_description">Image for %s</string>
  <string name="stories_you_can_play">Stories You Can Play</string>
  <string name="navigate_up">Navigate up</string>
  <string name="recently_played_activity">Recently-Played Stories</string>
  <string name="topic_downloaded">Topic Downloaded</string>
  <string name="downloaded">Downloaded</string>
  <string name="question_player_title">Practice Mode</string>
  <string name="question_training_session_progress">Question %s of %s</string>
  <string name="question_training_session_progress_finished">Complete</string>
  <string name="question_training_session_finished_header">Finished</string>
  <string name="question_training_session_finished_message">You have finished all of the questions! You can choose to play another set of questions, or return to the topic.</string>
  <string name="status_in_progress">In Progress</string>
  <string name="status_completed">Completed</string>
  <string name="show_chapter_list">Show chapter list</string>
  <string name="hide_chapter_list">Hide chapter list</string>
  <string name="play_pause_audio">Play/Pause Audio</string>
  <string name="preferences">Preferences</string>
  <string name="profile_progress_activity_title">Profile Progress Page</string>
  <string name="search">Search</string>
  <string name="fraction_error_invalid_chars">Please only use numerical digits, spaces or forward slashes (/)</string>
  <string name="fraction_error_invalid_format">Please enter a valid fraction (e.g., 5/3 or 1 2/3)</string>
  <string name="fraction_error_divide_by_zero">Please do not put 0 in the denominator</string>
  <string name="fraction_error_larger_than_seven_digits">None of the numbers in the fraction should have more than 7 digits.</string>
  <string name="number_error_starting_with_floating_point">Please begin your answer with a number (e.g.,”0” in 0.5).</string>
  <string name="number_error_invalid_format">Please enter a valid number.</string>
  <string name="number_error_larger_than_fifteen_characters">The answer can contain at most 15 digits (0–9) or symbols (. or -).</string>
  <string name="ratio_error_invalid_chars" description="The error message for ratio when there is any other character used than 0123456789:. ">
    Please write a ratio that consists of digits separated by colons (e.g. 1:2 or 1:2:3).
  </string>
  <string name="ratio_error_invalid_format" description="The error message for ratio when the format is invalid. For e.g. 1:2:3: or 1:2 3:4 ">
    Please enter a valid ratio (e.g. 1:2 or 1:2:3).
  </string>
  <string name="ratio_error_invalid_colons" description="The error message for ratio when there is colons next to each other.">
    Your answer has two colons (:) next to each other.
  </string>
  <string name="ratio_error_invalid_size" description="The error message for ratio when there is less number of terms than the creator has specified in customization arg.">
    Number of terms is not equal to the required terms.
  </string>
  <string name="ratio_error_includes_zero" description="The error message for ratio when there is 0 term in the ratio.">
    Ratios cannot have 0 as an element.
  </string>
  <string name="unknown_size">Unknown size</string>
  <string name="size_bytes">%s Bytes</string>
  <string name="size_kb">%s KB</string>
  <string name="size_mb">%s MB</string>
  <string name="size_gb">%s GB</string>
  <string name="correct">Correct!</string>
  <string name="topic_prefix">Topic: %s</string>
  <string name="welcome_profile_name">%s!</string>
  <plurals name="chapter_count">
    <item quantity="one">
      1 Chapter
    </item>
    <item quantity="other">
      %s Chapters
    </item>
  </plurals>
  <plurals name="story_count">
    <item quantity="one">
      1 Story
    </item>
    <item quantity="other">
      %s Stories
    </item>
  </plurals>
  <plurals name="story_total_chapters">
    <item quantity="one">%s of %s Chapter Completed</item>
    <item quantity="other">%s of %s Chapters Completed</item>
  </plurals>
  <plurals name="lesson_count">
    <item quantity="one">
      1 Lesson
    </item>
    <item quantity="other">
      %s Lessons
    </item>
  </plurals>
  <plurals name="completed_story_count">
    <item quantity="one">
      1 Story Completed
    </item>
    <item quantity="other">
      %s Stories Completed
    </item>
    <item quantity="zero">
      %s Stories Completed
    </item>
  </plurals>
  <plurals name="ongoing_topic_count">
    <item quantity="one">
      1 Topic in Progress
    </item>
    <item quantity="other">
      %s Topics in Progress
    </item>
    <item quantity="zero">
      %s Topics in Progress
    </item>
  </plurals>
  <string name="bar_separator">\u0020|\u0020</string>
  <!-- ProfileChooserFragment -->
  <string name="profile_chooser_activity_label">Profile selection page</string>
  <string name="profile_chooser_admin">Administrator</string>
  <string name="profile_chooser_select">Select your profile</string>
  <string name="profile_chooser_add">Add Profile</string>
  <string name="set_up_multiple_profiles">Set up Multiple Profiles</string>
  <string name="set_up_multiple_profiles_description">Add up to 10 users to your account. Perfect for families and classrooms.</string>
  <string name="profile_chooser_administrator_controls">Administrator Controls</string>
  <string name="profile_chooser_language">Language</string>
  <!-- AdminAuthActivity -->
  <string name="admin_auth_toolbar">Administrator Controls</string>
  <string name="admin_auth_activity_add_profiles_title">Authorise to add profiles</string>
  <string name="admin_auth_activity_access_controls_title">Authorise to access Administrator Controls</string>
  <string name="admin_auth_heading">Administrator Authorization Required</string>
  <string name="admin_auth_sub">Enter the Administrator PIN in order to create a new account.</string>
  <string name="admin_auth_admin_controls_sub">Enter the Administrator PIN in order to access Administrator Controls.</string>
  <string name="admin_auth_pin">Administrator\'s PIN</string>
  <string name="admin_auth_incorrect">Incorrect Administrator PIN. Please try again.</string>
  <string name="admin_auth_null">Please enter Administrator PIN.</string>
  <string name="admin_auth_submit">Submit</string>
  <string name="admin_auth_close">Close</string>
  <!-- AdminPinActivity -->
  <string name="admin_pin_requirement_description">Before we add profiles, we need to protect your account by creating a PIN. This gives you the ability to authorize manage profiles on the device.</string>
  <string name="admin_pin_pin_description">Do <b>not</b> use a PIN you have set for personal accounts like banking or social security.</string>
  <string name="admin_pin_new_pin">New 5-Digit PIN</string>
  <string name="admin_pin_new_confirm">Confirm 5-Digit PIN</string>
  <string name="admin_pin_error_pin_length">Your PIN should be 5 digits long.</string>
  <string name="admin_pin_error_pin_confirm_wrong">Please make sure that both PINs match.</string>
  <string name="save">Save</string>
  <string name="admin_pin_activity_title">Authorise to add profiles</string>
  <!-- AddProfileActivity -->
  <string name="add_profile_activity_label">Add Profile</string>
  <string name="add_profile_title">Add Profile</string>
  <string name="add_profile_input_name">Name</string>
  <string name="add_profile_input_pin">3-Digit PIN</string>
  <string name="add_profile_input_confirm_pin">Confirm 3-Digit PIN</string>
  <string name="add_profile_allow_download_heading">Allow Download Access</string>
  <string name="add_profile_allow_download_sub">User is able to download and delete content without Administrator PIN.</string>
  <string name="add_profile_create_btn">Create</string>
  <string name="add_profile_close">Close</string>
  <string name="add_profile_pin_info">With a PIN, nobody else can access a profile besides this assigned user.</string>
  <string name="add_profile_error_image_failed_store">We failed to store your avatar image. Please try again.</string>
  <string name="add_profile_error_name_not_unique">This name is already in use by another profile.</string>
  <string name="add_profile_error_name_empty">Please enter a valid name for this profile.</string>
  <string name="add_profile_error_name_only_letters">Please choose a profile name that doesn\'t include numbers or symbols.</string>
  <string name="add_profile_error_pin_length">Your PIN should be 3 digits long.</string>
  <string name="add_profile_error_pin_confirm_wrong">Please make sure that both PINs match.</string>
  <string name="add_profile_info_content_description">More information on 3-digit PINs.</string>
  <string name="current_profile_picture_content_description">Current profile picture</string>
  <string name="edit_profile_picture_content_description">Edit profile picture</string>
  <!-- OnboardingActivity -->
  <string name="onboarding_slide_0_title">Welcome to %s!</string>
  <string name="onboarding_slide_0_description">Learn anything you want in an effective and enjoyable way.</string>
  <string name="onboarding_slide_1_title">Add users to your account.</string>
  <string name="onboarding_slide_1_description">Share the experience and create up to 10 profiles.</string>
  <string name="onboarding_slide_2_title">Download for offline.</string>
  <string name="onboarding_slide_2_description">Continue learning your lessons without internet connection.</string>
  <string name="onboarding_slide_3_title">Have fun!</string>
  <string name="onboarding_slide_3_description">Enjoy your learning adventures with our free, effective lessons.</string>
  <string name="skip">Skip</string>
  <string name="next_arrow">Next</string>
  <string name="get_started">Get Started</string>
  <string name="onboarding_slide_dots_content_description">Slide %s of %s</string>
  <!-- PinPasswordActivity -->
  <string name="pin_password_hello">Hi, %s!</string>
  <string name="pin_password_admin_enter">Please enter your Administrator PIN.</string>
  <string name="pin_password_user_enter">Please enter your PIN.</string>
  <string name="input_pin_password_as_admin">Administrator’s 5-Digit PIN.</string>
  <string name="input_pin_password_as_user">User’s 3-Digit PIN.</string>
  <string name="pin_password_forgot_pin">Forgot PIN?</string>
  <string name="pin_password_incorrect_pin">Incorrect PIN.</string>
  <string name="pin_password_show">show</string>
  <string name="pin_password_hide">hide</string>
  <string name="pin_password_close">Close</string>
  <string name="pin_password_success">PIN change is successful</string>
  <string name="pin_password_forgot_title">Forgot PIN?</string>
  <string name="admin_forgot_pin_message">To reset your PIN, you\'ll need to clear all saved data for %s.\n\nKeep in mind that this action will cause all profiles and user progress to be deleted, and it cannot be undone. Also, the app will close when this completes and will need to be reopened.</string>
  <string name="admin_forgot_pin_reset_app_data_button_text">Reset %s Data</string>
  <string name="admin_confirm_app_wipe_title">Confirm %s Data Reset</string>
  <string name="admin_confirm_app_wipe_message">Are you sure that you want to delete all %s profiles on this device? This operation cannot be undone.</string>
  <string name="admin_confirm_app_wipe_positive_button_text">Yes</string>
  <string name="admin_confirm_app_wipe_negative_button_text">No</string>
  <string name="show_hide_password_icon">Show/Hide password icon</string>
  <string name="password_shown_icon">Password shown icon</string>
  <string name="password_hidden_icon">Password hidden icon</string>
  <string name="enter_your_pin">Enter your PIN</string>
  <string name="pin_password_toolbar_title">Enter PIN</string>
  <!-- AdminSettingsDialogFragment -->
  <string name="admin_settings_label">Administrator\'s PIN</string>
  <string name="admin_settings_heading">Access to Administrator Settings</string>
  <string name="admin_settings_sub">Administrator\'s PIN required to change user\'s PIN</string>
  <string name="admin_settings_cancel">Cancel</string>
  <string name="admin_settings_submit">Submit</string>
  <string name="admin_settings_incorrect">Incorrect Administrator PIN. Please try again.</string>
  <string name="admin_settings_enter_user_new_pin">%1$s\'s New PIN.</string>
  <!-- ResetPinDialogFragment -->
  <string name="reset_pin_enter">Enter a New Pin</string>
  <string name="reset_pin_enter_dialog_message">This PIN will be %s\'s new PIN and will be required when signing in.</string>
  <!-- MyDownloadsActivity -->
  <string name="my_downloads_activity_title">My Downloads</string>
  <string name="tab_downloads">Downloads</string>
  <string name="tab_updates">Updates (2)</string>
  <!-- HomeActivityBackDialog -->
  <string name="home_activity_back_dialog_message">Would you like to exit your profile?</string>
  <string name="home_activity_back_dialog_cancel">Cancel</string>
  <string name="home_activity_back_dialog_exit">Exit</string>
  <!-- HomeActivity -->
  <string name="home_activity_title">Home</string>
  <string name="promoted_story_spotlight_hint">From now, you can see lessons recommended for you here.</string>
  <string name="select_a_topic_to_start">Select a Topic to Start</string>
  <!-- ProfileListActivity -->
  <string name="profile_list_activity_title">Profiles</string>
  <!-- ProfileEditActivity -->
  <string name="profile_edit_activity_title">Edit Profile</string>
  <string name="profile_edit_created">Created on %s</string>
  <string name="profile_last_used">Last used </string>
  <string name="profile_edit_rename">Rename</string>
  <string name="profile_edit_reset">Reset PIN</string>
  <string name="profile_edit_mark_chapter_completion">Mark Chapters Completed</string>
  <string name="profile_edit_enable_quick_lesson_language_switching_label">Enable Quick Language Switching</string>
  <string name="profile_edit_enable_quick_lesson_language_switching_explanation">Allow this user to quickly switch between English and Swahili within a lesson.</string>
  <string name="profile_edit_delete">Profile Deletion</string>
  <string name="profile_edit_delete_dialog_title">Permanently delete this profile?</string>
  <string name="profile_edit_delete_dialog_message">All progress will be deleted and cannot be recovered.</string>
  <string name="profile_edit_delete_dialog_positive">Delete</string>
  <string name="profile_edit_delete_dialog_negative">Cancel</string>
  <string name="profile_edit_allow_download_heading">Allow Download Access</string>
  <string name="profile_edit_allow_download_sub">User is able to download and delete content without Administrator password</string>
  <!-- ProfilePictureActivity -->
  <string name="profile_picture_activity_title">Profile Picture</string>
  <!-- ProfileProgressActivity -->
  <string name="profile_progress_edit_dialog_title">Profile Picture</string>
  <string name="profile_picture_edit_alert_dialog_cancel_button">Cancel</string>
  <string name="profile_picture_edit_alert_dialog_view_profile_picture">View Profile Picture</string>
  <string name="profile_picture_edit_alert_dialog_choose_from_library">Choose From Library</string>
  <!-- ProfileRenameActivity -->
  <string name="profile_rename_activity_title">Rename Profile</string>
  <string name="profile_rename_label">New Name</string>
  <string name="profile_rename_save">save</string>
  <!-- ProfileResetPinActivity -->
  <string name="profile_reset_pin_activity_title">Reset PIN</string>
  <string name="profile_reset_pin_main">Enter a new PIN for the user to enter when accessing their profile.</string>
  <string name="profile_reset_pin_user_pin_label">3-Digit PIN</string>
  <string name="profile_reset_pin_admin_pin_label">5-Digit PIN</string>
  <string name="profile_reset_pin_user_confirm_label">Confirm 3-Digit PIN</string>
  <string name="profile_reset_pin_admin_confirm_label">Confirm 5-Digit PIN</string>
  <string name="profile_reset_pin_error_user_pin_length">Your PIN should be 3 digits long.</string>
  <string name="profile_reset_pin_error_admin_pin_length">Your PIN should be 5 digits long.</string>
  <string name="add_profile_create_a_3_digit_pin">Create a 3-Digit PIN</string>
  <string name="add_profile_required">Required</string>
  <string name="back_button">Back Button</string>
  <string name="next">Next</string>
  <!-- AdministratorControlsFragment -->
  <string name="administrator_controls_general_label">General</string>
  <string name="administrator_controls_edit_account">Edit account</string>
  <string name="administrator_controls_profile_management_label">Profile Management</string>
  <string name="administrator_controls_edit_profiles">Edit profiles</string>
  <string name="administrator_controls_download_permissions_label">Download Permissions</string>
  <string name="administrator_controls_update_on_wifi_title">Download and update only on Wi-fi</string>
  <string name="administrator_controls_update_on_wifi_message">Topics will be downloaded and updated only on Wi-fi. Any downloads or updates of cellular data will be queued.</string>
  <string name="administrator_controls_auto_update_title">Automatically update topics</string>
  <string name="administrator_controls_auto_update_message">Downloaded topics that have new content available will automatically update.</string>
  <string name="administrator_controls_app_information_label">App Information</string>
  <string name="administrator_controls_app_version">App Version</string>
  <string name="administrator_controls_account_actions_label">Account Actions</string>
  <string name="administrator_controls_log_out">Log Out</string>
  <string name="log_out_dialog_cancel_button">Cancel</string>
  <string name="log_out_dialog_okay_button">Ok</string>
  <string name="log_out_dialog_message">Are you sure you want to log out of your profile?</string>
  <!-- AppVersionFragment -->
  <string name="app_version_name">App Version %s</string>
  <string name="app_last_update_date">The last update was installed on %s. Use the above version number to send feedback about bugs.</string>
  <string name="app_version_activity_title">App Version</string>
  <!-- OptionsActivity -->
  <string name="app_language_activity_title">App Language</string>
  <string name="audio_language_activity_title">Default Audio Language</string>
  <string name="reading_text_size_activity_title">Reading Text Size</string>
  <string name="title_reading_text_size">Reading Text Size</string>
  <string name="story_text_will_look_like_this">Story text will look like this.</string>
  <string name="constant_string_for_text_size">A</string>
  <string name="audio_language">Default Audio</string>
  <string name="app_language">App Language</string>
  <string name="reading_text_size">Reading Text Size</string>
  <string name="reading_text_size_small">Small</string>
  <string name="reading_text_size_medium">Medium</string>
  <string name="reading_text_size_large">Large</string>
  <string name="reading_text_size_extra_large">Extra Large</string>
  <string name="slide_seekbar_to_control_text_size">Slide seekbar to control the text size.</string>
  <string name="profile">Profile</string>
  <string name="story_count_text_view">2 Stories</string>
  <string name="topics_in_progress">Topics in Progress</string>
  <string name="topic_in_progress">Topic in Progress</string>
  <string name="stories_completed">Stories Completed</string>
  <string name="story_completed">Story Completed</string>
  <string name="options_activity_title">Options</string>
  <!-- CompletedStoryListActivity -->
  <string name="completed_story_list_activity_title">Stories Completed</string>
  <!-- WalkthroughActivity -->
  <string name="walkthrough_activity_title">App walkthrough</string>
  <string name="walkthrough_welcome_description">Learn new math skills with stories that show you how to use them in your daily life</string>
  <string name="welcome">"Welcome %s!"</string>
  <!-- WalkthroughTopicListFragment -->
  <string name="what_do_you_want_to_learn">What do you want to learn?</string>
  <!-- WalkthroughEndFragment -->
  <string name="great">Great</string>
  <string name="lets_get_started">Let’s get started.</string>
  <string name="yes">Yes</string>
  <string name="no">No…</string>
  <string name="pick_a_different_topic">Pick a \ndifferent topic.</string>
  <string name="are_you_interested">Are you interested in:\n%s?</string>
  <!-- HintsAndSolutionDialogFragment -->
  <string name="new_hint_available">New hint available</string>
  <string name="no_new_hint_available">No new hint available</string>
  <string name="show_hints_and_solution">Show hints and solution</string>
  <string name="hint_list_item_number">Hint %s</string>
  <string name="hints_andSolution_close_icon_description">Navigate up</string>
  <string name="hints_toolbar_title">Hints</string>
  <string name="show_solution">Show solution</string>
  <string name="reveal_solution">Show Solution</string>
  <string name="hint_list_solution_title">Solution</string>
  <string name="reveal_hint">Show Hint</string>
  <string name="hide_hint">Hide Hint</string>
  <string name="hide_solution">Hide solution</string>
  <string name="hints_list_exclusive_solution_text">The only solution is: %s</string>
  <string name="hints_list_possible_solution_text">One solution is: %s</string>
  <string name="this_will_reveal_the_solution">This will show the solution. Are you sure?</string>
  <string name="reveal">Show</string>
  <!-- TextViewBindingAdapters -->
  <string name="just_now">just now</string>
  <string name="last_logged_in_recently">recently</string>
  <string name="time_ago">%s ago</string>
  <string name="yesterday">yesterday</string>
  <string name="return_to_topic">Return to topic</string>
  <string name="return_to_lesson">Return to lesson</string>
  <string name="explanation">Explanation:</string>
  <string name="drag_and_drop_interaction_group_merge_hint">If two items are equal, merge them.</string>
  <string name="link_to_item_below">Link to item %s</string>
  <string name="unlink_items">Unlink items at %s</string>
  <string name="move_item_down_content_description">Move item down to %s</string>
  <string name="move_item_up_content_description">Move item up to %s</string>
  <string name="up_button_disabled">Up</string>
  <string name="down_button_disabled">Down</string>
  <string name="profile_last_visited">%s %s</string>
  <plurals name="minutes">
    <item quantity="one">a minute</item>
    <item quantity="other">%s minutes</item>
  </plurals>
  <plurals name="hours">
    <item quantity="one">an hour</item>
    <item quantity="other">%s hours</item>
  </plurals>
  <plurals name="days">
    <item quantity="one">a day</item>
    <item quantity="other">%s days</item>
  </plurals>
  <!-- ViewTags -->
  <string name="topic_revision_recyclerview_tag">topic_revision_recyclerview_tag</string>
  <string name="ongoing_recycler_view_tag">ongoing_recycler_view_tag</string>
  <string name="completed_story_list_recyclerview_tag">completed_story_list_recyclerview_tag</string>
  <string name="item_selection_text">Please select all correct choices.</string>
  <!-- SplashActivity -->
  <string name="unsupported_app_version_dialog_title" description="The title of the dialog shown when a user's pre-release app has expired.">
    Unsupported app version
  </string>
  <string name="unsupported_app_version_dialog_message" description="The main message of the dialog shown when a user's pre-release app has expired.">
    This version of the app is no longer supported. Please update it through the Play Store.
  </string>
  <string name="unsupported_app_version_dialog_close_button_text" description="The close button text of the dialog shown when a user's pre-release app has expired.">
    Close app
  </string>
  <string name="splash_screen_developer_label">Developer Build</string>
  <string name="splash_screen_alpha_label">Alpha</string>
  <string name="splash_screen_beta_label">Beta</string>
  <string name="beta_notice_dialog_title">Beta Notice</string>
  <string name="beta_notice_dialog_message">Hello! Your app is now being updated to the Beta version. If you experience problems while using the app, or have questions, please contact us at android-feedback@oppia.org.</string>
  <string name="beta_notice_dialog_do_not_show_again_text">Don\'t show this message again</string>
  <string name="beta_notice_dialog_close_button_text">OK</string>
  <string name="general_availability_notice_dialog_title">General Availability Notice</string>
  <string name="general_availability_notice_dialog_message">Hello! Your app is now being updated to the General Availability version. If you experience problems while using the app, or have questions, please contact us at android-feedback@oppia.org.</string>
  <string name="general_availability_notice_dialog_do_not_show_again_text">Don\'t show this message again</string>
  <string name="general_availability_notice_dialog_close_button_text">OK</string>
  <string name="ratio_content_description_separator" description="The separator that would be used to build the text that would be read out for ratio interaction.For e.g if the input is 1:2:3 the read out text would be 1 to 2 to 3">
    \u0020to\u0020
  </string>
  <string name="ratio_default_hint_text" description="The default hint text for the ratio interaction if the placeholder text is not available.">
    Enter a ratio in the form x:y.
  </string>
  <string name="text_input_default_hint_text">Tap here to enter text.</string>
  <string name="smallest_text_size_content_description">Smallest text size</string>
  <string name="largest_text_size_content_description">Largest text size</string>
  <string name="coming_soon">Coming Soon</string>
  <string name="recommended_stories">Recommended Stories</string>
  <string name="stories_for_you">Stories For You</string>
  <string name="question_player_activity_title">Practice Mode</string>
  <string name="revision_card_activity_title">Skill revision page</string>
  <string name="audio_player_seekbar_content_description">Audio progress</string>
  <string name="audio_language_icon_content_description">Change language</string>
  <string name="audio_player_on">Audio, ON</string>
  <string name="audio_player_off">Audio, OFF</string>
  <string name="correct_submitted_answer">Correct submitted answer</string>
  <string name="correct_submitted_answer_with_append">Correct submitted answer: %s</string>
  <string name="incorrect_submitted_answer">Incorrect submitted answer</string>
  <string name="incorrect_submitted_answer_with_append">Incorrect submitted answer: %s</string>
  <!-- ThirdPartyDependencyListActivity -->
  <string name="third_party_dependency_list_activity_title">Third-party Dependencies</string>
  <string name="third_party_dependency_version_formatter">version %s</string>
  <!-- LicenseListActivity -->
  <string name="license_list_activity_title">Copyright Licenses</string>
  <!-- LicenseTextViewerActivity -->
  <string name="license_text_viewer_activity_title">Copyright License Viewer</string>
  <!-- HelpActivity -->
  <string name="help_activity_back_arrow_description">Navigate back to %s</string>
  <string name="help_activity_third_party_dependencies_list">third-party dependencies list</string>
  <string name="help_activity_copyright_licenses_list">copyright licenses list</string>
  <!-- ResumeLessonActivity -->
  <string name="resume_lesson_activity_title">Resume Lesson</string>
  <string name="resume_lesson_button">Continue</string>
  <string name="start_over_lesson_button">Start Over</string>
  <!-- Home screen greeting fragments. -->
  <string name="home_screen_good_morning_greeting_fragment">Good morning,</string>
  <string name="home_screen_good_afternoon_greeting_fragment">Good afternoon,</string>
  <string name="home_screen_good_evening_greeting_fragment">Good evening,</string>
  <!-- Privacy Policy -->
  <string name="policy_activity_title">Policy Page</string>
  <string name="privacy_policy_title">Privacy Policy</string>
  <string name="privacy_policy_web_link"><![CDATA[Please visit <a href="https://www.oppia.org/privacy-policy">this page</a> for the latest version of this privacy policy.]]></string>
  <!-- Terms of Service -->
  <string name="terms_of_service_title">Terms of Service</string>
  <string name="agree_to_terms"><![CDATA[By using %s, you agree to our <br> <oppia-noninteractive-policy link="tos">Terms of Service</oppia-noninteractive-policy> and <oppia-noninteractive-policy link="privacy">Privacy Policy</oppia-noninteractive-policy>.]]></string>
  <string name="terms_of_service_web_link"><![CDATA[Please visit <a href="https://www.oppia.org/terms">this page</a> for the latest version of these terms.]]></string>
  <!-- Frequently asked questions & generic app help. -->
  <string name="faq_question_1">How can I create a new profile?</string>
  <string name="faq_question_2">How can I delete a profile?</string>
  <string name="faq_question_3">How can I change my email/phone number?</string>
  <string name="faq_question_4">What is %s?</string>
  <string name="faq_question_5">Who is an Administrator?</string>
  <string name="faq_question_6">Why is the Exploration player not loading?</string>
  <string name="faq_question_7">Why is my audio not playing?</string>
  <string name="faq_question_9">I can\'t find my question here. What now?</string>
  <string name="faq_answer_1"><![CDATA[<p>If it is your first time creating a profile and not have a PIN:<ol><li>From the Profile Chooser, tap on <strong>Set up Multiple Profiles</strong>.</li><li>Create a PIN and <strong>Save</strong>.</li><li>Fill in all fields for the profile.<ol><li>(Optional) Upload a photo.</li><li>Enter a name.</li><li>(Optional) Assign a 3-digit PIN.</li></ol></li><li>Tap <strong>Create</strong>. This profile is added to your Profile Chooser!</li></ol></p><p> If you have created a profile before and have a PIN:<ol><li>From the Profile Chooser, tap on <strong>Add Profile</strong>. </li><li>Enter your PIN and tap <strong>Submit</strong>. </li><li>Fill in all fields for the profile.<ol><li> (Optional) Upload a photo. </li><li> Enter a name. </li><li> (Optional) Assign a 3-digit PIN. </li></ol></li><li>Tap <strong>Create</strong>. This profile is added to your Profile Chooser!</li></ol></p><br><p>Note: Only the <u>Administrator</u> is able to manage profiles.</p>]]></string>
  <string name="faq_answer_2"><![CDATA[<p>Once a profile is deleted:</p><ol><li>The profile cannot be recovered. </li><li> Profile information such as name, photos, and progress will be permanently deleted. </li></ol><p>To delete a profile (excluding the <u>Administrator\'s</u>):</p><ol><li> From the Administrator\'s Home Page, tap on the menu button on the top left. </li><li>Tap on <strong>Administrator Controls</strong>. </li><li>Tap on <strong>Edit Profiles</strong>. </li><li>Tap on the Profile you would like to delete. </li><li>At the bottom of the screen, tap <strong>Profile Deletion</strong>. </li><li>Tap <strong>Delete</strong> to confirm deletion. </li></ol><p><br></p><p>Note: Only the <u>Administrator</u> is able to manage profiles.</p>]]></string>
  <string name="faq_answer_3"><![CDATA[<p>To change your email/phone number:</p><ol><li>From the Administrator\'s Home Page, tap on the menu button on the top left.</li><li>Tap on <strong>Administrator Controls</strong>.</li><li>Tap on <strong>Edit Account</strong>.</li></ol><p><br></p> <p>If you want to change your email:</p><ol><li>Enter your new email and tap <strong>Save</strong>.</li><li>A confirmation link is sent to confirm your new email. The link will expire after 24 hours and must be clicked on to be associated with your account.</li></ol><p><br></p> <p>If changing your phone number:</p><ol><li> Enter your new phone number and tap <strong>Verify</strong>.</li><li> A code is sent to confirm your new number. The code will expire after 5 minutes and must be entered in the new screen to be associated with your account.</li></ol>]]></string>
  <string name="faq_answer_4"><![CDATA[<p>%1$s <i>"O-pee-yah"</i> (Finnish) - "to learn"</p><p><br></p><p>%1$s\'s mission is to help anyone learn anything they want in an effective and enjoyable way.</p><p><br></p><p>By creating a set of free, high-quality, demonstrably effective lessons with the help of educators from around the world, %1$s aims to provide students with quality education — regardless of where they are or what traditional resources they have access to.</p><p><br></p><p>As a student, you can begin your learning adventure by browsing the topics listed on the Home Page!</p>]]></string>
  <string name="faq_answer_5"><![CDATA[<p>An Administrator is the main user that manages profiles and settings for every profile on their account. They are most likely your parent, teacher, or guardian that created this profile for you. </p><p><br></p><p>Administrators have the ability to manage profiles, assign PINs, and change other settings under their account. Depending on your profile, Administrator permissions may be required for certain features such as changing your PIN, and more. </p><p><br></p><p>To see who your Administrator is, go to the Profile Chooser. The first profile listed and has "Administrator" written under their name is the Administrator. </p>]]></string>
  <string name="faq_answer_6"><![CDATA[<p>If the Exploration Player is not loading</p><p><br></p><p>Check to see if the app is up to date:</p><p><ul><li> Go to the Play Store and make sure the app is updated to its latest version </li></ul><p><br></p><p>Check your internet connection:</p><ul><li> If your internet connection is slow, try re-connecting to your Wi-Fi network or connecting to a different network. </li></ul><p>Ask the Administrator to check their device and internet connection:</p><ul><li> Get the Administrator to troubleshoot using the steps above </li></ul><p>Let us know if you still have issues with loading:</p><ul><li> Report a problem by contacting us at admin@oppia.org. </li></ul>]]></string>
  <string name="faq_answer_7"><![CDATA[<p>If your audio is not playing</p><p><br></p><p>Check to see if the app is up to date:</p><ul><li> Go to the Play Store and make sure the app is updated to its latest version </li></ul><p><br></p><p>Check your internet connection:</p><ul><li> If your internet connection is slow, try re-connecting to your Wi-Fi network or connecting to a different network. Slow internet may cause the audio to load irregularly, making it difficult to play. </li></ul><p><br></p><p>Ask the Administrator to check their device and internet connection:</p><ul><li> Get the Administrator to troubleshoot using the steps above</li></ul><p><br></p><p>Let us know if you still have issues with loading:</p><ul><li> Report a problem by contacting us at admin@oppia.org. </li></ul>]]></string>
  <string name="faq_answer_9"><![CDATA[<p>If you cannot find your question or would like to report a bug, contact us at admin@oppia.org.</p>]]></string>
  <string name="profile_edit_fragment_test_activity_label">Profile Edit Fragment Test Activity</string>
  <string name="administrator_controls_fragment_test_activity_label">Administrator Controls Fragment Test Activity</string>
  <string name="revision_navigation_cards_header">Continue Studying</string>
  <string name="state_fragment_hint_bar_forced_announcement_text">Go to the bottom of the screen for a hint.</string>
  <string name="state_fragment_item_selection_no_items_selected_hint_text">Please select all correct choices.</string>
  <string name="state_fragment_item_selection_some_items_selected_hint_text">You may select more choices.</string>
  <string name="state_fragment_item_selection_max_items_selected_hint_text">No more than %s choices may be selected.</string>
  <string name="survey_activity_title">Survey</string>
  <string name="survey_previous_button">Previous</string>
  <string name="survey_submit_button">Submit</string>
  <string name="survey_free_form_text_hint">Leave your feedback here</string>
  <string name="survey_continue_survey_button">Continue Survey</string>
  <string name="survey_exit_button">Exit</string>
  <string name="survey_exit_button_description">Exit Survey</string>
  <string name="survey_exit_confirmation_text">Are you sure you want to exit the survey?</string>
  <string name="survey_onboarding_message_text">Your feedback helps us serve learners like you better. Would you like to complete a short survey about your experience?</string>
  <string name="survey_begin_survey_button">Begin Survey</string>
  <string name="survey_maybe_later_button">Maybe Later</string>
  <string name="survey_thank_you_message_text">Thank you for completing the survey. We hope you\'ve enjoyed using %s!</string>
  <string name="survey_exit_survey_button">Exit survey</string>
  <string name="survey_onboarding_title_text">We\'d love your feedback!</string>
  <string name="survey_thank_you_title_text">Thank you</string>
  <string name="survey_nps_not_at_all_likely_label">0 - Not at all likely</string>
  <string name="survey_nps_extremely_likely_label">10 - Extremely likely</string>
  <string name="user_type_question">Please select one of the following:</string>
  <string name="user_type_answer_learner">I am a learner</string>
  <string name="user_type_answer_teacher">I am a teacher</string>
  <string name="user_type_answer_parent">I am a parent</string>
  <string name="user_type_answer_other">Other</string>
  <string name="market_fit_question">How would you feel if you could no longer use %s?</string>
  <string name="market_fit_answer_very_disappointed">Very disappointed</string>
  <string name="market_fit_answer_somewhat_disappointed">Somewhat disappointed</string>
  <string name="market_fit_answer_not_disappointed">Not disappointed</string>
<<<<<<< HEAD
  <string name="market_fit_answer_wont_use_oppia">N/A - Don\’t use %s anymore</string>
=======
  <string name="market_fit_answer_wont_use_oppia">N/A - I don\’t use %s anymore</string>
>>>>>>> 41671440
  <string name="nps_promoter_feedback_question">We are glad you have enjoyed your experience with %s. Please share what helped you the most:</string>
  <string name="nps_passive_feedback_question">Thanks for responding! How can we provide a better experience?</string>
  <string name="nps_detractor_feedback_question">Help us improve your experience! Please share  the primary reason for your score:</string>
  <string name="nps_score_question">On a scale from 0–10, how likely are you to recommend %s to a friend or colleague?</string>
</resources><|MERGE_RESOLUTION|>--- conflicted
+++ resolved
@@ -618,11 +618,7 @@
   <string name="market_fit_answer_very_disappointed">Very disappointed</string>
   <string name="market_fit_answer_somewhat_disappointed">Somewhat disappointed</string>
   <string name="market_fit_answer_not_disappointed">Not disappointed</string>
-<<<<<<< HEAD
-  <string name="market_fit_answer_wont_use_oppia">N/A - Don\’t use %s anymore</string>
-=======
   <string name="market_fit_answer_wont_use_oppia">N/A - I don\’t use %s anymore</string>
->>>>>>> 41671440
   <string name="nps_promoter_feedback_question">We are glad you have enjoyed your experience with %s. Please share what helped you the most:</string>
   <string name="nps_passive_feedback_question">Thanks for responding! How can we provide a better experience?</string>
   <string name="nps_detractor_feedback_question">Help us improve your experience! Please share  the primary reason for your score:</string>
