--- conflicted
+++ resolved
@@ -290,9 +290,8 @@
   <string name="app_language">App Language</string>
   <string name="story_text_size">Story Text Size</string>
   <string name="profile">Profile</string>
-<<<<<<< HEAD
   <string name="story_count_text_view">2 Stories</string>
-=======
+
   <string name="topics_in_progress">Topics in Progress</string>
   <string name="topic_in_progress">Topic in Progress</string>
   <string name="stories_completed">Stories Completed</string>
@@ -300,5 +299,4 @@
   <!-- WalkthroughActivity -->
   <string name="walkthrough_welcome_description">Learn new math skills with stories that show you how to use them in your daily life</string>
   <string name="welcome">"Welcome %s!"</string>
->>>>>>> 83e179c4
 </resources>