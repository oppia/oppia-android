--- conflicted
+++ resolved
@@ -623,10 +623,7 @@
   <string name="nps_passive_feedback_question">Thanks for responding! How can we provide a better experience?</string>
   <string name="nps_detractor_feedback_question">Help us improve your experience! Please share  the primary reason for your score:</string>
   <string name="nps_score_question">On a scale from 0–10, how likely are you to recommend %s to a friend or colleague?</string>
-<<<<<<< HEAD
-  <string name="profile_edit_delete_success">Profile has been successfully deleted.</string>
-=======
   <string name="previous_subtopic_talkback_text">The previous subtopic is %s</string>
   <string name="next_subtopic_talkback_text">The next subtopic is %s</string>
->>>>>>> 2b3213cd
+  <string name="profile_edit_delete_success">Profile has been successfully deleted.</string>
 </resources>