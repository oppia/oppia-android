--- conflicted
+++ resolved
@@ -130,11 +130,7 @@
   <string name="add_profile_allow_download_heading">Allow Download Access</string>
   <string name="add_profile_allow_download_sub">User is able to download and delete content without Administrator password. Only available with PIN.</string>
   <string name="add_profile_create_btn">Create</string>
-<<<<<<< HEAD
   <string name="add_profile_close">Close</string>
-=======
-  <string name="add_profile_close">CLOSE</string>
->>>>>>> 1ad0bd4d
   <string name="add_profile_pin_info">With a PIN, nobody else can access a profile besides this assigned user.</string>
   <string name="add_profile_error_image_failed_store">We failed to store your avatar image. Please try again.</string>
   <string name="add_profile_error_name_not_unique">This name is already in use by another profile.</string>
@@ -154,14 +150,9 @@
   <string name="pin_password_success">PIN change is successful</string>
   <string name="pin_password_forgot_title">Forgot PIN?</string>
   <string name="pin_password_forgot_message">To reset your PIN, please uninstall Oppia and then reinstall it.\n\nKeep in mind that if the device has not been online, you may lose user progress on multiple accounts. </string>
-<<<<<<< HEAD
   <string name="pin_password_play_store">Go to the play store</string>
   <!-- AdminSettingsDialogFragment -->
-=======
-  <string name="pin_password_play_store">GO TO PLAY STORE</string>
-  <!-- AdminSettingsDialogFragment. -->
   <string name="admin_settings_label">Administrator\'s PIN</string>
->>>>>>> 1ad0bd4d
   <string name="admin_settings_heading">Access to Administrator Settings</string>
   <string name="admin_settings_sub">Administrator\'s PIN required to change user\'s PIN</string>
   <string name="admin_settings_cancel">Cancel</string>
