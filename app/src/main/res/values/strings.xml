--- conflicted
+++ resolved
@@ -421,12 +421,9 @@
     description="The default hint text for the ratio interaction if the placeholder text is not available.">
     Enter a ratio in the form x:y.
   </string>
-<<<<<<< HEAD
+  <string name="smallest_text_size_content_description">Smallest text size</string>
+  <string name="largest_text_size_content_description">Largest text size</string>
   <string name="coming_soon">Coming Soon</string>
   <string name="recommended_stories">Recommended Stories</string>
   <string name="stories_for_you">Stories For You</string>
-=======
-  <string name="smallest_text_size_content_description">Smallest text size</string>
-  <string name="largest_text_size_content_description">Largest text size</string>
->>>>>>> f8f068d5
 </resources>