<?xml version="1.0" encoding="utf-8"?>
<resources>
  <string name="nav_header_desc">Navigation header</string>
  <string name="menu_options">Options</string>
  <string name="menu_my_downloads">My Downloads</string>
  <string name="menu_help">Help</string>
  <string name="exploration_activity_title">Exploration Player</string>
  <string name="help_activity_title">Help</string>
  <string name="bottom_sheet_options_menu_close">Close</string>
  <string name="menu_switch_profile">Switch Profile</string>
  <string name="developer_options">Developer Options</string>
  <string name="administrator_controls">Administrator Controls</string>
  <string name="drawer_open_content_description">Navigation Menu Open</string>
  <string name="drawer_close_content_description">Navigation Menu Close</string>
  <string name="audio_play_description">Play audio</string>
  <string name="audio_pause_description">Pause audio</string>
  <string name="audio_unavailable_in_selected_language">%s audio is unavailable.</string>
  <string name="audio_language_select_dialog_okay_button">Ok</string>
  <string name="audio_language_select_dialog_cancel_button">Cancel</string>
  <string name="audio_language_select_dialog_title">Audio Language</string>
  <string name="audio_dialog_offline_title">Currently Offline</string>
  <string name="audio_dialog_offline_message">Make sure Wi-Fi or cellular data is turned on, then try again.</string>
  <string name="audio_dialog_offline_positive">Ok</string>
  <string name="cellular_data_alert_dialog_okay_button">Ok</string>
  <string name="cellular_data_alert_dialog_cancel_button">Cancel</string>
  <string name="cellular_data_alert_dialog_title">Currently on Cellular Data</string>
  <string name="cellular_data_alert_dialog_description">Streaming audio may use a lot of cellular data.</string>
  <string name="cellular_data_alert_dialog_checkbox">Don\'t show this message again</string>
  <string name="concept_card_toolbar_title">Concept Card</string>
  <string name="revision_card_toolbar_title">Revision Card</string>
  <string name="unsaved_exploration_dialog_title">Leave to Topic Page?</string>
  <string name="unsaved_exploration_dialog_description">Your progress will not be saved.</string>
  <string name="unsaved_exploration_dialog_leave_button">Leave</string>
  <string name="unsaved_exploration_dialog_cancel_button">Cancel</string>
  <string name="stop_exploration_dialog_title">Leave to Topic Page?</string>
  <string name="stop_exploration_dialog_description">Your progress will not be saved.</string>
  <string name="stop_exploration_dialog_cancel_button">Cancel</string>
  <string name="stop_exploration_dialog_leave_button">Leave</string>
  <string name="exploration_exit_button_spotlight_hint">Exit anytime using this button. We will save your progress.</string>
  <string name="voiceover_icon_spotlight_hint">Would you like %s to read for you? Tap on this button to try it!</string>
  <string name="voiceover_language_icon_spotlight_hint">Tap to change the voiceover language.</string>
  <string name="progress_database_full_dialog_title">Maximum storage capacity reached</string>
  <string name="progress_database_full_dialog_description">Saved progress for the lesson \"%s\" will be deleted.</string>
  <string name="progress_database_full_dialog_continue_button">Continue</string>
  <string name="progress_database_full_dialog_leave_without_saving_progress_button">Leave without saving progress</string>
  <string name="progress_database_full_dialog_back_to_lesson_button">Back to lesson</string>
  <string name="topic_practice_master_these_skills">Master These Skills</string>
  <string name="topic_name_text_view">Ratios and Proportional Reasoning</string>
  <string name="topic_practice_skills_description">Select skills that you would like to practice.</string>
  <string name="topic_practice_start">Start</string>
  <string name="info_tab_content_description">Details about the topic.</string>
  <string name="revision_tab_content_description">Revise concepts learned from completed lessons here.</string>
  <string name="practice_tab_content_description">Practice the concepts learned from completed lessons.</string>
  <string name="lessons_tab_content_description">Tap here to start playing a lesson.</string>
  <string name="topic_lessons_tab_spotlight_hint">Find all your lessons here.</string>
  <string name="topic_revision_tab_spotlight_hint">Revise concepts learned from completed lessons here.</string>
  <string name="first_chapter_spotlight_hint">Tap here to start playing a lesson.</string>
  <string name="state_continue_button">Continue</string>
  <string name="state_continue_submit">Submit</string>
  <string name="previous_state_description">Navigate to the previous card</string>
  <string name="next_state_description">Navigate to the next card</string>
  <string name="state_submit_button">Submit</string>
  <string name="lesson_replay_button_text">Replay</string>
  <string name="state_end_exploration_button">Return To Topic</string>
  <string name="previous_responses_header">Previous Responses (%s)</string>
  <string name="image_interaction_answer_text">Clicks on %s</string>
  <string name="state_learn_again_button">Learn Again</string>
  <string name="topic_download_text">(%s)</string>
  <string name="see_more">See More</string>
  <string name="see_less">See Less</string>
  <string name="FAQs">FAQs</string>
  <string name="featured_questions">Featured Questions</string>
  <string name="frequently_asked_questions">Frequently Asked Questions</string>
  <string name="faq_activity_title">FAQs (Frequently Asked Questions)</string>
  <string name="pin_password_activity_title">PIN verification</string>
  <string name="onboarding_activity_title">Introduction</string>
  <string name="frequently_asked_questions_FAQ">Frequently Asked Questions (FAQs)</string>
  <string name="info">Info</string>
  <string name="lessons">Lessons</string>
  <string name="practice">Practice</string>
  <string name="revision">Revision</string>
  <string name="administrator_controls_title">Administrator Controls</string>
  <string name="topic_page">Topic page</string>
  <string name="topic_name">Topic: %s</string>
  <string name="topic">Topic</string>
  <string name="ongoing_topic_list_activity_title">Topics in Progress</string>
  <string name="topic_story_progress_percentage">%s\%%</string>
  <string name="topic_play_chapter_index">%s</string>
  <string name="chapter_name">Chapter %s: %s</string>
  <string name="chapter_completed">Chapter %s with title %s is completed</string>
  <string name="chapter_in_progress">Chapter %s with title %s is in progress</string>
  <string name="chapter_prerequisite_title_label">Complete Chapter %s: %s to unlock this chapter.</string>
  <string name="chapter_locked_prerequisite_title_label">Chapter %s: %s is currently locked. Please complete chapter %s: %s to unlock this chapter.</string>
  <string name="chapter_prerequisite_title_label_without_chapter_title">Complete the previous chapter to unlock this chapter.</string>
  <string name="text_input_default_content_description">Enter text.</string>
  <string name="fractions_default_hint_text">Enter a fraction in the form x/x, or a mixed number in the form x x/x.</string>
  <string name="fractions_default_hint_text_no_integer">Enter a fraction in the form x/x.</string>
  <string name="numeric_input_hint">Enter a number.</string>
  <string name="number_with_units_input_hint_text">Write numbers with units here.</string>
  <string name="numeric_expression_default_hint_text">Type an expression here, using only numbers.</string>
  <string name="algebraic_expression_default_hint_text">Type an expression here.</string>
  <string name="math_equation_default_hint_text">Type an equation here.</string>
  <string name="math_expression_error_spaces_in_numerical_input">Please remove the spaces between numbers in your answer.</string>
  <string name="math_expression_error_unbalanced_parentheses">Please close or remove parentheses.</string>
  <string name="math_expression_error_single_redundant_parentheses">Please remove the parentheses around the whole answer: \'%s\'.</string>
  <string name="math_expression_error_multiple_redundant_parentheses">Please remove extra parentheses around the \'(%1$s)\', for example: \'%1$s\'.</string>
  <string name="math_expression_error_redundant_parentheses_individual_term">Please remove the extra parentheses around \'(%1$s)\', for example: \'%1$s\'.</string>
  <string name="math_expression_error_unnecessary_symbols">There is an invalid \'%s\' in the answer. Please remove it.</string>
  <string name="math_expression_error_number_after_var_term">Please rearrange the order of %1$s &amp; %2$s. For example: %2$s%1$s.</string>
  <string name="math_expression_error_consecutive_binary_operators">%1$s and %2$s should be separated by a number or a variable.</string>
  <string name="math_expression_error_consecutive_unary_operators">Please remove the extra symbols in your answer.</string>
  <string name="math_expression_error_missing_lhs_for_addition_operator">Is there a number or a variable missing before or after the addition symbol \'%1$s\'? If not, please remove the extra \'%1$s\'.</string>
  <string name="math_expression_error_missing_lhs_for_multiplication_operator">Is there a number or a variable missing before or after the multiplication symbol \'%1$s\'? If not, please remove the extra \'%1$s\'.</string>
  <string name="math_expression_error_missing_lhs_for_division_operator">Is there a number or a variable missing before or after the division symbol \'%1$s\'? If not, please remove the extra \'%1$s\'.</string>
  <string name="math_expression_error_missing_lhs_for_exponentiation_operator">Is there a number or a variable missing before or after the exponentiation symbol \'%1$s\'? If not, please remove the extra \'%1$s\'.</string>
  <string name="math_expression_error_missing_rhs_for_addition_operator">There seems to be a number or a variable missing after the addition symbol \'%s\'.</string>
  <string name="math_expression_error_missing_rhs_for_subtraction_operator">There seems to be a number or a variable missing after the subtraction symbol \'%s\'.</string>
  <string name="math_expression_error_missing_rhs_for_multiplication_operator">There seems to be a number or a variable missing after the multiplication symbol \'%s\'.</string>
  <string name="math_expression_error_missing_rhs_for_division_operator">There seems to be a number or a variable missing after the division symbol \'%s\'.</string>
  <string name="math_expression_error_missing_rhs_for_exponentiation_operator">There seems to be a number or a variable missing after the exponentiation symbol \'%s\'.</string>
  <string name="math_expression_error_exponent_has_variable">Sorry, variables in exponents are not supported by the app. Please revise your answer.</string>
  <string name="math_expression_error_exponent_too_large">Sorry, powers higher than 5 are not supported by the app. Please revise your answer.</string>
  <string name="math_expression_error_nested_exponent">Sorry, repeated powers/exponents are not supported by the app. Please limit your answer to one power.</string>
  <string name="math_expression_error_hanging_square_root">Missing input for square root.</string>
  <string name="math_expression_error_term_divided_by_zero">Dividing by zero is invalid. Please revise your answer.</string>
  <string name="math_expression_error_variable_in_numeric_expression">It looks like you have entered some variables. Please make sure that your answer contains numbers only and remove any variables from your answer.</string>
  <string name="math_expression_error_invalid_variable">Please use the variables specified in the question and not %s.</string>
  <string name="math_expression_error_missing_equals">Your equation is missing an \'=\' sign.</string>
  <string name="math_expression_error_more_than_one_equals">Your equation contains too many \'=\' signs. It should have only one.</string>
  <string name="math_expression_error_hanging_equals">One of the sides of \'=\' in your equation is empty.</string>
  <string name="math_expression_error_unsupported_function">Function \'%s\' is not supported. Please revise your answer.</string>
  <string name="math_expression_error_incomplete_function_name">Did you mean sqrt? If not, please separate the variables with multiplication symbols.</string>
  <string name="math_expression_error_generic">Sorry, we couldn\'t understand your answer. Please check it to make sure there aren\'t any errors.</string>
  <string name="enable_audio_playback_content_description">Enable audio voiceover for this lesson.</string>
  <string name="recently_played_stories">Recently-Played Stories</string>
  <string name="last_played_stories">Last-Played Stories</string>
  <string name="view_all">View All</string>
  <string name="ongoing_story_last_week">Played within the Last Week</string>
  <string name="ongoing_story_last_month">Played within the Last Month</string>
  <string name="story_activity_title">Chapter List</string>
  <string name="lesson_thumbnail_content_description">Image for %s</string>
  <string name="stories_you_can_play">Stories You Can Play</string>
  <string name="navigate_up">Navigate up</string>
  <string name="recently_played_activity">Recently-Played Stories</string>
  <string name="topic_downloaded">Topic Downloaded</string>
  <string name="downloaded">Downloaded</string>
  <string name="question_player_title">Practice Mode</string>
  <string name="question_training_session_progress">Question %s of %s</string>
  <string name="question_training_session_progress_finished">Complete</string>
  <string name="question_training_session_finished_header">Finished</string>
  <string name="question_training_session_finished_message">You have finished all of the questions! You can choose to play another set of questions, or return to the topic.</string>
  <string name="status_in_progress">In Progress</string>
  <string name="status_completed">Completed</string>
  <string name="show_chapter_list">Show chapter list</string>
  <string name="hide_chapter_list">Hide chapter list</string>
  <string name="play_pause_audio">Play/Pause Audio</string>
  <string name="preferences">Preferences</string>
  <string name="profile_progress_activity_title">Profile Progress Page</string>
  <string name="search">Search</string>
  <string name="fraction_error_invalid_chars">Please only use numerical digits, spaces or forward slashes (/)</string>
  <string name="fraction_error_invalid_format">Please enter a valid fraction (e.g., 5/3 or 1 2/3)</string>
  <string name="fraction_error_divide_by_zero">Please do not put 0 in the denominator</string>
  <string name="fraction_error_larger_than_seven_digits">None of the numbers in the fraction should have more than 7 digits.</string>
  <string name="number_error_starting_with_floating_point">Please begin your answer with a number (e.g.,”0” in 0.5).</string>
  <string name="number_error_invalid_format">Please enter a valid number.</string>
  <string name="number_error_larger_than_fifteen_characters">The answer can contain at most 15 digits (0–9) or symbols (. or -).</string>
  <string name="ratio_error_invalid_chars" description="The error message for ratio when there is any other character used than 0123456789:. ">Please write a ratio that consists of digits separated by colons (e.g. 1:2 or 1:2:3).</string>
  <string name="ratio_error_invalid_format" description="The error message for ratio when the format is invalid. For e.g. 1:2:3: or 1:2 3:4 ">Please enter a valid ratio (e.g. 1:2 or 1:2:3).</string>
  <string name="ratio_error_invalid_colons" description="The error message for ratio when there is colons next to each other.">Your answer has two colons (:) next to each other.</string>
  <string name="ratio_error_invalid_size" description="The error message for ratio when there is less number of terms than the creator has specified in customization arg.">Number of terms is not equal to the required terms.</string>
  <string name="ratio_error_includes_zero" description="The error message for ratio when there is 0 term in the ratio.">Ratios cannot have 0 as an element.</string>
  <string name="unknown_size">Unknown size</string>
  <string name="size_bytes">%s Bytes</string>
  <string name="size_kb">%s KB</string>
  <string name="size_mb">%s MB</string>
  <string name="size_gb">%s GB</string>
  <string name="correct">Correct!</string>
  <string name="topic_prefix">Topic: %s</string>
  <string name="welcome_profile_name">%s %s!</string>
  <plurals name="chapter_count">
    <item quantity="one">1 Chapter</item>
    <item quantity="other">%s Chapters</item>
  </plurals>
  <plurals name="story_count">
    <item quantity="one">1 Story</item>
    <item quantity="other">%s Stories</item>
  </plurals>
  <plurals name="story_total_chapters">
    <item quantity="one">%s of %s Chapter Completed</item>
    <item quantity="other">%s of %s Chapters Completed</item>
  </plurals>
  <plurals name="lesson_count">
    <item quantity="one">1 Lesson</item>
    <item quantity="other">%s Lessons</item>
  </plurals>
  <plurals name="completed_story_count">
    <item quantity="one">1 Story Completed</item>
    <item quantity="other">%s Stories Completed</item>
    <item quantity="zero">%s Stories Completed</item>
  </plurals>
  <plurals name="ongoing_topic_count">
    <item quantity="one">1 Topic in Progress</item>
    <item quantity="other">%s Topics in Progress</item>
    <item quantity="zero">%s Topics in Progress</item>
  </plurals>
  <string name="bar_separator">\u0020|\u0020</string>
  <!-- ProfileChooserFragment -->
  <string name="profile_chooser_activity_label">Profile selection page</string>
  <string name="profile_chooser_admin">Administrator</string>
  <string name="profile_chooser_select">Select your profile</string>
  <string name="profile_chooser_add">Add Profile</string>
  <string name="set_up_multiple_profiles">Set up Multiple Profiles</string>
  <string name="set_up_multiple_profiles_description">Add up to 10 users to your account. Perfect for families and classrooms.</string>
  <string name="profile_chooser_administrator_controls">Administrator Controls</string>
  <string name="profile_chooser_language">Language</string>
  <!-- AdminAuthActivity -->
  <string name="admin_auth_toolbar">Administrator Controls</string>
  <string name="admin_auth_activity_add_profiles_title">Authorise to add profiles</string>
  <string name="admin_auth_activity_access_controls_title">Authorise to access Administrator Controls</string>
  <string name="admin_auth_heading">Administrator Authorization Required</string>
  <string name="admin_auth_sub">Enter the Administrator PIN in order to create a new account.</string>
  <string name="admin_auth_admin_controls_sub">Enter the Administrator PIN in order to access Administrator Controls.</string>
  <string name="admin_auth_pin">Administrator\'s PIN</string>
  <string name="admin_auth_incorrect">Incorrect Administrator PIN. Please try again.</string>
  <string name="admin_auth_null">Please enter Administrator PIN.</string>
  <string name="admin_auth_submit">Submit</string>
  <string name="admin_auth_close">Close</string>
  <!-- AdminPinActivity -->
  <string name="admin_pin_requirement_description">Before we add profiles, we need to protect your account by creating a PIN. This gives you the ability to authorize manage profiles on the device.</string>
  <string name="admin_pin_pin_description">Do <b>not</b> use a PIN you have set for personal accounts like banking or social security.</string>
  <string name="admin_pin_new_pin">New 5-Digit PIN</string>
  <string name="admin_pin_new_confirm">Confirm 5-Digit PIN</string>
  <string name="admin_pin_error_pin_length">Your PIN should be 5 digits long.</string>
  <string name="admin_pin_error_pin_confirm_wrong">Please make sure that both PINs match.</string>
  <string name="save">Save</string>
  <string name="admin_pin_activity_title">Authorise to add profiles</string>
  <!-- AddProfileActivity -->
  <string name="add_profile_activity_label">Add Profile</string>
  <string name="add_profile_title">Add Profile</string>
  <string name="add_profile_input_name">Name</string>
  <string name="add_profile_input_pin">3-Digit PIN</string>
  <string name="add_profile_input_confirm_pin">Confirm 3-Digit PIN</string>
  <string name="add_profile_allow_download_heading">Allow Download Access</string>
  <string name="add_profile_allow_download_sub">User is able to download and delete content without Administrator PIN.</string>
  <string name="add_profile_create_btn">Create</string>
  <string name="add_profile_close">Close</string>
  <string name="add_profile_pin_info">With a PIN, nobody else can access a profile besides this assigned user.</string>
  <string name="add_profile_error_image_failed_store">We failed to store your avatar image. Please try again.</string>
  <string name="add_profile_error_name_not_unique">This name is already in use by another profile.</string>
  <string name="add_profile_error_name_empty">Please enter a valid name for this profile.</string>
  <string name="add_profile_error_name_only_letters">Please choose a profile name that doesn\'t include numbers or symbols.</string>
  <string name="add_profile_error_pin_length">Your PIN should be 3 digits long.</string>
  <string name="add_profile_error_pin_confirm_wrong">Please make sure that both PINs match.</string>
  <string name="add_profile_info_content_description">More information on 3-digit PINs.</string>
  <string name="current_profile_picture_content_description">Current profile picture</string>
  <string name="edit_profile_picture_content_description">Edit profile picture</string>
  <!-- OnboardingActivity -->
  <string name="onboarding_slide_0_title">Welcome to %s!</string>
  <string name="onboarding_slide_0_description">Learn anything you want in an effective and enjoyable way.</string>
  <string name="onboarding_slide_1_title">Add users to your account.</string>
  <string name="onboarding_slide_1_description">Share the experience and create up to 10 profiles.</string>
  <string name="onboarding_slide_2_title">Download for offline.</string>
  <string name="onboarding_slide_2_description">Continue learning your lessons without internet connection.</string>
  <string name="onboarding_slide_3_title">Have fun!</string>
  <string name="onboarding_slide_3_description">Enjoy your learning adventures with our free, effective lessons.</string>
  <string name="skip">Skip</string>
  <string name="next_arrow">Next</string>
  <string name="get_started">Get Started</string>
  <string name="onboarding_slide_dots_content_description">Slide %s of %s</string>
  <!-- PinPasswordActivity -->
  <string name="pin_password_hello">Hi, %s!</string>
  <string name="pin_password_admin_enter">Please enter your Administrator PIN.</string>
  <string name="pin_password_user_enter">Please enter your PIN.</string>
  <string name="input_pin_password_as_admin">Administrator’s 5-Digit PIN.</string>
  <string name="input_pin_password_as_user">User’s 3-Digit PIN.</string>
  <string name="pin_password_forgot_pin">Forgot PIN?</string>
  <string name="pin_password_incorrect_pin">Incorrect PIN.</string>
  <string name="pin_password_show">show</string>
  <string name="pin_password_hide">hide</string>
  <string name="pin_password_close">Close</string>
  <string name="pin_password_success">PIN change is successful</string>
  <string name="pin_password_forgot_title">Forgot PIN?</string>
  <string name="admin_forgot_pin_message">To reset your PIN, you\'ll need to clear all saved data for %s.\n\nKeep in mind that this action will cause all profiles and user progress to be deleted, and it cannot be undone. Also, the app will close when this completes and will need to be reopened.</string>
  <string name="admin_forgot_pin_reset_app_data_button_text">Reset %s Data</string>
  <string name="admin_confirm_app_wipe_title">Confirm %s Data Reset</string>
  <string name="admin_confirm_app_wipe_message">Are you sure that you want to delete all %s profiles on this device? This operation cannot be undone.</string>
  <string name="admin_confirm_app_wipe_positive_button_text">Yes</string>
  <string name="admin_confirm_app_wipe_negative_button_text">No</string>
  <string name="show_hide_password_icon">Show/Hide password icon</string>
  <string name="password_shown_icon">Password shown icon</string>
  <string name="password_hidden_icon">Password hidden icon</string>
  <string name="enter_your_pin">Enter your PIN</string>
  <string name="pin_password_toolbar_title">Enter PIN</string>
  <!-- AdminSettingsDialogFragment -->
  <string name="admin_settings_label">Administrator\'s PIN</string>
  <string name="admin_settings_heading">Access to Administrator Settings</string>
  <string name="admin_settings_sub">Administrator\'s PIN required to change user\'s PIN</string>
  <string name="admin_settings_cancel">Cancel</string>
  <string name="admin_settings_submit">Submit</string>
  <string name="admin_settings_incorrect">Incorrect Administrator PIN. Please try again.</string>
  <string name="admin_settings_enter_user_new_pin">%1$s\'s New PIN.</string>
  <!-- ResetPinDialogFragment -->
  <string name="reset_pin_enter">Enter a New Pin</string>
  <string name="reset_pin_enter_dialog_message">This PIN will be %s\'s new PIN and will be required when signing in.</string>
  <!-- MyDownloadsActivity -->
  <string name="my_downloads_activity_title">My Downloads</string>
  <string name="tab_downloads">Downloads</string>
  <string name="tab_updates">Updates (2)</string>
  <!-- HomeActivityBackDialog -->
  <string name="home_activity_back_dialog_message">Would you like to exit your profile?</string>
  <string name="home_activity_back_dialog_cancel">Cancel</string>
  <string name="home_activity_back_dialog_exit">Exit</string>
  <!-- HomeActivity -->
  <string name="home_activity_title">Home</string>
  <string name="promoted_story_spotlight_hint">From now, you can see lessons recommended for you here.</string>
  <string name="select_a_topic_to_start">Select a Topic to Start</string>
  <!-- ProfileListActivity -->
  <string name="profile_list_activity_title">Profiles</string>
  <!-- ProfileEditActivity -->
  <string name="profile_edit_activity_title">Edit Profile</string>
  <string name="profile_edit_created">Created on %s</string>
  <string name="profile_last_used">Last used </string>
  <string name="profile_edit_rename">Rename</string>
  <string name="profile_edit_reset">Reset PIN</string>
  <string name="profile_edit_mark_chapter_completion">Mark Chapters Completed</string>
  <string name="profile_edit_enable_quick_lesson_language_switching_label">Enable Quick Language Switching</string>
  <string name="profile_edit_enable_quick_lesson_language_switching_explanation">Allow this user to quickly switch between English and Swahili within a lesson.</string>
  <string name="profile_edit_delete">Profile Deletion</string>
  <string name="profile_edit_delete_dialog_title">Permanently delete this profile?</string>
  <string name="profile_edit_delete_dialog_message">All progress will be deleted and cannot be recovered.</string>
  <string name="profile_edit_delete_dialog_positive">Delete</string>
  <string name="profile_edit_delete_dialog_negative">Cancel</string>
  <string name="profile_edit_allow_download_heading">Allow Download Access</string>
  <string name="profile_edit_allow_download_sub">User is able to download and delete content without Administrator password</string>
  <!-- ProfilePictureActivity -->
  <string name="profile_picture_activity_title">Profile Picture</string>
  <!-- ProfileProgressActivity -->
  <string name="profile_progress_edit_dialog_title">Profile Picture</string>
  <string name="profile_picture_edit_alert_dialog_cancel_button">Cancel</string>
  <string name="profile_picture_edit_alert_dialog_view_profile_picture">View Profile Picture</string>
  <string name="profile_picture_edit_alert_dialog_choose_from_library">Choose From Library</string>
  <!-- ProfileRenameActivity -->
  <string name="profile_rename_activity_title">Rename Profile</string>
  <string name="profile_rename_label">New Name</string>
  <string name="profile_rename_save">Save</string>
  <!-- ProfileResetPinActivity -->
  <string name="profile_reset_pin_activity_title">Reset PIN</string>
  <string name="profile_reset_pin_main">Enter a new PIN for the user to enter when accessing their profile.</string>
  <string name="profile_reset_pin_user_pin_label">3-Digit PIN</string>
  <string name="profile_reset_pin_admin_pin_label">5-Digit PIN</string>
  <string name="profile_reset_pin_user_confirm_label">Confirm 3-Digit PIN</string>
  <string name="profile_reset_pin_admin_confirm_label">Confirm 5-Digit PIN</string>
  <string name="profile_reset_pin_error_user_pin_length">Your PIN should be 3 digits long.</string>
  <string name="profile_reset_pin_error_admin_pin_length">Your PIN should be 5 digits long.</string>
  <string name="add_profile_create_a_3_digit_pin">Create a 3-Digit PIN</string>
  <string name="add_profile_required">Required</string>
  <string name="back_button">Back Button</string>
  <string name="next">Next</string>
  <!-- AdministratorControlsFragment -->
  <string name="administrator_controls_general_label">General</string>
  <string name="administrator_controls_edit_account">Edit account</string>
  <string name="administrator_controls_profile_management_label">Profile Management</string>
  <string name="administrator_controls_edit_profiles">Edit profiles</string>
  <string name="administrator_controls_download_permissions_label">Download Permissions</string>
  <string name="administrator_controls_update_on_wifi_title">Download and update only on Wi-fi</string>
  <string name="administrator_controls_update_on_wifi_message">Topics will be downloaded and updated only on Wi-fi. Any downloads or updates of cellular data will be queued.</string>
  <string name="administrator_controls_auto_update_title">Automatically update topics</string>
  <string name="administrator_controls_auto_update_message">Downloaded topics that have new content available will automatically update.</string>
  <string name="administrator_controls_app_information_label">App Information</string>
  <string name="administrator_controls_app_version">App Version</string>
  <string name="administrator_controls_account_actions_label">Account Actions</string>
  <string name="administrator_controls_log_out">Log Out</string>
  <string name="log_out_dialog_cancel_button">Cancel</string>
  <string name="log_out_dialog_okay_button">Ok</string>
  <string name="log_out_dialog_message">Are you sure you want to log out of your profile?</string>
  <!-- AppVersionFragment -->
  <string name="app_version_name">App Version %s</string>
  <string name="app_last_update_date">The last update was installed on %s. Use the above version number to send feedback about bugs.</string>
  <string name="app_version_activity_title">App Version</string>
  <!-- OptionsActivity -->
  <string name="app_language_activity_title">App Language</string>
  <string name="audio_language_activity_title">Preferred Audio Language</string>
  <string name="reading_text_size_activity_title">Reading Text Size</string>
  <string name="title_reading_text_size">Reading Text Size</string>
  <string name="story_text_will_look_like_this">Story text will look like this.</string>
  <string name="constant_string_for_text_size">A</string>
  <string name="audio_language">Preferred Audio Language</string>
  <string name="app_language">App Language</string>
  <string name="reading_text_size">Reading Text Size</string>
  <string name="reading_text_size_small">Small</string>
  <string name="reading_text_size_medium">Medium</string>
  <string name="reading_text_size_large">Large</string>
  <string name="reading_text_size_extra_large">Extra Large</string>
  <string name="slide_seekbar_to_control_text_size">Slide seekbar to control the text size.</string>
  <string name="profile">Profile</string>
  <string name="story_count_text_view">2 Stories</string>
  <string name="topics_in_progress">Topics in Progress</string>
  <string name="topic_in_progress">Topic in Progress</string>
  <string name="stories_completed">Stories Completed</string>
  <string name="story_completed">Story Completed</string>
  <string name="options_activity_title">Options</string>
  <!-- CompletedStoryListActivity -->
  <string name="completed_story_list_activity_title">Stories Completed</string>
  <!-- WalkthroughActivity -->
  <string name="walkthrough_activity_title">App walkthrough</string>
  <string name="walkthrough_welcome_description">Learn new math skills with stories that show you how to use them in your daily life</string>
  <string name="welcome">"Welcome %s!"</string>
  <!-- WalkthroughTopicListFragment -->
  <string name="what_do_you_want_to_learn">What do you want to learn?</string>
  <!-- WalkthroughEndFragment -->
  <string name="great">Great</string>
  <string name="lets_get_started">Let’s get started.</string>
  <string name="yes">Yes</string>
  <string name="no">No…</string>
  <string name="pick_a_different_topic">Pick a \ndifferent topic.</string>
  <string name="are_you_interested">Are you interested in:\n%s?</string>
  <!-- HintsAndSolutionDialogFragment -->
  <string name="new_hint_available">New hint available</string>
  <string name="no_new_hint_available">No new hint available</string>
  <string name="show_hints_and_solution">Show hints and solution</string>
  <string name="hint_list_item_number">Hint %s</string>
  <string name="hints_and_solution_close_icon_description">Close</string>
  <string name="hints_toolbar_title">Hints</string>
  <string name="show_solution">Show solution</string>
  <string name="reveal_solution">Show Solution</string>
  <string name="hint_list_solution_title">Solution</string>
  <string name="reveal_hint">Show Hint</string>
  <string name="hide_hint">Hide Hint</string>
  <string name="hide_solution">Hide solution</string>
  <string name="hints_list_exclusive_solution_text">The only solution is: %s</string>
  <string name="hints_list_possible_solution_text">One solution is: %s</string>
  <string name="this_will_reveal_the_solution">This will show the solution. Are you sure?</string>
  <string name="reveal">Show</string>
  <!-- TextViewBindingAdapters -->
  <string name="just_now">just now</string>
  <string name="last_logged_in_recently">recently</string>
  <string name="yesterday">yesterday</string>
  <string name="return_to_topic">Return to topic</string>
  <string name="return_to_lesson">Return to lesson</string>
  <string name="explanation">Explanation:</string>
  <string name="drag_and_drop_interaction_group_merge_hint">If two items are equal, merge them.</string>
  <string name="link_to_item_below">Link to item %s</string>
  <string name="unlink_items">Unlink items at %s</string>
  <string name="move_item_down_content_description">Move item down to %s</string>
  <string name="move_item_up_content_description">Move item up to %s</string>
  <string name="up_button_disabled">Up</string>
  <string name="down_button_disabled">Down</string>
  <string name="profile_last_visited">%s %s</string>
  <plurals name="minutes_ago">
    <item quantity="zero">0 minutes ago</item>
    <item quantity="one">a minute ago</item>
    <item quantity="other">%s minutes ago</item>
  </plurals>
  <plurals name="hours_ago">
    <item quantity="one">an hour ago</item>
    <item quantity="other">%s hours ago</item>
  </plurals>
  <plurals name="days_ago">
    <item quantity="one">a day ago</item>
    <item quantity="other">%s days ago</item>
  </plurals>
  <!-- ViewTags -->
  <string name="topic_revision_recyclerview_tag">topic_revision_recyclerview_tag</string>
  <string name="ongoing_recycler_view_tag">ongoing_recycler_view_tag</string>
  <string name="completed_story_list_recyclerview_tag">completed_story_list_recyclerview_tag</string>
  <string name="item_selection_text">Please select all correct choices.</string>
  <!-- SplashActivity -->
<<<<<<< HEAD
  <string name="unsupported_app_version_dialog_title" description="The title of the dialog shown when a user's pre-release app has expired.">
    Unsupported app version
  </string>
  <string name="unsupported_app_version_dialog_message" description="The main message of the dialog shown when a user's pre-release app has expired.">
    This version of the app is no longer supported. Please update it through the Play Store.
  </string>
  <string name="unsupported_app_version_dialog_close_button_text" description="The close button text of the dialog shown when a user's pre-release app has expired.">
    Close app
  </string>
  <string name="forced_app_update_dialog_title" description="The title of the dialog shown when a user's pre-release app has expired.">
    App update required
  </string>
  <string name="forced_app_update_dialog_message" description="The main message of the dialog shown when a user's app has expired.">
    A new version of %s is now available. The new version is more secure, and improves your learning experience.\n\nThis version is no longer supported. To continue using the app, please update to the latest version.
  </string>
  <string name="forced_app_update_dialog_update_button_text" description="The update button text of the dialog shown when a user's pre-release app has expired.">
    Update
  </string>
  <string name="forced_app_update_dialog_close_button_text" description="The close button text of the dialog shown when a user's pre-release app has expired.">
    Close app
  </string>
  <string name="optional_app_update_dialog_title" description="The title of the dialog shown when an optional app update is available.">
    New update available
  </string>
  <string name="optional_app_update_dialog_message" description="The main message of the dialog shown when an optional app update is available.">
    A new version of %s is now available. We recommend that you update the app for bug fixes and a better learning experience.
  </string>
  <string name="optional_app_update_dialog_dismiss_button_text" description="The dismiss button text of the dialog shown when an optional app update is available.">
    Dismiss
  </string>
  <string name="optional_app_update_dialog_update_button_text" description="The update button text of the dialog shown when an optional app update is available.">
    Update
  </string>
  <string name="os_deprecation_dialog_title" description="The title of the dialog shown when an the OS the user is using is no longer supported.">
    Update your Android OS
  </string>
  <string name="os_deprecation_dialog_message" description="The main message of the dialog shown when an the OS the user is using is no longer supported.">
    We recommend updating your Android OS to take advantage of %s\'s new features and lessons.\n\nVisit your phone\'s Settings app to update your OS.
  </string>
  <string name="os_deprecation_dialog_dismiss_button_text" description="The dismiss button text of the dialog shown when an the OS the user is using is no longer supported.">
    Dismiss
  </string>
=======
  <string name="unsupported_app_version_dialog_title" description="The title of the dialog shown when a user's pre-release app has expired.">Unsupported app version</string>
  <string name="unsupported_app_version_dialog_message" description="The main message of the dialog shown when a user's pre-release app has expired.">This version of the app is no longer supported. Please update it through the Play Store.</string>
  <string name="unsupported_app_version_dialog_close_button_text" description="The close button text of the dialog shown when a user's pre-release app has expired.">Close app</string>
>>>>>>> 783f8dbc
  <string name="splash_screen_developer_label">Developer Build</string>
  <string name="splash_screen_alpha_label">Alpha</string>
  <string name="splash_screen_beta_label">Beta</string>
  <string name="beta_notice_dialog_title">Beta Notice</string>
  <string name="beta_notice_dialog_message">Hello! Your app is now being updated to the Beta version. If you experience problems while using the app, or have questions, please contact us at android-feedback@oppia.org.</string>
  <string name="beta_notice_dialog_do_not_show_again_text">Don\'t show this message again</string>
  <string name="beta_notice_dialog_close_button_text">OK</string>
  <string name="general_availability_notice_dialog_title">General Availability Notice</string>
  <string name="general_availability_notice_dialog_message">Hello! Your app is now being updated to the General Availability version. If you experience problems while using the app, or have questions, please contact us at android-feedback@oppia.org.</string>
  <string name="general_availability_notice_dialog_do_not_show_again_text">Don\'t show this message again</string>
  <string name="general_availability_notice_dialog_close_button_text">OK</string>
  <string name="ratio_content_description_separator" description="The separator that would be used to build the text that would be read out for ratio interaction.For e.g if the input is 1:2:3 the read out text would be 1 to 2 to 3">\u0020to\u0020</string>
  <string name="ratio_default_hint_text" description="The default hint text for the ratio interaction if the placeholder text is not available.">Enter a ratio in the form x:y.</string>
  <string name="text_input_default_hint_text">Tap here to enter text.</string>
  <string name="smallest_text_size_content_description">Smallest text size</string>
  <string name="largest_text_size_content_description">Largest text size</string>
  <string name="coming_soon">Coming Soon</string>
  <string name="recommended_stories">Recommended Stories</string>
  <string name="stories_for_you">Stories For You</string>
  <string name="question_player_activity_title">Practice Mode</string>
  <string name="revision_card_activity_title">Skill revision page</string>
  <string name="audio_player_seekbar_content_description">Audio progress</string>
  <string name="audio_language_icon_content_description">Change language</string>
  <string name="audio_player_on">Audio, ON</string>
  <string name="audio_player_off">Audio, OFF</string>
  <string name="correct_submitted_answer">Correct submitted answer</string>
  <string name="correct_submitted_answer_with_append">Correct submitted answer: %s</string>
  <string name="incorrect_submitted_answer">Incorrect submitted answer</string>
  <string name="incorrect_submitted_answer_with_append">Incorrect submitted answer: %s</string>
  <!-- ThirdPartyDependencyListActivity -->
  <string name="third_party_dependency_list_activity_title">Third-party Dependencies</string>
  <string name="third_party_dependency_version_formatter">version %s</string>
  <!-- LicenseListActivity -->
  <string name="license_list_activity_title">Copyright Licenses</string>
  <!-- LicenseTextViewerActivity -->
  <string name="license_text_viewer_activity_title">Copyright License Viewer</string>
  <!-- HelpActivity -->
  <string name="help_activity_back_arrow_description">Navigate back to %s</string>
  <string name="help_activity_third_party_dependencies_list">third-party dependencies list</string>
  <string name="help_activity_copyright_licenses_list">copyright licenses list</string>
  <!-- ResumeLessonActivity -->
  <string name="resume_lesson_activity_title">Resume Lesson</string>
  <string name="resume_lesson_button">Continue</string>
  <string name="start_over_lesson_button">Start Over</string>
  <!-- Home screen greeting fragments. -->
  <string name="home_screen_good_morning_greeting_fragment">Good morning,</string>
  <string name="home_screen_good_afternoon_greeting_fragment">Good afternoon,</string>
  <string name="home_screen_good_evening_greeting_fragment">Good evening,</string>
  <!-- Privacy Policy -->
  <string name="policy_activity_title">Policy Page</string>
  <string name="privacy_policy_title">Privacy Policy</string>
  <string name="privacy_policy_web_link"><![CDATA[Please visit <a href="https://www.oppia.org/privacy-policy">this page</a> for the latest version of this privacy policy.]]></string>
  <!-- Terms of Service -->
  <string name="terms_of_service_title">Terms of Service</string>
  <string name="agree_to_terms"><![CDATA[By using %s, you agree to our <br> <oppia-noninteractive-policy link="tos">Terms of Service</oppia-noninteractive-policy> and <oppia-noninteractive-policy link="privacy">Privacy Policy</oppia-noninteractive-policy>.]]></string>
  <string name="terms_of_service_web_link"><![CDATA[Please visit <a href="https://www.oppia.org/terms">this page</a> for the latest version of these terms.]]></string>
  <!-- Frequently asked questions & generic app help. -->
  <string name="faq_question_1">How can I create a new profile?</string>
  <string name="faq_question_2">How can I delete a profile?</string>
  <string name="faq_question_3">How can I change my email/phone number?</string>
  <string name="faq_question_4">What is %s?</string>
  <string name="faq_question_5">Who is an Administrator?</string>
  <string name="faq_question_6">Why is the Exploration player not loading?</string>
  <string name="faq_question_7">Why is my audio not playing?</string>
  <string name="faq_question_9">I can\'t find my question here. What now?</string>
  <string name="faq_answer_1"><![CDATA[<p>If it is your first time creating a profile and not have a PIN:<ol><li>From the Profile Chooser, tap on <strong>Set up Multiple Profiles</strong>.</li><li>Create a PIN and <strong>Save</strong>.</li><li>Fill in all fields for the profile.<ol><li>(Optional) Upload a photo.</li><li>Enter a name.</li><li>(Optional) Assign a 3-digit PIN.</li></ol></li><li>Tap <strong>Create</strong>. This profile is added to your Profile Chooser!</li></ol></p><p> If you have created a profile before and have a PIN:<ol><li>From the Profile Chooser, tap on <strong>Add Profile</strong>. </li><li>Enter your PIN and tap <strong>Submit</strong>. </li><li>Fill in all fields for the profile.<ol><li> (Optional) Upload a photo. </li><li> Enter a name. </li><li> (Optional) Assign a 3-digit PIN. </li></ol></li><li>Tap <strong>Create</strong>. This profile is added to your Profile Chooser!</li></ol></p><br><p>Note: Only the <u>Administrator</u> is able to manage profiles.</p>]]></string>
  <string name="faq_answer_2"><![CDATA[<p>Once a profile is deleted:</p><ol><li>The profile cannot be recovered. </li><li> Profile information such as name, photos, and progress will be permanently deleted. </li></ol><p>To delete a profile (excluding the <u>Administrator\'s</u>):</p><ol><li> From the Administrator\'s Home Page, tap on the menu button on the top left. </li><li>Tap on <strong>Administrator Controls</strong>. </li><li>Tap on <strong>Edit Profiles</strong>. </li><li>Tap on the Profile you would like to delete. </li><li>At the bottom of the screen, tap <strong>Profile Deletion</strong>. </li><li>Tap <strong>Delete</strong> to confirm deletion. </li></ol><p><br></p><p>Note: Only the <u>Administrator</u> is able to manage profiles.</p>]]></string>
  <string name="faq_answer_3"><![CDATA[<p>To change your email/phone number:</p><ol><li>From the Administrator\'s Home Page, tap on the menu button on the top left.</li><li>Tap on <strong>Administrator Controls</strong>.</li><li>Tap on <strong>Edit Account</strong>.</li></ol><p><br></p> <p>If you want to change your email:</p><ol><li>Enter your new email and tap <strong>Save</strong>.</li><li>A confirmation link is sent to confirm your new email. The link will expire after 24 hours and must be clicked on to be associated with your account.</li></ol><p><br></p> <p>If changing your phone number:</p><ol><li> Enter your new phone number and tap <strong>Verify</strong>.</li><li> A code is sent to confirm your new number. The code will expire after 5 minutes and must be entered in the new screen to be associated with your account.</li></ol>]]></string>
  <string name="faq_answer_4"><![CDATA[<p>%1$s <i>"O-pee-yah"</i> (Finnish) - "to learn"</p><p><br></p><p>%1$s\'s mission is to help anyone learn anything they want in an effective and enjoyable way.</p><p><br></p><p>By creating a set of free, high-quality, demonstrably effective lessons with the help of educators from around the world, %1$s aims to provide students with quality education — regardless of where they are or what traditional resources they have access to.</p><p><br></p><p>As a student, you can begin your learning adventure by browsing the topics listed on the Home Page!</p>]]></string>
  <string name="faq_answer_5"><![CDATA[<p>An Administrator is the main user that manages profiles and settings for every profile on their account. They are most likely your parent, teacher, or guardian that created this profile for you. </p><p><br></p><p>Administrators have the ability to manage profiles, assign PINs, and change other settings under their account. Depending on your profile, Administrator permissions may be required for certain features such as changing your PIN, and more. </p><p><br></p><p>To see who your Administrator is, go to the Profile Chooser. The first profile listed and has "Administrator" written under their name is the Administrator. </p>]]></string>
  <string name="faq_answer_6"><![CDATA[<p>If the Exploration Player is not loading</p><p><br></p><p>Check to see if the app is up to date:</p><p><ul><li> Go to the Play Store and make sure the app is updated to its latest version </li></ul><p><br></p><p>Check your internet connection:</p><ul><li> If your internet connection is slow, try re-connecting to your Wi-Fi network or connecting to a different network. </li></ul><p>Ask the Administrator to check their device and internet connection:</p><ul><li> Get the Administrator to troubleshoot using the steps above </li></ul><p>Let us know if you still have issues with loading:</p><ul><li> Report a problem by contacting us at admin@oppia.org. </li></ul>]]></string>
  <string name="faq_answer_7"><![CDATA[<p>If your audio is not playing</p><p><br></p><p>Check to see if the app is up to date:</p><ul><li> Go to the Play Store and make sure the app is updated to its latest version </li></ul><p><br></p><p>Check your internet connection:</p><ul><li> If your internet connection is slow, try re-connecting to your Wi-Fi network or connecting to a different network. Slow internet may cause the audio to load irregularly, making it difficult to play. </li></ul><p><br></p><p>Ask the Administrator to check their device and internet connection:</p><ul><li> Get the Administrator to troubleshoot using the steps above</li></ul><p><br></p><p>Let us know if you still have issues with loading:</p><ul><li> Report a problem by contacting us at admin@oppia.org. </li></ul>]]></string>
  <string name="faq_answer_9"><![CDATA[<p>If you cannot find your question or would like to report a bug, contact us at admin@oppia.org.</p>]]></string>
  <string name="profile_edit_fragment_test_activity_label">Profile Edit Fragment Test Activity</string>
  <string name="administrator_controls_fragment_test_activity_label">Administrator Controls Fragment Test Activity</string>
  <string name="revision_navigation_cards_header">Continue Studying</string>
  <string name="state_fragment_hint_bar_forced_announcement_text">Go to the bottom of the screen for a hint.</string>
  <string name="state_fragment_item_selection_no_items_selected_hint_text">Please select all correct choices.</string>
  <string name="state_fragment_item_selection_some_items_selected_hint_text">You may select more choices.</string>
  <string name="state_fragment_item_selection_max_items_selected_hint_text">No more than %s choices may be selected.</string>
  <string name="survey_activity_title">Survey</string>
  <string name="survey_previous_button">Previous</string>
  <string name="survey_submit_button">Submit</string>
  <string name="survey_free_form_text_hint">Leave your feedback here</string>
  <string name="survey_continue_survey_button">Continue Survey</string>
  <string name="survey_exit_button">Exit</string>
  <string name="survey_exit_button_description">Exit Survey</string>
  <string name="survey_exit_confirmation_text">Are you sure you want to exit the survey?</string>
  <string name="survey_onboarding_message_text">Your feedback helps us serve learners like you better. Would you like to complete a short survey about your experience?</string>
  <string name="survey_begin_survey_button">Begin Survey</string>
  <string name="survey_maybe_later_button">Maybe Later</string>
  <string name="survey_thank_you_message_text">Thank you for completing the survey. We hope you\'ve enjoyed using %s!</string>
  <string name="survey_exit_survey_button">Exit survey</string>
  <string name="survey_onboarding_title_text">We\'d love your feedback!</string>
  <string name="survey_thank_you_title_text">Thank you</string>
  <string name="survey_nps_not_at_all_likely_label">0 - Not at all likely</string>
  <string name="survey_nps_extremely_likely_label">10 - Extremely likely</string>
  <string name="user_type_question">Please select one of the following:</string>
  <string name="user_type_answer_learner">I am a learner</string>
  <string name="user_type_answer_teacher">I am a teacher</string>
  <string name="user_type_answer_parent">I am a parent</string>
  <string name="user_type_answer_other">Other</string>
  <string name="market_fit_question">How would you feel if you could no longer use %s?</string>
  <string name="market_fit_answer_very_disappointed">Very disappointed</string>
  <string name="market_fit_answer_somewhat_disappointed">Somewhat disappointed</string>
  <string name="market_fit_answer_not_disappointed">Not disappointed</string>
  <string name="market_fit_answer_wont_use_oppia">N/A - I don\’t use %s anymore</string>
  <string name="nps_promoter_feedback_question">We are glad you have enjoyed your experience with %s. Please share what helped you the most:</string>
  <string name="nps_passive_feedback_question">Thanks for responding! How can we provide a better experience?</string>
  <string name="nps_detractor_feedback_question">Help us improve your experience! Please share  the primary reason for your score:</string>
  <string name="nps_score_question">On a scale from 0–10, how likely are you to recommend %s to a friend or colleague?</string>
  <string name="previous_subtopic_talkback_text">The previous subtopic is %s</string>
  <string name="next_subtopic_talkback_text">The next subtopic is %s</string>

  <string name="app_info_icon_content_description">App Info</string>
  <string name="spotlight_overlay_arrow_content_description">Spotlight Overlay Arrow</string>
  <string name="close_spotlight_button_content_description">Close Spotlight Button</string>
  <string name="previous_state_navigation_button_content_description">Previous State Navigation Button</string>
  <string name="developer_options_icon_content_description">Developer Options Icon</string>
  <string name="administrator_controls_icon_content_description">Administrator Controls Icon</string>
  <string name="options_menu_content_description">Options Menu</string>
  <string name="previous_button_content_description">Previous Button</string>
  <string name="next_button_content_description">Next Button</string>
  <string name="language_icon_content_description">Language Icon</string>
  <string name="setting_icon_content_description">Setting Icon</string>
  <string name="profile_picture_image_view_content_description">Profile Picture Image View</string>
  <string name="lock_icon_content_description">Lock Icon</string>
  <string name="download_status_image_content_description">Download Status</string>
</resources><|MERGE_RESOLUTION|>--- conflicted
+++ resolved
@@ -465,7 +465,6 @@
   <string name="completed_story_list_recyclerview_tag">completed_story_list_recyclerview_tag</string>
   <string name="item_selection_text">Please select all correct choices.</string>
   <!-- SplashActivity -->
-<<<<<<< HEAD
   <string name="unsupported_app_version_dialog_title" description="The title of the dialog shown when a user's pre-release app has expired.">
     Unsupported app version
   </string>
@@ -508,11 +507,6 @@
   <string name="os_deprecation_dialog_dismiss_button_text" description="The dismiss button text of the dialog shown when an the OS the user is using is no longer supported.">
     Dismiss
   </string>
-=======
-  <string name="unsupported_app_version_dialog_title" description="The title of the dialog shown when a user's pre-release app has expired.">Unsupported app version</string>
-  <string name="unsupported_app_version_dialog_message" description="The main message of the dialog shown when a user's pre-release app has expired.">This version of the app is no longer supported. Please update it through the Play Store.</string>
-  <string name="unsupported_app_version_dialog_close_button_text" description="The close button text of the dialog shown when a user's pre-release app has expired.">Close app</string>
->>>>>>> 783f8dbc
   <string name="splash_screen_developer_label">Developer Build</string>
   <string name="splash_screen_alpha_label">Alpha</string>
   <string name="splash_screen_beta_label">Beta</string>
