--- conflicted
+++ resolved
@@ -47,15 +47,11 @@
   <string name="ongoing_story_last_week">Played within the Last Week</string>
   <string name="ongoing_story_last_month">Played within the Last Month</string>
   <string name="all_topics">All Topics</string>
-<<<<<<< HEAD
-  <string name="go_to_previous_page">Go to previous page.</string>
-=======
   <string name="stories_you_can_play">Stories You Can Play</string>
   <string name="go_to_previous_page">Go to previous page.</string>
   <string name="continue_playing_activity">Continue playing</string>
   <string name="topic_downloaded">Topic Downloaded</string>
   <string name="downloaded">Downloaded</string>
->>>>>>> 1da1a227
   <plurals name="chapter_count">
     <item quantity="one">
       1 Chapter
