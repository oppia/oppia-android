--- conflicted
+++ resolved
@@ -590,14 +590,14 @@
 
   <!-- AudioLanguageFragment -->
   <dimen name="audio_language_recycler_view_padding_bottom">132dp</dimen>
-<<<<<<< HEAD
+
 
   <!-- ProfileListFragment -->
   <dimen name="profile_list_fragment_recycler_view_padding_bottom">40dp</dimen>
 
-=======
+
    
   <!-- StoryFragment -->
   <dimen name="story_fragment_padding_bottom">160dp</dimen>
->>>>>>> 87a7acc3
+
 </resources>