<?xml version="1.0" encoding="utf-8"?>
<resources>
  <!-- Default screen margins, per the Android Design guidelines. -->
  <dimen name="activity_horizontal_margin">16dp</dimen>
  <dimen name="activity_vertical_margin">16dp</dimen>
  <dimen name="answer_tick_size">24dp</dimen>
  <dimen name="answer_tick_margin">12dp</dimen>
  <integer name="fade_in_duration_ms">1000</integer>
  <integer name="fade_out_duration_ms">1000</integer>
  <dimen name="audio_fragment_corner_radius">8dp</dimen>
  <dimen name="audio_fragment_margin">28dp</dimen>
  <dimen name="cellular_data_dialog_padding">24dp</dimen>
  <dimen name="state_previous_next_button_radius">4dp</dimen>
  <dimen name="train_checkbox_padding">18dp</dimen>
  <dimen name="divider_margin_top">8dp</dimen>
  <dimen name="divider_margin_bottom">8dp</dimen>
  <dimen name="bottom_white_space">160dp</dimen>
  <dimen name="text_input_layout_corner_radius">4dp</dimen>
  <dimen name="text_input_layout_stroke_width">1dp</dimen>

  <dimen name="clickable_item_min_height">48dp</dimen>

  <dimen name="ongoing_story_card_view_is_tablet_margin_top">28dp</dimen>
  <dimen name="ongoing_story_card_view_margin_top_portrait_story_grid_greater_then_2">28dp</dimen>
  <dimen name="ongoing_story_card_view_margin_top_landscape">28dp</dimen>
  <dimen name="font_scale_content_extra_large_text_view_size">28dp</dimen>
  <dimen name="state_fragment_non_split_view_margin_end">28dp</dimen>
  <dimen name="state_fragment_non_split_view_margin_start">28dp</dimen>
  <dimen name="profile_chooser_add_view_margin_bottom_profile_not_added">28dp</dimen>
  <dimen name="profile_chooser_profile_view_margin_bottom_profile_not_added">28dp</dimen>

  <dimen name="state_fragment_split_view_with_audio_bar_visible_padding_top">96dp</dimen>

  <dimen name="profile_chooser_add_view_parent_margin_start_profile_not_added">298dp</dimen>
  <dimen name="profile_chooser_add_view_parent_margin_end_profile_not_added">298dp</dimen>
  <dimen name="profile_chooser_profile_view_parent_margin_start_profile_not_added">298dp</dimen>
  <dimen name="profile_chooser_profile_view_parent_margin_end_profile_not_added">298dp</dimen>

  <dimen name="profile_chooser_fragment_margin_top_profile_not_added">124dp</dimen>

  <dimen name="profile_chooser_margin_top_profile_not_added">84dp</dimen>

  <dimen name="drag_drop_item_exploration_split_view_margin_end">40dp</dimen>
  <dimen name="drag_drop_item_exploration_view_margin_start">40dp</dimen>
  <dimen name="drag_drop_item_question_split_view_margin_top">40dp</dimen>
  <dimen name="numeric_input_interaction_item_conversation_view_margin_start">40dp</dimen>
  <dimen name="ratio_input_interaction_item_conversation_view_margin_start">40dp</dimen>
  <dimen name="submitted_answer_exploration_split_view_margin_start">40dp</dimen>
  <dimen name="submitted_answer_exploration_view_margin_start">40dp</dimen>
  <dimen name="text_input_interaction_item_conversation_view_margin_start">40dp</dimen>
  <dimen name="submitted_answer_exploration_split_view_margin_start_no_extra_interaction_answer">40dp</dimen>
  <dimen name="submitted_answer_exploration_split_view_margin_top_extra_interaction_answer">40dp</dimen>
  <dimen name="submitted_answer_question_split_view_margin_start_no_extra_interaction_answer">40dp</dimen>
  <dimen name="submitted_answer_question_split_view_margin_top_extra_interaction_answer">40dp</dimen>
  <dimen name="profile_chooser_profile_view_divider_margin_top">40dp</dimen>

  <dimen name="profile_chooser_profile_view_parent_padding">4dp</dimen>
  <dimen name="profile_chooser_profile_view_is_admin_margin_top">4dp</dimen>
  <dimen name="profile_chooser_profile_view_last_visited_margin_top_profile_not_added">4dp</dimen>
  <dimen name="space_0dp">0dp</dimen>
  <dimen name="dot_width_height">12dp</dimen>
  <dimen name="dot_gap">12dp</dimen>
  <dimen name="enter_text_view_padding_start">60dp</dimen>
  <dimen name="enter_text_view_padding_end">60dp</dimen>
  <dimen name="promoted_story_card_width">280dp</dimen>
  <dimen name="home_padding_end">20dp</dimen>
  <dimen name="home_padding_start">20dp</dimen>
  <dimen name="home_outer_margin">28dp</dimen>
  <dimen name="home_inner_margin">8dp</dimen>
  <dimen name="home_tablet_land_outer_margin">96dp</dimen>
  <dimen name="home_tablet_port_outer_margin">120dp</dimen>
  <dimen name="recently_played_margin_max">28dp</dimen>
  <dimen name="recently_played_margin_min">8dp</dimen>
  <dimen name="recently_played_tablet_land_outer_margin">96dp</dimen>
  <dimen name="recently_played_tablet_port_outer_margin">120dp</dimen>
  <dimen name="coming_soon_padding_end">16dp</dimen>
  <dimen name="coming_soon_padding_start">12dp</dimen>

  <dimen name="default_reading_text_size">18sp</dimen>
  <dimen name="reading_text_size_fragment_padding_bottom">132dp</dimen>
  <dimen name="font_scale_content_text_size">20dp</dimen>
  <dimen name="profile_view_already_added_margin">20dp</dimen>
  <dimen name="profile_view_not_added_margin">20dp</dimen>
  <dimen name="walkthrough_topic_summary_container_margin">20dp</dimen>

  <dimen name="ongoing_story_card_view_margin_top_portrait">16dp</dimen>
  <dimen name="font_scale_content_small_text_view_size">16dp</dimen>
  <dimen name="continue_interaction_item_exploration_view_margin_top">16dp</dimen>
  <dimen name="continue_interaction_item_exploration_view_padding_bottom">16dp</dimen>
  <dimen name="continue_interaction_item_exploration_view_padding_end">16dp</dimen>
  <dimen name="continue_interaction_item_exploration_view_padding_start">16dp</dimen>
  <dimen name="continue_interaction_item_exploration_view_padding_top">16dp</dimen>
  <dimen name="continue_interaction_item_question_view_margin_top">16dp</dimen>
  <dimen name="continue_interaction_item_question_view_padding_bottom">16dp</dimen>
  <dimen name="continue_interaction_item_question_view_padding_end">16dp</dimen>
  <dimen name="continue_interaction_item_question_view_padding_start">16dp</dimen>
  <dimen name="continue_interaction_item_question_view_padding_top">16dp</dimen>
  <dimen name="continue_navigation_item_exploration_view_margin_top">16dp</dimen>
  <dimen name="continue_navigation_item_exploration_view_padding_bottom">16dp</dimen>
  <dimen name="continue_navigation_item_exploration_view_padding_end">16dp</dimen>
  <dimen name="continue_navigation_item_exploration_view_padding_start">16dp</dimen>
  <dimen name="continue_navigation_item_exploration_view_padding_top">16dp</dimen>
  <dimen name="continue_navigation_item_question_view_margin_top">16dp</dimen>
  <dimen name="continue_navigation_item_question_view_padding_bottom">16dp</dimen>
  <dimen name="continue_navigation_item_question_view_padding_end">16dp</dimen>
  <dimen name="continue_navigation_item_question_view_padding_start">16dp</dimen>
  <dimen name="continue_navigation_item_question_view_padding_top">16dp</dimen>
  <dimen name="drag_drop_grouping_hint_split_text_view_margin_top">16dp</dimen>
  <dimen name="drag_drop_grouping_hint_split_text_view_margin_start">16dp</dimen>
  <dimen name="profile_chooser_add_view_margin_start_profile_already_added">16dp</dimen>
  <dimen name="profile_chooser_add_view_margin_end_profile_already_added">16dp</dimen>
  <dimen name="profile_chooser_add_view_margin_top_profile_already_added">16dp</dimen>
  <dimen name="profile_chooser_profile_view_margin_start_profile_already_added">16dp</dimen>
  <dimen name="profile_chooser_profile_view_margin_top_profile_already_added">16dp</dimen>
  <dimen name="profile_chooser_profile_view_margin_bottom_profile_already_added">16dp</dimen>
  <dimen name="profile_chooser_profile_view_margin">16dp</dimen>
  <dimen name="profile_chooser_profile_view_margin_start">16dp</dimen>
  <dimen name="profile_chooser_profile_view_margin_end">16dp</dimen>
  <dimen name="submitted_answer_text_conversation_view_padding_bottom">16dp</dimen>
  <dimen name="submitted_answer_text_conversation_view_padding_top">16dp</dimen>

  <dimen name="topic_list_item_margin_top_bottom">12dp</dimen>
  <dimen name="drag_drop_grouping_hint_non_split_text_view_margin_start">12dp</dimen>
  <dimen name="profile_chooser_profile_view_last_visited_margin_start_profile_not_added">12dp</dimen>

  <dimen name="font_scale_content_large_text_view_size">24dp</dimen>
  <dimen name="continue_interaction_item_exploration_view_margin_end">24dp</dimen>
  <dimen name="continue_interaction_item_exploration_view_margin_start">24dp</dimen>
  <dimen name="continue_interaction_item_question_view_margin_end">24dp</dimen>
  <dimen name="continue_interaction_item_question_view_margin_start">24dp</dimen>
  <dimen name="continue_navigation_item_question_view_margin_end">24dp</dimen>
  <dimen name="continue_navigation_item_question_view_margin_start">24dp</dimen>
  <dimen name="continue_navigation_item_exploration_view_margin_end">24dp</dimen>
  <dimen name="continue_navigation_item_exploration_view_margin_start">24dp</dimen>
  <dimen name="drag_drop_item_exploration_view_margin_top">24dp</dimen>
  <dimen name="drag_drop_item_exploration_view_margin_end">24dp</dimen>
  <dimen name="drag_drop_item_question_view_margin_top">24dp</dimen>
  <dimen name="numeric_input_interaction_item_conversation_view_margin_end">24dp</dimen>
  <dimen name="profile_chooser_add_view_margin_top_profile_not_added">84dp</dimen>
  <dimen name="profile_chooser_description_margin_start_profile_not_added">24dp</dimen>
  <dimen name="profile_chooser_description_margin_end_profile_not_added">24dp</dimen>
  <dimen name="profile_chooser_add_view_margin_end_profile_not_added">24dp</dimen>
  <dimen name="profile_chooser_add_view_margin_start_profile_not_added">24dp</dimen>
  <dimen name="profile_chooser_profile_view_margin_end_profile_already_added">24dp</dimen>
  <dimen name="profile_chooser_profile_view_margin_top_profile_not_added">24dp</dimen>
  <dimen name="profile_chooser_profile_view_margin_start_profile_not_added">24dp</dimen>
  <dimen name="profile_chooser_profile_view_margin_end_profile_not_added">24dp</dimen>
  <dimen name="profile_chooser_fragment_margin_top_profile_already_added">24dp</dimen>
  <dimen name="ratio_input_interaction_item_conversation_view_margin_end">24dp</dimen>
  <dimen name="submitted_answer_exploration_view_margin_end">24dp</dimen>
  <dimen name="submitted_answer_exploration_view_margin_top">24dp</dimen>
  <dimen name="submitted_answer_exploration_split_view_margin_end">24dp</dimen>
  <dimen name="submitted_answer_exploration_split_view_margin_top">24dp</dimen>
  <dimen name="submitted_answer_question_split_view_margin_top">24dp</dimen>
  <dimen name="submitted_answer_question_view_margin_top">24dp</dimen>
  <dimen name="submitted_answer_exploration_split_view_margin_end_no_extra_interaction_answer">24dp</dimen>
  <dimen name="submitted_answer_exploration_split_view_margin_top_no_extra_interaction_answer">24dp</dimen>
  <dimen name="submitted_answer_question_split_view_margin_end_no_extra_interaction_answer">24dp</dimen>
  <dimen name="submitted_answer_question_split_view_margin_top_no_extra_interaction_answer">24dp</dimen>
  <dimen name="text_input_interaction_item_conversation_view_margin_end">24dp</dimen>
  <dimen name="walkthrough_final_fragment_card_content_padding">24dp</dimen>

  <dimen name="admin_auth_input_pin_label_margin">8dp</dimen>
  <dimen name="drag_drop_grouping_hint_non_split_text_view_margin_top">8dp</dimen>
  <dimen name="drag_drop_container_parent_non_split_margin_end">8dp</dimen>
  <dimen name="drag_drop_container_parent_non_split_margin_start">8dp</dimen>
  <dimen name="profile_chooser_profile_view_name_margin_top_profile_already_added">8dp</dimen>
  <dimen name="profile_chooser_profile_view_last_visited_margin_top_profile_already_added">8dp</dimen>
  <dimen name="profile_chooser_profile_view_is_admin_margin_top_profile_already_added">8dp</dimen>
  <dimen name="profile_view_already_added_description_parent_margin_top">8dp</dimen>
  <dimen name="submitted_answer_text_non_conversation_view_padding_top">8dp</dimen>
  <dimen name="submitted_answer_text_non_conversation_view_padding_bottom">8dp</dimen>
  <dimen name="drag_drop_content_group_item_margin">8dp</dimen>
  <dimen name="walkthrough_final_no_button_margin_end">8dp</dimen>
  <dimen name="walkthrough_final_yes_button_margin_start">8dp</dimen>

  <dimen name="submitted_answer_question_view_margin_end">64dp</dimen>
  <dimen name="submitted_answer_question_view_margin_start">64dp</dimen>
  <dimen name="submitted_answer_exploration_split_view_margin_end_extra_interaction_answer">64dp</dimen>
  <dimen name="submitted_answer_exploration_split_view_margin_start_extra_interaction_answer">64dp</dimen>
  <dimen name="submitted_answer_question_split_view_margin_end_extra_interaction_answer">64dp</dimen>
  <dimen name="submitted_answer_question_split_view_margin_start_extra_interaction_answer">64dp</dimen>

  <dimen name="story_chapter_card_playable_state_elevation">4dp</dimen>
  <dimen name="ongoing_topic_card_elevation">4dp</dimen>
  <dimen name="story_chapter_card_not_playable_state_elevation">2dp</dimen>
  <dimen name="profile_chooser_padding_bottom_profile_already_added">224dp</dimen>

  <dimen name="state_fragment_non_split_view_with_audio_bar_visible_padding_top">72dp</dimen>
  <dimen name="profile_chooser_margin_start_profile_already_added">72dp</dimen>
  <dimen name="profile_chooser_margin_end_profile_already_added">72dp</dimen>

  <dimen name="drag_drop_interaction_item_exploration_view_margin_start">80dp</dimen>
  <dimen name="text_input_interaction_item_margin_start">80dp</dimen>

  <dimen name="drag_drop_item_exploration_split_view_margin_start">32dp</dimen>
  <dimen name="drag_drop_item_exploration_split_view_margin_top">32dp</dimen>
  <dimen name="drag_drop_item_question_split_view_margin_end">32dp</dimen>
  <dimen name="drag_drop_item_question_split_view_margin_start">32dp</dimen>
  <dimen name="drag_drop_item_question_view_margin_end">32dp</dimen>
  <dimen name="drag_drop_item_question_view_margin_start">32dp</dimen>
  <dimen name="state_fragment_split_view_margin_start">32dp</dimen>
  <dimen name="state_fragment_split_view_margin_end">32dp</dimen>

  <dimen name="profile_chooser_add_view_circular_image_margin_top_profile_already_added">48dp</dimen>
  <dimen name="profile_chooser_profile_view_circular_image_margin_top_profile_already_added">48dp</dimen>
  <dimen name="state_fragment_padding_top_audio_bar_visible">48dp</dimen>

  <!-- Content Item: Exploration Split View -->
  <dimen name="content_item_exploration_split_view_margin_start">24dp</dimen>
  <dimen name="content_item_exploration_split_view_margin_top">24dp</dimen>
  <dimen name="content_item_exploration_split_view_margin_end">40dp</dimen>

  <dimen name="content_item_exploration_split_view_padding_start">12dp</dimen>
  <dimen name="content_item_exploration_split_view_padding_top">12dp</dimen>
  <dimen name="content_item_exploration_split_view_padding_end">12dp</dimen>
  <dimen name="content_item_exploration_split_view_padding_bottom">12dp</dimen>

  <!-- Content Item: Exploration View -->
  <dimen name="content_item_exploration_view_margin_start">24dp</dimen>
  <dimen name="content_item_exploration_view_margin_top">24dp</dimen>
  <dimen name="content_item_exploration_view_margin_end">40dp</dimen>

  <dimen name="content_item_exploration_view_padding_start">12dp</dimen>
  <dimen name="content_item_exploration_view_padding_top">12dp</dimen>
  <dimen name="content_item_exploration_view_padding_end">12dp</dimen>
  <dimen name="content_item_exploration_view_padding_bottom">12dp</dimen>

  <!-- Content Item: Question Split View -->
  <dimen name="content_item_question_split_view_margin_start">32dp</dimen>
  <dimen name="content_item_question_split_view_margin_top">24dp</dimen>
  <dimen name="content_item_question_split_view_margin_end">32dp</dimen>
  <dimen name="content_item_question_split_view_margin_bottom">8dp</dimen>

  <!-- Content Item: Question View -->
  <dimen name="content_item_question_view_margin_start">32dp</dimen>
  <dimen name="content_item_question_view_margin_top">32dp</dimen>
  <dimen name="content_item_question_view_margin_end">32dp</dimen>
  <dimen name="content_item_question_view_margin_bottom">8dp</dimen>

  <!-- Feedback Item: Exploration Split View -->
  <dimen name="feedback_item_exploration_split_view_margin_start">24dp</dimen>
  <dimen name="feedback_item_exploration_split_view_margin_top">24dp</dimen>
  <dimen name="feedback_item_exploration_split_view_margin_end">40dp</dimen>

  <dimen name="feedback_item_exploration_split_view_padding_start">12dp</dimen>
  <dimen name="feedback_item_exploration_split_view_padding_top">12dp</dimen>
  <dimen name="feedback_item_exploration_split_view_padding_end">12dp</dimen>
  <dimen name="feedback_item_exploration_split_view_padding_bottom">12dp</dimen>

  <!-- Feedback Item: Exploration View -->
  <dimen name="feedback_item_exploration_view_margin_start">24dp</dimen>
  <dimen name="feedback_item_exploration_view_margin_top">24dp</dimen>
  <dimen name="feedback_item_exploration_view_margin_end">40dp</dimen>

  <dimen name="feedback_item_exploration_view_padding_start">12dp</dimen>
  <dimen name="feedback_item_exploration_view_padding_top">12dp</dimen>
  <dimen name="feedback_item_exploration_view_padding_end">12dp</dimen>
  <dimen name="feedback_item_exploration_view_padding_bottom">12dp</dimen>

  <!-- Feedback Item: Question Split View -->
  <dimen name="feedback_item_question_split_view_margin_start">32dp</dimen>
  <dimen name="feedback_item_question_split_view_margin_top">24dp</dimen>
  <dimen name="feedback_item_question_split_view_margin_end">32dp</dimen>

  <!-- Feedback Item: Question View -->
  <dimen name="feedback_item_question_view_margin_start">32dp</dimen>
  <dimen name="feedback_item_question_view_margin_top">24dp</dimen>
  <dimen name="feedback_item_question_view_margin_end">32dp</dimen>

  <!-- Interaction Item: Exploration View -->
  <dimen name="interaction_item_exploration_view_margin_start">40dp</dimen>
  <dimen name="interaction_item_exploration_view_margin_top">24dp</dimen>
  <dimen name="interaction_item_exploration_view_margin_end">24dp</dimen>

  <!-- Interaction Item: Question View -->
  <dimen name="interaction_item_question_view_margin_start">32dp</dimen>
  <dimen name="interaction_item_question_view_margin_top">24dp</dimen>
  <dimen name="interaction_item_question_view_margin_end">32dp</dimen>

  <!-- Selection Interaction Item -->
  <dimen name="selection_interaction_item_padding_start">16dp</dimen>
  <dimen name="selection_interaction_item_padding_end">16dp</dimen>

  <!-- Submitted Answer Item: Exploration Split View -->
  <dimen name="submitted_answer_item_exploration_split_view_margin_start">40dp</dimen>
  <dimen name="submitted_answer_item_exploration_split_view_margin_top">24dp</dimen>
  <dimen name="submitted_answer_item_exploration_split_view_margin_end">24dp</dimen>

  <!-- Submitted Answer Item: Exploration View -->
  <dimen name="submitted_answer_item_exploration_view_margin_start">40dp</dimen>
  <dimen name="submitted_answer_item_exploration_view_margin_top">24dp</dimen>
  <dimen name="submitted_answer_item_exploration_view_margin_end">24dp</dimen>

  <!-- Submitted Answer Item: Question Split View -->
  <dimen name="submitted_answer_item_question_split_view_margin_start">32dp</dimen>
  <dimen name="submitted_answer_item_question_split_view_margin_top">24dp</dimen>
  <dimen name="submitted_answer_item_question_split_view_margin_end">32dp</dimen>

  <!-- Submitted Answer Item: Question View -->
  <dimen name="submitted_answer_item_question_view_margin_start">32dp</dimen>
  <dimen name="submitted_answer_item_question_view_margin_top">24dp</dimen>
  <dimen name="submitted_answer_item_question_view_margin_end">32dp</dimen>

  <!-- Previous Responses Item: Exploration Split View -->
  <dimen name="previous_responses_item_exploration_split_view_margin_start">36dp</dimen>
  <dimen name="previous_responses_item_exploration_split_view_margin_end">52dp</dimen>

  <!-- Previous Responses Item: Exploration View -->
  <dimen name="previous_responses_item_exploration_view_margin_start">36dp</dimen>
  <dimen name="previous_responses_item_exploration_view_margin_end">52dp</dimen>

  <!-- Previous Responses Item: Question Split View -->
  <dimen name="previous_responses_item_question_split_view_margin_start">44dp</dimen>
  <dimen name="previous_responses_item_question_split_view_margin_end">44dp</dimen>

  <!-- Previous Responses Item: Question View -->
  <dimen name="previous_responses_item_question_view_margin_start">44dp</dimen>
  <dimen name="previous_responses_item_question_view_margin_end">44dp</dimen>

  <!--
    Note to developers: All margins for state related buttons have been reduced by 4dp because
    the buttons in their respective styles have additional 4dp margin. This has been done so that
    the shadows are clearly visible around the buttons.
  -->

  <!-- General Button Item: Common Margin Top -->
  <dimen name="general_button_item_split_view_margin_top_left">20dp</dimen>
  <dimen name="general_button_item_split_view_margin_top_right">68dp</dimen>
  <dimen name="general_button_item_margin_top">20dp</dimen>
  <dimen name="continue_submit_button_width">88dp</dimen>

  <!-- General Button Item: Exploration Split View -->
  <dimen name="general_button_item_exploration_split_view_margin_start">44dp</dimen>
  <dimen name="general_button_item_exploration_split_view_margin_end">44dp</dimen>

  <!-- General Button: Exploration View -->
  <dimen name="general_button_item_exploration_view_margin_start">24dp</dimen>
  <dimen name="general_button_item_exploration_view_margin_end">24dp</dimen>

  <!-- General Button: Question Split View -->
  <dimen name="general_button_item_question_split_view_margin_start">44dp</dimen>
  <dimen name="general_button_item_question_split_view_margin_end">44dp</dimen>

  <!-- General Button: Question View -->
  <dimen name="general_button_item_question_view_margin_start">24dp</dimen>
  <dimen name="general_button_item_question_view_margin_end">24dp</dimen>

  <!-- Return to Topic Button: Exploration View -->
  <dimen name="return_to_topic_button_item_exploration_view_margin_top">44dp</dimen>

  <!-- Return to Topic Button: Question View -->
  <dimen name="return_to_topic_button_item_question_view_margin_top">8dp</dimen>

  <!-- Replay Button: Question View -->
  <dimen name="replay_button_item_question_view_margin_top">44dp</dimen>

  <!-- FAQ Single -->
  <dimen name="faq_single_padding_start">24dp</dimen>
  <dimen name="faq_single_padding_top">22dp</dimen>
  <dimen name="faq_single_padding_end">28dp</dimen>
  <dimen name="faq_single_padding_bottom">60dp</dimen>

  <!-- FAQ -->
  <dimen name="faq_list_scroll_padding_bottom">80dp</dimen>
  <dimen name="faq_list_padding_bottom">60dp</dimen>
  <dimen name="faq_content_margin_start">28dp</dimen>
  <dimen name="faq_content_margin_end">28dp</dimen>
  <dimen name="faq_item_header_margin_start">24dp</dimen>
  <dimen name="faq_item_header_margin_top">24dp</dimen>
  <dimen name="faq_item_header_margin_end">24dp</dimen>
  <dimen name="faq_item_header_margin_bottom">8dp</dimen>

<<<<<<< HEAD
  <!-- Pin Password -->
  <dimen name="pin_password_padding_top">96dp</dimen>
  <dimen name="pin_password_padding_bottom_land">0dp</dimen>
  <dimen name="pin_password_hello_margin_top_tablet">0dp</dimen>
=======
  <!-- General Bottom Padding -->
  <dimen name="general_screen_padding_bottom">160dp</dimen>

  <!-- Profile Edit -->
  <dimen name="profile_edit_delete_margin_bottom">12dp</dimen>
>>>>>>> c96d836d
</resources><|MERGE_RESOLUTION|>--- conflicted
+++ resolved
@@ -371,16 +371,14 @@
   <dimen name="faq_item_header_margin_end">24dp</dimen>
   <dimen name="faq_item_header_margin_bottom">8dp</dimen>
 
-<<<<<<< HEAD
+  <!-- General Bottom Padding -->
+  <dimen name="general_screen_padding_bottom">160dp</dimen>
+
+  <!-- Profile Edit -->
+  <dimen name="profile_edit_delete_margin_bottom">12dp</dimen>
+
   <!-- Pin Password -->
   <dimen name="pin_password_padding_top">96dp</dimen>
   <dimen name="pin_password_padding_bottom_land">0dp</dimen>
   <dimen name="pin_password_hello_margin_top_tablet">0dp</dimen>
-=======
-  <!-- General Bottom Padding -->
-  <dimen name="general_screen_padding_bottom">160dp</dimen>
-
-  <!-- Profile Edit -->
-  <dimen name="profile_edit_delete_margin_bottom">12dp</dimen>
->>>>>>> c96d836d
 </resources>