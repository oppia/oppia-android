--- conflicted
+++ resolved
@@ -589,14 +589,11 @@
 
   <!-- AudioLanguageFragment -->
   <dimen name="audio_language_recycler_view_padding_bottom">132dp</dimen>
-<<<<<<< HEAD
 
   <!--  ReadingTextSizeFragment-->
   <dimen name="reading_text_size_fragment_padding_bottom">132dp</dimen>
-
-=======
    
   <!-- StoryFragment -->
   <dimen name="story_fragment_padding_bottom">160dp</dimen>
->>>>>>> 87a7acc3
+  
 </resources>