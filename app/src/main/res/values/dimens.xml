--- conflicted
+++ resolved
@@ -610,12 +610,10 @@
   <!-- AudioLanguageFragment -->
   <dimen name="audio_language_recycler_view_padding_bottom">132dp</dimen>
 
-<<<<<<< HEAD
+
   <!-- AppLanguageFragment -->
   <dimen name="app_language_recycler_view_padding_bottom">132dp</dimen>
    
-=======
->>>>>>> 8de2273c
   <!-- StoryFragment -->
   <dimen name="story_fragment_padding_bottom">160dp</dimen>
 
