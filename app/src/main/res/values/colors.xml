<?xml version="1.0" encoding="utf-8"?>
<resources>
  <color name="colorPrimary">#008577</color>
  <color name="colorPrimaryDark">#00574B</color>
  <color name="colorAccent">#D81B60</color>
  <color name="colorConceptCardBackground">#FFFFF0</color>
  <color name="colorConceptToolbarBackground">#C55F45</color>
  <color name="colorConceptToolbarHeading">#A6503A</color>
  <color name="ic_launcher_background">#26A69A</color>
  <!-- OPPIA COLORS -->
  <color name="oppiaDarkBlue">#2D4A9D</color>
<<<<<<< HEAD
  <color name="oppiaLightBlue">#F0FFFF</color>
  <color name="oppiaLightYellow">#FFFFF0</color>
=======
  <color name="oppiaPrimaryText">#333333</color>
  <color name="oppiaSecondaryText">#666666</color>
>>>>>>> a3c4667f
  <!-- BASIC COLORS -->
  <color name="white">#FFFFFF</color>
  <color name="black">#000000</color>
  <!-- AUDIO COMPONENT -->
  <color name="audioComponentBackground">@color/oppiaDarkBlue</color>
  <!-- SUBMIT BUTTON INACTIVE -->
  <color name="submitButtonInactive">#56000000</color>
</resources><|MERGE_RESOLUTION|>--- conflicted
+++ resolved
@@ -9,13 +9,10 @@
   <color name="ic_launcher_background">#26A69A</color>
   <!-- OPPIA COLORS -->
   <color name="oppiaDarkBlue">#2D4A9D</color>
-<<<<<<< HEAD
   <color name="oppiaLightBlue">#F0FFFF</color>
   <color name="oppiaLightYellow">#FFFFF0</color>
-=======
   <color name="oppiaPrimaryText">#333333</color>
   <color name="oppiaSecondaryText">#666666</color>
->>>>>>> a3c4667f
   <!-- BASIC COLORS -->
   <color name="white">#FFFFFF</color>
   <color name="black">#000000</color>
