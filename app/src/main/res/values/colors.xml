--- conflicted
+++ resolved
@@ -63,11 +63,7 @@
   <color name="confetti_yellow">#FFE558</color>
   <color name="confetti_evergreen">#00645C</color>
   <color name="confetti_blue">#2D4A9D</color>
-<<<<<<< HEAD
-  <color name="confetti_pink">#EC42FF</color>  <!-- AUDIO COMPONENT -->
-=======
   <!-- AUDIO COMPONENT -->
->>>>>>> a84532a2
   <color name="audioComponentBackground">@color/oppiaDarkBlue</color>
   <!-- PROFILE COMPONENT -->
   <color name="avatarBorder">#707070</color>
