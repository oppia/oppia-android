<?xml version="1.0" encoding="utf-8"?>
<resources>
  <color name="colorPrimary">#00645C</color>
  <color name="colorPrimaryDark">#00574B</color>
  <color name="colorAccent">#2D4A9D</color>
  <color name="progressBackgroundTint">#081661 </color>
  <color name="colorConceptCardBackground">#FFFFF0</color>
  <color name="colorConceptToolbarBackground">#C55F45</color>
  <color name="colorConceptToolbarHeading">#A6503A</color>
  <color name="ic_launcher_background">#26A69A</color>
  <!-- OPPIA COLORS -->
  <color name="oppiaDarkBlue">#2D4A9D</color>
  <color name="oppiaPrimaryText">#333333</color>
  <color name="oppiaPrimaryText30">#4D333333</color>
  <color name="oppiaPrimaryDark">#00645C</color>
  <color name="oppiaSecondaryText">#666666</color>
  <color name="oppiaLightGreen">#F0FFFF</color>
  <color name="oppiaLightBlue">#4DA5D3EC</color>
  <color name="oppiaLightYellow">#FFFFF0</color>
  <color name="oppiaBrown">#C55F45</color>
  <color name="oppiaLightBrown">#E76F51</color>
  <color name="oppiaBackground">#F2F2F2</color>
  <color name="oppiaStrokeBlue">#4D395FD0</color>
  <color name="oppiaSolidBlue">#4DA5D3EC</color>
  <color name="oppiaStrokeBlack">#CC333333</color>
  <color name="oppiaProgressChapterFinished">#E76F51</color>
  <color name="oppiaProgressChapterNotFinished">#999999</color>
  <color name="oppiaDisabledButtonBackground">#61999999</color>
  <color name="oppiaGreyBorder">#DDDDDD</color>
  <color name="oppiaDashedDivider">#80707070</color>
  <color name="oppiaBackgroundYellowIvory">#FFFFF0</color>
  <!-- BASIC COLORS -->
  <color name="white">#FFFFFF</color>
  <color name="white_80">#CCFFFFFF</color>
  <color name="white_70">#B3FFFFFF</color>
  <color name="black">#000000</color>
  <color name="black_20">#33000000</color>
  <color name="black_54">#8A000000</color>
  <color name="whiteLight">#F9F9F9</color>
  <color name="red">#FF0000</color>
  <!-- AUDIO COMPONENT -->
  <color name="audioComponentBackground">@color/oppiaDarkBlue</color>
  <!-- PROFILE COMPONENT -->
  <color name="avatarBorder">#707070</color>
  <color name="addProfileBackground">#FFFFF0</color>
  <color name="pinPasswordBackground">#E4F2F1</color>
  <color name="profileChooserBackground">#212121</color>
  <color name="profileImagePlaceHolder">#26A69A</color>
  <color name="profileEditBackground">#E5E5E5</color>
  <color name="highlightedNavMenuItem">#C55F45</color>
  <color name="navBarHeaderBackground">#264653</color>
  <!-- SUBMIT BUTTON INACTIVE -->
  <color name="submitButtonInactive">#61000000</color>
  <color name="grey">#CCCCCC</color>
  <!-- INPUT LAYOUT EDITTEXT -->
  <color name="edit_text_hint">#80333333</color>
  <color name="mid_grey">#ff333333</color>
  <color name="blue_shade">#395FD0</color>
  <color name="blue_shade_80">#80395FD0</color>
  <color name="blue_shade_60">#60395FD0</color>
  <color name="blue_shade_40">#40395FD0</color>
  <color name="blue_shade_10">#10395FD0</color>
  <color name="grey_shade_05">#05395FD0</color>
  <color name="grey_shade_10">#10395FD0</color>
  <color name="grey_shade_20">#D6D6D6</color>
  <color name="grey_shade_30">#5CBABABA</color>
  <color name="grey_shade_40">#0000003D</color>
  <color name="blue_shade_100">#0F0086FB</color>
  <color name="blue_shade_200">#6B0086FB</color>
  <color name="chapterCardShadow">#AAFFFFFF</color>
  <color name="chapterCardGreyBorder">#666666</color>
  <color name="chapterCardGreenBorder">#019489</color>
  <color name="divider">#61000000</color>
  <color name="toolbarDropShadow">#3D000000</color>
  <color name="green_shade">#44A85A</color>
  <color name="green_shade_80">#CC44A85A</color>
  <color name="green_shade_60">#9944A85A</color>
  <color name="green_shade_40">#6644A85A</color>
  <color name="green_shade_10">#1A44A85A</color>
  <color name="light_green">#D9F3E7</color>
<<<<<<< HEAD
  <!-- ONBOARDING FLOW -->
  <color name="onboardingDotActive">#333333</color>
  <color name="onboardingDotInactive">#4D333333</color>

  <array name="array_dot_active">
    <item>@color/onboardingDotActive</item>
    <item>@color/onboardingDotActive</item>
    <item>@color/onboardingDotActive</item>
    <item>@color/onboardingDotActive</item>
  </array>

  <array name="array_dot_inactive">
    <item>@color/onboardingDotInactive</item>
    <item>@color/onboardingDotInactive</item>
    <item>@color/onboardingDotInactive</item>
    <item>@color/onboardingDotInactive</item>
  </array>
=======
  <!-- AVATAR BACKGROUND COLORS -->
  <color name="avatar_background_1">#E65C5C</color>
  <color name="avatar_background_2">#E6935C</color>
  <color name="avatar_background_3">#FFDB4E</color>
  <color name="avatar_background_4">#CAE65C</color>
  <color name="avatar_background_5">#93E65C</color>
  <color name="avatar_background_6">#5CE6CA</color>
  <color name="avatar_background_7">#5CCAE6</color>
  <color name="avatar_background_8">#5C93E6</color>
  <color name="avatar_background_9">#5C5CE6</color>
  <color name="avatar_background_10">#935CE6</color>
  <color name="avatar_background_11">#E65CCF</color>
  <color name="avatar_background_12">#E65C97</color>
  <color name="avatar_background_13">#CC2929</color>
  <color name="avatar_background_14">#CC6A29</color>
  <color name="avatar_background_15">#E6C12E</color>
  <color name="avatar_background_16">#ABCC29</color>
  <color name="avatar_background_17">#6ACC29</color>
  <color name="avatar_background_18">#29CCAB</color>
  <color name="avatar_background_19">#29ABCC</color>
  <color name="avatar_background_20">#296ACC</color>
  <color name="avatar_background_21">#6A29CC</color>
  <color name="avatar_background_22">#AB29CC</color>
  <color name="avatar_background_23">#CC29B1</color>
  <color name="avatar_background_24">#CC2970</color>
>>>>>>> fcb73f62
</resources><|MERGE_RESOLUTION|>--- conflicted
+++ resolved
@@ -78,25 +78,9 @@
   <color name="green_shade_40">#6644A85A</color>
   <color name="green_shade_10">#1A44A85A</color>
   <color name="light_green">#D9F3E7</color>
-<<<<<<< HEAD
   <!-- ONBOARDING FLOW -->
   <color name="onboardingDotActive">#333333</color>
   <color name="onboardingDotInactive">#4D333333</color>
-
-  <array name="array_dot_active">
-    <item>@color/onboardingDotActive</item>
-    <item>@color/onboardingDotActive</item>
-    <item>@color/onboardingDotActive</item>
-    <item>@color/onboardingDotActive</item>
-  </array>
-
-  <array name="array_dot_inactive">
-    <item>@color/onboardingDotInactive</item>
-    <item>@color/onboardingDotInactive</item>
-    <item>@color/onboardingDotInactive</item>
-    <item>@color/onboardingDotInactive</item>
-  </array>
-=======
   <!-- AVATAR BACKGROUND COLORS -->
   <color name="avatar_background_1">#E65C5C</color>
   <color name="avatar_background_2">#E6935C</color>
@@ -122,5 +106,4 @@
   <color name="avatar_background_22">#AB29CC</color>
   <color name="avatar_background_23">#CC29B1</color>
   <color name="avatar_background_24">#CC2970</color>
->>>>>>> fcb73f62
 </resources>