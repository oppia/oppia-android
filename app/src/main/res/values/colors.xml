<?xml version="1.0" encoding="utf-8"?>
<resources>
  <color name="colorPrimary">#00645C</color>
  <color name="colorPrimaryDark">#003933</color>
  <color name="colorAccent">#2D4A9D</color>
  <color name="progressBackgroundTint">#081661 </color>
  <color name="colorConceptCardBackground">#FFFFF0</color>
  <color name="colorConceptToolbarBackground">#BE563C</color>
  <color name="colorConceptToolbarHeading">#A6503A</color>
  <color name="ic_launcher_background">#26A69A</color>
  <!-- OPPIA COLORS -->
  <color name="oppiaDarkBlue">#2D4A9D</color>
  <color name="oppiaPrimaryText">#333333</color>
  <color name="oppiaPrimaryLight">#009688</color>
  <color name="oppiaPrimaryText30">#4D333333</color>
  <color name="oppiaPrimaryText70">#B3333333</color>
  <color name="oppiaPrimaryTextDark">#DE000000</color>
  <color name="oppiaPrimaryDark">#00645C</color>
  <color name="oppiaSecondaryText">#666666</color>
  <color name="oppiaLightGreen">#F0FFFF</color>
  <color name="oppiaLightBlue">#4DA5D3EC</color>
  <color name="oppiaLightYellow">#FFFFF0</color>
  <color name="oppiaBrownDark">#BE563C</color>
  <color name="oppiaBrown">#C55F45</color>
  <color name="oppiaLightBrown">#E76F51</color>
  <color name="oppiaBackground">#F2F2F2</color>
  <color name="oppiaGreyBackground">#E5E5E5</color>
  <color name="oppiaStrokeBlue">#4D395FD0</color>
  <color name="oppiaSolidBlue">#4DA5D3EC</color>
  <color name="oppiaStrokeBlack">#CC333333</color>
  <color name="oppiaProgressChapterFinished">#E76F51</color>
  <color name="oppiaProgressChapterNotFinished">#999999</color>
  <color name="oppiaAdminAuthSecondaryText">#555555</color>
  <color name="oppiaOnboardingDivider">#707070</color>
  <color name="oppiaDisabledButtonBackground">#33999999</color>
  <color name="oppiaTextShadow">#1F000000</color>
  <color name="oppiaGreyBorder">#DDDDDD</color>
  <color name="oppiaDashedDivider">#80707070</color>
  <color name="oppiaSubmittedAnswerTextColor">#777777</color>
  <color name="oppiaBackgroundYellowIvory">#FFFFF0</color>
  <color name="oppiaFAQDivider">#707070</color>
  <color name="oppiaProfileChooserDivider">#707070</color>
  <color name="oppiaNavDrawerItemSelected">#D8D8D8</color>
  <!-- BASIC COLORS -->
  <color name="white">#FFFFFF</color>
  <color name="white_80">#CCFFFFFF</color>
  <color name="white_70">#B3FFFFFF</color>
  <color name="black">#000000</color>
  <color name="transparent">#00000000</color>
  <color name="black_12">#1F000000</color>
  <color name="black_87">#DE000000</color>
  <color name="black_20">#33000000</color>
  <color name="black_26">#42000000</color>
  <color name="black_30">#4D000000</color>
  <color name="black_38">#61000000</color>
  <color name="black_54">#8A000000</color>
  <color name="whiteLight">#F9F9F9</color>
  <color name="red">#FF0000</color>
  <color name="accessible_grey">#333333</color>
  <color name="accessible_light_grey">#555555</color>
<<<<<<< HEAD
=======
  <!--  CONFETTI COLORS -->
  <color name="confetti_red">#FF1414</color>
  <color name="confetti_yellow">#FFE558</color>
  <color name="confetti_evergreen">#00645C</color>
  <color name="confetti_blue">#2D4A9D</color>
>>>>>>> eb137fba
  <!-- AUDIO COMPONENT -->
  <color name="audioComponentBackground">@color/oppiaDarkBlue</color>
  <!-- PROFILE COMPONENT -->
  <color name="avatarBorder">#707070</color>
  <color name="addProfileBackground">#FFFFF0</color>
  <color name="hintsAndSolutionBackground">#E4F2F1</color>
  <color name="pinPasswordBackground">#E4F2F1</color>
  <color name="profileChooserBackground">#212121</color>
  <color name="profileChooserGreyTextColor">#999999</color>
  <color name="profileImagePlaceHolder">#26A69A</color>
  <color name="profileEditBackground">#E5E5E5</color>
  <color name="generalNavigationBackground">#E5E5E5</color>
  <color name="appVersionBackground">#E5E5E5</color>
  <color name="navigationGeneralBackground">#E5E5E5</color>
  <color name="highlightedNavMenuItem">#BE563C</color>
  <color name="navBarHeaderBackground">#264653</color>
  <!-- SUBMIT BUTTON INACTIVE -->
  <color name="audioLanguageActivityRadioButton">#00A89F</color>
  <color name="submitButtonInactive">#61999999</color>
  <color name="submitButtonTextInactive">#61000000</color>
  <color name="submitButtonInactiveText">#61000000</color>
  <color name="grey">#CCCCCC</color>
  <!-- INPUT LAYOUT EDITTEXT -->
  <color name="editTextError">#923026</color>
  <color name="editTextHint">#80333333</color>
  <color name="light_grey">#61000000</color>
  <color name="mid_grey">#ff333333</color>
  <color name="mid_grey_05">#0D000000</color>
  <color name="mid_grey_03">#03000000</color>
  <color name="mid_grey_30">#0D000000</color>
  <color name="blue_shade">#395FD0</color>
  <color name="blue_shade_80">#80395FD0</color>
  <color name="blue_shade_60">#60395FD0</color>
  <color name="blue_shade_40">#40395FD0</color>
  <color name="blue_shade_10">#10395FD0</color>
  <color name="grey_shade_05">#05395FD0</color>
  <color name="grey_shade_10">#10395FD0</color>
  <color name="grey_shade_20">#D6D6D6</color>
  <color name="grey_shade_30">#5CBABABA</color>
  <color name="grey_shade_40">#0000003D</color>
  <color name="grey_shade_29">#4A000000</color>
  <color name="blue_shade_100">#0F0086FB</color>
  <color name="blue_shade_200">#6B0086FB</color>
  <color name="chapterCardShadow">#AAFFFFFF</color>
  <color name="chapterCardGreyBorder">#666666</color>
  <color name="chapterCardGreenBorder">#019489</color>
  <color name="divider">#61000000</color>
  <color name="toolbarDropShadow">#3D000000</color>
  <color name="green_shade">#44A85A</color>
  <color name="green_shade_80">#CC44A85A</color>
  <color name="green_shade_60">#9944A85A</color>
  <color name="green_shade_40">#6644A85A</color>
  <color name="green_shade_10">#1A44A85A</color>
  <color name="light_green">#D9F3E7</color>
  <!-- QUESTION COMPONENT -->
  <color name="question_player_background">#F0FFFF</color>
  <!-- AVATAR BACKGROUND COLORS -->
  <color name="avatar_background_1">#E65C5C</color>
  <color name="avatar_background_2">#E6935C</color>
  <color name="avatar_background_3">#FFDB4E</color>
  <color name="avatar_background_4">#CAE65C</color>
  <color name="avatar_background_5">#93E65C</color>
  <color name="avatar_background_6">#5CE6CA</color>
  <color name="avatar_background_7">#5CCAE6</color>
  <color name="avatar_background_8">#5C93E6</color>
  <color name="avatar_background_9">#5C5CE6</color>
  <color name="avatar_background_10">#935CE6</color>
  <color name="avatar_background_11">#E65CCF</color>
  <color name="avatar_background_12">#E65C97</color>
  <color name="avatar_background_13">#CC2929</color>
  <color name="avatar_background_14">#CC6A29</color>
  <color name="avatar_background_15">#E6C12E</color>
  <color name="avatar_background_16">#ABCC29</color>
  <color name="avatar_background_17">#6ACC29</color>
  <color name="avatar_background_18">#29CCAB</color>
  <color name="avatar_background_19">#29ABCC</color>
  <color name="avatar_background_20">#296ACC</color>
  <color name="avatar_background_21">#6A29CC</color>
  <color name="avatar_background_22">#AB29CC</color>
  <color name="avatar_background_23">#CC29B1</color>
  <color name="avatar_background_24">#CC2970</color>
  <!-- ReadingTextSizeActivity -->
  <color name="seekbarDivider">#707070</color>
  <color name="topicThumbnailBackground">#C6DCDA</color>
  <color name="topicTitleBackground">#2F6687</color>
  <!-- STATUS BAR COLORS -->
  <color name="profileStatusBar">#000000</color>
  <color name="hintFullDialogStatusBar">#00236E</color>
  <color name="slideDrawerOpenStatusBar">#001F2A</color>
  <color name="conceptCardStatusBar">#882814</color>
  <color name="pinInputStatusBar">#BDCCCC</color>
  <color name="walkthroughStatusBar">#CCCCCC</color>
  <color name="onboarding1StatusBar">#00847A</color>
  <color name="onboarding2StatusBar">#8B2A15</color>
  <color name="onboarding3StatusBar">#AD8500</color>
  <color name="onboarding4StatusBar">#3B5893</color>
  <color name="registrationStatusBar">#9CB1BE</color>
  <!-- ICON COLORS -->
  <color name="mergeIconEnabled">#FF000000</color>
  <color name="mergeIconDisabled">#999999</color>
  <!-- HIGHLIGHTED COLORS -->
  <color name="adminHighlighted">#A5D3EC</color>
</resources><|MERGE_RESOLUTION|>--- conflicted
+++ resolved
@@ -58,14 +58,11 @@
   <color name="red">#FF0000</color>
   <color name="accessible_grey">#333333</color>
   <color name="accessible_light_grey">#555555</color>
-<<<<<<< HEAD
-=======
   <!--  CONFETTI COLORS -->
   <color name="confetti_red">#FF1414</color>
   <color name="confetti_yellow">#FFE558</color>
   <color name="confetti_evergreen">#00645C</color>
   <color name="confetti_blue">#2D4A9D</color>
->>>>>>> eb137fba
   <!-- AUDIO COMPONENT -->
   <color name="audioComponentBackground">@color/oppiaDarkBlue</color>
   <!-- PROFILE COMPONENT -->
