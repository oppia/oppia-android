--- conflicted
+++ resolved
@@ -18,11 +18,6 @@
   <color name="black">#000000</color>
   <!-- AUDIO COMPONENT -->
   <color name="audioComponentBackground">@color/oppiaDarkBlue</color>
-<<<<<<< HEAD
-
-  <color name="blue_100">#0F0086FB</color>
-  <color name="blue_200">#6B0086FB</color>
-=======
   <!-- SUBMIT BUTTON INACTIVE -->
   <color name="submitButtonInactive">#56000000</color>
   <color name="grey">#CCCCCC</color>
@@ -32,5 +27,7 @@
   <color name="blue_shade_20">#202D4A9D</color>
   <color name="blue_shade_60">#602D4A9D</color>
   <color name="grey_shade_10">#102D4A9D</color>
->>>>>>> f1ec4bf3
+
+  <color name="blue_100">#0F0086FB</color>
+  <color name="blue_200">#6B0086FB</color>
 </resources>