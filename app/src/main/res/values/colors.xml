<?xml version="1.0" encoding="utf-8"?>
<resources>
  <color name="colorPrimary">#00645C</color>
  <color name="colorPrimaryDark">#003933</color>
  <color name="colorAccent">#2D4A9D</color>
  <color name="progressBackgroundTint">#081661 </color>
  <color name="colorConceptCardBackground">#FFFFF0</color>
  <color name="colorConceptToolbarBackground">#BE563C</color>
  <color name="colorConceptToolbarHeading">#A6503A</color>
  <color name="ic_launcher_background">#26A69A</color>
  <!-- OPPIA COLORS -->
  <color name="oppiaDarkBlue">#2D4A9D</color>
  <color name="oppiaPrimaryText">#333333</color>
  <color name="oppiaPrimaryLight">#009688</color>
  <color name="oppiaPrimaryText30">#4D333333</color>
  <color name="oppiaPrimaryText70">#B3333333</color>
  <color name="oppiaPrimaryTextDark">#DE000000</color>
  <color name="oppiaPrimaryDark">#00645C</color>
  <color name="oppiaSecondaryText">#666666</color>
  <color name="oppiaLightGreen">#F0FFFF</color>
  <color name="oppiaLightBlue">#4DA5D3EC</color>
  <color name="oppiaLightYellow">#FFFFF0</color>
  <color name="oppiaBrownDark">#BE563C</color>
  <color name="oppiaBrown">#C55F45</color>
  <color name="oppiaLightBrown">#E76F51</color>
  <color name="oppiaBackground">#F2F2F2</color>
  <color name="oppiaGreyBackground">#E5E5E5</color>
  <color name="oppiaStrokeBlue">#4D395FD0</color>
  <color name="oppiaSolidBlue">#4DA5D3EC</color>
  <color name="oppiaStrokeBlack">#CC333333</color>
  <color name="oppiaProgressChapterFinished">#E76F51</color>
  <color name="oppiaProgressChapterNotFinished">#999999</color>
  <color name="oppiaAdminAuthSecondaryText">#555555</color>
  <color name="oppiaOnboardingDivider">#707070</color>
  <color name="oppiaDisabledButtonBackground">#33999999</color>
  <color name="oppiaTextShadow">#1F000000</color>
  <color name="oppiaGreyBorder">#DDDDDD</color>
  <color name="oppiaDashedDivider">#80707070</color>
  <color name="oppiaSubmittedAnswerTextColor">#777777</color>
  <color name="oppiaBackgroundYellowIvory">#FFFFF0</color>
  <color name="oppiaFAQDivider">#707070</color>
  <color name="oppiaProfileChooserDivider">#707070</color>
  <color name="oppiaNavDrawerItemSelected">#D8D8D8</color>
  <!-- BASIC COLORS -->
  <color name="white">#FFFFFF</color>
  <color name="white_80">#CCFFFFFF</color>
  <color name="white_70">#B3FFFFFF</color>
  <color name="black">#000000</color>
  <color name="transparent">#00000000</color>
  <color name="black_12">#1F000000</color>
  <color name="black_87">#DE000000</color>
  <color name="black_20">#33000000</color>
  <color name="black_26">#42000000</color>
  <color name="black_30">#4D000000</color>
  <color name="black_38">#61000000</color>
  <color name="black_54">#8A000000</color>
  <color name="whiteLight">#F9F9F9</color>
  <color name="red">#FF0000</color>
<<<<<<< HEAD
  <!--  CONFETTI COLORS -->
  <color name="confetti_red">#FF1414</color>
  <color name="confetti_yellow">#FFE558</color>
  <color name="confetti_evergreen">#00645C</color>
  <color name="confetti_blue">#2D4A9D</color>
=======
  <color name="accessible_grey">#333333</color>
  <color name="accessible_light_grey">#555555</color>
>>>>>>> 5fc69fff
  <!-- AUDIO COMPONENT -->
  <color name="audioComponentBackground">@color/oppiaDarkBlue</color>
  <!-- PROFILE COMPONENT -->
  <color name="avatarBorder">#707070</color>
  <color name="addProfileBackground">#FFFFF0</color>
  <color name="hintsAndSolutionBackground">#E4F2F1</color>
  <color name="pinPasswordBackground">#E4F2F1</color>
  <color name="profileChooserBackground">#212121</color>
  <color name="profileChooserGreyTextColor">#999999</color>
  <color name="profileImagePlaceHolder">#26A69A</color>
  <color name="profileEditBackground">#E5E5E5</color>
  <color name="generalNavigationBackground">#E5E5E5</color>
  <color name="appVersionBackground">#E5E5E5</color>
  <color name="navigationGeneralBackground">#E5E5E5</color>
  <color name="highlightedNavMenuItem">#BE563C</color>
  <color name="navBarHeaderBackground">#264653</color>
  <!-- SUBMIT BUTTON INACTIVE -->
  <color name="audioLanguageActivityRadioButton">#00A89F</color>
  <color name="submitButtonInactive">#61999999</color>
  <color name="submitButtonTextInactive">#61000000</color>
  <color name="submitButtonInactiveText">#61000000</color>
  <color name="grey">#CCCCCC</color>
  <!-- INPUT LAYOUT EDITTEXT -->
  <color name="editTextError">#923026</color>
  <color name="editTextHint">#80333333</color>
  <color name="light_grey">#61000000</color>
  <color name="mid_grey">#ff333333</color>
  <color name="mid_grey_05">#0D000000</color>
  <color name="mid_grey_03">#03000000</color>
  <color name="mid_grey_30">#0D000000</color>
  <color name="blue_shade">#395FD0</color>
  <color name="blue_shade_80">#80395FD0</color>
  <color name="blue_shade_60">#60395FD0</color>
  <color name="blue_shade_40">#40395FD0</color>
  <color name="blue_shade_10">#10395FD0</color>
  <color name="grey_shade_05">#05395FD0</color>
  <color name="grey_shade_10">#10395FD0</color>
  <color name="grey_shade_20">#D6D6D6</color>
  <color name="grey_shade_30">#5CBABABA</color>
  <color name="grey_shade_40">#0000003D</color>
  <color name="grey_shade_29">#4A000000</color>
  <color name="blue_shade_100">#0F0086FB</color>
  <color name="blue_shade_200">#6B0086FB</color>
  <color name="chapterCardShadow">#AAFFFFFF</color>
  <color name="chapterCardGreyBorder">#666666</color>
  <color name="chapterCardGreenBorder">#019489</color>
  <color name="divider">#61000000</color>
  <color name="toolbarDropShadow">#3D000000</color>
  <color name="green_shade">#44A85A</color>
  <color name="green_shade_80">#CC44A85A</color>
  <color name="green_shade_60">#9944A85A</color>
  <color name="green_shade_40">#6644A85A</color>
  <color name="green_shade_10">#1A44A85A</color>
  <color name="light_green">#D9F3E7</color>
  <!-- QUESTION COMPONENT -->
  <color name="question_player_background">#F0FFFF</color>
  <!-- AVATAR BACKGROUND COLORS -->
  <color name="avatar_background_1">#E65C5C</color>
  <color name="avatar_background_2">#E6935C</color>
  <color name="avatar_background_3">#FFDB4E</color>
  <color name="avatar_background_4">#CAE65C</color>
  <color name="avatar_background_5">#93E65C</color>
  <color name="avatar_background_6">#5CE6CA</color>
  <color name="avatar_background_7">#5CCAE6</color>
  <color name="avatar_background_8">#5C93E6</color>
  <color name="avatar_background_9">#5C5CE6</color>
  <color name="avatar_background_10">#935CE6</color>
  <color name="avatar_background_11">#E65CCF</color>
  <color name="avatar_background_12">#E65C97</color>
  <color name="avatar_background_13">#CC2929</color>
  <color name="avatar_background_14">#CC6A29</color>
  <color name="avatar_background_15">#E6C12E</color>
  <color name="avatar_background_16">#ABCC29</color>
  <color name="avatar_background_17">#6ACC29</color>
  <color name="avatar_background_18">#29CCAB</color>
  <color name="avatar_background_19">#29ABCC</color>
  <color name="avatar_background_20">#296ACC</color>
  <color name="avatar_background_21">#6A29CC</color>
  <color name="avatar_background_22">#AB29CC</color>
  <color name="avatar_background_23">#CC29B1</color>
  <color name="avatar_background_24">#CC2970</color>
  <!-- ReadingTextSizeActivity -->
  <color name="seekbarDivider">#707070</color>
  <color name="topicThumbnailBackground">#C6DCDA</color>
  <color name="topicTitleBackground">#2F6687</color>
  <!-- STATUS BAR COLORS -->
  <color name="profileStatusBar">#000000</color>
  <color name="hintFullDialogStatusBar">#00236E</color>
  <color name="slideDrawerOpenStatusBar">#001F2A</color>
  <color name="conceptCardStatusBar">#882814</color>
  <color name="pinInputStatusBar">#BDCCCC</color>
  <color name="walkthroughStatusBar">#CCCCCC</color>
  <color name="onboarding1StatusBar">#00847A</color>
  <color name="onboarding2StatusBar">#8B2A15</color>
  <color name="onboarding3StatusBar">#AD8500</color>
  <color name="onboarding4StatusBar">#3B5893</color>
  <color name="registrationStatusBar">#9CB1BE</color>
  <!-- ICON COLORS -->
  <color name="mergeIconEnabled">#FF000000</color>
  <color name="mergeIconDisabled">#999999</color>
  <!-- HIGHLIGHTED COLORS -->
  <color name="adminHighlighted">#A5D3EC</color>
</resources><|MERGE_RESOLUTION|>--- conflicted
+++ resolved
@@ -56,16 +56,13 @@
   <color name="black_54">#8A000000</color>
   <color name="whiteLight">#F9F9F9</color>
   <color name="red">#FF0000</color>
-<<<<<<< HEAD
+  <color name="accessible_grey">#333333</color>
+  <color name="accessible_light_grey">#555555</color>
   <!--  CONFETTI COLORS -->
   <color name="confetti_red">#FF1414</color>
   <color name="confetti_yellow">#FFE558</color>
   <color name="confetti_evergreen">#00645C</color>
   <color name="confetti_blue">#2D4A9D</color>
-=======
-  <color name="accessible_grey">#333333</color>
-  <color name="accessible_light_grey">#555555</color>
->>>>>>> 5fc69fff
   <!-- AUDIO COMPONENT -->
   <color name="audioComponentBackground">@color/oppiaDarkBlue</color>
   <!-- PROFILE COMPONENT -->
