<?xml version="1.0" encoding="utf-8"?>
<resources>
  <color name="colorPrimary">#00645C</color>
  <color name="colorPrimaryDark">#003933</color>
  <color name="colorAccent">#2D4A9D</color>
  <color name="progressBackgroundTint">#081661 </color>
  <color name="colorConceptCardBackground">#FFFFF0</color>
  <color name="colorConceptToolbarBackground">#BE563C</color>
  <color name="colorConceptToolbarHeading">#A6503A</color>
  <color name="ic_launcher_background">#26A69A</color>
  <!-- OPPIA COLORS -->
  <color name="oppiaDarkBlue">#2D4A9D</color>
  <color name="oppiaPrimaryText">#333333</color>
  <color name="oppiaPrimaryLight">#009688</color>
  <color name="oppiaPrimaryText30">#4D333333</color>
  <color name="oppiaPrimaryText70">#B3333333</color>
  <color name="oppiaPrimaryTextDark">#DE000000</color>
  <color name="oppiaPrimaryDark">#00645C</color>
  <color name="oppiaSecondaryText">#666666</color>
  <color name="oppiaLightGreen">#F0FFFF</color>
  <color name="oppiaLightBlue">#4DA5D3EC</color>
  <color name="oppiaLightYellow">#FFFFF0</color>
  <color name="oppiaBrownDark">#BE563C</color>
  <color name="oppiaBrown">#C55F45</color>
  <color name="oppiaLightBrown">#E76F51</color>
  <color name="oppiaBackground">#F2F2F2</color>
  <color name="oppiaGreyBackground">#E5E5E5</color>
  <color name="oppiaStrokeBlue">#4D395FD0</color>
  <color name="oppiaSolidBlue">#4DA5D3EC</color>
  <color name="oppiaStrokeBlack">#CC333333</color>
  <color name="oppiaProgressChapterFinished">#E76F51</color>
  <color name="oppiaProgressChapterNotFinished">#999999</color>
  <color name="oppiaAdminAuthSecondaryText">#555555</color>
  <color name="oppiaOnboardingDivider">#707070</color>
  <color name="oppiaDisabledButtonBackground">#33999999</color>
  <color name="oppiaTextShadow">#1F000000</color>
  <color name="oppiaGreyBorder">#DDDDDD</color>
  <color name="oppiaDashedDivider">#80707070</color>
  <color name="oppiaSubmittedAnswerTextColor">#777777</color>
  <color name="oppiaBackgroundYellowIvory">#FFFFF0</color>
  <color name="oppiaFAQDivider">#707070</color>
  <color name="oppiaProfileChooserDivider">#707070</color>
  <color name="oppiaNavDrawerItemSelected">#D8D8D8</color>
  <!-- BASIC COLORS -->
  <color name="white">#FFFFFF</color>
  <color name="white_80">#CCFFFFFF</color>
  <color name="white_70">#B3FFFFFF</color>
  <color name="black">#000000</color>
  <color name="transparent">#00000000</color>
  <color name="black_12">#1F000000</color>
  <color name="black_87">#DE000000</color>
  <color name="black_20">#33000000</color>
  <color name="black_26">#42000000</color>
  <color name="black_30">#4D000000</color>
  <color name="black_38">#61000000</color>
  <color name="black_54">#8A000000</color>
  <color name="whiteLight">#F9F9F9</color>
  <color name="red">#FF0000</color>
  <!--  CONFETTI COLORS -->
<<<<<<< HEAD
  <color name="confetti_yellow">#fce18a</color>
  <color name="confetti_orange">#ff726d</color>
  <color name="confetti_purple">#b48def</color>
  <color name="confetti_pink">#f4306d</color>
=======
  <color name="confetti_red">#FF1414</color>
  <color name="confetti_yellow">#FFE558</color>
  <color name="confetti_evergreen">#00645C</color>
  <color name="confetti_blue">#2D4A9D</color>
  <color name="confetti_pink">#EC42FF</color>
>>>>>>> 92defb3a
  <!-- AUDIO COMPONENT -->
  <color name="audioComponentBackground">@color/oppiaDarkBlue</color>
  <!-- PROFILE COMPONENT -->
  <color name="avatarBorder">#707070</color>
  <color name="addProfileBackground">#FFFFF0</color>
  <color name="hintsAndSolutionBackground">#E4F2F1</color>
  <color name="pinPasswordBackground">#E4F2F1</color>
  <color name="profileChooserBackground">#212121</color>
  <color name="profileChooserGreyTextColor">#999999</color>
  <color name="profileImagePlaceHolder">#26A69A</color>
  <color name="profileEditBackground">#E5E5E5</color>
  <color name="generalNavigationBackground">#E5E5E5</color>
  <color name="appVersionBackground">#E5E5E5</color>
  <color name="navigationGeneralBackground">#E5E5E5</color>
  <color name="highlightedNavMenuItem">#BE563C</color>
  <color name="navBarHeaderBackground">#264653</color>
  <!-- SUBMIT BUTTON INACTIVE -->
  <color name="audioLanguageActivityRadioButton">#00A89F</color>
  <color name="submitButtonInactive">#61999999</color>
  <color name="submitButtonTextInactive">#61000000</color>
  <color name="submitButtonInactiveText">#61000000</color>
  <color name="grey">#CCCCCC</color>
  <!-- INPUT LAYOUT EDITTEXT -->
  <color name="editTextError">#923026</color>
  <color name="editTextHint">#80333333</color>
  <color name="light_grey">#61000000</color>
  <color name="mid_grey">#ff333333</color>
  <color name="mid_grey_05">#0D000000</color>
  <color name="mid_grey_03">#03000000</color>
  <color name="mid_grey_30">#0D000000</color>
  <color name="blue_shade">#395FD0</color>
  <color name="blue_shade_80">#80395FD0</color>
  <color name="blue_shade_60">#60395FD0</color>
  <color name="blue_shade_40">#40395FD0</color>
  <color name="blue_shade_10">#10395FD0</color>
  <color name="grey_shade_05">#05395FD0</color>
  <color name="grey_shade_10">#10395FD0</color>
  <color name="grey_shade_20">#D6D6D6</color>
  <color name="grey_shade_30">#5CBABABA</color>
  <color name="grey_shade_40">#0000003D</color>
  <color name="grey_shade_29">#4A000000</color>
  <color name="blue_shade_100">#0F0086FB</color>
  <color name="blue_shade_200">#6B0086FB</color>
  <color name="chapterCardShadow">#AAFFFFFF</color>
  <color name="chapterCardGreyBorder">#666666</color>
  <color name="chapterCardGreenBorder">#019489</color>
  <color name="divider">#61000000</color>
  <color name="toolbarDropShadow">#3D000000</color>
  <color name="green_shade">#44A85A</color>
  <color name="green_shade_80">#CC44A85A</color>
  <color name="green_shade_60">#9944A85A</color>
  <color name="green_shade_40">#6644A85A</color>
  <color name="green_shade_10">#1A44A85A</color>
  <color name="light_green">#D9F3E7</color>
  <!-- QUESTION COMPONENT -->
  <color name="question_player_background">#F0FFFF</color>
  <!-- AVATAR BACKGROUND COLORS -->
  <color name="avatar_background_1">#E65C5C</color>
  <color name="avatar_background_2">#E6935C</color>
  <color name="avatar_background_3">#FFDB4E</color>
  <color name="avatar_background_4">#CAE65C</color>
  <color name="avatar_background_5">#93E65C</color>
  <color name="avatar_background_6">#5CE6CA</color>
  <color name="avatar_background_7">#5CCAE6</color>
  <color name="avatar_background_8">#5C93E6</color>
  <color name="avatar_background_9">#5C5CE6</color>
  <color name="avatar_background_10">#935CE6</color>
  <color name="avatar_background_11">#E65CCF</color>
  <color name="avatar_background_12">#E65C97</color>
  <color name="avatar_background_13">#CC2929</color>
  <color name="avatar_background_14">#CC6A29</color>
  <color name="avatar_background_15">#E6C12E</color>
  <color name="avatar_background_16">#ABCC29</color>
  <color name="avatar_background_17">#6ACC29</color>
  <color name="avatar_background_18">#29CCAB</color>
  <color name="avatar_background_19">#29ABCC</color>
  <color name="avatar_background_20">#296ACC</color>
  <color name="avatar_background_21">#6A29CC</color>
  <color name="avatar_background_22">#AB29CC</color>
  <color name="avatar_background_23">#CC29B1</color>
  <color name="avatar_background_24">#CC2970</color>
  <!-- ReadingTextSizeActivity -->
  <color name="seekbarDivider">#707070</color>
  <color name="topicThumbnailBackground">#C6DCDA</color>
  <color name="topicTitleBackground">#2F6687</color>
  <!-- STATUS BAR COLORS -->
  <color name="profileStatusBar">#000000</color>
  <color name="hintFullDialogStatusBar">#00236E</color>
  <color name="slideDrawerOpenStatusBar">#001F2A</color>
  <color name="conceptCardStatusBar">#882814</color>
  <color name="pinInputStatusBar">#BDCCCC</color>
  <color name="walkthroughStatusBar">#CCCCCC</color>
  <color name="onboarding1StatusBar">#00847A</color>
  <color name="onboarding2StatusBar">#8B2A15</color>
  <color name="onboarding3StatusBar">#AD8500</color>
  <color name="onboarding4StatusBar">#3B5893</color>
  <color name="registrationStatusBar">#9CB1BE</color>
  <!-- ICON COLORS -->
  <color name="mergeIconEnabled">#FF000000</color>
  <color name="mergeIconDisabled">#999999</color>
  <!-- HIGHLIGHTED COLORS -->
  <color name="adminHighlighted">#A5D3EC</color>
</resources><|MERGE_RESOLUTION|>--- conflicted
+++ resolved
@@ -57,18 +57,11 @@
   <color name="whiteLight">#F9F9F9</color>
   <color name="red">#FF0000</color>
   <!--  CONFETTI COLORS -->
-<<<<<<< HEAD
-  <color name="confetti_yellow">#fce18a</color>
-  <color name="confetti_orange">#ff726d</color>
-  <color name="confetti_purple">#b48def</color>
-  <color name="confetti_pink">#f4306d</color>
-=======
   <color name="confetti_red">#FF1414</color>
   <color name="confetti_yellow">#FFE558</color>
   <color name="confetti_evergreen">#00645C</color>
   <color name="confetti_blue">#2D4A9D</color>
   <color name="confetti_pink">#EC42FF</color>
->>>>>>> 92defb3a
   <!-- AUDIO COMPONENT -->
   <color name="audioComponentBackground">@color/oppiaDarkBlue</color>
   <!-- PROFILE COMPONENT -->
