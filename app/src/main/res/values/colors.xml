--- conflicted
+++ resolved
@@ -27,11 +27,8 @@
   <!-- PROFILE COMPONENT -->
   <color name="avatarBorder">#4E4E50</color>
   <color name="chooserBackground">#212121</color>
-<<<<<<< HEAD
+  <color name="addProfileBackground">#FFFFF0</color>
   <color name="pinPasswordBackground">#E4F2F1</color>
-=======
-  <color name="addProfileBackground">#FFFFF0</color>
->>>>>>> 00d7ae96
   <!-- SUBMIT BUTTON INACTIVE -->
   <color name="submitButtonInactive">#56000000</color>
   <color name="grey">#CCCCCC</color>
