<?xml version="1.0" encoding="utf-8"?>
<layout xmlns:android="http://schemas.android.com/apk/res/android"
  xmlns:app="http://schemas.android.com/apk/res-auto"
  xmlns:profile="http://schemas.android.com/tools">

  <data>

    <import type="android.widget.LinearLayout" />

    <import type="android.view.Gravity" />

    <import type="android.view.View" />

    <variable
      name="hasProfileEverBeenAddedValue"
      type="androidx.databinding.ObservableField&lt;Boolean&gt;" />

    <variable
      name="viewModel"
      type="org.oppia.android.app.model.ProfileChooserUiModel" />
  </data>

  <androidx.constraintlayout.widget.ConstraintLayout
    android:layout_width="match_parent"
    android:layout_height="wrap_content"
    app:layoutMarginBottom="@{hasProfileEverBeenAddedValue ? @dimen/space_0dp : @dimen/space_0dp}"
    app:layoutMarginEnd="@{hasProfileEverBeenAddedValue ? @dimen/space_0dp : @dimen/space_170dp}"
    app:layoutMarginStart="@{hasProfileEverBeenAddedValue ? @dimen/space_0dp : @dimen/space_170dp}"
    app:layout_constraintEnd_toEndOf="parent"
    app:layout_constraintStart_toStartOf="parent"
    app:layout_constraintTop_toTopOf="parent">

    <LinearLayout
      android:id="@+id/profile_chooser_item"
      android:layout_width="wrap_content"
      android:layout_height="wrap_content"
      android:gravity="@{hasProfileEverBeenAddedValue ? Gravity.CENTER_HORIZONTAL : Gravity.CENTER}"
      android:orientation="@{hasProfileEverBeenAddedValue ? LinearLayout.VERTICAL : LinearLayout.HORIZONTAL}"
      app:layoutMarginEnd="@{hasProfileEverBeenAddedValue ? @dimen/space_16dp : @dimen/profile_view_not_added_margin}"
      app:layoutMarginStart="@{hasProfileEverBeenAddedValue ? @dimen/space_16dp : @dimen/profile_view_not_added_margin}"
      app:layoutMarginTop="@{hasProfileEverBeenAddedValue ? @dimen/space_0dp : @dimen/space_24dp}"
      app:layout_constraintStart_toStartOf="parent"
      app:layout_constraintTop_toTopOf="parent"
      profile:ignore="RtlSymmetry">

      <de.hdodenhof.circleimageview.CircleImageView
        android:id="@+id/profile_avatar_img"
        android:layout_width="108dp"
        android:layout_height="108dp"
        app:civ_border_color="@color/avatarBorder"
        app:civ_border_width="1dp"
        app:layoutMarginTop="@{hasProfileEverBeenAddedValue ? @dimen/space_48dp : @dimen/space_0dp}"
        profile:src="@{viewModel.profile.avatar}" />

      <TextView
        android:id="@+id/profile_name_text"
        style="@style/Heading2"
        android:layout_marginTop="@dimen/space_16dp"
        android:ellipsize="end"
        android:gravity="center"
        android:maxLines="2"
        android:singleLine="false"
        android:text="@{viewModel.profile.name}"
        android:textColor="@color/white"
        app:layoutMarginStart="@{hasProfileEverBeenAddedValue ? @dimen/space_0dp : @dimen/space_32dp}"
        app:layoutMarginTop="@{hasProfileEverBeenAddedValue ? @dimen/space_8dp : @dimen/space_0dp}" />

      <TextView
        android:id="@+id/profile_last_visited"
        android:layout_width="wrap_content"
        android:layout_height="wrap_content"
<<<<<<< HEAD
        android:layout_marginTop="4dp"
        android:fontFamily="sans-serif-light"
        android:textColor="@color/white"
        android:textSize="16sp"
        android:textStyle="italic"
        android:visibility="@{viewModel.profile.lastLoggedInTimestampMs > 0 ? View.VISIBLE : View.GONE}"
        app:layoutMarginStart="@{hasProfileEverBeenAddedValue ? @dimen/space_0dp : @dimen/space_32dp}"
        profile:lastVisited="@{viewModel.profile.lastLoggedInTimestampMs}" />
=======
        android:gravity="@{hasProfileEverBeenAddedValue ? Gravity.CENTER_HORIZONTAL : Gravity.CENTER_VERTICAL}"
        android:orientation="vertical"
        app:layoutMarginTop="@{hasProfileEverBeenAddedValue ? @dimen/profile_view_already_added_description_parent_margin_top : @dimen/space_0dp}"
        app:layoutMarginStart="@{hasProfileEverBeenAddedValue ? @dimen/space_0dp : @dimen/space_32dp}">
>>>>>>> ec2524cc

      <TextView
        android:id="@+id/profile_is_admin_text"
        android:layout_width="wrap_content"
        android:layout_height="wrap_content"
        android:fontFamily="sans-serif-light"
        android:gravity="center"
        android:text="@string/profile_chooser_admin"
        android:textColor="@color/white"
        android:textSize="16sp"
        android:textStyle="italic"
        android:visibility="@{viewModel.profile.isAdmin &amp;&amp; hasProfileEverBeenAddedValue ? View.VISIBLE : View.GONE}"
        app:layoutMarginStart="@{hasProfileEverBeenAddedValue ? @dimen/space_0dp : @dimen/space_32dp}" />
    </LinearLayout>

    <View
      android:id="@+id/add_profile_divider_view"
      android:layout_width="match_parent"
      android:layout_height="0.5dp"
      android:layout_marginTop="92dp"
      android:background="@color/oppiaProfileChooserDivider"
      android:visibility="@{hasProfileEverBeenAddedValue ? View.GONE : View.VISIBLE}"
      app:layout_constraintEnd_toEndOf="parent"
      app:layout_constraintStart_toStartOf="parent"
      app:layout_constraintTop_toBottomOf="@+id/profile_chooser_item" />
  </androidx.constraintlayout.widget.ConstraintLayout>
</layout><|MERGE_RESOLUTION|>--- conflicted
+++ resolved
@@ -63,13 +63,12 @@
         android:text="@{viewModel.profile.name}"
         android:textColor="@color/white"
         app:layoutMarginStart="@{hasProfileEverBeenAddedValue ? @dimen/space_0dp : @dimen/space_32dp}"
-        app:layoutMarginTop="@{hasProfileEverBeenAddedValue ? @dimen/space_8dp : @dimen/space_0dp}" />
+        app:layoutMarginTop="@{hasProfileEverBeenAddedValue ? @dimen/profile_view_already_added_description_parent_margin_top : @dimen/space_0dp}" />
 
       <TextView
         android:id="@+id/profile_last_visited"
         android:layout_width="wrap_content"
         android:layout_height="wrap_content"
-<<<<<<< HEAD
         android:layout_marginTop="4dp"
         android:fontFamily="sans-serif-light"
         android:textColor="@color/white"
@@ -78,12 +77,6 @@
         android:visibility="@{viewModel.profile.lastLoggedInTimestampMs > 0 ? View.VISIBLE : View.GONE}"
         app:layoutMarginStart="@{hasProfileEverBeenAddedValue ? @dimen/space_0dp : @dimen/space_32dp}"
         profile:lastVisited="@{viewModel.profile.lastLoggedInTimestampMs}" />
-=======
-        android:gravity="@{hasProfileEverBeenAddedValue ? Gravity.CENTER_HORIZONTAL : Gravity.CENTER_VERTICAL}"
-        android:orientation="vertical"
-        app:layoutMarginTop="@{hasProfileEverBeenAddedValue ? @dimen/profile_view_already_added_description_parent_margin_top : @dimen/space_0dp}"
-        app:layoutMarginStart="@{hasProfileEverBeenAddedValue ? @dimen/space_0dp : @dimen/space_32dp}">
->>>>>>> ec2524cc
 
       <TextView
         android:id="@+id/profile_is_admin_text"
