<?xml version="1.0" encoding="utf-8"?>
<layout xmlns:android="http://schemas.android.com/apk/res/android"
  xmlns:app="http://schemas.android.com/apk/res-auto">

  <data>

    <variable
      name="viewModel"
      type="org.oppia.android.app.onboarding.OnboardingSlideFinalViewModel" />
  </data>

  <ScrollView
    android:layout_width="match_parent"
    android:layout_height="match_parent"
    android:clipToPadding="false"
    android:fillViewport="true"
    android:overScrollMode="never"
    android:scrollbars="none">

    <androidx.constraintlayout.widget.ConstraintLayout
      android:id="@+id/final_layout"
      android:layout_width="match_parent"
      android:layout_height="wrap_content"
      android:importantForAccessibility="yes">

      <ImageView
        android:id="@+id/slide_image_view"
        android:layout_width="0dp"
        android:layout_height="0dp"
        android:importantForAccessibility="no"
        app:layout_constraintDimensionRatio="5:4"
        app:layout_constraintEnd_toEndOf="parent"
        app:layout_constraintStart_toStartOf="parent"
        app:layout_constraintTop_toTopOf="parent"
        app:srcCompat="@drawable/ic_portrait_onboarding_3" />

      <TextView
        android:id="@+id/slide_title_text_view"
        style="@style/Heading1"
        android:layout_width="0dp"
        android:layout_marginStart="160dp"
        android:layout_marginTop="48dp"
        android:layout_marginEnd="160dp"
        android:fontFamily="sans-serif-medium"
        android:gravity="center_horizontal"
<<<<<<< HEAD
        android:text="@string/onboarding_activity_onboarding_slide_3_title"
=======
        android:text="@string/onboarding_slide_3_title"
        android:textColor="@color/component_color_shared_primary_text_color"
>>>>>>> d48b4fa9
        android:textSize="32sp"
        app:layout_constraintEnd_toEndOf="parent"
        app:layout_constraintStart_toStartOf="parent"
        app:layout_constraintTop_toBottomOf="@id/slide_image_view" />

      <TextView
        android:id="@+id/slide_description_text_view"
        style="@style/Subtitle1ViewCenterHorizontal"
        android:layout_width="0dp"
        android:layout_marginStart="192dp"
        android:layout_marginTop="24dp"
        android:layout_marginEnd="192dp"
        android:maxLines="2"
        android:minLines="2"
<<<<<<< HEAD
        android:text="@string/onboarding_activity_onboarding_slide_3_description"
=======
        android:text="@string/onboarding_slide_3_description"
        android:textColor="@color/color_palette_secondary_1_text_color"
>>>>>>> d48b4fa9
        android:textSize="24sp"
        app:layout_constraintEnd_toEndOf="parent"
        app:layout_constraintStart_toStartOf="parent"
        app:layout_constraintTop_toBottomOf="@id/slide_title_text_view" />

      <Button
        android:id="@+id/get_started_button"
        android:layout_width="match_parent"
        android:layout_height="wrap_content"
        android:layout_marginStart="204dp"
        android:layout_marginTop="24dp"
        android:layout_marginEnd="204dp"
        android:background="@drawable/primary_rounded_button"
        android:fontFamily="sans-serif-medium"
        android:minHeight="48dp"
        android:onClick="@{(v) -> viewModel.clickOnGetStarted()}"
        android:text="@string/get_started"
        android:textColor="@color/component_color_shared_primary_button_text_color"
        android:textSize="20sp"
        app:layout_constraintEnd_toEndOf="parent"
        app:layout_constraintStart_toStartOf="parent"
        app:layout_constraintTop_toBottomOf="@id/slide_description_text_view" />

      <TextView
        android:id="@+id/slide_terms_of_service_and_privacy_policy_links_text_view"
        style="@style/Heading4ViewCenter"
        android:layout_width="0dp"
        android:layout_height="wrap_content"
        android:layout_marginStart="192dp"
        android:layout_marginTop="24dp"
        android:layout_marginEnd="192dp"
        android:textColor="@color/component_color_shared_primary_text_color"
        android:textColorLink="@color/component_color_shared_primary_text_color"
        app:layout_constraintEnd_toEndOf="parent"
        app:layout_constraintStart_toStartOf="parent"
        app:layout_constraintTop_toBottomOf="@id/get_started_button" />
    </androidx.constraintlayout.widget.ConstraintLayout>
  </ScrollView>
</layout><|MERGE_RESOLUTION|>--- conflicted
+++ resolved
@@ -43,12 +43,8 @@
         android:layout_marginEnd="160dp"
         android:fontFamily="sans-serif-medium"
         android:gravity="center_horizontal"
-<<<<<<< HEAD
         android:text="@string/onboarding_activity_onboarding_slide_3_title"
-=======
-        android:text="@string/onboarding_slide_3_title"
         android:textColor="@color/component_color_shared_primary_text_color"
->>>>>>> d48b4fa9
         android:textSize="32sp"
         app:layout_constraintEnd_toEndOf="parent"
         app:layout_constraintStart_toStartOf="parent"
@@ -63,12 +59,8 @@
         android:layout_marginEnd="192dp"
         android:maxLines="2"
         android:minLines="2"
-<<<<<<< HEAD
         android:text="@string/onboarding_activity_onboarding_slide_3_description"
-=======
-        android:text="@string/onboarding_slide_3_description"
         android:textColor="@color/color_palette_secondary_1_text_color"
->>>>>>> d48b4fa9
         android:textSize="24sp"
         app:layout_constraintEnd_toEndOf="parent"
         app:layout_constraintStart_toStartOf="parent"
