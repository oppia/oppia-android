<?xml version="1.0" encoding="utf-8"?>
<layout xmlns:android="http://schemas.android.com/apk/res/android"
  xmlns:app="http://schemas.android.com/apk/res-auto">

  <data>

    <import type="android.view.View" />

    <variable
      name="viewModel"
      type="org.oppia.app.completedstorylist.CompletedStoryItemViewModel" />
  </data>

  <com.google.android.material.card.MaterialCardView
    android:id="@+id/topic_container"
    android:layout_width="match_parent"
    android:layout_height="wrap_content"
    android:layout_marginStart="24dp"
    android:layout_marginTop="36dp"
    android:layout_marginEnd="24dp"
    app:cardElevation="4dp"
    app:cardCornerRadius="4dp">

    <androidx.constraintlayout.widget.ConstraintLayout
      android:layout_width="match_parent"
      android:layout_height="match_parent"
      android:clickable="true"
      android:focusable="true">

      <org.oppia.app.customview.LessonThumbnailImageView
        android:id="@+id/completed_story_lesson_thumbnail"
        android:layout_width="0dp"
        android:layout_height="0dp"
        android:contentDescription="@{viewModel.completedStory.storyName}"
        android:importantForAccessibility="no"
        android:scaleType="centerInside"
        app:entityId="@{viewModel.completedStory.storyId}"
        app:entityType="@{viewModel.entityType}"
        app:layout_constraintDimensionRatio="4:3"
        app:layout_constraintEnd_toEndOf="parent"
        app:layout_constraintStart_toStartOf="parent"
        app:layout_constraintTop_toTopOf="parent"
        app:lessonThumbnail="@{viewModel.completedStory.lessonThumbnail}" />

      <androidx.constraintlayout.widget.ConstraintLayout
        android:id="@+id/constraintLayout"
        android:layout_width="match_parent"
        android:layout_height="wrap_content"
        android:background="@color/white"
        app:layout_constraintBottom_toBottomOf="parent"
        app:layout_constraintEnd_toEndOf="parent"
        app:layout_constraintStart_toStartOf="parent"
        app:layout_constraintTop_toBottomOf="@id/completed_story_lesson_thumbnail">

        <TextView
          android:id="@+id/completed_story_name_text_view"
          android:layout_width="match_parent"
          android:layout_height="wrap_content"
          android:layout_marginStart="8dp"
          android:layout_marginTop="8dp"
          android:layout_marginEnd="8dp"
          android:ellipsize="end"
          android:fontFamily="sans-serif"
          android:gravity="top"
          android:lines="2"
          android:text="@{viewModel.completedStory.storyName}"
          android:textColor="@color/oppiaPrimaryText"
          android:textSize="14sp"
          android:textStyle="bold"
          app:layout_constraintStart_toStartOf="parent"
          app:layout_constraintTop_toTopOf="parent" />

        <TextView
          android:id="@+id/completed_story_topic_name_text_view"
          android:layout_width="match_parent"
          android:layout_height="wrap_content"
          android:layout_marginStart="8dp"
          android:layout_marginTop="4dp"
          android:layout_marginEnd="8dp"
          android:ellipsize="end"
          android:fontFamily="sans-serif-light"
          android:maxLines="1"
          android:minLines="1"
          android:paddingBottom="12dp"
          android:text="@{viewModel.completedStory.topicName}"
          android:textAllCaps="true"
          android:textColor="@color/oppiaStrokeBlack"
          android:textSize="14sp"
<<<<<<< HEAD
          android:lines="1"
=======
>>>>>>> 6b057d42
          app:layout_constraintStart_toStartOf="parent"
          app:layout_constraintTop_toBottomOf="@+id/completed_story_name_text_view" />
      </androidx.constraintlayout.widget.ConstraintLayout>
    </androidx.constraintlayout.widget.ConstraintLayout>
  </com.google.android.material.card.MaterialCardView>
</layout><|MERGE_RESOLUTION|>--- conflicted
+++ resolved
@@ -79,17 +79,12 @@
           android:layout_marginEnd="8dp"
           android:ellipsize="end"
           android:fontFamily="sans-serif-light"
-          android:maxLines="1"
-          android:minLines="1"
           android:paddingBottom="12dp"
           android:text="@{viewModel.completedStory.topicName}"
           android:textAllCaps="true"
           android:textColor="@color/oppiaStrokeBlack"
           android:textSize="14sp"
-<<<<<<< HEAD
           android:lines="1"
-=======
->>>>>>> 6b057d42
           app:layout_constraintStart_toStartOf="parent"
           app:layout_constraintTop_toBottomOf="@+id/completed_story_name_text_view" />
       </androidx.constraintlayout.widget.ConstraintLayout>
