--- conflicted
+++ resolved
@@ -117,30 +117,16 @@
 
     <FrameLayout
       android:layout_width="match_parent"
-<<<<<<< HEAD
-      android:layout_height="108dp"
-      android:layout_gravity="bottom"
-      android:layout_marginStart="128dp"
-      android:layout_marginTop="8dp"
-      android:layout_marginEnd="128dp"
-      android:layout_marginBottom="24dp"
-      android:elevation="8dp"
-      android:translationZ="4dp">
-=======
       android:layout_height="wrap_content"
       android:layout_gravity="bottom">
->>>>>>> 92defb3a
 
       <TextView
         android:id="@+id/congratulations_text_view"
         android:layout_width="match_parent"
         android:layout_height="54dp"
-<<<<<<< HEAD
-=======
         android:layout_marginStart="128dp"
         android:layout_marginEnd="128dp"
         android:layout_marginBottom="24dp"
->>>>>>> 92defb3a
         android:layout_gravity="bottom"
         android:background="@drawable/congratulations_text_background_shadow"
         android:fontFamily="sans-serif-medium"
@@ -153,15 +139,9 @@
         android:visibility="invisible" />
 
       <nl.dionsegijn.konfetti.KonfettiView
-<<<<<<< HEAD
-        android:id="@+id/banner_confetti_view"
-        android:layout_width="match_parent"
-        android:layout_height="match_parent"/>
-=======
         android:id="@+id/congratulations_text_confetti_view"
         android:layout_width="match_parent"
         android:layout_height="132dp"/>
->>>>>>> 92defb3a
     </FrameLayout>
   </FrameLayout>
 </layout>