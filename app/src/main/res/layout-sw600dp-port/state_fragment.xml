--- conflicted
+++ resolved
@@ -72,13 +72,8 @@
         android:layout_width="0dp"
         android:layout_height="wrap_content"
         android:layout_gravity="top"
-<<<<<<< HEAD
-        app:layoutMarginEnd="@{viewModel.isSplitView() ? @dimen/state_fragment_split_view_margin_end : @dimen/space_128dp}"
-        app:layoutMarginStart="@{viewModel.isSplitView() ? @dimen/state_fragment_split_view_margin_start : @dimen/space_128dp}"
-=======
-        app:layoutMarginEnd="@{viewModel.isSplitView() ? @dimen/space_32dp : @dimen/state_fragment_non_split_view_margin_end}"
-        app:layoutMarginStart="@{viewModel.isSplitView() ? @dimen/space_32dp : @dimen/state_fragment_non_split_view_margin_start}"
->>>>>>> 10a297c1
+        app:layoutMarginEnd="@{viewModel.isSplitView() ? @dimen/state_fragment_split_view_margin_end : @dimen/state_fragment_non_split_view_margin_end}"
+        app:layoutMarginStart="@{viewModel.isSplitView() ? @dimen/state_fragment_split_view_margin_start : @dimen/state_fragment_non_split_view_margin_start}"
         app:layout_constraintEnd_toStartOf="@id/center_guideline"
         app:layout_constraintStart_toStartOf="parent"
         app:layout_constraintTop_toTopOf="parent">
