<?xml version="1.0" encoding="utf-8"?>
<layout xmlns:android="http://schemas.android.com/apk/res/android"
  xmlns:app="http://schemas.android.com/apk/res-auto"
  xmlns:tools="http://schemas.android.com/tools">

  <data>

    <import type="android.view.View" />

    <variable
      name="viewModel"
      type="org.oppia.android.app.topic.questionplayer.QuestionPlayerViewModel" />
  </data>

  <FrameLayout
    android:layout_width="match_parent"
    android:layout_height="match_parent"
    android:background="@color/component_color_question_player_activity_background_color">

    <androidx.constraintlayout.widget.ConstraintLayout
      android:layout_width="match_parent"
      android:layout_height="match_parent">

      <TextView
        android:id="@+id/end_session_header_text_view"
        android:layout_width="match_parent"
        android:layout_height="wrap_content"
        android:layout_marginStart="128dp"
        android:layout_marginTop="40dp"
        android:layout_marginEnd="128dp"
        android:fontFamily="sans-serif"
<<<<<<< HEAD
        android:text="@string/question_player_activity_question_training_session_finished_header_text"
        android:textColor="@color/component_color_shared_text_view_text_color"
=======
        android:text="@string/question_training_session_finished_header"
        android:textColor="@color/component_color_shared_primary_text_color"
>>>>>>> c7349c3c
        android:textSize="24sp"
        android:visibility="gone"
        app:layout_constraintStart_toStartOf="parent"
        app:layout_constraintTop_toTopOf="parent" />

      <TextView
        android:id="@+id/end_session_body_text_view"
        android:layout_width="match_parent"
        android:layout_height="wrap_content"
        android:layout_marginStart="128dp"
        android:layout_marginTop="8dp"
        android:layout_marginEnd="128dp"
        android:fontFamily="sans-serif"
<<<<<<< HEAD
        android:text="@string/question_player_activity_question_training_session_finished_message"
        android:textColor="@color/component_color_shared_text_view_text_color"
=======
        android:text="@string/question_training_session_finished_message"
        android:textColor="@color/component_color_shared_primary_text_color"
>>>>>>> c7349c3c
        android:textSize="16sp"
        android:visibility="gone"
        app:layout_constraintStart_toStartOf="parent"
        app:layout_constraintTop_toBottomOf="@+id/end_session_header_text_view" />

      <androidx.recyclerview.widget.RecyclerView
        android:id="@+id/question_recycler_view"
        android:layout_width="0dp"
        android:layout_height="0dp"
        android:clipToPadding="false"
        android:divider="@android:color/transparent"
        android:dividerHeight="8dp"
        android:overScrollMode="never"
        android:paddingTop="24dp"
        android:paddingBottom="@dimen/general_screen_padding_bottom"
        app:data="@{viewModel.itemList}"
        app:layoutManager="androidx.recyclerview.widget.LinearLayoutManager"
        app:layout_constraintBottom_toTopOf="@id/question_progress_bar"
        app:layout_constraintEnd_toStartOf="@+id/center_guideline"
        app:layout_constraintStart_toStartOf="parent"
        app:layout_constraintTop_toBottomOf="@+id/end_session_body_text_view" />

      <androidx.recyclerview.widget.RecyclerView
        android:id="@+id/extra_interaction_recycler_view"
        android:layout_width="0dp"
        android:layout_height="0dp"
        android:clipToPadding="false"
        android:divider="@android:color/transparent"
        android:dividerHeight="8dp"
        android:overScrollMode="never"
        android:paddingTop="24dp"
        android:paddingBottom="@dimen/general_screen_padding_bottom"
        android:visibility="@{viewModel.isSplitView ? View.VISIBLE : View.GONE}"
        app:data="@{viewModel.rightItemList}"
        app:layoutManager="androidx.recyclerview.widget.LinearLayoutManager"
        app:layout_constraintBottom_toTopOf="@id/question_progress_bar"
        app:layout_constraintEnd_toEndOf="parent"
        app:layout_constraintStart_toEndOf="@id/center_guideline"
        app:layout_constraintTop_toBottomOf="@+id/end_session_body_text_view" />

      <FrameLayout
        android:layout_width="0dp"
        android:layout_height="72dp"
        android:background="@drawable/question_player_progress_bar_background_gradient"
        app:layout_constraintBottom_toBottomOf="parent"
        app:layout_constraintEnd_toEndOf="parent"
        app:layout_constraintStart_toStartOf="parent" />

      <ProgressBar
        android:id="@+id/question_progress_bar"
        style="@style/Widget.AppCompat.ProgressBar.Horizontal"
        android:layout_width="0dp"
        android:layout_height="12dp"
        android:layout_marginStart="@dimen/question_player_progress_bar_margin_start"
        android:layout_marginEnd="@dimen/question_player_progress_bar_margin_end"
        android:max="100"
        android:progress="@{viewModel.progressPercentage}"
        android:progressDrawable="@drawable/progress_bar"
        app:layout_constraintBottom_toTopOf="@id/question_progress_text"
        app:layout_constraintEnd_toEndOf="parent"
        app:layout_constraintStart_toStartOf="parent" />

      <TextView
        android:id="@+id/question_progress_text"
        android:layout_width="wrap_content"
        android:layout_height="wrap_content"
        android:layout_marginTop="@dimen/question_player_progress_bar_text_margin_top"
        android:layout_marginEnd="@dimen/question_player_progress_bar_text_margin_end"
        android:layout_marginBottom="@dimen/question_player_progress_bar_text_margin_bottom"
        android:fontFamily="sans-serif"
        android:text="@{viewModel.questionProgressText}"
        android:textColor="@color/component_color_shared_primary_text_color"
        android:textSize="12sp"
        android:textStyle="italic"
        app:layout_constraintBottom_toBottomOf="parent"
        app:layout_constraintEnd_toEndOf="parent" />

      <androidx.constraintlayout.widget.Guideline
        android:id="@+id/center_guideline"
        android:layout_width="wrap_content"
        android:layout_height="wrap_content"
        android:orientation="vertical"
        app:layout_constraintGuide_percent="@{viewModel.centerGuidelinePercentage.floatValue()}"
        tools:layout_constraintGuide_percent="0.5f" />
    </androidx.constraintlayout.widget.ConstraintLayout>

    <FrameLayout
      android:id="@+id/hints_and_solution_fragment_placeholder"
      android:layout_width="match_parent"
      android:layout_height="match_parent" />

    <FrameLayout
      android:id="@+id/hints_and_solution_fragment_container"
      android:layout_width="@dimen/clickable_item_min_height"
      android:layout_height="@dimen/clickable_item_min_height"
      android:layout_gravity="bottom|start"
      android:background="@drawable/hints_background"
      android:visibility="@{viewModel.isHintBulbVisible() ? View.VISIBLE : View.GONE}">

      <ImageView
        android:id="@+id/dot_hint"
        android:layout_width="8dp"
        android:layout_height="6dp"
        android:layout_gravity="top|end"
        android:layout_margin="8dp"
        android:contentDescription="@string/state_activity_new_hint_available"
        android:visibility="@{viewModel.isHintOpenedAndUnRevealed() ? View.VISIBLE : View.GONE}"
        app:srcCompat="@drawable/ic_dot_yellow_24dp" />

      <ImageView
        android:id="@+id/hint_bulb"
        android:layout_width="wrap_content"
        android:layout_height="wrap_content"
        android:layout_margin="12dp"
        android:contentDescription="@string/question_player_activity_show_hints_and_solution"
        app:srcCompat="@drawable/ic_hint_bulb_white_24dp" />
    </FrameLayout>

    <FrameLayout
      android:layout_width="match_parent"
      android:layout_height="wrap_content"
      android:layout_gravity="bottom"
      android:layout_marginTop="8dp">

      <TextView
        android:id="@+id/congratulations_text_view"
        android:layout_width="match_parent"
        android:layout_height="wrap_content"
        android:layout_gravity="bottom"
        android:layout_marginStart="128dp"
        android:layout_marginEnd="128dp"
        android:layout_marginBottom="24dp"
        android:background="@drawable/congratulations_text_background_shadow"
        android:fontFamily="sans-serif-medium"
        android:gravity="center"
        android:lineSpacingExtra="1dp"
        android:minHeight="54dp"
        android:text="@string/state_fragment_activity_correct_text"
        android:textAllCaps="true"
        android:textColor="@color/component_color_shared_correct_text_color"
        android:textSize="20sp"
        android:visibility="invisible" />

      <nl.dionsegijn.konfetti.KonfettiView
        android:id="@+id/congratulations_text_confetti_view"
        android:layout_width="match_parent"
        android:layout_height="132dp" />
    </FrameLayout>
  </FrameLayout>
</layout><|MERGE_RESOLUTION|>--- conflicted
+++ resolved
@@ -29,13 +29,8 @@
         android:layout_marginTop="40dp"
         android:layout_marginEnd="128dp"
         android:fontFamily="sans-serif"
-<<<<<<< HEAD
         android:text="@string/question_player_activity_question_training_session_finished_header_text"
-        android:textColor="@color/component_color_shared_text_view_text_color"
-=======
-        android:text="@string/question_training_session_finished_header"
         android:textColor="@color/component_color_shared_primary_text_color"
->>>>>>> c7349c3c
         android:textSize="24sp"
         android:visibility="gone"
         app:layout_constraintStart_toStartOf="parent"
@@ -49,13 +44,8 @@
         android:layout_marginTop="8dp"
         android:layout_marginEnd="128dp"
         android:fontFamily="sans-serif"
-<<<<<<< HEAD
         android:text="@string/question_player_activity_question_training_session_finished_message"
-        android:textColor="@color/component_color_shared_text_view_text_color"
-=======
-        android:text="@string/question_training_session_finished_message"
         android:textColor="@color/component_color_shared_primary_text_color"
->>>>>>> c7349c3c
         android:textSize="16sp"
         android:visibility="gone"
         app:layout_constraintStart_toStartOf="parent"
