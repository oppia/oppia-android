--- conflicted
+++ resolved
@@ -152,7 +152,7 @@
 
     <FrameLayout
       android:layout_width="match_parent"
-      android:layout_height="108dp"
+      android:layout_height="wrap_content"
       android:layout_gravity="bottom"
       android:layout_marginTop="8dp">
 
@@ -160,12 +160,9 @@
         android:id="@+id/congratulations_text_view"
         android:layout_width="match_parent"
         android:layout_height="54dp"
-<<<<<<< HEAD
-=======
         android:layout_marginStart="128dp"
         android:layout_marginEnd="128dp"
         android:layout_marginBottom="24dp"
->>>>>>> 92defb3a
         android:layout_gravity="bottom"
         android:background="@drawable/congratulations_text_background_shadow"
         android:fontFamily="sans-serif-medium"
@@ -178,15 +175,9 @@
         android:visibility="invisible" />
 
       <nl.dionsegijn.konfetti.KonfettiView
-<<<<<<< HEAD
-        android:id="@+id/banner_confetti_view"
-        android:layout_width="match_parent"
-        android:layout_height="match_parent"/>
-=======
         android:id="@+id/congratulations_text_confetti_view"
         android:layout_width="match_parent"
         android:layout_height="132dp"/>
->>>>>>> 92defb3a
     </FrameLayout>
   </FrameLayout>
 </layout>