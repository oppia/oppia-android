<?xml version="1.0" encoding="utf-8"?>
<resources>
  <dimen name="home_padding_end">64dp</dimen>
  <dimen name="home_padding_start">64dp</dimen>
  <dimen name="home_outer_margin">72dp</dimen>
  <dimen name="home_welcome_outer_padding">72dp</dimen>
  <dimen name="home_welcome_text_view_margin_end">8dp</dimen>
  <dimen name="home_inner_margin">36dp</dimen>
  <dimen name="recently_played_margin_max">72dp</dimen>
  <dimen name="recently_played_margin_min">36dp</dimen>
  <dimen name="drag_drop_item_exploration_split_view_margin_start">32dp</dimen>
  <dimen name="drag_drop_item_exploration_split_view_margin_end">32dp</dimen>
  <dimen name="drag_drop_item_question_split_view_margin_end">32dp</dimen>
  <dimen name="drag_drop_item_question_split_view_margin_start">32dp</dimen>

  <dimen name="state_fragment_split_view_margin_end">64dp</dimen>
  <dimen name="state_fragment_split_view_margin_start">64dp</dimen>
  <dimen name="drag_drop_item_question_view_margin_end">64dp</dimen>
  <dimen name="drag_drop_item_question_view_margin_start">64dp</dimen>

  <dimen name="drag_drop_interaction_item_exploration_view_margin_start">80dp</dimen>
  <dimen name="drag_drop_item_exploration_view_margin_end">48dp</dimen>
  <dimen name="numeric_input_interaction_item_conversation_view_margin_end">48dp</dimen>
  <dimen name="text_input_interaction_item_conversation_view_margin_end">48dp</dimen>
  <dimen name="drag_drop_item_exploration_view_margin_top">24dp</dimen>
  <dimen name="drag_drop_item_question_view_margin_top">24dp</dimen>
  <dimen name="profile_chooser_add_view_margin_top_profile_not_added">24dp</dimen>
  <dimen name="profile_chooser_profile_view_margin_top_profile_not_added">24dp</dimen>

  <dimen name="submitted_answer_exploration_view_margin_top">24dp</dimen>
  <dimen name="submitted_answer_exploration_split_view_margin_end">24dp</dimen>
  <dimen name="submitted_answer_exploration_split_view_margin_top">24dp</dimen>
  <dimen name="submitted_answer_question_split_view_margin_top">24dp</dimen>
  <dimen name="submitted_answer_question_view_margin_top">24dp</dimen>
  <dimen name="walkthrough_final_fragment_card_content_padding">24dp</dimen>

  <dimen name="profile_chooser_add_view_margin_top_profile_already_added">16dp</dimen>
  <dimen name="profile_chooser_profile_view_margin_top_profile_already_added">16dp</dimen>
  <dimen name="profile_chooser_profile_view_margin_bottom_profile_already_added">16dp</dimen>
  <dimen name="submitted_answer_text_conversation_view_padding_bottom">16dp</dimen>
  <dimen name="submitted_answer_text_conversation_view_padding_top">16dp</dimen>
  <dimen name="profile_chooser_profile_view_margin_start">16dp</dimen>
  <dimen name="profile_chooser_profile_view_margin_end">16dp</dimen>

  <dimen name="profile_chooser_add_view_margin_bottom_profile_not_added">28dp</dimen>
  <dimen name="profile_chooser_profile_view_margin_bottom_profile_not_added">28dp</dimen>
  <dimen name="state_fragment_non_split_view_margin_end">120dp</dimen>
  <dimen name="state_fragment_non_split_view_margin_start">120dp</dimen>
  <dimen name="numeric_input_interaction_item_conversation_view_margin_start">80dp</dimen>
  <dimen name="drag_drop_item_exploration_split_view_margin_top">40dp</dimen>
  <dimen name="drag_drop_item_question_split_view_margin_top">40dp</dimen>
  <dimen name="submitted_answer_exploration_split_view_margin_start">40dp</dimen>

  <!-- Content Item: Exploration Split View -->
  <dimen name="content_item_exploration_split_view_margin_start">24dp</dimen>
  <dimen name="content_item_exploration_split_view_margin_top">24dp</dimen>
  <dimen name="content_item_exploration_split_view_margin_end">40dp</dimen>

  <dimen name="content_item_exploration_split_view_padding_start">12dp</dimen>
  <dimen name="content_item_exploration_split_view_padding_top">16dp</dimen>
  <dimen name="content_item_exploration_split_view_padding_end">12dp</dimen>
  <dimen name="content_item_exploration_split_view_padding_bottom">16dp</dimen>

  <!-- Content Item: Exploration View -->
  <dimen name="content_item_exploration_view_margin_start">48dp</dimen>
  <dimen name="content_item_exploration_view_margin_top">24dp</dimen>
  <dimen name="content_item_exploration_view_margin_end">80dp</dimen>

  <dimen name="content_item_exploration_view_padding_start">12dp</dimen>
  <dimen name="content_item_exploration_view_padding_top">16dp</dimen>
  <dimen name="content_item_exploration_view_padding_end">12dp</dimen>
  <dimen name="content_item_exploration_view_padding_bottom">16dp</dimen>

  <!-- Content Item: Question Split View -->
  <dimen name="content_item_question_split_view_margin_start">32dp</dimen>
  <dimen name="content_item_question_split_view_margin_top">24dp</dimen>
  <dimen name="content_item_question_split_view_margin_end">32dp</dimen>
  <dimen name="content_item_question_split_view_margin_bottom">8dp</dimen>

  <!-- Content Item: Question View -->
  <dimen name="content_item_question_view_margin_start">64dp</dimen>
  <dimen name="content_item_question_view_margin_top">32dp</dimen>
  <dimen name="content_item_question_view_margin_end">64dp</dimen>
  <dimen name="content_item_question_view_margin_bottom">8dp</dimen>

  <!-- Feedback Item: Exploration Split View -->
  <dimen name="feedback_item_exploration_split_view_margin_start">24dp</dimen>
  <dimen name="feedback_item_exploration_split_view_margin_top">24dp</dimen>
  <dimen name="feedback_item_exploration_split_view_margin_end">40dp</dimen>

  <dimen name="feedback_item_exploration_split_view_padding_start">12dp</dimen>
  <dimen name="feedback_item_exploration_split_view_padding_top">16dp</dimen>
  <dimen name="feedback_item_exploration_split_view_padding_end">12dp</dimen>
  <dimen name="feedback_item_exploration_split_view_padding_bottom">16dp</dimen>

  <!-- Feedback Item: Exploration View -->
  <dimen name="feedback_item_exploration_view_margin_start">48dp</dimen>
  <dimen name="feedback_item_exploration_view_margin_top">24dp</dimen>
  <dimen name="feedback_item_exploration_view_margin_end">80dp</dimen>

  <dimen name="feedback_item_exploration_view_padding_start">12dp</dimen>
  <dimen name="feedback_item_exploration_view_padding_top">16dp</dimen>
  <dimen name="feedback_item_exploration_view_padding_end">12dp</dimen>
  <dimen name="feedback_item_exploration_view_padding_bottom">16dp</dimen>

  <!-- Feedback Item: Question Split View -->
  <dimen name="feedback_item_question_split_view_margin_start">32dp</dimen>
  <dimen name="feedback_item_question_split_view_margin_top">24dp</dimen>
  <dimen name="feedback_item_question_split_view_margin_end">32dp</dimen>

  <!-- Feedback Item: Question View -->
  <dimen name="feedback_item_question_view_margin_start">64dp</dimen>
  <dimen name="feedback_item_question_view_margin_top">24dp</dimen>
  <dimen name="feedback_item_question_view_margin_end">64dp</dimen>

  <!-- Interaction Item: Exploration View -->
  <dimen name="interaction_item_exploration_view_margin_start">80dp</dimen>
  <dimen name="interaction_item_exploration_view_margin_top">24dp</dimen>
  <dimen name="interaction_item_exploration_view_margin_end">48dp</dimen>
  <dimen name="interaction_item_exploration_view_padding_start">80dp</dimen>
  <dimen name="interaction_item_exploration_view_padding_end">48dp</dimen>

  <!-- Interaction Item: Question View -->
  <dimen name="interaction_item_question_view_margin_start">64dp</dimen>
  <dimen name="interaction_item_question_view_margin_top">24dp</dimen>
  <dimen name="interaction_item_question_view_margin_end">64dp</dimen>
  <dimen name="interaction_item_question_view_padding_start">64dp</dimen>
  <dimen name="interaction_item_question_view_padding_end">64dp</dimen>

  <!-- DragAndDrop Interaction Item -->
  <dimen name="drag_drop_interaction_item_padding_start">16dp</dimen>
  <dimen name="drag_drop_interaction_item_padding_top">16dp</dimen>
  <dimen name="drag_drop_interaction_item_padding_end">16dp</dimen>
  <dimen name="drag_drop_interaction_item_padding_bottom">16dp</dimen>

  <dimen name="drag_drop_interaction_item_recycler_view_margin_top">4dp</dimen>

  <dimen name="drag_drop_interaction_items_margin_top">4dp</dimen>
  <dimen name="drag_drop_interaction_items_margin_bottom">4dp</dimen>

  <!-- Selection Interaction Item -->
  <dimen name="selection_interaction_item_padding_start">16dp</dimen>
  <dimen name="selection_interaction_item_padding_end">16dp</dimen>

  <!-- Submitted Answer Item: Exploration Split View -->
  <dimen name="submitted_answer_item_exploration_split_view_margin_start">40dp</dimen>
  <dimen name="submitted_answer_item_exploration_split_view_margin_top">24dp</dimen>
  <dimen name="submitted_answer_item_exploration_split_view_margin_end">24dp</dimen>

  <!-- Submitted Answer Item: Exploration View -->
  <dimen name="submitted_answer_item_exploration_view_margin_start">80dp</dimen>
  <dimen name="submitted_answer_item_exploration_view_margin_top">24dp</dimen>
  <dimen name="submitted_answer_item_exploration_view_margin_end">48dp</dimen>

  <!-- Submitted Answer Item: Question Split View -->
  <dimen name="submitted_answer_item_question_split_view_margin_start">32dp</dimen>
  <dimen name="submitted_answer_item_question_split_view_margin_top">24dp</dimen>
  <dimen name="submitted_answer_item_question_split_view_margin_end">32dp</dimen>

  <!-- Submitted Answer Item: Question View -->
  <dimen name="submitted_answer_item_question_view_margin_start">64dp</dimen>
  <dimen name="submitted_answer_item_question_view_margin_top">24dp</dimen>
  <dimen name="submitted_answer_item_question_view_margin_end">64dp</dimen>

  <!-- Previous Responses Item: Exploration Split View -->
  <dimen name="previous_responses_item_exploration_split_view_margin_start">36dp</dimen>
  <dimen name="previous_responses_item_exploration_split_view_margin_end">52dp</dimen>

  <!-- Previous Responses Item: Exploration View -->
  <dimen name="previous_responses_item_exploration_view_margin_start">60dp</dimen>
  <dimen name="previous_responses_item_exploration_view_margin_end">92dp</dimen>

  <!-- Previous Responses Item: Question Split View -->
  <dimen name="previous_responses_item_question_split_view_margin_start">44dp</dimen>
  <dimen name="previous_responses_item_question_split_view_margin_end">44dp</dimen>

  <!-- Previous Responses Item: Question View -->
  <dimen name="previous_responses_item_question_view_margin_start">76dp</dimen>
  <dimen name="previous_responses_item_question_view_margin_end">76dp</dimen>

  <!--
    Note to developers: All margins for state related buttons have been reduced by 4dp because
    the buttons in their respective styles have additional 4dp margin. This has been done so that
    the shadows are clearly visible around the buttons.
  -->
  <!-- General Button Item: Exploration Split View -->
  <dimen name="general_button_item_exploration_split_view_margin_start">44dp</dimen>
  <dimen name="general_button_item_exploration_split_view_margin_end">60dp</dimen>

  <!-- General Button: Exploration View -->
  <dimen name="general_button_item_exploration_view_margin_start">60dp</dimen>
  <dimen name="general_button_item_exploration_view_margin_end">60dp</dimen>
  <dimen name="general_button_item_exploration_view_padding_start">60dp</dimen>
  <dimen name="general_button_item_exploration_view_padding_end">60dp</dimen>

  <!-- General Button: Question Split View -->
  <dimen name="general_button_item_question_split_view_margin_start">44dp</dimen>
  <dimen name="general_button_item_question_split_view_margin_end">60dp</dimen>

  <!-- General Button: Question View -->
  <dimen name="general_button_item_question_view_margin_start">60dp</dimen>
  <dimen name="general_button_item_question_view_margin_end">60dp</dimen>
  <dimen name="general_button_item_question_view_padding_start">60dp</dimen>
  <dimen name="general_button_item_question_view_padding_end">60dp</dimen>

  <!-- Question Player ProgressBar -->
  <dimen name="question_player_progress_bar_margin_start">64dp</dimen>
  <dimen name="question_player_progress_bar_margin_end">64dp</dimen>

  <!-- Congratulations TextView -->
  <dimen name="congratulations_text_view_margin_start">28dp</dimen>
  <dimen name="congratulations_text_view_margin_end">28dp</dimen>
  <dimen name="congratulations_text_view_margin_bottom">16dp</dimen>

  <!-- KonfettiView height -->
  <dimen name="konfetti_view_height">124dp</dimen>

  <!-- Audio Player: Non Split View -->
  <dimen name="audio_player_non_split_view_margin_start">120dp</dimen>
  <dimen name="audio_player_non_split_view_margin_end">120dp</dimen>

  <!-- Audio Player: Split View -->
  <dimen name="audio_player_split_view_margin_start">64dp</dimen>
  <dimen name="audio_player_split_view_margin_end">64dp</dimen>

  <!-- FAQ Single -->
  <dimen name="faq_single_padding_start">72dp</dimen>
  <dimen name="faq_single_padding_top">28dp</dimen>
  <dimen name="faq_single_padding_end">72dp</dimen>
  <dimen name="faq_single_padding_bottom">56dp</dimen>
  <dimen name="faq_single_activity_scroll_padding_bottom">108dp</dimen>

  <!-- FAQ -->
  <dimen name="faq_list_scroll_padding_bottom">108dp</dimen>
  <dimen name="faq_content_margin_start">76dp</dimen>
  <dimen name="faq_content_margin_end">76dp</dimen>
  <dimen name="faq_item_header_margin_start">72dp</dimen>
  <dimen name="faq_item_header_margin_top">24dp</dimen>
  <dimen name="faq_item_header_margin_end">72dp</dimen>
  <dimen name="faq_item_header_margin_bottom">8dp</dimen>

  <!-- General Bottom Padding -->
  <dimen name="general_screen_padding_bottom">108dp</dimen>

  <!-- Profile Edit -->
  <dimen name="profile_edit_delete_margin_bottom">108dp</dimen>

  <!-- Concept Card Fragment -->
  <dimen name="concept_card_heading_text_margin_start">52dp</dimen>
  <dimen name="concept_card_heading_text_margin_top">36dp</dimen>
  <dimen name="concept_card_heading_text_margin_end">52dp</dimen>
  <dimen name="concept_card_explanation_text_margin_start">64dp</dimen>
  <dimen name="concept_card_explanation_text_margin_top">24dp</dimen>
  <dimen name="concept_card_explanation_text_margin_end">64dp</dimen>

  <!-- All Topics -->
  <dimen name="all_topics_text_margin_start">72dp</dimen>
  <dimen name="all_topics_text_margin_top">32dp</dimen>
  <dimen name="all_topics_text_margin_end">76dp</dimen>
  <dimen name="all_topics_text_margin_bottom">12dp</dimen>

  <!-- Profile Chooser Fragment -->
  <dimen name="profile_chooser_fragment_profile_select_text_margin_top">64dp</dimen>
  <dimen name="profile_chooser_fragment_profile_recycler_view_margin_top">12dp</dimen>
  <dimen name="profile_chooser_profile_view_view_margin_top">32dp</dimen>

  <!-- Coming Soon Topic List -->
  <dimen name="coming_soon_topic_list_constraint_layout_padding_start">72dp</dimen>
  <dimen name="coming_soon_topic_list_constraint_layout_padding_end">72dp</dimen>
  <dimen name="coming_soon_topic_list_constraint_layout_margin_top">42dp</dimen>
  <dimen name="coming_soon_text_padding_start">0dp</dimen>
  <dimen name="coming_soon_text_padding_end">0dp</dimen>
  <dimen name="coming_soon_topic_promoted_list_view_margin_top">16dp</dimen>
  <dimen name="coming_soon_topic_promoted_list_view_padding_start">0dp</dimen>
  <dimen name="coming_soon_topic_Promoted_list_view_padding_end">0dp</dimen>

  <!-- Completed Story Item -->
  <dimen name="completed_story_item_topic_container_margin_start">16dp</dimen>
  <dimen name="completed_story_item_topic_container_margin_end">16dp</dimen>
  <dimen name="completed_story_item_topic_container_margin_top">12dp</dimen>
  <dimen name="completed_story_item_topic_container_margin_bottom">12dp</dimen>

  <!-- Completed Story list Fragment -->
  <dimen name="completed_story_list_fragment_recyclerview_padding_start">56dp</dimen>
  <dimen name="completed_story_list_fragment_recyclerview_padding_top">28dp</dimen>
  <dimen name="completed_story_list_fragment_recyclerview_padding_end">56dp</dimen>
  <dimen name="completed_story_list_fragment_recyclerview_padding_bottom">88dp</dimen>

  <!-- App Version -->
  <dimen name="app_version_text_view_padding_start">36dp</dimen>
  <dimen name="app_version_text_view_padding_end">36dp</dimen>
  <dimen name="app_version_image_view_margin_start">36dp</dimen>
  <dimen name="app_version_text_view_margin_end">36dp</dimen>

  <!-- Pin Password -->
  <dimen name="pin_password_text_input_layout_width">244dp</dimen>
  <item name="pin_password_constraintHorizontal_bias" format="float" type="integer">0.5</item>
  <dimen name="pin_password_margin_start">72dp</dimen>
  <dimen name="pin_password_margin_end">72dp</dimen>
  <dimen name="pin_password_padding_top">48dp</dimen>
  <dimen name="pin_password_min_width">496dp</dimen>

  <!-- Add Profile -->
  <dimen name="add_profile_container_width">304dp</dimen>
  <dimen name="add_profile_main_padding_top">52dp</dimen>
  <dimen name="add_profile_main_padding_bottom">224dp</dimen>
  <dimen name="add_profile_pin_checkbox_margin_top">36dp</dimen>
  <dimen name="add_profile_confirm_pin_margin_top">8dp</dimen>

  <dimen name="home_fragment_padding_top">40dp</dimen>
  <dimen name="home_fragment_padding_bottom">96dp</dimen>

  <!-- Recently Played -->
  <dimen name="recently_played_fragment_padding_top">8dp</dimen>
  <dimen name="recently_played_fragment_padding_bottom">108dp</dimen>

  <dimen name="promoted_story_card_layout_margin_end">8dp</dimen>
  <dimen name="promoted_story_card_layout_margin_start">8dp</dimen>
  <dimen name="promoted_story_card_text_size">14sp</dimen>
  <dimen name="promoted_story_card_margin_top">8dp</dimen>

  <!-- Topic Practice -->
  <dimen name="topic_practice_subtopic_layout_margin_start">104dp</dimen>
  <dimen name="topic_practice_subtopic_layout_margin_end">96dp</dimen>

  <!-- Topic Lessons Fragment -->
  <dimen name="topic_lessons_fragment_layout_padding_bottom">80dp</dimen>

  <!-- Story Header View -->
  <dimen name="story_header_view_layout_margin_start">76dp</dimen>
  <dimen name="story_header_view_layout_margin_end">72dp</dimen>

  <!-- Ongoing Topic List Fragment -->
  <dimen name="ongoing_topic_list_fragment_padding_start">56dp</dimen>
  <dimen name="ongoing_topic_list_fragment_padding_top">28dp</dimen>
  <dimen name="ongoing_topic_list_fragment_padding_end">56dp</dimen>
  <dimen name="ongoing_topic_list_fragment_padding_bottom">88dp</dimen>

  <!-- TopicRevisionFragment -->
  <dimen name="topic_revision_fragment_padding_start">56dp</dimen>
  <dimen name="topic_revision_fragment_padding_top">20dp</dimen>
  <dimen name="topic_revision_fragment_padding_end">56dp</dimen>
  <dimen name="topic_revision_fragment_padding_bottom">104dp</dimen>

  <!-- Solution Summary -->
  <dimen name="solution_summary_margin_top_linear_layout_first">32dp</dimen>
  <dimen name="solution_summary_margin_top_solution_title">12dp</dimen>
  <dimen name="solution_summary_margin_bottom_solution_title">12dp</dimen>
  <dimen name="solution_summary_margin_top_reveal_solution_button">0dp</dimen>
  <dimen name="solution_summary_margin_bottom_reveal_solution_button">28dp</dimen>
  <dimen name="solution_summary_margin_start_expand_list_icon">0dp</dimen>
  <dimen name="solution_summary_margin_end_expand_list_icon">0dp</dimen>
  <dimen name="solution_summary_min_width_expand_list_icon">0dp</dimen>
  <dimen name="solution_summary_min_height_expand_list_icon">0dp</dimen>
  <dimen name="solution_summary_margin_bottom_expand_list_icon">16dp</dimen>
  <dimen name="solution_summary_margin_top_expand_list_icon">32dp</dimen>
  <dimen name="solution_summary_margin_start">72dp</dimen>
  <dimen name="solution_summary_margin_end">72dp</dimen>
  <dimen name="solution_summary_margin_bottom">20dp</dimen>
  <dimen name="solution_summary_margin_start_linear_layout">84dp</dimen>
  <dimen name="solution_summary_margin_end_linear_layout">84dp</dimen>
  <dimen name="solution_summary_margin_top_linear_layout">8dp</dimen>
  <dimen name="solution_summary_margin_bottom_linear_layout">32dp</dimen>
  <dimen name="solution_summary_margin_top_solution_summary_label">16dp</dimen>

  <!-- Profile Reset Pin Activity -->
  <dimen name="profile_reset_pin_activity_scroll_view_padding_bottom">168dp</dimen>
  <dimen name="profile_reset_pin_activity_constraint_layout_padding_bottom">108dp</dimen>
  <dimen name="profile_reset_pin_activity_profile_reset_pin_main_padding_start">72dp</dimen>
  <dimen name="profile_reset_pin_activity_profile_reset_pin_main_padding_end">72dp</dimen>
  <dimen name="profile_reset_pin_activity_profile_reset_input_pin_margin_start">168dp</dimen>
  <dimen name="profile_reset_pin_activity_profile_reset_input_pin_margin_top">32dp</dimen>
  <dimen name="profile_reset_pin_activity_profile_reset_input_pin_margin_end">168dp</dimen>
  <dimen name="profile_reset_pin_activity_profile_reset_input_confirm_pin_margin_start">168dp</dimen>
  <dimen name="profile_reset_pin_activity_profile_reset_input_confirm_pin_margin_top">16dp</dimen>
  <dimen name="profile_reset_pin_activity_profile_reset_input_confirm_pin_margin_end">168dp</dimen>
  <dimen name="profile_reset_pin_activity_profile_reset_save_button_margin_end">168dp</dimen>

  <!-- Profile Rename Activity -->
  <dimen name="profile_rename_activity_constraint_layout">56dp</dimen>
  <dimen name="profile_rename_activity_profile_rename_input_margin_start">168dp</dimen>
  <dimen name="profile_rename_activity_profile_rename_input_margin_top">32dp</dimen>
  <dimen name="profile_rename_activity_profile_rename_input_margin_end">168dp</dimen>
  <dimen name="profile_rename_activity_profile_rename_save_button_margin_end">168dp</dimen>

  <!-- SectionTitleFragment -->
  <dimen name="section_title_divider_view_layout_margin_top">28dp</dimen>
  <dimen name="section_title_text_view_layout_margin_start">72dp</dimen>
  <dimen name="section_title_text_view_layout_margin_top">28dp</dimen>
  <dimen name="section_title_text_view_layout_margin_end">72dp</dimen>

  <!-- TopicPracticeFragment -->
  <dimen name="topic_practice_fragment_padding_bottom">0dp</dimen>
  <dimen name="topic_practice_fragment_padding_start">48dp</dimen>
  <dimen name="topic_practice_fragment_padding_end">48dp</dimen>

  <!--  PromotedStoryList-->
  <dimen name="promoted_story_list_layout_margin_end">72dp</dimen>
  <dimen name="promoted_story_list_layout_margin_start">72dp</dimen>

  <!-- AudioLanguageFragment -->
  <dimen name="audio_language_recycler_view_padding_bottom">96dp</dimen>

  <!--  ReadingTextSizeFragment-->
  <dimen name="reading_text_size_fragment_padding_bottom">96dp</dimen>
  
  <!-- StoryFragment -->
  <dimen name="story_fragment_padding_bottom">60dp</dimen>
<<<<<<< HEAD
  
=======

  <!-- TopicLessonsTitle -->
  <dimen name="topic_lessons_title_margin_start">100dp</dimen>
  <dimen name="topic_lessons_title_margin_end">100dp</dimen>
>>>>>>> da47af67
</resources><|MERGE_RESOLUTION|>--- conflicted
+++ resolved
@@ -406,12 +406,9 @@
   
   <!-- StoryFragment -->
   <dimen name="story_fragment_padding_bottom">60dp</dimen>
-<<<<<<< HEAD
   
-=======
-
   <!-- TopicLessonsTitle -->
   <dimen name="topic_lessons_title_margin_start">100dp</dimen>
   <dimen name="topic_lessons_title_margin_end">100dp</dimen>
->>>>>>> da47af67
+
 </resources>