<?xml version="1.0" encoding="utf-8"?>
<resources>
  <dimen name="home_padding_end">64dp</dimen>
  <dimen name="home_padding_start">64dp</dimen>
  <dimen name="home_outer_margin">72dp</dimen>
  <dimen name="home_welcome_outer_padding">72dp</dimen>
  <dimen name="home_welcome_text_view_margin_end">8dp</dimen>
  <dimen name="home_inner_margin">36dp</dimen>
  <dimen name="recently_played_margin_max">72dp</dimen>
  <dimen name="recently_played_margin_min">36dp</dimen>
  <dimen name="drag_drop_item_exploration_split_view_margin_start">32dp</dimen>
  <dimen name="drag_drop_item_exploration_split_view_margin_end">32dp</dimen>
  <dimen name="drag_drop_item_question_split_view_margin_end">32dp</dimen>
  <dimen name="drag_drop_item_question_split_view_margin_start">32dp</dimen>

  <dimen name="state_fragment_split_view_margin_end">64dp</dimen>
  <dimen name="state_fragment_split_view_margin_start">64dp</dimen>
  <dimen name="drag_drop_item_question_view_margin_end">64dp</dimen>
  <dimen name="drag_drop_item_question_view_margin_start">64dp</dimen>

  <dimen name="drag_drop_interaction_item_exploration_view_margin_start">80dp</dimen>
  <dimen name="drag_drop_item_exploration_view_margin_end">48dp</dimen>
  <dimen name="numeric_input_interaction_item_conversation_view_margin_end">48dp</dimen>
  <dimen name="text_input_interaction_item_conversation_view_margin_end">48dp</dimen>
  <dimen name="drag_drop_item_exploration_view_margin_top">24dp</dimen>
  <dimen name="drag_drop_item_question_view_margin_top">24dp</dimen>
  <dimen name="profile_chooser_add_view_margin_top_profile_not_added">24dp</dimen>
  <dimen name="profile_chooser_profile_view_margin_top_profile_not_added">24dp</dimen>

  <dimen name="submitted_answer_exploration_view_margin_top">24dp</dimen>
  <dimen name="submitted_answer_exploration_split_view_margin_end">24dp</dimen>
  <dimen name="submitted_answer_exploration_split_view_margin_top">24dp</dimen>
  <dimen name="submitted_answer_question_split_view_margin_top">24dp</dimen>
  <dimen name="submitted_answer_question_view_margin_top">24dp</dimen>
  <dimen name="walkthrough_final_fragment_card_content_padding">24dp</dimen>

  <dimen name="profile_chooser_add_view_margin_top_profile_already_added">16dp</dimen>
  <dimen name="profile_chooser_profile_view_margin_top_profile_already_added">16dp</dimen>
  <dimen name="profile_chooser_profile_view_margin_bottom_profile_already_added">16dp</dimen>
  <dimen name="submitted_answer_text_conversation_view_padding_bottom">16dp</dimen>
  <dimen name="submitted_answer_text_conversation_view_padding_top">16dp</dimen>
  <dimen name="profile_chooser_profile_view_margin_start">16dp</dimen>
  <dimen name="profile_chooser_profile_view_margin_end">16dp</dimen>

  <dimen name="profile_chooser_add_view_margin_bottom_profile_not_added">28dp</dimen>
  <dimen name="profile_chooser_profile_view_margin_bottom_profile_not_added">28dp</dimen>
  <dimen name="state_fragment_non_split_view_margin_end">120dp</dimen>
  <dimen name="state_fragment_non_split_view_margin_start">120dp</dimen>
  <dimen name="numeric_input_interaction_item_conversation_view_margin_start">80dp</dimen>
  <dimen name="drag_drop_item_exploration_split_view_margin_top">40dp</dimen>
  <dimen name="drag_drop_item_question_split_view_margin_top">40dp</dimen>
  <dimen name="submitted_answer_exploration_split_view_margin_start">40dp</dimen>

  <!-- Content Item: Exploration Split View -->
  <dimen name="content_item_exploration_split_view_margin_start">24dp</dimen>
  <dimen name="content_item_exploration_split_view_margin_top">24dp</dimen>
  <dimen name="content_item_exploration_split_view_margin_end">40dp</dimen>

  <dimen name="content_item_exploration_split_view_padding_start">12dp</dimen>
  <dimen name="content_item_exploration_split_view_padding_top">16dp</dimen>
  <dimen name="content_item_exploration_split_view_padding_end">12dp</dimen>
  <dimen name="content_item_exploration_split_view_padding_bottom">16dp</dimen>

  <!-- Content Item: Exploration View -->
  <dimen name="content_item_exploration_view_margin_start">48dp</dimen>
  <dimen name="content_item_exploration_view_margin_top">24dp</dimen>
  <dimen name="content_item_exploration_view_margin_end">80dp</dimen>

  <dimen name="content_item_exploration_view_padding_start">12dp</dimen>
  <dimen name="content_item_exploration_view_padding_top">16dp</dimen>
  <dimen name="content_item_exploration_view_padding_end">12dp</dimen>
  <dimen name="content_item_exploration_view_padding_bottom">16dp</dimen>

  <!-- Content Item: Question Split View -->
  <dimen name="content_item_question_split_view_margin_start">32dp</dimen>
  <dimen name="content_item_question_split_view_margin_top">24dp</dimen>
  <dimen name="content_item_question_split_view_margin_end">32dp</dimen>
  <dimen name="content_item_question_split_view_margin_bottom">8dp</dimen>

  <!-- Content Item: Question View -->
  <dimen name="content_item_question_view_margin_start">64dp</dimen>
  <dimen name="content_item_question_view_margin_top">32dp</dimen>
  <dimen name="content_item_question_view_margin_end">64dp</dimen>
  <dimen name="content_item_question_view_margin_bottom">8dp</dimen>

  <!-- Feedback Item: Exploration Split View -->
  <dimen name="feedback_item_exploration_split_view_margin_start">24dp</dimen>
  <dimen name="feedback_item_exploration_split_view_margin_top">24dp</dimen>
  <dimen name="feedback_item_exploration_split_view_margin_end">40dp</dimen>

  <dimen name="feedback_item_exploration_split_view_padding_start">12dp</dimen>
  <dimen name="feedback_item_exploration_split_view_padding_top">16dp</dimen>
  <dimen name="feedback_item_exploration_split_view_padding_end">12dp</dimen>
  <dimen name="feedback_item_exploration_split_view_padding_bottom">16dp</dimen>

  <!-- Feedback Item: Exploration View -->
  <dimen name="feedback_item_exploration_view_margin_start">48dp</dimen>
  <dimen name="feedback_item_exploration_view_margin_top">24dp</dimen>
  <dimen name="feedback_item_exploration_view_margin_end">80dp</dimen>

  <dimen name="feedback_item_exploration_view_padding_start">12dp</dimen>
  <dimen name="feedback_item_exploration_view_padding_top">16dp</dimen>
  <dimen name="feedback_item_exploration_view_padding_end">12dp</dimen>
  <dimen name="feedback_item_exploration_view_padding_bottom">16dp</dimen>

  <!-- Feedback Item: Question Split View -->
  <dimen name="feedback_item_question_split_view_margin_start">32dp</dimen>
  <dimen name="feedback_item_question_split_view_margin_top">24dp</dimen>
  <dimen name="feedback_item_question_split_view_margin_end">32dp</dimen>

  <!-- Feedback Item: Question View -->
  <dimen name="feedback_item_question_view_margin_start">64dp</dimen>
  <dimen name="feedback_item_question_view_margin_top">24dp</dimen>
  <dimen name="feedback_item_question_view_margin_end">64dp</dimen>

  <!-- Interaction Item: Exploration View -->
  <dimen name="interaction_item_exploration_view_margin_start">80dp</dimen>
  <dimen name="interaction_item_exploration_view_margin_top">24dp</dimen>
  <dimen name="interaction_item_exploration_view_margin_end">48dp</dimen>
  <dimen name="interaction_item_exploration_view_padding_start">80dp</dimen>
  <dimen name="interaction_item_exploration_view_padding_end">48dp</dimen>

  <!-- Interaction Item: Question View -->
  <dimen name="interaction_item_question_view_margin_start">64dp</dimen>
  <dimen name="interaction_item_question_view_margin_top">24dp</dimen>
  <dimen name="interaction_item_question_view_margin_end">64dp</dimen>
  <dimen name="interaction_item_question_view_padding_start">64dp</dimen>
  <dimen name="interaction_item_question_view_padding_end">64dp</dimen>

  <!-- DragAndDrop Interaction Item -->
  <dimen name="drag_drop_interaction_item_padding_start">16dp</dimen>
  <dimen name="drag_drop_interaction_item_padding_top">16dp</dimen>
  <dimen name="drag_drop_interaction_item_padding_end">16dp</dimen>
  <dimen name="drag_drop_interaction_item_padding_bottom">16dp</dimen>

  <dimen name="drag_drop_interaction_item_recycler_view_margin_top">4dp</dimen>

  <dimen name="drag_drop_interaction_items_margin_top">4dp</dimen>
  <dimen name="drag_drop_interaction_items_margin_bottom">4dp</dimen>

  <!-- Selection Interaction Item -->
  <dimen name="selection_interaction_item_padding_start">16dp</dimen>
  <dimen name="selection_interaction_item_padding_end">16dp</dimen>

  <!-- Submitted Answer Item: Exploration Split View -->
  <dimen name="submitted_answer_item_exploration_split_view_margin_start">40dp</dimen>
  <dimen name="submitted_answer_item_exploration_split_view_margin_top">24dp</dimen>
  <dimen name="submitted_answer_item_exploration_split_view_margin_end">24dp</dimen>

  <!-- Submitted Answer Item: Exploration View -->
  <dimen name="submitted_answer_item_exploration_view_margin_start">80dp</dimen>
  <dimen name="submitted_answer_item_exploration_view_margin_top">24dp</dimen>
  <dimen name="submitted_answer_item_exploration_view_margin_end">48dp</dimen>

  <!-- Submitted Answer Item: Question Split View -->
  <dimen name="submitted_answer_item_question_split_view_margin_start">32dp</dimen>
  <dimen name="submitted_answer_item_question_split_view_margin_top">24dp</dimen>
  <dimen name="submitted_answer_item_question_split_view_margin_end">32dp</dimen>

  <!-- Submitted Answer Item: Question View -->
  <dimen name="submitted_answer_item_question_view_margin_start">64dp</dimen>
  <dimen name="submitted_answer_item_question_view_margin_top">24dp</dimen>
  <dimen name="submitted_answer_item_question_view_margin_end">64dp</dimen>

  <!-- Previous Responses Item: Exploration Split View -->
  <dimen name="previous_responses_item_exploration_split_view_margin_start">36dp</dimen>
  <dimen name="previous_responses_item_exploration_split_view_margin_end">52dp</dimen>

  <!-- Previous Responses Item: Exploration View -->
  <dimen name="previous_responses_item_exploration_view_margin_start">60dp</dimen>
  <dimen name="previous_responses_item_exploration_view_margin_end">92dp</dimen>

  <!-- Previous Responses Item: Question Split View -->
  <dimen name="previous_responses_item_question_split_view_margin_start">44dp</dimen>
  <dimen name="previous_responses_item_question_split_view_margin_end">44dp</dimen>

  <!-- Previous Responses Item: Question View -->
  <dimen name="previous_responses_item_question_view_margin_start">76dp</dimen>
  <dimen name="previous_responses_item_question_view_margin_end">76dp</dimen>

  <!--
    Note to developers: All margins for state related buttons have been reduced by 4dp because
    the buttons in their respective styles have additional 4dp margin. This has been done so that
    the shadows are clearly visible around the buttons.
  -->
  <!-- General Button Item: Exploration Split View -->
  <dimen name="general_button_item_exploration_split_view_margin_start">44dp</dimen>
  <dimen name="general_button_item_exploration_split_view_margin_end">60dp</dimen>

  <!-- General Button: Exploration View -->
  <dimen name="general_button_item_exploration_view_margin_start">60dp</dimen>
  <dimen name="general_button_item_exploration_view_margin_end">60dp</dimen>
  <dimen name="general_button_item_exploration_view_padding_start">60dp</dimen>
  <dimen name="general_button_item_exploration_view_padding_end">60dp</dimen>

  <!-- General Button: Question Split View -->
  <dimen name="general_button_item_question_split_view_margin_start">44dp</dimen>
  <dimen name="general_button_item_question_split_view_margin_end">60dp</dimen>

  <!-- General Button: Question View -->
  <dimen name="general_button_item_question_view_margin_start">60dp</dimen>
  <dimen name="general_button_item_question_view_margin_end">60dp</dimen>
  <dimen name="general_button_item_question_view_padding_start">60dp</dimen>
  <dimen name="general_button_item_question_view_padding_end">60dp</dimen>

  <!-- Question Player ProgressBar -->
  <dimen name="question_player_progress_bar_margin_start">64dp</dimen>
  <dimen name="question_player_progress_bar_margin_end">64dp</dimen>

  <!-- Congratulations TextView -->
  <dimen name="congratulations_text_view_margin_start">28dp</dimen>
  <dimen name="congratulations_text_view_margin_end">28dp</dimen>
  <dimen name="congratulations_text_view_margin_bottom">16dp</dimen>

  <!-- KonfettiView height -->
  <dimen name="konfetti_view_height">124dp</dimen>

  <!-- Audio Player: Non Split View -->
  <dimen name="audio_player_non_split_view_margin_start">120dp</dimen>
  <dimen name="audio_player_non_split_view_margin_end">120dp</dimen>

  <!-- Audio Player: Split View -->
  <dimen name="audio_player_split_view_margin_start">64dp</dimen>
  <dimen name="audio_player_split_view_margin_end">64dp</dimen>

  <!-- FAQ Single -->
  <dimen name="faq_single_padding_start">72dp</dimen>
  <dimen name="faq_single_padding_top">28dp</dimen>
  <dimen name="faq_single_padding_end">72dp</dimen>
  <dimen name="faq_single_padding_bottom">56dp</dimen>
  <dimen name="faq_single_activity_scroll_padding_bottom">108dp</dimen>

  <!-- FAQ -->
  <dimen name="faq_list_scroll_padding_bottom">108dp</dimen>
  <dimen name="faq_content_margin_start">76dp</dimen>
  <dimen name="faq_content_margin_end">76dp</dimen>
  <dimen name="faq_item_header_margin_start">72dp</dimen>
  <dimen name="faq_item_header_margin_top">24dp</dimen>
  <dimen name="faq_item_header_margin_end">72dp</dimen>
  <dimen name="faq_item_header_margin_bottom">8dp</dimen>

  <!-- General Bottom Padding -->
  <dimen name="general_screen_padding_bottom">108dp</dimen>

  <!-- Profile Edit -->
  <dimen name="profile_edit_delete_margin_bottom">108dp</dimen>

  <!-- Concept Card Fragment -->
  <dimen name="concept_card_heading_text_margin_start">52dp</dimen>
  <dimen name="concept_card_heading_text_margin_top">36dp</dimen>
  <dimen name="concept_card_heading_text_margin_end">52dp</dimen>
  <dimen name="concept_card_explanation_text_margin_start">64dp</dimen>
  <dimen name="concept_card_explanation_text_margin_top">24dp</dimen>
  <dimen name="concept_card_explanation_text_margin_end">64dp</dimen>

  <!-- All Topics -->
  <dimen name="all_topics_text_margin_start">72dp</dimen>
  <dimen name="all_topics_text_margin_top">32dp</dimen>
  <dimen name="all_topics_text_margin_end">76dp</dimen>
  <dimen name="all_topics_text_margin_bottom">12dp</dimen>

  <!-- Profile Chooser Fragment -->
  <dimen name="profile_chooser_fragment_profile_select_text_margin_top">64dp</dimen>
  <dimen name="profile_chooser_fragment_profile_recycler_view_margin_top">12dp</dimen>
  <dimen name="profile_chooser_profile_view_view_margin_top">32dp</dimen>

  <!-- Coming Soon Topic List -->
  <dimen name="coming_soon_topic_list_constraint_layout_padding_start">72dp</dimen>
  <dimen name="coming_soon_topic_list_constraint_layout_padding_end">72dp</dimen>
  <dimen name="coming_soon_topic_list_constraint_layout_margin_top">42dp</dimen>
  <dimen name="coming_soon_text_padding_start">0dp</dimen>
  <dimen name="coming_soon_text_padding_end">0dp</dimen>
  <dimen name="coming_soon_topic_promoted_list_view_margin_top">16dp</dimen>
  <dimen name="coming_soon_topic_promoted_list_view_padding_start">0dp</dimen>
  <dimen name="coming_soon_topic_Promoted_list_view_padding_end">0dp</dimen>

  <!-- Completed Story Item -->
  <dimen name="completed_story_item_topic_container_margin_start">16dp</dimen>
  <dimen name="completed_story_item_topic_container_margin_end">16dp</dimen>
  <dimen name="completed_story_item_topic_container_margin_top">12dp</dimen>
  <dimen name="completed_story_item_topic_container_margin_bottom">12dp</dimen>

  <!-- Completed Story list Fragment -->
  <dimen name="completed_story_list_fragment_recyclerview_padding_start">56dp</dimen>
  <dimen name="completed_story_list_fragment_recyclerview_padding_top">28dp</dimen>
  <dimen name="completed_story_list_fragment_recyclerview_padding_end">56dp</dimen>
  <dimen name="completed_story_list_fragment_recyclerview_padding_bottom">88dp</dimen>

  <!-- App Version -->
  <dimen name="app_version_text_view_padding_start">36dp</dimen>
  <dimen name="app_version_text_view_padding_end">36dp</dimen>
  <dimen name="app_version_image_view_margin_start">36dp</dimen>
  <dimen name="app_version_text_view_margin_end">36dp</dimen>

  <!-- Pin Password -->
  <dimen name="pin_password_text_input_layout_width">244dp</dimen>
  <item name="pin_password_constraintHorizontal_bias" format="float" type="integer">0.5</item>
  <dimen name="pin_password_margin_start">72dp</dimen>
  <dimen name="pin_password_margin_end">72dp</dimen>
  <dimen name="pin_password_padding_top">48dp</dimen>
  <dimen name="pin_password_min_width">496dp</dimen>

  <!-- Add Profile -->
  <dimen name="add_profile_container_width">304dp</dimen>
  <dimen name="add_profile_main_padding_top">52dp</dimen>
  <dimen name="add_profile_main_padding_bottom">224dp</dimen>
  <dimen name="add_profile_pin_checkbox_margin_top">36dp</dimen>
  <dimen name="add_profile_confirm_pin_margin_top">8dp</dimen>

  <dimen name="home_fragment_padding_top">40dp</dimen>
  <dimen name="home_fragment_padding_bottom">96dp</dimen>

  <!-- Recently Played -->
  <dimen name="recently_played_fragment_padding_top">8dp</dimen>
  <dimen name="recently_played_fragment_padding_bottom">108dp</dimen>

  <dimen name="promoted_story_card_layout_margin_end">8dp</dimen>
  <dimen name="promoted_story_card_layout_margin_start">8dp</dimen>
  <dimen name="promoted_story_card_text_size">14sp</dimen>
  <dimen name="promoted_story_card_margin_top">8dp</dimen>

  <!-- Topic Practice -->
  <dimen name="topic_practice_subtopic_layout_margin_start">104dp</dimen>
  <dimen name="topic_practice_subtopic_layout_margin_end">96dp</dimen>

  <!-- Topic Lessons Fragment -->
  <dimen name="topic_lessons_fragment_layout_padding_bottom">80dp</dimen>

  <!-- Story Header View -->
  <dimen name="story_header_view_layout_margin_start">76dp</dimen>
  <dimen name="story_header_view_layout_margin_end">72dp</dimen>

  <!-- Ongoing Topic List Fragment -->
  <dimen name="ongoing_topic_list_fragment_padding_start">56dp</dimen>
  <dimen name="ongoing_topic_list_fragment_padding_top">28dp</dimen>
  <dimen name="ongoing_topic_list_fragment_padding_end">56dp</dimen>
  <dimen name="ongoing_topic_list_fragment_padding_bottom">88dp</dimen>

  <!-- TopicRevisionFragment -->
  <dimen name="topic_revision_fragment_padding_start">56dp</dimen>
  <dimen name="topic_revision_fragment_padding_top">20dp</dimen>
  <dimen name="topic_revision_fragment_padding_end">56dp</dimen>
  <dimen name="topic_revision_fragment_padding_bottom">104dp</dimen>

  <!-- Solution Summary -->
  <dimen name="solution_summary_margin_top_linear_layout_first">32dp</dimen>
  <dimen name="solution_summary_margin_top_solution_title">12dp</dimen>
  <dimen name="solution_summary_margin_bottom_solution_title">12dp</dimen>
  <dimen name="solution_summary_margin_top_reveal_solution_button">0dp</dimen>
  <dimen name="solution_summary_margin_bottom_reveal_solution_button">28dp</dimen>
  <dimen name="solution_summary_margin_start_expand_list_icon">0dp</dimen>
  <dimen name="solution_summary_margin_end_expand_list_icon">0dp</dimen>
  <dimen name="solution_summary_min_width_expand_list_icon">0dp</dimen>
  <dimen name="solution_summary_min_height_expand_list_icon">0dp</dimen>
  <dimen name="solution_summary_margin_bottom_expand_list_icon">16dp</dimen>
  <dimen name="solution_summary_margin_top_expand_list_icon">32dp</dimen>
  <dimen name="solution_summary_margin_start">72dp</dimen>
  <dimen name="solution_summary_margin_end">72dp</dimen>
  <dimen name="solution_summary_margin_bottom">20dp</dimen>
  <dimen name="solution_summary_margin_start_linear_layout">84dp</dimen>
  <dimen name="solution_summary_margin_end_linear_layout">84dp</dimen>
  <dimen name="solution_summary_margin_top_linear_layout">8dp</dimen>
  <dimen name="solution_summary_margin_bottom_linear_layout">32dp</dimen>
  <dimen name="solution_summary_margin_top_solution_summary_label">16dp</dimen>

  <!-- Profile Reset Pin Activity -->
  <dimen name="profile_reset_pin_activity_scroll_view_padding_bottom">168dp</dimen>
  <dimen name="profile_reset_pin_activity_constraint_layout_padding_bottom">108dp</dimen>
  <dimen name="profile_reset_pin_activity_profile_reset_pin_main_padding_start">72dp</dimen>
  <dimen name="profile_reset_pin_activity_profile_reset_pin_main_padding_end">72dp</dimen>
  <dimen name="profile_reset_pin_activity_profile_reset_input_pin_margin_start">168dp</dimen>
  <dimen name="profile_reset_pin_activity_profile_reset_input_pin_margin_top">32dp</dimen>
  <dimen name="profile_reset_pin_activity_profile_reset_input_pin_margin_end">168dp</dimen>
  <dimen name="profile_reset_pin_activity_profile_reset_input_confirm_pin_margin_start">168dp</dimen>
  <dimen name="profile_reset_pin_activity_profile_reset_input_confirm_pin_margin_top">16dp</dimen>
  <dimen name="profile_reset_pin_activity_profile_reset_input_confirm_pin_margin_end">168dp</dimen>
  <dimen name="profile_reset_pin_activity_profile_reset_save_button_margin_end">168dp</dimen>

  <!-- Profile Rename Activity -->
  <dimen name="profile_rename_activity_constraint_layout">56dp</dimen>
  <dimen name="profile_rename_activity_profile_rename_input_margin_start">168dp</dimen>
  <dimen name="profile_rename_activity_profile_rename_input_margin_top">32dp</dimen>
  <dimen name="profile_rename_activity_profile_rename_input_margin_end">168dp</dimen>
  <dimen name="profile_rename_activity_profile_rename_save_button_margin_end">168dp</dimen>

  <!-- SectionTitleFragment -->
  <dimen name="section_title_divider_view_layout_margin_top">28dp</dimen>
  <dimen name="section_title_text_view_layout_margin_start">72dp</dimen>
  <dimen name="section_title_text_view_layout_margin_top">28dp</dimen>
  <dimen name="section_title_text_view_layout_margin_end">72dp</dimen>

  <!-- AudioLanguageFragment -->
  <dimen name="audio_language_recycler_view_padding_bottom">96dp</dimen>
<<<<<<< HEAD

  <!--  ReadingTextSizeFragment-->
  <dimen name="reading_text_size_fragment_padding_bottom">96dp</dimen>

=======
  
  <!-- StoryFragment -->
  <dimen name="story_fragment_padding_bottom">60dp</dimen>
>>>>>>> 87a7acc3
</resources><|MERGE_RESOLUTION|>--- conflicted
+++ resolved
@@ -391,14 +391,11 @@
 
   <!-- AudioLanguageFragment -->
   <dimen name="audio_language_recycler_view_padding_bottom">96dp</dimen>
-<<<<<<< HEAD
 
   <!--  ReadingTextSizeFragment-->
   <dimen name="reading_text_size_fragment_padding_bottom">96dp</dimen>
-
-=======
   
   <!-- StoryFragment -->
   <dimen name="story_fragment_padding_bottom">60dp</dimen>
->>>>>>> 87a7acc3
+  
 </resources>