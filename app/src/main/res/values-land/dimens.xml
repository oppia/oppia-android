<?xml version="1.0" encoding="utf-8"?>
<resources>
  <dimen name="home_padding_end">64dp</dimen>
  <dimen name="home_padding_start">64dp</dimen>
  <dimen name="home_outer_margin">72dp</dimen>
  <dimen name="home_welcome_outer_padding">72dp</dimen>
  <dimen name="home_welcome_text_view_margin_end">8dp</dimen>
  <dimen name="home_inner_margin">36dp</dimen>
  <dimen name="recently_played_margin_max">72dp</dimen>
  <dimen name="recently_played_margin_min">36dp</dimen>
  <dimen name="drag_drop_item_exploration_split_view_margin_start">32dp</dimen>
  <dimen name="drag_drop_item_exploration_split_view_margin_end">32dp</dimen>
  <dimen name="drag_drop_item_question_split_view_margin_end">32dp</dimen>
  <dimen name="drag_drop_item_question_split_view_margin_start">32dp</dimen>

  <dimen name="state_fragment_split_view_margin_end">64dp</dimen>
  <dimen name="state_fragment_split_view_margin_start">64dp</dimen>
  <dimen name="drag_drop_item_question_view_margin_end">64dp</dimen>
  <dimen name="drag_drop_item_question_view_margin_start">64dp</dimen>

  <dimen name="drag_drop_interaction_item_exploration_view_margin_start">80dp</dimen>
  <dimen name="drag_drop_item_exploration_view_margin_end">48dp</dimen>
  <dimen name="numeric_input_interaction_item_conversation_view_margin_end">48dp</dimen>
  <dimen name="text_input_interaction_item_conversation_view_margin_end">48dp</dimen>
  <dimen name="drag_drop_item_exploration_view_margin_top">24dp</dimen>
  <dimen name="drag_drop_item_question_view_margin_top">24dp</dimen>
  <dimen name="profile_chooser_add_view_margin_top_profile_not_added">24dp</dimen>
  <dimen name="profile_chooser_profile_view_margin_top_profile_not_added">24dp</dimen>

  <dimen name="submitted_answer_exploration_view_margin_top">24dp</dimen>
  <dimen name="submitted_answer_exploration_split_view_margin_end">24dp</dimen>
  <dimen name="submitted_answer_exploration_split_view_margin_top">24dp</dimen>
  <dimen name="submitted_answer_question_split_view_margin_top">24dp</dimen>
  <dimen name="submitted_answer_question_view_margin_top">24dp</dimen>
  <dimen name="walkthrough_final_fragment_card_content_padding">24dp</dimen>

  <dimen name="profile_chooser_add_view_margin_top_profile_already_added">16dp</dimen>
  <dimen name="profile_chooser_profile_view_margin_top_profile_already_added">16dp</dimen>
  <dimen name="profile_chooser_profile_view_margin_bottom_profile_already_added">16dp</dimen>
  <dimen name="submitted_answer_text_conversation_view_padding_bottom">16dp</dimen>
  <dimen name="submitted_answer_text_conversation_view_padding_top">16dp</dimen>
  <dimen name="profile_chooser_profile_view_margin_start">16dp</dimen>
  <dimen name="profile_chooser_profile_view_margin_end">16dp</dimen>

  <dimen name="profile_chooser_add_view_margin_bottom_profile_not_added">28dp</dimen>
  <dimen name="profile_chooser_profile_view_margin_bottom_profile_not_added">28dp</dimen>
  <dimen name="state_fragment_non_split_view_margin_end">120dp</dimen>
  <dimen name="state_fragment_non_split_view_margin_start">120dp</dimen>
  <dimen name="numeric_input_interaction_item_conversation_view_margin_start">80dp</dimen>
  <dimen name="drag_drop_item_exploration_split_view_margin_top">40dp</dimen>
  <dimen name="drag_drop_item_question_split_view_margin_top">40dp</dimen>
  <dimen name="submitted_answer_exploration_split_view_margin_start">40dp</dimen>
  <dimen name="reading_text_size_fragment_padding_bottom">96dp</dimen>

  <!-- Content Item: Exploration Split View -->
  <dimen name="content_item_exploration_split_view_margin_start">24dp</dimen>
  <dimen name="content_item_exploration_split_view_margin_top">24dp</dimen>
  <dimen name="content_item_exploration_split_view_margin_end">40dp</dimen>

  <dimen name="content_item_exploration_split_view_padding_start">12dp</dimen>
  <dimen name="content_item_exploration_split_view_padding_top">16dp</dimen>
  <dimen name="content_item_exploration_split_view_padding_end">12dp</dimen>
  <dimen name="content_item_exploration_split_view_padding_bottom">16dp</dimen>

  <!-- Content Item: Exploration View -->
  <dimen name="content_item_exploration_view_margin_start">48dp</dimen>
  <dimen name="content_item_exploration_view_margin_top">24dp</dimen>
  <dimen name="content_item_exploration_view_margin_end">80dp</dimen>

  <dimen name="content_item_exploration_view_padding_start">12dp</dimen>
  <dimen name="content_item_exploration_view_padding_top">16dp</dimen>
  <dimen name="content_item_exploration_view_padding_end">12dp</dimen>
  <dimen name="content_item_exploration_view_padding_bottom">16dp</dimen>

  <!-- Content Item: Question Split View -->
  <dimen name="content_item_question_split_view_margin_start">32dp</dimen>
  <dimen name="content_item_question_split_view_margin_top">24dp</dimen>
  <dimen name="content_item_question_split_view_margin_end">32dp</dimen>
  <dimen name="content_item_question_split_view_margin_bottom">8dp</dimen>

  <!-- Content Item: Question View -->
  <dimen name="content_item_question_view_margin_start">64dp</dimen>
  <dimen name="content_item_question_view_margin_top">32dp</dimen>
  <dimen name="content_item_question_view_margin_end">64dp</dimen>
  <dimen name="content_item_question_view_margin_bottom">8dp</dimen>

  <!-- Feedback Item: Exploration Split View -->
  <dimen name="feedback_item_exploration_split_view_margin_start">24dp</dimen>
  <dimen name="feedback_item_exploration_split_view_margin_top">24dp</dimen>
  <dimen name="feedback_item_exploration_split_view_margin_end">40dp</dimen>

  <dimen name="feedback_item_exploration_split_view_padding_start">12dp</dimen>
  <dimen name="feedback_item_exploration_split_view_padding_top">16dp</dimen>
  <dimen name="feedback_item_exploration_split_view_padding_end">12dp</dimen>
  <dimen name="feedback_item_exploration_split_view_padding_bottom">16dp</dimen>

  <!-- Feedback Item: Exploration View -->
  <dimen name="feedback_item_exploration_view_margin_start">48dp</dimen>
  <dimen name="feedback_item_exploration_view_margin_top">24dp</dimen>
  <dimen name="feedback_item_exploration_view_margin_end">80dp</dimen>

  <dimen name="feedback_item_exploration_view_padding_start">12dp</dimen>
  <dimen name="feedback_item_exploration_view_padding_top">16dp</dimen>
  <dimen name="feedback_item_exploration_view_padding_end">12dp</dimen>
  <dimen name="feedback_item_exploration_view_padding_bottom">16dp</dimen>

  <!-- Feedback Item: Question Split View -->
  <dimen name="feedback_item_question_split_view_margin_start">32dp</dimen>
  <dimen name="feedback_item_question_split_view_margin_top">24dp</dimen>
  <dimen name="feedback_item_question_split_view_margin_end">32dp</dimen>

  <!-- Feedback Item: Question View -->
  <dimen name="feedback_item_question_view_margin_start">64dp</dimen>
  <dimen name="feedback_item_question_view_margin_top">24dp</dimen>
  <dimen name="feedback_item_question_view_margin_end">64dp</dimen>

  <!-- Interaction Item: Exploration View -->
  <dimen name="interaction_item_exploration_view_margin_start">80dp</dimen>
  <dimen name="interaction_item_exploration_view_margin_top">24dp</dimen>
  <dimen name="interaction_item_exploration_view_margin_end">48dp</dimen>
  <dimen name="interaction_item_exploration_view_padding_start">80dp</dimen>
  <dimen name="interaction_item_exploration_view_padding_end">48dp</dimen>

  <!-- Interaction Item: Question View -->
  <dimen name="interaction_item_question_view_margin_start">64dp</dimen>
  <dimen name="interaction_item_question_view_margin_top">24dp</dimen>
  <dimen name="interaction_item_question_view_margin_end">64dp</dimen>
  <dimen name="interaction_item_question_view_padding_start">64dp</dimen>
  <dimen name="interaction_item_question_view_padding_end">64dp</dimen>

  <!-- DragAndDrop Interaction Item -->
  <dimen name="drag_drop_interaction_item_padding_start">16dp</dimen>
  <dimen name="drag_drop_interaction_item_padding_top">16dp</dimen>
  <dimen name="drag_drop_interaction_item_padding_end">16dp</dimen>
  <dimen name="drag_drop_interaction_item_padding_bottom">16dp</dimen>

  <dimen name="drag_drop_interaction_item_recycler_view_margin_top">4dp</dimen>

  <dimen name="drag_drop_interaction_items_margin_top">4dp</dimen>
  <dimen name="drag_drop_interaction_items_margin_bottom">4dp</dimen>

  <!-- Selection Interaction Item -->
  <dimen name="selection_interaction_item_padding_start">16dp</dimen>
  <dimen name="selection_interaction_item_padding_end">16dp</dimen>

  <!-- Submitted Answer Item: Exploration Split View -->
  <dimen name="submitted_answer_item_exploration_split_view_margin_start">40dp</dimen>
  <dimen name="submitted_answer_item_exploration_split_view_margin_top">24dp</dimen>
  <dimen name="submitted_answer_item_exploration_split_view_margin_end">24dp</dimen>

  <!-- Submitted Answer Item: Exploration View -->
  <dimen name="submitted_answer_item_exploration_view_margin_start">80dp</dimen>
  <dimen name="submitted_answer_item_exploration_view_margin_top">24dp</dimen>
  <dimen name="submitted_answer_item_exploration_view_margin_end">48dp</dimen>

  <!-- Submitted Answer Item: Question Split View -->
  <dimen name="submitted_answer_item_question_split_view_margin_start">32dp</dimen>
  <dimen name="submitted_answer_item_question_split_view_margin_top">24dp</dimen>
  <dimen name="submitted_answer_item_question_split_view_margin_end">32dp</dimen>

  <!-- Submitted Answer Item: Question View -->
  <dimen name="submitted_answer_item_question_view_margin_start">64dp</dimen>
  <dimen name="submitted_answer_item_question_view_margin_top">24dp</dimen>
  <dimen name="submitted_answer_item_question_view_margin_end">64dp</dimen>

  <!-- Previous Responses Item: Exploration Split View -->
  <dimen name="previous_responses_item_exploration_split_view_margin_start">36dp</dimen>
  <dimen name="previous_responses_item_exploration_split_view_margin_end">52dp</dimen>

  <!-- Previous Responses Item: Exploration View -->
  <dimen name="previous_responses_item_exploration_view_margin_start">60dp</dimen>
  <dimen name="previous_responses_item_exploration_view_margin_end">92dp</dimen>

  <!-- Previous Responses Item: Question Split View -->
  <dimen name="previous_responses_item_question_split_view_margin_start">44dp</dimen>
  <dimen name="previous_responses_item_question_split_view_margin_end">44dp</dimen>

  <!-- Previous Responses Item: Question View -->
  <dimen name="previous_responses_item_question_view_margin_start">76dp</dimen>
  <dimen name="previous_responses_item_question_view_margin_end">76dp</dimen>

  <!--
    Note to developers: All margins for state related buttons have been reduced by 4dp because
    the buttons in their respective styles have additional 4dp margin. This has been done so that
    the shadows are clearly visible around the buttons.
  -->
  <!-- General Button Item: Exploration Split View -->
  <dimen name="general_button_item_exploration_split_view_margin_start">44dp</dimen>
  <dimen name="general_button_item_exploration_split_view_margin_end">60dp</dimen>

  <!-- General Button: Exploration View -->
  <dimen name="general_button_item_exploration_view_margin_start">60dp</dimen>
  <dimen name="general_button_item_exploration_view_margin_end">60dp</dimen>
  <dimen name="general_button_item_exploration_view_padding_start">60dp</dimen>
  <dimen name="general_button_item_exploration_view_padding_end">60dp</dimen>

  <!-- General Button: Question Split View -->
  <dimen name="general_button_item_question_split_view_margin_start">44dp</dimen>
  <dimen name="general_button_item_question_split_view_margin_end">60dp</dimen>

  <!-- General Button: Question View -->
  <dimen name="general_button_item_question_view_margin_start">60dp</dimen>
  <dimen name="general_button_item_question_view_margin_end">60dp</dimen>
  <dimen name="general_button_item_question_view_padding_start">60dp</dimen>
  <dimen name="general_button_item_question_view_padding_end">60dp</dimen>

  <!-- Question Player ProgressBar -->
  <dimen name="question_player_progress_bar_margin_start">64dp</dimen>
  <dimen name="question_player_progress_bar_margin_end">64dp</dimen>

  <!-- Congratulations TextView -->
  <dimen name="congratulations_text_view_margin_start">28dp</dimen>
  <dimen name="congratulations_text_view_margin_end">28dp</dimen>
  <dimen name="congratulations_text_view_margin_bottom">16dp</dimen>

  <!-- KonfettiView height -->
  <dimen name="konfetti_view_height">124dp</dimen>

  <!-- Audio Player: Non Split View -->
  <dimen name="audio_player_non_split_view_margin_start">120dp</dimen>
  <dimen name="audio_player_non_split_view_margin_end">120dp</dimen>

  <!-- Audio Player: Split View -->
  <dimen name="audio_player_split_view_margin_start">64dp</dimen>
  <dimen name="audio_player_split_view_margin_end">64dp</dimen>

  <!-- FAQ Single -->
  <dimen name="faq_single_padding_start">72dp</dimen>
  <dimen name="faq_single_padding_top">28dp</dimen>
  <dimen name="faq_single_padding_end">72dp</dimen>
  <dimen name="faq_single_padding_bottom">56dp</dimen>
  <dimen name="faq_single_activity_scroll_padding_bottom">108dp</dimen>

  <!-- FAQ -->
  <dimen name="faq_list_scroll_padding_bottom">108dp</dimen>
  <dimen name="faq_content_margin_start">76dp</dimen>
  <dimen name="faq_content_margin_end">76dp</dimen>
  <dimen name="faq_item_header_margin_start">72dp</dimen>
  <dimen name="faq_item_header_margin_top">24dp</dimen>
  <dimen name="faq_item_header_margin_end">72dp</dimen>
  <dimen name="faq_item_header_margin_bottom">8dp</dimen>

  <!-- General Bottom Padding -->
  <dimen name="general_screen_padding_bottom">108dp</dimen>

  <!-- Profile Edit -->
  <dimen name="profile_edit_delete_margin_bottom">108dp</dimen>

  <!-- Concept Card Fragment -->
  <dimen name="concept_card_heading_text_margin_start">52dp</dimen>
  <dimen name="concept_card_heading_text_margin_top">36dp</dimen>
  <dimen name="concept_card_heading_text_margin_end">52dp</dimen>
  <dimen name="concept_card_explanation_text_margin_start">64dp</dimen>
  <dimen name="concept_card_explanation_text_margin_top">24dp</dimen>
  <dimen name="concept_card_explanation_text_margin_end">64dp</dimen>

  <!-- All Topics -->
  <dimen name="all_topics_text_margin_start">72dp</dimen>
  <dimen name="all_topics_text_margin_top">32dp</dimen>
  <dimen name="all_topics_text_margin_end">76dp</dimen>
  <dimen name="all_topics_text_margin_bottom">12dp</dimen>

  <!-- Profile Chooser Fragment -->
  <dimen name="profile_chooser_fragment_profile_select_text_margin_top">64dp</dimen>
  <dimen name="profile_chooser_fragment_profile_recycler_view_margin_top">12dp</dimen>
  <dimen name="profile_chooser_profile_view_view_margin_top">32dp</dimen>

  <!-- Coming Soon Topic List -->
  <dimen name="coming_soon_topic_list_constraint_layout_padding_start">72dp</dimen>
  <dimen name="coming_soon_topic_list_constraint_layout_padding_end">72dp</dimen>
  <dimen name="coming_soon_topic_list_constraint_layout_margin_top">42dp</dimen>
  <dimen name="coming_soon_text_padding_start">0dp</dimen>
  <dimen name="coming_soon_text_padding_end">0dp</dimen>
  <dimen name="coming_soon_topic_promoted_list_view_margin_top">16dp</dimen>
  <dimen name="coming_soon_topic_promoted_list_view_padding_start">0dp</dimen>
  <dimen name="coming_soon_topic_Promoted_list_view_padding_end">0dp</dimen>

  <!-- Completed Story Item -->
  <dimen name="completed_story_item_topic_container_margin_start">16dp</dimen>
  <dimen name="completed_story_item_topic_container_margin_end">16dp</dimen>
  <dimen name="completed_story_item_topic_container_margin_top">12dp</dimen>
  <dimen name="completed_story_item_topic_container_margin_bottom">12dp</dimen>

  <!-- Completed Story list Fragment -->
  <dimen name="completed_story_list_fragment_recyclerview_padding_start">56dp</dimen>
  <dimen name="completed_story_list_fragment_recyclerview_padding_top">28dp</dimen>
  <dimen name="completed_story_list_fragment_recyclerview_padding_end">56dp</dimen>
  <dimen name="completed_story_list_fragment_recyclerview_padding_bottom">88dp</dimen>

  <!-- App Version -->
  <dimen name="app_version_text_view_padding_start">36dp</dimen>
  <dimen name="app_version_text_view_padding_end">36dp</dimen>
  <dimen name="app_version_image_view_margin_start">36dp</dimen>
  <dimen name="app_version_text_view_margin_end">36dp</dimen>

  <!-- Pin Password -->
  <dimen name="pin_password_text_input_layout_width">244dp</dimen>
  <item name="pin_password_constraintHorizontal_bias" format="float" type="integer">0.5</item>
  <dimen name="pin_password_margin_start">72dp</dimen>
  <dimen name="pin_password_margin_end">72dp</dimen>
  <dimen name="pin_password_padding_top">48dp</dimen>
  <dimen name="pin_password_min_width">496dp</dimen>

  <!-- Add Profile -->
  <dimen name="add_profile_container_width">304dp</dimen>
  <dimen name="add_profile_main_padding_top">52dp</dimen>
  <dimen name="add_profile_main_padding_bottom">224dp</dimen>
  <dimen name="add_profile_pin_checkbox_margin_top">36dp</dimen>
  <dimen name="add_profile_confirm_pin_margin_top">8dp</dimen>

  <dimen name="home_fragment_padding_top">40dp</dimen>
  <dimen name="home_fragment_padding_bottom">96dp</dimen>

  <!-- Recently Played -->
  <dimen name="recently_played_fragment_padding_top">8dp</dimen>
  <dimen name="recently_played_fragment_padding_bottom">108dp</dimen>

  <dimen name="promoted_story_card_layout_margin_end">8dp</dimen>
  <dimen name="promoted_story_card_layout_margin_start">8dp</dimen>
  <dimen name="promoted_story_card_text_size">14sp</dimen>
  <dimen name="promoted_story_card_margin_top">8dp</dimen>

  <!-- Topic Practice -->
  <dimen name="topic_practice_subtopic_layout_margin_start">104dp</dimen>
  <dimen name="topic_practice_subtopic_layout_margin_end">96dp</dimen>

  <!-- Topic Lessons Fragment -->
  <dimen name="topic_lessons_fragment_layout_padding_bottom">80dp</dimen>

  <!-- Story Header View -->
  <dimen name="story_header_view_layout_margin_start">76dp</dimen>
  <dimen name="story_header_view_layout_margin_end">72dp</dimen>

  <!-- Ongoing Topic List Fragment -->
  <dimen name="ongoing_topic_list_fragment_padding_start">56dp</dimen>
  <dimen name="ongoing_topic_list_fragment_padding_top">28dp</dimen>
  <dimen name="ongoing_topic_list_fragment_padding_end">56dp</dimen>
  <dimen name="ongoing_topic_list_fragment_padding_bottom">88dp</dimen>

  <!-- TopicRevisionFragment -->
  <dimen name="topic_revision_fragment_padding_start">56dp</dimen>
  <dimen name="topic_revision_fragment_padding_top">20dp</dimen>
  <dimen name="topic_revision_fragment_padding_end">56dp</dimen>
  <dimen name="topic_revision_fragment_padding_bottom">104dp</dimen>

  <!-- Solution Summary -->
  <dimen name="solution_summary_margin_top_linear_layout_first">32dp</dimen>
  <dimen name="solution_summary_margin_top_solution_title">12dp</dimen>
  <dimen name="solution_summary_margin_bottom_solution_title">12dp</dimen>
  <dimen name="solution_summary_margin_top_reveal_solution_button">0dp</dimen>
  <dimen name="solution_summary_margin_bottom_reveal_solution_button">28dp</dimen>
  <dimen name="solution_summary_margin_start_expand_list_icon">0dp</dimen>
  <dimen name="solution_summary_margin_end_expand_list_icon">0dp</dimen>
  <dimen name="solution_summary_min_width_expand_list_icon">0dp</dimen>
  <dimen name="solution_summary_min_height_expand_list_icon">0dp</dimen>
  <dimen name="solution_summary_margin_bottom_expand_list_icon">16dp</dimen>
  <dimen name="solution_summary_margin_top_expand_list_icon">32dp</dimen>
  <dimen name="solution_summary_margin_start">72dp</dimen>
  <dimen name="solution_summary_margin_end">72dp</dimen>
  <dimen name="solution_summary_margin_bottom">20dp</dimen>
  <dimen name="solution_summary_margin_start_linear_layout">84dp</dimen>
  <dimen name="solution_summary_margin_end_linear_layout">84dp</dimen>
  <dimen name="solution_summary_margin_top_linear_layout">8dp</dimen>
  <dimen name="solution_summary_margin_bottom_linear_layout">32dp</dimen>
  <dimen name="solution_summary_margin_top_solution_summary_label">16dp</dimen>

  <!-- Profile Reset Pin Activity -->
  <dimen name="profile_reset_pin_activity_scroll_view_padding_bottom">168dp</dimen>
  <dimen name="profile_reset_pin_activity_constraint_layout_padding_bottom">108dp</dimen>
  <dimen name="profile_reset_pin_activity_profile_reset_pin_main_padding_start">72dp</dimen>
  <dimen name="profile_reset_pin_activity_profile_reset_pin_main_padding_end">72dp</dimen>
  <dimen name="profile_reset_pin_activity_profile_reset_input_pin_margin_start">168dp</dimen>
  <dimen name="profile_reset_pin_activity_profile_reset_input_pin_margin_top">32dp</dimen>
  <dimen name="profile_reset_pin_activity_profile_reset_input_pin_margin_end">168dp</dimen>
  <dimen name="profile_reset_pin_activity_profile_reset_input_confirm_pin_margin_start">168dp</dimen>
  <dimen name="profile_reset_pin_activity_profile_reset_input_confirm_pin_margin_top">16dp</dimen>
  <dimen name="profile_reset_pin_activity_profile_reset_input_confirm_pin_margin_end">168dp</dimen>
  <dimen name="profile_reset_pin_activity_profile_reset_save_button_margin_end">168dp</dimen>

  <!-- Profile Rename Activity -->
  <dimen name="profile_rename_activity_constraint_layout">56dp</dimen>
  <dimen name="profile_rename_activity_profile_rename_input_margin_start">168dp</dimen>
  <dimen name="profile_rename_activity_profile_rename_input_margin_top">32dp</dimen>
  <dimen name="profile_rename_activity_profile_rename_input_margin_end">168dp</dimen>
  <dimen name="profile_rename_activity_profile_rename_save_button_margin_end">168dp</dimen>

  <!-- SectionTitleFragment -->
  <dimen name="section_title_divider_view_layout_margin_top">28dp</dimen>
  <dimen name="section_title_text_view_layout_margin_start">72dp</dimen>
  <dimen name="section_title_text_view_layout_margin_top">28dp</dimen>
  <dimen name="section_title_text_view_layout_margin_end">72dp</dimen>

  <!-- AudioLanguageFragment -->
  <dimen name="audio_language_recycler_view_padding_bottom">96dp</dimen>
<<<<<<< HEAD

  <!-- ProfileListFragment -->
  <dimen name="profile_list_fragment_recycler_view_padding_bottom">40dp</dimen>

=======
  
  <!-- StoryFragment -->
  <dimen name="story_fragment_padding_bottom">60dp</dimen>
>>>>>>> 87a7acc3
</resources><|MERGE_RESOLUTION|>--- conflicted
+++ resolved
@@ -392,14 +392,14 @@
 
   <!-- AudioLanguageFragment -->
   <dimen name="audio_language_recycler_view_padding_bottom">96dp</dimen>
-<<<<<<< HEAD
+
 
   <!-- ProfileListFragment -->
   <dimen name="profile_list_fragment_recycler_view_padding_bottom">40dp</dimen>
 
-=======
+
   
   <!-- StoryFragment -->
   <dimen name="story_fragment_padding_bottom">60dp</dimen>
->>>>>>> 87a7acc3
+
 </resources>