<<<<<<< HEAD
<androidx.drawerlayout.widget.DrawerLayout xmlns:android="http://schemas.android.com/apk/res/android"
  xmlns:app="http://schemas.android.com/apk/res-auto"
  xmlns:tools="http://schemas.android.com/tools"
  android:id="@+id/administrator_controls_activity_drawer_layout"
  android:layout_width="match_parent"
  android:layout_height="match_parent">

  <androidx.constraintlayout.widget.ConstraintLayout
    android:layout_width="match_parent"
    android:layout_height="match_parent"
    android:orientation="vertical"
    android:background="@color/oppiaGreyBackground">

    <include
      android:id="@+id/administrator_controls_activity_toolbar"
      app:layout_constraintTop_toTopOf="parent"
      app:layout_constraintStart_toStartOf="parent"
      app:layout_constraintEnd_toEndOf="parent"
      layout="@layout/toolbar" />

    <FrameLayout
      android:id="@+id/administrator_controls_fragment_placeholder"
      android:layout_width="0dp"
      android:layout_height="0dp"
      app:layout_constraintStart_toStartOf="parent"
      app:layout_constraintEnd_toStartOf="@id/administrator_controls_guideline"
      app:layout_constraintTop_toBottomOf="@id/administrator_controls_activity_toolbar"
      app:layout_constraintBottom_toBottomOf="parent" />

    <androidx.constraintlayout.widget.Guideline
      android:id="@+id/administrator_controls_guideline"
      android:layout_width="wrap_content"
      android:layout_height="wrap_content"
      android:orientation="vertical"
      app:layout_constraintGuide_percent="0.38" />

    <View
      android:id="@+id/administrator_controls_separator"
      android:layout_width="1dp"
      android:layout_height="0dp"
      android:background="@color/oppiaOnboardingDivider"
      app:layout_constraintTop_toBottomOf="@id/administrator_controls_activity_toolbar"
      app:layout_constraintEnd_toStartOf="@id/administrator_controls_guideline"
      app:layout_constraintBottom_toBottomOf="parent" />

    <TextView
      android:id="@+id/extra_controls_title"
      android:layout_width="0dp"
      android:layout_marginStart="32dp"
      android:layout_marginTop="24dp"
      android:fontFamily="sans-serif-medium"
      android:textSize="18sp"
      android:textColor="@color/oppiaPrimaryText"
      android:layout_height="wrap_content"
      app:layout_constraintTop_toBottomOf="@id/administrator_controls_activity_toolbar"
      app:layout_constraintStart_toEndOf="@id/administrator_controls_guideline"
      app:layout_constraintEnd_toEndOf="parent" />

    <FrameLayout
      android:id="@+id/administrator_controls_fragment_multipane_placeholder"
      android:layout_width="0dp"
      android:layout_height="0dp"
      android:layout_marginTop="24dp"
      app:layout_constraintStart_toEndOf="@id/administrator_controls_guideline"
      app:layout_constraintEnd_toEndOf="parent"
      app:layout_constraintTop_toBottomOf="@id/extra_controls_title"
      app:layout_constraintBottom_toBottomOf="parent" />

    <View
      android:id="@+id/administrator_controls_toolbar_shadow_view"
      android:layout_width="match_parent"
      android:layout_height="6dp"
      android:background="@drawable/toolbar_drop_shadow"
      app:layout_constraintStart_toStartOf="parent"
      app:layout_constraintEnd_toEndOf="parent"
      app:layout_constraintTop_toBottomOf="@id/administrator_controls_activity_toolbar" />
  </androidx.constraintlayout.widget.ConstraintLayout>

  <fragment
    android:id="@+id/administrator_controls_activity_fragment_navigation_drawer"
    android:name="org.oppia.app.drawer.NavigationDrawerFragment"
=======
<layout>

  <androidx.drawerlayout.widget.DrawerLayout xmlns:android="http://schemas.android.com/apk/res/android"
    xmlns:app="http://schemas.android.com/apk/res-auto"
    xmlns:tools="http://schemas.android.com/tools"
    android:id="@+id/administrator_controls_activity_drawer_layout"
>>>>>>> 20f7a3c0
    android:layout_width="match_parent"
    android:layout_height="match_parent">

    <androidx.constraintlayout.widget.ConstraintLayout
      android:layout_width="match_parent"
      android:layout_height="match_parent"
      android:orientation="vertical">

      <include
        android:id="@+id/administrator_controls_activity_toolbar"
        layout="@layout/toolbar"
        app:layout_constraintEnd_toEndOf="parent"
        app:layout_constraintStart_toStartOf="parent"
        app:layout_constraintTop_toTopOf="parent" />

      <FrameLayout
        android:id="@+id/administrator_controls_fragment_placeholder"
        android:layout_width="0dp"
        android:layout_height="0dp"
        app:layout_constraintBottom_toBottomOf="parent"
        app:layout_constraintEnd_toStartOf="@id/administrator_controls_guideline"
        app:layout_constraintStart_toStartOf="parent"
        app:layout_constraintTop_toBottomOf="@id/administrator_controls_activity_toolbar" />

      <androidx.constraintlayout.widget.Guideline
        android:id="@+id/administrator_controls_guideline"
        android:layout_width="wrap_content"
        android:layout_height="wrap_content"
        android:orientation="vertical"
        app:layout_constraintGuide_percent="0.38" />

      <TextView
        android:id="@+id/extra_controls_title"
        android:layout_width="0dp"
        android:layout_height="wrap_content"
        app:layout_constraintEnd_toEndOf="parent"
        app:layout_constraintStart_toEndOf="@id/administrator_controls_guideline"
        app:layout_constraintTop_toBottomOf="@id/administrator_controls_activity_toolbar" />

      <FrameLayout
        android:id="@+id/administrator_controls_fragment_multipane_placeholder"
        android:layout_width="0dp"
        android:layout_height="0dp"
        app:layout_constraintBottom_toBottomOf="parent"
        app:layout_constraintEnd_toEndOf="parent"
        app:layout_constraintStart_toEndOf="@id/administrator_controls_guideline"
        app:layout_constraintTop_toBottomOf="@id/extra_controls_title" />
    </androidx.constraintlayout.widget.ConstraintLayout>

    <fragment
      android:id="@+id/administrator_controls_activity_fragment_navigation_drawer"
      android:name="org.oppia.app.drawer.NavigationDrawerFragment"
      android:layout_width="match_parent"
      android:layout_height="match_parent"
      android:layout_gravity="start"
      app:layout="@layout/drawer_fragment"
      tools:layout="@layout/drawer_fragment" />
  </androidx.drawerlayout.widget.DrawerLayout>
</layout><|MERGE_RESOLUTION|>--- conflicted
+++ resolved
@@ -1,99 +1,16 @@
-<<<<<<< HEAD
-<androidx.drawerlayout.widget.DrawerLayout xmlns:android="http://schemas.android.com/apk/res/android"
-  xmlns:app="http://schemas.android.com/apk/res-auto"
-  xmlns:tools="http://schemas.android.com/tools"
-  android:id="@+id/administrator_controls_activity_drawer_layout"
-  android:layout_width="match_parent"
-  android:layout_height="match_parent">
-
-  <androidx.constraintlayout.widget.ConstraintLayout
-    android:layout_width="match_parent"
-    android:layout_height="match_parent"
-    android:orientation="vertical"
-    android:background="@color/oppiaGreyBackground">
-
-    <include
-      android:id="@+id/administrator_controls_activity_toolbar"
-      app:layout_constraintTop_toTopOf="parent"
-      app:layout_constraintStart_toStartOf="parent"
-      app:layout_constraintEnd_toEndOf="parent"
-      layout="@layout/toolbar" />
-
-    <FrameLayout
-      android:id="@+id/administrator_controls_fragment_placeholder"
-      android:layout_width="0dp"
-      android:layout_height="0dp"
-      app:layout_constraintStart_toStartOf="parent"
-      app:layout_constraintEnd_toStartOf="@id/administrator_controls_guideline"
-      app:layout_constraintTop_toBottomOf="@id/administrator_controls_activity_toolbar"
-      app:layout_constraintBottom_toBottomOf="parent" />
-
-    <androidx.constraintlayout.widget.Guideline
-      android:id="@+id/administrator_controls_guideline"
-      android:layout_width="wrap_content"
-      android:layout_height="wrap_content"
-      android:orientation="vertical"
-      app:layout_constraintGuide_percent="0.38" />
-
-    <View
-      android:id="@+id/administrator_controls_separator"
-      android:layout_width="1dp"
-      android:layout_height="0dp"
-      android:background="@color/oppiaOnboardingDivider"
-      app:layout_constraintTop_toBottomOf="@id/administrator_controls_activity_toolbar"
-      app:layout_constraintEnd_toStartOf="@id/administrator_controls_guideline"
-      app:layout_constraintBottom_toBottomOf="parent" />
-
-    <TextView
-      android:id="@+id/extra_controls_title"
-      android:layout_width="0dp"
-      android:layout_marginStart="32dp"
-      android:layout_marginTop="24dp"
-      android:fontFamily="sans-serif-medium"
-      android:textSize="18sp"
-      android:textColor="@color/oppiaPrimaryText"
-      android:layout_height="wrap_content"
-      app:layout_constraintTop_toBottomOf="@id/administrator_controls_activity_toolbar"
-      app:layout_constraintStart_toEndOf="@id/administrator_controls_guideline"
-      app:layout_constraintEnd_toEndOf="parent" />
-
-    <FrameLayout
-      android:id="@+id/administrator_controls_fragment_multipane_placeholder"
-      android:layout_width="0dp"
-      android:layout_height="0dp"
-      android:layout_marginTop="24dp"
-      app:layout_constraintStart_toEndOf="@id/administrator_controls_guideline"
-      app:layout_constraintEnd_toEndOf="parent"
-      app:layout_constraintTop_toBottomOf="@id/extra_controls_title"
-      app:layout_constraintBottom_toBottomOf="parent" />
-
-    <View
-      android:id="@+id/administrator_controls_toolbar_shadow_view"
-      android:layout_width="match_parent"
-      android:layout_height="6dp"
-      android:background="@drawable/toolbar_drop_shadow"
-      app:layout_constraintStart_toStartOf="parent"
-      app:layout_constraintEnd_toEndOf="parent"
-      app:layout_constraintTop_toBottomOf="@id/administrator_controls_activity_toolbar" />
-  </androidx.constraintlayout.widget.ConstraintLayout>
-
-  <fragment
-    android:id="@+id/administrator_controls_activity_fragment_navigation_drawer"
-    android:name="org.oppia.app.drawer.NavigationDrawerFragment"
-=======
 <layout>
 
   <androidx.drawerlayout.widget.DrawerLayout xmlns:android="http://schemas.android.com/apk/res/android"
     xmlns:app="http://schemas.android.com/apk/res-auto"
     xmlns:tools="http://schemas.android.com/tools"
     android:id="@+id/administrator_controls_activity_drawer_layout"
->>>>>>> 20f7a3c0
     android:layout_width="match_parent"
     android:layout_height="match_parent">
 
     <androidx.constraintlayout.widget.ConstraintLayout
       android:layout_width="match_parent"
       android:layout_height="match_parent"
+      android:background="@color/oppiaGreyBackground"
       android:orientation="vertical">
 
       <include
@@ -119,10 +36,24 @@
         android:orientation="vertical"
         app:layout_constraintGuide_percent="0.38" />
 
+      <View
+        android:id="@+id/administrator_controls_separator"
+        android:layout_width="1dp"
+        android:layout_height="0dp"
+        android:background="@color/oppiaOnboardingDivider"
+        app:layout_constraintBottom_toBottomOf="parent"
+        app:layout_constraintEnd_toStartOf="@id/administrator_controls_guideline"
+        app:layout_constraintTop_toBottomOf="@id/administrator_controls_activity_toolbar" />
+
       <TextView
         android:id="@+id/extra_controls_title"
         android:layout_width="0dp"
         android:layout_height="wrap_content"
+        android:layout_marginStart="32dp"
+        android:layout_marginTop="24dp"
+        android:fontFamily="sans-serif-medium"
+        android:textColor="@color/oppiaPrimaryText"
+        android:textSize="18sp"
         app:layout_constraintEnd_toEndOf="parent"
         app:layout_constraintStart_toEndOf="@id/administrator_controls_guideline"
         app:layout_constraintTop_toBottomOf="@id/administrator_controls_activity_toolbar" />
@@ -131,10 +62,20 @@
         android:id="@+id/administrator_controls_fragment_multipane_placeholder"
         android:layout_width="0dp"
         android:layout_height="0dp"
+        android:layout_marginTop="24dp"
         app:layout_constraintBottom_toBottomOf="parent"
         app:layout_constraintEnd_toEndOf="parent"
         app:layout_constraintStart_toEndOf="@id/administrator_controls_guideline"
         app:layout_constraintTop_toBottomOf="@id/extra_controls_title" />
+
+      <View
+        android:id="@+id/administrator_controls_toolbar_shadow_view"
+        android:layout_width="match_parent"
+        android:layout_height="6dp"
+        android:background="@drawable/toolbar_drop_shadow"
+        app:layout_constraintEnd_toEndOf="parent"
+        app:layout_constraintStart_toStartOf="parent"
+        app:layout_constraintTop_toBottomOf="@id/administrator_controls_activity_toolbar" />
     </androidx.constraintlayout.widget.ConstraintLayout>
 
     <fragment
