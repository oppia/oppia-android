--- conflicted
+++ resolved
@@ -52,7 +52,7 @@
         android:layout_gravity="center_horizontal"
         android:importantForAccessibility="no"
         android:padding="8dp"
-        android:src="@drawable/ic_lessons_icon_24dp"
+        android:srcCompat="@drawable/ic_lessons_icon_24dp"
         android:visibility="@{viewModel.chapterSummary.chapterPlayState != ChapterPlayState.COMPLETED ? View.GONE : View.VISIBLE}" />
     </FrameLayout>
 
@@ -64,7 +64,6 @@
         android:id="@+id/story_chapter_card"
         android:layout_width="match_parent"
         android:layout_height="wrap_content"
-<<<<<<< HEAD
         android:layout_marginStart="28dp"
         android:layout_marginEnd="28dp"
         android:layout_marginBottom="32dp"
@@ -72,44 +71,6 @@
         android:onClick="@{(v) -> viewModel.onExplorationClicked()}"
         app:cardCornerRadius="4dp"
         app:cardElevation="@{viewModel.chapterSummary.chapterPlayState != ChapterPlayState.NOT_PLAYABLE_MISSING_PREREQUISITES ? @dimen/story_chapter_card_playable_state_elevation : @dimen/story_chapter_card_not_playable_state_elevation}">
-=======
-        android:clipToPadding="true">
-
-        <org.oppia.android.app.customview.LessonThumbnailImageView
-          android:id="@+id/chapter_thumbnail"
-          android:layout_width="match_parent"
-          android:layout_height="0dp"
-          app:entityId="@{viewModel.storyId}"
-          app:entityType="@{viewModel.entityType}"
-          app:isBlurred="@{viewModel.chapterSummary.chapterPlayState == ChapterPlayState.NOT_PLAYABLE_MISSING_PREREQUISITES}"
-          app:layout_constraintDimensionRatio="16:9"
-          app:layout_constraintEnd_toEndOf="parent"
-          app:layout_constraintStart_toStartOf="parent"
-          app:layout_constraintTop_toTopOf="parent"
-          app:lessonThumbnail="@{viewModel.chapterThumbnail}" />
-
-        <View
-          android:layout_width="match_parent"
-          android:layout_height="0dp"
-          android:alpha="0.5"
-          android:background="@{viewModel.chapterThumbnail.backgroundColorRgb}"
-          android:visibility="@{viewModel.chapterSummary.chapterPlayState == ChapterPlayState.NOT_PLAYABLE_MISSING_PREREQUISITES ? View.VISIBLE : View.INVISIBLE}"
-          app:layout_constraintBottom_toBottomOf="@id/chapter_thumbnail"
-          app:layout_constraintEnd_toEndOf="@id/chapter_thumbnail"
-          app:layout_constraintStart_toStartOf="@id/chapter_thumbnail"
-          app:layout_constraintTop_toTopOf="@id/chapter_thumbnail" />
-
-        <ImageView
-          android:layout_width="match_parent"
-          android:layout_height="match_parent"
-          android:scaleType="center"
-          app:srcCompat="@drawable/ic_baseline_lock_24"
-          android:visibility="@{viewModel.chapterSummary.chapterPlayState == ChapterPlayState.NOT_PLAYABLE_MISSING_PREREQUISITES ? View.VISIBLE : View.INVISIBLE}"
-          app:layout_constraintBottom_toBottomOf="@id/chapter_thumbnail"
-          app:layout_constraintEnd_toEndOf="@id/chapter_thumbnail"
-          app:layout_constraintStart_toStartOf="@id/chapter_thumbnail"
-          app:layout_constraintTop_toTopOf="@id/chapter_thumbnail" />
->>>>>>> 9bf73655
 
         <androidx.constraintlayout.widget.ConstraintLayout
           android:layout_width="match_parent"
@@ -144,7 +105,7 @@
             android:layout_width="match_parent"
             android:layout_height="match_parent"
             android:scaleType="center"
-            android:src="@drawable/ic_baseline_lock_24"
+            android:srcCompat="@drawable/ic_baseline_lock_24"
             android:visibility="@{viewModel.chapterSummary.chapterPlayState == ChapterPlayState.NOT_PLAYABLE_MISSING_PREREQUISITES ? View.VISIBLE : View.INVISIBLE}"
             app:layout_constraintBottom_toBottomOf="@id/chapter_thumbnail"
             app:layout_constraintEnd_toEndOf="@id/chapter_thumbnail"
@@ -154,16 +115,8 @@
           <androidx.constraintlayout.widget.ConstraintLayout
             android:layout_width="match_parent"
             android:layout_height="wrap_content"
-<<<<<<< HEAD
             android:minHeight="140dp"
             android:padding="8dp"
-=======
-            android:layout_marginEnd="8dp"
-            android:layout_marginBottom="4dp"
-            android:contentDescription="@{@string/chapter_completed}"
-            app:srcCompat="@drawable/ic_check_24dp"
-            android:visibility="@{viewModel.chapterSummary.chapterPlayState == ChapterPlayState.COMPLETED ? View.VISIBLE : View.GONE}"
->>>>>>> 9bf73655
             app:layout_constraintBottom_toBottomOf="parent"
             app:layout_constraintEnd_toEndOf="parent"
             app:layout_constraintStart_toStartOf="parent"
@@ -213,7 +166,7 @@
               android:layout_marginEnd="8dp"
               android:layout_marginBottom="4dp"
               android:contentDescription="@{@string/chapter_completed}"
-              android:src="@drawable/ic_check_24dp"
+              android:srcCompat="@drawable/ic_check_24dp"
               android:visibility="@{viewModel.chapterSummary.chapterPlayState == ChapterPlayState.COMPLETED ? View.VISIBLE : View.GONE}"
               app:layout_constraintBottom_toBottomOf="parent"
               app:layout_constraintEnd_toEndOf="parent"
