--- conflicted
+++ resolved
@@ -66,6 +66,7 @@
         android:layout_width="match_parent"
         android:layout_height="wrap_content"
         android:layout_marginStart="28dp"
+        android:layout_marginTop="16dp"
         android:layout_marginEnd="28dp"
         android:layout_marginBottom="16dp"
         android:clickable="@{viewModel.chapterSummary.chapterPlayState != ChapterPlayState.NOT_PLAYABLE_MISSING_PREREQUISITES}"
@@ -90,7 +91,6 @@
             app:layout_constraintDimensionRatio="16:9"
             app:layout_constraintEnd_toEndOf="parent"
             app:layout_constraintStart_toStartOf="parent"
-<<<<<<< HEAD
             app:layout_constraintTop_toTopOf="parent"
             app:lessonThumbnail="@{viewModel.chapterThumbnail}" />
 
@@ -104,28 +104,6 @@
             app:layout_constraintEnd_toEndOf="@id/chapter_thumbnail"
             app:layout_constraintStart_toStartOf="@id/chapter_thumbnail"
             app:layout_constraintTop_toTopOf="@id/chapter_thumbnail" />
-=======
-            app:layout_constraintTop_toTopOf="parent" />
-
-          <TextView
-            android:id="@+id/chapter_summary"
-            android:layout_width="0dp"
-            android:layout_height="wrap_content"
-            android:layout_marginStart="8dp"
-            android:layout_marginTop="8dp"
-            android:layout_marginEnd="8dp"
-            android:layout_marginBottom="4dp"
-            android:fontFamily="sans-serif"
-            android:text="@{htmlContent}"
-            android:textColor="@color/oppiaPrimaryText"
-            android:textColorLink="@color/colorPrimary"
-            android:textSize="16sp"
-            app:layout_constraintBottom_toBottomOf="parent"
-            app:layout_constraintEnd_toEndOf="parent"
-            app:layout_constraintStart_toStartOf="parent"
-            app:layout_constraintTop_toBottomOf="@id/chapter_title"
-            app:layout_constraintVertical_bias="0.0" />
->>>>>>> 8b1335f4
 
           <ImageView
             android:layout_width="match_parent"
@@ -174,8 +152,9 @@
               android:layout_marginEnd="8dp"
               android:layout_marginBottom="4dp"
               android:fontFamily="sans-serif"
-              android:text="@{viewModel.chapterSummary.chapterPlayState != ChapterPlayState.NOT_PLAYABLE_MISSING_PREREQUISITES ? htmlContent : @string/chapter_prerequisite_title_label(viewModel.index, viewModel.missingPrerequisiteChapter.name)}"
+              android:text="@{htmlContent}"
               android:textColor="@color/oppiaPrimaryText"
+              android:textColorLink="@color/colorPrimary"
               android:textSize="16sp"
               app:layout_constraintBottom_toBottomOf="parent"
               app:layout_constraintEnd_toEndOf="parent"
