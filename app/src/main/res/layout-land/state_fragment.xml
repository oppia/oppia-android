--- conflicted
+++ resolved
@@ -6,13 +6,6 @@
   <data>
 
     <import type="android.view.View" />
-<<<<<<< HEAD
-
-    <variable
-      name="presenter"
-      type="org.oppia.app.player.state.StateFragmentPresenter" />
-=======
->>>>>>> cd1af27b
 
     <variable
       name="viewModel"
