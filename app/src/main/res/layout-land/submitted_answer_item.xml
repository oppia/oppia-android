<?xml version="1.0" encoding="utf-8"?>
<layout xmlns:android="http://schemas.android.com/apk/res/android"
  xmlns:app="http://schemas.android.com/apk/res-auto">

  <data>

    <import type="android.view.Gravity" />

    <import type="android.view.View" />

    <variable
      name="submittedAnswer"
      type="CharSequence" />

    <variable
      name="submittedListAnswer"
      type="org.oppia.android.app.model.ListOfSetsOfHtmlStrings" />

    <variable
      name="viewModel"
      type="org.oppia.android.app.player.state.itemviewmodel.SubmittedAnswerViewModel" />
  </data>

  <LinearLayout
    android:layout_width="match_parent"
    android:layout_height="wrap_content"
    android:gravity="@{viewModel.hasConversationView ? Gravity.END : Gravity.START}"
<<<<<<< HEAD
    android:orientation="horizontal">
=======
    android:orientation="horizontal"
    app:explorationSplitViewMarginApplicable="@{viewModel.hasConversationView &amp;&amp; viewModel.isSplitView}"
    app:explorationSplitViewMarginBottom="@{@dimen/space_0dp}"
    app:explorationSplitViewMarginEnd="@{@dimen/space_24dp}"
    app:explorationSplitViewMarginStart="@{@dimen/space_40dp}"
    app:explorationSplitViewMarginTop="@{@dimen/space_24dp}"
    app:explorationViewMarginApplicable="@{viewModel.hasConversationView &amp;&amp; !viewModel.isSplitView}"
    app:explorationViewMarginBottom="@{@dimen/space_0dp}"
    app:explorationViewMarginEnd="@{@dimen/space_48dp}"
    app:explorationViewMarginStart="@{@dimen/space_80dp}"
    app:explorationViewMarginTop="@{@dimen/space_24dp}"
    app:questionSplitViewMarginApplicable="@{!viewModel.hasConversationView &amp;&amp; viewModel.isSplitView}"
    app:questionSplitViewMarginBottom="@{@dimen/space_0dp}"
    app:questionSplitViewMarginEnd="@{@dimen/space_32dp}"
    app:questionSplitViewMarginStart="@{@dimen/space_32dp}"
    app:questionSplitViewMarginTop="@{@dimen/space_24dp}"
    app:questionViewMarginApplicable="@{!viewModel.hasConversationView &amp;&amp; !viewModel.isSplitView}"
    app:questionViewMarginBottom="@{@dimen/space_0dp}"
    app:questionViewMarginEnd="@{@dimen/space_64dp}"
    app:questionViewMarginStart="@{@dimen/space_64dp}"
    app:questionViewMarginTop="@{@dimen/space_24dp}">
>>>>>>> b88f05ff

    <androidx.constraintlayout.widget.ConstraintLayout
      android:id="@+id/container"
      android:layout_width="wrap_content"
      android:layout_height="wrap_content"
<<<<<<< HEAD
      app:explorationSplitViewMarginApplicable="@{viewModel.hasConversationView &amp;&amp; viewModel.isSplitView}"
      app:explorationSplitViewMarginBottom="@{@dimen/margin_0}"
      app:explorationSplitViewMarginEnd="@{@dimen/margin_24}"
      app:explorationSplitViewMarginStart="@{@dimen/margin_40}"
      app:explorationSplitViewMarginTop="@{@dimen/margin_24}"
      app:explorationViewMarginApplicable="@{viewModel.hasConversationView &amp;&amp; !viewModel.isSplitView}"
      app:explorationViewMarginBottom="@{@dimen/margin_0}"
      app:explorationViewMarginEnd="@{@dimen/margin_48}"
      app:explorationViewMarginStart="@{@dimen/margin_80}"
      app:explorationViewMarginTop="@{@dimen/margin_24}"
      app:questionSplitViewMarginApplicable="@{!viewModel.hasConversationView &amp;&amp; viewModel.isSplitView}"
      app:questionSplitViewMarginBottom="@{@dimen/margin_0}"
      app:questionSplitViewMarginEnd="@{@dimen/margin_32}"
      app:questionSplitViewMarginStart="@{@dimen/margin_32}"
      app:questionSplitViewMarginTop="@{@dimen/margin_24}"
      app:questionViewMarginApplicable="@{!viewModel.hasConversationView &amp;&amp; !viewModel.isSplitView}"
      app:questionViewMarginBottom="@{@dimen/margin_0}"
      app:questionViewMarginEnd="@{@dimen/margin_64}"
      app:questionViewMarginStart="@{@dimen/margin_64}"
      app:questionViewMarginTop="@{@dimen/margin_24}">
=======
      android:background="@drawable/submitted_answer_background"
      android:paddingStart="12dp"
      android:paddingTop="@{viewModel.hasConversationView ? @dimen/space_16dp : @dimen/space_8dp}"
      android:paddingEnd="12dp"
      android:paddingBottom="@{viewModel.hasConversationView ? @dimen/space_16dp : @dimen/space_8dp}"
      android:text="@{submittedAnswer}"
      android:textColor="@color/oppiaPrimaryText"
      android:textSize="16sp"
      android:visibility="gone" />
>>>>>>> b88f05ff

      <TextView
        android:id="@+id/submitted_answer_text_view"
        android:layout_width="wrap_content"
        android:layout_height="wrap_content"
        android:background="@drawable/submitted_answer_background"
        android:paddingStart="12dp"
        android:paddingTop="@{viewModel.hasConversationView ? @dimen/padding_16 : @dimen/padding_8}"
        android:paddingEnd="12dp"
        android:paddingBottom="@{viewModel.hasConversationView ? @dimen/padding_16 : @dimen/padding_8}"
        android:text="@{submittedAnswer}"
        android:textColor="@color/oppiaPrimaryText"
        android:textSize="16sp"
        android:visibility="gone"
        app:layout_constrainedWidth="true"
        app:layout_constraintEnd_toEndOf="@{viewModel.isCorrectAnswer ? @id/tick_guideline : ConstraintSet.PARENT_ID}"
        app:layout_constraintStart_toStartOf="parent"
        app:layout_constraintTop_toTopOf="parent" />

      <androidx.recyclerview.widget.RecyclerView
        android:id="@+id/submitted_answer_recycler_view"
        android:layout_width="match_parent"
        android:layout_height="wrap_content"
        android:background="@drawable/submitted_answer_background"
        android:paddingStart="8dp"
        android:paddingEnd="8dp"
        android:visibility="gone"
        app:itemDecorator="@{@drawable/divider}"
        app:layoutManager="androidx.recyclerview.widget.LinearLayoutManager"
        app:layout_constraintStart_toStartOf="parent"
        app:layout_constraintTop_toTopOf="parent"
        app:list="@{submittedListAnswer.setOfHtmlStringsList}" />

      <ImageView
        android:id="@+id/answer_tick"
        android:layout_width="24dp"
        android:layout_height="24dp"
        android:layout_gravity="center_vertical"
        android:layout_marginStart="12dp"
        android:src="@drawable/ic_check_primary"
        android:visibility="@{viewModel.isCorrectAnswer &amp;&amp; !viewModel.hasConversationView ? View.VISIBLE : View.GONE}"
        app:layout_constraintBottom_toBottomOf="parent"
        app:layout_constraintStart_toEndOf="@+id/submitted_answer_text_view"
        app:layout_constraintTop_toTopOf="parent" />

      <androidx.constraintlayout.widget.Guideline
        android:id="@+id/tick_guideline"
        android:layout_width="wrap_content"
        android:layout_height="wrap_content"
        android:orientation="vertical"
        app:layout_constraintGuide_end="@dimen/margin_36" />
    </androidx.constraintlayout.widget.ConstraintLayout>
  </LinearLayout>
</layout><|MERGE_RESOLUTION|>--- conflicted
+++ resolved
@@ -25,68 +25,32 @@
     android:layout_width="match_parent"
     android:layout_height="wrap_content"
     android:gravity="@{viewModel.hasConversationView ? Gravity.END : Gravity.START}"
-<<<<<<< HEAD
     android:orientation="horizontal">
-=======
-    android:orientation="horizontal"
-    app:explorationSplitViewMarginApplicable="@{viewModel.hasConversationView &amp;&amp; viewModel.isSplitView}"
-    app:explorationSplitViewMarginBottom="@{@dimen/space_0dp}"
-    app:explorationSplitViewMarginEnd="@{@dimen/space_24dp}"
-    app:explorationSplitViewMarginStart="@{@dimen/space_40dp}"
-    app:explorationSplitViewMarginTop="@{@dimen/space_24dp}"
-    app:explorationViewMarginApplicable="@{viewModel.hasConversationView &amp;&amp; !viewModel.isSplitView}"
-    app:explorationViewMarginBottom="@{@dimen/space_0dp}"
-    app:explorationViewMarginEnd="@{@dimen/space_48dp}"
-    app:explorationViewMarginStart="@{@dimen/space_80dp}"
-    app:explorationViewMarginTop="@{@dimen/space_24dp}"
-    app:questionSplitViewMarginApplicable="@{!viewModel.hasConversationView &amp;&amp; viewModel.isSplitView}"
-    app:questionSplitViewMarginBottom="@{@dimen/space_0dp}"
-    app:questionSplitViewMarginEnd="@{@dimen/space_32dp}"
-    app:questionSplitViewMarginStart="@{@dimen/space_32dp}"
-    app:questionSplitViewMarginTop="@{@dimen/space_24dp}"
-    app:questionViewMarginApplicable="@{!viewModel.hasConversationView &amp;&amp; !viewModel.isSplitView}"
-    app:questionViewMarginBottom="@{@dimen/space_0dp}"
-    app:questionViewMarginEnd="@{@dimen/space_64dp}"
-    app:questionViewMarginStart="@{@dimen/space_64dp}"
-    app:questionViewMarginTop="@{@dimen/space_24dp}">
->>>>>>> b88f05ff
 
     <androidx.constraintlayout.widget.ConstraintLayout
       android:id="@+id/container"
       android:layout_width="wrap_content"
       android:layout_height="wrap_content"
-<<<<<<< HEAD
       app:explorationSplitViewMarginApplicable="@{viewModel.hasConversationView &amp;&amp; viewModel.isSplitView}"
-      app:explorationSplitViewMarginBottom="@{@dimen/margin_0}"
-      app:explorationSplitViewMarginEnd="@{@dimen/margin_24}"
-      app:explorationSplitViewMarginStart="@{@dimen/margin_40}"
-      app:explorationSplitViewMarginTop="@{@dimen/margin_24}"
+      app:explorationSplitViewMarginBottom="@{@dimen/space_0dp}"
+      app:explorationSplitViewMarginEnd="@{@dimen/space_24dp}"
+      app:explorationSplitViewMarginStart="@{@dimen/space_40dp}"
+      app:explorationSplitViewMarginTop="@{@dimen/space_24dp}"
       app:explorationViewMarginApplicable="@{viewModel.hasConversationView &amp;&amp; !viewModel.isSplitView}"
-      app:explorationViewMarginBottom="@{@dimen/margin_0}"
-      app:explorationViewMarginEnd="@{@dimen/margin_48}"
-      app:explorationViewMarginStart="@{@dimen/margin_80}"
-      app:explorationViewMarginTop="@{@dimen/margin_24}"
+      app:explorationViewMarginBottom="@{@dimen/space_0dp}"
+      app:explorationViewMarginEnd="@{@dimen/space_48dp}"
+      app:explorationViewMarginStart="@{@dimen/space_80dp}"
+      app:explorationViewMarginTop="@{@dimen/space_24dp}"
       app:questionSplitViewMarginApplicable="@{!viewModel.hasConversationView &amp;&amp; viewModel.isSplitView}"
-      app:questionSplitViewMarginBottom="@{@dimen/margin_0}"
-      app:questionSplitViewMarginEnd="@{@dimen/margin_32}"
-      app:questionSplitViewMarginStart="@{@dimen/margin_32}"
-      app:questionSplitViewMarginTop="@{@dimen/margin_24}"
+      app:questionSplitViewMarginBottom="@{@dimen/space_0dp}"
+      app:questionSplitViewMarginEnd="@{@dimen/space_32dp}"
+      app:questionSplitViewMarginStart="@{@dimen/space_32dp}"
+      app:questionSplitViewMarginTop="@{@dimen/space_24dp}"
       app:questionViewMarginApplicable="@{!viewModel.hasConversationView &amp;&amp; !viewModel.isSplitView}"
-      app:questionViewMarginBottom="@{@dimen/margin_0}"
-      app:questionViewMarginEnd="@{@dimen/margin_64}"
-      app:questionViewMarginStart="@{@dimen/margin_64}"
-      app:questionViewMarginTop="@{@dimen/margin_24}">
-=======
-      android:background="@drawable/submitted_answer_background"
-      android:paddingStart="12dp"
-      android:paddingTop="@{viewModel.hasConversationView ? @dimen/space_16dp : @dimen/space_8dp}"
-      android:paddingEnd="12dp"
-      android:paddingBottom="@{viewModel.hasConversationView ? @dimen/space_16dp : @dimen/space_8dp}"
-      android:text="@{submittedAnswer}"
-      android:textColor="@color/oppiaPrimaryText"
-      android:textSize="16sp"
-      android:visibility="gone" />
->>>>>>> b88f05ff
+      app:questionViewMarginBottom="@{@dimen/space_0dp}"
+      app:questionViewMarginEnd="@{@dimen/space_64dp}"
+      app:questionViewMarginStart="@{@dimen/space_64dp}"
+      app:questionViewMarginTop="@{@dimen/space_24dp}">
 
       <TextView
         android:id="@+id/submitted_answer_text_view"
@@ -137,7 +101,7 @@
         android:layout_width="wrap_content"
         android:layout_height="wrap_content"
         android:orientation="vertical"
-        app:layout_constraintGuide_end="@dimen/margin_36" />
+        app:layout_constraintGuide_end="@dimen/space_36dp" />
     </androidx.constraintlayout.widget.ConstraintLayout>
   </LinearLayout>
 </layout>