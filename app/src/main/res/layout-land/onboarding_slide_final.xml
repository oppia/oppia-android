<?xml version="1.0" encoding="utf-8"?>
<layout xmlns:android="http://schemas.android.com/apk/res/android"
  xmlns:app="http://schemas.android.com/apk/res-auto">

  <data>

    <variable
      name="viewModel"
      type="org.oppia.android.app.onboarding.OnboardingSlideFinalViewModel" />
  </data>

  <ScrollView
    android:layout_width="match_parent"
    android:layout_height="match_parent"
    android:clipToPadding="false"
    android:fillViewport="true"
    android:overScrollMode="never"
    android:scrollbars="none">

    <androidx.constraintlayout.widget.ConstraintLayout
      android:id="@+id/final_layout"
      android:layout_width="match_parent"
      android:layout_height="wrap_content"
      android:importantForAccessibility="yes">

      <ImageView
        android:id="@+id/slide_image_view"
        android:layout_width="0dp"
        android:layout_height="0dp"
        android:adjustViewBounds="true"
        android:importantForAccessibility="no"
        android:scaleType="fitXY"
        app:layout_constraintBottom_toBottomOf="parent"
        app:layout_constraintDimensionRatio="H, 10:9"
        app:layout_constraintStart_toStartOf="parent"
        app:layout_constraintTop_toTopOf="parent"
        app:srcCompat="@drawable/ic_landscape_onboarding_3" />

      <TextView
        android:id="@+id/slide_title_text_view"
        style="@style/Heading1ViewCenterHorizontal"
        android:layout_width="0dp"
        android:layout_marginStart="8dp"
        android:layout_marginTop="80dp"
        android:layout_marginEnd="28dp"
        android:fontFamily="sans-serif-medium"
<<<<<<< HEAD
        android:text="@string/onboarding_activity_onboarding_slide_3_title"
=======
        android:text="@string/onboarding_slide_3_title"
        android:textColor="@color/component_color_shared_primary_text_color"
>>>>>>> d48b4fa9
        app:layout_constraintEnd_toEndOf="parent"
        app:layout_constraintHorizontal_bias="1.0"
        app:layout_constraintStart_toEndOf="@+id/slide_image_view"
        app:layout_constraintTop_toTopOf="parent" />

      <TextView
        android:id="@+id/slide_description_text_view"
        style="@style/Subtitle1ViewCenterHorizontal"
        android:layout_width="0dp"
        android:layout_marginStart="20dp"
        android:layout_marginTop="16dp"
        android:layout_marginEnd="40dp"
<<<<<<< HEAD
        android:text="@string/onboarding_activity_onboarding_slide_3_description"
=======
        android:text="@string/onboarding_slide_3_description"
        android:textColor="@color/color_palette_secondary_1_text_color"
>>>>>>> d48b4fa9
        app:layout_constraintEnd_toEndOf="parent"
        app:layout_constraintHorizontal_bias="0.0"
        app:layout_constraintStart_toEndOf="@+id/slide_image_view"
        app:layout_constraintTop_toBottomOf="@+id/slide_title_text_view" />

      <Button
        android:id="@+id/get_started_button"
        android:layout_width="0dp"
        android:layout_height="wrap_content"
        android:layout_marginStart="28dp"
        android:layout_marginTop="24dp"
        android:layout_marginEnd="52dp"
        android:background="@drawable/primary_rounded_button"
        android:fontFamily="sans-serif-medium"
        android:minHeight="48dp"
        android:onClick="@{(v) -> viewModel.clickOnGetStarted()}"
        android:text="@string/get_started"
        android:textColor="@color/component_color_shared_primary_button_text_color"
        android:textSize="14sp"
        app:layout_constraintEnd_toEndOf="parent"
        app:layout_constraintStart_toEndOf="@+id/slide_image_view"
        app:layout_constraintTop_toBottomOf="@id/slide_description_text_view" />

      <TextView
        android:id="@+id/slide_terms_of_service_and_privacy_policy_links_text_view"
        style="@style/TextViewCenter"
        android:layout_width="0dp"
        android:layout_height="wrap_content"
        android:layout_marginStart="28dp"
        android:layout_marginTop="24dp"
        android:layout_marginEnd="28dp"
        android:fontFamily="sans-serif"
        android:textColor="@color/component_color_shared_primary_text_color"
        android:textColorLink="@color/component_color_shared_primary_text_color"
        android:textSize="12sp"
        app:layout_constraintEnd_toEndOf="parent"
        app:layout_constraintStart_toEndOf="@+id/slide_image_view"
        app:layout_constraintTop_toBottomOf="@id/get_started_button" />
    </androidx.constraintlayout.widget.ConstraintLayout>
  </ScrollView>
</layout><|MERGE_RESOLUTION|>--- conflicted
+++ resolved
@@ -44,12 +44,8 @@
         android:layout_marginTop="80dp"
         android:layout_marginEnd="28dp"
         android:fontFamily="sans-serif-medium"
-<<<<<<< HEAD
         android:text="@string/onboarding_activity_onboarding_slide_3_title"
-=======
-        android:text="@string/onboarding_slide_3_title"
         android:textColor="@color/component_color_shared_primary_text_color"
->>>>>>> d48b4fa9
         app:layout_constraintEnd_toEndOf="parent"
         app:layout_constraintHorizontal_bias="1.0"
         app:layout_constraintStart_toEndOf="@+id/slide_image_view"
@@ -62,12 +58,8 @@
         android:layout_marginStart="20dp"
         android:layout_marginTop="16dp"
         android:layout_marginEnd="40dp"
-<<<<<<< HEAD
         android:text="@string/onboarding_activity_onboarding_slide_3_description"
-=======
-        android:text="@string/onboarding_slide_3_description"
         android:textColor="@color/color_palette_secondary_1_text_color"
->>>>>>> d48b4fa9
         app:layout_constraintEnd_toEndOf="parent"
         app:layout_constraintHorizontal_bias="0.0"
         app:layout_constraintStart_toEndOf="@+id/slide_image_view"
