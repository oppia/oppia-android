--- conflicted
+++ resolved
@@ -32,16 +32,11 @@
       android:layout_marginEnd="16dp"
       android:gravity="center_horizontal"
       android:orientation="vertical"
-<<<<<<< HEAD
       app:layout_constraintEnd_toEndOf="parent"
       app:layout_constraintStart_toStartOf="parent"
       app:layout_constraintTop_toTopOf="parent"
-      app:profileChooserMarginBottom="@{presenter.wasProfileEverBeenAddedValue ? @dimen/margin_16 : @dimen/margin_28}"
-      app:profileChooserMarginTop="@{presenter.wasProfileEverBeenAddedValue ? @dimen/margin_16 : @dimen/margin_24}">
-=======
       app:layoutMarginBottom="@{presenter.wasProfileEverBeenAddedValue ? @dimen/margin_16 : @dimen/margin_28}"
       app:layoutMarginTop="@{presenter.wasProfileEverBeenAddedValue ? @dimen/margin_16 : @dimen/margin_24}">
->>>>>>> d03bf956
 
       <de.hdodenhof.circleimageview.CircleImageView
         android:id="@+id/profile_avatar_img"
@@ -97,10 +92,10 @@
       android:layout_gravity="bottom"
       android:background="@color/oppiaProfileChooserDivider"
       android:visibility="@{presenter.wasProfileEverBeenAddedValue ? View.GONE : View.VISIBLE}"
-      app:layout_constraintBottom_toBottomOf="@+id/profile_item"
+      app:layout_constraintBottom_toBottomOf="@+id/profile_chooser_item"
       app:layout_constraintEnd_toEndOf="parent"
       app:layout_constraintHorizontal_bias="1.0"
-      app:layout_constraintStart_toEndOf="@+id/profile_item"
+      app:layout_constraintStart_toEndOf="@+id/profile_chooser_item"
       app:layout_constraintTop_toTopOf="parent" />
   </androidx.constraintlayout.widget.ConstraintLayout>
 </layout>