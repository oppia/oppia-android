<?xml version="1.0" encoding="utf-8"?>
<layout xmlns:android="http://schemas.android.com/apk/res/android"
  xmlns:app="http://schemas.android.com/apk/res-auto">

  <data>

    <variable
      name="viewModel"
      type="org.oppia.android.app.profile.ProfileChooserViewModel" />
  </data>

  <androidx.constraintlayout.widget.ConstraintLayout
    android:layout_width="match_parent"
    android:layout_height="match_parent">

    <androidx.core.widget.NestedScrollView
      android:layout_width="match_parent"
      android:layout_height="match_parent"
      android:background="@color/component_color_profile_chooser_activity_background_color"
      android:overScrollMode="never"
      android:scrollbars="none">

      <androidx.constraintlayout.widget.ConstraintLayout
        android:id="@+id/profile_chooser_container"
        android:layout_width="match_parent"
        android:layout_height="match_parent">

        <ImageView
          android:id="@+id/profile_chooser_language_icon"
          android:layout_width="48dp"
          android:layout_height="48dp"
          android:layout_marginEnd="36dp"
          android:paddingStart="4dp"
          android:paddingTop="20dp"
          android:paddingEnd="20dp"
          android:visibility="gone"
          app:layout_constraintEnd_toEndOf="parent"
          app:layout_constraintTop_toTopOf="parent"
          app:srcCompat="@drawable/ic_language_icon_grey_24dp" />

        <TextView
          style="@style/Subtitle1ViewCenter"
          android:minHeight="48dp"
          android:paddingTop="20dp"
          android:text="@string/profile_chooser_activity_profile_chooser_language"
          android:textColor="@color/component_color_profile_chooser_activity_secondary_options_color"
          android:visibility="gone"
          app:layout_constraintEnd_toStartOf="@+id/profile_chooser_language_icon"
          app:layout_constraintTop_toTopOf="parent" />

        <TextView
          android:id="@+id/profile_select_text"
          style="@style/Heading1ViewStart"
          android:layout_marginStart="36dp"
          android:layout_marginTop="@dimen/profile_chooser_fragment_profile_select_text_margin_top"
          android:layout_marginEnd="36dp"
<<<<<<< HEAD
          android:text="@string/profile_chooser_activity_profile_chooser_select"
          android:textColor="@color/component_color_profile_chooser_activity_white_text_color"
=======
          android:text="@string/profile_chooser_select"
          android:textColor="@color/component_color_shared_secondary_4_text_color"
>>>>>>> c7349c3c
          app:layout_constraintStart_toStartOf="parent"
          app:layout_constraintTop_toTopOf="parent" />

        <androidx.recyclerview.widget.RecyclerView
          android:id="@+id/profile_recycler_view"
          android:layout_width="match_parent"
          android:layout_height="match_parent"
          android:layout_marginStart="16dp"
          android:layout_marginTop="@dimen/profile_chooser_fragment_profile_recycler_view_margin_top"
          android:layout_marginEnd="16dp"
          android:clipToPadding="false"
          android:fadingEdge="horizontal"
          android:fadingEdgeLength="72dp"
          android:orientation="vertical"
          android:overScrollMode="never"
          android:paddingBottom="@dimen/bottom_white_space"
          android:requiresFadingEdge="vertical"
          android:scrollbars="none"
          android:tag="profile_recycler_view"
          app:data="@{viewModel.profiles}"
          app:layout_constraintBottom_toBottomOf="parent"
          app:layout_constraintTop_toBottomOf="@id/profile_select_text" />
      </androidx.constraintlayout.widget.ConstraintLayout>
    </androidx.core.widget.NestedScrollView>

    <View
      android:layout_width="match_parent"
      android:layout_height="96dp"
      android:background="@drawable/profile_chooser_gradient"
      app:layout_constraintBottom_toBottomOf="parent"
      app:layout_constraintEnd_toEndOf="parent"
      app:layout_constraintStart_toStartOf="parent" />

    <LinearLayout
      android:id="@+id/administrator_controls_linear_layout"
      android:layout_width="wrap_content"
      android:layout_height="wrap_content"
      android:onClick="@{(v) -> viewModel.onAdministratorControlsButtonClicked()}"
      android:orientation="horizontal"
      app:layout_constraintBottom_toBottomOf="parent"
      app:layout_constraintEnd_toEndOf="parent">

      <TextView
        style="@style/Subtitle1ViewCenter"
        android:layout_marginBottom="24dp"
        android:minHeight="48dp"
        android:text="@string/profile_chooser_activity_profile_chooser_administrator_controls"
        android:textColor="@color/component_color_profile_chooser_activity_secondary_options_color" />

      <ImageView
        android:id="@+id/profile_chooser_setting_icon"
        android:layout_width="48dp"
        android:layout_height="48dp"
        android:layout_marginEnd="4dp"
        android:layout_marginBottom="24dp"
        android:paddingStart="8dp"
        android:paddingTop="12dp"
        android:paddingEnd="16dp"
        android:paddingBottom="12dp"
        app:srcCompat="@drawable/ic_settings_grey_48dp" />
    </LinearLayout>
  </androidx.constraintlayout.widget.ConstraintLayout>
</layout><|MERGE_RESOLUTION|>--- conflicted
+++ resolved
@@ -54,13 +54,8 @@
           android:layout_marginStart="36dp"
           android:layout_marginTop="@dimen/profile_chooser_fragment_profile_select_text_margin_top"
           android:layout_marginEnd="36dp"
-<<<<<<< HEAD
           android:text="@string/profile_chooser_activity_profile_chooser_select"
-          android:textColor="@color/component_color_profile_chooser_activity_white_text_color"
-=======
-          android:text="@string/profile_chooser_select"
           android:textColor="@color/component_color_shared_secondary_4_text_color"
->>>>>>> c7349c3c
           app:layout_constraintStart_toStartOf="parent"
           app:layout_constraintTop_toTopOf="parent" />
 
