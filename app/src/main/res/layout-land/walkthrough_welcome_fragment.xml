--- conflicted
+++ resolved
@@ -46,13 +46,8 @@
         android:layout_marginTop="16dp"
         android:layout_marginEnd="56dp"
         android:fontFamily="sans-serif"
-<<<<<<< HEAD
         android:text="@string/walkthrough_welcome_activity_walkthrough_welcome_description"
-        android:textColor="@color/oppia_primary_text"
-=======
-        android:text="@string/walkthrough_welcome_description"
         android:textColor="@color/component_color_shared_primary_text_color"
->>>>>>> c7349c3c
         android:textSize="20sp"
         app:layout_constraintEnd_toEndOf="parent"
         app:layout_constraintStart_toEndOf="@+id/walkthrough_welcome_image_view"
