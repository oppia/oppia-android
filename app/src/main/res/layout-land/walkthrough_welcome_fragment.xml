<?xml version="1.0" encoding="utf-8"?>
<layout xmlns:android="http://schemas.android.com/apk/res/android"
  xmlns:app="http://schemas.android.com/apk/res-auto"
  xmlns:tools="http://schemas.android.com/tools">

  <data>

    <variable
      name="viewModel"
      type="org.oppia.app.walkthrough.welcome.WalkthroughWelcomeViewModel" />

    <variable
      name="presenter"
      type="org.oppia.app.walkthrough.welcome.WalkthroughWelcomeFragmentPresenter" />
  </data>

  <ScrollView
    android:layout_width="match_parent"
    android:layout_height="match_parent"
    android:fillViewport="true">

    <androidx.constraintlayout.widget.ConstraintLayout
      android:layout_width="match_parent"
      android:layout_height="wrap_content">

      <TextView
        android:id="@+id/walkthrough_welcome_title_text_view"
        android:layout_width="wrap_content"
        android:layout_height="wrap_content"
        android:fontFamily="sans-serif"
        android:text="@{viewModel.profileName}"
        android:textColor="@color/oppiaPrimaryText"
        android:textSize="24sp"
        app:layout_constraintEnd_toEndOf="parent"
        app:layout_constraintStart_toEndOf="@+id/walkthrough_welcome_image_view"
        app:layout_constraintTop_toTopOf="@+id/walkthrough_welcome_image_view"
        tools:text="Welcome Rajat" />

<<<<<<< HEAD
    <ImageView
      android:id="@+id/walkthrough_welcome_image_view"
      android:layout_width="180dp"
      android:layout_height="180dp"
      android:layout_marginStart="56dp"
      android:src="@drawable/ic_portrait_onboarding_0"
      app:layout_constraintBottom_toBottomOf="parent"
      app:layout_constraintStart_toStartOf="parent"
      app:layout_constraintTop_toTopOf="parent" />
=======
      <TextView
        android:id="@+id/walkthrough_welcome_description_text_view"
        android:layout_width="0dp"
        android:layout_height="wrap_content"
        android:layout_marginStart="52dp"
        android:layout_marginTop="16dp"
        android:layout_marginEnd="56dp"
        android:fontFamily="sans-serif"
        android:text="@string/walkthrough_welcome_description"
        android:textAlignment="center"
        android:textColor="@color/oppiaPrimaryText"
        android:textSize="20sp"
        app:layout_constraintEnd_toEndOf="parent"
        app:layout_constraintStart_toEndOf="@+id/walkthrough_welcome_image_view"
        app:layout_constraintTop_toBottomOf="@+id/walkthrough_welcome_title_text_view" />
>>>>>>> fb5ab309

      <ImageView
        android:id="@+id/walkthrough_welcome_image_view"
        android:layout_width="180dp"
        android:layout_height="180dp"
        android:layout_marginStart="56dp"
        android:src="@drawable/ic_portrait_onboarding_0"
        app:layout_constraintBottom_toBottomOf="parent"
        app:layout_constraintStart_toStartOf="parent"
        app:layout_constraintTop_toTopOf="parent" />

      <Button
        android:id="@+id/walkthrough_welcome_next_button"
        style="@style/StateButtonActive"
        android:layout_width="wrap_content"
        android:layout_height="wrap_content"
        android:layout_marginTop="12dp"
        android:onClick="@{(v) -> presenter.changePage()}"
        android:text="@string/next"
        app:layout_constraintBottom_toBottomOf="parent"
        app:layout_constraintEnd_toEndOf="parent"
        app:layout_constraintStart_toEndOf="@+id/walkthrough_welcome_image_view"
        app:layout_constraintTop_toBottomOf="@+id/walkthrough_welcome_description_text_view"
        app:layout_constraintVertical_bias="0.0" />
    </androidx.constraintlayout.widget.ConstraintLayout>
  </ScrollView>
</layout><|MERGE_RESOLUTION|>--- conflicted
+++ resolved
@@ -36,17 +36,6 @@
         app:layout_constraintTop_toTopOf="@+id/walkthrough_welcome_image_view"
         tools:text="Welcome Rajat" />
 
-<<<<<<< HEAD
-    <ImageView
-      android:id="@+id/walkthrough_welcome_image_view"
-      android:layout_width="180dp"
-      android:layout_height="180dp"
-      android:layout_marginStart="56dp"
-      android:src="@drawable/ic_portrait_onboarding_0"
-      app:layout_constraintBottom_toBottomOf="parent"
-      app:layout_constraintStart_toStartOf="parent"
-      app:layout_constraintTop_toTopOf="parent" />
-=======
       <TextView
         android:id="@+id/walkthrough_welcome_description_text_view"
         android:layout_width="0dp"
@@ -62,7 +51,6 @@
         app:layout_constraintEnd_toEndOf="parent"
         app:layout_constraintStart_toEndOf="@+id/walkthrough_welcome_image_view"
         app:layout_constraintTop_toBottomOf="@+id/walkthrough_welcome_title_text_view" />
->>>>>>> fb5ab309
 
       <ImageView
         android:id="@+id/walkthrough_welcome_image_view"
