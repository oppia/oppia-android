--- conflicted
+++ resolved
@@ -51,29 +51,6 @@
       <androidx.constraintlayout.widget.ConstraintLayout
         android:layout_width="match_parent"
         android:layout_height="wrap_content"
-<<<<<<< HEAD
-        android:layout_marginStart="96dp"
-        android:layout_marginEnd="96dp"
-        app:label="@string/profile_rename_label"
-        app:layout_constraintEnd_toEndOf="parent"
-        app:layout_constraintStart_toStartOf="parent"
-        app:layout_constraintTop_toTopOf="parent"
-        profile:error="@{viewModel.nameErrorMsg}" />
-
-      <Button
-        android:id="@+id/profile_rename_save_button"
-        style="@style/StateButtonActive"
-        android:layout_width="wrap_content"
-        android:layout_height="wrap_content"
-        android:layout_marginTop="16dp"
-        android:layout_marginEnd="120dp"
-        android:clickable="@{viewModel.inputName.length > 0}"
-        android:text="@string/profile_rename_save"
-        android:textAllCaps="true"
-        app:layout_constraintEnd_toEndOf="parent"
-        app:layout_constraintTop_toBottomOf="@id/input_name" />
-    </androidx.constraintlayout.widget.ConstraintLayout>
-=======
         android:background="@drawable/general_item_background_border"
         app:layout_constraintTop_toTopOf="parent">
 
@@ -97,11 +74,11 @@
           android:layout_height="wrap_content"
           android:layout_marginTop="20dp"
           android:layout_marginEnd="160dp"
-          android:background="@{viewModel.inputName.get().length > 0 ? @drawable/state_button_primary_background :@drawable/start_button_transparent_background}"
-          android:clickable="@{viewModel.inputName.get().length > 0}"
+          android:background="@{viewModel.inputName.length > 0 ? @drawable/state_button_primary_background :@drawable/start_button_transparent_background}"
+          android:clickable="@{viewModel.inputName.length > 0}"
           android:text="@string/profile_rename_save"
           android:textAllCaps="true"
-          android:textColor="@{viewModel.inputName.get().length > 0 ? @color/white : @color/submitButtonInactiveText }"
+          android:textColor="@{viewModel.inputName.length > 0 ? @color/white : @color/submitButtonInactiveText }"
           android:textSize="14sp"
           app:layout_constraintEnd_toEndOf="parent"
           app:layout_constraintTop_toBottomOf="@id/input_name" />
@@ -112,6 +89,5 @@
         android:layout_height="6dp"
         android:background="@drawable/toolbar_drop_shadow" />
     </FrameLayout>
->>>>>>> 7c3f6a68
   </androidx.constraintlayout.widget.ConstraintLayout>
 </layout>