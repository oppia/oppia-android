<?xml version="1.0" encoding="utf-8"?>
<layout xmlns:android="http://schemas.android.com/apk/res/android"
  xmlns:app="http://schemas.android.com/apk/res-auto"
  xmlns:profile="http://schemas.android.com/tools">

  <data>

    <import type="android.view.View" />

    <variable
      name="profile"
      type="org.oppia.android.app.model.Profile" />
  </data>

  <androidx.constraintlayout.widget.ConstraintLayout
    android:layout_width="match_parent"
    android:layout_height="wrap_content"
    android:background="@drawable/general_item_background_border">

    <de.hdodenhof.circleimageview.CircleImageView
      android:id="@+id/profile_list_image"
      android:layout_width="40dp"
      android:layout_height="40dp"
      android:layout_marginStart="36dp"
      android:layout_marginTop="18dp"
      android:layout_marginBottom="18dp"
      android:background="@drawable/profile_image_shadow"
      app:layout_constraintBottom_toBottomOf="parent"
      app:layout_constraintStart_toStartOf="parent"
      app:layout_constraintTop_toTopOf="parent"
      profile:src="@{profile.avatar}" />

    <TextView
      android:id="@+id/profile_list_name"
      style="@style/Body"
      android:layout_width="0dp"
      android:layout_height="wrap_content"
      android:layout_marginStart="20dp"
      android:layout_marginEnd="20dp"
      android:text="@{profile.name}"
      android:textColor="@color/oppiaPrimaryTextDark"
      app:layout_constraintBottom_toBottomOf="parent"
      app:layout_constraintEnd_toEndOf="parent"
      app:layout_constraintStart_toEndOf="@id/profile_list_image"
      app:layout_constraintTop_toTopOf="parent" />

    <TextView
      android:id="@+id/profile_list_admin_text"
<<<<<<< HEAD
      style="@style/TextInfo"
=======
      style="@style/DescriptionText"
>>>>>>> 4882304e
      android:layout_width="0dp"
      android:layout_height="wrap_content"
      android:layout_marginStart="20dp"
      android:layout_marginEnd="20dp"
      android:text="@string/profile_chooser_admin"
      android:textColor="@color/accessible_light_grey"
      android:textStyle="italic"
      android:visibility="@{profile.isAdmin ? View.VISIBLE : View.GONE}"
      app:layout_constraintEnd_toEndOf="parent"
      app:layout_constraintStart_toEndOf="@id/profile_list_image"
      app:layout_constraintTop_toBottomOf="@id/profile_list_name" />
  </androidx.constraintlayout.widget.ConstraintLayout>
</layout><|MERGE_RESOLUTION|>--- conflicted
+++ resolved
@@ -46,11 +46,7 @@
 
     <TextView
       android:id="@+id/profile_list_admin_text"
-<<<<<<< HEAD
-      style="@style/TextInfo"
-=======
       style="@style/DescriptionText"
->>>>>>> 4882304e
       android:layout_width="0dp"
       android:layout_height="wrap_content"
       android:layout_marginStart="20dp"
