--- conflicted
+++ resolved
@@ -55,11 +55,7 @@
         android:paddingStart="56dp"
         android:paddingEnd="56dp"
         android:paddingTop="28dp"
-<<<<<<< HEAD
-        android:paddingBottom="88dp"
-=======
         android:paddingBottom="92dp"
->>>>>>> c3fcaf81
         android:scrollbars="none"
         app:data="@{viewModel.completedStoryListLiveData}" />
 
