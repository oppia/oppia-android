--- conflicted
+++ resolved
@@ -45,29 +45,17 @@
         android:id="@+id/add_profile_text"
         style="@style/Caption"
         android:layout_gravity="center"
-<<<<<<< HEAD
-        android:fontFamily="sans-serif-medium"
-        android:text="@{hasProfileEverBeenAddedValue ? @string/profile_chooser_activity_profile_chooser_add : @string/profile_chooser_activity_set_up_multiple_profiles}"
-        android:textColor="@color/component_color_profile_chooser_activity_white_text_color"
-        android:textSize="14sp" />
-=======
         android:text="@{hasProfileEverBeenAddedValue ? @string/profile_chooser_add : @string/set_up_multiple_profiles}"
         android:textColor="@color/component_color_shared_secondary_4_text_color" />
->>>>>>> 63316ae0
 
       <TextView
         android:id="@+id/add_profile_description_text"
         style="@style/TextViewStart"
         android:layout_gravity="center"
         android:fontFamily="sans-serif"
-<<<<<<< HEAD
         android:text="@string/profile_chooser_activity_set_up_multiple_profiles_description"
-        android:textColor="@color/component_color_profile_chooser_activity_white_text_color"
-=======
-        android:text="@string/set_up_multiple_profiles_description"
         android:textAlignment="center"
         android:textColor="@color/component_color_shared_secondary_4_text_color"
->>>>>>> 63316ae0
         android:textSize="12sp"
         android:visibility="@{hasProfileEverBeenAddedValue ? View.GONE : View.VISIBLE}" />
     </LinearLayout>
