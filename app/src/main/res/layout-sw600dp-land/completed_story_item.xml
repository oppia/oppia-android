--- conflicted
+++ resolved
@@ -15,20 +15,11 @@
     android:id="@+id/topic_container"
     android:layout_width="match_parent"
     android:layout_height="wrap_content"
-<<<<<<< HEAD
     android:layout_marginStart="32dp"
     android:layout_marginTop="24dp"
     android:layout_marginEnd="32dp"
     app:cardElevation="4dp"
     app:cardCornerRadius="4dp">
-=======
-    android:layout_marginStart="16dp"
-    android:layout_marginTop="12dp"
-    android:layout_marginEnd="16dp"
-    android:layout_marginBottom="12dp"
-    app:cardCornerRadius="4dp"
-    app:cardElevation="4dp">
->>>>>>> 6b057d42
 
     <androidx.constraintlayout.widget.ConstraintLayout
       android:layout_width="match_parent"
@@ -88,17 +79,12 @@
           android:layout_marginEnd="8dp"
           android:ellipsize="end"
           android:fontFamily="sans-serif-light"
-          android:maxLines="1"
-          android:minLines="1"
           android:paddingBottom="12dp"
           android:text="@{viewModel.completedStory.topicName}"
           android:textAllCaps="true"
           android:textColor="@color/oppiaStrokeBlack"
           android:textSize="14sp"
-<<<<<<< HEAD
           android:lines="1"
-=======
->>>>>>> 6b057d42
           app:layout_constraintStart_toStartOf="parent"
           app:layout_constraintTop_toBottomOf="@+id/completed_story_name_text_view" />
       </androidx.constraintlayout.widget.ConstraintLayout>
