--- conflicted
+++ resolved
@@ -62,7 +62,7 @@
         android:text="@{viewModel.profile.name}"
         android:textColor="@color/white"
         app:layoutMarginStart="@{hasProfileEverBeenAddedValue ? @dimen/space_0dp : @dimen/space_32dp}"
-        app:layoutMarginTop="@{hasProfileEverBeenAddedValue ? @dimen/space_8dp : @dimen/space_0dp}" />
+        app:layoutMarginTop="@{hasProfileEverBeenAddedValue ? @dimen/profile_view_already_added_description_parent_margin_top : @dimen/space_0dp}" />
 
       <TextView
         android:id="@+id/profile_last_visited"
@@ -72,30 +72,11 @@
         android:fontFamily="sans-serif-light"
         android:textColor="@color/white"
         android:gravity="@{hasProfileEverBeenAddedValue ? Gravity.CENTER_HORIZONTAL : Gravity.CENTER_VERTICAL}"
-<<<<<<< HEAD
         android:textSize="16sp"
         android:textStyle="italic"
         app:layoutMarginStart="@{hasProfileEverBeenAddedValue ? @dimen/space_0dp : @dimen/space_32dp}"
         android:visibility="@{viewModel.profile.lastLoggedInTimestampMs > 0 ? View.VISIBLE : View.GONE}"
         profile:lastVisited="@{viewModel.profile.lastLoggedInTimestampMs}" />
-=======
-        android:orientation="vertical"
-        app:layoutMarginTop="@{hasProfileEverBeenAddedValue ? @dimen/profile_view_already_added_description_parent_margin_top : @dimen/space_0dp}"
-        app:layoutMarginStart="@{hasProfileEverBeenAddedValue ? @dimen/space_0dp : @dimen/space_32dp}">
-
-        <TextView
-          android:id="@+id/profile_name_text"
-          android:layout_width="wrap_content"
-          android:layout_height="wrap_content"
-          android:ellipsize="end"
-          android:fontFamily="sans-serif-medium"
-          android:gravity="center"
-          android:maxLines="2"
-          android:singleLine="false"
-          android:text="@{viewModel.profile.name}"
-          android:textColor="@color/white"
-          android:textSize="20sp" />
->>>>>>> ec2524cc
 
       <TextView
         android:id="@+id/profile_is_admin_text"
