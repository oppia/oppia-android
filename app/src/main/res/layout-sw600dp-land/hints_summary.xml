<?xml version="1.0" encoding="utf-8"?>
<layout xmlns:android="http://schemas.android.com/apk/res/android"
  xmlns:app="http://schemas.android.com/apk/res-auto">

  <data>

    <import type="android.view.View" />

    <variable
      name="isListExpanded"
      type="Boolean" />

    <variable
      name="viewModel"
      type="org.oppia.app.hintsandsolution.HintsViewModel" />
  </data>

  <LinearLayout
    android:layout_width="match_parent"
    android:layout_height="wrap_content"
    android:orientation="vertical">

    <View
      android:id="@+id/top_divider"
      android:layout_width="match_parent"
      android:layout_height="1dp"
      android:background="@color/seekbarDivider" />

    <androidx.constraintlayout.widget.ConstraintLayout
      android:layout_width="match_parent"
      android:layout_height="wrap_content"
      android:layout_marginStart="176dp"
      android:layout_marginEnd="176dp"
      android:paddingBottom="4dp"
      android:orientation="horizontal">

      <TextView
        android:id="@+id/hint_title"
        android:layout_width="wrap_content"
        android:layout_height="wrap_content"
        android:layout_gravity="center"
        android:layout_marginTop="44dp"
        android:paddingBottom="28dp"
        android:fontFamily="sans-serif-medium"
        android:textColor="@color/oppiaPrimaryText"
        android:textSize="20sp"
        app:layout_constraintStart_toStartOf="parent"
        app:layout_constraintTop_toTopOf="parent" />

      <Button
        android:id="@+id/reveal_hint_button"
        android:layout_width="wrap_content"
        android:layout_height="wrap_content"
        android:minWidth="160dp"
        android:minHeight="48dp"
        android:layout_marginStart="8dp"
        android:layout_marginBottom="28dp"
        android:layout_marginEnd="8dp"
        android:background="@drawable/reveal_hint_button_blue_background"
        android:textSize="14sp"
        android:text="@string/reveal_hint"
        android:textColor="@color/white"
        app:layout_constraintBottom_toBottomOf="parent"
        app:layout_constraintEnd_toEndOf="parent"
        app:layout_constraintStart_toStartOf="parent"
        app:layout_constraintTop_toBottomOf="@+id/hint_title"
        android:visibility="@{viewModel.isHintRevealed? View.GONE : View.VISIBLE}" />

      <FrameLayout
        android:id="@+id/expand_list_icon"
        android:layout_width="wrap_content"
        android:layout_height="wrap_content"
        android:layout_marginTop="32dp"
        android:layout_marginBottom="16dp"
        android:visibility="@{viewModel.isHintRevealed? View.VISIBLE : View.GONE}"
        app:layout_constraintBottom_toBottomOf="parent"
        app:layout_constraintEnd_toEndOf="parent"
        app:layout_constraintTop_toTopOf="parent">

        <ImageView
          android:id="@+id/hint_list_drop_down_icon"
          android:layout_width="48dp"
          android:layout_height="48dp"
          android:layout_gravity="center_vertical"
          android:contentDescription="@{@string/show_hide_hint_list(viewModel.hintsAndSolutionSummary)}"
<<<<<<< HEAD
          app:expand_rotation_anim="@{isListExpanded}"
          android:src="@drawable/ic_arrow_drop_down_black_24dp" />
=======
          android:padding="8dp"
          android:src="@{isListExpanded? @drawable/ic_arrow_drop_up_black_24dp : @drawable/ic_arrow_drop_down_black_24dp}" />
>>>>>>> 10b0a98b
      </FrameLayout>
    </androidx.constraintlayout.widget.ConstraintLayout>

    <LinearLayout
      android:id="@+id/hint_list_container"
      android:layout_width="match_parent"
      android:layout_height="wrap_content"
<<<<<<< HEAD
      android:layout_marginStart="84dp"
      android:layout_marginEnd="84dp"
      android:layout_marginTop="@dimen/hint_container_top"
      android:layout_marginBottom="@dimen/hint_container_bottom"
=======
      android:layout_marginStart="176dp"
      android:layout_marginEnd="176dp"
      android:layout_marginBottom="32dp"
>>>>>>> 10b0a98b
      android:orientation="vertical"
      android:visibility="gone">

      <TextView
        android:id="@+id/hints_and_solution_summary"
        android:layout_width="wrap_content"
        android:layout_height="wrap_content"
        android:layout_gravity="start"
        android:fontFamily="sans-serif"
        android:textColor="@color/oppiaPrimaryText"
        android:textSize="16sp" />
    </LinearLayout>

    <View
      android:id="@+id/bottom_divider"
      android:layout_width="match_parent"
      android:layout_height="1dp"
<<<<<<< HEAD
      android:layout_marginBottom="32dp"
      android:visibility="gone"
      android:background="@color/grey_shade_29"/>
=======
      android:background="@color/seekbarDivider"/>
>>>>>>> 10b0a98b
  </LinearLayout>
</layout><|MERGE_RESOLUTION|>--- conflicted
+++ resolved
@@ -81,15 +81,11 @@
           android:id="@+id/hint_list_drop_down_icon"
           android:layout_width="48dp"
           android:layout_height="48dp"
+          android:padding="8dp"
           android:layout_gravity="center_vertical"
           android:contentDescription="@{@string/show_hide_hint_list(viewModel.hintsAndSolutionSummary)}"
-<<<<<<< HEAD
           app:expand_rotation_anim="@{isListExpanded}"
           android:src="@drawable/ic_arrow_drop_down_black_24dp" />
-=======
-          android:padding="8dp"
-          android:src="@{isListExpanded? @drawable/ic_arrow_drop_up_black_24dp : @drawable/ic_arrow_drop_down_black_24dp}" />
->>>>>>> 10b0a98b
       </FrameLayout>
     </androidx.constraintlayout.widget.ConstraintLayout>
 
@@ -97,16 +93,10 @@
       android:id="@+id/hint_list_container"
       android:layout_width="match_parent"
       android:layout_height="wrap_content"
-<<<<<<< HEAD
-      android:layout_marginStart="84dp"
-      android:layout_marginEnd="84dp"
       android:layout_marginTop="@dimen/hint_container_top"
       android:layout_marginBottom="@dimen/hint_container_bottom"
-=======
       android:layout_marginStart="176dp"
       android:layout_marginEnd="176dp"
-      android:layout_marginBottom="32dp"
->>>>>>> 10b0a98b
       android:orientation="vertical"
       android:visibility="gone">
 
@@ -124,12 +114,8 @@
       android:id="@+id/bottom_divider"
       android:layout_width="match_parent"
       android:layout_height="1dp"
-<<<<<<< HEAD
       android:layout_marginBottom="32dp"
       android:visibility="gone"
       android:background="@color/grey_shade_29"/>
-=======
-      android:background="@color/seekbarDivider"/>
->>>>>>> 10b0a98b
   </LinearLayout>
 </layout>