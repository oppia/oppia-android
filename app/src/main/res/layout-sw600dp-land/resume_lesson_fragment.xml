--- conflicted
+++ resolved
@@ -98,59 +98,23 @@
 
           <Button
             android:id="@+id/resume_lesson_start_over_button"
-<<<<<<< HEAD
-            android:layout_width="wrap_content"
-            android:layout_height="wrap_content"
-            android:background="@drawable/secondary_button_background"
-            android:fontFamily="sans-serif-medium"
-            android:gravity="center"
-            android:minWidth="144dp"
-            android:minHeight="@dimen/clickable_item_min_height"
-            android:text="@string/resume_lesson_activity_start_over_lesson_button_text"
-            android:textAllCaps="true"
-            android:textColor="@color/component_color_shared_secondary_button_background_trim_color"
-            android:textSize="14sp"
-            app:backgroundTint="@null"
-            app:icon="@drawable/ic_start_over_24dp"
-            app:iconGravity="textStart"
-            app:iconTint="@color/component_color_shared_secondary_button_background_trim_color" />
-=======
             style="@style/StartOverLessonButton"
             android:layout_marginEnd="12dp"
-            android:text="@string/start_over_lesson_button"
+            android:text="@string/resume_lesson_activity_start_over_lesson_button_text"
             app:layout_constraintBottom_toBottomOf="parent"
             app:layout_constraintEnd_toStartOf="@+id/resume_lesson_continue_button"
             app:layout_constraintHorizontal_chainStyle="spread"
             app:layout_constraintStart_toStartOf="parent" />
->>>>>>> df820f73
 
           <Button
             android:id="@+id/resume_lesson_continue_button"
-<<<<<<< HEAD
-            android:layout_width="wrap_content"
-            android:layout_height="match_parent"
-            android:background="@drawable/state_button_primary_background"
-            android:drawableTint="@color/component_color_shared_white_background_color"
-            android:fontFamily="sans-serif-medium"
-            android:gravity="center"
-            android:minWidth="144dp"
-            android:minHeight="@dimen/clickable_item_min_height"
-            android:text="@string/resume_lesson_activity_resume_lesson_button_text"
-            android:textAllCaps="true"
-            android:textColor="@color/component_color_shared_secondary_4_text_color"
-            android:textSize="14sp"
-            app:icon="@drawable/ic_arrow_right_alt_24dp"
-            app:iconGravity="textEnd" />
-        </com.google.android.flexbox.FlexboxLayout>
-=======
             style="@style/ContinueLessonButton"
             android:layout_marginStart="12dp"
-            android:text="@string/resume_lesson_button"
+            android:text="@string/resume_lesson_activity_resume_lesson_button_text"
             app:layout_constraintBottom_toBottomOf="parent"
             app:layout_constraintEnd_toEndOf="parent"
             app:layout_constraintStart_toEndOf="@id/resume_lesson_start_over_button" />
         </androidx.constraintlayout.widget.ConstraintLayout>
->>>>>>> df820f73
       </androidx.constraintlayout.widget.ConstraintLayout>
     </ScrollView>
   </LinearLayout>
