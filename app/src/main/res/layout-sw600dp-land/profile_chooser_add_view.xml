<?xml version="1.0" encoding="utf-8"?>
<layout xmlns:tools="http://schemas.android.com/tools"
  xmlns:android="http://schemas.android.com/apk/res/android"
  xmlns:app="http://schemas.android.com/apk/res-auto">

  <data>

    <import type="android.widget.LinearLayout" />

    <import type="android.view.Gravity" />

    <import type="android.view.View" />

    <variable
      name="hasProfileEverBeenAddedValue"
      type="androidx.databinding.ObservableField&lt;Boolean&gt;" />
  </data>

  <LinearLayout
    android:layout_width="match_parent"
    android:layout_height="wrap_content"
    android:gravity="center_horizontal"
    android:paddingStart="@{hasProfileEverBeenAddedValue ? @dimen/space_0dp : @dimen/profile_chooser_add_view_parent_margin_start_profile_not_added}"
    android:paddingEnd="@{hasProfileEverBeenAddedValue ? @dimen/space_0dp : @dimen/profile_chooser_add_view_parent_margin_end_profile_not_added}"
    android:orientation="vertical">

    <LinearLayout
      android:id="@+id/add_profile_item"
      android:layout_width="match_parent"
      android:layout_height="wrap_content"
      app:layoutMarginTop="@{hasProfileEverBeenAddedValue ? @dimen/space_0dp : @dimen/profile_chooser_add_view_margin_top_profile_not_added}"
      android:gravity="@{hasProfileEverBeenAddedValue ? Gravity.CENTER_HORIZONTAL : Gravity.CENTER}"
      android:orientation="@{hasProfileEverBeenAddedValue ? LinearLayout.VERTICAL : LinearLayout.HORIZONTAL}"
      android:paddingEnd="@{hasProfileEverBeenAddedValue ? @dimen/space_0dp : @dimen/profile_chooser_add_view_margin_end_profile_not_added}"
      android:paddingStart="@{hasProfileEverBeenAddedValue ? @dimen/space_0dp : @dimen/profile_chooser_add_view_margin_start_profile_not_added}"
      tools:ignore="RtlSymmetry">

      <com.google.android.material.imageview.ShapeableImageView
        android:id="@+id/profile_add_button"
        android:layout_width="108dp"
        android:layout_height="108dp"
        app:srcCompat="@{@drawable/ic_add_profile}"
        app:layoutMarginTop="@{hasProfileEverBeenAddedValue ? @dimen/profile_chooser_add_view_circular_image_margin_top_profile_already_added : @dimen/space_0dp}"
        app:strokeColor="@color/component_color_profile_chooser_activity_avatar_border_color"
        app:strokeWidth="1dp"
        app:shapeAppearanceOverlay="@style/ShapeAppearanceOverlay.RoundedShape" />

      <LinearLayout
        android:layout_width="match_parent"
        android:layout_height="wrap_content"
        android:gravity="@{hasProfileEverBeenAddedValue ? Gravity.CENTER_HORIZONTAL : Gravity.CENTER_VERTICAL}"
        android:orientation="vertical"
        app:layoutMarginTop="@{hasProfileEverBeenAddedValue ? @dimen/profile_view_already_added_description_parent_margin_top : @dimen/space_0dp}"
        android:paddingEnd="@{hasProfileEverBeenAddedValue ? @dimen/space_0dp : @dimen/profile_chooser_description_margin_end_profile_not_added}"
        android:paddingStart="@{hasProfileEverBeenAddedValue ? @dimen/space_0dp : @dimen/profile_chooser_description_margin_start_profile_not_added}">

        <TextView
          android:id="@+id/add_profile_text"
          style="@style/TextViewStart"
          android:layout_width="wrap_content"
          android:layout_height="wrap_content"
          android:fontFamily="sans-serif-medium"
<<<<<<< HEAD
          android:text="@{hasProfileEverBeenAddedValue ? @string/profile_chooser_activity_profile_chooser_add : @string/profile_chooser_activity_set_up_multiple_profiles}"
          android:textColor="@color/color_def_white"
=======
          android:text="@{hasProfileEverBeenAddedValue ? @string/profile_chooser_add : @string/set_up_multiple_profiles}"
          android:textColor="@color/component_color_profile_chooser_activity_white_text_color"
>>>>>>> d48b4fa9
          android:textSize="20sp" />

        <TextView
          android:id="@+id/add_profile_description_text"
          style="@style/TextViewCenter"
          android:layout_width="wrap_content"
          android:layout_height="wrap_content"
          android:layout_gravity="center"
          android:layout_marginTop="4dp"
          android:fontFamily="sans-serif"
<<<<<<< HEAD
          android:text="@string/profile_chooser_activity_set_up_multiple_profiles_description"
          android:textColor="@color/color_def_white"
=======
          android:text="@string/set_up_multiple_profiles_description"
          android:textColor="@color/component_color_profile_chooser_activity_white_text_color"
>>>>>>> d48b4fa9
          android:textSize="16sp"
          android:visibility="@{hasProfileEverBeenAddedValue ? View.GONE : View.VISIBLE}" />
      </LinearLayout>
    </LinearLayout>
  </LinearLayout>
</layout><|MERGE_RESOLUTION|>--- conflicted
+++ resolved
@@ -60,13 +60,8 @@
           android:layout_width="wrap_content"
           android:layout_height="wrap_content"
           android:fontFamily="sans-serif-medium"
-<<<<<<< HEAD
           android:text="@{hasProfileEverBeenAddedValue ? @string/profile_chooser_activity_profile_chooser_add : @string/profile_chooser_activity_set_up_multiple_profiles}"
-          android:textColor="@color/color_def_white"
-=======
-          android:text="@{hasProfileEverBeenAddedValue ? @string/profile_chooser_add : @string/set_up_multiple_profiles}"
           android:textColor="@color/component_color_profile_chooser_activity_white_text_color"
->>>>>>> d48b4fa9
           android:textSize="20sp" />
 
         <TextView
@@ -77,13 +72,8 @@
           android:layout_gravity="center"
           android:layout_marginTop="4dp"
           android:fontFamily="sans-serif"
-<<<<<<< HEAD
           android:text="@string/profile_chooser_activity_set_up_multiple_profiles_description"
-          android:textColor="@color/color_def_white"
-=======
-          android:text="@string/set_up_multiple_profiles_description"
           android:textColor="@color/component_color_profile_chooser_activity_white_text_color"
->>>>>>> d48b4fa9
           android:textSize="16sp"
           android:visibility="@{hasProfileEverBeenAddedValue ? View.GONE : View.VISIBLE}" />
       </LinearLayout>
