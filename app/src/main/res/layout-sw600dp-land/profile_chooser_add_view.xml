<?xml version="1.0" encoding="utf-8"?>
<layout xmlns:tools="http://schemas.android.com/tools"
  xmlns:android="http://schemas.android.com/apk/res/android"
  xmlns:app="http://schemas.android.com/apk/res-auto">

  <data>

    <import type="android.widget.LinearLayout" />

    <import type="android.view.Gravity" />

    <import type="android.view.View" />

    <variable
      name="hasProfileEverBeenAddedValue"
      type="androidx.databinding.ObservableField&lt;Boolean&gt;" />
  </data>

  <androidx.constraintlayout.widget.ConstraintLayout
    android:layout_width="match_parent"
    android:layout_height="wrap_content"
<<<<<<< HEAD
    app:layoutMarginStart="@{hasProfileEverBeenAddedValue ? @dimen/space_0dp : @dimen/space_298dp}"
    app:layoutMarginEnd="@{hasProfileEverBeenAddedValue ? @dimen/space_0dp : @dimen/space_298dp}">
=======
    android:gravity="center_horizontal"
    app:layoutMarginStart="@{hasProfileEverBeenAddedValue ? @dimen/space_0dp : @dimen/profile_chooser_add_view_parent_margin_start_profile_not_added}"
    app:layoutMarginEnd="@{hasProfileEverBeenAddedValue ? @dimen/space_0dp : @dimen/profile_chooser_add_view_parent_margin_end_profile_not_added}"
    android:orientation="vertical">
>>>>>>> 71bd9fb8

    <View
      android:id="@+id/add_profile_divider_view"
      android:layout_width="match_parent"
      android:layout_height="0.5dp"
      android:background="@color/oppiaProfileChooserDivider"
      android:visibility="@{hasProfileEverBeenAddedValue ? View.GONE : View.VISIBLE}"
      app:layout_constraintTop_toTopOf="parent"/>

    <Space
      android:id="@+id/blank_space"
      android:layout_width="match_parent"
      android:layout_height="40dp"
      android:visibility="@{hasProfileEverBeenAddedValue ? View.GONE : View.VISIBLE}"
      app:layout_constraintEnd_toEndOf="parent"
      app:layout_constraintStart_toStartOf="parent"
      app:layout_constraintTop_toBottomOf="@id/add_profile_divider_view" />

    <LinearLayout
      android:id="@+id/add_profile_item"
      android:layout_width="wrap_content"
      android:layout_height="match_parent"
      android:layout_marginTop="@dimen/space_0dp"
      android:gravity="@{hasProfileEverBeenAddedValue ? Gravity.CENTER_HORIZONTAL : Gravity.CENTER}"
      android:orientation="@{hasProfileEverBeenAddedValue ? LinearLayout.VERTICAL : LinearLayout.HORIZONTAL}"
<<<<<<< HEAD
      app:layoutMarginEnd="@{hasProfileEverBeenAddedValue ? @dimen/space_0dp : @dimen/space_24dp}"
      app:layoutMarginStart="@{hasProfileEverBeenAddedValue ? @dimen/space_0dp : @dimen/space_24dp}"
      app:layout_constraintEnd_toEndOf="parent"
      app:layout_constraintStart_toStartOf="parent"
      app:layout_constraintTop_toBottomOf="@id/blank_space"
=======
      app:layoutMarginEnd="@{hasProfileEverBeenAddedValue ? @dimen/space_0dp : @dimen/profile_chooser_add_view_margin_end_profile_not_added}"
      app:layoutMarginStart="@{hasProfileEverBeenAddedValue ? @dimen/space_0dp : @dimen/profile_chooser_add_view_margin_start_profile_not_added}"
>>>>>>> 71bd9fb8
      tools:ignore="RtlSymmetry">

      <de.hdodenhof.circleimageview.CircleImageView
        android:id="@+id/profile_add_button"
        android:layout_width="108dp"
        android:layout_height="108dp"
        android:src="@drawable/ic_add_profile"
<<<<<<< HEAD
=======
        app:layoutMarginTop="@{hasProfileEverBeenAddedValue ? @dimen/profile_chooser_add_view_circular_image_margin_top_profile_already_added : @dimen/space_0dp}"
>>>>>>> 71bd9fb8
        app:civ_border_color="@color/avatarBorder"
        app:civ_border_width="1dp"
        app:layoutMarginTop="@{hasProfileEverBeenAddedValue ? @dimen/space_48dp : @dimen/space_0dp}" />

      <LinearLayout
        android:layout_width="match_parent"
        android:layout_height="wrap_content"
        android:gravity="@{hasProfileEverBeenAddedValue ? Gravity.CENTER_HORIZONTAL : Gravity.CENTER_VERTICAL}"
        android:orientation="vertical"
        app:layoutMarginTop="@{hasProfileEverBeenAddedValue ? @dimen/profile_view_already_added_description_parent_margin_top : @dimen/space_0dp}"
        app:layoutMarginStart="@{hasProfileEverBeenAddedValue ? @dimen/space_0dp : @dimen/profile_chooser_add_view_description_margin_start_profile_not_added}">

        <TextView
          android:id="@+id/add_profile_text"
          style="@style/Heading2"
          android:text="@{hasProfileEverBeenAddedValue ? @string/profile_chooser_add : @string/set_up_multiple_profiles}"
          android:textColor="@color/white" />

        <TextView
          android:id="@+id/add_profile_description_text"
          style="@style/Subtitle1"
          android:layout_gravity="left"
          android:layout_marginTop="4dp"
          android:maxWidth="280dp"
          android:text="@string/set_up_multiple_profiles_description"
          android:textColor="@color/white"
          android:visibility="@{hasProfileEverBeenAddedValue ? View.GONE : View.VISIBLE}"
          tools:ignore="RtlHardcoded" />
      </LinearLayout>
    </LinearLayout>
  </androidx.constraintlayout.widget.ConstraintLayout>
</layout><|MERGE_RESOLUTION|>--- conflicted
+++ resolved
@@ -19,15 +19,8 @@
   <androidx.constraintlayout.widget.ConstraintLayout
     android:layout_width="match_parent"
     android:layout_height="wrap_content"
-<<<<<<< HEAD
-    app:layoutMarginStart="@{hasProfileEverBeenAddedValue ? @dimen/space_0dp : @dimen/space_298dp}"
-    app:layoutMarginEnd="@{hasProfileEverBeenAddedValue ? @dimen/space_0dp : @dimen/space_298dp}">
-=======
-    android:gravity="center_horizontal"
     app:layoutMarginStart="@{hasProfileEverBeenAddedValue ? @dimen/space_0dp : @dimen/profile_chooser_add_view_parent_margin_start_profile_not_added}"
-    app:layoutMarginEnd="@{hasProfileEverBeenAddedValue ? @dimen/space_0dp : @dimen/profile_chooser_add_view_parent_margin_end_profile_not_added}"
-    android:orientation="vertical">
->>>>>>> 71bd9fb8
+    app:layoutMarginEnd="@{hasProfileEverBeenAddedValue ? @dimen/space_0dp : @dimen/profile_chooser_add_view_parent_margin_end_profile_not_added}">
 
     <View
       android:id="@+id/add_profile_divider_view"
@@ -53,16 +46,11 @@
       android:layout_marginTop="@dimen/space_0dp"
       android:gravity="@{hasProfileEverBeenAddedValue ? Gravity.CENTER_HORIZONTAL : Gravity.CENTER}"
       android:orientation="@{hasProfileEverBeenAddedValue ? LinearLayout.VERTICAL : LinearLayout.HORIZONTAL}"
-<<<<<<< HEAD
-      app:layoutMarginEnd="@{hasProfileEverBeenAddedValue ? @dimen/space_0dp : @dimen/space_24dp}"
-      app:layoutMarginStart="@{hasProfileEverBeenAddedValue ? @dimen/space_0dp : @dimen/space_24dp}"
+      app:layoutMarginEnd="@{hasProfileEverBeenAddedValue ? @dimen/space_0dp : @dimen/profile_chooser_add_view_margin_end_profile_not_added}"
+      app:layoutMarginStart="@{hasProfileEverBeenAddedValue ? @dimen/space_0dp : @dimen/profile_chooser_add_view_margin_start_profile_not_added}"
       app:layout_constraintEnd_toEndOf="parent"
       app:layout_constraintStart_toStartOf="parent"
       app:layout_constraintTop_toBottomOf="@id/blank_space"
-=======
-      app:layoutMarginEnd="@{hasProfileEverBeenAddedValue ? @dimen/space_0dp : @dimen/profile_chooser_add_view_margin_end_profile_not_added}"
-      app:layoutMarginStart="@{hasProfileEverBeenAddedValue ? @dimen/space_0dp : @dimen/profile_chooser_add_view_margin_start_profile_not_added}"
->>>>>>> 71bd9fb8
       tools:ignore="RtlSymmetry">
 
       <de.hdodenhof.circleimageview.CircleImageView
@@ -70,13 +58,9 @@
         android:layout_width="108dp"
         android:layout_height="108dp"
         android:src="@drawable/ic_add_profile"
-<<<<<<< HEAD
-=======
-        app:layoutMarginTop="@{hasProfileEverBeenAddedValue ? @dimen/profile_chooser_add_view_circular_image_margin_top_profile_already_added : @dimen/space_0dp}"
->>>>>>> 71bd9fb8
         app:civ_border_color="@color/avatarBorder"
         app:civ_border_width="1dp"
-        app:layoutMarginTop="@{hasProfileEverBeenAddedValue ? @dimen/space_48dp : @dimen/space_0dp}" />
+        app:layoutMarginTop="@{hasProfileEverBeenAddedValue ? @dimen/profile_chooser_add_view_circular_image_margin_top_profile_already_added : @dimen/space_0dp}" />
 
       <LinearLayout
         android:layout_width="match_parent"
