<?xml version="1.0" encoding="utf-8"?>
<layout xmlns:android="http://schemas.android.com/apk/res/android"
  xmlns:app="http://schemas.android.com/apk/res-auto">

  <data>

    <import type="android.view.View" />

    <variable
      name="isListExpanded"
      type="Boolean" />

    <variable
      name="storyPercentage"
      type="Integer" />

    <variable
      name="viewModel"
      type="org.oppia.app.topic.lessons.StorySummaryViewModel" />
  </data>

  <FrameLayout
    android:layout_width="match_parent"
<<<<<<< HEAD
    android:layout_height="wrap_content"
    android:layout_marginStart="96dp"
    android:layout_marginTop="12dp"
    android:layout_marginEnd="96dp"
    android:layout_marginBottom="12dp"
    app:rippleColor="@color/transparent"
    app:cardBackgroundColor="@color/white"
    app:cardCornerRadius="4dp"
    app:cardElevation="4dp">

    <LinearLayout
      android:layout_width="match_parent"
=======
    android:layout_height="wrap_content">

    <com.google.android.material.card.MaterialCardView
      android:id="@+id/story_container"
      android:layout_width="528dp"
>>>>>>> b73245ae
      android:layout_height="wrap_content"
      android:layout_gravity="center"
      android:layout_marginTop="12dp"
      android:layout_marginBottom="12dp"
      app:cardBackgroundColor="@color/white"
      app:cardCornerRadius="4dp"
      app:cardElevation="4dp">

      <LinearLayout
        android:layout_width="match_parent"
        android:layout_height="wrap_content"
        android:orientation="vertical">

        <LinearLayout
          android:layout_width="match_parent"
          android:layout_height="wrap_content"
          android:layout_marginStart="16dp"
          android:layout_marginEnd="16dp"
          android:layout_marginBottom="24dp"
          android:orientation="horizontal">

          <LinearLayout
            android:layout_width="wrap_content"
            android:layout_height="wrap_content"
            android:gravity="center"
            android:layout_marginTop="24dp"
            android:orientation="vertical">

            <FrameLayout
              android:id="@+id/story_progress_container"
              android:layout_width="wrap_content"
              android:layout_height="wrap_content">

              <org.oppia.app.customview.SegmentedCircularProgressView
                android:id="@+id/story_progress_view"
                android:layout_width="48dp"
                android:layout_height="48dp" />

              <TextView
                android:id="@+id/story_progress_percentage"
                android:layout_width="wrap_content"
                android:layout_height="wrap_content"
                android:layout_gravity="center"
                android:fontFamily="sans-serif-medium"
                android:text="@{@string/topic_story_progress_percentage(storyPercentage)}"
                android:textColor="@color/oppiaPrimaryText"
                android:textSize="14sp"
                android:visibility="@{storyPercentage != 0 ? View.VISIBLE : View.GONE}" />
            </FrameLayout>

            <TextView
              android:layout_width="wrap_content"
              android:layout_height="wrap_content"
              android:layout_gravity="center_horizontal"
              android:layout_marginTop="4dp"
              android:fontFamily="sans-serif"
              android:text="@{storyPercentage != 100? @string/status_in_progress : @string/status_completed}"
              android:textColor="@color/oppiaPrimaryText"
              android:textSize="10sp"
              android:visibility="@{storyPercentage != 0 ? View.VISIBLE : View.GONE}" />
          </LinearLayout>

          <LinearLayout
            android:layout_width="match_parent"
            android:layout_height="wrap_content"
            android:orientation="horizontal">

            <LinearLayout
              android:layout_width="0dp"
              android:layout_height="wrap_content"
              android:layout_marginStart="20dp"
              android:layout_weight="1"
              android:gravity="center_vertical"
              android:orientation="vertical">

              <TextView
                android:id="@+id/story_name_text_view"
                android:layout_width="wrap_content"
                android:layout_height="wrap_content"
                android:paddingBottom="4dp"
                android:paddingTop="24dp"
                android:fontFamily="sans-serif-medium"
                android:onClick="@{(v) -> viewModel.clickOnStorySummaryTitle()}"
                android:text="@{viewModel.storySummary.storyName}"
                android:textColor="@color/oppiaPrimaryText"
                android:textSize="18sp" />

              <TextView
                android:id="@+id/chapter_count"
                android:layout_width="wrap_content"
                android:layout_height="wrap_content"
                android:fontFamily="sans-serif"
                android:text="@{@plurals/chapter_count(viewModel.storySummary.chapterCount, viewModel.storySummary.chapterCount)}"
                android:textColor="@color/oppiaPrimaryText"
                android:textSize="16sp" />
            </LinearLayout>

            <FrameLayout
              android:id="@+id/expand_list_icon"
              android:layout_width="wrap_content"
              android:layout_height="wrap_content"
<<<<<<< HEAD
              android:layout_gravity="center_horizontal|bottom"
              android:contentDescription="@{@string/show_hide_chapter_list(viewModel.storySummary.storyName)}"
              android:src="@drawable/ic_arrow_drop_down_black_24dp"
              app:expand_rotation_anim="@{isListExpanded}" />
          </FrameLayout>
=======
              android:layout_gravity="bottom"
              android:minWidth="48dp"
              android:minHeight="48dp">

              <ImageView
                android:id="@+id/chapter_list_drop_down_icon"
                android:layout_width="wrap_content"
                android:layout_height="wrap_content"
                android:layout_gravity="center_horizontal|bottom"
                android:contentDescription="@{@string/show_hide_chapter_list(viewModel.storySummary.storyName)}"
                android:src="@{isListExpanded? @drawable/ic_arrow_drop_up_black_24dp : @drawable/ic_arrow_drop_down_black_24dp}" />
            </FrameLayout>
          </LinearLayout>
>>>>>>> b73245ae
        </LinearLayout>

        <LinearLayout
          android:id="@+id/chapter_list_container"
          android:layout_width="match_parent"
          android:layout_height="wrap_content"
          android:background="@color/whiteLight"
          android:orientation="vertical"
          android:visibility="@{isListExpanded? View.VISIBLE : View.GONE}">

          <View
            android:id="@+id/topic_play_story_dashed_line_view"
            android:layout_width="match_parent"
            android:layout_height="2dp"
            android:layout_gravity="center_horizontal"
            android:background="@drawable/dashed_divider" />

          <androidx.recyclerview.widget.RecyclerView
            android:id="@+id/chapter_recycler_view"
            android:layout_width="match_parent"
            android:layout_height="wrap_content"
            android:layout_marginTop="8dp"
            android:layout_marginBottom="8dp"
            app:layoutManager="androidx.recyclerview.widget.LinearLayoutManager" />
        </LinearLayout>
      </LinearLayout>
    </com.google.android.material.card.MaterialCardView>
  </FrameLayout>
</layout><|MERGE_RESOLUTION|>--- conflicted
+++ resolved
@@ -21,30 +21,16 @@
 
   <FrameLayout
     android:layout_width="match_parent"
-<<<<<<< HEAD
-    android:layout_height="wrap_content"
-    android:layout_marginStart="96dp"
-    android:layout_marginTop="12dp"
-    android:layout_marginEnd="96dp"
-    android:layout_marginBottom="12dp"
-    app:rippleColor="@color/transparent"
-    app:cardBackgroundColor="@color/white"
-    app:cardCornerRadius="4dp"
-    app:cardElevation="4dp">
-
-    <LinearLayout
-      android:layout_width="match_parent"
-=======
     android:layout_height="wrap_content">
 
     <com.google.android.material.card.MaterialCardView
       android:id="@+id/story_container"
       android:layout_width="528dp"
->>>>>>> b73245ae
       android:layout_height="wrap_content"
       android:layout_gravity="center"
       android:layout_marginTop="12dp"
       android:layout_marginBottom="12dp"
+      app:rippleColor="@color/transparent"
       app:cardBackgroundColor="@color/white"
       app:cardCornerRadius="4dp"
       app:cardElevation="4dp">
@@ -142,13 +128,6 @@
               android:id="@+id/expand_list_icon"
               android:layout_width="wrap_content"
               android:layout_height="wrap_content"
-<<<<<<< HEAD
-              android:layout_gravity="center_horizontal|bottom"
-              android:contentDescription="@{@string/show_hide_chapter_list(viewModel.storySummary.storyName)}"
-              android:src="@drawable/ic_arrow_drop_down_black_24dp"
-              app:expand_rotation_anim="@{isListExpanded}" />
-          </FrameLayout>
-=======
               android:layout_gravity="bottom"
               android:minWidth="48dp"
               android:minHeight="48dp">
@@ -159,10 +138,10 @@
                 android:layout_height="wrap_content"
                 android:layout_gravity="center_horizontal|bottom"
                 android:contentDescription="@{@string/show_hide_chapter_list(viewModel.storySummary.storyName)}"
-                android:src="@{isListExpanded? @drawable/ic_arrow_drop_up_black_24dp : @drawable/ic_arrow_drop_down_black_24dp}" />
+                android:src="@drawable/ic_arrow_drop_down_black_24dp"
+                app:expand_rotation_anim="@{isListExpanded}" />
             </FrameLayout>
           </LinearLayout>
->>>>>>> b73245ae
         </LinearLayout>
 
         <LinearLayout
