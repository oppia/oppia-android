<?xml version="1.0" encoding="utf-8"?>
<manifest xmlns:android="http://schemas.android.com/apk/res/android"
  xmlns:tools="http://schemas.android.com/tools"
  package="org.oppia.android">

  <uses-permission android:name="android.permission.ACCESS_NETWORK_STATE" />
  <uses-permission android:name="android.permission.INTERNET" />
  <uses-permission android:name="android.permission.WAKE_LOCK" />

  <!-- TODO(#56): Reenable landscape support. -->
  <application
    android:name=".app.application.dev.DeveloperOppiaApplication"
    android:allowBackup="true"
    android:icon="@mipmap/launcher_icon"
    android:label="@string/app_name"
    android:supportsRtl="true"
    android:theme="@style/OppiaTheme">
    <!-- NOTE TO DEVELOPER: You can enable debug logs for fast upload & better inspection in Firebase console using https://support.google.com/analytics/answer/7201382. -->
    <meta-data android:name="firebase_analytics_collection_deactivated" android:value="true" />
    <meta-data android:name="firebase_crashlytics_collection_enabled" android:value="false" />
    <meta-data
      android:name="automatic_app_expiration_enabled"
      android:value="false" />
    <meta-data
      android:name="expiration_date"
      android:value="2020-09-01" />
    <activity
      android:name=".app.administratorcontrols.AdministratorControlsActivity"
      android:label="@string/administrator_controls_title"
      android:theme="@style/OppiaThemeWithoutActionBar" />
    <activity
      android:name=".app.testing.AdministratorControlsFragmentTestActivity"
      android:label="@string/administrator_controls_fragment_test_activity_label"
      android:theme="@style/OppiaThemeWithoutActionBar" />
    <activity
      android:name=".app.testing.SpotlightFragmentTestActivity"
      android:label="@string/test_activity_label"
      android:theme="@style/OppiaThemeWithoutActionBar" />
    <activity
      android:name=".app.administratorcontrols.appversion.AppVersionActivity"
      android:label="@string/app_version_activity_title"
      android:theme="@style/OppiaThemeWithoutActionBar" />
    <activity
      android:name=".app.administratorcontrols.learneranalytics.ProfileAndDeviceIdActivity"
      android:label="@string/profile_and_device_id_activity_title"
      android:theme="@style/OppiaThemeWithoutActionBar"/>
    <activity
      android:name=".app.completedstorylist.CompletedStoryListActivity"
      android:label="@string/completed_story_list_activity_title"
      android:theme="@style/OppiaThemeWithoutActionBar" />
    <activity
      android:name=".app.help.faq.FAQListActivity"
      android:label="@string/faq_activity_title"
      android:theme="@style/OppiaThemeWithoutActionBar" />
    <activity
      android:name=".app.help.faq.faqsingle.FAQSingleActivity"
      android:label="@string/faq_activity_title"
      android:theme="@style/OppiaThemeWithoutActionBar" />
    <activity
      android:name=".app.help.HelpActivity"
      android:label="@string/help_activity_title"
      android:theme="@style/OppiaThemeWithoutActionBar" />
    <activity
      android:name=".app.help.thirdparty.LicenseListActivity"
      android:label="@string/license_list_activity_title"
      android:theme="@style/OppiaThemeWithoutActionBar" />
    <activity
      android:name=".app.help.thirdparty.LicenseTextViewerActivity"
      android:label="@string/license_text_viewer_activity_title"
      android:theme="@style/OppiaThemeWithoutActionBar" />
    <activity
      android:name=".app.help.thirdparty.ThirdPartyDependencyListActivity"
      android:label="@string/third_party_dependency_list_activity_title"
      android:theme="@style/OppiaThemeWithoutActionBar" />
    <activity
      android:name=".app.home.HomeActivity"
      android:label="@string/home_activity_title"
      android:theme="@style/OppiaThemeWithoutActionBar" />
    <activity
      android:name=".app.home.recentlyplayed.RecentlyPlayedActivity"
      android:theme="@style/OppiaThemeWithoutActionBar" />
    <activity
      android:name=".app.mydownloads.MyDownloadsActivity"
      android:label="@string/my_downloads_activity_title"
      android:screenOrientation="portrait"
      android:theme="@style/OppiaThemeWithoutActionBar" />
    <activity
      android:name=".app.notice.testing.BetaNoticeDialogFragmentTestActivity"
      android:label="@string/test_activity_label"
      android:theme="@style/OppiaThemeWithoutActionBar" />
    <activity
      android:name=".app.notice.testing.GeneralAvailabilityUpgradeNoticeDialogFragmentTestActivity"
      android:label="@string/test_activity_label"
      android:theme="@style/OppiaThemeWithoutActionBar" />
    <activity
      android:name=".app.notice.testing.ForcedAppDeprecationNoticeDialogFragmentTestActivity"
      android:label="@string/test_activity_label"
      android:theme="@style/OppiaThemeWithoutActionBar" />
    <activity
      android:name=".app.notice.testing.OptionalAppDeprecationNoticeDialogFragmentTestActivity"
      android:label="@string/test_activity_label"
      android:theme="@style/OppiaThemeWithoutActionBar" />
    <activity
      android:name=".app.notice.testing.OsDeprecationNoticeDialogFragmentTestActivity"
      android:label="@string/test_activity_label"
      android:theme="@style/OppiaThemeWithoutActionBar" />
    <activity
      android:name=".app.onboarding.OnboardingActivity"
      android:label="@string/onboarding_activity_title"
      android:theme="@style/OppiaThemeWithoutActionBar" />
    <activity
      android:name=".app.ongoingtopiclist.OngoingTopicListActivity"
      android:label="@string/ongoing_topic_list_activity_title"
      android:theme="@style/OppiaThemeWithoutActionBar" />
    <activity
      android:name=".app.options.AppLanguageActivity"
      android:label="@string/app_language_activity_title"
      android:theme="@style/OppiaThemeWithoutActionBar" />
    <activity
      android:name=".app.options.AudioLanguageActivity"
      android:label="@string/audio_language_activity_title"
      android:theme="@style/OppiaThemeWithoutActionBar" />
    <activity
      android:name=".app.options.OptionsActivity"
      android:label="@string/options_activity_title"
      android:theme="@style/OppiaThemeWithoutActionBar" />
    <activity
      android:name=".app.options.ReadingTextSizeActivity"
      android:label="@string/reading_text_size_activity_title"
      android:theme="@style/OppiaThemeWithoutActionBar" />
    <activity
      android:name=".app.player.exploration.ExplorationActivity"
      android:label="@string/exploration_activity_title"
      android:theme="@style/OppiaThemeWithoutActionBar"
      android:windowSoftInputMode="adjustResize" />
    <activity
      android:name=".app.player.exploration.testing.BottomSheetOptionsMenuTestActivity"
      android:label="@string/test_activity_label"
      android:theme="@style/OppiaThemeWithoutActionBar" />
    <activity android:name=".app.player.state.testing.StateFragmentTestActivity" />
    <activity
      android:name=".app.profile.AddProfileActivity"
      android:label="@string/add_profile_activity_label"
      android:theme="@style/OppiaThemeWithoutActionBarColorAccentColorPrimary" />
    <activity
      android:name=".app.profile.AdminAuthActivity"
      android:label="@string/admin_auth_activity_access_controls_title"
      android:theme="@style/OppiaThemeWithoutActionBar"
      android:windowSoftInputMode="adjustResize" />
    <activity
      android:name=".app.profile.AdminPinActivity"
      android:label="@string/admin_pin_activity_title"
      android:theme="@style/OppiaThemeWithoutActionBar"
      android:windowSoftInputMode="adjustResize" />
    <activity
      android:name=".app.profile.PinPasswordActivity"
      android:label="@string/pin_password_activity_title"
      android:theme="@style/OppiaThemeWithoutActionBar"
      android:windowSoftInputMode="adjustResize" />
    <activity
      android:name=".app.profile.ProfileChooserActivity"
      android:label="@string/profile_chooser_activity_label"
      android:theme="@style/OppiaThemeWithoutActionBar" />
    <activity
      android:name=".app.profileprogress.ProfilePictureActivity"
      android:label="@string/profile_picture_activity_title"
      android:theme="@style/OppiaThemeWithoutActionBar" />
    <activity
      android:name=".app.profileprogress.ProfileProgressActivity"
      android:label="@string/profile_progress_activity_title"
      android:theme="@style/OppiaThemeWithoutActionBar" />
    <activity
      android:name=".app.settings.profile.ProfileEditActivity"
      android:label="@string/profile_edit_activity_title"
      android:theme="@style/OppiaThemeWithoutActionBar" />
    <activity
      android:name=".app.settings.profile.ProfileListActivity"
      android:label="@string/profile_list_activity_title"
      android:theme="@style/OppiaThemeWithoutActionBar" />
    <activity
      android:name=".app.settings.profile.ProfileRenameActivity"
      android:label="@string/profile_rename_activity_title"
      android:theme="@style/OppiaThemeWithoutActionBar" />
    <activity
      android:name=".app.settings.profile.ProfileResetPinActivity"
      android:label="@string/profile_reset_pin_activity_title"
      android:theme="@style/OppiaThemeWithoutActionBar" />
    <activity
      android:name=".app.splash.SplashActivity"
      android:exported="true"
      android:label="@string/app_name"
      android:screenOrientation="portrait"
      android:theme="@style/SplashScreenTheme">
      <intent-filter>
        <action android:name="android.intent.action.MAIN" />
        <category android:name="android.intent.category.LAUNCHER" />
      </intent-filter>
      <intent-filter>
        <action android:name="android.intent.action.VIEW" />
        <category android:name="android.intent.category.DEFAULT" />
      </intent-filter>
    </activity>
    <activity
      android:name=".app.story.StoryActivity"
      android:label="@string/story_activity_title"
      android:theme="@style/OppiaThemeWithoutActionBar" />
    <activity android:name=".app.testing.AppCompatCheckBoxBindingAdaptersTestActivity" />
    <activity android:name=".app.testing.AudioFragmentTestActivity" />
    <activity android:name=".app.testing.BindableAdapterTestActivity" />
    <activity android:name=".app.testing.CircularProgressIndicatorAdaptersTestActivity" />
    <activity android:name=".app.testing.ConceptCardFragmentTestActivity" />
    <activity android:name=".app.testing.DragDropTestActivity" />
    <activity android:name=".app.testing.DrawableBindingAdaptersTestActivity" />
    <activity android:name=".app.testing.ExplorationInjectionActivity" />
    <activity android:name=".app.testing.ExplorationTestActivity" />
    <activity android:name=".app.testing.FractionInputInteractionViewTestActivity" />
    <activity android:name=".app.testing.TextInputInteractionViewTestActivity" />
    <activity
      android:name=".app.testing.TestFontScaleConfigurationUtilActivity"
      android:theme="@style/OppiaThemeWithoutActionBar" />
    <activity android:name=".app.testing.HomeFragmentTestActivity" />
    <activity android:name=".app.testing.HtmlParserTestActivity" />
    <activity android:name=".app.testing.HomeTestActivity" />
    <activity android:name=".app.testing.InputInteractionViewTestActivity" />
    <activity android:name=".app.testing.RatioInputInteractionViewTestActivity" />
    <activity android:name=".app.testing.ImageRegionSelectionTestActivity" />
    <activity android:name=".app.testing.MathExpressionInteractionsViewTestActivity" />
    <activity android:name=".app.testing.ImageViewBindingAdaptersTestActivity" />
    <activity android:name=".app.testing.ListItemLeadingMarginSpanTestActivity" />
    <activity android:name=".app.testing.MarginBindingAdaptersTestActivity" />
    <activity
      android:name=".app.testing.NavigationDrawerTestActivity"
      android:theme="@style/OppiaThemeWithoutActionBar" />
    <activity android:name=".app.testing.PoliciesFragmentTestActivity" />
    <activity
      android:name=".app.testing.ProfileChooserFragmentTestActivity"
      android:theme="@style/OppiaThemeWithoutActionBar" />
    <activity
      android:name=".app.testing.ProfileEditFragmentTestActivity"
      android:label="@string/profile_edit_fragment_test_activity_label"
      android:theme="@style/OppiaThemeWithoutActionBar" />
    <activity android:name=".app.testing.StateAssemblerMarginBindingAdaptersTestActivity" />
    <activity android:name=".app.testing.StateAssemblerPaddingBindingAdaptersTestActivity" />
    <activity android:name=".app.testing.TextViewBindingAdaptersTestActivity" />
    <activity
      android:name=".app.testing.TopicTestActivity"
      android:theme="@style/OppiaThemeWithoutActionBar" />
    <activity
      android:name=".app.testing.TopicTestActivityForStory"
      android:theme="@style/OppiaThemeWithoutActionBar" />
    <activity android:name=".app.testing.TopicRevisionTestActivity" />
    <activity android:name=".app.testing.ViewBindingAdaptersTestActivity" />
    <activity
      android:name=".app.topic.questionplayer.QuestionPlayerActivity"
      android:label="@string/question_player_activity_title"
      android:theme="@style/OppiaThemeWithoutActionBar" />
    <activity
      android:name=".app.topic.revisioncard.RevisionCardActivity"
      android:label="@string/revision_card_activity_title"
      android:theme="@style/RevisionCardActivityTheme" />
    <activity android:name=".app.testing.SplashTestActivity" />
    <activity
      android:name=".app.topic.TopicActivity"
      android:label="@string/topic_page"
      android:theme="@style/OppiaThemeWithoutActionBar" />
    <activity
      android:name=".app.walkthrough.WalkthroughActivity"
      android:label="@string/walkthrough_activity_title"
      android:theme="@style/OppiaThemeWithoutActionBar" />
    <activity android:name=".app.testing.LessonThumbnailImageViewTestActivity" />
    <activity
      android:name=".app.devoptions.DeveloperOptionsActivity"
      android:label="@string/developer_options_activity_title"
      android:theme="@style/OppiaThemeWithoutActionBar" />
    <activity
      android:name=".app.devoptions.testing.DeveloperOptionsTestActivity"
      android:theme="@style/OppiaThemeWithoutActionBar" />
    <activity
      android:name=".app.devoptions.markchapterscompleted.MarkChaptersCompletedActivity"
      android:label="@string/mark_chapters_completed_activity_title"
      android:theme="@style/OppiaThemeWithoutActionBar" />
    <activity
      android:name=".app.devoptions.markchapterscompleted.testing.MarkChaptersCompletedTestActivity"
      android:theme="@style/OppiaThemeWithoutActionBar" />
    <activity
      android:name=".app.devoptions.markstoriescompleted.MarkStoriesCompletedActivity"
      android:label="@string/mark_stories_completed_activity_title"
      android:theme="@style/OppiaThemeWithoutActionBar" />
    <activity
      android:name=".app.devoptions.markstoriescompleted.testing.MarkStoriesCompletedTestActivity"
      android:theme="@style/OppiaThemeWithoutActionBar" />
    <activity
      android:name=".app.devoptions.marktopicscompleted.MarkTopicsCompletedActivity"
      android:label="@string/mark_topics_completed_activity_title"
      android:theme="@style/OppiaThemeWithoutActionBar" />
    <activity
      android:name=".app.devoptions.marktopicscompleted.testing.MarkTopicsCompletedTestActivity"
      android:theme="@style/OppiaThemeWithoutActionBar" />
    <activity
      android:name=".app.devoptions.vieweventlogs.ViewEventLogsActivity"
      android:label="@string/view_event_logs_activity_title"
      android:theme="@style/OppiaThemeWithoutActionBar" />
    <activity
      android:name=".app.devoptions.vieweventlogs.testing.ViewEventLogsTestActivity"
      android:theme="@style/OppiaThemeWithoutActionBar" />
    <activity
      android:name=".app.devoptions.forcenetworktype.ForceNetworkTypeActivity"
      android:label="@string/force_network_type_activity_title"
      android:theme="@style/OppiaThemeWithoutActionBar" />
    <activity
      android:name=".app.devoptions.forcenetworktype.testing.ForceNetworkTypeTestActivity"
      android:theme="@style/OppiaThemeWithoutActionBar" />
    <activity android:name=".app.policies.PoliciesActivity"
      android:label="@string/policy_activity_title"
      android:theme="@style/OppiaThemeWithoutActionBar" />
    <activity
      android:name=".app.devoptions.mathexpressionparser.MathExpressionParserActivity"
      android:label="@string/math_expression_parser_activity_title"
      android:theme="@style/OppiaThemeWithoutActionBar" />
    <activity
      android:name=".app.resumelesson.ResumeLessonActivity"
      android:label="@string/resume_lesson_activity_title"
      android:theme="@style/OppiaThemeWithoutActionBar" />
    <activity
      android:name=".app.testing.activity.TestActivity"
      android:theme="@style/OppiaThemeWithoutActionBar" />
    <activity
      android:name=".app.survey.SurveyActivity"
      android:label="@string/survey_activity_title"
      android:theme="@style/OppiaThemeWithoutActionBar"
      android:windowSoftInputMode="adjustNothing" />
    <activity
      android:name=".app.testing.ColorBindingAdaptersTestActivity"
      android:theme="@style/OppiaThemeWithoutActionBar" />
<<<<<<< HEAD

    <activity
      android:name=".app.onboarding.OnboardingProfileTypeActivity"
      android:label="@string/onboarding_profile_type_activity_title"
      android:theme="@style/OppiaThemeWithoutActionBar" />
=======
>>>>>>> 8e5cb491

    <provider
      android:name="androidx.work.impl.WorkManagerInitializer"
      android:authorities="${applicationId}.workmanager-init"
      android:exported="false"
      tools:node="remove" />
  </application>
</manifest><|MERGE_RESOLUTION|>--- conflicted
+++ resolved
@@ -332,14 +332,10 @@
     <activity
       android:name=".app.testing.ColorBindingAdaptersTestActivity"
       android:theme="@style/OppiaThemeWithoutActionBar" />
-<<<<<<< HEAD
-
     <activity
       android:name=".app.onboarding.OnboardingProfileTypeActivity"
       android:label="@string/onboarding_profile_type_activity_title"
       android:theme="@style/OppiaThemeWithoutActionBar" />
-=======
->>>>>>> 8e5cb491
 
     <provider
       android:name="androidx.work.impl.WorkManagerInitializer"
