--- conflicted
+++ resolved
@@ -18,10 +18,6 @@
       android:theme="@style/OppiaThemeWithoutActionBar" />
     <activity
       android:name=".administratorcontrols.appversion.AppVersionActivity"
-<<<<<<< HEAD
-      android:screenOrientation="portrait"
-=======
->>>>>>> 2af38aba
       android:theme="@style/OppiaThemeWithoutActionBar" />
     <activity
       android:name=".completedstorylist.CompletedStoryListActivity"
@@ -153,10 +149,6 @@
       android:theme="@style/OppiaThemeWithoutActionBar" />
     <activity
       android:name=".walkthrough.WalkthroughActivity"
-<<<<<<< HEAD
-      android:screenOrientation="portrait" />
-=======
       android:theme="@style/OppiaThemeWithoutActionBar" />
->>>>>>> 2af38aba
   </application>
 </manifest>