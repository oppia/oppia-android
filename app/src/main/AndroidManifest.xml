--- conflicted
+++ resolved
@@ -197,11 +197,7 @@
     <activity android:name=".app.testing.LessonThumbnailImageViewTestActivity" />
     <activity
       android:name=".app.devoptions.DeveloperOptionsActivity"
-<<<<<<< HEAD
-      android:label="@string/developer_options_title"
-=======
       android:label="@string/developer_options_activity_title"
->>>>>>> 761f2d48
       android:theme="@style/OppiaThemeWithoutActionBar" />
 
     <provider
