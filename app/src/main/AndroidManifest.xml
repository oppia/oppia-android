--- conflicted
+++ resolved
@@ -64,10 +64,6 @@
       android:theme="@style/OppiaThemeWithoutActionBar" />
     <activity
       android:name=".profile.ProfileActivity"
-<<<<<<< HEAD
-      android:screenOrientation="portrait"
-=======
->>>>>>> 25543145
       android:theme="@style/OppiaThemeWithoutActionBar" />
     <activity
       android:name=".settings.profile.ProfileEditActivity"
