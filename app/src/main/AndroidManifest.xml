<?xml version="1.0" encoding="utf-8"?>
<manifest xmlns:android="http://schemas.android.com/apk/res/android"
          package="org.oppia.app">
  <uses-permission android:name="android.permission.INTERNET"/>
  <application
    android:name=".application.OppiaApplication"
    android:allowBackup="true"
    android:icon="@mipmap/ic_launcher"
    android:label="@string/app_name"
    android:roundIcon="@mipmap/ic_launcher_round"
    android:supportsRtl="true"
    android:theme="@style/OppiaTheme">
    <activity android:name=".player.exploration.ExplorationActivity"/>
    <activity android:name=".topic.questionplayer.QuestionPlayerActivity"/>
    <activity android:name=".topic.TopicActivity"/>
<<<<<<< HEAD
    <activity android:name=".player.audio.testing.AudioFragmentTestActivity"/>
=======

    <activity android:name="org.oppia.app.player.state.testing.StateFragmentTestActivity"/>
>>>>>>> e1a77473
    <activity android:name="org.oppia.app.home.HomeActivity">
      <intent-filter>
        <action android:name="android.intent.action.MAIN"/>
        <category android:name="android.intent.category.LAUNCHER"/>
      </intent-filter>
      <intent-filter>
        <action android:name="android.intent.action.VIEW"/>
        <category android:name="android.intent.category.DEFAULT"/>
      </intent-filter>
    </activity>
    <activity
      android:name=".splash.SplashActivity"
      android:theme="@style/SplashScreenTheme">
    </activity>
    <activity android:name=".testing.BindableAdapterTestActivity"/>
  </application>
</manifest><|MERGE_RESOLUTION|>--- conflicted
+++ resolved
@@ -13,13 +13,9 @@
     <activity android:name=".player.exploration.ExplorationActivity"/>
     <activity android:name=".topic.questionplayer.QuestionPlayerActivity"/>
     <activity android:name=".topic.TopicActivity"/>
-<<<<<<< HEAD
-    <activity android:name=".player.audio.testing.AudioFragmentTestActivity"/>
-=======
-
+    <activity android:name="org.oppia.app.home.HomeActivity"/>
     <activity android:name="org.oppia.app.player.state.testing.StateFragmentTestActivity"/>
->>>>>>> e1a77473
-    <activity android:name="org.oppia.app.home.HomeActivity">
+    <activity android:name=".player.audio.testing.AudioFragmentTestActivity">
       <intent-filter>
         <action android:name="android.intent.action.MAIN"/>
         <category android:name="android.intent.category.LAUNCHER"/>
