<?xml version="1.0" encoding="utf-8"?>
<manifest xmlns:android="http://schemas.android.com/apk/res/android"
  package="org.oppia.app">

  <uses-permission android:name="android.permission.INTERNET" />
  <application
    android:name=".application.OppiaApplication"
    android:allowBackup="true"
    android:icon="@mipmap/ic_launcher"
    android:label="@string/app_name"
    android:roundIcon="@mipmap/ic_launcher_round"
    android:supportsRtl="true"
    android:theme="@style/OppiaTheme">
<<<<<<< HEAD
    <activity android:name=".story.StoryActivity" />
    <activity android:name="org.oppia.app.topic.conceptcard.testing.ConceptCardFragmentTestActivity" />
    <activity android:name="org.oppia.app.player.state.testing.StateFragmentTestActivity" />
=======
    <activity android:name=".topic.conceptcard.testing.ConceptCardFragmentTestActivity" />
    <activity android:name=".player.state.testing.StateFragmentTestActivity" />
>>>>>>> 806dfaf7
    <activity android:name=".player.exploration.ExplorationActivity" />
    <activity android:name=".topic.questionplayer.QuestionPlayerActivity" />
    <activity android:name=".topic.TopicActivity" />
    <activity android:name=".player.audio.testing.AudioFragmentTestActivity" />
<<<<<<< HEAD
    <activity android:name="org.oppia.app.home.HomeActivity" />
    <activity android:name=".activity.InputInteractionViewTestActivity" />
    <activity android:name=".profile.ProfileActivity" />
    <activity
      android:name=".splash.SplashActivity"
      android:theme="@style/SplashScreenTheme">
=======
    <activity android:name=".testing.InputInteractionViewTestActivity" />
    <activity android:name=".profile.ProfileActivity" />
    <activity android:name=".story.StoryActivity"/>
    <activity android:name=".home.HomeActivity">
>>>>>>> 806dfaf7
      <intent-filter>
        <action android:name="android.intent.action.MAIN" />
        <category android:name="android.intent.category.LAUNCHER" />
      </intent-filter>
      <intent-filter>
        <action android:name="android.intent.action.VIEW" />
        <category android:name="android.intent.category.DEFAULT" />
      </intent-filter>
    </activity>
    <activity android:name=".testing.BindableAdapterTestActivity" />
  </application>
</manifest><|MERGE_RESOLUTION|>--- conflicted
+++ resolved
@@ -11,31 +11,19 @@
     android:roundIcon="@mipmap/ic_launcher_round"
     android:supportsRtl="true"
     android:theme="@style/OppiaTheme">
-<<<<<<< HEAD
-    <activity android:name=".story.StoryActivity" />
     <activity android:name="org.oppia.app.topic.conceptcard.testing.ConceptCardFragmentTestActivity" />
     <activity android:name="org.oppia.app.player.state.testing.StateFragmentTestActivity" />
-=======
-    <activity android:name=".topic.conceptcard.testing.ConceptCardFragmentTestActivity" />
-    <activity android:name=".player.state.testing.StateFragmentTestActivity" />
->>>>>>> 806dfaf7
     <activity android:name=".player.exploration.ExplorationActivity" />
     <activity android:name=".topic.questionplayer.QuestionPlayerActivity" />
     <activity android:name=".topic.TopicActivity" />
     <activity android:name=".player.audio.testing.AudioFragmentTestActivity" />
-<<<<<<< HEAD
     <activity android:name="org.oppia.app.home.HomeActivity" />
-    <activity android:name=".activity.InputInteractionViewTestActivity" />
     <activity android:name=".profile.ProfileActivity" />
+    <activity android:name=".testing.InputInteractionViewTestActivity" />
+    <activity android:name=".story.StoryActivity"/>
     <activity
       android:name=".splash.SplashActivity"
       android:theme="@style/SplashScreenTheme">
-=======
-    <activity android:name=".testing.InputInteractionViewTestActivity" />
-    <activity android:name=".profile.ProfileActivity" />
-    <activity android:name=".story.StoryActivity"/>
-    <activity android:name=".home.HomeActivity">
->>>>>>> 806dfaf7
       <intent-filter>
         <action android:name="android.intent.action.MAIN" />
         <category android:name="android.intent.category.LAUNCHER" />
