<?xml version="1.0" encoding="utf-8"?>
<manifest xmlns:android="http://schemas.android.com/apk/res/android"
  package="org.oppia.app">

  <uses-permission android:name="android.permission.INTERNET" />
  <application
    android:name=".application.OppiaApplication"
    android:allowBackup="true"
    android:icon="@mipmap/ic_launcher"
    android:label="@string/app_name"
    android:roundIcon="@mipmap/ic_launcher_round"
    android:supportsRtl="true"
    android:theme="@style/OppiaTheme">
<<<<<<< HEAD
    <activity android:name=".player.exploration.ExplorationActivity"/>
    <activity android:name=".topic.TopicActivity"/>
    <activity
      android:name=".home.HomeActivity"
      android:theme="@style/OppiaTheme.NoActionBar">
=======
    <activity
      android:name=".home.continueplaying.ContinuePlayingActivity"
      android:theme="@style/OppiaThemeWithoutActionBar" />
    <activity android:name=".home.HomeActivity" />
    <activity android:name=".player.audio.testing.AudioFragmentTestActivity" />
    <activity
      android:name=".player.exploration.ExplorationActivity"
      android:theme="@style/OppiaThemeWithoutActionBar" />
    <activity android:name=".player.state.testing.StateFragmentTestActivity" />
    <activity android:name=".profile.ProfileActivity" />
    <activity
      android:name=".splash.SplashActivity"
      android:theme="@style/SplashScreenTheme">
>>>>>>> fb3a1ad5
      <intent-filter>
        <action android:name="android.intent.action.MAIN" />
        <category android:name="android.intent.category.LAUNCHER" />
      </intent-filter>
      <intent-filter>
        <action android:name="android.intent.action.VIEW" />
        <category android:name="android.intent.category.DEFAULT" />
      </intent-filter>
    </activity>
<<<<<<< HEAD
    <activity android:name="org.oppia.app.player.state.testing.StateFragmentTestActivity"/>
    <activity android:name=".splash.SplashActivity"
              android:theme="@style/SplashScreenTheme">
    </activity>
    <activity
      android:name=".help.HelpActivity"
      android:theme="@style/OppiaTheme.NoActionBar" />
=======
    <activity
      android:name=".story.StoryActivity"
      android:theme="@style/OppiaThemeWithoutActionBar" />
    <activity android:name=".story.testing.StoryFragmentTestActivity" />
    <activity android:name=".testing.BindableAdapterTestActivity" />
    <activity android:name=".testing.ContentCardTestActivity" />
    <activity android:name=".testing.ContinuePlayingFragmentTestActivity" />
    <activity android:name=".testing.HtmlParserTestActivity" />
    <activity android:name=".testing.InputInteractionViewTestActivity" />
    <activity
      android:name=".testing.TopicTestActivity"
      android:theme="@style/OppiaThemeWithoutActionBar" />
    <activity
      android:name=".testing.TopicTestActivityForStory"
      android:theme="@style/OppiaThemeWithoutActionBar" />
    <activity android:name=".topic.conceptcard.testing.ConceptCardFragmentTestActivity" />
    <activity android:name=".topic.questionplayer.QuestionPlayerActivity" />
    <activity
      android:name=".topic.TopicActivity"
      android:theme="@style/OppiaThemeWithoutActionBar" />
>>>>>>> fb3a1ad5
  </application>
</manifest><|MERGE_RESOLUTION|>--- conflicted
+++ resolved
@@ -11,17 +11,14 @@
     android:roundIcon="@mipmap/ic_launcher_round"
     android:supportsRtl="true"
     android:theme="@style/OppiaTheme">
-<<<<<<< HEAD
-    <activity android:name=".player.exploration.ExplorationActivity"/>
-    <activity android:name=".topic.TopicActivity"/>
-    <activity
-      android:name=".home.HomeActivity"
-      android:theme="@style/OppiaTheme.NoActionBar">
-=======
     <activity
       android:name=".home.continueplaying.ContinuePlayingActivity"
       android:theme="@style/OppiaThemeWithoutActionBar" />
-    <activity android:name=".home.HomeActivity" />
+    <activity android:name=".home.HomeActivity"
+              android:theme="@style/OppiaTheme.NoActionBar"/>
+    <activity
+      android:name=".help.HelpActivity"
+      android:theme="@style/OppiaTheme.NoActionBar" />
     <activity android:name=".player.audio.testing.AudioFragmentTestActivity" />
     <activity
       android:name=".player.exploration.ExplorationActivity"
@@ -31,7 +28,6 @@
     <activity
       android:name=".splash.SplashActivity"
       android:theme="@style/SplashScreenTheme">
->>>>>>> fb3a1ad5
       <intent-filter>
         <action android:name="android.intent.action.MAIN" />
         <category android:name="android.intent.category.LAUNCHER" />
@@ -41,15 +37,6 @@
         <category android:name="android.intent.category.DEFAULT" />
       </intent-filter>
     </activity>
-<<<<<<< HEAD
-    <activity android:name="org.oppia.app.player.state.testing.StateFragmentTestActivity"/>
-    <activity android:name=".splash.SplashActivity"
-              android:theme="@style/SplashScreenTheme">
-    </activity>
-    <activity
-      android:name=".help.HelpActivity"
-      android:theme="@style/OppiaTheme.NoActionBar" />
-=======
     <activity
       android:name=".story.StoryActivity"
       android:theme="@style/OppiaThemeWithoutActionBar" />
@@ -70,6 +57,5 @@
     <activity
       android:name=".topic.TopicActivity"
       android:theme="@style/OppiaThemeWithoutActionBar" />
->>>>>>> fb3a1ad5
   </application>
 </manifest>