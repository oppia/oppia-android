--- conflicted
+++ resolved
@@ -1,5 +1,6 @@
 <?xml version="1.0" encoding="utf-8"?>
-<manifest xmlns:android="http://schemas.android.com/apk/res/android"
+<manifest
+  xmlns:android="http://schemas.android.com/apk/res/android"
   package="org.oppia.app">
   <uses-permission android:name="android.permission.INTERNET" />
   <application
@@ -10,32 +11,25 @@
     android:roundIcon="@mipmap/ic_launcher_round"
     android:supportsRtl="true"
     android:theme="@style/OppiaTheme">
-<<<<<<< HEAD
+    <activity android:name=".player.exploration.ExplorationActivity"/>
+    <activity android:name=".topic.TopicActivity"/>
     <activity
       android:name=".home.HomeActivity"
       android:theme="@style/OppiaTheme.NoActionBar">
-=======
-    <activity android:name=".player.exploration.ExplorationActivity"/>
-    <activity android:name=".topic.TopicActivity"/>
-    <activity android:name="org.oppia.app.home.HomeActivity">
->>>>>>> e92f2c7f
       <intent-filter>
-        <action android:name="android.intent.action.MAIN" />
-        <category android:name="android.intent.category.LAUNCHER" />
+        <action android:name="android.intent.action.MAIN"/>
+        <category android:name="android.intent.category.LAUNCHER"/>
       </intent-filter>
       <intent-filter>
-        <action android:name="android.intent.action.VIEW" />
-        <category android:name="android.intent.category.DEFAULT" />
+        <action android:name="android.intent.action.VIEW"/>
+        <category android:name="android.intent.category.DEFAULT"/>
       </intent-filter>
     </activity>
-<<<<<<< HEAD
+    <activity android:name=".splash.SplashActivity"
+              android:theme="@style/SplashScreenTheme">
+    </activity>
     <activity
       android:name=".help.HelpActivity"
       android:theme="@style/OppiaTheme.NoActionBar" />
-=======
-    <activity android:name=".splash.SplashActivity"
-              android:theme="@style/SplashScreenTheme">
-    </activity>
->>>>>>> e92f2c7f
   </application>
 </manifest>