<?xml version="1.0" encoding="utf-8"?>
<manifest xmlns:android="http://schemas.android.com/apk/res/android"
  xmlns:tools="http://schemas.android.com/tools"
  package="org.oppia.android">

  <uses-permission android:name="android.permission.ACCESS_NETWORK_STATE" />
  <uses-permission android:name="android.permission.INTERNET" />
  <!-- TODO(#56): Reenable landscape support. -->
  <application
    android:name=".app.application.OppiaApplication"
    android:allowBackup="true"
    android:icon="@mipmap/ic_launcher"
    android:label="@string/app_name"
    android:roundIcon="@mipmap/ic_launcher_round"
    android:supportsRtl="true"
    android:theme="@style/OppiaTheme">
    <meta-data
      android:name="firebase_analytics_collection_deactivated"
      android:value="true" />
    <meta-data
      android:name="firebase_crashlytics_collection_enabled"
      android:value="false" />
    <meta-data
      android:name="automatic_app_expiration_enabled"
      android:value="false" />
    <meta-data
      android:name="expiration_date"
      android:value="2020-09-01" />

    <activity
      android:name=".app.administratorcontrols.AdministratorControlsActivity"
      android:label="@string/administrator_controls_title"
      android:theme="@style/OppiaThemeWithoutActionBar" />
    <activity
      android:name=".app.administratorcontrols.appversion.AppVersionActivity"
      android:label="@string/app_version_activity_title"
      android:theme="@style/OppiaThemeWithoutActionBar" />
    <activity
      android:name=".app.completedstorylist.CompletedStoryListActivity"
      android:label="@string/completed_story_list_activity_title"
      android:theme="@style/OppiaThemeWithoutActionBar" />
    <activity
      android:name=".app.help.faq.FAQListActivity"
      android:label="@string/faq_activity_title"
      android:theme="@style/OppiaThemeWithoutActionBar" />
    <activity
      android:name=".app.help.faq.faqsingle.FAQSingleActivity"
      android:label="@string/faq_activity_title"
      android:theme="@style/OppiaThemeWithoutActionBar" />
    <activity
      android:name=".app.help.HelpActivity"
      android:label="@string/help_activity_title"
      android:theme="@style/OppiaThemeWithoutActionBar" />
    <activity
      android:name=".app.help.thirdparty.LicenseListActivity"
      android:label="@string/license_list_activity_title"
      android:theme="@style/OppiaThemeWithoutActionBar" />
    <activity
      android:name=".app.help.thirdparty.LicenseTextViewerActivity"
      android:label="@string/license_text_viewer_activity_title"
      android:theme="@style/OppiaThemeWithoutActionBar" />
    <activity
      android:name=".app.help.thirdparty.ThirdPartyDependencyListActivity"
      android:label="@string/third_party_dependency_list_activity_title"
      android:theme="@style/OppiaThemeWithoutActionBar" />
    <activity
      android:name=".app.home.HomeActivity"
      android:theme="@style/OppiaThemeWithoutActionBar" />
    <activity
      android:name=".app.home.recentlyplayed.RecentlyPlayedActivity"
      android:theme="@style/OppiaThemeWithoutActionBar" />
    <activity
      android:name=".app.mydownloads.MyDownloadsActivity"
      android:screenOrientation="portrait"
      android:theme="@style/OppiaThemeWithoutActionBar" />
    <activity
      android:name=".app.onboarding.OnboardingActivity"
      android:label="@string/onboarding_activity_title"
      android:theme="@style/OppiaThemeWithoutActionBar" />
    <activity
      android:name=".app.ongoingtopiclist.OngoingTopicListActivity"
      android:label="@string/ongoing_topic_list_activity_title"
      android:theme="@style/OppiaThemeWithoutActionBar" />
    <activity
      android:name=".app.options.AppLanguageActivity"
      android:label="@string/app_language_activity_title"
      android:theme="@style/OppiaThemeWithoutActionBar" />
    <activity
      android:name=".app.options.AudioLanguageActivity"
      android:label="@string/audio_language_activity_title"
      android:theme="@style/OppiaThemeWithoutActionBar" />
    <activity
      android:name=".app.options.OptionsActivity"
      android:label="@string/options_activity_title"
      android:theme="@style/OppiaThemeWithoutActionBar" />
    <activity
      android:name=".app.options.ReadingTextSizeActivity"
      android:label="@string/reading_text_size_activity_title"
      android:theme="@style/OppiaThemeWithoutActionBar" />
    <activity
      android:name=".app.player.exploration.ExplorationActivity"
      android:label="@string/exploration_activity_title"
      android:theme="@style/OppiaThemeWithoutActionBar"
      android:windowSoftInputMode="adjustResize" />
    <activity android:name=".app.player.state.testing.StateFragmentTestActivity" />
    <activity
      android:name=".app.profile.AddProfileActivity"
      android:label="@string/add_profile_activity_label"
      android:theme="@style/OppiaThemeNoActionBarColorAccentColorPrimary" />
    <activity
      android:name=".app.profile.AdminAuthActivity"
      android:label="@string/admin_auth_activity_access_controls_title"
      android:theme="@style/OppiaThemeWithoutActionBar"
      android:windowSoftInputMode="adjustResize" />
    <activity
      android:name=".app.profile.AdminPinActivity"
      android:label="@string/admin_pin_activity_title"
      android:windowSoftInputMode="adjustResize" />
    <activity
      android:name=".app.profile.PinPasswordActivity"
      android:label="@string/pin_password_activity_title"
      android:theme="@style/OppiaThemeWithoutActionBar"
      android:windowSoftInputMode="adjustResize" />
    <activity
      android:name=".app.profile.ProfileChooserActivity"
      android:label="@string/profile_chooser_activity_label"
      android:theme="@style/OppiaThemeWithoutActionBar" />
    <activity
      android:name=".app.profileprogress.ProfilePictureActivity"
      android:theme="@style/OppiaThemeWithoutActionBar" />
    <activity
      android:name=".app.profileprogress.ProfileProgressActivity"
      android:label="@string/profile_progress_activity_title"
      android:theme="@style/OppiaThemeWithoutActionBar" />
    <activity
      android:name=".app.settings.profile.ProfileEditActivity"
      android:theme="@style/OppiaThemeWithoutActionBar" />
    <activity
      android:name=".app.settings.profile.ProfileListActivity"
      android:label="@string/profile_list_activity_title"
      android:theme="@style/OppiaThemeWithoutActionBar" />
    <activity
      android:name=".app.settings.profile.ProfileRenameActivity"
      android:label="@string/profile_rename_activity_title"
      android:theme="@style/OppiaThemeWithoutActionBar" />
    <activity
      android:name=".app.settings.profile.ProfileResetPinActivity"
      android:label="@string/profile_reset_pin_activity_title"
      android:theme="@style/OppiaThemeWithoutActionBar" />
    <activity
      android:name=".app.splash.SplashActivity"
      android:screenOrientation="portrait"
      android:theme="@style/SplashScreenTheme">
      <intent-filter>
        <action android:name="android.intent.action.MAIN" />
        <category android:name="android.intent.category.LAUNCHER" />
      </intent-filter>
      <intent-filter>
        <action android:name="android.intent.action.VIEW" />
        <category android:name="android.intent.category.DEFAULT" />
      </intent-filter>
    </activity>
    <activity
      android:name=".app.story.StoryActivity"
      android:label="@string/story_activity_title"
      android:theme="@style/OppiaThemeWithoutActionBar" />
    <activity android:name=".app.testing.AudioFragmentTestActivity" />
    <activity android:name=".app.testing.BindableAdapterTestActivity" />
    <activity android:name=".app.testing.ConceptCardFragmentTestActivity" />
    <activity android:name=".app.testing.DragDropTestActivity" />
    <activity android:name=".app.testing.ExplorationInjectionActivity" />
    <activity android:name=".app.testing.ExplorationTestActivity" />
    <activity
      android:name=".app.testing.TestFontScaleConfigurationUtilActivity"
      android:theme="@style/OppiaThemeWithoutActionBar" />
    <activity android:name=".app.testing.HomeFragmentTestActivity" />
    <activity android:name=".app.testing.HtmlParserTestActivity" />
    <activity android:name=".app.testing.HomeTestActivity" />
    <activity android:name=".app.testing.InputInteractionViewTestActivity" />
    <activity android:name=".app.testing.ImageRegionSelectionTestActivity" />
    <activity android:name=".app.testing.MarginBindingAdaptersTestActivity" />
    <activity
      android:name=".app.testing.NavigationDrawerTestActivity"
      android:theme="@style/OppiaThemeWithoutActionBar" />
    <activity
      android:name=".app.testing.ProfileChooserFragmentTestActivity"
      android:theme="@style/OppiaThemeWithoutActionBar" />
    <activity android:name=".app.testing.StateAssemblerMarginBindingAdaptersTestActivity" />
    <activity android:name=".app.testing.StateAssemblerPaddingBindingAdaptersTestActivity" />
    <activity
      android:name=".app.testing.TopicTestActivity"
      android:theme="@style/OppiaThemeWithoutActionBar" />
    <activity
      android:name=".app.testing.TopicTestActivityForStory"
      android:theme="@style/OppiaThemeWithoutActionBar" />
    <activity android:name=".app.testing.TopicRevisionTestActivity" />
    <activity android:name=".app.testing.ViewBindingAdaptersTestActivity"/>
    <activity
      android:name=".app.topic.questionplayer.QuestionPlayerActivity"
      android:label="@string/question_player_activity_title"
      android:theme="@style/OppiaThemeWithoutActionBar" />
    <activity
      android:name=".app.topic.revisioncard.RevisionCardActivity"
      android:label="@string/revision_card_activity_title"
      android:theme="@style/OppiaThemeWithoutActionBar" />
    <activity android:name=".app.testing.SplashTestActivity" />
    <activity
      android:name=".app.topic.TopicActivity"
      android:label="@string/topic_page"
      android:theme="@style/OppiaThemeWithoutActionBar" />
    <activity
      android:name=".app.walkthrough.WalkthroughActivity"
      android:theme="@style/OppiaThemeWithoutActionBar" />
    <activity android:name=".app.testing.LessonThumbnailImageViewTestActivity" />
    <activity
      android:name=".app.devoptions.DeveloperOptionsActivity"
      android:label="@string/developer_options_activity_title"
      android:theme="@style/OppiaThemeWithoutActionBar" />
    <activity
      android:name=".app.devoptions.testing.DeveloperOptionsTestActivity"
      android:theme="@style/OppiaThemeWithoutActionBar" />
    <activity
      android:name=".app.devoptions.markchapterscompleted.MarkChaptersCompletedActivity"
      android:label="@string/mark_chapters_completed_activity_title"
      android:theme="@style/OppiaThemeWithoutActionBar" />
    <activity
      android:name=".app.devoptions.markchapterscompleted.testing.MarkChaptersCompletedTestActivity"
      android:theme="@style/OppiaThemeWithoutActionBar" />
    <activity
      android:name=".app.devoptions.markstoriescompleted.MarkStoriesCompletedActivity"
      android:label="@string/mark_stories_completed_activity_title"
      android:theme="@style/OppiaThemeWithoutActionBar" />
    <activity
      android:name=".app.devoptions.markstoriescompleted.testing.MarkStoriesCompletedTestActivity"
      android:theme="@style/OppiaThemeWithoutActionBar" />
    <activity
      android:name=".app.devoptions.marktopicscompleted.MarkTopicsCompletedActivity"
      android:label="@string/mark_topics_completed_activity_title"
      android:theme="@style/OppiaThemeWithoutActionBar" />
    <activity
      android:name=".app.devoptions.marktopicscompleted.testing.MarkTopicsCompletedTestActivity"
      android:theme="@style/OppiaThemeWithoutActionBar" />
    <activity
      android:name=".app.devoptions.vieweventlogs.ViewEventLogsActivity"
      android:label="@string/view_event_logs_activity_title"
      android:theme="@style/OppiaThemeWithoutActionBar" />
    <activity
      android:name=".app.devoptions.vieweventlogs.testing.ViewEventLogsTestActivity"
      android:theme="@style/OppiaThemeWithoutActionBar" />
    <activity
<<<<<<< HEAD
      android:name=".app.resumelesson.ResumeLessonActivity"
      android:label="@string/resume_lesson_activity_title"
=======
      android:name=".app.devoptions.forcenetworktype.ForceNetworkTypeActivity"
      android:label="@string/force_network_type_activity_title"
      android:theme="@style/OppiaThemeWithoutActionBar" />
    <activity
      android:name=".app.devoptions.forcenetworktype.testing.ForceNetworkTypeTestActivity"
>>>>>>> 777afbbe
      android:theme="@style/OppiaThemeWithoutActionBar" />

    <provider
      android:name="androidx.work.impl.WorkManagerInitializer"
      android:authorities="${applicationId}.workmanager-init"
      android:exported="false"
      tools:node="remove" />
  </application>
</manifest><|MERGE_RESOLUTION|>--- conflicted
+++ resolved
@@ -248,16 +248,15 @@
       android:name=".app.devoptions.vieweventlogs.testing.ViewEventLogsTestActivity"
       android:theme="@style/OppiaThemeWithoutActionBar" />
     <activity
-<<<<<<< HEAD
+      android:name=".app.devoptions.forcenetworktype.ForceNetworkTypeActivity"
+      android:label="@string/force_network_type_activity_title"
+      android:theme="@style/OppiaThemeWithoutActionBar" />
+    <activity
+      android:name=".app.devoptions.forcenetworktype.testing.ForceNetworkTypeTestActivity"
+      android:theme="@style/OppiaThemeWithoutActionBar" />
+    <activity
       android:name=".app.resumelesson.ResumeLessonActivity"
       android:label="@string/resume_lesson_activity_title"
-=======
-      android:name=".app.devoptions.forcenetworktype.ForceNetworkTypeActivity"
-      android:label="@string/force_network_type_activity_title"
-      android:theme="@style/OppiaThemeWithoutActionBar" />
-    <activity
-      android:name=".app.devoptions.forcenetworktype.testing.ForceNetworkTypeTestActivity"
->>>>>>> 777afbbe
       android:theme="@style/OppiaThemeWithoutActionBar" />
 
     <provider
