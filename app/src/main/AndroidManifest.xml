<?xml version="1.0" encoding="utf-8"?>
<manifest
  xmlns:android="http://schemas.android.com/apk/res/android"
  package="org.oppia.app">

  <application
    android:name=".application.OppiaApplication"
    android:allowBackup="true"
    android:icon="@mipmap/ic_launcher"
    android:label="@string/app_name"
    android:roundIcon="@mipmap/ic_launcher_round"
    android:supportsRtl="true"
    android:theme="@style/OppiaTheme">
<<<<<<< HEAD

    <activity
      android:name=".splash.SplashActivity"
      android:theme="@style/SplashScreenTheme">
=======
    <activity android:name=".player.exploration.ExplorationActivity"/>
    <activity android:name="org.oppia.app.home.HomeActivity">
>>>>>>> 8fb73eb4
      <intent-filter>
        <action android:name="android.intent.action.MAIN"/>
        <category android:name="android.intent.category.LAUNCHER"/>
      </intent-filter>
    </activity>
    <activity android:name=".HomeActivity"/>

  </application>

</manifest><|MERGE_RESOLUTION|>--- conflicted
+++ resolved
@@ -11,22 +11,24 @@
     android:roundIcon="@mipmap/ic_launcher_round"
     android:supportsRtl="true"
     android:theme="@style/OppiaTheme">
-<<<<<<< HEAD
-
+    <activity android:name=".player.exploration.ExplorationActivity"/>
+    <activity android:name="org.oppia.app.home.HomeActivity">
+      <intent-filter>
+        <action android:name="android.intent.action.MAIN"/>
+        <category android:name="android.intent.category.LAUNCHER"/>
+      </intent-filter>
+      <intent-filter>
+        <action android:name="android.intent.action.VIEW"/>
+        <category android:name="android.intent.category.DEFAULT"/>
+      </intent-filter>
+    </activity>
     <activity
       android:name=".splash.SplashActivity"
       android:theme="@style/SplashScreenTheme">
-=======
-    <activity android:name=".player.exploration.ExplorationActivity"/>
-    <activity android:name="org.oppia.app.home.HomeActivity">
->>>>>>> 8fb73eb4
       <intent-filter>
         <action android:name="android.intent.action.MAIN"/>
         <category android:name="android.intent.category.LAUNCHER"/>
       </intent-filter>
     </activity>
-    <activity android:name=".HomeActivity"/>
-
   </application>
-
 </manifest>