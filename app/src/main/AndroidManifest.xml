--- conflicted
+++ resolved
@@ -23,7 +23,10 @@
       android:name=".home.HomeActivity"
       android:screenOrientation="portrait" />
     <activity
-<<<<<<< HEAD
+      android:name=".mydownloads.MyDownloadsActivity"
+      android:screenOrientation="portrait"
+      android:theme="@style/OppiaThemeWithoutActionBar" />
+    <activity
       android:name=".option.OptionActivity"
       android:screenOrientation="portrait" />
     <activity android:name=".option.StoryTextSizeActivity"
@@ -33,9 +36,6 @@
       android:screenOrientation="portrait"
       android:theme="@style/OppiaThemeWithoutActionBar" />
     <activity android:name=".option.DefaultAudioActivity"
-=======
-      android:name=".mydownloads.MyDownloadsActivity"
->>>>>>> e3c6553e
       android:screenOrientation="portrait"
       android:theme="@style/OppiaThemeWithoutActionBar" />
     <activity
