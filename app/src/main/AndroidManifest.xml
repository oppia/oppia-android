<?xml version="1.0" encoding="utf-8"?>
<manifest xmlns:android="http://schemas.android.com/apk/res/android"
          package="org.oppia.app">
  <uses-permission android:name="android.permission.INTERNET"/>
  <application
    android:name=".application.OppiaApplication"
    android:allowBackup="true"
    android:icon="@mipmap/ic_launcher"
    android:label="@string/app_name"
    android:roundIcon="@mipmap/ic_launcher_round"
    android:supportsRtl="true"
    android:theme="@style/OppiaTheme">
    <activity android:name=".player.exploration.ExplorationActivity"/>
    <activity android:name=".topic.questionplayer.QuestionPlayerActivity"/>
    <activity android:name=".topic.TopicActivity"/>
<<<<<<< HEAD
    <activity android:name=".home.HomeActivity">
=======
    <activity android:name="org.oppia.app.player.state.testing.StateFragmentTestActivity"/>
    <activity android:name="org.oppia.app.home.HomeActivity">
>>>>>>> cf4b52c3
      <intent-filter>
        <action android:name="android.intent.action.MAIN"/>
        <category android:name="android.intent.category.LAUNCHER"/>
      </intent-filter>
      <intent-filter>
        <action android:name="android.intent.action.VIEW"/>
        <category android:name="android.intent.category.DEFAULT"/>
      </intent-filter>
    </activity>
    <activity
      android:name=".splash.SplashActivity"
      android:theme="@style/SplashScreenTheme">
    </activity>
  </application>
</manifest><|MERGE_RESOLUTION|>--- conflicted
+++ resolved
@@ -13,12 +13,9 @@
     <activity android:name=".player.exploration.ExplorationActivity"/>
     <activity android:name=".topic.questionplayer.QuestionPlayerActivity"/>
     <activity android:name=".topic.TopicActivity"/>
-<<<<<<< HEAD
-    <activity android:name=".home.HomeActivity">
-=======
+
     <activity android:name="org.oppia.app.player.state.testing.StateFragmentTestActivity"/>
     <activity android:name="org.oppia.app.home.HomeActivity">
->>>>>>> cf4b52c3
       <intent-filter>
         <action android:name="android.intent.action.MAIN"/>
         <category android:name="android.intent.category.LAUNCHER"/>
