--- conflicted
+++ resolved
@@ -18,11 +18,7 @@
     <activity android:name=".topic.TopicActivity" />
     <activity android:name=".player.audio.testing.AudioFragmentTestActivity" />
     <activity android:name=".activity.InputInteractionViewTestActivity" />
-<<<<<<< HEAD
-    <activity android:name=".home.HomeActivity">
-=======
     <activity android:name="org.oppia.app.home.HomeActivity">
->>>>>>> cbeb8de0
       <intent-filter>
         <action android:name="android.intent.action.MAIN" />
         <category android:name="android.intent.category.LAUNCHER" />
@@ -34,11 +30,7 @@
     </activity>
     <activity
       android:name=".splash.SplashActivity"
-<<<<<<< HEAD
-      android:theme="@style/SplashScreenTheme"/>
-=======
       android:theme="@style/SplashScreenTheme" />
->>>>>>> cbeb8de0
     <activity android:name=".testing.BindableAdapterTestActivity" />
   </application>
 </manifest>