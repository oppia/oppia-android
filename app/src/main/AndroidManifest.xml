--- conflicted
+++ resolved
@@ -18,17 +18,12 @@
       android:screenOrientation="portrait"
       android:theme="@style/OppiaThemeWithoutActionBar" />
     <activity
-<<<<<<< HEAD
+      android:name=".administratorcontrols.appversion.AppVersionActivity"
+      android:screenOrientation="portrait"
+      android:theme="@style/OppiaThemeWithoutActionBar" />
+    <activity
       android:name=".completedstorylist.CompletedStoryListActivity"
       android:theme="@style/OppiaThemeWithoutActionBar" />
-    <activity
-      android:name=".home.HomeActivity"
-      android:theme="@style/OppiaThemeWithoutActionBar" />
-=======
-      android:name=".administratorcontrols.appversion.AppVersionActivity"
-      android:screenOrientation="portrait"
-      android:theme="@style/OppiaThemeWithoutActionBar"/>
->>>>>>> e0ac0212
     <activity
       android:name=".help.faq.FAQActivity"
       android:screenOrientation="portrait"
@@ -99,8 +94,7 @@
     <activity
       android:name=".settings.profile.ProfileListActivity"
       android:screenOrientation="portrait" />
-    <activity
-      android:name=".settings.profile.ProfileRenameActivity" />
+    <activity android:name=".settings.profile.ProfileRenameActivity" />
     <activity
       android:name=".settings.profile.ProfileResetPinActivity"
       android:screenOrientation="portrait" />
@@ -153,7 +147,8 @@
       android:name=".topic.reviewcard.ReviewCardActivity"
       android:screenOrientation="portrait"
       android:theme="@style/OppiaThemeWithoutActionBar" />
-    <activity android:name=".walkthrough.WalkthroughActivity"
+    <activity
+      android:name=".walkthrough.WalkthroughActivity"
       android:screenOrientation="portrait" />
   </application>
 </manifest>