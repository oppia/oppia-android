--- conflicted
+++ resolved
@@ -14,16 +14,11 @@
     <activity android:name=".home.ContinuePlayingActivity" />
     <activity android:name=".home.HomeActivity" />
     <activity android:name=".player.audio.testing.AudioFragmentTestActivity" />
-<<<<<<< HEAD
-    <activity android:name=".home.HomeActivity" />
     <activity android:name=".profile.ProfileActivity" />
     <activity android:name=".testing.InputInteractionViewTestActivity" />
     <activity android:name=".story.StoryActivity"/>
-=======
     <activity android:name=".player.exploration.ExplorationActivity" />
     <activity android:name=".player.state.testing.StateFragmentTestActivity" />
-    <activity android:name=".profile.ProfileActivity" />
->>>>>>> 56cf42e9
     <activity
       android:name=".splash.SplashActivity"
       android:theme="@style/SplashScreenTheme">
@@ -36,15 +31,9 @@
         <category android:name="android.intent.category.DEFAULT" />
       </intent-filter>
     </activity>
-<<<<<<< HEAD
     <activity android:name=".testing.HtmlParserTestActivity" />
-=======
-    <activity android:name=".story.StoryActivity" />
->>>>>>> 56cf42e9
     <activity android:name=".testing.BindableAdapterTestActivity" />
     <activity android:name=".testing.ContentCardTestActivity" />
-    <activity android:name=".testing.HtmlParserTestActivity" />
-    <activity android:name=".testing.InputInteractionViewTestActivity" />
     <activity android:name=".topic.TopicActivity" />
     <activity android:name=".topic.conceptcard.testing.ConceptCardFragmentTestActivity" />
     <activity android:name=".topic.questionplayer.QuestionPlayerActivity" />
