--- conflicted
+++ resolved
@@ -22,17 +22,13 @@
       android:screenOrientation="portrait" />
     <activity android:name=".player.audio.testing.AudioFragmentTestActivity" />
     <activity
-      android:name=".profile.ProfileActivity"
-      android:theme="@style/OppiaThemeWithoutActionBar"/>
-    <activity
       android:name=".player.exploration.ExplorationActivity"
       android:theme="@style/OppiaThemeWithoutActionBar"
       android:screenOrientation="portrait" />
     <activity android:name=".player.state.testing.StateFragmentTestActivity" />
-<<<<<<< HEAD
-=======
     <activity
       android:name=".profile.ProfileActivity"
+      android:theme="@style/OppiaThemeWithoutActionBar"
       android:screenOrientation="portrait" />
     <activity
       android:name=".settings.profile.ProfileRenameActivity"
@@ -40,7 +36,6 @@
     <activity
       android:name=".settings.profile.ProfileResetPinActivity"
       android:screenOrientation="portrait" />
->>>>>>> 53eaaeaf
     <activity
       android:name=".splash.SplashActivity"
       android:theme="@style/SplashScreenTheme"
