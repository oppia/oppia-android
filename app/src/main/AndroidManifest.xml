<?xml version="1.0" encoding="utf-8"?>
<manifest xmlns:android="http://schemas.android.com/apk/res/android"
  package="org.oppia.app">

  <!-- TODO(#56): Reenable landscape support. -->

  <uses-permission android:name="android.permission.INTERNET" />
  <application
    android:name=".application.OppiaApplication"
    android:allowBackup="true"
    android:icon="@mipmap/ic_launcher"
    android:label="@string/app_name"
    android:roundIcon="@mipmap/ic_launcher_round"
    android:supportsRtl="true"
    android:theme="@style/OppiaTheme">
    <activity
      android:name=".home.continueplaying.ContinuePlayingActivity"
<<<<<<< HEAD
      android:theme="@style/OppiaThemeWithoutActionBar" />
    <activity android:name=".home.HomeActivity"
              android:theme="@style/OppiaTheme.NoActionBar"/>
    <activity
      android:name=".help.HelpActivity"
      android:theme="@style/OppiaTheme.NoActionBar" />
=======
      android:theme="@style/OppiaThemeWithoutActionBar"
      android:screenOrientation="portrait" />
    <activity
      android:name=".home.HomeActivity"
      android:screenOrientation="portrait" />
>>>>>>> dfbd4baa
    <activity android:name=".player.audio.testing.AudioFragmentTestActivity" />
    <activity
      android:name=".player.exploration.ExplorationActivity"
      android:theme="@style/OppiaThemeWithoutActionBar"
      android:screenOrientation="portrait" />
    <activity android:name=".player.state.testing.StateFragmentTestActivity" />
    <activity
      android:name=".profile.ProfileActivity"
      android:screenOrientation="portrait" />
    <activity
      android:name=".settings.profile.ProfileRenameActivity"
      android:screenOrientation="portrait" />
    <activity
      android:name=".settings.profile.ProfileResetPinActivity"
      android:screenOrientation="portrait" />
    <activity
      android:name=".splash.SplashActivity"
      android:theme="@style/SplashScreenTheme"
      android:screenOrientation="portrait">
      <intent-filter>
        <action android:name="android.intent.action.MAIN" />
        <category android:name="android.intent.category.LAUNCHER" />
      </intent-filter>
      <intent-filter>
        <action android:name="android.intent.action.VIEW" />
        <category android:name="android.intent.category.DEFAULT" />
      </intent-filter>
    </activity>
    <activity
      android:name=".story.StoryActivity"
      android:theme="@style/OppiaThemeWithoutActionBar"
      android:screenOrientation="portrait" />
    <activity android:name=".story.testing.StoryFragmentTestActivity" />
    <activity android:name=".testing.BindableAdapterTestActivity" />
    <activity android:name=".testing.ContentCardTestActivity" />
    <activity android:name=".testing.ContinuePlayingFragmentTestActivity" />
    <activity android:name=".testing.HtmlParserTestActivity" />
    <activity android:name=".testing.InputInteractionViewTestActivity" />
    <activity
      android:name=".testing.TopicTestActivity"
      android:theme="@style/OppiaThemeWithoutActionBar" />
    <activity
      android:name=".testing.TopicTestActivityForStory"
      android:theme="@style/OppiaThemeWithoutActionBar" />
    <activity android:name=".testing.ConceptCardFragmentTestActivity" />
    <activity
      android:name=".topic.questionplayer.QuestionPlayerActivity"
      android:screenOrientation="portrait" />
    <activity
      android:name=".topic.TopicActivity"
      android:theme="@style/OppiaThemeWithoutActionBar"
      android:screenOrientation="portrait" />
  </application>
</manifest><|MERGE_RESOLUTION|>--- conflicted
+++ resolved
@@ -15,20 +15,16 @@
     android:theme="@style/OppiaTheme">
     <activity
       android:name=".home.continueplaying.ContinuePlayingActivity"
-<<<<<<< HEAD
+      android:screenOrientation="portrait"
       android:theme="@style/OppiaThemeWithoutActionBar" />
-    <activity android:name=".home.HomeActivity"
-              android:theme="@style/OppiaTheme.NoActionBar"/>
+    <activity
+      android:name=".home.HomeActivity"
+      android:screenOrientation="portrait"
+      android:theme="@style/OppiaTheme.NoActionBar" />
     <activity
       android:name=".help.HelpActivity"
+      android:screenOrientation="portrait"
       android:theme="@style/OppiaTheme.NoActionBar" />
-=======
-      android:theme="@style/OppiaThemeWithoutActionBar"
-      android:screenOrientation="portrait" />
-    <activity
-      android:name=".home.HomeActivity"
-      android:screenOrientation="portrait" />
->>>>>>> dfbd4baa
     <activity android:name=".player.audio.testing.AudioFragmentTestActivity" />
     <activity
       android:name=".player.exploration.ExplorationActivity"
