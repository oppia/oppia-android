--- conflicted
+++ resolved
@@ -333,13 +333,12 @@
       android:name=".app.testing.ColorBindingAdaptersTestActivity"
       android:theme="@style/OppiaThemeWithoutActionBar" />
     <activity
-<<<<<<< HEAD
+      android:name=".app.classroom.ClassroomListActivity"
+      android:label="@string/classroom_list_activity_title"
+      android:theme="@style/OppiaThemeWithoutActionBar" />
+    <activity
       android:name=".app.onboarding.OnboardingProfileTypeActivity"
       android:label="@string/onboarding_profile_type_activity_title"
-=======
-      android:name=".app.classroom.ClassroomListActivity"
-      android:label="@string/classroom_list_activity_title"
->>>>>>> 103f5a81
       android:theme="@style/OppiaThemeWithoutActionBar" />
 
     <provider
