<?xml version="1.0" encoding="utf-8"?>
<manifest xmlns:android="http://schemas.android.com/apk/res/android"
  package="org.oppia.app">

  <uses-permission android:name="android.permission.ACCESS_NETWORK_STATE" />
  <uses-permission android:name="android.permission.INTERNET" />

  <!-- TODO(#56): Reenable landscape support. -->
  <application
    android:name=".application.OppiaApplication"
    android:allowBackup="true"
    android:icon="@mipmap/ic_launcher"
    android:label="@string/app_name"
    android:roundIcon="@mipmap/ic_launcher_round"
    android:supportsRtl="true"
    android:theme="@style/OppiaTheme">
    <activity
      android:name=".home.continueplaying.ContinuePlayingActivity"
      android:screenOrientation="portrait"
      android:theme="@style/OppiaThemeWithoutActionBar" />
    <activity android:name=".testing.AudioFragmentTestActivity" />
    <activity
      android:name=".home.HomeActivity"
      android:screenOrientation="portrait" />
    <activity
<<<<<<< HEAD
      android:name=".onboarding.OnboardingActivity"
      android:screenOrientation="portrait"
      android:theme="@style/OppiaThemeWithoutActionBar"/>
    <activity android:name=".player.audio.testing.AudioFragmentTestActivity" />
=======
      android:name=".mydownloads.MyDownloadsActivity"
      android:screenOrientation="portrait"
      android:theme="@style/OppiaThemeWithoutActionBar" />
>>>>>>> fcb73f62
    <activity
      android:name=".player.exploration.ExplorationActivity"
      android:screenOrientation="portrait"
      android:theme="@style/OppiaThemeWithoutActionBar"
      android:windowSoftInputMode="adjustResize" />
    <activity
      android:name=".profile.AddProfileActivity"
      android:screenOrientation="portrait" />
    <activity
      android:name=".profile.AdminAuthActivity"
      android:screenOrientation="portrait" />
    <activity
      android:name=".profile.AdminPinActivity"
      android:screenOrientation="portrait" />
    <activity
      android:name=".profile.PinPasswordActivity"
      android:screenOrientation="portrait"
      android:theme="@style/OppiaThemeWithoutActionBar" />
    <activity
      android:name=".profile.ProfileActivity"
      android:theme="@style/OppiaThemeWithoutActionBar"
      android:screenOrientation="portrait" />
    <activity
      android:name=".settings.profile.ProfileEditActivity"
      android:screenOrientation="portrait" />
    <activity
      android:name=".settings.profile.ProfileListActivity"
      android:screenOrientation="portrait" />
    <activity
      android:name=".settings.profile.ProfileRenameActivity"
      android:screenOrientation="portrait" />
    <activity
      android:name=".settings.profile.ProfileResetPinActivity"
      android:screenOrientation="portrait" />
    <activity
      android:name=".splash.SplashActivity"
      android:screenOrientation="portrait"
      android:theme="@style/SplashScreenTheme">
      <intent-filter>
        <action android:name="android.intent.action.MAIN" />
        <category android:name="android.intent.category.LAUNCHER" />
      </intent-filter>
      <intent-filter>
        <action android:name="android.intent.action.VIEW" />
        <category android:name="android.intent.category.DEFAULT" />
      </intent-filter>
    </activity>
    <activity
      android:name=".story.StoryActivity"
      android:screenOrientation="portrait"
      android:theme="@style/OppiaThemeWithoutActionBar" />
    <activity
      android:name=".story.testing.StoryFragmentTestActivity"
      android:theme="@style/OppiaThemeWithoutActionBar" />
    <activity android:name=".testing.BindableAdapterTestActivity" />
    <activity android:name=".testing.ContentCardTestActivity" />
    <activity android:name=".testing.ContinuePlayingFragmentTestActivity" />
    <activity android:name=".testing.ExplorationTestActivity" />
    <activity android:name=".testing.HtmlParserTestActivity" />
    <activity android:name=".testing.InputInteractionViewTestActivity" />
    <activity
      android:name=".testing.TopicTestActivity"
      android:theme="@style/OppiaThemeWithoutActionBar" />
    <activity
      android:name=".testing.TopicTestActivityForStory"
      android:theme="@style/OppiaThemeWithoutActionBar" />
    <activity android:name=".testing.ExplorationInjectionActivity" />
    <activity android:name=".testing.ConceptCardFragmentTestActivity" />
    <activity
      android:name=".topic.questionplayer.QuestionPlayerActivity"
      android:screenOrientation="portrait" />
    <activity
      android:name=".topic.TopicActivity"
      android:screenOrientation="portrait"
      android:theme="@style/OppiaThemeWithoutActionBar" />
  </application>
</manifest><|MERGE_RESOLUTION|>--- conflicted
+++ resolved
@@ -4,7 +4,6 @@
 
   <uses-permission android:name="android.permission.ACCESS_NETWORK_STATE" />
   <uses-permission android:name="android.permission.INTERNET" />
-
   <!-- TODO(#56): Reenable landscape support. -->
   <application
     android:name=".application.OppiaApplication"
@@ -23,16 +22,13 @@
       android:name=".home.HomeActivity"
       android:screenOrientation="portrait" />
     <activity
-<<<<<<< HEAD
-      android:name=".onboarding.OnboardingActivity"
-      android:screenOrientation="portrait"
-      android:theme="@style/OppiaThemeWithoutActionBar"/>
-    <activity android:name=".player.audio.testing.AudioFragmentTestActivity" />
-=======
       android:name=".mydownloads.MyDownloadsActivity"
       android:screenOrientation="portrait"
       android:theme="@style/OppiaThemeWithoutActionBar" />
->>>>>>> fcb73f62
+    <activity
+      android:name=".onboarding.OnboardingActivity"
+      android:screenOrientation="portrait"
+      android:theme="@style/OppiaThemeWithoutActionBar" />
     <activity
       android:name=".player.exploration.ExplorationActivity"
       android:screenOrientation="portrait"
@@ -53,8 +49,8 @@
       android:theme="@style/OppiaThemeWithoutActionBar" />
     <activity
       android:name=".profile.ProfileActivity"
-      android:theme="@style/OppiaThemeWithoutActionBar"
-      android:screenOrientation="portrait" />
+      android:screenOrientation="portrait"
+      android:theme="@style/OppiaThemeWithoutActionBar" />
     <activity
       android:name=".settings.profile.ProfileEditActivity"
       android:screenOrientation="portrait" />
@@ -88,8 +84,10 @@
       android:name=".story.testing.StoryFragmentTestActivity"
       android:theme="@style/OppiaThemeWithoutActionBar" />
     <activity android:name=".testing.BindableAdapterTestActivity" />
+    <activity android:name=".testing.ConceptCardFragmentTestActivity" />
     <activity android:name=".testing.ContentCardTestActivity" />
     <activity android:name=".testing.ContinuePlayingFragmentTestActivity" />
+    <activity android:name=".testing.ExplorationInjectionActivity" />
     <activity android:name=".testing.ExplorationTestActivity" />
     <activity android:name=".testing.HtmlParserTestActivity" />
     <activity android:name=".testing.InputInteractionViewTestActivity" />
@@ -99,8 +97,6 @@
     <activity
       android:name=".testing.TopicTestActivityForStory"
       android:theme="@style/OppiaThemeWithoutActionBar" />
-    <activity android:name=".testing.ExplorationInjectionActivity" />
-    <activity android:name=".testing.ConceptCardFragmentTestActivity" />
     <activity
       android:name=".topic.questionplayer.QuestionPlayerActivity"
       android:screenOrientation="portrait" />
