<?xml version="1.0" encoding="utf-8"?>
<manifest xmlns:android="http://schemas.android.com/apk/res/android"
  package="org.oppia.app">

  <uses-permission android:name="android.permission.INTERNET" />
  <application
    android:name=".application.OppiaApplication"
    android:allowBackup="true"
    android:icon="@mipmap/ic_launcher"
    android:label="@string/app_name"
    android:roundIcon="@mipmap/ic_launcher_round"
    android:supportsRtl="true"
    android:theme="@style/OppiaTheme">
    <activity android:name=".home.continueplaying.ContinuePlayingActivity" />
    <activity android:name=".testing.ContinuePlayingFragmentTestActivity" />
    <activity android:name=".home.HomeActivity" />
    <activity android:name=".player.audio.testing.AudioFragmentTestActivity" />
<<<<<<< HEAD
    <activity android:name=".home.HomeActivity" />
    <activity android:name=".profile.ProfileActivity" />
    <activity android:name=".testing.InputInteractionViewTestActivity" />
    <activity android:name=".story.StoryActivity"/>
=======
    <activity android:name=".player.exploration.ExplorationActivity" />
    <activity android:name=".player.state.testing.StateFragmentTestActivity" />
    <activity android:name=".profile.ProfileActivity" />
>>>>>>> 0469265f
    <activity
      android:name=".splash.SplashActivity"
      android:theme="@style/SplashScreenTheme">
      <intent-filter>
        <action android:name="android.intent.action.MAIN" />
        <category android:name="android.intent.category.LAUNCHER" />
      </intent-filter>
      <intent-filter>
        <action android:name="android.intent.action.VIEW" />
        <category android:name="android.intent.category.DEFAULT" />
      </intent-filter>
    </activity>
<<<<<<< HEAD
    <activity android:name=".testing.HtmlParserTestActivity" />
=======
    <activity android:name=".story.StoryActivity" />
>>>>>>> 0469265f
    <activity android:name=".testing.BindableAdapterTestActivity" />
    <activity android:name=".testing.ContentCardTestActivity" />
    <activity android:name=".testing.HtmlParserTestActivity" />
    <activity android:name=".testing.InputInteractionViewTestActivity" />
    <activity android:name=".topic.TopicActivity" />
    <activity android:name=".topic.conceptcard.testing.ConceptCardFragmentTestActivity" />
    <activity android:name=".topic.questionplayer.QuestionPlayerActivity" />
  </application>
</manifest><|MERGE_RESOLUTION|>--- conflicted
+++ resolved
@@ -15,16 +15,9 @@
     <activity android:name=".testing.ContinuePlayingFragmentTestActivity" />
     <activity android:name=".home.HomeActivity" />
     <activity android:name=".player.audio.testing.AudioFragmentTestActivity" />
-<<<<<<< HEAD
-    <activity android:name=".home.HomeActivity" />
-    <activity android:name=".profile.ProfileActivity" />
-    <activity android:name=".testing.InputInteractionViewTestActivity" />
-    <activity android:name=".story.StoryActivity"/>
-=======
     <activity android:name=".player.exploration.ExplorationActivity" />
     <activity android:name=".player.state.testing.StateFragmentTestActivity" />
     <activity android:name=".profile.ProfileActivity" />
->>>>>>> 0469265f
     <activity
       android:name=".splash.SplashActivity"
       android:theme="@style/SplashScreenTheme">
@@ -37,11 +30,7 @@
         <category android:name="android.intent.category.DEFAULT" />
       </intent-filter>
     </activity>
-<<<<<<< HEAD
-    <activity android:name=".testing.HtmlParserTestActivity" />
-=======
     <activity android:name=".story.StoryActivity" />
->>>>>>> 0469265f
     <activity android:name=".testing.BindableAdapterTestActivity" />
     <activity android:name=".testing.ContentCardTestActivity" />
     <activity android:name=".testing.HtmlParserTestActivity" />
