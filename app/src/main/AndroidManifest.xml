<?xml version="1.0" encoding="utf-8"?>
<manifest xmlns:android="http://schemas.android.com/apk/res/android"
  package="org.oppia.app">

  <uses-permission android:name="android.permission.INTERNET" />
  <application
    android:name=".application.OppiaApplication"
    android:allowBackup="true"
    android:icon="@mipmap/ic_launcher"
    android:label="@string/app_name"
    android:roundIcon="@mipmap/ic_launcher_round"
    android:supportsRtl="true"
    android:theme="@style/OppiaTheme">
<<<<<<< HEAD
    <activity android:name=".story.StoryActivity"/>
    <activity android:name="org.oppia.app.topic.conceptcard.testing.ConceptCardFragmentTestActivity"/>
    <activity android:name="org.oppia.app.player.state.testing.StateFragmentTestActivity"/>
    <activity android:name=".player.exploration.ExplorationActivity"/>
    <activity android:name=".topic.questionplayer.QuestionPlayerActivity"/>
    <activity android:name=".topic.TopicActivity"/>
    <activity android:name=".player.audio.testing.AudioFragmentTestActivity"/>
    <activity android:name="org.oppia.app.home.HomeActivity">
=======
    <activity android:name="org.oppia.app.topic.conceptcard.testing.ConceptCardFragmentTestActivity" />
    <activity android:name="org.oppia.app.player.state.testing.StateFragmentTestActivity" />
    <activity android:name=".player.exploration.ExplorationActivity" />
    <activity android:name=".topic.questionplayer.QuestionPlayerActivity" />
    <activity android:name=".topic.TopicActivity" />
    <activity android:name=".player.audio.testing.AudioFragmentTestActivity" />
    <activity android:name="org.oppia.app.home.HomeActivity" />
    <activity android:name=".activity.InputInteractionViewTestActivity">
>>>>>>> 32e262a3
      <intent-filter>
        <action android:name="android.intent.action.MAIN" />
        <category android:name="android.intent.category.LAUNCHER" />
      </intent-filter>
      <intent-filter>
        <action android:name="android.intent.action.VIEW" />
        <category android:name="android.intent.category.DEFAULT" />
      </intent-filter>
    </activity>
    <activity
      android:name=".splash.SplashActivity"
      android:theme="@style/SplashScreenTheme"></activity>
    <activity android:name=".testing.BindableAdapterTestActivity" />
  </application>
</manifest><|MERGE_RESOLUTION|>--- conflicted
+++ resolved
@@ -11,16 +11,7 @@
     android:roundIcon="@mipmap/ic_launcher_round"
     android:supportsRtl="true"
     android:theme="@style/OppiaTheme">
-<<<<<<< HEAD
-    <activity android:name=".story.StoryActivity"/>
-    <activity android:name="org.oppia.app.topic.conceptcard.testing.ConceptCardFragmentTestActivity"/>
-    <activity android:name="org.oppia.app.player.state.testing.StateFragmentTestActivity"/>
-    <activity android:name=".player.exploration.ExplorationActivity"/>
-    <activity android:name=".topic.questionplayer.QuestionPlayerActivity"/>
-    <activity android:name=".topic.TopicActivity"/>
-    <activity android:name=".player.audio.testing.AudioFragmentTestActivity"/>
-    <activity android:name="org.oppia.app.home.HomeActivity">
-=======
+    <activity android:name=".story.StoryActivity" />
     <activity android:name="org.oppia.app.topic.conceptcard.testing.ConceptCardFragmentTestActivity" />
     <activity android:name="org.oppia.app.player.state.testing.StateFragmentTestActivity" />
     <activity android:name=".player.exploration.ExplorationActivity" />
@@ -28,8 +19,10 @@
     <activity android:name=".topic.TopicActivity" />
     <activity android:name=".player.audio.testing.AudioFragmentTestActivity" />
     <activity android:name="org.oppia.app.home.HomeActivity" />
-    <activity android:name=".activity.InputInteractionViewTestActivity">
->>>>>>> 32e262a3
+    <activity android:name=".activity.InputInteractionViewTestActivity" />
+    <activity
+      android:name=".splash.SplashActivity"
+      android:theme="@style/SplashScreenTheme">
       <intent-filter>
         <action android:name="android.intent.action.MAIN" />
         <category android:name="android.intent.category.LAUNCHER" />
@@ -39,9 +32,6 @@
         <category android:name="android.intent.category.DEFAULT" />
       </intent-filter>
     </activity>
-    <activity
-      android:name=".splash.SplashActivity"
-      android:theme="@style/SplashScreenTheme"></activity>
     <activity android:name=".testing.BindableAdapterTestActivity" />
   </application>
 </manifest>