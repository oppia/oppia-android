<?xml version="1.0" encoding="utf-8"?>
<manifest xmlns:android="http://schemas.android.com/apk/res/android"
  package="org.oppia.app">

  <uses-permission android:name="android.permission.INTERNET" />
  <uses-permission android:name="android.permission.ACCESS_NETWORK_STATE" />
  <application
    android:name=".application.OppiaApplication"
    android:allowBackup="true"
    android:icon="@mipmap/ic_launcher"
    android:label="@string/app_name"
    android:roundIcon="@mipmap/ic_launcher_round"
    android:supportsRtl="true"
    android:theme="@style/OppiaTheme">
    <activity
      android:name=".home.continueplaying.ContinuePlayingActivity"
      android:theme="@style/OppiaThemeWithoutActionBar" />
    <activity android:name=".home.HomeActivity" />
    <activity android:name=".player.audio.testing.AudioFragmentTestActivity" />
    <activity
      android:name=".player.exploration.ExplorationActivity"
      android:theme="@style/OppiaThemeWithoutActionBar" />
    <activity android:name=".player.state.testing.StateFragmentTestActivity" />
    <activity android:name=".profile.ProfileActivity" />
    <activity
      android:name=".splash.SplashActivity"
      android:theme="@style/SplashScreenTheme">
      <intent-filter>
        <action android:name="android.intent.action.MAIN" />
        <category android:name="android.intent.category.LAUNCHER" />
      </intent-filter>
      <intent-filter>
        <action android:name="android.intent.action.VIEW" />
        <category android:name="android.intent.category.DEFAULT" />
      </intent-filter>
    </activity>
    <activity
      android:name=".story.StoryActivity"
      android:theme="@style/OppiaThemeWithoutActionBar" />
    <activity android:name=".story.testing.StoryFragmentTestActivity" />
    <activity android:name=".testing.BindableAdapterTestActivity" />
    <activity android:name=".testing.ContentCardTestActivity" />
    <activity android:name=".testing.ContinuePlayingFragmentTestActivity" />
    <activity android:name=".testing.HtmlParserTestActivity" />
    <activity android:name=".testing.InputInteractionViewTestActivity" />
    <activity
      android:name=".testing.TopicTestActivity"
      android:theme="@style/OppiaThemeWithoutActionBar" />
    <activity
      android:name=".testing.TopicTestActivityForStory"
      android:theme="@style/OppiaThemeWithoutActionBar" />
    <activity android:name=".topic.conceptcard.testing.ConceptCardFragmentTestActivity" />
    <activity android:name=".topic.questionplayer.QuestionPlayerActivity" />
<<<<<<< HEAD
    <activity android:name=".testing.ExplorationInjectionActivity" />
=======
    <activity
      android:name=".topic.TopicActivity"
      android:theme="@style/OppiaThemeWithoutActionBar" />
>>>>>>> 4e3be638
  </application>
</manifest><|MERGE_RESOLUTION|>--- conflicted
+++ resolved
@@ -51,12 +51,9 @@
       android:theme="@style/OppiaThemeWithoutActionBar" />
     <activity android:name=".topic.conceptcard.testing.ConceptCardFragmentTestActivity" />
     <activity android:name=".topic.questionplayer.QuestionPlayerActivity" />
-<<<<<<< HEAD
     <activity android:name=".testing.ExplorationInjectionActivity" />
-=======
     <activity
       android:name=".topic.TopicActivity"
       android:theme="@style/OppiaThemeWithoutActionBar" />
->>>>>>> 4e3be638
   </application>
 </manifest>