<?xml version="1.0" encoding="utf-8"?>
<manifest xmlns:android="http://schemas.android.com/apk/res/android"
  package="org.oppia.app">

  <!-- TODO(#56): Reenable landscape support. -->

  <uses-permission android:name="android.permission.INTERNET" />
  <application
    android:name=".application.OppiaApplication"
    android:allowBackup="true"
    android:icon="@mipmap/ic_launcher"
    android:label="@string/app_name"
    android:roundIcon="@mipmap/ic_launcher_round"
    android:supportsRtl="true"
    android:theme="@style/OppiaTheme">
    <activity
      android:name=".home.continueplaying.ContinuePlayingActivity"
      android:theme="@style/OppiaThemeWithoutActionBar"
      android:screenOrientation="portrait" />
    <activity
      android:name=".home.HomeActivity"
      android:screenOrientation="portrait" />
    <activity android:name=".player.audio.testing.AudioFragmentTestActivity" />
    <activity
      android:name=".player.exploration.ExplorationActivity"
      android:theme="@style/OppiaThemeWithoutActionBar"
      android:screenOrientation="portrait" />
    <activity android:name=".player.state.testing.StateFragmentTestActivity" />
    <activity
      android:name=".profile.ProfileActivity"
      android:screenOrientation="portrait" />
    <activity
      android:name=".settings.profile.ProfileRenameActivity"
      android:screenOrientation="portrait" />
    <activity
      android:name=".settings.profile.ProfileResetPinActivity"
      android:screenOrientation="portrait" />
    <activity
      android:name=".splash.SplashActivity"
      android:theme="@style/SplashScreenTheme"
      android:screenOrientation="portrait">
      <intent-filter>
        <action android:name="android.intent.action.MAIN" />
        <category android:name="android.intent.category.LAUNCHER" />
      </intent-filter>
      <intent-filter>
        <action android:name="android.intent.action.VIEW" />
        <category android:name="android.intent.category.DEFAULT" />
      </intent-filter>
    </activity>
    <activity
      android:name=".story.StoryActivity"
      android:theme="@style/OppiaThemeWithoutActionBar"
      android:screenOrientation="portrait" />
    <activity android:name=".story.testing.StoryFragmentTestActivity" />
    <activity android:name=".testing.BindableAdapterTestActivity" />
    <activity android:name=".testing.ContentCardTestActivity" />
    <activity android:name=".testing.ContinuePlayingFragmentTestActivity" />
    <activity android:name=".testing.HtmlParserTestActivity" />
    <activity android:name=".testing.InputInteractionViewTestActivity" />
    <activity
      android:name=".testing.TopicTestActivity"
      android:theme="@style/OppiaThemeWithoutActionBar" />
    <activity
      android:name=".testing.TopicTestActivityForStory"
      android:theme="@style/OppiaThemeWithoutActionBar" />
<<<<<<< HEAD
    <activity android:name=".testing.ConceptCardFragmentTestActivity" />
    <activity android:name=".topic.questionplayer.QuestionPlayerActivity" />
=======
    <activity android:name=".topic.conceptcard.testing.ConceptCardFragmentTestActivity" />
    <activity
      android:name=".topic.questionplayer.QuestionPlayerActivity"
      android:screenOrientation="portrait" />
>>>>>>> 1f0e8288
    <activity
      android:name=".topic.TopicActivity"
      android:theme="@style/OppiaThemeWithoutActionBar"
      android:screenOrientation="portrait" />
  </application>
</manifest><|MERGE_RESOLUTION|>--- conflicted
+++ resolved
@@ -64,15 +64,10 @@
     <activity
       android:name=".testing.TopicTestActivityForStory"
       android:theme="@style/OppiaThemeWithoutActionBar" />
-<<<<<<< HEAD
     <activity android:name=".testing.ConceptCardFragmentTestActivity" />
-    <activity android:name=".topic.questionplayer.QuestionPlayerActivity" />
-=======
-    <activity android:name=".topic.conceptcard.testing.ConceptCardFragmentTestActivity" />
     <activity
       android:name=".topic.questionplayer.QuestionPlayerActivity"
       android:screenOrientation="portrait" />
->>>>>>> 1f0e8288
     <activity
       android:name=".topic.TopicActivity"
       android:theme="@style/OppiaThemeWithoutActionBar"
