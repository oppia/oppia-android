--- conflicted
+++ resolved
@@ -1,12 +1,8 @@
 <?xml version="1.0" encoding="utf-8"?>
 <manifest xmlns:android="http://schemas.android.com/apk/res/android"
   package="org.oppia.app">
-<<<<<<< HEAD
 
   <uses-permission android:name="android.permission.ACCESS_NETWORK_STATE" />
-=======
-  <!-- TODO(#56): Reenable landscape support. -->
->>>>>>> 2bb639d5
   <uses-permission android:name="android.permission.INTERNET" />
 
   <!-- TODO(#56): Reenable landscape support. -->
@@ -22,10 +18,7 @@
       android:name=".home.continueplaying.ContinuePlayingActivity"
       android:screenOrientation="portrait"
       android:theme="@style/OppiaThemeWithoutActionBar" />
-<<<<<<< HEAD
     <activity android:name=".testing.AudioFragmentTestActivity" />
-=======
->>>>>>> 2bb639d5
     <activity
       android:name=".home.HomeActivity"
       android:screenOrientation="portrait" />
@@ -34,20 +27,12 @@
       android:screenOrientation="portrait"
       android:theme="@style/OppiaThemeWithoutActionBar"
       android:windowSoftInputMode="adjustResize" />
-<<<<<<< HEAD
-    <activity
-      android:name=".profile.ProfileActivity"
-      android:screenOrientation="portrait"
-      android:theme="@style/OppiaThemeWithoutActionBar" />
-=======
-    <activity android:name=".player.state.testing.StateFragmentTestActivity" />
     <activity
       android:name=".profile.AddProfileActivity"
       android:screenOrientation="portrait" />
     <activity
       android:name=".profile.AdminAuthActivity"
       android:screenOrientation="portrait" />
->>>>>>> 2bb639d5
     <activity
       android:name=".profile.ProfileActivity"
       android:screenOrientation="portrait"
@@ -75,13 +60,9 @@
       android:name=".story.StoryActivity"
       android:screenOrientation="portrait"
       android:theme="@style/OppiaThemeWithoutActionBar" />
-<<<<<<< HEAD
-    <activity android:name=".story.testing.StoryFragmentTestActivity" />
-=======
     <activity
       android:name=".story.testing.StoryFragmentTestActivity"
       android:theme="@style/OppiaThemeWithoutActionBar" />
->>>>>>> 2bb639d5
     <activity android:name=".testing.BindableAdapterTestActivity" />
     <activity android:name=".testing.ContentCardTestActivity" />
     <activity android:name=".testing.ContinuePlayingFragmentTestActivity" />
