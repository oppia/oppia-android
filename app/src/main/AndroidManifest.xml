--- conflicted
+++ resolved
@@ -27,24 +27,19 @@
       android:theme="@style/OppiaThemeWithoutActionBar" />
     <activity
       android:name=".profile.ProfileActivity"
-      android:theme="@style/OppiaThemeWithoutActionBar"/>
+      android:theme="@style/OppiaThemeWithoutActionBar"
+      android:screenOrientation="portrait"/>
     <activity
       android:name=".player.exploration.ExplorationActivity"
       android:theme="@style/OppiaThemeWithoutActionBar"
       android:screenOrientation="portrait" />
     <activity android:name=".player.state.testing.StateFragmentTestActivity" />
-<<<<<<< HEAD
-=======
-    <activity
-      android:name=".profile.ProfileActivity"
-      android:screenOrientation="portrait" />
     <activity
       android:name=".settings.profile.ProfileRenameActivity"
       android:screenOrientation="portrait" />
     <activity
       android:name=".settings.profile.ProfileResetPinActivity"
       android:screenOrientation="portrait" />
->>>>>>> 2f497d62
     <activity
       android:name=".splash.SplashActivity"
       android:theme="@style/SplashScreenTheme"
