--- conflicted
+++ resolved
@@ -12,13 +12,10 @@
     android:roundIcon="@mipmap/ic_launcher_round"
     android:supportsRtl="true"
     android:theme="@style/OppiaTheme">
-<<<<<<< HEAD
+    <meta-data android:name="firebase_analytics_collection_deactivated" android:value="true" />
+    <meta-data android:name="firebase_crashlytics_collection_enabled" android:value="false" />
     <meta-data android:name="automatic_app_expiration_enabled" android:value="false" />
     <meta-data android:name="expiration_date" android:value="2020-09-01" />
-=======
-    <meta-data android:name="firebase_analytics_collection_deactivated" android:value="true" />
-    <meta-data android:name="firebase_crashlytics_collection_enabled" android:value="false" />
->>>>>>> 0b585809
     <activity
       android:name=".administratorcontrols.AdministratorControlsActivity"
       android:theme="@style/OppiaThemeWithoutActionBar" />
