--- conflicted
+++ resolved
@@ -201,7 +201,6 @@
       android:label="@string/developer_options_activity_title"
       android:theme="@style/OppiaThemeWithoutActionBar" />
     <activity
-<<<<<<< HEAD
       android:name=".app.devoptions.markchapterscompleted.MarkChaptersCompletedActivity"
       android:label="@string/mark_chapters_completed_activity_title"
       android:theme="@style/OppiaThemeWithoutActionBar" />
@@ -212,10 +211,10 @@
     <activity
       android:name=".app.devoptions.marktopicscompleted.MarkTopicsCompletedActivity"
       android:label="@string/mark_topics_completed_activity_title"
-=======
+      android:theme="@style/OppiaThemeWithoutActionBar" />
+    <activity
       android:name=".app.devoptions.vieweventlogs.ViewEventLogsActivity"
       android:label="@string/view_event_logs_activity_title"
->>>>>>> ada699e3
       android:theme="@style/OppiaThemeWithoutActionBar" />
 
     <provider
