--- conflicted
+++ resolved
@@ -5,13 +5,9 @@
 
   <uses-permission android:name="android.permission.ACCESS_NETWORK_STATE" />
   <uses-permission android:name="android.permission.INTERNET" />
-<<<<<<< HEAD
-
-=======
   <uses-permission android:name="android.permission.WAKE_LOCK" />
 
   <!-- TODO(#56): Reenable landscape support. -->
->>>>>>> 77d6ac92
   <application
     android:name=".app.application.OppiaApplication"
     android:allowBackup="true"
