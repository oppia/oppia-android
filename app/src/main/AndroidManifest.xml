<?xml version="1.0" encoding="utf-8"?>
<manifest xmlns:android="http://schemas.android.com/apk/res/android"
  package="org.oppia.app">

  <uses-permission android:name="android.permission.ACCESS_NETWORK_STATE" />
  <uses-permission android:name="android.permission.INTERNET" />
  <!-- TODO(#56): Reenable landscape support. -->
  <application
    android:name=".application.OppiaApplication"
    android:allowBackup="true"
    android:icon="@mipmap/ic_launcher"
    android:label="@string/app_name"
    android:roundIcon="@mipmap/ic_launcher_round"
    android:supportsRtl="true"
    android:theme="@style/OppiaTheme">
    <activity
      android:name=".administratorcontrols.AdministratorControlsActivity"
      android:screenOrientation="portrait"
      android:theme="@style/OppiaThemeWithoutActionBar" />
    <activity
      android:name=".administratorcontrols.appversion.AppVersionActivity"
      android:screenOrientation="portrait"
      android:theme="@style/OppiaThemeWithoutActionBar" />
    <activity
      android:name=".completedstorylist.CompletedStoryListActivity"
      android:theme="@style/OppiaThemeWithoutActionBar" />
    <activity
      android:name=".help.faq.FAQActivity"
      android:screenOrientation="portrait"
      android:theme="@style/OppiaThemeWithoutActionBar" />
    <activity
      android:name=".help.HelpActivity"
      android:theme="@style/OppiaThemeWithoutActionBar" />
    <activity
      android:name=".home.HomeActivity"
      android:theme="@style/OppiaThemeWithoutActionBar" />
    <activity
      android:name=".home.recentlyplayed.RecentlyPlayedActivity"
      android:theme="@style/OppiaThemeWithoutActionBar" />
    <activity
      android:name=".mydownloads.MyDownloadsActivity"
      android:screenOrientation="portrait"
      android:theme="@style/OppiaThemeWithoutActionBar" />
    <activity
      android:name=".onboarding.OnboardingActivity"
      android:theme="@style/OppiaThemeWithoutActionBar" />
    <activity
      android:name=".ongoingtopiclist.OngoingTopicListActivity"
      android:screenOrientation="portrait"
      android:theme="@style/OppiaThemeWithoutActionBar" />
    <activity
      android:name=".options.AppLanguageActivity"
      android:screenOrientation="portrait"
      android:theme="@style/OppiaThemeWithoutActionBar" />
    <activity
      android:name=".options.DefaultAudioActivity"
      android:screenOrientation="portrait"
      android:theme="@style/OppiaThemeWithoutActionBar" />
    <activity
      android:name=".options.OptionsActivity"
      android:screenOrientation="portrait"
      android:theme="@style/OppiaThemeWithoutActionBar" />
    <activity
      android:name=".options.StoryTextSizeActivity"
      android:screenOrientation="portrait"
      android:theme="@style/OppiaThemeWithoutActionBar" />
    <activity
      android:name=".player.exploration.ExplorationActivity"
      android:screenOrientation="portrait"
      android:theme="@style/OppiaThemeWithoutActionBar"
      android:windowSoftInputMode="adjustResize" />
    <activity
      android:name=".profile.AddProfileActivity"
      android:screenOrientation="portrait" />
    <activity
      android:name=".profile.AdminAuthActivity"
      android:theme="@style/OppiaThemeWithoutActionBar"
      android:windowSoftInputMode="adjustResize" />
    <activity
      android:name=".profile.AdminPinActivity"
      android:screenOrientation="portrait" />
    <activity
      android:name=".profile.PinPasswordActivity"
      android:screenOrientation="portrait"
      android:theme="@style/OppiaThemeWithoutActionBar"
      android:windowSoftInputMode="adjustResize" />
    <activity
      android:name=".profile.ProfileActivity"
      android:theme="@style/OppiaThemeWithoutActionBar" />
    <activity
      android:name=".profileprogress.ProfileProgressActivity"
      android:screenOrientation="portrait"
      android:theme="@style/OppiaThemeWithoutActionBar" />
    <activity
      android:name=".settings.profile.ProfileEditActivity"
      android:screenOrientation="portrait" />
    <activity
      android:name=".settings.profile.ProfileListActivity"
      android:screenOrientation="portrait" />
    <activity android:name=".settings.profile.ProfileRenameActivity" />
    <activity
      android:name=".settings.profile.ProfileResetPinActivity"
      android:screenOrientation="portrait" />
    <activity
      android:name=".splash.SplashActivity"
      android:screenOrientation="portrait"
      android:theme="@style/SplashScreenTheme">
      <intent-filter>
        <action android:name="android.intent.action.MAIN" />
        <category android:name="android.intent.category.LAUNCHER" />
      </intent-filter>
      <intent-filter>
        <action android:name="android.intent.action.VIEW" />
        <category android:name="android.intent.category.DEFAULT" />
      </intent-filter>
    </activity>
    <activity
      android:name=".story.StoryActivity"
      android:theme="@style/OppiaThemeWithoutActionBar" />
    <activity
      android:name=".testing.StoryFragmentTestActivity"
      android:theme="@style/OppiaThemeWithoutActionBar" />
    <activity android:name=".testing.AudioFragmentTestActivity" />
    <activity android:name=".testing.BindableAdapterTestActivity" />
    <activity android:name=".testing.ConceptCardFragmentTestActivity" />
    <activity android:name=".testing.ContentCardTestActivity" />
    <activity android:name=".testing.ExplorationInjectionActivity" />
    <activity android:name=".testing.ExplorationTestActivity" />
    <activity android:name=".testing.HtmlParserTestActivity" />
    <activity android:name=".testing.InputInteractionViewTestActivity" />
    <activity android:name=".testing.RecentlyPlayedFragmentTestActivity" />
    <activity
      android:name=".testing.NavigationDrawerTestActivity"
      android:screenOrientation="portrait"
      android:theme="@style/OppiaThemeWithoutActionBar" />
    <activity
      android:name=".testing.TopicTestActivity"
      android:theme="@style/OppiaThemeWithoutActionBar" />
    <activity
      android:name=".testing.TopicTestActivityForStory"
      android:theme="@style/OppiaThemeWithoutActionBar" />
    <activity
      android:name=".topic.questionplayer.QuestionPlayerActivity"
      android:screenOrientation="portrait" />
    <activity
      android:name=".topic.TopicActivity"
      android:launchMode="singleInstance"
      android:theme="@style/OppiaThemeWithoutActionBar" />
    <activity
      android:name=".topic.reviewcard.ReviewCardActivity"
      android:screenOrientation="portrait"
      android:theme="@style/OppiaThemeWithoutActionBar" />
    <activity
      android:name=".walkthrough.WalkthroughActivity"
<<<<<<< HEAD
      android:theme="@style/OppiaThemeWithoutActionBar"
=======
>>>>>>> bf470515
      android:screenOrientation="portrait" />
  </application>
</manifest><|MERGE_RESOLUTION|>--- conflicted
+++ resolved
@@ -152,10 +152,6 @@
       android:theme="@style/OppiaThemeWithoutActionBar" />
     <activity
       android:name=".walkthrough.WalkthroughActivity"
-<<<<<<< HEAD
-      android:theme="@style/OppiaThemeWithoutActionBar"
-=======
->>>>>>> bf470515
-      android:screenOrientation="portrait" />
+      android:theme="@style/OppiaThemeWithoutActionBar" />
   </application>
 </manifest>