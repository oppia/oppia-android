<?xml version="1.0" encoding="utf-8"?>
<manifest xmlns:android="http://schemas.android.com/apk/res/android"
  xmlns:tools="http://schemas.android.com/tools"
  package="org.oppia.android">

  <uses-permission android:name="android.permission.ACCESS_NETWORK_STATE" />
  <uses-permission android:name="android.permission.INTERNET" />
  <!-- TODO(#56): Reenable landscape support. -->
  <application
    android:name=".app.application.OppiaApplication"
    android:allowBackup="true"
    android:icon="@mipmap/ic_launcher"
    android:label="@string/app_name"
    android:roundIcon="@mipmap/ic_launcher_round"
    android:supportsRtl="true"
    android:theme="@style/OppiaTheme">
    <meta-data
      android:name="firebase_analytics_collection_deactivated"
      android:value="true" />
    <meta-data
      android:name="firebase_crashlytics_collection_enabled"
      android:value="false" />
    <meta-data
      android:name="automatic_app_expiration_enabled"
      android:value="false" />
    <meta-data
      android:name="expiration_date"
      android:value="2020-09-01" />

    <activity
      android:name=".app.administratorcontrols.AdministratorControlsActivity"
      android:theme="@style/OppiaThemeWithoutActionBar" />
    <activity
      android:name=".app.administratorcontrols.appversion.AppVersionActivity"
      android:label="@string/app_version_activity_title"
      android:theme="@style/OppiaThemeWithoutActionBar" />
    <activity
      android:name=".app.completedstorylist.CompletedStoryListActivity"
      android:label="@string/completed_story_list_activity_title"
      android:theme="@style/OppiaThemeWithoutActionBar" />
    <activity
      android:name=".app.help.faq.FAQListActivity"
      android:label="@string/faq_activity_title"
      android:theme="@style/OppiaThemeWithoutActionBar" />
    <activity
      android:name=".app.help.faq.faqsingle.FAQSingleActivity"
      android:label="@string/faq_activity_title"
      android:theme="@style/OppiaThemeWithoutActionBar" />
    <activity
      android:name=".app.help.HelpActivity"
      android:theme="@style/OppiaThemeWithoutActionBar"
      android:label="@string/help_activity_title" />
    <activity
      android:name=".app.home.HomeActivity"
      android:theme="@style/OppiaThemeWithoutActionBar" />
    <activity
      android:name=".app.home.recentlyplayed.RecentlyPlayedActivity"
      android:theme="@style/OppiaThemeWithoutActionBar" />
    <activity
      android:name=".app.mydownloads.MyDownloadsActivity"
      android:screenOrientation="portrait"
      android:theme="@style/OppiaThemeWithoutActionBar" />
    <activity
      android:name=".app.onboarding.OnboardingActivity"
      android:label="@string/onboarding_activity_title"
      android:theme="@style/OppiaThemeWithoutActionBar" />
    <activity
      android:name=".app.ongoingtopiclist.OngoingTopicListActivity"
      android:label="@string/ongoing_topic_list_activity_title"
      android:theme="@style/OppiaThemeWithoutActionBar" />
    <activity
      android:name=".app.options.AppLanguageActivity"
      android:label="@string/app_language_activity_title"
      android:theme="@style/OppiaThemeWithoutActionBar" />
    <activity
      android:name=".app.options.AudioLanguageActivity"
      android:label="@string/audio_language_activity_title"
      android:theme="@style/OppiaThemeWithoutActionBar" />
    <activity
      android:name=".app.options.OptionsActivity"
      android:label="@string/options_activity_title"
      android:theme="@style/OppiaThemeWithoutActionBar" />
    <activity
      android:name=".app.options.ReadingTextSizeActivity"
      android:theme="@style/OppiaThemeWithoutActionBar" />
    <activity
      android:name=".app.player.exploration.ExplorationActivity"
      android:theme="@style/OppiaThemeWithoutActionBar"
      android:windowSoftInputMode="adjustResize" />
    <activity android:name=".app.player.state.testing.StateFragmentTestActivity" />
    <activity
      android:name=".app.profile.AddProfileActivity"
      android:label="@string/add_profile_activity_label"
      android:theme="@style/OppiaThemeNoActionBarColorAccentColorPrimary" />
    <activity
      android:name=".app.profile.AdminAuthActivity"
      android:label="@string/admin_auth_activity_access_controls_title"
      android:theme="@style/OppiaThemeWithoutActionBar"
      android:windowSoftInputMode="adjustResize" />
    <activity
      android:name=".app.profile.AdminPinActivity"
      android:label="@string/admin_pin_activity_title"
      android:windowSoftInputMode="adjustResize" />
    <activity
      android:name=".app.profile.PinPasswordActivity"
      android:label="@string/pin_password_activity_title"
      android:theme="@style/OppiaThemeWithoutActionBar"
      android:windowSoftInputMode="adjustResize" />
    <activity
      android:name=".app.profile.ProfileChooserActivity"
      android:label="@string/profile_chooser_activity_label"
      android:theme="@style/OppiaThemeWithoutActionBar" />
    <activity
      android:name=".app.profileprogress.ProfilePictureActivity"
      android:theme="@style/OppiaThemeWithoutActionBar" />
    <activity
      android:name=".app.profileprogress.ProfileProgressActivity"
      android:label="@string/profile_progress_activity_title"
      android:theme="@style/OppiaThemeWithoutActionBar" />
    <activity android:name=".app.settings.profile.ProfileEditActivity" />
    <activity
      android:name=".app.settings.profile.ProfileListActivity"
      android:theme="@style/OppiaThemeWithoutActionBar" />
    <activity
      android:name=".app.settings.profile.ProfileRenameActivity"
      android:label="@string/profile_rename_activity_title"
      android:theme="@style/OppiaThemeWithoutActionBar" />
    <activity
      android:name=".app.settings.profile.ProfileResetPinActivity"
      android:label="@string/profile_reset_pin_activity_title"
      android:theme="@style/OppiaThemeWithoutActionBar" />
    <activity
      android:name=".app.splash.SplashActivity"
      android:screenOrientation="portrait"
      android:theme="@style/SplashScreenTheme">
      <intent-filter>
        <action android:name="android.intent.action.MAIN" />
        <category android:name="android.intent.category.LAUNCHER" />
      </intent-filter>
      <intent-filter>
        <action android:name="android.intent.action.VIEW" />
        <category android:name="android.intent.category.DEFAULT" />
      </intent-filter>
    </activity>
    <activity
      android:name=".app.story.StoryActivity"
      android:label="@string/story_activity_title"
      android:theme="@style/OppiaThemeWithoutActionBar" />
    <activity android:name=".app.testing.AudioFragmentTestActivity" />
    <activity android:name=".app.testing.BindableAdapterTestActivity" />
    <activity android:name=".app.testing.ConceptCardFragmentTestActivity" />
    <activity android:name=".app.testing.DragDropTestActivity" />
    <activity android:name=".app.testing.ExplorationInjectionActivity" />
    <activity android:name=".app.testing.ExplorationTestActivity" />
    <activity
      android:name=".app.testing.TestFontScaleConfigurationUtilActivity"
      android:theme="@style/OppiaThemeWithoutActionBar" />
    <activity android:name=".app.testing.HomeFragmentTestActivity" />
    <activity android:name=".app.testing.HtmlParserTestActivity" />
    <activity android:name=".app.testing.HomeTestActivity" />
    <activity android:name=".app.testing.InputInteractionViewTestActivity" />
    <activity android:name=".app.testing.ImageRegionSelectionTestActivity" />
    <activity
      android:name=".app.testing.NavigationDrawerTestActivity"
      android:theme="@style/OppiaThemeWithoutActionBar" />
    <activity
      android:name=".app.testing.ProfileChooserFragmentTestActivity"
      android:theme="@style/OppiaThemeWithoutActionBar" />
    <activity
      android:name=".app.testing.TopicTestActivity"
      android:theme="@style/OppiaThemeWithoutActionBar" />
    <activity
      android:name=".app.testing.TopicTestActivityForStory"
      android:theme="@style/OppiaThemeWithoutActionBar" />
    <activity android:name=".app.testing.TopicRevisionTestActivity" />
    <activity
      android:name=".app.topic.questionplayer.QuestionPlayerActivity"
<<<<<<< HEAD
      android:windowSoftInputMode="adjustPan"
=======
      android:label="@string/question_player_activity_title"
>>>>>>> 0dbe671e
      android:theme="@style/OppiaThemeWithoutActionBar" />
    <activity
      android:name=".app.topic.revisioncard.RevisionCardActivity"
      android:theme="@style/OppiaThemeWithoutActionBar"
      android:label="@string/revision_card_activity_title" />
    <activity
      android:name=".app.topic.TopicActivity"
      android:label="@string/topic_page"
      android:theme="@style/OppiaThemeWithoutActionBar" />
    <activity
      android:name=".app.walkthrough.WalkthroughActivity"
      android:theme="@style/OppiaThemeWithoutActionBar" />

    <provider
      android:name="androidx.work.impl.WorkManagerInitializer"
      android:authorities="${applicationId}.workmanager-init"
      android:exported="false"
      tools:node="remove" />
  </application>
</manifest><|MERGE_RESOLUTION|>--- conflicted
+++ resolved
@@ -175,11 +175,8 @@
     <activity android:name=".app.testing.TopicRevisionTestActivity" />
     <activity
       android:name=".app.topic.questionplayer.QuestionPlayerActivity"
-<<<<<<< HEAD
       android:windowSoftInputMode="adjustPan"
-=======
       android:label="@string/question_player_activity_title"
->>>>>>> 0dbe671e
       android:theme="@style/OppiaThemeWithoutActionBar" />
     <activity
       android:name=".app.topic.revisioncard.RevisionCardActivity"
