<?xml version="1.0" encoding="utf-8"?>
<manifest xmlns:android="http://schemas.android.com/apk/res/android"
          package="org.oppia.app">
  <uses-permission android:name="android.permission.INTERNET"/>
  <application
    android:name=".application.OppiaApplication"
    android:allowBackup="true"
    android:icon="@mipmap/ic_launcher"
    android:label="@string/app_name"
    android:roundIcon="@mipmap/ic_launcher_round"
    android:supportsRtl="true"
    android:theme="@style/OppiaTheme">
    <activity android:name=".story.StoryActivity"/>
    <activity android:name=".player.exploration.ExplorationActivity"/>
<<<<<<< HEAD
    <activity android:name=".home.HomeActivity">
=======
    <activity android:name=".topic.questionplayer.QuestionPlayerActivity"/>
    <activity android:name=".topic.TopicActivity"/>

    <activity android:name="org.oppia.app.player.state.testing.StateFragmentTestActivity"/>
    <activity android:name="org.oppia.app.home.HomeActivity">
>>>>>>> 7af4c1be
      <intent-filter>
        <action android:name="android.intent.action.MAIN"/>
        <category android:name="android.intent.category.LAUNCHER"/>
      </intent-filter>
      <intent-filter>
        <action android:name="android.intent.action.VIEW"/>
        <category android:name="android.intent.category.DEFAULT"/>
      </intent-filter>
    </activity>
    <activity
      android:name=".splash.SplashActivity"
      android:theme="@style/SplashScreenTheme">
    </activity>
    <activity android:name=".testing.BindableAdapterTestActivity"/>
  </application>
</manifest><|MERGE_RESOLUTION|>--- conflicted
+++ resolved
@@ -12,15 +12,11 @@
     android:theme="@style/OppiaTheme">
     <activity android:name=".story.StoryActivity"/>
     <activity android:name=".player.exploration.ExplorationActivity"/>
-<<<<<<< HEAD
-    <activity android:name=".home.HomeActivity">
-=======
     <activity android:name=".topic.questionplayer.QuestionPlayerActivity"/>
     <activity android:name=".topic.TopicActivity"/>
 
     <activity android:name="org.oppia.app.player.state.testing.StateFragmentTestActivity"/>
     <activity android:name="org.oppia.app.home.HomeActivity">
->>>>>>> 7af4c1be
       <intent-filter>
         <action android:name="android.intent.action.MAIN"/>
         <category android:name="android.intent.category.LAUNCHER"/>
