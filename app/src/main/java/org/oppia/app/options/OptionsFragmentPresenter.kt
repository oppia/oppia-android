--- conflicted
+++ resolved
@@ -89,11 +89,7 @@
       .registerViewDataBinder(
         viewType = ViewType.VIEW_TYPE_READING_TEXT_SIZE,
         inflateDataBinding = OptionStoryTextSizeBinding::inflate,
-<<<<<<< HEAD
-        setViewModel = this::bindStoryTextSize,
-=======
         setViewModel = this::bindReadingTextSize,
->>>>>>> 42f0ecdd
         transformViewModel = { it as OptionsReadingTextSizeViewModel }
       )
       .registerViewDataBinder(
@@ -144,22 +140,6 @@
 
   fun updateReadingTextSize(textSize: String) {
     when (textSize) {
-<<<<<<< HEAD
-      getOptionControlsItemViewModel().getReadingTextSize(StoryTextSize.SMALL_TEXT_SIZE) -> {
-        profileManagementController.updateStoryTextSize(profileId, StoryTextSize.SMALL_TEXT_SIZE)
-        storyTextSize = StoryTextSize.SMALL_TEXT_SIZE
-      }
-      getOptionControlsItemViewModel().getReadingTextSize(StoryTextSize.MEDIUM_TEXT_SIZE) -> {
-        profileManagementController.updateStoryTextSize(profileId, StoryTextSize.MEDIUM_TEXT_SIZE)
-        storyTextSize = StoryTextSize.MEDIUM_TEXT_SIZE
-      }
-      getOptionControlsItemViewModel().getReadingTextSize(StoryTextSize.LARGE_TEXT_SIZE) -> {
-        profileManagementController.updateStoryTextSize(profileId, StoryTextSize.LARGE_TEXT_SIZE)
-        storyTextSize = StoryTextSize.LARGE_TEXT_SIZE
-      }
-      getOptionControlsItemViewModel().getReadingTextSize(StoryTextSize.EXTRA_LARGE_TEXT_SIZE) -> {
-        profileManagementController.updateStoryTextSize(
-=======
       getOptionControlsItemViewModel().getReadingTextSize(ReadingTextSize.SMALL_TEXT_SIZE) -> {
         profileManagementController.updateReadingTextSize(
           profileId,
@@ -184,7 +164,6 @@
       getOptionControlsItemViewModel()
         .getReadingTextSize(ReadingTextSize.EXTRA_LARGE_TEXT_SIZE) -> {
         profileManagementController.updateReadingTextSize(
->>>>>>> 42f0ecdd
           profileId,
           ReadingTextSize.EXTRA_LARGE_TEXT_SIZE
         )
