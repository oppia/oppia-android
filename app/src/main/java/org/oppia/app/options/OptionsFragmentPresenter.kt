--- conflicted
+++ resolved
@@ -102,24 +102,11 @@
       .build()
   }
 
-<<<<<<< HEAD
-  private fun bindStoryTextSize(binding: OptionStoryTextSizeBinding, model: OptionsStoryTextViewViewModel) {
-    model.isTablet.set(isTablet)
-    binding.viewModel = model
-  }
-
-  private fun bindAppLanguage(binding: OptionAppLanguageBinding, model: OptionsAppLanguageViewModel) {
-    model.isTablet.set(isTablet)
-    binding.viewModel = model
-  }
-
-  private fun bindAudioLanguage(binding: OptionAudioLanguageBinding, model: OptionsAudioLanguageViewModel) {
-    model.isTablet.set(isTablet)
-=======
   private fun bindStoryTextSize(
     binding: OptionStoryTextSizeBinding,
     model: OptionsStoryTextViewViewModel
   ) {
+    model.isTablet.set(isTablet)
     binding.viewModel = model
   }
 
@@ -127,6 +114,7 @@
     binding: OptionAppLanguageBinding,
     model: OptionsAppLanguageViewModel
   ) {
+    model.isTablet.set(isTablet)
     binding.viewModel = model
   }
 
@@ -134,7 +122,7 @@
     binding: OptionAudioLanguageBinding,
     model: OptionsAudioLanguageViewModel
   ) {
->>>>>>> 173bf90e
+    model.isTablet.set(isTablet)
     binding.viewModel = model
   }
 
@@ -249,13 +237,9 @@
 
     recyclerViewAdapter.notifyItemChanged(2)
   }
-<<<<<<< HEAD
 
   fun loadAppLanguageFragment(fragmentManager: FragmentManager, prefKey: String, prefSummaryValue: String) {
     val appLanguageFragment = AppLanguageFragment(prefKey, prefSummaryValue)
     fragmentManager.beginTransaction().add(R.id.sub_options_placeholder,appLanguageFragment).commitNow()
   }
-}
-=======
-}
->>>>>>> 173bf90e
+}