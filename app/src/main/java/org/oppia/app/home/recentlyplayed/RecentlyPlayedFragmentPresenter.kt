--- conflicted
+++ resolved
@@ -162,16 +162,7 @@
         )
         else -> {
           logger.d("RecentlyPlayedFragment", "Successfully loaded exploration")
-<<<<<<< HEAD
           routeToExplorationListener.routeToExploration(internalProfileId, topicId, storyId, explorationId, /* backflowScreen = */ null)
-=======
-          routeToExplorationListener.routeToExploration(
-            internalProfileId,
-            topicId,
-            storyId,
-            explorationId
-          )
->>>>>>> 4d9768b6
           activity.finish()
         }
       }
