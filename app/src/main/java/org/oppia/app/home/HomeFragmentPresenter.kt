--- conflicted
+++ resolved
@@ -18,12 +18,8 @@
 import javax.inject.Inject
 
 private const val EXPLORATION_ID = TEST_EXPLORATION_ID_5
-<<<<<<< HEAD
-private val TAG_HOME_FRAGMENT = "HomeFragment"
-=======
 private const val TAG_HOME_FRAGMENT = "HomeFragment"
 
->>>>>>> a598fc72
 /** The controller for [HomeFragment]. */
 @FragmentScope
 class HomeFragmentPresenter @Inject constructor(
