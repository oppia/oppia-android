package org.oppia.app.home

import android.view.LayoutInflater
import android.view.View
import android.view.ViewGroup
import androidx.appcompat.app.AppCompatActivity
import androidx.fragment.app.Fragment
import androidx.lifecycle.LiveData
import androidx.lifecycle.Observer
import androidx.lifecycle.Transformations
import androidx.recyclerview.widget.GridLayoutManager
import org.oppia.app.databinding.HomeFragmentBinding
import org.oppia.app.fragment.FragmentScope
import org.oppia.app.home.topiclist.PromotedStoryViewModel
import org.oppia.app.home.topiclist.TopicListAdapter
import org.oppia.app.home.topiclist.TopicSummaryClickListener
import org.oppia.app.home.topiclist.TopicSummaryViewModel
import org.oppia.app.model.TopicList
import org.oppia.app.model.TopicSummary
import org.oppia.app.model.UserAppHistory
import org.oppia.app.viewmodel.ViewModelProvider
import org.oppia.domain.UserAppHistoryController
import org.oppia.domain.exploration.ExplorationDataController
<<<<<<< HEAD
import org.oppia.domain.exploration.TEST_EXPLORATION_ID_30
import org.oppia.domain.exploration.TEST_EXPLORATION_ID_6
=======
import org.oppia.domain.exploration.TEST_EXPLORATION_ID_5
import org.oppia.domain.topic.TopicListController
>>>>>>> 1125d64a
import org.oppia.util.data.AsyncResult
import org.oppia.util.logging.Logger
import javax.inject.Inject

private const val EXPLORATION_ID = TEST_EXPLORATION_ID_30
private const val EXPLORATION_ID_1 = TEST_EXPLORATION_ID_6

/** The presenter for [HomeFragment]. */
@FragmentScope
class HomeFragmentPresenter @Inject constructor(
  private val activity: AppCompatActivity,
  private val fragment: Fragment,
  private val viewModelProvider: ViewModelProvider<UserAppHistoryViewModel>,
  private val userAppHistoryController: UserAppHistoryController,
  private val topicListController: TopicListController,
  private val explorationDataController: ExplorationDataController,
  private val logger: Logger
) {

  private val routeToExplorationListener = activity as RouteToExplorationListener
  private val routeToTopicListener = activity as RouteToTopicListener

  private val itemList: MutableList<HomeItemViewModel> = ArrayList()

  private lateinit var topicListAdapter: TopicListAdapter

  private lateinit var binding: HomeFragmentBinding

  fun handleCreateView(inflater: LayoutInflater, container: ViewGroup?): View? {
    binding = HomeFragmentBinding.inflate(inflater, container, /* attachToRoot= */ false)
    // NB: Both the view model and lifecycle owner must be set in order to correctly bind LiveData elements to
    // data-bound view models.

    topicListAdapter = TopicListAdapter(itemList)

    val homeLayoutManager = GridLayoutManager(activity.applicationContext, 2)
    homeLayoutManager.spanSizeLookup = object : GridLayoutManager.SpanSizeLookup() {
      override fun getSpanSize(position: Int): Int {
        return if (position == 0 || position == 1) {
          /* number of spaces this item should occupy = */ 2
        } else {
          /* number of spaces this item should occupy = */ 1
        }
      }
    }

    binding.homeRecyclerView.apply {
      adapter = topicListAdapter
      // https://stackoverflow.com/a/32763434/32763621
      layoutManager = homeLayoutManager
    }
    binding.let {
      it.presenter = this
      it.lifecycleOwner = fragment
    }

    userAppHistoryController.markUserOpenedApp()

    subscribeToUserAppHistory()
    subscribeToTopicList()

    return binding.root
  }

  fun playExplorationButton(v: View) {
    explorationDataController.stopPlayingExploration()
    explorationDataController.startPlayingExploration(
      EXPLORATION_ID
    ).observe(fragment, Observer<AsyncResult<Any?>> { result ->
      when {
        result.isPending() -> logger.d("HomeFragment", "Loading exploration")
        result.isFailure() -> logger.e("HomeFragment", "Failed to load exploration", result.getErrorOrNull()!!)
        else -> {
          logger.d("HomeFragment", "Successfully loaded exploration")
          routeToExplorationListener.routeToExploration(EXPLORATION_ID)
        }
      }
    })
  }
<<<<<<< HEAD
  fun playExplorationButton_1(v: View) {
    explorationDataController.stopPlayingExploration()
    explorationDataController.startPlayingExploration(
      EXPLORATION_ID_1
    ).observe(fragment, Observer<AsyncResult<Any?>> { result ->
      when {
        result.isPending() -> logger.d("HomeFragment", "Loading exploration")
        result.isFailure() -> logger.e("HomeFragment", "Failed to load exploration", result.getErrorOrNull()!!)
        else -> {
          logger.d("HomeFragment", "Successfully loaded exploration")
          routeToExplorationListener.routeToExploration(EXPLORATION_ID_1)
        }
      }
    })
  }
=======

  private fun getUserAppHistoryViewModel(): UserAppHistoryViewModel {
    return viewModelProvider.getForFragment(fragment, UserAppHistoryViewModel::class.java)
  }

  private val topicListSummaryResultLiveData: LiveData<AsyncResult<TopicList>> by lazy {
    topicListController.getTopicList()
  }

  private fun subscribeToTopicList() {
    getAssumedSuccessfulTopicList().observe(fragment, Observer<TopicList> { result ->

      val promotedStoryViewModel = PromotedStoryViewModel(activity)
      promotedStoryViewModel.setPromotedStory(result.promotedStory)
      itemList.add(promotedStoryViewModel)
      for (topicSummary in result.topicSummaryList) {
        val topicSummaryViewModel = TopicSummaryViewModel(topicSummary, fragment as TopicSummaryClickListener)
        itemList.add(topicSummaryViewModel)
      }
      topicListAdapter.notifyDataSetChanged()
    })
  }

  private fun getAssumedSuccessfulTopicList(): LiveData<TopicList> {
    // If there's an error loading the data, assume the default.
    return Transformations.map(topicListSummaryResultLiveData) { it.getOrDefault(TopicList.getDefaultInstance()) }
  }

  private fun subscribeToUserAppHistory() {
    getUserAppHistory().observe(fragment, Observer<UserAppHistory> { result ->
      getUserAppHistoryViewModel().setAlreadyAppOpened(result.alreadyOpenedApp)
      itemList.add(0, getUserAppHistoryViewModel())
      topicListAdapter.notifyDataSetChanged()
    })
  }

  private fun getUserAppHistory(): LiveData<UserAppHistory> {
    // If there's an error loading the data, assume the default.
    return Transformations.map(userAppHistoryController.getUserAppHistory(), ::processUserAppHistoryResult)
  }

  private fun processUserAppHistoryResult(appHistoryResult: AsyncResult<UserAppHistory>): UserAppHistory {
    if (appHistoryResult.isFailure()) {
      logger.e("HomeFragment", "Failed to retrieve user app history" + appHistoryResult.getErrorOrNull())
    }
    return appHistoryResult.getOrDefault(UserAppHistory.getDefaultInstance())
  }

  fun onTopicSummaryClicked(topicSummary: TopicSummary) {
    routeToTopicListener.routeToTopic(topicSummary.topicId)
  }
>>>>>>> 1125d64a
}<|MERGE_RESOLUTION|>--- conflicted
+++ resolved
@@ -21,19 +21,13 @@
 import org.oppia.app.viewmodel.ViewModelProvider
 import org.oppia.domain.UserAppHistoryController
 import org.oppia.domain.exploration.ExplorationDataController
-<<<<<<< HEAD
 import org.oppia.domain.exploration.TEST_EXPLORATION_ID_30
-import org.oppia.domain.exploration.TEST_EXPLORATION_ID_6
-=======
-import org.oppia.domain.exploration.TEST_EXPLORATION_ID_5
 import org.oppia.domain.topic.TopicListController
->>>>>>> 1125d64a
 import org.oppia.util.data.AsyncResult
 import org.oppia.util.logging.Logger
 import javax.inject.Inject
 
 private const val EXPLORATION_ID = TEST_EXPLORATION_ID_30
-private const val EXPLORATION_ID_1 = TEST_EXPLORATION_ID_6
 
 /** The presenter for [HomeFragment]. */
 @FragmentScope
@@ -107,23 +101,6 @@
       }
     })
   }
-<<<<<<< HEAD
-  fun playExplorationButton_1(v: View) {
-    explorationDataController.stopPlayingExploration()
-    explorationDataController.startPlayingExploration(
-      EXPLORATION_ID_1
-    ).observe(fragment, Observer<AsyncResult<Any?>> { result ->
-      when {
-        result.isPending() -> logger.d("HomeFragment", "Loading exploration")
-        result.isFailure() -> logger.e("HomeFragment", "Failed to load exploration", result.getErrorOrNull()!!)
-        else -> {
-          logger.d("HomeFragment", "Successfully loaded exploration")
-          routeToExplorationListener.routeToExploration(EXPLORATION_ID_1)
-        }
-      }
-    })
-  }
-=======
 
   private fun getUserAppHistoryViewModel(): UserAppHistoryViewModel {
     return viewModelProvider.getForFragment(fragment, UserAppHistoryViewModel::class.java)
@@ -175,5 +152,4 @@
   fun onTopicSummaryClicked(topicSummary: TopicSummary) {
     routeToTopicListener.routeToTopic(topicSummary.topicId)
   }
->>>>>>> 1125d64a
 }