package org.oppia.app.home

import android.view.LayoutInflater
import android.view.View
import android.view.ViewGroup
import androidx.appcompat.app.AppCompatActivity
import androidx.fragment.app.Fragment
import androidx.lifecycle.LiveData
import androidx.lifecycle.Observer
import androidx.lifecycle.Transformations
import androidx.recyclerview.widget.GridLayoutManager
import org.oppia.app.databinding.HomeFragmentBinding
import org.oppia.app.fragment.FragmentScope
import org.oppia.app.home.topiclist.PromotedStoryViewModel
import org.oppia.app.home.topiclist.TopicListAdapter
import org.oppia.app.home.topiclist.TopicSummaryClickListener
import org.oppia.app.home.topiclist.TopicSummaryViewModel
import org.oppia.app.model.TopicList
import org.oppia.app.model.TopicSummary
import org.oppia.app.model.UserAppHistory
import org.oppia.domain.UserAppHistoryController
import org.oppia.domain.exploration.ExplorationDataController
import org.oppia.domain.exploration.TEST_EXPLORATION_ID_5
import org.oppia.domain.topic.TEST_TOPIC_ID_0
import org.oppia.domain.topic.TopicListController
import org.oppia.util.data.AsyncResult
import org.oppia.util.logging.Logger
import javax.inject.Inject

private const val EXPLORATION_ID = TEST_EXPLORATION_ID_5
private const val TAG_HOME_FRAGMENT = "HomeFragment"

/** The presenter for [HomeFragment]. */
@FragmentScope
class HomeFragmentPresenter @Inject constructor(
  private val activity: AppCompatActivity,
  private val fragment: Fragment,
  private val userAppHistoryController: UserAppHistoryController,
  private val topicListController: TopicListController,
  private val explorationDataController: ExplorationDataController,
  private val logger: Logger
) {

  private val routeToExplorationListener = activity as RouteToExplorationListener
  private val routeToTopicListener = activity as RouteToTopicListener

  private val itemList: MutableList<HomeItemViewModel> = ArrayList()

  private lateinit var topicListAdapter: TopicListAdapter

  private lateinit var binding: HomeFragmentBinding
  fun handleCreateView(inflater: LayoutInflater, container: ViewGroup?): View? {
    binding = HomeFragmentBinding.inflate(inflater, container, /* attachToRoot= */ false)
    // NB: Both the view model and lifecycle owner must be set in order to correctly bind LiveData elements to
    // data-bound view models.

    topicListAdapter = TopicListAdapter(itemList)

    val homeLayoutManager = GridLayoutManager(activity.applicationContext, 2)
    homeLayoutManager.spanSizeLookup = object : GridLayoutManager.SpanSizeLookup() {
      override fun getSpanSize(position: Int): Int {
        return if (position == 0 || position == 1) {
          /* number of spaces this item should occupy = */ 2
        } else {
          /* number of spaces this item should occupy = */ 1
        }
      }
    }

    binding.homeRecyclerView.apply {
      adapter = topicListAdapter
      // https://stackoverflow.com/a/32763434/32763621
      layoutManager = homeLayoutManager
    }
    binding.let {
      it.presenter = this
      it.lifecycleOwner = fragment
    }

    userAppHistoryController.markUserOpenedApp()

    subscribeToUserAppHistory()
    subscribeToTopicList()

    return binding.root
  }

  fun playExplorationButton(v: View) {
    explorationDataController.startPlayingExploration(
      EXPLORATION_ID
    ).observe(fragment, Observer<AsyncResult<Any?>> { result ->
      when {
        result.isPending() -> logger.d(TAG_HOME_FRAGMENT, "Loading exploration")
        result.isFailure() -> logger.e(TAG_HOME_FRAGMENT, "Failed to load exploration", result.getErrorOrNull()!!)
        else -> {
          logger.d(TAG_HOME_FRAGMENT, "Successfully loaded exploration")
          routeToExplorationListener.routeToExploration(EXPLORATION_ID)
        }
      }
    })
  }

<<<<<<< HEAD
  fun handleTopicButtonClicked(v: View) {
    logger.d(TAG_HOME_FRAGMENT, "Successfully loaded topic")
    routeToTopicListener.routeToTopic(TEST_TOPIC_ID_0)
  }

  private fun getUserAppHistoryViewModel(): UserAppHistoryViewModel {
    return viewModelProvider.getForFragment(fragment, UserAppHistoryViewModel::class.java)
  }

=======
>>>>>>> 4613ff8b
  private val topicListSummaryResultLiveData: LiveData<AsyncResult<TopicList>> by lazy {
    topicListController.getTopicList()
  }

  private fun subscribeToTopicList() {
    getAssumedSuccessfulTopicList().observe(fragment, Observer<TopicList> { result ->

      val promotedStoryViewModel = PromotedStoryViewModel(activity)
      promotedStoryViewModel.setPromotedStory(result.promotedStory)
      itemList.add(promotedStoryViewModel)
      for (topicSummary in result.topicSummaryList) {
        val topicSummaryViewModel = TopicSummaryViewModel(topicSummary, fragment as TopicSummaryClickListener)
        itemList.add(topicSummaryViewModel)
      }
      topicListAdapter.notifyDataSetChanged()
    })
  }

  private fun getAssumedSuccessfulTopicList(): LiveData<TopicList> {
    // If there's an error loading the data, assume the default.
    return Transformations.map(topicListSummaryResultLiveData) { it.getOrDefault(TopicList.getDefaultInstance()) }
  }

  private fun subscribeToUserAppHistory() {
    getUserAppHistory().observe(fragment, Observer<UserAppHistory> { result ->
      val userAppHistoryViewModel = UserAppHistoryViewModel()
      userAppHistoryViewModel.setAlreadyAppOpened(result.alreadyOpenedApp)
      itemList.add(0, userAppHistoryViewModel)
      topicListAdapter.notifyDataSetChanged()
    })
  }

  private fun getUserAppHistory(): LiveData<UserAppHistory> {
    // If there's an error loading the data, assume the default.
    return Transformations.map(userAppHistoryController.getUserAppHistory(), ::processUserAppHistoryResult)
  }

  private fun processUserAppHistoryResult(appHistoryResult: AsyncResult<UserAppHistory>): UserAppHistory {
    if (appHistoryResult.isFailure()) {
      logger.e("HomeFragment", "Failed to retrieve user app history" + appHistoryResult.getErrorOrNull())
    }
    return appHistoryResult.getOrDefault(UserAppHistory.getDefaultInstance())
  }

  fun onTopicSummaryClicked(topicSummary: TopicSummary) {
    routeToTopicListener.routeToTopic(topicSummary.topicId)
  }
}<|MERGE_RESOLUTION|>--- conflicted
+++ resolved
@@ -100,7 +100,6 @@
     })
   }
 
-<<<<<<< HEAD
   fun handleTopicButtonClicked(v: View) {
     logger.d(TAG_HOME_FRAGMENT, "Successfully loaded topic")
     routeToTopicListener.routeToTopic(TEST_TOPIC_ID_0)
@@ -110,8 +109,6 @@
     return viewModelProvider.getForFragment(fragment, UserAppHistoryViewModel::class.java)
   }
 
-=======
->>>>>>> 4613ff8b
   private val topicListSummaryResultLiveData: LiveData<AsyncResult<TopicList>> by lazy {
     topicListController.getTopicList()
   }
