--- conflicted
+++ resolved
@@ -47,12 +47,9 @@
   private val oppiaClock: OppiaClock,
   private val logger: ConsoleLogger,
   private val oppiaLogger: OppiaLogger,
-<<<<<<< HEAD
-  private val intentFactoryShimInterface: IntentFactoryShimInterface
-=======
+  private val intentFactoryShimInterface: IntentFactoryShimInterface,
   @TopicHtmlParserEntityType private val topicEntityType: String,
   @StoryHtmlParserEntityType private val storyEntityType: String
->>>>>>> 20aae5ad
 ) {
   private val routeToTopicListener = activity as RouteToTopicListener
   private val itemList: MutableList<HomeItemViewModel> = ArrayList()
@@ -199,30 +196,24 @@
         promotedStoryList.clear()
         if (it.recentStoryCount != 0) {
           it.recentStoryList.take(limit).forEach { promotedStory ->
-<<<<<<< HEAD
             val recentStory = PromotedStoryViewModel(
               activity,
               internalProfileId,
-              intentFactoryShimInterface
+              intentFactoryShimInterface,
+              storyEntityType
             )
-=======
-            val recentStory = PromotedStoryViewModel(activity, internalProfileId, storyEntityType)
->>>>>>> 20aae5ad
             recentStory.setPromotedStory(promotedStory)
             promotedStoryList.add(recentStory)
           }
         } else {
           // TODO(#936): Optimise this as part of recommended stories.
           it.olderStoryList.take(limit).forEach { promotedStory ->
-<<<<<<< HEAD
             val oldStory = PromotedStoryViewModel(
               activity,
               internalProfileId,
-              intentFactoryShimInterface
+              intentFactoryShimInterface,
+              storyEntityType
             )
-=======
-            val oldStory = PromotedStoryViewModel(activity, internalProfileId, storyEntityType)
->>>>>>> 20aae5ad
             oldStory.setPromotedStory(promotedStory)
             promotedStoryList.add(oldStory)
           }
