package org.oppia.app.home

import android.view.LayoutInflater
import android.view.View
import android.view.ViewGroup
import androidx.appcompat.app.AppCompatActivity
import androidx.fragment.app.Fragment
import androidx.lifecycle.LiveData
import androidx.lifecycle.Observer
import androidx.lifecycle.Transformations
import androidx.recyclerview.widget.GridLayoutManager
import org.oppia.app.R
import org.oppia.app.databinding.HomeFragmentBinding
import org.oppia.app.drawer.KEY_NAVIGATION_PROFILE_ID
import org.oppia.app.fragment.FragmentScope
import org.oppia.app.home.topiclist.AllTopicsViewModel
import org.oppia.app.home.topiclist.PromotedStoryListViewModel
import org.oppia.app.home.topiclist.PromotedStoryViewModel
import org.oppia.app.home.topiclist.TopicListAdapter
import org.oppia.app.home.topiclist.TopicSummaryClickListener
import org.oppia.app.home.topiclist.TopicSummaryViewModel
import org.oppia.app.model.EventLog
import org.oppia.app.model.OngoingStoryList
import org.oppia.app.model.Profile
import org.oppia.app.model.ProfileId
import org.oppia.app.model.TopicList
import org.oppia.app.model.TopicSummary
import org.oppia.domain.oppialogger.OppiaLogger
import org.oppia.domain.profile.ProfileManagementController
import org.oppia.domain.topic.TopicListController
import org.oppia.util.data.AsyncResult
import org.oppia.util.datetime.DateTimeUtil
import org.oppia.util.logging.ConsoleLogger
import org.oppia.util.parser.StoryHtmlParserEntityType
import org.oppia.util.parser.TopicHtmlParserEntityType
import org.oppia.util.system.OppiaClock
import javax.inject.Inject

/** The presenter for [HomeFragment]. */
@FragmentScope
class HomeFragmentPresenter @Inject constructor(
  private val activity: AppCompatActivity,
  private val fragment: Fragment,
  private val profileManagementController: ProfileManagementController,
  private val topicListController: TopicListController,
  private val oppiaClock: OppiaClock,
  private val logger: ConsoleLogger,
  private val oppiaLogger: OppiaLogger,
  @TopicHtmlParserEntityType private val topicEntityType: String,
  @StoryHtmlParserEntityType private val storyEntityType: String
) {
  private val routeToTopicListener = activity as RouteToTopicListener
  private val itemList: MutableList<HomeItemViewModel> = ArrayList()
  private val promotedStoryList: MutableList<PromotedStoryViewModel> = ArrayList()
  private lateinit var welcomeViewModel: WelcomeViewModel
  private lateinit var promotedStoryListViewModel: PromotedStoryListViewModel
  private lateinit var allTopicsViewModel: AllTopicsViewModel
  private lateinit var topicListAdapter: TopicListAdapter
  private lateinit var binding: HomeFragmentBinding
  private var internalProfileId: Int = -1
  private lateinit var profileId: ProfileId
  private lateinit var profileName: String

  fun handleCreateView(inflater: LayoutInflater, container: ViewGroup?): View? {
    binding = HomeFragmentBinding.inflate(inflater, container, /* attachToRoot= */ false)
    // NB: Both the view model and lifecycle owner must be set in order to correctly bind LiveData elements to
    // data-bound view models.

    internalProfileId = activity.intent.getIntExtra(KEY_NAVIGATION_PROFILE_ID, -1)
    profileId = ProfileId.newBuilder().setInternalId(internalProfileId).build()
    logHomeActivityEvent()

    welcomeViewModel = WelcomeViewModel()
    promotedStoryListViewModel = PromotedStoryListViewModel(activity, internalProfileId)
    allTopicsViewModel = AllTopicsViewModel()
    itemList.add(welcomeViewModel)
    itemList.add(promotedStoryListViewModel)
    itemList.add(allTopicsViewModel)
    topicListAdapter = TopicListAdapter(activity, itemList, promotedStoryList)

    val spanCount = activity.resources.getInteger(R.integer.home_span_count)
    topicListAdapter.setSpanCount(spanCount)

    val homeLayoutManager = GridLayoutManager(activity.applicationContext, spanCount)
    homeLayoutManager.spanSizeLookup = object : GridLayoutManager.SpanSizeLookup() {
      override fun getSpanSize(position: Int): Int {
        return if (position == 0 || position == 1 || position == 2) {
          /* number of spaces this item should occupy = */ spanCount
        } else {
          /* number of spaces this item should occupy = */ 1
        }
      }
    }

    binding.homeRecyclerView.apply {
      adapter = topicListAdapter
      // https://stackoverflow.com/a/32763434/32763621
      layoutManager = homeLayoutManager
    }
    binding.let {
      it.presenter = this
      it.lifecycleOwner = fragment
    }

    subscribeToProfileLiveData()
    subscribeToOngoingStoryList()
    subscribeToTopicList()
    return binding.root
  }

  private val profileLiveData: LiveData<Profile> by lazy {
    getProfileData()
  }

  private fun getProfileData(): LiveData<Profile> {
    return Transformations.map(
      profileManagementController.getProfile(profileId),
      ::processGetProfileResult
    )
  }

  private fun subscribeToProfileLiveData() {
    profileLiveData.observe(
      activity,
      Observer<Profile> { result ->
        profileName = result.name
        setProfileName()
      }
    )
  }

  private fun processGetProfileResult(profileResult: AsyncResult<Profile>): Profile {
    if (profileResult.isFailure()) {
      logger.e("HomeFragment", "Failed to retrieve profile", profileResult.getErrorOrNull()!!)
    }
    return profileResult.getOrDefault(Profile.getDefaultInstance())
  }

  private val topicListSummaryResultLiveData: LiveData<AsyncResult<TopicList>> by lazy {
    topicListController.getTopicList()
  }

  private fun subscribeToTopicList() {
    getAssumedSuccessfulTopicList().observe(
      fragment,
      Observer<TopicList> { result ->
        for (topicSummary in result.topicSummaryList) {
          val topicSummaryViewModel =
            TopicSummaryViewModel(
              topicSummary,
              topicEntityType,
              fragment as TopicSummaryClickListener
            )
          itemList.add(topicSummaryViewModel)
        }
        topicListAdapter.notifyDataSetChanged()
      }
    )
  }

  private fun getAssumedSuccessfulTopicList(): LiveData<TopicList> {
    // If there's an error loading the data, assume the default.
    return Transformations.map(topicListSummaryResultLiveData) {
      it.getOrDefault(TopicList.getDefaultInstance())
    }
  }

  private fun setProfileName() {
    if (::welcomeViewModel.isInitialized && ::profileName.isInitialized) {
      welcomeViewModel.profileName.set(profileName)
      welcomeViewModel.greeting.set(
        DateTimeUtil(
          fragment.requireContext(),
          oppiaClock
        ).getGreetingMessage()
      )
    }
  }

  private val ongoingStoryListSummaryResultLiveData:
    LiveData<AsyncResult<OngoingStoryList>>
    by lazy {
      topicListController.getOngoingStoryList(profileId)
    }

  private fun subscribeToOngoingStoryList() {
    val limit = activity.resources.getInteger(R.integer.promoted_story_list_limit)
    getAssumedSuccessfulOngoingStoryList().observe(
      fragment,
      Observer<OngoingStoryList> {
<<<<<<< HEAD
        it.recentStoryList.take(limit).forEach { promotedStory ->
          val recentStory = PromotedStoryViewModel(activity, internalProfileId, storyEntityType)
          recentStory.setPromotedStory(promotedStory)
          promotedStoryList.add(recentStory)
=======
        promotedStoryList.clear()
        if (it.recentStoryCount != 0) {
          it.recentStoryList.take(limit).forEach { promotedStory ->
            val recentStory = PromotedStoryViewModel(activity, internalProfileId)
            recentStory.setPromotedStory(promotedStory)
            promotedStoryList.add(recentStory)
          }
        } else {
          // TODO(#936): Optimise this as part of recommended stories.
          it.olderStoryList.take(limit).forEach { promotedStory ->
            val oldStory = PromotedStoryViewModel(activity, internalProfileId)
            oldStory.setPromotedStory(promotedStory)
            promotedStoryList.add(oldStory)
          }
>>>>>>> 912cc268
        }
        topicListAdapter.notifyItemChanged(1)
      }
    )
  }

  private fun getAssumedSuccessfulOngoingStoryList(): LiveData<OngoingStoryList> {
    // If there's an error loading the data, assume the default.
    return Transformations.map(ongoingStoryListSummaryResultLiveData) {
      it.getOrDefault(
        OngoingStoryList.getDefaultInstance()
      )
    }
  }

  fun onTopicSummaryClicked(topicSummary: TopicSummary) {
    routeToTopicListener.routeToTopic(internalProfileId, topicSummary.topicId)
  }

  private fun logHomeActivityEvent() {
    oppiaLogger.logTransitionEvent(
      oppiaClock.getCurrentCalendar().timeInMillis,
      EventLog.EventAction.OPEN_HOME,
      /* eventContext= */ null
    )
  }
}<|MERGE_RESOLUTION|>--- conflicted
+++ resolved
@@ -188,27 +188,20 @@
     getAssumedSuccessfulOngoingStoryList().observe(
       fragment,
       Observer<OngoingStoryList> {
-<<<<<<< HEAD
-        it.recentStoryList.take(limit).forEach { promotedStory ->
-          val recentStory = PromotedStoryViewModel(activity, internalProfileId, storyEntityType)
-          recentStory.setPromotedStory(promotedStory)
-          promotedStoryList.add(recentStory)
-=======
         promotedStoryList.clear()
         if (it.recentStoryCount != 0) {
           it.recentStoryList.take(limit).forEach { promotedStory ->
-            val recentStory = PromotedStoryViewModel(activity, internalProfileId)
+            val recentStory = PromotedStoryViewModel(activity, internalProfileId, storyEntityType)
             recentStory.setPromotedStory(promotedStory)
             promotedStoryList.add(recentStory)
           }
         } else {
           // TODO(#936): Optimise this as part of recommended stories.
           it.olderStoryList.take(limit).forEach { promotedStory ->
-            val oldStory = PromotedStoryViewModel(activity, internalProfileId)
+            val oldStory = PromotedStoryViewModel(activity, internalProfileId, storyEntityType)
             oldStory.setPromotedStory(promotedStory)
             promotedStoryList.add(oldStory)
           }
->>>>>>> 912cc268
         }
         topicListAdapter.notifyItemChanged(1)
       }
