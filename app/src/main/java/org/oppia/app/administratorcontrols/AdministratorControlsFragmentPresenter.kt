package org.oppia.app.administratorcontrols

import android.view.LayoutInflater
import android.view.View
import android.view.ViewGroup
import androidx.appcompat.app.AppCompatActivity
import androidx.fragment.app.Fragment
import androidx.recyclerview.widget.LinearLayoutManager
import org.oppia.app.administratorcontrols.administratorcontrolsitemviewmodel.AdministratorControlsAccountActionsViewModel
import org.oppia.app.administratorcontrols.administratorcontrolsitemviewmodel.AdministratorControlsAppInformationViewModel
import org.oppia.app.administratorcontrols.administratorcontrolsitemviewmodel.AdministratorControlsDownloadPermissionsViewModel
import org.oppia.app.administratorcontrols.administratorcontrolsitemviewmodel.AdministratorControlsGeneralViewModel
import org.oppia.app.administratorcontrols.administratorcontrolsitemviewmodel.AdministratorControlsItemViewModel
import org.oppia.app.administratorcontrols.administratorcontrolsitemviewmodel.AdministratorControlsProfileViewModel
import org.oppia.app.databinding.AdministratorControlsAccountActionsViewBinding
import org.oppia.app.databinding.AdministratorControlsAppInformationViewBinding
import org.oppia.app.databinding.AdministratorControlsDownloadPermissionsViewBinding
import org.oppia.app.databinding.AdministratorControlsFragmentBinding
import org.oppia.app.databinding.AdministratorControlsGeneralViewBinding
import org.oppia.app.databinding.AdministratorControlsProfileViewBinding
import org.oppia.app.drawer.KEY_NAVIGATION_PROFILE_ID
import org.oppia.app.fragment.FragmentScope
import org.oppia.app.model.ProfileId
import org.oppia.app.recyclerview.BindableAdapter
<<<<<<< HEAD
import org.oppia.app.viewmodel.ViewModelProvider
import java.security.InvalidParameterException
=======
>>>>>>> 20f7a3c0
import javax.inject.Inject

/** The presenter for [AdministratorControlsFragment]. */
@FragmentScope
class AdministratorControlsFragmentPresenter @Inject constructor(
  private val activity: AppCompatActivity,
  private val fragment: Fragment
) {
  private lateinit var binding: AdministratorControlsFragmentBinding
  private lateinit var linearLayoutManager: LinearLayoutManager
  private var internalProfileId: Int = -1
  private lateinit var profileId: ProfileId
  private val administratorControlsViewModel = getAdministratorControlsViewModel()

  @Inject
  lateinit var administratorControlsViewModel: AdministratorControlsViewModel

  fun handleCreateView(
    inflater: LayoutInflater,
    container: ViewGroup?,
    isMultipane: Boolean
  ): View? {
    binding =
      AdministratorControlsFragmentBinding
        .inflate(
          inflater,
          container,
          /* attachToRoot= */ false
        )

    internalProfileId = activity.intent.getIntExtra(KEY_NAVIGATION_PROFILE_ID, -1)
    profileId = ProfileId.newBuilder().setInternalId(internalProfileId).build()
    administratorControlsViewModel.setProfileId(profileId)

    linearLayoutManager = LinearLayoutManager(activity.applicationContext)

    binding.administratorControlsList.apply {
      layoutManager = linearLayoutManager
      adapter = createRecyclerViewAdapter(isMultipane)
    }

    binding.apply {
      this.viewModel = administratorControlsViewModel
      this.lifecycleOwner = fragment
    }

    return binding.root
  }

  private fun createRecyclerViewAdapter(isMultipane: Boolean):
    BindableAdapter<AdministratorControlsItemViewModel> {
      return BindableAdapter.MultiTypeBuilder
        .newBuilder<AdministratorControlsItemViewModel, ViewType> { viewModel ->
          viewModel.isMultipane.set(isMultipane)
          when (viewModel) {
            is AdministratorControlsGeneralViewModel -> {
              viewModel.itemIndex.set(0)
              ViewType.VIEW_TYPE_GENERAL
            }
            is AdministratorControlsProfileViewModel -> {
              viewModel.itemIndex.set(1)
              ViewType.VIEW_TYPE_PROFILE
            }
            is AdministratorControlsDownloadPermissionsViewModel -> {
              viewModel.itemIndex.set(2)
              ViewType.VIEW_TYPE_DOWNLOAD_PERMISSIONS
            }
            is AdministratorControlsAppInformationViewModel -> {
              viewModel.itemIndex.set(3)
              ViewType.VIEW_TYPE_APP_INFORMATION
            }
            is AdministratorControlsAccountActionsViewModel -> {
              viewModel.itemIndex.set(4)
              ViewType.VIEW_TYPE_ACCOUNT_ACTIONS
            }
            else -> throw IllegalArgumentException("Encountered unexpected view model: $viewModel")
          }
        }
        .registerViewDataBinder(
          viewType = ViewType.VIEW_TYPE_GENERAL,
          inflateDataBinding = AdministratorControlsGeneralViewBinding::inflate,
          setViewModel = AdministratorControlsGeneralViewBinding::setViewModel,
          transformViewModel = { it as AdministratorControlsGeneralViewModel }
        )
        .registerViewDataBinder(
          viewType = ViewType.VIEW_TYPE_PROFILE,
          inflateDataBinding = AdministratorControlsProfileViewBinding::inflate,
          setViewModel = this::bindProfileList,
          transformViewModel = { it as AdministratorControlsProfileViewModel }
        )
        .registerViewDataBinder(
          viewType = ViewType.VIEW_TYPE_DOWNLOAD_PERMISSIONS,
          inflateDataBinding = AdministratorControlsDownloadPermissionsViewBinding::inflate,
          setViewModel = AdministratorControlsDownloadPermissionsViewBinding::setViewModel,
          transformViewModel = { it as AdministratorControlsDownloadPermissionsViewModel }
        )
        .registerViewDataBinder(
          viewType = ViewType.VIEW_TYPE_APP_INFORMATION,
          inflateDataBinding = AdministratorControlsAppInformationViewBinding::inflate,
          setViewModel = this::bindAppVersion,
          transformViewModel = { it as AdministratorControlsAppInformationViewModel }
        )
        .registerViewDataBinder(
          viewType = ViewType.VIEW_TYPE_ACCOUNT_ACTIONS,
          inflateDataBinding = AdministratorControlsAccountActionsViewBinding::inflate,
          setViewModel = AdministratorControlsAccountActionsViewBinding::setViewModel,
          transformViewModel = { it as AdministratorControlsAccountActionsViewModel }
        )
        .build()
    }

<<<<<<< HEAD
  private fun bindProfileList(
    binding: AdministratorControlsProfileViewBinding,
    model: AdministratorControlsProfileViewModel
  ) {
    binding.commonViewModel = administratorControlsViewModel
    binding.viewModel = model
  }

  private fun bindAppVersion(
    binding: AdministratorControlsAppInformationViewBinding,
    model: AdministratorControlsAppInformationViewModel
  ) {
    binding.commonViewModel = administratorControlsViewModel
    binding.viewModel = model
  }

  private fun getAdministratorControlsViewModel(): AdministratorControlsViewModel {
    return viewModelProvider.getForFragment(fragment, AdministratorControlsViewModel::class.java)
  }

  fun setSelectedFragment(selectedFragment: String) {
    administratorControlsViewModel.selectedFragmentIndex.set(
      getSelectedFragmentIndex(
        selectedFragment
      )
    )
  }

  private fun getSelectedFragmentIndex(selectedFragment: String): Int {
    return when (selectedFragment) {
      PROFILE_LIST_FRAGMENT -> 1
      APP_VERSION_FRAGMENT -> 3
      else -> throw InvalidParameterException()
    }
  }

=======
>>>>>>> 20f7a3c0
  private enum class ViewType {
    VIEW_TYPE_GENERAL,
    VIEW_TYPE_PROFILE,
    VIEW_TYPE_DOWNLOAD_PERMISSIONS,
    VIEW_TYPE_APP_INFORMATION,
    VIEW_TYPE_ACCOUNT_ACTIONS
  }
}<|MERGE_RESOLUTION|>--- conflicted
+++ resolved
@@ -22,11 +22,7 @@
 import org.oppia.app.fragment.FragmentScope
 import org.oppia.app.model.ProfileId
 import org.oppia.app.recyclerview.BindableAdapter
-<<<<<<< HEAD
-import org.oppia.app.viewmodel.ViewModelProvider
 import java.security.InvalidParameterException
-=======
->>>>>>> 20f7a3c0
 import javax.inject.Inject
 
 /** The presenter for [AdministratorControlsFragment]. */
@@ -39,7 +35,6 @@
   private lateinit var linearLayoutManager: LinearLayoutManager
   private var internalProfileId: Int = -1
   private lateinit var profileId: ProfileId
-  private val administratorControlsViewModel = getAdministratorControlsViewModel()
 
   @Inject
   lateinit var administratorControlsViewModel: AdministratorControlsViewModel
@@ -138,7 +133,6 @@
         .build()
     }
 
-<<<<<<< HEAD
   private fun bindProfileList(
     binding: AdministratorControlsProfileViewBinding,
     model: AdministratorControlsProfileViewModel
@@ -153,10 +147,6 @@
   ) {
     binding.commonViewModel = administratorControlsViewModel
     binding.viewModel = model
-  }
-
-  private fun getAdministratorControlsViewModel(): AdministratorControlsViewModel {
-    return viewModelProvider.getForFragment(fragment, AdministratorControlsViewModel::class.java)
   }
 
   fun setSelectedFragment(selectedFragment: String) {
@@ -175,8 +165,6 @@
     }
   }
 
-=======
->>>>>>> 20f7a3c0
   private enum class ViewType {
     VIEW_TYPE_GENERAL,
     VIEW_TYPE_PROFILE,
