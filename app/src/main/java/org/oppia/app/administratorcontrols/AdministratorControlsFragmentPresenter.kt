package org.oppia.app.administratorcontrols

import android.view.LayoutInflater
import android.view.View
import android.view.ViewGroup
import androidx.appcompat.app.AppCompatActivity
import androidx.fragment.app.Fragment
import androidx.recyclerview.widget.LinearLayoutManager
import org.oppia.app.administratorcontrols.administratorcontrolsitemviewmodel.AdministratorControlsAccountActionsViewModel
import org.oppia.app.administratorcontrols.administratorcontrolsitemviewmodel.AdministratorControlsAppInformationViewModel
import org.oppia.app.administratorcontrols.administratorcontrolsitemviewmodel.AdministratorControlsDownloadPermissionsViewModel
import org.oppia.app.administratorcontrols.administratorcontrolsitemviewmodel.AdministratorControlsGeneralViewModel
import org.oppia.app.administratorcontrols.administratorcontrolsitemviewmodel.AdministratorControlsItemViewModel
import org.oppia.app.administratorcontrols.administratorcontrolsitemviewmodel.AdministratorControlsProfileViewModel
import org.oppia.app.databinding.AdministratorControlsAccountActionsViewBinding
import org.oppia.app.databinding.AdministratorControlsAppInformationViewBinding
import org.oppia.app.databinding.AdministratorControlsDownloadPermissionsViewBinding
import org.oppia.app.databinding.AdministratorControlsFragmentBinding
import org.oppia.app.databinding.AdministratorControlsGeneralViewBinding
import org.oppia.app.databinding.AdministratorControlsProfileViewBinding
import org.oppia.app.drawer.KEY_NAVIGATION_PROFILE_ID
import org.oppia.app.fragment.FragmentScope
import org.oppia.app.model.ProfileId
import org.oppia.app.recyclerview.BindableAdapter
import javax.inject.Inject

/** The presenter for [AdministratorControlsFragment]. */
@FragmentScope
class AdministratorControlsFragmentPresenter @Inject constructor(
  private val activity: AppCompatActivity,
  private val fragment: Fragment
) {
  private lateinit var binding: AdministratorControlsFragmentBinding
  private lateinit var linearLayoutManager: LinearLayoutManager
  private var internalProfileId: Int = -1
  private lateinit var profileId: ProfileId

<<<<<<< HEAD
  fun handleCreateView(
    inflater: LayoutInflater,
    container: ViewGroup?,
    isMultipane: Boolean
  ): View? {
=======
  @Inject
  lateinit var administratorControlsViewModel: AdministratorControlsViewModel

  fun handleCreateView(inflater: LayoutInflater, container: ViewGroup?): View? {
>>>>>>> bd878f1b
    binding =
      AdministratorControlsFragmentBinding
        .inflate(
          inflater,
          container,
          /* attachToRoot= */ false
        )

    internalProfileId = activity.intent.getIntExtra(KEY_NAVIGATION_PROFILE_ID, -1)
    profileId = ProfileId.newBuilder().setInternalId(internalProfileId).build()
    administratorControlsViewModel.setProfileId(profileId)

    linearLayoutManager = LinearLayoutManager(activity.applicationContext)

    binding.administratorControlsList.apply {
      layoutManager = linearLayoutManager
      adapter = createRecyclerViewAdapter(isMultipane)
    }

    binding.apply {
      this.viewModel = administratorControlsViewModel
      this.lifecycleOwner = fragment
    }

    return binding.root
  }

  private fun createRecyclerViewAdapter(isMultipane: Boolean):
    BindableAdapter<AdministratorControlsItemViewModel> {
      return BindableAdapter.MultiTypeBuilder
        .newBuilder<AdministratorControlsItemViewModel, ViewType> { viewModel ->
          viewModel.isMultipane.set(isMultipane)
          when (viewModel) {
            is AdministratorControlsGeneralViewModel ->
              ViewType.VIEW_TYPE_GENERAL
            is AdministratorControlsProfileViewModel ->
              ViewType.VIEW_TYPE_PROFILE
            is AdministratorControlsDownloadPermissionsViewModel ->
              ViewType.VIEW_TYPE_DOWNLOAD_PERMISSIONS
            is AdministratorControlsAppInformationViewModel ->
              ViewType.VIEW_TYPE_APP_INFORMATION
            is AdministratorControlsAccountActionsViewModel ->
              ViewType.VIEW_TYPE_ACCOUNT_ACTIONS
            else -> throw IllegalArgumentException("Encountered unexpected view model: $viewModel")
          }
        }
        .registerViewDataBinder(
          viewType = ViewType.VIEW_TYPE_GENERAL,
          inflateDataBinding = AdministratorControlsGeneralViewBinding::inflate,
          setViewModel = AdministratorControlsGeneralViewBinding::setViewModel,
          transformViewModel = { it as AdministratorControlsGeneralViewModel }
        )
        .registerViewDataBinder(
          viewType = ViewType.VIEW_TYPE_PROFILE,
          inflateDataBinding = AdministratorControlsProfileViewBinding::inflate,
          setViewModel = AdministratorControlsProfileViewBinding::setViewModel,
          transformViewModel = { it as AdministratorControlsProfileViewModel }
        )
        .registerViewDataBinder(
          viewType = ViewType.VIEW_TYPE_DOWNLOAD_PERMISSIONS,
          inflateDataBinding = AdministratorControlsDownloadPermissionsViewBinding::inflate,
          setViewModel = AdministratorControlsDownloadPermissionsViewBinding::setViewModel,
          transformViewModel = { it as AdministratorControlsDownloadPermissionsViewModel }
        )
        .registerViewDataBinder(
          viewType = ViewType.VIEW_TYPE_APP_INFORMATION,
          inflateDataBinding = AdministratorControlsAppInformationViewBinding::inflate,
          setViewModel = AdministratorControlsAppInformationViewBinding::setViewModel,
          transformViewModel = { it as AdministratorControlsAppInformationViewModel }
        )
        .registerViewDataBinder(
          viewType = ViewType.VIEW_TYPE_ACCOUNT_ACTIONS,
          inflateDataBinding = AdministratorControlsAccountActionsViewBinding::inflate,
          setViewModel = AdministratorControlsAccountActionsViewBinding::setViewModel,
          transformViewModel = { it as AdministratorControlsAccountActionsViewModel }
        )
        .build()
    }

  private enum class ViewType {
    VIEW_TYPE_GENERAL,
    VIEW_TYPE_PROFILE,
    VIEW_TYPE_DOWNLOAD_PERMISSIONS,
    VIEW_TYPE_APP_INFORMATION,
    VIEW_TYPE_ACCOUNT_ACTIONS
  }
}<|MERGE_RESOLUTION|>--- conflicted
+++ resolved
@@ -35,18 +35,14 @@
   private var internalProfileId: Int = -1
   private lateinit var profileId: ProfileId
 
-<<<<<<< HEAD
+  @Inject
+  lateinit var administratorControlsViewModel: AdministratorControlsViewModel
+
   fun handleCreateView(
     inflater: LayoutInflater,
     container: ViewGroup?,
     isMultipane: Boolean
   ): View? {
-=======
-  @Inject
-  lateinit var administratorControlsViewModel: AdministratorControlsViewModel
-
-  fun handleCreateView(inflater: LayoutInflater, container: ViewGroup?): View? {
->>>>>>> bd878f1b
     binding =
       AdministratorControlsFragmentBinding
         .inflate(
