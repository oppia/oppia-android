package org.oppia.app.administratorcontrols

import android.os.Bundle
import androidx.appcompat.app.AppCompatActivity
import androidx.appcompat.widget.Toolbar
import androidx.databinding.DataBindingUtil
import org.oppia.app.R
import org.oppia.app.activity.ActivityScope
import org.oppia.app.administratorcontrols.appversion.AppVersionFragment
import org.oppia.app.databinding.AdministratorControlsActivityBinding
import org.oppia.app.drawer.NavigationDrawerFragment
import org.oppia.app.settings.profile.ProfileListFragment
import javax.inject.Inject

/** The presenter for [AdministratorControlsActivity]. */
@ActivityScope
class AdministratorControlsActivityPresenter @Inject constructor(
  private val activity: AppCompatActivity
) {
  private lateinit var navigationDrawerFragment: NavigationDrawerFragment
  private var isMultipane = false
  private lateinit var lastLoadedFragment: String
  private lateinit var binding: AdministratorControlsActivityBinding

  fun handleOnCreate(extraControlsTitle: String?, lastLoadedFragment: String) {
    binding = DataBindingUtil.setContentView(
      activity,
      R.layout.administrator_controls_activity
    )
    setUpNavigationDrawer()
    this.lastLoadedFragment = lastLoadedFragment
    binding.extraControlsTitle?.apply {
      text = extraControlsTitle
    }
    isMultipane = binding.administratorControlsFragmentMultipanePlaceholder != null
    val previousFragment = getAdministratorControlsFragment()
    if (previousFragment != null) {
      activity.supportFragmentManager.beginTransaction().remove(previousFragment).commitNow()
    }
    activity.supportFragmentManager.beginTransaction().add(
      R.id.administrator_controls_fragment_placeholder,
      AdministratorControlsFragment.newInstance(isMultipane)
    ).commitNow()
    if (isMultipane) {
      when (lastLoadedFragment) {
        PROFILE_LIST_FRAGMENT -> (activity as AdministratorControlsActivity).loadProfileList()
        APP_VERSION_FRAGMENT -> (activity as AdministratorControlsActivity).loadAppVersion()
      }
    }
  }

  private fun setUpNavigationDrawer() {
    val toolbar = binding.administratorControlsActivityToolbar as Toolbar
    activity.setSupportActionBar(toolbar)
    activity.supportActionBar!!.setDisplayShowHomeEnabled(true)
    navigationDrawerFragment = activity
      .supportFragmentManager
      .findFragmentById(
        R.id.administrator_controls_activity_fragment_navigation_drawer
      ) as NavigationDrawerFragment
    navigationDrawerFragment.setUpDrawer(
      binding.administratorControlsActivityDrawerLayout,
      toolbar, /* menuItemId= */ 0
    )
  }

  private fun getAdministratorControlsFragment(): AdministratorControlsFragment? {
    return activity
      .supportFragmentManager
      .findFragmentById(
        R.id.administrator_controls_fragment_placeholder
      ) as AdministratorControlsFragment?
  }

  fun loadProfileList() {
<<<<<<< HEAD
    getAdministratorControlsFragment()!!.setSelectedFragment(PROFILE_LIST_FRAGMENT)
=======
    lastLoadedFragment = PROFILE_LIST_FRAGMENT
>>>>>>> 20f7a3c0
    activity.supportFragmentManager.beginTransaction().add(
      R.id.administrator_controls_fragment_multipane_placeholder,
      ProfileListFragment.newInstance(isMultipane)
    ).commitNow()
  }

  fun loadAppVersion() {
<<<<<<< HEAD
    getAdministratorControlsFragment()!!.setSelectedFragment(APP_VERSION_FRAGMENT)
=======
    lastLoadedFragment = APP_VERSION_FRAGMENT
>>>>>>> 20f7a3c0
    activity.supportFragmentManager.beginTransaction().add(
      R.id.administrator_controls_fragment_multipane_placeholder,
      AppVersionFragment()
    ).commitNow()
  }

  fun setExtraControlsTitle(title: String) {
    binding.extraControlsTitle?.text = title
  }

  fun handleOnSaveInstanceState(outState: Bundle) {
    val titleTextView = binding.extraControlsTitle
    if (titleTextView != null) {
      outState.putString(SELECTED_CONTROLS_TITLE_KEY, titleTextView.text.toString())
    }
    outState.putString(LAST_LOADED_FRAGMENT_KEY, lastLoadedFragment)
  }
}<|MERGE_RESOLUTION|>--- conflicted
+++ resolved
@@ -73,11 +73,8 @@
   }
 
   fun loadProfileList() {
-<<<<<<< HEAD
-    getAdministratorControlsFragment()!!.setSelectedFragment(PROFILE_LIST_FRAGMENT)
-=======
     lastLoadedFragment = PROFILE_LIST_FRAGMENT
->>>>>>> 20f7a3c0
+    getAdministratorControlsFragment()!!.setSelectedFragment(lastLoadedFragment)
     activity.supportFragmentManager.beginTransaction().add(
       R.id.administrator_controls_fragment_multipane_placeholder,
       ProfileListFragment.newInstance(isMultipane)
@@ -85,11 +82,8 @@
   }
 
   fun loadAppVersion() {
-<<<<<<< HEAD
-    getAdministratorControlsFragment()!!.setSelectedFragment(APP_VERSION_FRAGMENT)
-=======
     lastLoadedFragment = APP_VERSION_FRAGMENT
->>>>>>> 20f7a3c0
+    getAdministratorControlsFragment()!!.setSelectedFragment(lastLoadedFragment)
     activity.supportFragmentManager.beginTransaction().add(
       R.id.administrator_controls_fragment_multipane_placeholder,
       AppVersionFragment()
