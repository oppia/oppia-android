--- conflicted
+++ resolved
@@ -41,16 +41,9 @@
     hideSoftKeyboard(v, context)
   }
 
-<<<<<<< HEAD
-  override fun onKeyPreIme(key_code: Int, event: KeyEvent): Boolean {
-    if (event.keyCode == KEYCODE_BACK && event.action == ACTION_UP)
-      this.clearFocus()
-    return super.onKeyPreIme(key_code, event)
-=======
   override fun onKeyPreIme(keyCode: Int, event: KeyEvent): Boolean {
     if (event.keyCode == KEYCODE_BACK && event.action == ACTION_UP)
       this.clearFocus()
     return super.onKeyPreIme(keyCode, event)
->>>>>>> 8cec4f44
   }
 }