--- conflicted
+++ resolved
@@ -38,16 +38,9 @@
     hideSoftKeyboard(v, context)
   }
 
-<<<<<<< HEAD
-  override fun onKeyPreIme(key_code: Int, event: KeyEvent): Boolean {
-    if (event.keyCode == KeyEvent.KEYCODE_BACK && event.action == KeyEvent.ACTION_UP)
-      this.clearFocus()
-    return super.onKeyPreIme(key_code, event)
-=======
   override fun onKeyPreIme(keyCode: Int, event: KeyEvent): Boolean {
     if (event.keyCode == KeyEvent.KEYCODE_BACK && event.action == KeyEvent.ACTION_UP)
       this.clearFocus()
     return super.onKeyPreIme(keyCode, event)
->>>>>>> 8cec4f44
   }
 }
