--- conflicted
+++ resolved
@@ -15,7 +15,7 @@
 class AudioFragmentTestActivityPresenter @Inject constructor(
   private val activity: AppCompatActivity
 ) {
-  fun handleOnCreate(internalProfileId:Int) {
+  fun handleOnCreate(internalProfileId: Int) {
     activity.setContentView(R.layout.audio_fragment_test_activity)
     if (getAudioFragment() == null) {
 
@@ -25,8 +25,14 @@
         R.id.audio_fragment_placeholder,
         audioFragment
       ).commitNow()
-      val state = State.newBuilder().setContent(SubtitledHtml.newBuilder().setContentId("content"))
-<<<<<<< HEAD
+      val state = State.newBuilder()
+        .setContent(
+          SubtitledHtml
+            .newBuilder()
+            .setContentId(
+              "content"
+            )
+        )
         .putRecordedVoiceovers(
           "content",
           VoiceoverMapping.newBuilder()
@@ -38,21 +44,20 @@
               "es",
               Voiceover.newBuilder().setFileName("content-es-i0nhu49z0q.mp3").build()
             )
+            .putVoiceoverMapping(
+              "hi",
+              Voiceover.newBuilder().setFileName("content-es-i0nhu49z0q.mp3").build()
+            )
             .build()
         ).build()
-=======
-        .putRecordedVoiceovers("content", VoiceoverMapping.newBuilder()
-          .putVoiceoverMapping("en", Voiceover.newBuilder().setFileName("content-en-057j51i2es.mp3").build())
-          .putVoiceoverMapping("es", Voiceover.newBuilder().setFileName("content-es-i0nhu49z0q.mp3").build())
-          .putVoiceoverMapping("hi", Voiceover.newBuilder().setFileName("content-es-i0nhu49z0q.mp3").build())
-          .build()).build()
->>>>>>> 94c6b8a6
       audioFragment.setStateAndExplorationId(state, "2mzzFVDLuAj8")
       audioFragment.loadMainContentAudio(false)
     }
   }
 
   private fun getAudioFragment(): AudioFragment? {
-    return activity.supportFragmentManager.findFragmentById(R.id.audio_fragment_placeholder) as AudioFragment?
+    return activity
+      .supportFragmentManager
+      .findFragmentById(R.id.audio_fragment_placeholder) as AudioFragment?
   }
 }