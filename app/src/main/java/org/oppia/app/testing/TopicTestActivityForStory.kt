--- conflicted
+++ resolved
@@ -38,35 +38,11 @@
   }
 
   override fun routeToQuestionPlayer(skillIdList: ArrayList<String>) {
-<<<<<<< HEAD
-    startActivity(QuestionPlayerActivity.createQuestionPlayerActivityIntent(this, skillIdList))
-  }
-
-  override fun routeToStory(storyId: String) {
-    startActivity(StoryActivity.createStoryActivityIntent(this, storyId))
-  }
-
-  override fun routeToTopicPlayFragment() {
-    val topicFragment = supportFragmentManager.findFragmentByTag(TOPIC_FRAGMENT_TAG) as TopicFragment
-    topicFragment.topicFragmentPresenter.setCurrentTab(TopicTab.PLAY)
-  }
-
-  override fun routeToConceptCard(skillId: String) {
-    if (getConceptCardFragment() == null) {
-      val conceptCardFragment: ConceptCardFragment = ConceptCardFragment.newInstance(skillId)
-      conceptCardFragment.showNow(supportFragmentManager, TAG_CONCEPT_CARD_DIALOG)
-    }
-  }
-
-  override fun dismissConceptCard() {
-    getConceptCardFragment()?.dismiss()
-=======
     startActivity(
       QuestionPlayerActivity.createQuestionPlayerActivityIntent(
         this, skillIdList
       )
     )
->>>>>>> 8b6734d0
   }
 
   override fun routeToStory(internalProfileId: Int, topicId: String, storyId: String) {
