package org.oppia.app.testing

import android.os.Bundle
import android.view.View
import androidx.appcompat.app.AppCompatActivity
import androidx.databinding.DataBindingUtil
import org.oppia.app.R
import org.oppia.app.customview.interaction.FractionInputInteractionView
import org.oppia.app.customview.interaction.NumericInputInteractionView
import org.oppia.app.customview.interaction.TextInputInteractionView
import org.oppia.app.databinding.ActivityInputInteractionViewTestBinding
import org.oppia.app.model.Interaction
import org.oppia.app.player.state.answerhandling.AnswerErrorCategory
import org.oppia.app.player.state.answerhandling.InteractionAnswerErrorOrAvailabilityCheckReceiver
import org.oppia.app.player.state.itemviewmodel.FractionInteractionViewModel
import org.oppia.app.player.state.itemviewmodel.NumericInputViewModel
import org.oppia.app.player.state.itemviewmodel.TextInputViewModel
import org.oppia.app.player.state.listener.StateKeyboardButtonListener

/**
 * This is a dummy activity to test input interaction views.
 * It contains [FractionInputInteractionView], [NumericInputInteractionView],and [TextInputInteractionView].
 */
class InputInteractionViewTestActivity :
  AppCompatActivity(),
  StateKeyboardButtonListener,
  InteractionAnswerErrorOrAvailabilityCheckReceiver {
  override fun onEditorAction(actionCode: Int) {
  }

  private lateinit var binding: ActivityInputInteractionViewTestBinding
  lateinit var fractionInteractionViewModel: FractionInteractionViewModel
  val numericInputViewModel = NumericInputViewModel(
    context = this,
<<<<<<< HEAD
    interactionAnswerErrorOrAvailabilityCheckReceiver = this,
    isSplitView = false
=======
    hasConversationView = false,
    interactionAnswerErrorOrAvailabilityCheckReceiver = this
>>>>>>> 841493b7
  )

  val textInputViewModel = TextInputViewModel(
    interaction = Interaction.getDefaultInstance(),
<<<<<<< HEAD
    interactionAnswerErrorOrAvailabilityCheckReceiver = this,
    isSplitView = false
=======
    hasConversationView = false,
    interactionAnswerErrorOrAvailabilityCheckReceiver = this
>>>>>>> 841493b7
  )

  override fun onCreate(savedInstanceState: Bundle?) {
    super.onCreate(savedInstanceState)
    binding = DataBindingUtil.setContentView<ActivityInputInteractionViewTestBinding>(
      this, R.layout.activity_input_interaction_view_test
    )
    fractionInteractionViewModel = FractionInteractionViewModel(
      interaction = Interaction.getDefaultInstance(),
      context = this,
<<<<<<< HEAD
      interactionAnswerErrorOrAvailabilityCheckReceiver = this,
      isSplitView = false
=======
      hasConversationView = false,
      interactionAnswerErrorOrAvailabilityCheckReceiver = this
>>>>>>> 841493b7
    )
    binding.numericInputViewModel = numericInputViewModel
    binding.textInputViewModel = textInputViewModel
    binding.fractionInteractionViewModel = fractionInteractionViewModel
  }

  fun getPendingAnswerErrorOnSubmitClick(v: View) {
    fractionInteractionViewModel.checkPendingAnswerError(AnswerErrorCategory.SUBMIT_TIME)
    numericInputViewModel.checkPendingAnswerError(AnswerErrorCategory.SUBMIT_TIME)
  }

  override fun onPendingAnswerErrorOrAvailabilityCheck(
    pendingAnswerError: String?,
    inputAnswerAvailable: Boolean
  ) {
    binding.submitButton.isEnabled = pendingAnswerError == null
  }
}<|MERGE_RESOLUTION|>--- conflicted
+++ resolved
@@ -32,24 +32,16 @@
   lateinit var fractionInteractionViewModel: FractionInteractionViewModel
   val numericInputViewModel = NumericInputViewModel(
     context = this,
-<<<<<<< HEAD
-    interactionAnswerErrorOrAvailabilityCheckReceiver = this,
-    isSplitView = false
-=======
     hasConversationView = false,
+    isSplitView = false,
     interactionAnswerErrorOrAvailabilityCheckReceiver = this
->>>>>>> 841493b7
   )
 
   val textInputViewModel = TextInputViewModel(
     interaction = Interaction.getDefaultInstance(),
-<<<<<<< HEAD
-    interactionAnswerErrorOrAvailabilityCheckReceiver = this,
-    isSplitView = false
-=======
+    isSplitView = false,
     hasConversationView = false,
     interactionAnswerErrorOrAvailabilityCheckReceiver = this
->>>>>>> 841493b7
   )
 
   override fun onCreate(savedInstanceState: Bundle?) {
@@ -60,13 +52,9 @@
     fractionInteractionViewModel = FractionInteractionViewModel(
       interaction = Interaction.getDefaultInstance(),
       context = this,
-<<<<<<< HEAD
-      interactionAnswerErrorOrAvailabilityCheckReceiver = this,
-      isSplitView = false
-=======
+      isSplitView = false,
       hasConversationView = false,
       interactionAnswerErrorOrAvailabilityCheckReceiver = this
->>>>>>> 841493b7
     )
     binding.numericInputViewModel = numericInputViewModel
     binding.textInputViewModel = textInputViewModel
