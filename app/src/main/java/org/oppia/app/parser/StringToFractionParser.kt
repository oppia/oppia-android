--- conflicted
+++ resolved
@@ -10,9 +10,8 @@
 /** This class contains method that helps to parse string to fraction. */
 class StringToFractionParser {
   private val wholeNumberOnlyRegex = """^-? ?(\d+)$""".toRegex()
-<<<<<<< HEAD
-  private val fractionOnlyRegex = """^-? ?(\d+) ?/ ?(\d)+$""".toRegex()
-  private val mixedNumberRegex = """^-? ?(\d)+ ?(\d+) ?/ ?(\d)+$""".toRegex()
+  private val fractionOnlyRegex = """^-? ?(\d+) ?/ ?(\d+)$""".toRegex()
+  private val mixedNumberRegex = """^-? ?(\d+) (\d+) ?/ ?(\d+)$""".toRegex()
   private val invalidCharsRegex = """^[\d\s/-]+$""".toRegex()
   /**
    * @param inputText is the user input in the [FractionInputInteractionView]
@@ -45,10 +44,6 @@
     }
     return FractionParsingErrors.VALID
   }
-=======
-  private val fractionOnlyRegex = """^-? ?(\d+) ?/ ?(\d+)$""".toRegex()
-  private val mixedNumberRegex = """^-? ?(\d+) (\d+) ?/ ?(\d+)$""".toRegex()
->>>>>>> 10c82fc3
 
   fun getFractionFromString(text: String): Fraction {
     // Normalize whitespace to ensure that answer follows a simpler subset of possible patterns.
