--- conflicted
+++ resolved
@@ -1,89 +1,15 @@
 package org.oppia.app.parser
 
-<<<<<<< HEAD
-import org.json.JSONObject
-=======
 import android.content.Context
 import androidx.annotation.StringRes
 import org.oppia.app.R
 import org.oppia.app.customview.interaction.FractionInputInteractionView
->>>>>>> 54518bab
 import org.oppia.app.model.Fraction
-import org.oppia.domain.util.JsonAssetRetriever
 import org.oppia.domain.util.normalizeWhitespace
-import java.lang.Integer.parseInt
-import java.util.regex.Pattern
 
 /** This class contains method that helps to parse string to fraction. */
 class StringToFractionParser {
   private val wholeNumberOnlyRegex = """^-? ?(\d+)$""".toRegex()
-<<<<<<< HEAD
-  private val fractionOnlyRegex = """^-? ?(\d+) ?/ ?(\d)+$""".toRegex()
-  private val mixedNumberRegex = """^-? ?(\d)+ ?(\d+) ?/ ?(\d)+$""".toRegex()
-  private val invalidCharsRegex = """^[\d\s/-]+$""".toRegex()
-  private val fractionRegex = """^\s*-?\s*((\d*\s*\d+\s*\/\s*\d+)|\d+)\s*$""".toRegex()
-
-  object FRACTION_PARSING_ERRORS {
-    const val INVALID_CHARS = "Please only use numerical digits, spaces or forward slashes (/)"
-    const val INVALID_FORMAT = "Please enter a valid fraction (e.g., 5/3 or 1 2/3)"
-    const val DIVISION_BY_ZERO = "Please do not put 0 in the denominator"
-  }
-
-  fun fromRawInputString(inputText: String): Fraction {
-    var rawInput: String = inputText.normalizeWhitespace()
-    if (!inputText.matches(invalidCharsRegex))
-      return throw IllegalArgumentException(FRACTION_PARSING_ERRORS.INVALID_CHARS)
-    if (!fractionRegex.matches(inputText)) {
-      throw IllegalArgumentException(FRACTION_PARSING_ERRORS.INVALID_FORMAT)
-    }
-    var isNegative = false
-    var wholeNumber = 0
-    var numerator = 0
-    var denominator = 1
-
-    rawInput = rawInput.trim();
-    if (rawInput.startsWith("-")) {
-      isNegative = true
-      // Remove the negative char from the string.
-      rawInput = rawInput.substring(1).trim()
-    }
-    // Filter result from split to remove empty strings.
-    var numbers = Pattern.compile("[\\s|/]+").split(rawInput)
-    if (numbers.size == 1) {
-      wholeNumber = parseInt(numbers[0])
-    } else if (numbers.size == 2) {
-      numerator = parseInt(numbers[0])
-      denominator = parseInt(numbers[1])
-    } else {
-      // numbers.length == 3
-      wholeNumber = parseInt(numbers[0])
-      numerator = parseInt(numbers[1])
-      denominator = parseInt(numbers[2])
-    }
-    if (denominator == 0) {
-      throw IllegalArgumentException(FRACTION_PARSING_ERRORS.DIVISION_BY_ZERO)
-    }
-    return Fraction.newBuilder()
-      .setIsNegative(isNegative)
-      .setWholeNumber(wholeNumber)
-      .setNumerator(numerator)
-      .setDenominator(denominator)
-      .build()
-  }
-
-  fun getFractionFromString(text: String): Fraction {
-    //for testing the validation in a single method
-    fromRawInputString(text)
-    // Normalize whitespace to ensure that answer follows a simpler subset of possible patterns.
-    val inputText: String = text.normalizeWhitespace()
-    if (inputText.matches(invalidCharsRegex))
-      return parseMixedNumber(inputText)
-        ?: parseFraction(inputText)
-        ?: parseWholeNumber(inputText)
-        ?: throw IllegalArgumentException(FRACTION_PARSING_ERRORS.INVALID_FORMAT)
-    else return throw IllegalArgumentException(FRACTION_PARSING_ERRORS.INVALID_CHARS)
-
-=======
   private val fractionOnlyRegex = """^-? ?(\d+) ?/ ?(\d+)$""".toRegex()
   private val mixedNumberRegex = """^-? ?(\d+) (\d+) ?/ ?(\d+)$""".toRegex()
   private val invalidCharsRegex = """^[\d\s/-]+$""".toRegex()
@@ -139,41 +65,34 @@
   /** Returns a [Fraction] parse from the specified raw text string. */
   fun parseFractionFromString(text: String): Fraction {
     return parseFraction(text) ?: throw IllegalArgumentException("Incorrectly formatted fraction: $text")
->>>>>>> 54518bab
   }
 
   private fun parseMixedNumber(inputText: String): Fraction? {
     val mixedNumberMatch = mixedNumberRegex.matchEntire(inputText) ?: return null
     val (_, wholeNumberText, numeratorText, denominatorText) = mixedNumberMatch.groupValues
-    if (denominatorText.toInt() == 0)
-      return throw IllegalArgumentException(FRACTION_PARSING_ERRORS.DIVISION_BY_ZERO)
-    else
-      return Fraction.newBuilder()
-        .setIsNegative(isInputNegative(inputText))
-        .setWholeNumber(wholeNumberText.toInt())
-        .setNumerator(numeratorText.toInt())
-        .setDenominator(denominatorText.toInt())
-        .build()
+    return Fraction.newBuilder()
+      .setIsNegative(isInputNegative(inputText))
+      .setWholeNumber(wholeNumberText.toInt())
+      .setNumerator(numeratorText.toInt())
+      .setDenominator(denominatorText.toInt())
+      .build()
   }
 
   private fun parseRegularFraction(inputText: String): Fraction? {
     val fractionOnlyMatch = fractionOnlyRegex.matchEntire(inputText) ?: return null
     val (_, numeratorText, denominatorText) = fractionOnlyMatch.groupValues
-    if (denominatorText.toInt() == 0)
-      return throw IllegalArgumentException(FRACTION_PARSING_ERRORS.DIVISION_BY_ZERO)
-    else
     // Fraction-only numbers imply no whole number.
-      return Fraction.newBuilder()
-        .setIsNegative(isInputNegative(inputText))
-        .setNumerator(numeratorText.toInt())
-        .setDenominator(denominatorText.toInt())
-        .build()
+    return Fraction.newBuilder()
+      .setIsNegative(isInputNegative(inputText))
+      .setNumerator(numeratorText.toInt())
+      .setDenominator(denominatorText.toInt())
+      .build()
   }
 
   private fun parseWholeNumber(inputText: String): Fraction? {
     val wholeNumberMatch = wholeNumberOnlyRegex.matchEntire(inputText) ?: return null
     val (_, wholeNumberText) = wholeNumberMatch.groupValues
-    // Whole number fractions imply "0/1" fractional parts.
+    // Whole number fractions imply '0/1' fractional parts.
     return Fraction.newBuilder()
       .setIsNegative(isInputNegative(inputText))
       .setWholeNumber(wholeNumberText.toInt())
