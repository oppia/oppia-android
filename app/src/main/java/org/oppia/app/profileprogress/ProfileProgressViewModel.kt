package org.oppia.app.profileprogress

import androidx.appcompat.app.AppCompatActivity
import androidx.fragment.app.Fragment
import androidx.lifecycle.LiveData
import androidx.lifecycle.MutableLiveData
import androidx.lifecycle.Observer
import androidx.lifecycle.Transformations
import androidx.lifecycle.ViewModel
import org.oppia.app.R
import org.oppia.app.fragment.FragmentScope
import org.oppia.app.model.CompletedStoryList
import org.oppia.app.model.OngoingStoryList
import org.oppia.app.model.OngoingTopicList
import org.oppia.app.model.Profile
import org.oppia.app.model.ProfileId
import org.oppia.domain.profile.ProfileManagementController
import org.oppia.domain.topic.TopicController
import org.oppia.domain.topic.TopicListController
import org.oppia.util.data.AsyncResult
import org.oppia.util.logging.ConsoleLogger
import org.oppia.util.parser.StoryHtmlParserEntityType
import javax.inject.Inject

/** The [ViewModel] for [ProfileProgressFragment]. */
@FragmentScope
class ProfileProgressViewModel @Inject constructor(
  activity: AppCompatActivity,
  private val fragment: Fragment,
  private val profileManagementController: ProfileManagementController,
  private val topicController: TopicController,
  private val topicListController: TopicListController,
  private val logger: ConsoleLogger,
  @StoryHtmlParserEntityType private val entityType: String
) : ViewModel() {
  /** [internalProfileId] needs to be set before any of the live data members can be accessed. */
  private var internalProfileId: Int = -1
  private lateinit var profileId: ProfileId
  private var limit: Int = 0
  private var subset: Int = 0

  private val headerViewModel = ProfileProgressHeaderViewModel(activity, fragment)

  private val itemViewModelList: MutableList<ProfileProgressItemViewModel> = mutableListOf(
    headerViewModel as ProfileProgressItemViewModel
  )

  fun setProfileId(internalProfileId: Int) {
    profileId = ProfileId.newBuilder().setInternalId(internalProfileId).build()
    this.internalProfileId = internalProfileId

    subscribeToProfileLiveData()
    subscribeToCompletedStoryListLiveData()
    subscribeToOngoingTopicListLiveData()
  }

  private fun getProfileData(): LiveData<Profile> {
    return Transformations.map(
      profileManagementController.getProfile(profileId), ::processGetProfileResult
    )
  }

  private fun subscribeToProfileLiveData() {
    getProfileData().observe(
      fragment,
      Observer<Profile> {
        headerViewModel.setProfile(it)
      }
    )
  }

  private fun processGetProfileResult(profileResult: AsyncResult<Profile>): Profile {
    if (profileResult.isFailure()) {
      logger.e(
        "ProfileProgressFragment",
        "Failed to retrieve profile",
        profileResult.getErrorOrNull()!!
      )
    }
    return profileResult.getOrDefault(Profile.getDefaultInstance())
  }

  private val ongoingStoryListResultLiveData: LiveData<AsyncResult<OngoingStoryList>> by lazy {
    topicListController.getOngoingStoryList(profileId)
  }

  private val ongoingStoryListLiveData: LiveData<OngoingStoryList> by lazy {
    Transformations.map(ongoingStoryListResultLiveData, ::processOngoingStoryResult)
  }

  var refreshedOngoingStoryListViewModelLiveData =
    MutableLiveData<List<ProfileProgressItemViewModel>>()

<<<<<<< HEAD
  fun refresh() {
=======
  /**
   * Reprocesses the data of the [refreshedOngoingStoryListViewModelLiveData] so that we have the
   * correct number of items on configuration changes
   */
  fun handleOnConfigurationChange() {
>>>>>>> d3c72586
    limit = fragment.resources.getInteger(R.integer.profile_progress_limit)
    subset = fragment.resources.getInteger(R.integer.profile_progress_subset)
    refreshedOngoingStoryListViewModelLiveData =
      Transformations.map(ongoingStoryListLiveData, ::processOngoingStoryList) as MutableLiveData
  }

  private fun processOngoingStoryResult(
    ongoingStoryListResult: AsyncResult<OngoingStoryList>
  ): OngoingStoryList {
    if (ongoingStoryListResult.isFailure()) {
      logger.e(
        "ProfileProgressFragment",
        "Failed to retrieve ongoing story list: ",
        ongoingStoryListResult.getErrorOrNull()!!
      )
    }
    return ongoingStoryListResult.getOrDefault(OngoingStoryList.getDefaultInstance())
  }

  private fun processOngoingStoryList(
    ongoingStoryList: OngoingStoryList
  ): List<ProfileProgressItemViewModel> {
    limit = fragment.resources.getInteger(R.integer.profile_progress_limit)
    subset = fragment.resources.getInteger(R.integer.profile_progress_subset)
    val itemList = if (ongoingStoryList.recentStoryList.size > limit) {
      ongoingStoryList.recentStoryList.subList(0, subset)
    } else {
      ongoingStoryList.recentStoryList
    }
    itemViewModelList.clear()
    itemViewModelList.add(headerViewModel as ProfileProgressItemViewModel)
    itemViewModelList.addAll(
      itemList.map { story ->
        RecentlyPlayedStorySummaryViewModel(story, entityType)
      }
    )
    return itemViewModelList
  }

  private fun subscribeToCompletedStoryListLiveData() {
    getCompletedStoryListCount().observe(
      fragment,
      Observer<CompletedStoryList> {
        headerViewModel.setCompletedStoryCount(it.completedStoryCount)
      }
    )
  }

  private fun getCompletedStoryListCount(): LiveData<CompletedStoryList> {
    return Transformations.map(
      topicController.getCompletedStoryList(profileId),
      ::processGetCompletedStoryListResult
    )
  }

  private fun processGetCompletedStoryListResult(
    completedStoryListResult: AsyncResult<CompletedStoryList>
  ): CompletedStoryList {
    if (completedStoryListResult.isFailure()) {
      logger.e(
        "ProfileProgressFragment",
        "Failed to retrieve completed story list",
        completedStoryListResult.getErrorOrNull()!!
      )
    }
    return completedStoryListResult.getOrDefault(CompletedStoryList.getDefaultInstance())
  }

  private fun subscribeToOngoingTopicListLiveData() {
    getOngoingTopicListCount().observe(
      fragment,
      Observer<OngoingTopicList> {
        headerViewModel.setOngoingTopicCount(it.topicCount)
      }
    )
  }

  private fun getOngoingTopicListCount(): LiveData<OngoingTopicList> {
    return Transformations.map(
      topicController.getOngoingTopicList(profileId),
      ::processGetOngoingTopicListResult
    )
  }

  private fun processGetOngoingTopicListResult(
    ongoingTopicListResult: AsyncResult<OngoingTopicList>
  ): OngoingTopicList {
    if (ongoingTopicListResult.isFailure()) {
      logger.e(
        "ProfileProgressFragment",
        "Failed to retrieve ongoing topic list",
        ongoingTopicListResult.getErrorOrNull()!!
      )
    }
    return ongoingTopicListResult.getOrDefault(OngoingTopicList.getDefaultInstance())
  }
}<|MERGE_RESOLUTION|>--- conflicted
+++ resolved
@@ -91,15 +91,11 @@
   var refreshedOngoingStoryListViewModelLiveData =
     MutableLiveData<List<ProfileProgressItemViewModel>>()
 
-<<<<<<< HEAD
-  fun refresh() {
-=======
   /**
    * Reprocesses the data of the [refreshedOngoingStoryListViewModelLiveData] so that we have the
    * correct number of items on configuration changes
    */
   fun handleOnConfigurationChange() {
->>>>>>> d3c72586
     limit = fragment.resources.getInteger(R.integer.profile_progress_limit)
     subset = fragment.resources.getInteger(R.integer.profile_progress_subset)
     refreshedOngoingStoryListViewModelLiveData =
