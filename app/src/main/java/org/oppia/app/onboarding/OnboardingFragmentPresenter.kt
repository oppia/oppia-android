package org.oppia.app.onboarding

import android.view.LayoutInflater
import android.view.View
import android.view.ViewGroup
import android.widget.ImageView
import android.widget.LinearLayout
import androidx.appcompat.app.AppCompatActivity
import androidx.fragment.app.Fragment
import androidx.viewpager.widget.ViewPager
import org.oppia.app.R
import org.oppia.app.databinding.OnboardingFragmentBinding
import org.oppia.app.fragment.FragmentScope
import org.oppia.app.viewmodel.ViewModelProvider
<<<<<<< HEAD
import org.oppia.domain.onboarding.OnboardingFlowController
import org.oppia.util.statusbar.StatusBarColor
=======
>>>>>>> 23a95968
import javax.inject.Inject

/** The presenter for [OnboardingFragment]. */
@FragmentScope
class OnboardingFragmentPresenter @Inject constructor(
  private val activity: AppCompatActivity,
  private val fragment: Fragment,
  private val viewModelProvider: ViewModelProvider<OnboardingViewModel>,
  private val viewModelProviderFinalSlide: ViewModelProvider<OnboardingSlideFinalViewModel>
) {
  private val dotsList = ArrayList<ImageView>()
  private lateinit var onboardingPagerAdapter: OnboardingPagerAdapter
  private lateinit var binding: OnboardingFragmentBinding

  fun handleCreateView(inflater: LayoutInflater, container: ViewGroup?): View? {
    binding = OnboardingFragmentBinding.inflate(inflater, container, /* attachToRoot= */ false)
    // NB: Both the view model and lifecycle owner must be set in order to correctly bind LiveData elements to
    // data-bound view models.
    binding.let {
      it.lifecycleOwner = fragment
      it.presenter = this
      it.viewModel = getOnboardingViewModel()
    }
    setUpViewPager()
    addDots()
    return binding.root
  }

  private fun setUpViewPager() {
    onboardingPagerAdapter =
      OnboardingPagerAdapter(fragment.requireContext(), getOnboardingSlideFinalViewModel())
    binding.onboardingSlideViewPager.adapter = onboardingPagerAdapter
    binding.onboardingSlideViewPager.addOnPageChangeListener(object :
      ViewPager.OnPageChangeListener {
      override fun onPageScrollStateChanged(state: Int) {
      }

      override fun onPageScrolled(position: Int, positionOffset: Float, positionOffsetPixels: Int) {
      }

      override fun onPageSelected(position: Int) {
        if (position == TOTAL_NUMBER_OF_SLIDES - 1) {
          binding.onboardingSlideViewPager.currentItem = TOTAL_NUMBER_OF_SLIDES - 1
          getOnboardingViewModel().slideChanged(TOTAL_NUMBER_OF_SLIDES - 1)
        } else {
          getOnboardingViewModel().slideChanged(ViewPagerSlide.getSlideForPosition(position).ordinal)
        }
        selectDot(position)
        onboardingStatusBarColorUpdate(position)
      }
    })
  }

<<<<<<< HEAD
  private fun onboardingStatusBarColorUpdate(position: Int) {
    when (position) {
      0 -> StatusBarColor.statusBarColorUpdate(R.color.onboarding1StatusBar, activity, false)
      1 -> StatusBarColor.statusBarColorUpdate(R.color.onboarding2StatusBar, activity, false)
      2 -> StatusBarColor.statusBarColorUpdate(R.color.onboarding3StatusBar, activity, false)
      3 -> StatusBarColor.statusBarColorUpdate(R.color.onboarding4StatusBar, activity, false)
      else -> StatusBarColor.statusBarColorUpdate(R.color.colorPrimaryDark, activity, false)
    }
  }

  fun clickOnGetStarted() {
    onboardingFlowController.markOnboardingFlowCompleted()
    routeToProfileListener.routeToProfileList()
=======
  fun clickOnSkip() {
    binding.onboardingSlideViewPager.currentItem = TOTAL_NUMBER_OF_SLIDES - 1
>>>>>>> 23a95968
  }

  fun clickOnNext() {
    val position: Int = binding.onboardingSlideViewPager.currentItem + 1
    binding.onboardingSlideViewPager.currentItem = position
    if (position != TOTAL_NUMBER_OF_SLIDES - 1) {
      getOnboardingViewModel().slideChanged(ViewPagerSlide.getSlideForPosition(position).ordinal)
    } else {
      getOnboardingViewModel().slideChanged(TOTAL_NUMBER_OF_SLIDES - 1)
    }
    selectDot(position)
  }

  private fun getOnboardingViewModel(): OnboardingViewModel {
    return viewModelProvider.getForFragment(fragment, OnboardingViewModel::class.java)
  }

  private fun getOnboardingSlideFinalViewModel(): OnboardingSlideFinalViewModel {
    return viewModelProviderFinalSlide.getForFragment(
      fragment,
      OnboardingSlideFinalViewModel::class.java
    )
  }

  private fun addDots() {
    val dotsLayout = binding.slideDotsContainer
    val dotIdList = ArrayList<Int>()
    dotIdList.add(R.id.onboarding_dot_0)
    dotIdList.add(R.id.onboarding_dot_1)
    dotIdList.add(R.id.onboarding_dot_2)
    dotIdList.add(R.id.onboarding_dot_3)
    for (index in 0 until TOTAL_NUMBER_OF_SLIDES) {
      val dotView = ImageView(activity)
      dotView.id = dotIdList[index]
      dotView.setImageResource(R.drawable.onboarding_dot_active)

      val params = LinearLayout.LayoutParams(
        activity.resources.getDimensionPixelSize(R.dimen.dot_width_height),
        activity.resources.getDimensionPixelSize(R.dimen.dot_width_height)
      )
      params.setMargins(
        activity.resources.getDimensionPixelSize(R.dimen.dot_gap),
        0,
        0,
        0
      )
      dotsLayout.addView(dotView, params)
      dotsList.add(dotView)
    }
    selectDot(0)
  }

  private fun selectDot(position: Int) {
    for (index in 0 until TOTAL_NUMBER_OF_SLIDES) {
      val alphaValue = if (index == position) 1.0F else 0.3F
      dotsList[index].alpha = alphaValue
    }
  }
}<|MERGE_RESOLUTION|>--- conflicted
+++ resolved
@@ -12,11 +12,7 @@
 import org.oppia.app.databinding.OnboardingFragmentBinding
 import org.oppia.app.fragment.FragmentScope
 import org.oppia.app.viewmodel.ViewModelProvider
-<<<<<<< HEAD
-import org.oppia.domain.onboarding.OnboardingFlowController
 import org.oppia.util.statusbar.StatusBarColor
-=======
->>>>>>> 23a95968
 import javax.inject.Inject
 
 /** The presenter for [OnboardingFragment]. */
@@ -70,7 +66,6 @@
     })
   }
 
-<<<<<<< HEAD
   private fun onboardingStatusBarColorUpdate(position: Int) {
     when (position) {
       0 -> StatusBarColor.statusBarColorUpdate(R.color.onboarding1StatusBar, activity, false)
@@ -81,13 +76,8 @@
     }
   }
 
-  fun clickOnGetStarted() {
-    onboardingFlowController.markOnboardingFlowCompleted()
-    routeToProfileListener.routeToProfileList()
-=======
   fun clickOnSkip() {
     binding.onboardingSlideViewPager.currentItem = TOTAL_NUMBER_OF_SLIDES - 1
->>>>>>> 23a95968
   }
 
   fun clickOnNext() {
