package org.oppia.app.profile

import androidx.appcompat.app.AppCompatActivity
import org.oppia.app.R
import org.oppia.app.activity.ActivityScope
<<<<<<< HEAD
=======
import org.oppia.app.model.AppLanguage
import org.oppia.app.model.AudioLanguage
>>>>>>> 4409ca78
import org.oppia.app.model.StoryTextSize
import org.oppia.domain.profile.ProfileManagementController
import javax.inject.Inject

/** The presenter for [ProfileActivity]. */
@ActivityScope
class ProfileActivityPresenter @Inject constructor(
  private val activity: AppCompatActivity,
  private val profileManagementController: ProfileManagementController
) {
  /** Adds [ProfileChooserFragment] to view. */
  fun handleOnCreate() {
    // TODO(#482): Ensures that an admin profile is present. Remove when there is proper admin account creation.
    profileManagementController.addProfile(
      name = "Sean",
      pin = "",
      avatarImagePath = null,
      allowDownloadAccess = true,
      colorRgb = -10710042,
      isAdmin = true,
      storyTextSize = StoryTextSize.SMALL_TEXT_SIZE,
<<<<<<< HEAD
      appLanguage = "English",
      audioLanguage = "No Audio"
=======
      appLanguage = AppLanguage.ENGLISH_APP_LANGUAGE,
      audioLanguage = AudioLanguage.ENGLISH_AUDIO_LANGUAGE
>>>>>>> 4409ca78
    )
    activity.setContentView(R.layout.profile_activity)
    if (getProfileChooserFragment() == null) {
      activity.supportFragmentManager.beginTransaction().add(
        R.id.profile_chooser_fragment_placeholder,
        ProfileChooserFragment()
      ).commitNow()
    }
  }

  private fun getProfileChooserFragment(): ProfileChooserFragment? {
    return activity.supportFragmentManager.findFragmentById(R.id.profile_chooser_fragment_placeholder) as ProfileChooserFragment?
  }
}<|MERGE_RESOLUTION|>--- conflicted
+++ resolved
@@ -3,11 +3,8 @@
 import androidx.appcompat.app.AppCompatActivity
 import org.oppia.app.R
 import org.oppia.app.activity.ActivityScope
-<<<<<<< HEAD
-=======
 import org.oppia.app.model.AppLanguage
 import org.oppia.app.model.AudioLanguage
->>>>>>> 4409ca78
 import org.oppia.app.model.StoryTextSize
 import org.oppia.domain.profile.ProfileManagementController
 import javax.inject.Inject
@@ -29,13 +26,8 @@
       colorRgb = -10710042,
       isAdmin = true,
       storyTextSize = StoryTextSize.SMALL_TEXT_SIZE,
-<<<<<<< HEAD
-      appLanguage = "English",
-      audioLanguage = "No Audio"
-=======
       appLanguage = AppLanguage.ENGLISH_APP_LANGUAGE,
       audioLanguage = AudioLanguage.ENGLISH_AUDIO_LANGUAGE
->>>>>>> 4409ca78
     )
     activity.setContentView(R.layout.profile_activity)
     if (getProfileChooserFragment() == null) {
