--- conflicted
+++ resolved
@@ -9,20 +9,14 @@
 
 /** The presenter for [ProfileActivity]. */
 @ActivityScope
-<<<<<<< HEAD
 class ProfileActivityPresenter @Inject constructor(
   private val activity: AppCompatActivity,
   private val profileManagementController: ProfileManagementController
 ) {
   /** Adds [ProfileChooserFragment] to view. */
-  @ExperimentalCoroutinesApi
   fun handleOnCreate() {
     // TODO(#482): Ensures that an admin profile is present. Remove when there is proper admin account creation.
     profileManagementController.addProfile("Sean", "12345", null, true, true)
-=======
-class ProfileActivityPresenter @Inject constructor(private val activity: AppCompatActivity) {
-  fun handleOnCreate() {
->>>>>>> 04391efa
     activity.setContentView(R.layout.profile_activity)
     if (getProfileChooserFragment() == null) {
       activity.supportFragmentManager.beginTransaction().add(
