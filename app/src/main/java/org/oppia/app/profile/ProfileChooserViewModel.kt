package org.oppia.app.profile

import androidx.lifecycle.LiveData
import androidx.lifecycle.Transformations
import org.oppia.app.fragment.FragmentScope
import org.oppia.app.model.Profile
import org.oppia.app.model.ProfileId
import org.oppia.app.model.ProfileAvatar
import org.oppia.app.model.ProfileChooserUiModel
import org.oppia.app.viewmodel.ObservableViewModel
import org.oppia.domain.profile.ProfileManagementController
import org.oppia.util.data.AsyncResult
import org.oppia.util.logging.Logger
import java.util.Locale
import javax.inject.Inject

/** The ViewModel for [ProfileChooserFragment]. */
@FragmentScope
class ProfileChooserViewModel @Inject constructor(
  private val profileManagementController: ProfileManagementController, private val logger: Logger
) : ObservableViewModel() {
  val profiles: LiveData<List<ProfileChooserUiModel>> by lazy {
    Transformations.map(profileManagementController.getProfiles(), ::processGetProfilesResult)
  }

  lateinit var adminPin: String
<<<<<<< HEAD
  lateinit var adminProfileId: ProfileId
  val usedColors = mutableListOf<String>()
=======
  val usedColors = mutableListOf<Int>()
>>>>>>> 5491a251

  /** Sorts profiles alphabetically by name and put Admin in front. */
  private fun processGetProfilesResult(profilesResult: AsyncResult<List<Profile>>): List<ProfileChooserUiModel> {
    if (profilesResult.isFailure()) {
      logger.e(
        "ProfileChooserViewModel",
        "Failed to retrieve the list of profiles: ",
        profilesResult.getErrorOrNull()!!
      )
    }
    val profileList = profilesResult.getOrDefault(emptyList()).map {
      ProfileChooserUiModel.newBuilder().setProfile(it).build()
    }.toMutableList()

    profileList.forEach {
      if (it.profile.avatar.avatarTypeCase == ProfileAvatar.AvatarTypeCase.AVATAR_COLOR_RGB) {
        usedColors.add(it.profile.avatar.avatarColorRgb)
      }
    }

    val sortedProfileList = profileList.sortedBy {
      it.profile.name.toLowerCase(Locale.getDefault())
    }.toMutableList()

    val adminProfile = sortedProfileList.find { it.profile.isAdmin }
    adminProfile?.let {
      sortedProfileList.remove(adminProfile)
      adminPin = it.profile.pin
      adminProfileId = it.profile.id
      sortedProfileList.add(0, it)
    }

    if (sortedProfileList.size < 10) {
      sortedProfileList.add(ProfileChooserUiModel.newBuilder().setAddProfile(true).build())
    }

    return sortedProfileList
  }
}<|MERGE_RESOLUTION|>--- conflicted
+++ resolved
@@ -24,12 +24,8 @@
   }
 
   lateinit var adminPin: String
-<<<<<<< HEAD
   lateinit var adminProfileId: ProfileId
-  val usedColors = mutableListOf<String>()
-=======
   val usedColors = mutableListOf<Int>()
->>>>>>> 5491a251
 
   /** Sorts profiles alphabetically by name and put Admin in front. */
   private fun processGetProfilesResult(profilesResult: AsyncResult<List<Profile>>): List<ProfileChooserUiModel> {
