--- conflicted
+++ resolved
@@ -9,22 +9,14 @@
 import org.oppia.domain.profile.ProfileManagementController
 import org.oppia.util.data.AsyncResult
 import org.oppia.util.logging.Logger
-<<<<<<< HEAD
-import java.util.*
-=======
 import java.util.Locale
->>>>>>> b26bd3b4
 import javax.inject.Inject
 
 /** The ViewModel for [ProfileChooserFragment]. */
 @FragmentScope
 class ProfileChooserViewModel @Inject constructor(
   private val profileManagementController: ProfileManagementController, private val logger: Logger
-<<<<<<< HEAD
-): ObservableViewModel() {
-=======
 ) : ObservableViewModel() {
->>>>>>> b26bd3b4
   val profiles: LiveData<List<ProfileChooserModel>> by lazy {
     Transformations.map(profileManagementController.getProfiles(), ::processGetProfilesResult)
   }
@@ -34,15 +26,11 @@
   /** Sorts profiles alphabetically by name and put Admin in front. */
   private fun processGetProfilesResult(profilesResult: AsyncResult<List<Profile>>): List<ProfileChooserModel> {
     if (profilesResult.isFailure()) {
-<<<<<<< HEAD
-      logger.e("ProfileChooserViewModel", "Failed to retrieve the list of profiles: ", profilesResult.getErrorOrNull()!!)
-=======
       logger.e(
         "ProfileChooserViewModel",
         "Failed to retrieve the list of profiles: ",
         profilesResult.getErrorOrNull()!!
       )
->>>>>>> b26bd3b4
     }
     val profileList = profilesResult.getOrDefault(emptyList()).map {
       ProfileChooserModel.newBuilder().setProfile(it).build()
