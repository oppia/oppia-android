package org.oppia.app.profile

import androidx.lifecycle.LiveData
import androidx.lifecycle.Transformations
import org.oppia.app.fragment.FragmentScope
import org.oppia.app.model.Profile
<<<<<<< HEAD
import org.oppia.app.model.ProfileId
=======
>>>>>>> 9db3af72
import org.oppia.app.model.ProfileAvatar
import org.oppia.app.model.ProfileChooserUiModel
import org.oppia.app.viewmodel.ObservableViewModel
import org.oppia.domain.profile.ProfileManagementController
import org.oppia.util.data.AsyncResult
import org.oppia.util.logging.Logger
import java.util.Locale
import javax.inject.Inject

/** The ViewModel for [ProfileChooserFragment]. */
@FragmentScope
class ProfileChooserViewModel @Inject constructor(
  private val profileManagementController: ProfileManagementController, private val logger: Logger
) : ObservableViewModel() {
  val profiles: LiveData<List<ProfileChooserUiModel>> by lazy {
    Transformations.map(profileManagementController.getProfiles(), ::processGetProfilesResult)
  }

  lateinit var adminPin: String
<<<<<<< HEAD
  lateinit var adminProfileId: ProfileId
=======
>>>>>>> 9db3af72
  val usedColors = mutableListOf<Int>()

  /** Sorts profiles alphabetically by name and put Admin in front. */
  private fun processGetProfilesResult(profilesResult: AsyncResult<List<Profile>>): List<ProfileChooserUiModel> {
    if (profilesResult.isFailure()) {
      logger.e(
        "ProfileChooserViewModel",
        "Failed to retrieve the list of profiles: ",
        profilesResult.getErrorOrNull()!!
      )
    }
    val profileList = profilesResult.getOrDefault(emptyList()).map {
      ProfileChooserUiModel.newBuilder().setProfile(it).build()
    }.toMutableList()

    profileList.forEach {
      if (it.profile.avatar.avatarTypeCase == ProfileAvatar.AvatarTypeCase.AVATAR_COLOR_RGB) {
        usedColors.add(it.profile.avatar.avatarColorRgb)
      }
    }

    val sortedProfileList = profileList.sortedBy {
      it.profile.name.toLowerCase(Locale.getDefault())
    }.toMutableList()

    val adminProfile = sortedProfileList.find { it.profile.isAdmin }!!

    sortedProfileList.remove(adminProfile)
    adminPin = adminProfile.profile.pin
    adminProfileId = adminProfile.profile.id
    sortedProfileList.add(0, adminProfile)

    if (sortedProfileList.size < 10) {
      sortedProfileList.add(ProfileChooserUiModel.newBuilder().setAddProfile(true).build())
    }

    return sortedProfileList
  }
}<|MERGE_RESOLUTION|>--- conflicted
+++ resolved
@@ -4,10 +4,7 @@
 import androidx.lifecycle.Transformations
 import org.oppia.app.fragment.FragmentScope
 import org.oppia.app.model.Profile
-<<<<<<< HEAD
 import org.oppia.app.model.ProfileId
-=======
->>>>>>> 9db3af72
 import org.oppia.app.model.ProfileAvatar
 import org.oppia.app.model.ProfileChooserUiModel
 import org.oppia.app.viewmodel.ObservableViewModel
@@ -27,10 +24,8 @@
   }
 
   lateinit var adminPin: String
-<<<<<<< HEAD
   lateinit var adminProfileId: ProfileId
-=======
->>>>>>> 9db3af72
+
   val usedColors = mutableListOf<Int>()
 
   /** Sorts profiles alphabetically by name and put Admin in front. */
