package org.oppia.app.profile

import android.content.Intent
import android.view.LayoutInflater
import android.view.View
import android.view.ViewGroup
import androidx.fragment.app.Fragment
import androidx.lifecycle.Observer
<<<<<<< HEAD
=======
import org.oppia.app.R
>>>>>>> 04391efa
import org.oppia.app.databinding.ProfileChooserAddViewBinding
import org.oppia.app.databinding.ProfileChooserFragmentBinding
import org.oppia.app.databinding.ProfileChooserProfileViewBinding
import org.oppia.app.fragment.FragmentScope
import org.oppia.app.home.HomeActivity
import org.oppia.app.model.ProfileChooserModel
import org.oppia.app.recyclerview.BindableAdapter
import org.oppia.app.viewmodel.ViewModelProvider
import org.oppia.domain.profile.ProfileManagementController
import javax.inject.Inject

/** The presenter for [ProfileChooserFragment]. */
@FragmentScope
class ProfileChooserFragmentPresenter @Inject constructor(
  private val fragment: Fragment,
  private val viewModelProvider: ViewModelProvider<ProfileChooserViewModel>,
  private val profileManagementController: ProfileManagementController
) {
<<<<<<< HEAD
  private val chooserViewModel: ProfileChooserViewModel by lazy {
    getProfileChooserViewModel()
  }

=======
>>>>>>> 04391efa
  /** Binds ViewModel and sets up RecyclerView Adapter. */
  fun handleCreateView(inflater: LayoutInflater, container: ViewGroup?): View? {
    val binding =
      ProfileChooserFragmentBinding.inflate(inflater, container, /* attachToRoot= */ false)
    binding.apply {
<<<<<<< HEAD
      viewModel = chooserViewModel
=======
      viewModel = getProfileChooserViewModel()
>>>>>>> 04391efa
      lifecycleOwner = fragment
    }
    binding.profileRecyclerView.apply {
      adapter = createRecyclerViewAdapter()
    }
    return binding.root
  }

  private fun getProfileChooserViewModel(): ProfileChooserViewModel {
    return viewModelProvider.getForFragment(fragment, ProfileChooserViewModel::class.java)
  }

  private fun createRecyclerViewAdapter(): BindableAdapter<ProfileChooserModel> {
    return BindableAdapter.MultiTypeBuilder
      .newBuilder<ProfileChooserModel, ProfileChooserModel.ModelTypeCase>(ProfileChooserModel::getModelTypeCase)
      .registerViewDataBinderWithSameModelType(
        viewType = ProfileChooserModel.ModelTypeCase.PROFILE,
        inflateDataBinding = ProfileChooserProfileViewBinding::inflate,
        setViewModel = this::bindProfileView
      )
      .registerViewDataBinderWithSameModelType(
        viewType = ProfileChooserModel.ModelTypeCase.ADDPROFILE,
        inflateDataBinding = ProfileChooserAddViewBinding::inflate,
        setViewModel = this::bindAddView
      )
      .build()
  }

  private fun bindProfileView(
    binding: ProfileChooserProfileViewBinding,
    data: ProfileChooserModel
  ) {
    binding.viewModel = data
    binding.root.setOnClickListener {
      profileManagementController.loginToProfile(data.profile.id).observe(fragment, Observer {
        if (it.isSuccess()) {
          fragment.requireActivity()
            .startActivity(Intent(fragment.context, HomeActivity::class.java))
        }
      })
    }
  }

  private fun bindAddView(binding: ProfileChooserAddViewBinding, data: ProfileChooserModel) {
    binding.root.setOnClickListener {
<<<<<<< HEAD
      fragment.requireActivity().startActivity(AdminAuthActivity.createAdminAuthActivityIntent(fragment.requireContext(), chooserViewModel.adminPin))
    }
  }
=======
      if (getAdminAuthFragment() == null) {
        fragment.requireActivity().supportFragmentManager.beginTransaction()
          .setCustomAnimations(
            R.anim.slide_up,
            R.anim.slide_down,
            R.anim.slide_up,
            R.anim.slide_down
          ).add(
            R.id.profile_chooser_fragment_placeholder,
            AdminAuthFragment()
          ).addToBackStack(null).commit()
      }
    }
  }

  private fun getAdminAuthFragment(): AdminAuthFragment? {
    return fragment.requireActivity().supportFragmentManager.findFragmentById(R.id.profile_chooser_fragment_placeholder) as? AdminAuthFragment?
  }
>>>>>>> 04391efa
}<|MERGE_RESOLUTION|>--- conflicted
+++ resolved
@@ -6,10 +6,6 @@
 import android.view.ViewGroup
 import androidx.fragment.app.Fragment
 import androidx.lifecycle.Observer
-<<<<<<< HEAD
-=======
-import org.oppia.app.R
->>>>>>> 04391efa
 import org.oppia.app.databinding.ProfileChooserAddViewBinding
 import org.oppia.app.databinding.ProfileChooserFragmentBinding
 import org.oppia.app.databinding.ProfileChooserProfileViewBinding
@@ -28,23 +24,16 @@
   private val viewModelProvider: ViewModelProvider<ProfileChooserViewModel>,
   private val profileManagementController: ProfileManagementController
 ) {
-<<<<<<< HEAD
   private val chooserViewModel: ProfileChooserViewModel by lazy {
     getProfileChooserViewModel()
   }
 
-=======
->>>>>>> 04391efa
   /** Binds ViewModel and sets up RecyclerView Adapter. */
   fun handleCreateView(inflater: LayoutInflater, container: ViewGroup?): View? {
     val binding =
       ProfileChooserFragmentBinding.inflate(inflater, container, /* attachToRoot= */ false)
     binding.apply {
-<<<<<<< HEAD
       viewModel = chooserViewModel
-=======
-      viewModel = getProfileChooserViewModel()
->>>>>>> 04391efa
       lifecycleOwner = fragment
     }
     binding.profileRecyclerView.apply {
@@ -88,30 +77,9 @@
     }
   }
 
-  private fun bindAddView(binding: ProfileChooserAddViewBinding, data: ProfileChooserModel) {
+  private fun bindAddView(binding: ProfileChooserAddViewBinding, @Suppress("UNUSED_PARAMETER") data: ProfileChooserModel) {
     binding.root.setOnClickListener {
-<<<<<<< HEAD
       fragment.requireActivity().startActivity(AdminAuthActivity.createAdminAuthActivityIntent(fragment.requireContext(), chooserViewModel.adminPin))
     }
   }
-=======
-      if (getAdminAuthFragment() == null) {
-        fragment.requireActivity().supportFragmentManager.beginTransaction()
-          .setCustomAnimations(
-            R.anim.slide_up,
-            R.anim.slide_down,
-            R.anim.slide_up,
-            R.anim.slide_down
-          ).add(
-            R.id.profile_chooser_fragment_placeholder,
-            AdminAuthFragment()
-          ).addToBackStack(null).commit()
-      }
-    }
-  }
-
-  private fun getAdminAuthFragment(): AdminAuthFragment? {
-    return fragment.requireActivity().supportFragmentManager.findFragmentById(R.id.profile_chooser_fragment_placeholder) as? AdminAuthFragment?
-  }
->>>>>>> 04391efa
 }