package org.oppia.app.profile

import android.content.Context
import android.content.res.Configuration
import android.content.res.Resources
import android.view.LayoutInflater
import android.view.View
import android.view.ViewGroup
import androidx.appcompat.app.AppCompatActivity
import androidx.core.content.ContextCompat
import androidx.databinding.ObservableField
import androidx.fragment.app.Fragment
import androidx.lifecycle.LiveData
import androidx.lifecycle.Observer
import androidx.lifecycle.Transformations
import androidx.recyclerview.widget.GridLayoutManager
import androidx.recyclerview.widget.LinearLayoutManager
import org.oppia.app.R
import org.oppia.app.databinding.ProfileChooserAddViewBinding
import org.oppia.app.databinding.ProfileChooserFragmentBinding
import org.oppia.app.databinding.ProfileChooserProfileViewBinding
import org.oppia.app.fragment.FragmentScope
import org.oppia.app.home.HomeActivity
import org.oppia.app.model.ProfileChooserUiModel
import org.oppia.app.recyclerview.BindableAdapter
import org.oppia.app.viewmodel.ViewModelProvider
import org.oppia.domain.profile.ProfileManagementController
import org.oppia.util.data.AsyncResult
import org.oppia.util.logging.Logger
import org.oppia.util.statusbar.StatusBarColor
import javax.inject.Inject

private val COLORS_LIST = listOf(
  R.color.avatar_background_1,
  R.color.avatar_background_2,
  R.color.avatar_background_3,
  R.color.avatar_background_4,
  R.color.avatar_background_5,
  R.color.avatar_background_6,
  R.color.avatar_background_7,
  R.color.avatar_background_8,
  R.color.avatar_background_9,
  R.color.avatar_background_10,
  R.color.avatar_background_11,
  R.color.avatar_background_12,
  R.color.avatar_background_13,
  R.color.avatar_background_14,
  R.color.avatar_background_15,
  R.color.avatar_background_16,
  R.color.avatar_background_17,
  R.color.avatar_background_18,
  R.color.avatar_background_19,
  R.color.avatar_background_20,
  R.color.avatar_background_21,
  R.color.avatar_background_22,
  R.color.avatar_background_23,
  R.color.avatar_background_24
)

/** The presenter for [ProfileChooserFragment]. */
@FragmentScope
class ProfileChooserFragmentPresenter @Inject constructor(
  private val fragment: Fragment,
  private val activity: AppCompatActivity,
  private val context: Context,
  private val logger: Logger,
  private val viewModelProvider: ViewModelProvider<ProfileChooserViewModel>,
  private val profileManagementController: ProfileManagementController
) {
  private lateinit var binding: ProfileChooserFragmentBinding
  private val orientation = Resources.getSystem().configuration.orientation

  val wasProfileEverBeenAddedValue = ObservableField<Boolean>(true)

  private val chooserViewModel: ProfileChooserViewModel by lazy {
    getProfileChooserViewModel()
  }

  /** Binds ViewModel and sets up RecyclerView Adapter. */
  fun handleCreateView(inflater: LayoutInflater, container: ViewGroup?): View? {
    StatusBarColor.statusBarColorUpdate(R.color.profileStatusBar, activity, false)
    binding = ProfileChooserFragmentBinding.inflate(
      inflater,
      container,
      /* attachToRoot= */ false
    )
    binding.apply {
      viewModel = chooserViewModel
      lifecycleOwner = fragment
      presenter = this@ProfileChooserFragmentPresenter
    }
    binding.profileRecyclerView.isNestedScrollingEnabled = false
    subscribeToWasProfileEverBeenAdded()
    binding.profileRecyclerView.apply {
      adapter = createRecyclerViewAdapter()
    }
    return binding.root
  }

  private fun subscribeToWasProfileEverBeenAdded() {
<<<<<<< HEAD
    wasProfileEverBeenAdded.observe(activity, Observer<Boolean> {
      wasProfileEverBeenAddedValue.set(it)
      val layoutManager = if (it) {
        val spanCount = if (orientation == Configuration.ORIENTATION_LANDSCAPE) {
          activity.resources.getInteger(R.integer.profile_chooser_span_count)
        } else {
          if (activity.resources.getBoolean(R.bool.isTablet)) {
            3
          } else {
            /* spanCount= */ 2
          }
        }
        GridLayoutManager(activity, spanCount)
      } else {
        if (activity.resources.getBoolean(R.bool.isTablet)) {
          GridLayoutManager(activity, /* spanCount= */ 1)
=======
    wasProfileEverBeenAdded.observe(
      activity,
      Observer<Boolean> {
        wasProfileEverBeenAddedValue.set(it)
        val layoutManager = if (it) {
          val spanCount = if (orientation == Configuration.ORIENTATION_LANDSCAPE) {
            activity.resources.getInteger(R.integer.profile_chooser_span_count)
          } else {
            /* spanCount= */ 2
          }
          GridLayoutManager(activity, spanCount)
>>>>>>> 2ca23978
        } else {
          if (activity.resources.getBoolean(R.bool.isTablet)) {
            GridLayoutManager(activity, /* spanCount= */ 1)
          } else {
            if (orientation == Configuration.ORIENTATION_LANDSCAPE) {
              GridLayoutManager(activity, /* spanCount= */ 2)
            } else {
              LinearLayoutManager(activity)
            }
          }
        }
        binding.profileRecyclerView.layoutManager = layoutManager
      }
    )
  }

  private val wasProfileEverBeenAdded: LiveData<Boolean> by lazy {
    Transformations.map(
      profileManagementController.getWasProfileEverAdded(),
      ::processWasProfileEverBeenAddedResult
    )
  }

  private fun processWasProfileEverBeenAddedResult(
    wasProfileEverBeenAddedResult: AsyncResult<Boolean>
  ): Boolean {
    if (wasProfileEverBeenAddedResult.isFailure()) {
      logger.e(
        "ProfileChooserFragment",
        "Failed to retrieve the information on wasProfileEverBeenAdded",
        wasProfileEverBeenAddedResult.getErrorOrNull()!!
      )
    }
    return wasProfileEverBeenAddedResult.getOrDefault(/* defaultValue= */ false)
  }

  /** Randomly selects a color for the new profile that is not already in use. */
  private fun selectUniqueRandomColor(): Int {
    return COLORS_LIST.map {
      ContextCompat.getColor(context, it)
    }.minus(chooserViewModel.usedColors).random()
  }

  private fun getProfileChooserViewModel(): ProfileChooserViewModel {
    return viewModelProvider.getForFragment(fragment, ProfileChooserViewModel::class.java)
  }

  private fun createRecyclerViewAdapter(): BindableAdapter<ProfileChooserUiModel> {
    return BindableAdapter.MultiTypeBuilder
      .newBuilder<ProfileChooserUiModel, ProfileChooserUiModel.ModelTypeCase>(
        ProfileChooserUiModel::getModelTypeCase
      )
      .registerViewDataBinderWithSameModelType(
        viewType = ProfileChooserUiModel.ModelTypeCase.PROFILE,
        inflateDataBinding = ProfileChooserProfileViewBinding::inflate,
        setViewModel = this::bindProfileView
      )
      .registerViewDataBinderWithSameModelType(
        viewType = ProfileChooserUiModel.ModelTypeCase.ADD_PROFILE,
        inflateDataBinding = ProfileChooserAddViewBinding::inflate,
        setViewModel = this::bindAddView
      )
      .build()
  }

  private fun bindProfileView(
    binding: ProfileChooserProfileViewBinding,
    model: ProfileChooserUiModel
  ) {
    binding.viewModel = model
    binding.presenter = this
    binding.root.setOnClickListener {
      if (model.profile.pin.isEmpty()) {
        profileManagementController.loginToProfile(model.profile.id).observe(
          fragment,
          Observer {
            if (it.isSuccess()) {
              activity.startActivity(
                (
                  HomeActivity.createHomeActivity(
                    activity,
                    model.profile.id.internalId
                  )
                  )
              )
            }
          }
        )
      } else {
        val pinPasswordIntent = PinPasswordActivity.createPinPasswordActivityIntent(
          activity,
          chooserViewModel.adminPin,
          model.profile.id.internalId
        )
        activity.startActivity(pinPasswordIntent)
      }
    }
  }

  private fun bindAddView(
    binding: ProfileChooserAddViewBinding,
    @Suppress("UNUSED_PARAMETER") model: ProfileChooserUiModel
  ) {
    binding.presenter = this
    binding.root.setOnClickListener {
      if (chooserViewModel.adminPin.isEmpty()) {
        activity.startActivity(
          AdminPinActivity.createAdminPinActivityIntent(
            activity,
            chooserViewModel.adminProfileId.internalId,
            selectUniqueRandomColor(),
            AdminAuthEnum.PROFILE_ADD_PROFILE.value
          )
        )
      } else {
        activity.startActivity(
          AdminAuthActivity.createAdminAuthActivityIntent(
            activity,
            chooserViewModel.adminPin,
            -1,
            selectUniqueRandomColor(),
            AdminAuthEnum.PROFILE_ADD_PROFILE.value
          )
        )
      }
    }
  }

  fun routeToAdminPin() {
    if (chooserViewModel.adminPin.isEmpty()) {
      activity.startActivity(
        AdminPinActivity.createAdminPinActivityIntent(
          activity,
          chooserViewModel.adminProfileId.internalId,
          selectUniqueRandomColor(),
          AdminAuthEnum.PROFILE_ADMIN_CONTROLS.value
        )
      )
    } else {
      activity.startActivity(
        AdminAuthActivity.createAdminAuthActivityIntent(
          activity,
          chooserViewModel.adminPin,
          chooserViewModel.adminProfileId.internalId,
          selectUniqueRandomColor(),
          AdminAuthEnum.PROFILE_ADMIN_CONTROLS.value
        )
      )
    }
  }
}<|MERGE_RESOLUTION|>--- conflicted
+++ resolved
@@ -98,24 +98,6 @@
   }
 
   private fun subscribeToWasProfileEverBeenAdded() {
-<<<<<<< HEAD
-    wasProfileEverBeenAdded.observe(activity, Observer<Boolean> {
-      wasProfileEverBeenAddedValue.set(it)
-      val layoutManager = if (it) {
-        val spanCount = if (orientation == Configuration.ORIENTATION_LANDSCAPE) {
-          activity.resources.getInteger(R.integer.profile_chooser_span_count)
-        } else {
-          if (activity.resources.getBoolean(R.bool.isTablet)) {
-            3
-          } else {
-            /* spanCount= */ 2
-          }
-        }
-        GridLayoutManager(activity, spanCount)
-      } else {
-        if (activity.resources.getBoolean(R.bool.isTablet)) {
-          GridLayoutManager(activity, /* spanCount= */ 1)
-=======
     wasProfileEverBeenAdded.observe(
       activity,
       Observer<Boolean> {
@@ -124,10 +106,13 @@
           val spanCount = if (orientation == Configuration.ORIENTATION_LANDSCAPE) {
             activity.resources.getInteger(R.integer.profile_chooser_span_count)
           } else {
-            /* spanCount= */ 2
+            if (activity.resources.getBoolean(R.bool.isTablet)) {
+              3
+            } else {
+              /* spanCount= */ 2
+            }
           }
           GridLayoutManager(activity, spanCount)
->>>>>>> 2ca23978
         } else {
           if (activity.resources.getBoolean(R.bool.isTablet)) {
             GridLayoutManager(activity, /* spanCount= */ 1)
