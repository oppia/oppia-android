--- conflicted
+++ resolved
@@ -64,7 +64,8 @@
 
   /** Binds ViewModel and sets up RecyclerView Adapter. */
   fun handleCreateView(inflater: LayoutInflater, container: ViewGroup?): View? {
-    binding = ProfileChooserFragmentBinding.inflate(inflater, container, /* attachToRoot= */ false)
+    val binding =
+      ProfileChooserFragmentBinding.inflate(inflater, container, /* attachToRoot= */ false)
     binding.apply {
       viewModel = chooserViewModel
       lifecycleOwner = fragment
@@ -138,12 +139,8 @@
           AdminPinActivity.createAdminPinActivityIntent(
             activity,
             chooserViewModel.adminProfileId.internalId,
-<<<<<<< HEAD
-            selectUniqueRandomColor()
-=======
             selectUniqueRandomColor(),
             AdminAuthEnum.PROFILE_ADD_PROFILE.value
->>>>>>> 17138ea0
           )
         )
       } else {
@@ -151,13 +148,9 @@
           AdminAuthActivity.createAdminAuthActivityIntent(
             activity,
             chooserViewModel.adminPin,
-<<<<<<< HEAD
-            selectUniqueRandomColor()
-=======
             -1,
             selectUniqueRandomColor(),
             AdminAuthEnum.PROFILE_ADD_PROFILE.value
->>>>>>> 17138ea0
           )
         )
       }
