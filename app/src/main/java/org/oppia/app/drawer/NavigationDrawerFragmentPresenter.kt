package org.oppia.app.drawer

import android.view.LayoutInflater
import android.view.MenuItem
import android.view.View
import android.view.ViewGroup
import androidx.appcompat.app.ActionBarDrawerToggle
import androidx.appcompat.app.AlertDialog
import androidx.appcompat.app.AppCompatActivity
import androidx.appcompat.widget.Toolbar
import androidx.drawerlayout.widget.DrawerLayout
import androidx.fragment.app.Fragment
import androidx.lifecycle.LiveData
import androidx.lifecycle.Observer
import androidx.lifecycle.Transformations
import com.google.android.material.navigation.NavigationView
import org.oppia.app.R
import org.oppia.app.databinding.DrawerFragmentBinding
import org.oppia.app.databinding.NavHeaderNavigationDrawerBinding
import org.oppia.app.fragment.FragmentScope
import org.oppia.app.help.HelpActivity
import org.oppia.app.home.HomeActivity
import org.oppia.app.model.Profile
import org.oppia.app.model.ProfileId
import org.oppia.app.options.OptionsActivity
import org.oppia.app.profile.ProfileActivity
import org.oppia.domain.profile.ProfileManagementController
import org.oppia.util.data.AsyncResult
import org.oppia.util.logging.Logger
import javax.inject.Inject

const val KEY_NAVIGATION_PROFILE_ID = "KEY_NAVIGATION_PROFILE_ID"

/** The presenter for [NavigationDrawerFragment]. */
@FragmentScope
class NavigationDrawerFragmentPresenter @Inject constructor(
  private val activity: AppCompatActivity,
  private val fragment: Fragment,
  private val profileManagementController: ProfileManagementController,
  private val logger: Logger
) : NavigationView.OnNavigationItemSelectedListener {
  private lateinit var drawerToggle: ActionBarDrawerToggle
  private lateinit var drawerLayout: DrawerLayout
  private var previousMenuItemId: Int? = null
  private lateinit var binding: DrawerFragmentBinding
  private var internalProfileId: Int = -1
  private lateinit var profileId: ProfileId
  private lateinit var navigationDrawerHeaderViewModel: NavigationDrawerHeaderViewModel
  private lateinit var navigationDrawerFooterViewModel: NavigationDrawerFooterViewModel
  private var routeToAdministratorControlsListener = fragment as RouteToAdministratorControlsListener

  fun handleCreateView(inflater: LayoutInflater, container: ViewGroup?): View? {
    binding = DrawerFragmentBinding.inflate(inflater, container, /* attachToRoot= */ false)
    binding.fragmentDrawerNavView.setNavigationItemSelectedListener(this)

    fragment.setHasOptionsMenu(true)

    internalProfileId = activity.intent.getIntExtra(KEY_NAVIGATION_PROFILE_ID, -1)
    profileId = ProfileId.newBuilder().setInternalId(internalProfileId).build()

    navigationDrawerHeaderViewModel = NavigationDrawerHeaderViewModel()
    navigationDrawerFooterViewModel = NavigationDrawerFooterViewModel()

    val headerBinding = NavHeaderNavigationDrawerBinding.inflate(inflater, container, /* attachToRoot= */ false)
    headerBinding.viewModel = navigationDrawerHeaderViewModel
    subscribeToProfileLiveData()

    binding.fragmentDrawerNavView.addHeaderView(headerBinding.root)
    binding.footerViewModel = navigationDrawerFooterViewModel
    binding.executePendingBindings()

    return binding.root
  }

  private fun getProfileData(): LiveData<Profile> {
    return Transformations.map(profileManagementController.getProfile(profileId), ::processGetProfileResult)
  }

  private fun subscribeToProfileLiveData() {
    getProfileData().observe(fragment, Observer<Profile> {
      navigationDrawerHeaderViewModel.profileName.set(it.name)
      navigationDrawerFooterViewModel.isAdmin.set(it.isAdmin)
      binding.administratorControlsLinearLayout.setOnClickListener {
        routeToAdministratorControlsListener.routeToAdministratorControls(internalProfileId)
        drawerLayout.closeDrawers()
      }
    })
  }

  private fun processGetProfileResult(profileResult: AsyncResult<Profile>): Profile {
    if (profileResult.isFailure()) {
      logger.e("NavigationDrawerFragmentPresenter", "Failed to retrieve profile", profileResult.getErrorOrNull()!!)
    }
    return profileResult.getOrDefault(Profile.getDefaultInstance())
  }

  private fun openActivityByMenuItemId(menuItemId: Int) {
    if (previousMenuItemId != menuItemId && menuItemId != 0) {
      when (NavigationDrawerItem.valueFromNavId(menuItemId)) {
        NavigationDrawerItem.HOME -> {
<<<<<<< HEAD
          drawerLayout.closeDrawers()
          val intent = Intent(fragment.activity, HomeActivity::class.java)
=======
          val intent = HomeActivity.createHomeActivity(activity, internalProfileId)
>>>>>>> 1d088667
          fragment.activity!!.startActivity(intent)
        }
        NavigationDrawerItem.OPTIONS -> {
          drawerLayout.closeDrawers()
          fragment.activity!!.startActivity(OptionsActivity.createOptionsActivity(fragment.requireContext(), internalProfileId))
        }
        NavigationDrawerItem.HELP -> {
<<<<<<< HEAD
          drawerLayout.closeDrawers()
          val intent = Intent(fragment.activity, HelpActivity::class.java)
=======
          val intent = HelpActivity.createHelpActivityIntent(activity, internalProfileId)
>>>>>>> 1d088667
          fragment.activity!!.startActivity(intent)
        }
        NavigationDrawerItem.SWITCH_PROFILE -> {
          drawerLayout.closeDrawers()
          AlertDialog.Builder(fragment.context!!, R.style.AlertDialogTheme)
            .setMessage(R.string.home_activity_back_dialog_message)
            .setNegativeButton(R.string.home_activity_back_dialog_cancel) { dialog, _ ->
              dialog.dismiss()
            }
            .setPositiveButton(R.string.home_activity_back_dialog_exit) { _, _ ->
              // TODO(#322): Need to start intent for ProfileActivity to get update. Change to finish when live data bug is fixed.
              val intent = ProfileActivity.createProfileActivity(fragment.context!!)
              fragment.activity!!.startActivity(intent)
            }.create().show()
        }
      }
    } else {
      drawerLayout.closeDrawers()
    }
  }

  /**
   * Initializes the navigation drawer for the specified [DrawerLayout] and [Toolbar], which the host activity is
   * expected to provide. The [menuItemId] corresponds to the menu ID of the current activity, for navigation purposes.
   */
  fun setUpDrawer(drawerLayout: DrawerLayout, toolbar: Toolbar, menuItemId: Int) {
    when (NavigationDrawerItem.valueFromNavId(menuItemId)) {
      NavigationDrawerItem.HOME -> {
        binding.fragmentDrawerNavView.menu.getItem(NavigationDrawerItem.HOME.ordinal).isChecked = true
      }
      NavigationDrawerItem.OPTIONS -> {
        binding.fragmentDrawerNavView.menu.getItem(NavigationDrawerItem.OPTIONS.ordinal).isChecked = true
      }
      NavigationDrawerItem.HELP -> {
        binding.fragmentDrawerNavView.menu.getItem(NavigationDrawerItem.HELP.ordinal).isChecked = true
      }
      NavigationDrawerItem.SWITCH_PROFILE -> {
        binding.fragmentDrawerNavView.menu.getItem(NavigationDrawerItem.SWITCH_PROFILE.ordinal).isChecked = true
      }
    }
    this.drawerLayout = drawerLayout
    previousMenuItemId = menuItemId
    drawerToggle = object : ActionBarDrawerToggle(
      fragment.activity,
      drawerLayout,
      toolbar,
      R.string.drawer_open_content_description,
      R.string.drawer_close_content_description
    ) {
      override fun onDrawerOpened(drawerView: View) {
        super.onDrawerOpened(drawerView)
        fragment.activity!!.invalidateOptionsMenu()
      }

      override fun onDrawerClosed(drawerView: View) {
        super.onDrawerClosed(drawerView)
        fragment.activity!!.invalidateOptionsMenu()
      }
    }
    drawerLayout.setDrawerListener(drawerToggle)
    /* Synchronize the state of the drawer indicator/affordance with the linked [drawerLayout]. */
    drawerLayout.post { drawerToggle.syncState() }
  }

  override fun onNavigationItemSelected(menuItem: MenuItem): Boolean {
    openActivityByMenuItemId(menuItem.itemId)
    return true
  }
}<|MERGE_RESOLUTION|>--- conflicted
+++ resolved
@@ -98,12 +98,8 @@
     if (previousMenuItemId != menuItemId && menuItemId != 0) {
       when (NavigationDrawerItem.valueFromNavId(menuItemId)) {
         NavigationDrawerItem.HOME -> {
-<<<<<<< HEAD
           drawerLayout.closeDrawers()
-          val intent = Intent(fragment.activity, HomeActivity::class.java)
-=======
           val intent = HomeActivity.createHomeActivity(activity, internalProfileId)
->>>>>>> 1d088667
           fragment.activity!!.startActivity(intent)
         }
         NavigationDrawerItem.OPTIONS -> {
@@ -111,12 +107,8 @@
           fragment.activity!!.startActivity(OptionsActivity.createOptionsActivity(fragment.requireContext(), internalProfileId))
         }
         NavigationDrawerItem.HELP -> {
-<<<<<<< HEAD
           drawerLayout.closeDrawers()
-          val intent = Intent(fragment.activity, HelpActivity::class.java)
-=======
           val intent = HelpActivity.createHelpActivityIntent(activity, internalProfileId)
->>>>>>> 1d088667
           fragment.activity!!.startActivity(intent)
         }
         NavigationDrawerItem.SWITCH_PROFILE -> {
