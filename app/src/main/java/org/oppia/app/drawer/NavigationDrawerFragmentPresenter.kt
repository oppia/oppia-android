--- conflicted
+++ resolved
@@ -143,7 +143,6 @@
    * expected to provide. The [menuItemId] corresponds to the menu ID of the current activity, for navigation purposes.
    */
   fun setUpDrawer(drawerLayout: DrawerLayout, toolbar: Toolbar, menuItemId: Int) {
-<<<<<<< HEAD
     if (menuItemId != 0) {
       when (NavigationDrawerItem.valueFromNavId(menuItemId)) {
         NavigationDrawerItem.HOME -> {
@@ -152,47 +151,36 @@
         NavigationDrawerItem.HELP -> {
           binding.fragmentDrawerNavView.menu.getItem(NavigationDrawerItem.HELP.ordinal).isChecked = true
         }
+        NavigationDrawerItem.DOWNLOADS -> {
+          binding.fragmentDrawerNavView.menu.getItem(NavigationDrawerItem.DOWNLOADS.ordinal).isChecked = true
+        }
         NavigationDrawerItem.SWITCH_PROFILE -> {
           binding.fragmentDrawerNavView.menu.getItem(NavigationDrawerItem.SWITCH_PROFILE.ordinal).isChecked = true
         }
-=======
-    when (NavigationDrawerItem.valueFromNavId(menuItemId)) {
-      NavigationDrawerItem.HOME -> {
-        binding.fragmentDrawerNavView.menu.getItem(NavigationDrawerItem.HOME.ordinal).isChecked = true
       }
-      NavigationDrawerItem.HELP -> {
-        binding.fragmentDrawerNavView.menu.getItem(NavigationDrawerItem.HELP.ordinal).isChecked = true
+      this.drawerLayout = drawerLayout
+      previousMenuItemId = menuItemId
+      drawerToggle = object : ActionBarDrawerToggle(
+        fragment.activity,
+        drawerLayout,
+        toolbar,
+        R.string.drawer_open_content_description,
+        R.string.drawer_close_content_description
+      ) {
+        override fun onDrawerOpened(drawerView: View) {
+          super.onDrawerOpened(drawerView)
+          fragment.activity!!.invalidateOptionsMenu()
+        }
+
+        override fun onDrawerClosed(drawerView: View) {
+          super.onDrawerClosed(drawerView)
+          fragment.activity!!.invalidateOptionsMenu()
+        }
       }
-      NavigationDrawerItem.DOWNLOADS -> {
-        binding.fragmentDrawerNavView.menu.getItem(NavigationDrawerItem.DOWNLOADS.ordinal).isChecked = true
-      }
-      NavigationDrawerItem.SWITCH_PROFILE -> {
-        binding.fragmentDrawerNavView.menu.getItem(NavigationDrawerItem.SWITCH_PROFILE.ordinal).isChecked = true
->>>>>>> 5e7fbe90
-      }
+      drawerLayout.setDrawerListener(drawerToggle)
+      /* Synchronize the state of the drawer indicator/affordance with the linked [drawerLayout]. */
+      drawerLayout.post { drawerToggle.syncState() }
     }
-    this.drawerLayout = drawerLayout
-    previousMenuItemId = menuItemId
-    drawerToggle = object : ActionBarDrawerToggle(
-      fragment.activity,
-      drawerLayout,
-      toolbar,
-      R.string.drawer_open_content_description,
-      R.string.drawer_close_content_description
-    ) {
-      override fun onDrawerOpened(drawerView: View) {
-        super.onDrawerOpened(drawerView)
-        fragment.activity!!.invalidateOptionsMenu()
-      }
-
-      override fun onDrawerClosed(drawerView: View) {
-        super.onDrawerClosed(drawerView)
-        fragment.activity!!.invalidateOptionsMenu()
-      }
-    }
-    drawerLayout.setDrawerListener(drawerToggle)
-    /* Synchronize the state of the drawer indicator/affordance with the linked [drawerLayout]. */
-    drawerLayout.post { drawerToggle.syncState() }
   }
 
   override fun onNavigationItemSelected(menuItem: MenuItem): Boolean {
