package org.oppia.app.drawer

import org.oppia.app.R

/** Represents different destinations that can be selected by the user from the navigation drawer. */
enum class NavigationDrawerItem(val value: Int) {
<<<<<<< HEAD
  HOME(R.id.nav_home), OPTIONS(R.id.nav_options), HELP(R.id.nav_help);
=======
  HOME(R.id.nav_home), HELP(R.id.nav_help), SWITCH_PROFILE(R.id.nav_switch_profile);
>>>>>>> 7b13ff37

  companion object {
    fun valueFromNavId(id: Int): NavigationDrawerItem {
      for (item: NavigationDrawerItem in values()) {
        if (item.value == id) return item
      }
      return throw  IllegalArgumentException("NavigationDrawerItem not found by $id")
    }
  }
}<|MERGE_RESOLUTION|>--- conflicted
+++ resolved
@@ -4,11 +4,7 @@
 
 /** Represents different destinations that can be selected by the user from the navigation drawer. */
 enum class NavigationDrawerItem(val value: Int) {
-<<<<<<< HEAD
-  HOME(R.id.nav_home), OPTIONS(R.id.nav_options), HELP(R.id.nav_help);
-=======
-  HOME(R.id.nav_home), HELP(R.id.nav_help), SWITCH_PROFILE(R.id.nav_switch_profile);
->>>>>>> 7b13ff37
+  HOME(R.id.nav_home),OPTIONS(R.id.nav_options), HELP(R.id.nav_help), SWITCH_PROFILE(R.id.nav_switch_profile);
 
   companion object {
     fun valueFromNavId(id: Int): NavigationDrawerItem {
