package org.oppia.app.help

import android.content.Context
import android.content.Intent
import android.os.Bundle
import org.oppia.app.R
import org.oppia.app.activity.InjectableAppCompatActivity
<<<<<<< HEAD
import org.oppia.app.home.KEY_HOME_PROFILE_ID
=======
import org.oppia.app.drawer.KEY_NAVIGATION_PROFILE_ID
>>>>>>> 9fcfca79
import javax.inject.Inject

/** The help page activity for users FAQ and feedbacks. */
class HelpActivity : InjectableAppCompatActivity() {
  @Inject
  lateinit var helpActivityPresenter: HelpActivityPresenter

  override fun onCreate(savedInstanceState: Bundle?) {
    super.onCreate(savedInstanceState)
    activityComponent.inject(this)
    helpActivityPresenter.handleOnCreate()
    title = getString(R.string.menu_help)
  }

  companion object {
    fun createHelpActivityIntent(context: Context, profileId: Int?): Intent {
      val intent = Intent(context, HelpActivity::class.java)
<<<<<<< HEAD
      intent.putExtra(KEY_HOME_PROFILE_ID, profileId)
=======
      intent.putExtra(KEY_NAVIGATION_PROFILE_ID, profileId)
>>>>>>> 9fcfca79
      return intent
    }

    fun getIntentKey(): String {
<<<<<<< HEAD
      return KEY_HOME_PROFILE_ID
=======
      return KEY_NAVIGATION_PROFILE_ID
>>>>>>> 9fcfca79
    }
  }
}<|MERGE_RESOLUTION|>--- conflicted
+++ resolved
@@ -5,11 +5,7 @@
 import android.os.Bundle
 import org.oppia.app.R
 import org.oppia.app.activity.InjectableAppCompatActivity
-<<<<<<< HEAD
-import org.oppia.app.home.KEY_HOME_PROFILE_ID
-=======
 import org.oppia.app.drawer.KEY_NAVIGATION_PROFILE_ID
->>>>>>> 9fcfca79
 import javax.inject.Inject
 
 /** The help page activity for users FAQ and feedbacks. */
@@ -27,20 +23,12 @@
   companion object {
     fun createHelpActivityIntent(context: Context, profileId: Int?): Intent {
       val intent = Intent(context, HelpActivity::class.java)
-<<<<<<< HEAD
-      intent.putExtra(KEY_HOME_PROFILE_ID, profileId)
-=======
       intent.putExtra(KEY_NAVIGATION_PROFILE_ID, profileId)
->>>>>>> 9fcfca79
       return intent
     }
 
     fun getIntentKey(): String {
-<<<<<<< HEAD
-      return KEY_HOME_PROFILE_ID
-=======
       return KEY_NAVIGATION_PROFILE_ID
->>>>>>> 9fcfca79
     }
   }
 }