package org.oppia.app.story

import android.content.Context
import android.os.Bundle
import android.view.LayoutInflater
import android.view.View
import android.view.ViewGroup
import org.oppia.app.fragment.InjectableFragment
import javax.inject.Inject

private const val KEY_STORY_ID = "STORY_ID"

/** Fragment for displaying a story. */
<<<<<<< HEAD
class StoryFragment : InjectableFragment() {

  companion object {
    /** Returns a new [StoryFragment] to display the story corresponding to the specified story ID. */
    fun newInstace(storyId: String): StoryFragment {
=======
class StoryFragment : InjectableFragment(), ExplorationSelector {
  companion object {
    /** Returns a new [StoryFragment] to display the story corresponding to the specified story ID. */
    fun newInstance(storyId: String): StoryFragment {
>>>>>>> b05e786a
      val storyFragment = StoryFragment()
      val args = Bundle()
      args.putString(KEY_STORY_ID, storyId)
      storyFragment.arguments = args
      return storyFragment
    }
  }
<<<<<<< HEAD

=======
>>>>>>> b05e786a
  @Inject
  lateinit var storyFragmentPresenter: StoryFragmentPresenter

  override fun onAttach(context: Context?) {
    super.onAttach(context)
    fragmentComponent.inject(this)
  }

  override fun onCreateView(
    inflater: LayoutInflater,
    container: ViewGroup?,
    savedInstanceState: Bundle?
  ): View? {
    val args = checkNotNull(arguments) { "Expected arguments to be passed to StoryFragment" }
    val storyId =
      checkNotNull(args.getString(KEY_STORY_ID)) { "Expected storyId to be passed to StoryFragment" }
    return storyFragmentPresenter.handleCreateView(inflater, container, storyId)
<<<<<<< HEAD
=======
  }

  override fun selectExploration(explorationId: String) {
    storyFragmentPresenter.handleSelectExploration(explorationId)
>>>>>>> b05e786a
  }
}<|MERGE_RESOLUTION|>--- conflicted
+++ resolved
@@ -11,18 +11,10 @@
 private const val KEY_STORY_ID = "STORY_ID"
 
 /** Fragment for displaying a story. */
-<<<<<<< HEAD
-class StoryFragment : InjectableFragment() {
-
-  companion object {
-    /** Returns a new [StoryFragment] to display the story corresponding to the specified story ID. */
-    fun newInstace(storyId: String): StoryFragment {
-=======
 class StoryFragment : InjectableFragment(), ExplorationSelector {
   companion object {
     /** Returns a new [StoryFragment] to display the story corresponding to the specified story ID. */
     fun newInstance(storyId: String): StoryFragment {
->>>>>>> b05e786a
       val storyFragment = StoryFragment()
       val args = Bundle()
       args.putString(KEY_STORY_ID, storyId)
@@ -30,10 +22,6 @@
       return storyFragment
     }
   }
-<<<<<<< HEAD
-
-=======
->>>>>>> b05e786a
   @Inject
   lateinit var storyFragmentPresenter: StoryFragmentPresenter
 
@@ -51,12 +39,9 @@
     val storyId =
       checkNotNull(args.getString(KEY_STORY_ID)) { "Expected storyId to be passed to StoryFragment" }
     return storyFragmentPresenter.handleCreateView(inflater, container, storyId)
-<<<<<<< HEAD
-=======
   }
 
   override fun selectExploration(explorationId: String) {
     storyFragmentPresenter.handleSelectExploration(explorationId)
->>>>>>> b05e786a
   }
 }