--- conflicted
+++ resolved
@@ -9,10 +9,7 @@
 import org.oppia.app.databinding.StoryChapterViewBinding
 import org.oppia.app.databinding.StoryFragmentBinding
 import org.oppia.app.databinding.StoryHeaderViewBinding
-<<<<<<< HEAD
-=======
 import org.oppia.app.home.RouteToExplorationListener
->>>>>>> b05e786a
 import org.oppia.app.recyclerview.BindableAdapter
 import org.oppia.app.story.storyitemviewmodel.StoryChapterSummaryViewModel
 import org.oppia.app.story.storyitemviewmodel.StoryHeaderViewModel
@@ -22,15 +19,6 @@
 
 /** The presented for [StoryFragment]. */
 class StoryFragmentPresenter @Inject constructor(
-<<<<<<< HEAD
-  private val fragment: Fragment,
-  private val viewModelProvider: ViewModelProvider<StoryViewModel>
-) {
-  fun handleCreateView(inflater: LayoutInflater, container: ViewGroup?, storyId: String): View? {
-    val viewModel = getStoryViewModel()
-    viewModel.setStoryId(storyId)
-    val binding = StoryFragmentBinding.inflate(inflater, container, /* attachToRoot= */ false)
-=======
   activity: AppCompatActivity,
   private val fragment: Fragment,
   private val viewModelProvider: ViewModelProvider<StoryViewModel>
@@ -42,7 +30,6 @@
     val binding = StoryFragmentBinding.inflate(inflater, container, /* attachToRoot= */ false)
     viewModel.setStoryId(storyId)
     viewModel.setStoryFragment(fragment as StoryFragment)
->>>>>>> b05e786a
 
     viewModel.storyNameLiveData.observe(fragment, Observer<String> { storyName ->
       (fragment.activity as? AppCompatActivity)?.supportActionBar?.title = storyName
@@ -61,13 +48,10 @@
     return binding.root
   }
 
-<<<<<<< HEAD
-=======
   fun handleSelectExploration(explorationId: String) {
     routeToExplorationListener.routeToExploration(explorationId)
   }
 
->>>>>>> b05e786a
   private fun createRecyclerViewAdapter(): BindableAdapter<StoryItemViewModel> {
     return BindableAdapter.Builder
       .newBuilder<StoryItemViewModel>()
