--- conflicted
+++ resolved
@@ -8,21 +8,13 @@
 /** The presenter for [StoryActivity]. */
 @ActivityScope
 class StoryActivityPresenter @Inject constructor(private val activity: AppCompatActivity) {
-<<<<<<< HEAD
-  fun handleOnCreate(storyId: String) {
-=======
   fun handleOnCreate(storyId: String?) {
->>>>>>> b05e786a
     activity.setContentView(R.layout.story_activity)
     activity.supportActionBar?.setDisplayHomeAsUpEnabled(true)
     if (getStoryFragment() == null) {
       activity.supportFragmentManager.beginTransaction().add(
         R.id.story_fragment_placeholder,
-<<<<<<< HEAD
-        StoryFragment.newInstace(storyId)
-=======
         StoryFragment.newInstance(storyId!!)
->>>>>>> b05e786a
       ).commitNow()
     }
   }
