package org.oppia.app.story

import androidx.fragment.app.Fragment
import androidx.lifecycle.LiveData
import androidx.lifecycle.Transformations
import androidx.lifecycle.ViewModel
import org.oppia.app.fragment.FragmentScope
import org.oppia.app.model.ChapterPlayState
import org.oppia.app.model.ChapterSummary
import org.oppia.app.model.ProfileId
import org.oppia.app.model.StorySummary
import org.oppia.app.story.storyitemviewmodel.StoryChapterSummaryViewModel
import org.oppia.app.story.storyitemviewmodel.StoryHeaderViewModel
import org.oppia.app.story.storyitemviewmodel.StoryItemViewModel
import org.oppia.domain.exploration.ExplorationDataController
import org.oppia.domain.topic.TopicController
import org.oppia.util.data.AsyncResult
import org.oppia.util.logging.ConsoleLogger
import org.oppia.util.parser.StoryHtmlParserEntityType
import javax.inject.Inject

/** The ViewModel for StoryFragment. */
@FragmentScope
class StoryViewModel @Inject constructor(
  private val fragment: Fragment,
  private val topicController: TopicController,
  private val explorationDataController: ExplorationDataController,
  private val logger: ConsoleLogger,
  @StoryHtmlParserEntityType val entityType: String
) : ViewModel() {
  private var internalProfileId: Int = -1
  private lateinit var topicId: String

  private lateinit var storyResultLiveData: LiveData<AsyncResult<StorySummary>>
  private lateinit var storyLiveData: LiveData<StorySummary>
  lateinit var storyNameLiveData: LiveData<String>
  lateinit var storyChapterLiveData: LiveData<List<StoryItemViewModel>>

  /** [storyId] needs to be set before any of the live data members can be accessed. */
  private lateinit var storyId: String
  private lateinit var explorationSelectionListener: ExplorationSelectionListener
  private lateinit var newFragment: Fragment

  fun setStoryResultLiveData(fragment: Fragment) {
    newFragment = fragment
    explorationSelectionListener = newFragment as ExplorationSelectionListener
    storyResultLiveData = topicController.getStory(
      ProfileId.newBuilder().setInternalId(internalProfileId).build(),
      topicId,
      storyId
    )
    storyLiveData = Transformations.map(storyResultLiveData, ::processStoryResult)
    storyNameLiveData = Transformations.map(storyLiveData, StorySummary::getStoryName)
    storyChapterLiveData = Transformations.map(storyLiveData, ::processStoryChapterList)
  }

  fun setInternalProfileId(internalProfileId: Int) {
    this.internalProfileId = internalProfileId
  }

  fun setTopicId(topicId: String) {
    this.topicId = topicId
  }

  fun setStoryId(storyId: String) {
    this.storyId = storyId
  }

  private fun processStoryResult(storyResult: AsyncResult<StorySummary>): StorySummary {
    if (storyResult.isFailure()) {
      logger.e(
        "StoryFragment",
        "Failed to retrieve Story: ",
        storyResult.getErrorOrNull()!!
      )
    }

    return storyResult.getOrDefault(StorySummary.getDefaultInstance())
  }

  private fun processStoryChapterList(storySummary: StorySummary): List<StoryItemViewModel> {
    val chapterList: List<ChapterSummary> = storySummary.chapterList
    for (position in chapterList.indices) {
      if (storySummary.chapterList[position].chapterPlayState == ChapterPlayState.NOT_STARTED) {
<<<<<<< HEAD
        (newFragment as StoryFragment).smoothScrollToPosition(position + 1)
=======
        (fragment as StoryFragmentScroller).smoothScrollToPosition(position + 1)
>>>>>>> 71def98e
        break
      }
    }

    val completedCount =
      chapterList.filter { chapter -> chapter.chapterPlayState == ChapterPlayState.COMPLETED }.size

    // List with only the header
    val itemViewModelList: MutableList<StoryItemViewModel> = mutableListOf(
      StoryHeaderViewModel(completedCount, chapterList.size) as StoryItemViewModel
    )

    // Add the rest of the list
    itemViewModelList.addAll(
      chapterList.mapIndexed { index, chapter ->
        StoryChapterSummaryViewModel(
          index,
          newFragment,
          explorationSelectionListener,
          explorationDataController,
          logger,
          internalProfileId,
          topicId,
          storyId,
          chapter,
          entityType
        )
      }
    )

    return itemViewModelList
  }
}<|MERGE_RESOLUTION|>--- conflicted
+++ resolved
@@ -82,11 +82,7 @@
     val chapterList: List<ChapterSummary> = storySummary.chapterList
     for (position in chapterList.indices) {
       if (storySummary.chapterList[position].chapterPlayState == ChapterPlayState.NOT_STARTED) {
-<<<<<<< HEAD
-        (newFragment as StoryFragment).smoothScrollToPosition(position + 1)
-=======
-        (fragment as StoryFragmentScroller).smoothScrollToPosition(position + 1)
->>>>>>> 71def98e
+        (newFragment as StoryFragmentScroller).smoothScrollToPosition(position + 1)
         break
       }
     }
