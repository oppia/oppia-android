--- conflicted
+++ resolved
@@ -4,10 +4,7 @@
 import android.content.Intent
 import android.os.Bundle
 import org.oppia.app.activity.InjectableAppCompatActivity
-<<<<<<< HEAD
-=======
 import org.oppia.app.home.RouteToExplorationListener
->>>>>>> b05e786a
 import org.oppia.app.player.exploration.ExplorationActivity
 import javax.inject.Inject
 
@@ -15,35 +12,23 @@
 class StoryActivity : InjectableAppCompatActivity(), RouteToExplorationListener {
   @Inject lateinit var storyActivityPresenter: StoryActivityPresenter
 
-  init {
-    instance = this
-  }
-
   override fun onCreate(savedInstanceState: Bundle?) {
     super.onCreate(savedInstanceState)
     activityComponent.inject(this)
-<<<<<<< HEAD
-    val storyId = intent.getStringExtra(STORY_ACTIVITY_STORY_ID_ARGUMENT_KEY)
-=======
     val storyId: String? = intent.getStringExtra(STORY_ACTIVITY_STORY_ID_ARGUMENT_KEY)
->>>>>>> b05e786a
     storyActivityPresenter.handleOnCreate(storyId)
   }
 
   override fun onSupportNavigateUp(): Boolean {
     return storyActivityPresenter.handleOnSupportNavigationUp()
-<<<<<<< HEAD
-=======
   }
 
   override fun routeToExploration(explorationId: String) {
     startActivity(ExplorationActivity.createExplorationActivityIntent(this, explorationId))
->>>>>>> b05e786a
   }
 
   companion object {
     const val STORY_ACTIVITY_STORY_ID_ARGUMENT_KEY = "StoryActivity.story_id"
-    private var instance: StoryActivity? = null
 
     /** Returns a new [Intent] to route to [StoryActivity] for a specified story ID. */
     fun createStoryActivityIntent(context: Context, storyId: String): Intent {
@@ -51,9 +36,5 @@
       intent.putExtra(STORY_ACTIVITY_STORY_ID_ARGUMENT_KEY, storyId)
       return intent
     }
-
-    fun routeToExploration(explorationId: String) {
-      instance?.startActivity(ExplorationActivity.createExplorationActivityIntent(instance!!, explorationId))
-    }
   }
 }