--- conflicted
+++ resolved
@@ -139,13 +139,9 @@
         binding.root.visibility = View.VISIBLE
         binding.revealHintButton.setOnClickListener {
           hintsViewModel.isHintRevealed.set(true)
-<<<<<<< HEAD
+          expandedHintListIndexListener.onRevealHintClicked(position, /* isHintRevealed= */ true)
           (fragment.requireActivity() as? RevealHintListener)?.revealHint(true, position / 2)
-=======
-          expandedHintListIndexListener.onRevealHintClicked(position, /* isHintRevealed= */ true)
-          (fragment.requireActivity() as? RevealHintListener)?.revealHint(true, position)
           val previousIndex: Int? = currentExpandedHintListIndex
->>>>>>> e334605c
           currentExpandedHintListIndex =
             if (currentExpandedHintListIndex != null && currentExpandedHintListIndex == position) {
               null
@@ -272,27 +268,23 @@
       val solutionViewModel = itemList[itemList.size - 2] as SolutionViewModel
       solutionViewModel.isSolutionRevealed.set(saveUserChoice)
       expandedHintListIndexListener.onRevealSolutionClicked(
-        /* solutionIndex= */ itemList.size - 1,
+        /* solutionIndex= */ itemList.size - 2,
         /* isSolutionRevealed= */ true
       )
       (fragment.requireActivity() as? RevealSolutionInterface)?.revealSolution(saveUserChoice)
-<<<<<<< HEAD
-      notifyItemChanged(itemList.size - 2)
-=======
       val previousIndex: Int? = currentExpandedHintListIndex
       currentExpandedHintListIndex =
         if (currentExpandedHintListIndex != null &&
-          currentExpandedHintListIndex == itemList.size - 1
+          currentExpandedHintListIndex == itemList.size - 2
         ) {
           null
         } else {
-          itemList.size - 1
+          itemList.size - 2
         }
       expandedHintListIndexListener.onExpandListIconClicked(currentExpandedHintListIndex)
       if (previousIndex != null && previousIndex != currentExpandedHintListIndex) {
         notifyItemChanged(previousIndex)
       }
->>>>>>> e334605c
     }
   }
 
