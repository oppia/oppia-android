package org.oppia.app.activity

import androidx.appcompat.app.AppCompatActivity
import dagger.BindsInstance
import dagger.Subcomponent
import org.oppia.app.fragment.FragmentComponent
import org.oppia.app.help.HelpActivity
import org.oppia.app.home.HomeActivity
import org.oppia.app.player.exploration.ExplorationActivity
import org.oppia.app.topic.TopicActivity
import javax.inject.Provider

/** Root subcomponent for all activities. */
@Subcomponent(modules = [ActivityModule::class])
@ActivityScope
interface ActivityComponent {
  @Subcomponent.Builder
  interface Builder {
    @BindsInstance
    fun setActivity(appCompatActivity: AppCompatActivity): Builder

    fun build(): ActivityComponent
  }

  fun getFragmentComponentBuilderProvider(): Provider<FragmentComponent.Builder>
<<<<<<< HEAD
  fun inject(homeActivity: HomeActivity)
  fun inject(helpActivity: HelpActivity)
=======

  fun inject(explorationActivity: ExplorationActivity)
  fun inject(homeActivity: HomeActivity)
  fun inject(topicActivity: TopicActivity)
>>>>>>> e92f2c7f
}<|MERGE_RESOLUTION|>--- conflicted
+++ resolved
@@ -16,20 +16,13 @@
 interface ActivityComponent {
   @Subcomponent.Builder
   interface Builder {
-    @BindsInstance
-    fun setActivity(appCompatActivity: AppCompatActivity): Builder
-
+    @BindsInstance fun setActivity(appCompatActivity: AppCompatActivity): Builder
     fun build(): ActivityComponent
   }
 
   fun getFragmentComponentBuilderProvider(): Provider<FragmentComponent.Builder>
-<<<<<<< HEAD
-  fun inject(homeActivity: HomeActivity)
-  fun inject(helpActivity: HelpActivity)
-=======
 
   fun inject(explorationActivity: ExplorationActivity)
   fun inject(homeActivity: HomeActivity)
-  fun inject(topicActivity: TopicActivity)
->>>>>>> e92f2c7f
+  fun inject(helpActivity: HelpActivity)
 }