package org.oppia.app.activity

import androidx.appcompat.app.AppCompatActivity
import dagger.BindsInstance
import dagger.Subcomponent
import org.oppia.app.fragment.FragmentComponent
import org.oppia.app.home.HomeActivity
import org.oppia.app.player.audio.testing.AudioFragmentTestActivity
import org.oppia.app.player.exploration.ExplorationActivity
import org.oppia.app.player.state.testing.StateFragmentTestActivity
import org.oppia.app.profile.ProfileActivity
import org.oppia.app.story.StoryActivity
import org.oppia.app.testing.BindableAdapterTestActivity
import org.oppia.app.topic.TopicActivity
import org.oppia.app.topic.conceptcard.testing.ConceptCardFragmentTestActivity
import org.oppia.app.topic.questionplayer.QuestionPlayerActivity
import javax.inject.Provider

/** Root subcomponent for all activities. */
@Subcomponent(modules = [ActivityModule::class])
@ActivityScope
interface ActivityComponent {
  @Subcomponent.Builder
  interface Builder {
    @BindsInstance
    fun setActivity(appCompatActivity: AppCompatActivity): Builder

    fun build(): ActivityComponent
  }

  fun getFragmentComponentBuilderProvider(): Provider<FragmentComponent.Builder>

  fun inject(audioFragmentTestActivity: AudioFragmentTestActivity)
  fun inject(bindableAdapterTestActivity: BindableAdapterTestActivity)
  fun inject(conceptCardFragmentTestActivity: ConceptCardFragmentTestActivity)
  fun inject(explorationActivity: ExplorationActivity)
  fun inject(homeActivity: HomeActivity)
  fun inject(profileActivity: ProfileActivity)
  fun inject(questionPlayerActivity: QuestionPlayerActivity)
  fun inject(stateFragmentTestActivity: StateFragmentTestActivity)
<<<<<<< HEAD
  fun inject(profileActivity: ProfileActivity)
  fun inject(storyActivity: StoryActivity)
=======
  fun inject(storyActivity: StoryActivity)
  fun inject(topicActivity: TopicActivity)
>>>>>>> 806dfaf7
}<|MERGE_RESOLUTION|>--- conflicted
+++ resolved
@@ -38,11 +38,6 @@
   fun inject(profileActivity: ProfileActivity)
   fun inject(questionPlayerActivity: QuestionPlayerActivity)
   fun inject(stateFragmentTestActivity: StateFragmentTestActivity)
-<<<<<<< HEAD
-  fun inject(profileActivity: ProfileActivity)
-  fun inject(storyActivity: StoryActivity)
-=======
   fun inject(storyActivity: StoryActivity)
   fun inject(topicActivity: TopicActivity)
->>>>>>> 806dfaf7
 }