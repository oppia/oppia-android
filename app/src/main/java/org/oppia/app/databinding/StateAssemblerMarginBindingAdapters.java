--- conflicted
+++ resolved
@@ -5,25 +5,6 @@
 
 import androidx.databinding.BindingAdapter;
 
-<<<<<<< HEAD
-public class StateAssemblerMarginBindingAdapters {
-  /** Used to set a margin for exploration split-view. */
-  @BindingAdapter( value = {
-    "app:explorationSplitViewMarginApplicable",
-    "app:explorationSplitViewMarginStart",
-    "app:explorationSplitViewMarginTop",
-    "app:explorationSplitViewMarginEnd",
-    "app:explorationSplitViewMarginBottom"},
-    requireAll = false
-  )
-  public static void  setExplorationSplitViewMargin(
-    View view,
-    boolean isApplicable,
-    float marginStart,
-    float marginTop,
-    float marginEnd,
-    float marginBottom
-=======
 /**
  * Holds all the custom binding adapters that set margin values for exploration view, exploration
  * split-veiw, question view, and question split-view.
@@ -49,29 +30,10 @@
       float marginTop,
       float marginEnd,
       float marginBottom
->>>>>>> 20aae5ad
   ) {
     setMarginIfApplicable(view, isApplicable, marginStart, marginTop, marginEnd, marginBottom);
   }
 
-<<<<<<< HEAD
-  /** Used to set a margin for exploration view. */
-  @BindingAdapter( value = {
-    "app:explorationViewMarginApplicable",
-    "app:explorationViewMarginStart",
-    "app:explorationViewMarginTop",
-    "app:explorationViewMarginEnd",
-    "app:explorationViewMarginBottom"},
-    requireAll = false
-  )
-  public static void  setExplorationViewMargin(
-    View view,
-    boolean isApplicable,
-    float marginStart,
-    float marginTop,
-    float marginEnd,
-    float marginBottom
-=======
   /**
    * Used to set a margin for exploration view.
    */
@@ -92,29 +54,10 @@
       float marginTop,
       float marginEnd,
       float marginBottom
->>>>>>> 20aae5ad
   ) {
     setMarginIfApplicable(view, isApplicable, marginStart, marginTop, marginEnd, marginBottom);
   }
 
-<<<<<<< HEAD
-  /** Used to set a margin for question view. */
-  @BindingAdapter( value = {
-    "app:questionViewMarginApplicable",
-    "app:questionViewMarginStart",
-    "app:questionViewMarginTop",
-    "app:questionViewMarginEnd",
-    "app:questionViewMarginBottom"},
-    requireAll = false
-  )
-  public static void  setQuestionViewMargin(
-    View view,
-    boolean isApplicable,
-    float marginStart,
-    float marginTop,
-    float marginEnd,
-    float marginBottom
-=======
   /**
    * Used to set a margin for question view.
    */
@@ -135,29 +78,10 @@
       float marginTop,
       float marginEnd,
       float marginBottom
->>>>>>> 20aae5ad
   ) {
     setMarginIfApplicable(view, isApplicable, marginStart, marginTop, marginEnd, marginBottom);
   }
 
-<<<<<<< HEAD
-  /** Used to set a margin for question split-view. */
-  @BindingAdapter( value = {
-    "app:questionSplitViewMarginApplicable",
-    "app:questionSplitViewMarginStart",
-    "app:questionSplitViewMarginTop",
-    "app:questionSplitViewMarginEnd",
-    "app:questionSplitViewMarginBottom"},
-    requireAll = false
-  )
-  public static void  setQuestionSplitViewMargin(
-    View view,
-    boolean isApplicable,
-    float marginStart,
-    float marginTop,
-    float marginEnd,
-    float marginBottom
-=======
   /**
    * Used to set a margin for question split-view.
    */
@@ -178,20 +102,10 @@
       float marginTop,
       float marginEnd,
       float marginBottom
->>>>>>> 20aae5ad
   ) {
     setMarginIfApplicable(view, isApplicable, marginStart, marginTop, marginEnd, marginBottom);
   }
 
-<<<<<<< HEAD
-  private static void  setMarginIfApplicable(
-    View view,
-    boolean isApplicable,
-    float marginStart,
-    float marginTop,
-    float marginEnd,
-    float marginBottom
-=======
   private static void setMarginIfApplicable(
       View view,
       boolean isApplicable,
@@ -199,7 +113,6 @@
       float marginTop,
       float marginEnd,
       float marginBottom
->>>>>>> 20aae5ad
   ) {
     if (isApplicable && view.getLayoutParams() instanceof MarginLayoutParams) {
       MarginLayoutParams params = (MarginLayoutParams) view.getLayoutParams();
