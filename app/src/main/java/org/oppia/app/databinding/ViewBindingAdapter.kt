package org.oppia.app.databinding

import android.animation.AnimatorSet
import android.animation.ValueAnimator
import android.view.View
import androidx.core.animation.doOnEnd
import androidx.databinding.BindingAdapter

private val appearAnimator: ValueAnimator = ValueAnimator.ofFloat(0f, 1f)
private val disappearAnimator: ValueAnimator = ValueAnimator.ofFloat(1f, 2f)
private val animatorSet = AnimatorSet()

@BindingAdapter("app:flashingAnimation")
fun setFlashingAnimation(view: View, isFlashing: Boolean) {
  appearAnimator.addUpdateListener {
    view.scaleX = it.animatedValue as Float
    view.scaleY = it.animatedValue as Float
    view.alpha = it.animatedValue as Float
  }
  appearAnimator.duration = 1500

  disappearAnimator.addUpdateListener {
    view.scaleX = it.animatedValue as Float
    view.scaleY = it.animatedValue as Float
    view.alpha = 2f - it.animatedValue as Float
  }
  disappearAnimator.duration = 500

  if (isFlashing) {
    animatorSet.playSequentially(appearAnimator, disappearAnimator)
    animatorSet.start()
    animatorSet.doOnEnd {
      animatorSet.start()
    }
  } else {
    animatorSet.cancel()
    view.scaleX = 0f
    view.scaleY = 0f
    view.alpha = 0f
  }
}

<<<<<<< HEAD
/** BindingAdapter to set the height of a View.*/
@BindingAdapter("android:layout_height")
fun setLayoutHeight(view: View, height: Float) {
  val layoutParams = view.layoutParams
  layoutParams.height = height.toInt()
  view.layoutParams = layoutParams
=======
@BindingAdapter(
  "app:isRotationAnimationClockwise",
  "app:rotationAnimationAngle",
  requireAll = true
)
fun setRotationAnimation(view: View, isClockwise: Boolean, angle: Float) {
  if (isClockwise) {
    val valueAnimator = ValueAnimator.ofFloat(0f, angle)
    valueAnimator.duration = 300
    valueAnimator.addUpdateListener {
      view.rotation = it.animatedValue as Float
    }
    valueAnimator.start()
  } else {
    val valueAnimator = ValueAnimator.ofFloat(angle, 0f)
    valueAnimator.duration = 300
    valueAnimator.addUpdateListener {
      view.rotation = it.animatedValue as Float
    }
    valueAnimator.start()
  }
>>>>>>> e7b801da
}<|MERGE_RESOLUTION|>--- conflicted
+++ resolved
@@ -40,14 +40,14 @@
   }
 }
 
-<<<<<<< HEAD
 /** BindingAdapter to set the height of a View.*/
 @BindingAdapter("android:layout_height")
 fun setLayoutHeight(view: View, height: Float) {
   val layoutParams = view.layoutParams
   layoutParams.height = height.toInt()
   view.layoutParams = layoutParams
-=======
+}
+
 @BindingAdapter(
   "app:isRotationAnimationClockwise",
   "app:rotationAnimationAngle",
@@ -69,5 +69,4 @@
     }
     valueAnimator.start()
   }
->>>>>>> e7b801da
-}+}
