package org.oppia.app.application

import android.app.Application
import androidx.appcompat.app.AppCompatActivity
import androidx.multidex.MultiDexApplication
import org.oppia.app.activity.ActivityComponent

/** The root [Application] of the Oppia app. */
<<<<<<< HEAD
class OppiaApplication: MultiDexApplication(), ActivityComponentFactory {
=======
class OppiaApplication : MultiDexApplication() {
>>>>>>> 07e2d852
  /** The root [ApplicationComponent]. */
  private val component: ApplicationComponent by lazy {
    DaggerApplicationComponent.builder()
      .setApplication(this)
      .build()
  }

  override fun createActivityComponent(activity: AppCompatActivity): ActivityComponent {
    return component.getActivityComponentBuilderProvider().get().setActivity(activity).build()
  }
}<|MERGE_RESOLUTION|>--- conflicted
+++ resolved
@@ -6,11 +6,7 @@
 import org.oppia.app.activity.ActivityComponent
 
 /** The root [Application] of the Oppia app. */
-<<<<<<< HEAD
-class OppiaApplication: MultiDexApplication(), ActivityComponentFactory {
-=======
-class OppiaApplication : MultiDexApplication() {
->>>>>>> 07e2d852
+class OppiaApplication : MultiDexApplication(), ActivityComponentFactory {
   /** The root [ApplicationComponent]. */
   private val component: ApplicationComponent by lazy {
     DaggerApplicationComponent.builder()
