--- conflicted
+++ resolved
@@ -23,13 +23,11 @@
     return component.getActivityComponentBuilderProvider().get().setActivity(activity).build()
   }
 
-<<<<<<< HEAD
+  override fun getApplicationInjector(): ApplicationInjector = component
+
   override fun onCreate() {
     super.onCreate()
     FirebaseApp.initializeApp(applicationContext)
     component.getApplicationStartupListeners().forEach(ApplicationStartupListener::onCreate)
   }
-=======
-  override fun getApplicationInjector(): ApplicationInjector = component
->>>>>>> 31a9b367
 }