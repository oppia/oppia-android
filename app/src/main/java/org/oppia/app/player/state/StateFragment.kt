--- conflicted
+++ resolved
@@ -11,15 +11,8 @@
 import org.oppia.app.player.state.answerhandling.InteractionAnswerReceiver
 import javax.inject.Inject
 
-<<<<<<< HEAD
 /** Fragment that represents the current state of an exploration. */
 class StateFragment : InjectableFragment(), CellularDataInterface, InteractionAnswerReceiver {
-=======
-internal const val KEY_SELECTED_INPUT_INDEXES = "SELECTED_INPUT_INDEXES"
->>>>>>> 1125d64a
-
-/** Fragment that represents the current state of an exploration. */
-class StateFragment : InjectableFragment(), CellularDataInterface, SelectInputItemsListener {
   companion object {
     /**
      * Creates a new instance of a StateFragment.
@@ -46,7 +39,6 @@
   }
 
   override fun onCreateView(inflater: LayoutInflater, container: ViewGroup?, savedInstanceState: Bundle?): View? {
-<<<<<<< HEAD
     return stateFragmentPresenter.handleCreateView(inflater, container)
   }
 
@@ -63,28 +55,4 @@
   }
 
   fun handlePlayAudio() = stateFragmentPresenter.handleAudioClick()
-=======
-    if (savedInstanceState != null) {
-      selectedInputItemIndexes = savedInstanceState.getIntegerArrayList(KEY_SELECTED_INPUT_INDEXES)
-    }
-    return stateFragmentPresenter.handleCreateView(inflater, container, selectedInputItemIndexes, this as SelectInputItemsListener)
-  }
-
-  override fun enableAudioWhileOnCellular(saveUserChoice: Boolean) =
-    stateFragmentPresenter.handleEnableAudio(saveUserChoice)
-
-  override fun disableAudioWhileOnCellular(saveUserChoice: Boolean) =
-    stateFragmentPresenter.handleDisableAudio(saveUserChoice)
-
-  fun dummyButtonClicked() = stateFragmentPresenter.handleAudioClick()
-
-  override fun onSaveInstanceState(outState: Bundle) {
-    super.onSaveInstanceState(outState)
-    outState.putIntegerArrayList(KEY_SELECTED_INPUT_INDEXES, selectedInputItemIndexes)
-  }
-
-  override fun onInputItemSelection(indexList: ArrayList<Int>) {
-    selectedInputItemIndexes = indexList
-  }
->>>>>>> 1125d64a
 }