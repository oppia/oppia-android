package org.oppia.app.player.audio

import android.content.Context
import android.os.Bundle
import android.view.LayoutInflater
import android.view.View
import android.view.ViewGroup
import org.oppia.app.fragment.InjectableFragment
import org.oppia.app.player.state.listener.AudioContentIdListener
import javax.inject.Inject

/** Fragment that controls audio for a content-card. */
class AudioFragment : InjectableFragment(), LanguageInterface, AudioFragmentInterface {
  @Inject lateinit var audioFragmentPresenter: AudioFragmentPresenter

  override fun onAttach(context: Context) {
    super.onAttach(context)
    fragmentComponent.inject(this)
  }

  override fun onCreateView(inflater: LayoutInflater, container: ViewGroup?, savedInstanceState: Bundle?): View? {
    super.onCreateView(inflater, container, savedInstanceState)
    return audioFragmentPresenter.handleCreateView(inflater, container)
  }

  override fun languageSelectionClicked() {
    audioFragmentPresenter.showLanguageDialogFragment()
  }

  override fun onLanguageSelected(currentLanguageCode: String) {
    audioFragmentPresenter.languageSelected(currentLanguageCode)
  }

  override fun onStop() {
    super.onStop()
    audioFragmentPresenter.handleOnStop()
  }

  override fun onDestroy() {
    super.onDestroy()
    audioFragmentPresenter.handleOnDestroy()
  }

  override fun setVoiceoverMappings(explorationId: String, stateId: String, contentId: String?) {
    audioFragmentPresenter.setVoiceoverMappings(explorationId, stateId, contentId)
  }

  override fun playAudio() {
    audioFragmentPresenter.playAudio()
  }

  override fun pauseAudio() {
    audioFragmentPresenter.pauseAudio()
  }

  override fun getCurrentPlayStatus() = audioFragmentPresenter.getCurrentPlayStatus()

  /** Used in data binding to know if user is touching SeekBar */
  fun getUserIsSeeking() = audioFragmentPresenter.userIsSeeking
  /** Used in data binding to know position of user's touch */
  fun getUserPosition() = audioFragmentPresenter.userProgress
<<<<<<< HEAD
=======

  override fun onLanguageSelected(currentLanguageCode: String) {
    audioFragmentPresenter.languageSelected(currentLanguageCode)
  }

  fun setContentIdListener(audioContentIdListener: AudioContentIdListener) {
    audioFragmentPresenter.setContentIdListener(audioContentIdListener)
  }
>>>>>>> ea87520a
}<|MERGE_RESOLUTION|>--- conflicted
+++ resolved
@@ -59,15 +59,8 @@
   fun getUserIsSeeking() = audioFragmentPresenter.userIsSeeking
   /** Used in data binding to know position of user's touch */
   fun getUserPosition() = audioFragmentPresenter.userProgress
-<<<<<<< HEAD
-=======
-
-  override fun onLanguageSelected(currentLanguageCode: String) {
-    audioFragmentPresenter.languageSelected(currentLanguageCode)
-  }
 
   fun setContentIdListener(audioContentIdListener: AudioContentIdListener) {
     audioFragmentPresenter.setContentIdListener(audioContentIdListener)
   }
->>>>>>> ea87520a
 }