--- conflicted
+++ resolved
@@ -14,15 +14,13 @@
    */
   fun isExplicitAnswerSubmissionRequired(): Boolean = true
 
-<<<<<<< HEAD
   /** Returns whether this handler automatically navigates the user to a later state, including answer submission. */
   fun isAutoNavigating(): Boolean = false
-=======
+
   /** Return the current answer's error messages  if not valid else return null. */
   fun checkPendingAnswerError(category: AnswerErrorCategory): String? {
     return null
   }
->>>>>>> 6cd6ebf6
 
   /** Return the current answer that is ready for handling. */
   fun getPendingAnswer(): UserAnswer? {
