package org.oppia.app.player.exploration

import android.content.Context
import android.os.Bundle
import android.view.MenuItem
import android.view.inputmethod.EditorInfo
import androidx.appcompat.app.AppCompatActivity
import androidx.appcompat.widget.Toolbar
import androidx.databinding.DataBindingUtil
import androidx.lifecycle.LiveData
import androidx.lifecycle.Observer
import androidx.lifecycle.Transformations
import org.oppia.app.R
import org.oppia.app.activity.ActivityScope
import org.oppia.app.databinding.ExplorationActivityBinding
import org.oppia.app.help.HelpActivity
import org.oppia.app.model.Exploration
import org.oppia.app.options.OptionsActivity
import org.oppia.app.story.StoryActivity
import org.oppia.app.topic.TopicActivity
import org.oppia.app.viewmodel.ViewModelProvider
import org.oppia.domain.exploration.ExplorationDataController
import org.oppia.util.data.AsyncResult
import org.oppia.util.logging.ConsoleLogger
import javax.inject.Inject

const val TAG_EXPLORATION_FRAGMENT = "TAG_EXPLORATION_FRAGMENT"
const val TAG_HINTS_AND_SOLUTION_EXPLORATION_MANAGER = "HINTS_AND_SOLUTION_EXPLORATION_MANAGER"

/** The Presenter for [ExplorationActivity]. */
@ActivityScope
class ExplorationActivityPresenter @Inject constructor(
  private val activity: AppCompatActivity,
  private val explorationDataController: ExplorationDataController,
  private val viewModelProvider: ViewModelProvider<ExplorationViewModel>,
  private val logger: ConsoleLogger
) {
  private lateinit var explorationToolbar: Toolbar
  private var internalProfileId: Int = -1
  private lateinit var topicId: String
  private lateinit var storyId: String
  private lateinit var context: Context
  private var backflowScreen: Int? = null

  enum class ParentActivityForExploration(val value: Int) {
    BACKFLOW_SCREEN_LESSONS(0),
    BACKFLOW_SCREEN_STORY(1);
  }

  private val exploreViewModel by lazy {
    getExplorationViewModel()
  }

  fun handleOnCreate(
    context: Context,
    internalProfileId: Int,
    topicId: String,
    storyId: String,
    explorationId: String,
    backflowScreen: Int?
  ) {
    val binding = DataBindingUtil.setContentView<ExplorationActivityBinding>(
      activity,
      R.layout.exploration_activity
    )
    binding.apply {
      viewModel = exploreViewModel
      lifecycleOwner = activity
    }

    explorationToolbar = binding.explorationToolbar
    activity.setSupportActionBar(explorationToolbar)

    binding.actionAudioPlayer.setOnClickListener {
      getExplorationFragment()?.handlePlayAudio()
    }

    updateToolbarTitle(explorationId)
    this.internalProfileId = internalProfileId
    this.topicId = topicId
    this.storyId = storyId
    this.context = context
    this.backflowScreen = backflowScreen

    if (getExplorationFragment() == null) {
      val explorationFragment = ExplorationFragment()
      val args = Bundle()
      args.putInt(
        ExplorationActivity.EXPLORATION_ACTIVITY_PROFILE_ID_ARGUMENT_KEY,
        internalProfileId
      )
      args.putString(ExplorationActivity.EXPLORATION_ACTIVITY_TOPIC_ID_ARGUMENT_KEY, topicId)
      args.putString(ExplorationActivity.EXPLORATION_ACTIVITY_STORY_ID_ARGUMENT_KEY, storyId)
      args.putString(
        ExplorationActivity.EXPLORATION_ACTIVITY_EXPLORATION_ID_ARGUMENT_KEY,
        explorationId
      )
      explorationFragment.arguments = args
      activity.supportFragmentManager.beginTransaction().add(
        R.id.exploration_fragment_placeholder,
        explorationFragment,
        TAG_EXPLORATION_FRAGMENT
      ).commitNow()
    }

    if (getHintsAndSolutionManagerFragment() == null) {
      activity.supportFragmentManager.beginTransaction().add(
        R.id.exploration_fragment_placeholder,
        HintsAndSolutionExplorationManagerFragment(),
        TAG_HINTS_AND_SOLUTION_EXPLORATION_MANAGER
      ).commitNow()
    }
  }

<<<<<<< HEAD
=======
  /** Action for onOptionsItemSelected */
  fun handleOnOptionsItemSelected(item: MenuItem?): Boolean {
    return when (item?.itemId) {
      R.id.action_preferences -> {
        val intent = OptionsActivity.createOptionsActivity(
          activity,
          internalProfileId,
          /* isFromExploration= */ true
        )
        context.startActivity(intent)
        true
      }
      R.id.action_help -> {
        val intent = HelpActivity.createHelpActivityIntent(
          activity, internalProfileId,
          /* isFromExploration= */true
        )
        context.startActivity(intent)
        true
      }
      else -> false
    }
  }

>>>>>>> 94213cdb
  fun showAudioButton() = exploreViewModel.showAudioButton.set(true)

  fun hideAudioButton() = exploreViewModel.showAudioButton.set(false)

  fun showAudioStreamingOn() = exploreViewModel.isAudioStreamingOn.set(true)

  fun showAudioStreamingOff() = exploreViewModel.isAudioStreamingOn.set(false)

  fun setAudioBarVisibility(isVisible: Boolean) =
    getExplorationFragment()?.setAudioBarVisibility(isVisible)

  fun scrollToTop() = getExplorationFragment()?.scrollToTop()

  private fun getExplorationFragment(): ExplorationFragment? {
    return activity.supportFragmentManager.findFragmentByTag(
      TAG_EXPLORATION_FRAGMENT
    ) as ExplorationFragment?
  }

  private fun getHintsAndSolutionManagerFragment(): HintsAndSolutionExplorationManagerFragment? {
    return activity.supportFragmentManager.findFragmentByTag(
      TAG_HINTS_AND_SOLUTION_EXPLORATION_MANAGER
    ) as HintsAndSolutionExplorationManagerFragment?
  }

  fun stopExploration() {
    explorationDataController.stopPlayingExploration()
      .observe(
        activity,
        Observer<AsyncResult<Any?>> {
          when {
            it.isPending() -> logger.d("ExplorationActivity", "Stopping exploration")
            it.isFailure() -> logger.e(
              "ExplorationActivity",
              "Failed to stop exploration",
              it.getErrorOrNull()!!
            )
            else -> {
              logger.d("ExplorationActivity", "Successfully stopped exploration")
              backPressActivitySelector(backflowScreen)
              (activity as ExplorationActivity).finish()
            }
          }
        }
      )
  }

  fun onKeyboardAction(actionCode: Int) {
    if (actionCode == EditorInfo.IME_ACTION_DONE) {
      val explorationFragment = activity.supportFragmentManager.findFragmentByTag(
        TAG_EXPLORATION_FRAGMENT
      ) as? ExplorationFragment
      explorationFragment?.onKeyboardAction()
    }
  }

  private fun updateToolbarTitle(explorationId: String) {
    subscribeToExploration(explorationDataController.getExplorationById(explorationId))
  }

  private fun subscribeToExploration(
    explorationResultLiveData: LiveData<AsyncResult<Exploration>>
  ) {
    val explorationLiveData = getExploration(explorationResultLiveData)
    explorationLiveData.observe(
      activity,
      Observer<Exploration> {
        explorationToolbar.title = it.title
      }
    )
  }

  private fun getExplorationViewModel(): ExplorationViewModel {
    return viewModelProvider.getForActivity(activity, ExplorationViewModel::class.java)
  }

  /** Helper for subscribeToExploration. */
  private fun getExploration(
    exploration: LiveData<AsyncResult<Exploration>>
  ): LiveData<Exploration> {
    return Transformations.map(exploration, ::processExploration)
  }

  /** Helper for subscribeToExploration. */
  private fun processExploration(ephemeralStateResult: AsyncResult<Exploration>): Exploration {
    if (ephemeralStateResult.isFailure()) {
      logger.e(
        "StateFragment",
        "Failed to retrieve answer outcome",
        ephemeralStateResult.getErrorOrNull()!!
      )
    }
    return ephemeralStateResult.getOrDefault(Exploration.getDefaultInstance())
  }

  private fun backPressActivitySelector(backflowScreen: Int?) {
    when (backflowScreen) {
      ParentActivityForExploration.BACKFLOW_SCREEN_STORY.value -> activity.startActivity(
        StoryActivity.createStoryActivityIntent(context, internalProfileId, topicId, storyId)
      )
      ParentActivityForExploration.BACKFLOW_SCREEN_LESSONS.value -> activity.startActivity(
        TopicActivity.createTopicPlayStoryActivityIntent(
          activity,
          internalProfileId,
          topicId,
          storyId
        )
      )
      else -> activity.startActivity(
        TopicActivity.createTopicActivityIntent(
          context,
          internalProfileId,
          topicId
        )
      )
    }
  }

  fun revealHint(saveUserChoice: Boolean, hintIndex: Int) {
    val explorationFragment =
      activity.supportFragmentManager.findFragmentByTag(
        TAG_EXPLORATION_FRAGMENT
      ) as ExplorationFragment
    explorationFragment.revealHint(saveUserChoice, hintIndex)
  }

  fun revealSolution(saveUserChoice: Boolean) {
    val explorationFragment =
      activity.supportFragmentManager.findFragmentByTag(
        TAG_EXPLORATION_FRAGMENT
      ) as ExplorationFragment
    explorationFragment.revealSolution(saveUserChoice)
  }
}<|MERGE_RESOLUTION|>--- conflicted
+++ resolved
@@ -112,8 +112,6 @@
     }
   }
 
-<<<<<<< HEAD
-=======
   /** Action for onOptionsItemSelected */
   fun handleOnOptionsItemSelected(item: MenuItem?): Boolean {
     return when (item?.itemId) {
@@ -138,7 +136,6 @@
     }
   }
 
->>>>>>> 94213cdb
   fun showAudioButton() = exploreViewModel.showAudioButton.set(true)
 
   fun hideAudioButton() = exploreViewModel.showAudioButton.set(false)
