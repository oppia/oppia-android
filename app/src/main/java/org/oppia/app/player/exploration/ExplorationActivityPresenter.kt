--- conflicted
+++ resolved
@@ -103,11 +103,6 @@
     })
   }
 
-<<<<<<< HEAD
-  fun audioPlayerIconClicked() {
-    getExplorationFragment()?.handlePlayAudio()
-  }
-
   fun onKeyboardAction(actionCode: Int) {
     if (actionCode == EditorInfo.IME_ACTION_DONE) {
       val explorationFragment = activity.supportFragmentManager.findFragmentByTag(
@@ -117,8 +112,6 @@
     }
   }
 
-=======
->>>>>>> 361d664a
   private fun updateToolbarTitle(explorationId: String) {
     subscribeToExploration(explorationDataController.getExplorationById(explorationId))
   }
@@ -146,15 +139,4 @@
     }
     return ephemeralStateResult.getOrDefault(Exploration.getDefaultInstance())
   }
-<<<<<<< HEAD
-=======
-
-  fun onKeyboardAction(actionCode: Int) {
-    if (actionCode == EditorInfo.IME_ACTION_DONE) {
-      val explorationFragment =
-        activity.supportFragmentManager.findFragmentByTag(TAG_EXPLORATION_FRAGMENT) as ExplorationFragment
-      explorationFragment.onKeyboardAction()
-    }
-  }
->>>>>>> 361d664a
 }