--- conflicted
+++ resolved
@@ -139,16 +139,6 @@
     }
     return ephemeralStateResult.getOrDefault(Exploration.getDefaultInstance())
   }
-<<<<<<< HEAD
-=======
-
-  fun onKeyboardAction(actionCode: Int) {
-    if (actionCode == EditorInfo.IME_ACTION_DONE) {
-      val explorationFragment =
-        activity.supportFragmentManager.findFragmentByTag(TAG_EXPLORATION_FRAGMENT) as ExplorationFragment
-      explorationFragment.onKeyboardAction()
-    }
-  }
 
   fun revealHint(saveUserChoice: Boolean, hintIndex: Int) {
     val explorationFragment =
@@ -161,5 +151,4 @@
       activity.supportFragmentManager.findFragmentByTag(TAG_EXPLORATION_FRAGMENT) as ExplorationFragment
     explorationFragment.revealSolution(saveUserChoice)
   }
->>>>>>> fa3b9220
 }