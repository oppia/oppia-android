package org.oppia.app.player.exploration

import android.content.Context
import android.os.Bundle
import android.view.inputmethod.EditorInfo
import androidx.appcompat.app.AppCompatActivity
import androidx.appcompat.widget.Toolbar
import androidx.databinding.DataBindingUtil
import androidx.lifecycle.LiveData
import androidx.lifecycle.Observer
import androidx.lifecycle.Transformations
import org.oppia.app.R
import org.oppia.app.activity.ActivityScope
import org.oppia.app.databinding.ExplorationActivityBinding
import org.oppia.app.model.Exploration
import org.oppia.app.model.StoryTextSize
import org.oppia.app.story.StoryActivity
import org.oppia.app.topic.TopicActivity
import org.oppia.app.utility.FontScaleConfigurationUtil
import org.oppia.app.viewmodel.ViewModelProvider
import org.oppia.domain.exploration.ExplorationDataController
import org.oppia.util.data.AsyncResult
import org.oppia.util.logging.ConsoleLogger
import javax.inject.Inject

<<<<<<< HEAD
private const val TAG_EXPLORATION_FRAGMENT = "TAG_EXPLORATION_FRAGMENT"
private const val TAG_EXPLORATION_MANAGER_FRAGMENT = "TAG_EXPLORATION_MANAGER_FRAGMENT"
=======
const val TAG_EXPLORATION_FRAGMENT = "TAG_EXPLORATION_FRAGMENT"
const val TAG_HINTS_AND_SOLUTION_EXPLORATION_MANAGER = "HINTS_AND_SOLUTION_EXPLORATION_MANAGER"
>>>>>>> 4b409e9b

/** The Presenter for [ExplorationActivity]. */
@ActivityScope
class ExplorationActivityPresenter @Inject constructor(
  private val activity: AppCompatActivity,
  private val explorationDataController: ExplorationDataController,
  private val viewModelProvider: ViewModelProvider<ExplorationViewModel>,
<<<<<<< HEAD
  private val fontScaleConfigurationUtil: FontScaleConfigurationUtil,
  private val logger: Logger
=======
  private val logger: ConsoleLogger
>>>>>>> 4b409e9b
) {
  private lateinit var explorationToolbar: Toolbar
  private var internalProfileId: Int = -1
  private lateinit var topicId: String
  private lateinit var storyId: String
  private lateinit var explorationId: String
  private lateinit var context: Context
  private var backflowScreen: Int? = null

  enum class ParentActivityForExploration(val value: Int) {
    BACKFLOW_SCREEN_LESSONS(0),
    BACKFLOW_SCREEN_STORY(1);
  }

  private val exploreViewModel by lazy {
    getExplorationViewModel()
  }

  fun handleOnCreate(
    context: Context,
    internalProfileId: Int,
    topicId: String,
    storyId: String,
    explorationId: String,
    backflowScreen: Int?
  ) {
    val binding = DataBindingUtil.setContentView<ExplorationActivityBinding>(
      activity,
      R.layout.exploration_activity
    )
    binding.apply {
      viewModel = exploreViewModel
      lifecycleOwner = activity
    }

    explorationToolbar = binding.explorationToolbar
    activity.setSupportActionBar(explorationToolbar)

    binding.actionAudioPlayer.setOnClickListener {
      getExplorationFragment()?.handlePlayAudio()
    }

    updateToolbarTitle(explorationId)
    this.internalProfileId = internalProfileId
    this.topicId = topicId
    this.storyId = storyId
    this.explorationId = explorationId
    this.context = context
    this.backflowScreen = backflowScreen
    if (getExplorationManagerFragment() == null) {
      val explorationManagerFragment = ExplorationManagerFragment()
      val args = Bundle()
      args.putInt(
        ExplorationActivity.EXPLORATION_ACTIVITY_PROFILE_ID_ARGUMENT_KEY,
        internalProfileId
      )
      explorationManagerFragment.arguments = args
      activity.supportFragmentManager.beginTransaction().add(
        R.id.exploration_fragment_placeholder,
        explorationManagerFragment,
        TAG_EXPLORATION_MANAGER_FRAGMENT
      ).commitNow()
    }

  }

  fun loadExplorationFragment(result: StoryTextSize) {
    if (getExplorationFragment() == null) {
<<<<<<< HEAD
=======
      val explorationFragment = ExplorationFragment()
      val args = Bundle()
      args.putInt(
        ExplorationActivity.EXPLORATION_ACTIVITY_PROFILE_ID_ARGUMENT_KEY,
        internalProfileId
      )
      args.putString(ExplorationActivity.EXPLORATION_ACTIVITY_TOPIC_ID_ARGUMENT_KEY, topicId)
      args.putString(ExplorationActivity.EXPLORATION_ACTIVITY_STORY_ID_ARGUMENT_KEY, storyId)
      args.putString(
        ExplorationActivity.EXPLORATION_ACTIVITY_EXPLORATION_ID_ARGUMENT_KEY,
        explorationId
      )
      explorationFragment.arguments = args
>>>>>>> 4b409e9b
      activity.supportFragmentManager.beginTransaction().add(
        R.id.exploration_fragment_placeholder,
        ExplorationFragment.newInstance(
          topicId = topicId, internalProfileId = internalProfileId,
          storyId = storyId, storyTextSize = result.name, explorationId = explorationId
        ),
        TAG_EXPLORATION_FRAGMENT
      ).commitNow()
    }

    if (getHintsAndSolutionExplorationManagerFragment() == null) {
      activity.supportFragmentManager.beginTransaction().add(
        R.id.exploration_fragment_placeholder,
        HintsAndSolutionExplorationManagerFragment()
      ).commitNow()
    }
  }

  private fun getHintsAndSolutionExplorationManagerFragment(): HintsAndSolutionExplorationManagerFragment? { // ktlint-disable max-line-length
    return activity.supportFragmentManager.findFragmentByTag(
      TAG_HINTS_AND_SOLUTION_EXPLORATION_MANAGER
    ) as HintsAndSolutionExplorationManagerFragment?
  }

  fun showAudioButton() = exploreViewModel.showAudioButton.set(true)

  fun hideAudioButton() = exploreViewModel.showAudioButton.set(false)

  fun showAudioStreamingOn() = exploreViewModel.isAudioStreamingOn.set(true)

  fun showAudioStreamingOff() = exploreViewModel.isAudioStreamingOn.set(false)

  fun setAudioBarVisibility(isVisible: Boolean) =
    getExplorationFragment()?.setAudioBarVisibility(isVisible)

  fun scrollToTop() = getExplorationFragment()?.scrollToTop()

  private fun getExplorationManagerFragment(): ExplorationManagerFragment? {
    return activity.supportFragmentManager.findFragmentByTag(
      TAG_EXPLORATION_MANAGER_FRAGMENT
    ) as? ExplorationManagerFragment
  }

  private fun getExplorationFragment(): ExplorationFragment? {
<<<<<<< HEAD
    return activity.supportFragmentManager.findFragmentById(
      R.id.exploration_fragment_placeholder
    ) as? ExplorationFragment
  }

  fun stopExploration() {
    fontScaleConfigurationUtil.adjustFontScale(activity, StoryTextSize.MEDIUM_TEXT_SIZE.name)
    explorationDataController.stopPlayingExploration()
      .observe(activity, Observer<AsyncResult<Any?>> {
        when {
          it.isPending() -> logger.d("ExplorationActivity", "Stopping exploration")
          it.isFailure() -> logger.e(
            "ExplorationActivity",
            "Failed to stop exploration",
            it.getErrorOrNull()!!
          )
          else -> {
            logger.d("ExplorationActivity", "Successfully stopped exploration")
            backPressActivitySelector(backflowScreen)
            (activity as ExplorationActivity).finish()
          }
        }
      })
=======
    return activity.supportFragmentManager.findFragmentByTag(
      TAG_EXPLORATION_FRAGMENT
    ) as ExplorationFragment?
  }

  fun stopExploration() {
    explorationDataController.stopPlayingExploration()
      .observe(
        activity,
        Observer<AsyncResult<Any?>> {
          when {
            it.isPending() -> logger.d("ExplorationActivity", "Stopping exploration")
            it.isFailure() -> logger.e(
              "ExplorationActivity",
              "Failed to stop exploration",
              it.getErrorOrNull()!!
            )
            else -> {
              logger.d("ExplorationActivity", "Successfully stopped exploration")
              backPressActivitySelector(backflowScreen)
              (activity as ExplorationActivity).finish()
            }
          }
        }
      )
>>>>>>> 4b409e9b
  }

  fun onKeyboardAction(actionCode: Int) {
    if (actionCode == EditorInfo.IME_ACTION_DONE) {
      val explorationFragment = activity.supportFragmentManager.findFragmentByTag(
        TAG_EXPLORATION_FRAGMENT
      ) as? ExplorationFragment
      explorationFragment?.onKeyboardAction()
    }
  }

  private fun updateToolbarTitle(explorationId: String) {
    subscribeToExploration(explorationDataController.getExplorationById(explorationId))
  }

  private fun subscribeToExploration(
    explorationResultLiveData: LiveData<AsyncResult<Exploration>>
  ) {
    val explorationLiveData = getExploration(explorationResultLiveData)
    explorationLiveData.observe(
      activity,
      Observer<Exploration> {
        explorationToolbar.title = it.title
      }
    )
  }

  private fun getExplorationViewModel(): ExplorationViewModel {
    return viewModelProvider.getForActivity(activity, ExplorationViewModel::class.java)
  }

  /** Helper for subscribeToExploration. */
  private fun getExploration(
    exploration: LiveData<AsyncResult<Exploration>>
  ): LiveData<Exploration> {
    return Transformations.map(exploration, ::processExploration)
  }

  /** Helper for subscribeToExploration. */
  private fun processExploration(ephemeralStateResult: AsyncResult<Exploration>): Exploration {
    if (ephemeralStateResult.isFailure()) {
      logger.e(
<<<<<<< HEAD
        "ExplorationActivity",
=======
        "StateFragment",
>>>>>>> 4b409e9b
        "Failed to retrieve answer outcome",
        ephemeralStateResult.getErrorOrNull()!!
      )
    }
    return ephemeralStateResult.getOrDefault(Exploration.getDefaultInstance())
  }

  private fun backPressActivitySelector(backflowScreen: Int?) {
    when (backflowScreen) {
      ParentActivityForExploration.BACKFLOW_SCREEN_STORY.value -> activity.startActivity(
        StoryActivity.createStoryActivityIntent(context, internalProfileId, topicId, storyId)
      )
      ParentActivityForExploration.BACKFLOW_SCREEN_LESSONS.value -> activity.startActivity(
        TopicActivity.createTopicPlayStoryActivityIntent(
          activity,
          internalProfileId,
          topicId,
          storyId
        )
      )
      else -> activity.startActivity(
        TopicActivity.createTopicActivityIntent(
          context,
          internalProfileId,
          topicId
        )
      )
    }
  }

  fun revealHint(saveUserChoice: Boolean, hintIndex: Int) {
    val explorationFragment =
      activity.supportFragmentManager.findFragmentByTag(
        TAG_EXPLORATION_FRAGMENT
      ) as ExplorationFragment
    explorationFragment.revealHint(saveUserChoice, hintIndex)
  }

  fun revealSolution(saveUserChoice: Boolean) {
    val explorationFragment =
      activity.supportFragmentManager.findFragmentByTag(
        TAG_EXPLORATION_FRAGMENT
      ) as ExplorationFragment
    explorationFragment.revealSolution(saveUserChoice)
  }
}<|MERGE_RESOLUTION|>--- conflicted
+++ resolved
@@ -23,13 +23,9 @@
 import org.oppia.util.logging.ConsoleLogger
 import javax.inject.Inject
 
-<<<<<<< HEAD
-private const val TAG_EXPLORATION_FRAGMENT = "TAG_EXPLORATION_FRAGMENT"
-private const val TAG_EXPLORATION_MANAGER_FRAGMENT = "TAG_EXPLORATION_MANAGER_FRAGMENT"
-=======
 const val TAG_EXPLORATION_FRAGMENT = "TAG_EXPLORATION_FRAGMENT"
+const val TAG_EXPLORATION_MANAGER_FRAGMENT = "TAG_EXPLORATION_MANAGER_FRAGMENT"
 const val TAG_HINTS_AND_SOLUTION_EXPLORATION_MANAGER = "HINTS_AND_SOLUTION_EXPLORATION_MANAGER"
->>>>>>> 4b409e9b
 
 /** The Presenter for [ExplorationActivity]. */
 @ActivityScope
@@ -37,12 +33,8 @@
   private val activity: AppCompatActivity,
   private val explorationDataController: ExplorationDataController,
   private val viewModelProvider: ViewModelProvider<ExplorationViewModel>,
-<<<<<<< HEAD
   private val fontScaleConfigurationUtil: FontScaleConfigurationUtil,
-  private val logger: Logger
-=======
   private val logger: ConsoleLogger
->>>>>>> 4b409e9b
 ) {
   private lateinit var explorationToolbar: Toolbar
   private var internalProfileId: Int = -1
@@ -111,27 +103,14 @@
 
   fun loadExplorationFragment(result: StoryTextSize) {
     if (getExplorationFragment() == null) {
-<<<<<<< HEAD
-=======
-      val explorationFragment = ExplorationFragment()
-      val args = Bundle()
-      args.putInt(
-        ExplorationActivity.EXPLORATION_ACTIVITY_PROFILE_ID_ARGUMENT_KEY,
-        internalProfileId
-      )
-      args.putString(ExplorationActivity.EXPLORATION_ACTIVITY_TOPIC_ID_ARGUMENT_KEY, topicId)
-      args.putString(ExplorationActivity.EXPLORATION_ACTIVITY_STORY_ID_ARGUMENT_KEY, storyId)
-      args.putString(
-        ExplorationActivity.EXPLORATION_ACTIVITY_EXPLORATION_ID_ARGUMENT_KEY,
-        explorationId
-      )
-      explorationFragment.arguments = args
->>>>>>> 4b409e9b
       activity.supportFragmentManager.beginTransaction().add(
         R.id.exploration_fragment_placeholder,
         ExplorationFragment.newInstance(
-          topicId = topicId, internalProfileId = internalProfileId,
-          storyId = storyId, storyTextSize = result.name, explorationId = explorationId
+          topicId = topicId,
+          internalProfileId = internalProfileId,
+          storyId = storyId,
+          storyTextSize = result.name,
+          explorationId = explorationId
         ),
         TAG_EXPLORATION_FRAGMENT
       ).commitNow()
@@ -171,7 +150,6 @@
   }
 
   private fun getExplorationFragment(): ExplorationFragment? {
-<<<<<<< HEAD
     return activity.supportFragmentManager.findFragmentById(
       R.id.exploration_fragment_placeholder
     ) as? ExplorationFragment
@@ -195,33 +173,6 @@
           }
         }
       })
-=======
-    return activity.supportFragmentManager.findFragmentByTag(
-      TAG_EXPLORATION_FRAGMENT
-    ) as ExplorationFragment?
-  }
-
-  fun stopExploration() {
-    explorationDataController.stopPlayingExploration()
-      .observe(
-        activity,
-        Observer<AsyncResult<Any?>> {
-          when {
-            it.isPending() -> logger.d("ExplorationActivity", "Stopping exploration")
-            it.isFailure() -> logger.e(
-              "ExplorationActivity",
-              "Failed to stop exploration",
-              it.getErrorOrNull()!!
-            )
-            else -> {
-              logger.d("ExplorationActivity", "Successfully stopped exploration")
-              backPressActivitySelector(backflowScreen)
-              (activity as ExplorationActivity).finish()
-            }
-          }
-        }
-      )
->>>>>>> 4b409e9b
   }
 
   fun onKeyboardAction(actionCode: Int) {
@@ -264,11 +215,7 @@
   private fun processExploration(ephemeralStateResult: AsyncResult<Exploration>): Exploration {
     if (ephemeralStateResult.isFailure()) {
       logger.e(
-<<<<<<< HEAD
-        "ExplorationActivity",
-=======
         "StateFragment",
->>>>>>> 4b409e9b
         "Failed to retrieve answer outcome",
         ephemeralStateResult.getErrorOrNull()!!
       )
