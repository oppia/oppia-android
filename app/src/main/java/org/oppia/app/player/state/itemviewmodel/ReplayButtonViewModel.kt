--- conflicted
+++ resolved
@@ -4,10 +4,6 @@
 
 /** [StateItemViewModel] for replaying the current lesson experience. */
 class ReplayButtonViewModel(
-<<<<<<< HEAD
+  val hasConversationView: Boolean,
   val replayButtonListener: ReplayButtonListener, val isSplitView: Boolean
-=======
-  val hasConversationView: Boolean,
-  val replayButtonListener: ReplayButtonListener
->>>>>>> 841493b7
 ) : StateItemViewModel(ViewType.REPLAY_NAVIGATION_BUTTON)