package org.oppia.app.player.state.itemviewmodel

import android.content.Context
import org.oppia.app.R
import org.oppia.app.model.Interaction
import org.oppia.app.model.InteractionObject
import org.oppia.app.model.UserAnswer
import org.oppia.app.parser.StringToFractionParser
import org.oppia.app.player.state.answerhandling.InteractionAnswerHandler

<<<<<<< HEAD
/** View model corresponding to fraction interactions. */
class FractionInteractionViewModel(
  interaction: Interaction, existingAnswer: InteractionObject?, val isReadOnly: Boolean, private val context: Context
): StateItemViewModel(ViewType.FRACTION_INPUT_INTERACTION), InteractionAnswerHandler {
  var answerText: CharSequence = existingAnswer?.toAnswerString() ?: ""
  val hintText: CharSequence = deriveHintText(interaction)
=======
/** [ViewModel] for the fraction input interaction. */
class FractionInteractionViewModel: StateItemViewModel(ViewType.FRACTION_INPUT_INTERACTION), InteractionAnswerHandler {
  var answerText: CharSequence = ""
>>>>>>> c94f02d4

  override fun getPendingAnswer(): UserAnswer {
    val userAnswerBuilder = UserAnswer.newBuilder()
    if (answerText.isNotEmpty()) {
      val answerTextString = answerText.toString()
      userAnswerBuilder.answer = InteractionObject.newBuilder()
        .setFraction(StringToFractionParser().getFractionFromString(answerTextString))
        .build()
      userAnswerBuilder.plainAnswer = answerTextString
    }
    return userAnswerBuilder.build()
  }

  private fun deriveHintText(interaction: Interaction): CharSequence {
    val customPlaceholder = interaction.customizationArgsMap["customPlaceholder"]?.normalizedString ?: ""
    val allowNonzeroIntegerPart = interaction.customizationArgsMap["allowNonzeroIntegerPart"]?.boolValue ?: true
    return when {
      customPlaceholder.isNotEmpty() -> customPlaceholder
      !allowNonzeroIntegerPart -> context.getString(R.string.fractions_default_hint_text_no_integer)
      else -> context.getString(R.string.fractions_default_hint_text)
    }
  }
}<|MERGE_RESOLUTION|>--- conflicted
+++ resolved
@@ -8,18 +8,12 @@
 import org.oppia.app.parser.StringToFractionParser
 import org.oppia.app.player.state.answerhandling.InteractionAnswerHandler
 
-<<<<<<< HEAD
 /** View model corresponding to fraction interactions. */
 class FractionInteractionViewModel(
-  interaction: Interaction, existingAnswer: InteractionObject?, val isReadOnly: Boolean, private val context: Context
+  interaction: Interaction, private val context: Context
 ): StateItemViewModel(ViewType.FRACTION_INPUT_INTERACTION), InteractionAnswerHandler {
-  var answerText: CharSequence = existingAnswer?.toAnswerString() ?: ""
+  var answerText: CharSequence = ""
   val hintText: CharSequence = deriveHintText(interaction)
-=======
-/** [ViewModel] for the fraction input interaction. */
-class FractionInteractionViewModel: StateItemViewModel(ViewType.FRACTION_INPUT_INTERACTION), InteractionAnswerHandler {
-  var answerText: CharSequence = ""
->>>>>>> c94f02d4
 
   override fun getPendingAnswer(): UserAnswer {
     val userAnswerBuilder = UserAnswer.newBuilder()
