package org.oppia.app.player.state.itemviewmodel

import android.content.Context
<<<<<<< HEAD
import android.text.Editable
import android.text.TextWatcher
import androidx.databinding.Bindable
import androidx.databinding.ObservableField
=======
import org.oppia.app.R
import org.oppia.app.model.Interaction
>>>>>>> 10c82fc3
import org.oppia.app.model.InteractionObject
import org.oppia.app.model.UserAnswer
import org.oppia.app.parser.StringToFractionParser
import org.oppia.app.player.state.answerhandling.InteractionAnswerHandler
<<<<<<< HEAD
import org.oppia.app.topic.FractionParsingErrors
import org.oppia.domain.util.toAnswerString
=======
>>>>>>> 10c82fc3

/** [ViewModel] for the fraction input interaction. */
class FractionInteractionViewModel(
<<<<<<< HEAD
  existingAnswer: InteractionObject?,
  val isReadOnly: Boolean,
  val context: Context
) : StateItemViewModel(), InteractionAnswerHandler {
  var answerText: CharSequence = existingAnswer?.toAnswerString() ?: ""
  var errorMessage = ObservableField<String>("")
=======
  interaction: Interaction, private val context: Context
) : StateItemViewModel(ViewType.FRACTION_INPUT_INTERACTION), InteractionAnswerHandler {
  var answerText: CharSequence = ""
  val hintText: CharSequence = deriveHintText(interaction)
>>>>>>> 10c82fc3

  override fun getPendingAnswer(): UserAnswer {
    val userAnswerBuilder = UserAnswer.newBuilder()
    if (answerText.isNotEmpty()) {
      val answerTextString = answerText.toString()
      userAnswerBuilder.answer = InteractionObject.newBuilder()
        .setFraction(StringToFractionParser().getFractionFromString(answerTextString))
        .build()
      userAnswerBuilder.plainAnswer = answerTextString
    }
    return userAnswerBuilder.build()
  }

  private fun deriveHintText(interaction: Interaction): CharSequence {
    val customPlaceholder = interaction.customizationArgsMap["customPlaceholder"]?.normalizedString ?: ""
    val allowNonzeroIntegerPart = interaction.customizationArgsMap["allowNonzeroIntegerPart"]?.boolValue ?: true
    return when {
      customPlaceholder.isNotEmpty() -> customPlaceholder
      !allowNonzeroIntegerPart -> context.getString(R.string.fractions_default_hint_text_no_integer)
      else -> context.getString(R.string.fractions_default_hint_text)
    }
  }

  override fun getPendingAnswerError(): String? {
    if (answerText.isNotEmpty() && StringToFractionParser().checkForErrors(answerText.toString()) != FractionParsingErrors.VALID)
      return StringToFractionParser().checkForErrors(answerText.toString()).getErrorMessageFromStringRes(context)
    else
      return null
  }

  @Bindable
  fun getPasswordTextWatcher(): TextWatcher {
    return object : TextWatcher {
      override fun beforeTextChanged(s: CharSequence, start: Int, count: Int, after: Int) {
      }

      override fun onTextChanged(answer: CharSequence, start: Int, before: Int, count: Int) {
        answerText = answer.toString()
        errorMessage.set(getPendingAnswerError())
      }

      override fun afterTextChanged(s: Editable) {
      }
    }
  }
}<|MERGE_RESOLUTION|>--- conflicted
+++ resolved
@@ -1,40 +1,26 @@
 package org.oppia.app.player.state.itemviewmodel
 
 import android.content.Context
-<<<<<<< HEAD
 import android.text.Editable
 import android.text.TextWatcher
 import androidx.databinding.Bindable
 import androidx.databinding.ObservableField
-=======
 import org.oppia.app.R
 import org.oppia.app.model.Interaction
->>>>>>> 10c82fc3
 import org.oppia.app.model.InteractionObject
-import org.oppia.app.model.UserAnswer
 import org.oppia.app.parser.StringToFractionParser
 import org.oppia.app.player.state.answerhandling.InteractionAnswerHandler
-<<<<<<< HEAD
 import org.oppia.app.topic.FractionParsingErrors
-import org.oppia.domain.util.toAnswerString
-=======
->>>>>>> 10c82fc3
 
 /** [ViewModel] for the fraction input interaction. */
 class FractionInteractionViewModel(
-<<<<<<< HEAD
   existingAnswer: InteractionObject?,
   val isReadOnly: Boolean,
   val context: Context
-) : StateItemViewModel(), InteractionAnswerHandler {
-  var answerText: CharSequence = existingAnswer?.toAnswerString() ?: ""
-  var errorMessage = ObservableField<String>("")
-=======
-  interaction: Interaction, private val context: Context
 ) : StateItemViewModel(ViewType.FRACTION_INPUT_INTERACTION), InteractionAnswerHandler {
   var answerText: CharSequence = ""
+  var errorMessage = ObservableField<String>("")
   val hintText: CharSequence = deriveHintText(interaction)
->>>>>>> 10c82fc3
 
   override fun getPendingAnswer(): UserAnswer {
     val userAnswerBuilder = UserAnswer.newBuilder()
@@ -46,16 +32,6 @@
       userAnswerBuilder.plainAnswer = answerTextString
     }
     return userAnswerBuilder.build()
-  }
-
-  private fun deriveHintText(interaction: Interaction): CharSequence {
-    val customPlaceholder = interaction.customizationArgsMap["customPlaceholder"]?.normalizedString ?: ""
-    val allowNonzeroIntegerPart = interaction.customizationArgsMap["allowNonzeroIntegerPart"]?.boolValue ?: true
-    return when {
-      customPlaceholder.isNotEmpty() -> customPlaceholder
-      !allowNonzeroIntegerPart -> context.getString(R.string.fractions_default_hint_text_no_integer)
-      else -> context.getString(R.string.fractions_default_hint_text)
-    }
   }
 
   override fun getPendingAnswerError(): String? {
@@ -80,4 +56,14 @@
       }
     }
   }
+
+  private fun deriveHintText(interaction: Interaction): CharSequence {
+    val customPlaceholder = interaction.customizationArgsMap["customPlaceholder"]?.normalizedString ?: ""
+    val allowNonzeroIntegerPart = interaction.customizationArgsMap["allowNonzeroIntegerPart"]?.boolValue ?: true
+    return when {
+      customPlaceholder.isNotEmpty() -> customPlaceholder
+      !allowNonzeroIntegerPart -> context.getString(R.string.fractions_default_hint_text_no_integer)
+      else -> context.getString(R.string.fractions_default_hint_text)
+    }
+  }
 }