package org.oppia.app.player.state.itemviewmodel

/** [StateItemViewModel] for feedback blurbs. */
class FeedbackViewModel(
  val htmlContent: CharSequence,
  val gcsEntityId: String,
<<<<<<< HEAD
  val isSplitView: Boolean
) :
  StateItemViewModel(ViewType.FEEDBACK)
=======
  val hasConversationView: Boolean
) : StateItemViewModel(ViewType.FEEDBACK)
>>>>>>> 841493b7
<|MERGE_RESOLUTION|>--- conflicted
+++ resolved
@@ -4,11 +4,6 @@
 class FeedbackViewModel(
   val htmlContent: CharSequence,
   val gcsEntityId: String,
-<<<<<<< HEAD
+  val hasConversationView: Boolean,
   val isSplitView: Boolean
-) :
-  StateItemViewModel(ViewType.FEEDBACK)
-=======
-  val hasConversationView: Boolean
-) : StateItemViewModel(ViewType.FEEDBACK)
->>>>>>> 841493b7
+) : StateItemViewModel(ViewType.FEEDBACK)