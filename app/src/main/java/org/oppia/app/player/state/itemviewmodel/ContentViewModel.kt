package org.oppia.app.player.state.itemviewmodel

<<<<<<< HEAD
/** [StateItemViewModel] for content-card state. */
class ContentViewModel(val htmlContent: CharSequence, val gcsEntityId: String) : StateItemViewModel(ViewType.CONTENT)
=======
import androidx.databinding.ObservableField

/** [ViewModel] for content-card state. */
class ContentViewModel(val contentId: String, val htmlContent: CharSequence) :
  StateItemViewModel(ViewType.CONTENT){
  val isAudioPlaying = ObservableField<Boolean>(false)

  fun updateIsAudioPlaying(isPlaying: Boolean){
    isAudioPlaying.set(isPlaying)
  }
}
>>>>>>> ea87520a
<|MERGE_RESOLUTION|>--- conflicted
+++ resolved
@@ -1,18 +1,12 @@
 package org.oppia.app.player.state.itemviewmodel
 
-<<<<<<< HEAD
-/** [StateItemViewModel] for content-card state. */
-class ContentViewModel(val htmlContent: CharSequence, val gcsEntityId: String) : StateItemViewModel(ViewType.CONTENT)
-=======
 import androidx.databinding.ObservableField
 
-/** [ViewModel] for content-card state. */
-class ContentViewModel(val contentId: String, val htmlContent: CharSequence) :
-  StateItemViewModel(ViewType.CONTENT){
+/** [StateItemViewModel] for content-card state. */
+class ContentViewModel(val contentId: String, val htmlContent: CharSequence, val gcsEntityId: String) : StateItemViewModel(ViewType.CONTENT) {
   val isAudioPlaying = ObservableField<Boolean>(false)
 
   fun updateIsAudioPlaying(isPlaying: Boolean){
     isAudioPlaying.set(isPlaying)
   }
-}
->>>>>>> ea87520a
+}