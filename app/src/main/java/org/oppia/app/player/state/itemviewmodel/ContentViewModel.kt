--- conflicted
+++ resolved
@@ -4,10 +4,6 @@
 class ContentViewModel(
   val htmlContent: CharSequence,
   val gcsEntityId: String,
-<<<<<<< HEAD
-  val hasConversationView: Boolean,
-=======
   val isConversationView: Boolean,
->>>>>>> 6f51af55
   val isSplitView: Boolean
 ) : StateItemViewModel(ViewType.CONTENT)