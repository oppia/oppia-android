package org.oppia.app.player.state.itemviewmodel

import android.content.Context
import androidx.fragment.app.Fragment
import dagger.Module
import dagger.Provides
import dagger.multibindings.IntoMap
import dagger.multibindings.StringKey
import org.oppia.app.player.state.listener.PreviousNavigationButtonListener

/**
 * Module to provide interaction view model-specific dependencies for intreactions that should be explicitly displayed
 * to the user.
 */
@Module
class InteractionViewModelModule {
  // TODO(#300): Use a common source for these interaction IDs to de-duplicate them from other places in the codebase
  //  where they are referenced.
  @Provides
  @IntoMap
  @StringKey("Continue")
<<<<<<< HEAD
  fun provideContinueInteractionViewModelFactory(fragment: Fragment): InteractionViewModelFactory {
    return { _, _, interactionAnswerReceiver, hasPreviousButton ->
      ContinueInteractionViewModel(
        interactionAnswerReceiver, hasPreviousButton, fragment as PreviousNavigationButtonListener
      )
=======
  fun provideContinueInteractionViewModelFactory(): InteractionViewModelFactory {
    return { _, _, interactionAnswerReceiver, _ ->
      ContinueInteractionViewModel(interactionAnswerReceiver)
>>>>>>> 6cd6ebf6
    }
  }

  @Provides
  @IntoMap
  @StringKey("MultipleChoiceInput")
  fun provideMultipleChoiceInputViewModelFactory(): InteractionViewModelFactory {
    return { explorationId, interaction, interactionAnswerReceiver, _ ->
      SelectionInteractionViewModel(explorationId, interaction, interactionAnswerReceiver)
    }
  }

  @Provides
  @IntoMap
  @StringKey("ItemSelectionInput")
  fun provideItemSelectionInputViewModelFactory(): InteractionViewModelFactory {
    return { explorationId, interaction, interactionAnswerReceiver, _ ->
      SelectionInteractionViewModel(explorationId, interaction, interactionAnswerReceiver)
    }
  }

  @Provides
  @IntoMap
  @StringKey("FractionInput")
  fun provideFractionInputViewModelFactory(context: Context): InteractionViewModelFactory {
<<<<<<< HEAD
    return { _, interaction, _, _ -> FractionInteractionViewModel(interaction, context) }
=======
    return { _, interaction, _, interactionAnswerHandler ->
      FractionInteractionViewModel(
        interaction, context,
        interactionAnswerHandler
      )
    }
>>>>>>> 6cd6ebf6
  }

  @Provides
  @IntoMap
  @StringKey("NumericInput")
<<<<<<< HEAD
  fun provideNumericInputViewModelFactory(): InteractionViewModelFactory {
    return { _, _, _, _ -> NumericInputViewModel() }
=======
  fun provideNumericInputViewModelFactory(context: Context): InteractionViewModelFactory {
    return { _, _, _, interactionAnswerHandler -> NumericInputViewModel(context, interactionAnswerHandler) }
>>>>>>> 6cd6ebf6
  }

  @Provides
  @IntoMap
  @StringKey("TextInput")
  fun provideTextInputViewModelFactory(): InteractionViewModelFactory {
    return { _, interaction, _, _ -> TextInputViewModel(interaction) }
  }
}<|MERGE_RESOLUTION|>--- conflicted
+++ resolved
@@ -19,17 +19,11 @@
   @Provides
   @IntoMap
   @StringKey("Continue")
-<<<<<<< HEAD
   fun provideContinueInteractionViewModelFactory(fragment: Fragment): InteractionViewModelFactory {
-    return { _, _, interactionAnswerReceiver, hasPreviousButton ->
+    return { _, _, interactionAnswerReceiver, _, hasPreviousButton ->
       ContinueInteractionViewModel(
         interactionAnswerReceiver, hasPreviousButton, fragment as PreviousNavigationButtonListener
       )
-=======
-  fun provideContinueInteractionViewModelFactory(): InteractionViewModelFactory {
-    return { _, _, interactionAnswerReceiver, _ ->
-      ContinueInteractionViewModel(interactionAnswerReceiver)
->>>>>>> 6cd6ebf6
     }
   }
 
@@ -37,8 +31,10 @@
   @IntoMap
   @StringKey("MultipleChoiceInput")
   fun provideMultipleChoiceInputViewModelFactory(): InteractionViewModelFactory {
-    return { explorationId, interaction, interactionAnswerReceiver, _ ->
-      SelectionInteractionViewModel(explorationId, interaction, interactionAnswerReceiver)
+    return { explorationId, interaction, interactionAnswerReceiver, interactionAnswerErrorReceiver, _ ->
+      SelectionInteractionViewModel(
+        explorationId, interaction, interactionAnswerReceiver, interactionAnswerErrorReceiver
+      )
     }
   }
 
@@ -46,8 +42,10 @@
   @IntoMap
   @StringKey("ItemSelectionInput")
   fun provideItemSelectionInputViewModelFactory(): InteractionViewModelFactory {
-    return { explorationId, interaction, interactionAnswerReceiver, _ ->
-      SelectionInteractionViewModel(explorationId, interaction, interactionAnswerReceiver)
+    return { explorationId, interaction, interactionAnswerReceiver, interactionAnswerErrorReceiver, _ ->
+      SelectionInteractionViewModel(
+        explorationId, interaction, interactionAnswerReceiver, interactionAnswerErrorReceiver
+      )
     }
   }
 
@@ -55,34 +53,24 @@
   @IntoMap
   @StringKey("FractionInput")
   fun provideFractionInputViewModelFactory(context: Context): InteractionViewModelFactory {
-<<<<<<< HEAD
-    return { _, interaction, _, _ -> FractionInteractionViewModel(interaction, context) }
-=======
-    return { _, interaction, _, interactionAnswerHandler ->
-      FractionInteractionViewModel(
-        interaction, context,
-        interactionAnswerHandler
-      )
+    return { _, interaction, _, interactionAnswerErrorReceiver, _ ->
+      FractionInteractionViewModel(interaction, context, interactionAnswerErrorReceiver)
     }
->>>>>>> 6cd6ebf6
   }
 
   @Provides
   @IntoMap
   @StringKey("NumericInput")
-<<<<<<< HEAD
-  fun provideNumericInputViewModelFactory(): InteractionViewModelFactory {
-    return { _, _, _, _ -> NumericInputViewModel() }
-=======
   fun provideNumericInputViewModelFactory(context: Context): InteractionViewModelFactory {
-    return { _, _, _, interactionAnswerHandler -> NumericInputViewModel(context, interactionAnswerHandler) }
->>>>>>> 6cd6ebf6
+    return { _, _, _, interactionAnswerErrorReceiver, _ ->
+      NumericInputViewModel(context, interactionAnswerErrorReceiver)
+    }
   }
 
   @Provides
   @IntoMap
   @StringKey("TextInput")
   fun provideTextInputViewModelFactory(): InteractionViewModelFactory {
-    return { _, interaction, _, _ -> TextInputViewModel(interaction) }
+    return { _, interaction, _, _, _ -> TextInputViewModel(interaction) }
   }
 }