package org.oppia.app.player.state.itemviewmodel

import android.content.Context
import androidx.fragment.app.Fragment
import dagger.Module
import dagger.Provides
import dagger.multibindings.IntoMap
import dagger.multibindings.StringKey
import org.oppia.app.player.state.listener.PreviousNavigationButtonListener

/**
 * Module to provide interaction view model-specific dependencies for intreactions that should be explicitly displayed
 * to the user.
 */
@Module
class InteractionViewModelModule {
  // TODO(#300): Use a common source for these interaction IDs to de-duplicate them from other places in the codebase
  //  where they are referenced.
  @Provides
  @IntoMap
  @StringKey("Continue")
  fun provideContinueInteractionViewModelFactory(fragment: Fragment): InteractionViewModelFactory {
    return { _, _, interactionAnswerReceiver, _, hasPreviousButton ->
      ContinueInteractionViewModel(
        interactionAnswerReceiver, hasPreviousButton, fragment as PreviousNavigationButtonListener
      )
    }
  }

  @Provides
  @IntoMap
  @StringKey("MultipleChoiceInput")
  fun provideMultipleChoiceInputViewModelFactory(): InteractionViewModelFactory {
<<<<<<< HEAD
    return { entityId, interaction, interactionAnswerReceiver, _ ->
      SelectionInteractionViewModel(entityId, interaction, interactionAnswerReceiver)
=======
    return { explorationId, interaction, interactionAnswerReceiver, interactionAnswerErrorReceiver, _ ->
      SelectionInteractionViewModel(
        explorationId, interaction, interactionAnswerReceiver, interactionAnswerErrorReceiver
      )
>>>>>>> 361d664a
    }
  }

  @Provides
  @IntoMap
  @StringKey("ItemSelectionInput")
  fun provideItemSelectionInputViewModelFactory(): InteractionViewModelFactory {
<<<<<<< HEAD
    return { entityId, interaction, interactionAnswerReceiver, _ ->
      SelectionInteractionViewModel(entityId, interaction, interactionAnswerReceiver)
=======
    return { explorationId, interaction, interactionAnswerReceiver, interactionAnswerErrorReceiver, _ ->
      SelectionInteractionViewModel(
        explorationId, interaction, interactionAnswerReceiver, interactionAnswerErrorReceiver
      )
>>>>>>> 361d664a
    }
  }

  @Provides
  @IntoMap
  @StringKey("FractionInput")
  fun provideFractionInputViewModelFactory(context: Context): InteractionViewModelFactory {
    return { _, interaction, _, interactionAnswerErrorReceiver, _ ->
      FractionInteractionViewModel(interaction, context, interactionAnswerErrorReceiver)
    }
  }

  @Provides
  @IntoMap
  @StringKey("NumericInput")
  fun provideNumericInputViewModelFactory(context: Context): InteractionViewModelFactory {
    return { _, _, _, interactionAnswerErrorReceiver, _ ->
      NumericInputViewModel(context, interactionAnswerErrorReceiver)
    }
  }

  @Provides
  @IntoMap
  @StringKey("TextInput")
  fun provideTextInputViewModelFactory(): InteractionViewModelFactory {
    return { _, interaction, _, _, _ -> TextInputViewModel(interaction) }
  }
}<|MERGE_RESOLUTION|>--- conflicted
+++ resolved
@@ -31,15 +31,10 @@
   @IntoMap
   @StringKey("MultipleChoiceInput")
   fun provideMultipleChoiceInputViewModelFactory(): InteractionViewModelFactory {
-<<<<<<< HEAD
-    return { entityId, interaction, interactionAnswerReceiver, _ ->
-      SelectionInteractionViewModel(entityId, interaction, interactionAnswerReceiver)
-=======
-    return { explorationId, interaction, interactionAnswerReceiver, interactionAnswerErrorReceiver, _ ->
+    return { entityId, interaction, interactionAnswerReceiver, interactionAnswerErrorReceiver, _ ->
       SelectionInteractionViewModel(
-        explorationId, interaction, interactionAnswerReceiver, interactionAnswerErrorReceiver
+        entityId, interaction, interactionAnswerReceiver, interactionAnswerErrorReceiver
       )
->>>>>>> 361d664a
     }
   }
 
@@ -47,15 +42,10 @@
   @IntoMap
   @StringKey("ItemSelectionInput")
   fun provideItemSelectionInputViewModelFactory(): InteractionViewModelFactory {
-<<<<<<< HEAD
-    return { entityId, interaction, interactionAnswerReceiver, _ ->
-      SelectionInteractionViewModel(entityId, interaction, interactionAnswerReceiver)
-=======
-    return { explorationId, interaction, interactionAnswerReceiver, interactionAnswerErrorReceiver, _ ->
+    return { entityId, interaction, interactionAnswerReceiver, interactionAnswerErrorReceiver, _ ->
       SelectionInteractionViewModel(
-        explorationId, interaction, interactionAnswerReceiver, interactionAnswerErrorReceiver
+        entityId, interaction, interactionAnswerReceiver, interactionAnswerErrorReceiver
       )
->>>>>>> 361d664a
     }
   }
 
