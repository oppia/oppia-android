package org.oppia.app.player.state.itemviewmodel

import android.content.Context
import androidx.fragment.app.Fragment
import dagger.Module
import dagger.Provides
import dagger.multibindings.IntoMap
import dagger.multibindings.StringKey
import org.oppia.app.player.state.listener.PreviousNavigationButtonListener

/**
 * Module to provide interaction view model-specific dependencies for interactions that should be
 * explicitly displayed to the user.
 */
@Module
class InteractionViewModelModule {
  companion object {
    val splitScreenInteractionIdsPool = listOf("DragAndDropSortInput", "ImageClickInput")
  }

  // TODO(#300): Use a common source for these interaction IDs to de-duplicate them from
  //  other places in the codebase where they are referenced.
  @Provides
  @IntoMap
  @StringKey("Continue")
  fun provideContinueInteractionViewModelFactory(fragment: Fragment): InteractionViewModelFactory {
<<<<<<< HEAD
    return { _, _, interactionAnswerReceiver, _, hasPreviousButton, isSplitView ->
      ContinueInteractionViewModel(
        interactionAnswerReceiver,
        hasPreviousButton,
        fragment as PreviousNavigationButtonListener,
        isSplitView
=======
    return { _, hasConversationView, _, interactionAnswerReceiver, _, hasPreviousButton ->
      ContinueInteractionViewModel(
        interactionAnswerReceiver,
        hasConversationView,
        hasPreviousButton,
        fragment as PreviousNavigationButtonListener
>>>>>>> 841493b7
      )
    }
  }

  @Provides
  @IntoMap
  @StringKey("MultipleChoiceInput")
  fun provideMultipleChoiceInputViewModelFactory(): InteractionViewModelFactory {
<<<<<<< HEAD
    return { entityId, interaction, interactionAnswerReceiver, interactionAnswerErrorReceiver, _, isSplitView ->
      SelectionInteractionViewModel(
        entityId,
        interaction,
        interactionAnswerReceiver,
        interactionAnswerErrorReceiver,
        isSplitView
=======
    return { entityId, hasConversationView, interaction, interactionAnswerReceiver, interactionAnswerErrorReceiver, _ -> // ktlint-disable max-line-length
      SelectionInteractionViewModel(
        entityId,
        hasConversationView,
        interaction,
        interactionAnswerReceiver,
        interactionAnswerErrorReceiver
>>>>>>> 841493b7
      )
    }
  }

  @Provides
  @IntoMap
  @StringKey("ItemSelectionInput")
  fun provideItemSelectionInputViewModelFactory(): InteractionViewModelFactory {
<<<<<<< HEAD
    return { entityId, interaction, interactionAnswerReceiver, interactionAnswerErrorReceiver, _, isSplitView ->
      SelectionInteractionViewModel(
        entityId,
        interaction,
        interactionAnswerReceiver,
        interactionAnswerErrorReceiver,
        isSplitView
=======
    return { entityId, hasConversationView, interaction, interactionAnswerReceiver, interactionAnswerErrorReceiver, _ -> // ktlint-disable max-line-length
      SelectionInteractionViewModel(
        entityId,
        hasConversationView,
        interaction,
        interactionAnswerReceiver,
        interactionAnswerErrorReceiver
>>>>>>> 841493b7
      )
    }
  }

  @Provides
  @IntoMap
  @StringKey("FractionInput")
  fun provideFractionInputViewModelFactory(context: Context): InteractionViewModelFactory {
<<<<<<< HEAD
    return { _, interaction, _, interactionAnswerErrorReceiver, _, isSplitView ->
      FractionInteractionViewModel(
        interaction,
        context,
        interactionAnswerErrorReceiver,
        isSplitView
=======
    return { _, hasConversationView, interaction, _, interactionAnswerErrorReceiver, _ ->
      FractionInteractionViewModel(
        interaction,
        context,
        hasConversationView,
        interactionAnswerErrorReceiver
>>>>>>> 841493b7
      )
    }
  }

  @Provides
  @IntoMap
  @StringKey("NumericInput")
  fun provideNumericInputViewModelFactory(context: Context): InteractionViewModelFactory {
<<<<<<< HEAD
    return { _, _, _, interactionAnswerErrorReceiver, _, isSplitView ->
      NumericInputViewModel(context, interactionAnswerErrorReceiver, isSplitView)
=======
    return { _, hasConversationView, _, _, interactionAnswerErrorReceiver, _ ->
      NumericInputViewModel(context, hasConversationView, interactionAnswerErrorReceiver)
>>>>>>> 841493b7
    }
  }

  @Provides
  @IntoMap
  @StringKey("TextInput")
  fun provideTextInputViewModelFactory(): InteractionViewModelFactory {
<<<<<<< HEAD
    return { _, interaction, _, interactionAnswerErrorReceiver, _, isSplitView ->
      TextInputViewModel(
        interaction, interactionAnswerErrorReceiver, isSplitView
=======
    return { _, hasConversationView, interaction, _, interactionAnswerErrorReceiver, _ ->
      TextInputViewModel(
        interaction, hasConversationView, interactionAnswerErrorReceiver
>>>>>>> 841493b7
      )
    }
  }

  @Provides
  @IntoMap
  @StringKey("DragAndDropSortInput")
  fun provideDragAndDropSortInputViewModelFactory(): InteractionViewModelFactory {
<<<<<<< HEAD
    return { entityId, interaction, _, interactionAnswerErrorReceiver, _, isSplitView ->
      DragAndDropSortInteractionViewModel(
        entityId, interaction, interactionAnswerErrorReceiver, isSplitView
=======
    return { entityId, hasConversationView, interaction, _, interactionAnswerErrorReceiver, _ ->
      DragAndDropSortInteractionViewModel(
        entityId, hasConversationView, interaction, interactionAnswerErrorReceiver
>>>>>>> 841493b7
      )
    }
  }
}<|MERGE_RESOLUTION|>--- conflicted
+++ resolved
@@ -24,21 +24,13 @@
   @IntoMap
   @StringKey("Continue")
   fun provideContinueInteractionViewModelFactory(fragment: Fragment): InteractionViewModelFactory {
-<<<<<<< HEAD
-    return { _, _, interactionAnswerReceiver, _, hasPreviousButton, isSplitView ->
-      ContinueInteractionViewModel(
-        interactionAnswerReceiver,
-        hasPreviousButton,
-        fragment as PreviousNavigationButtonListener,
-        isSplitView
-=======
-    return { _, hasConversationView, _, interactionAnswerReceiver, _, hasPreviousButton ->
+    return { _, hasConversationView, _, interactionAnswerReceiver, _, hasPreviousButton, isSplitView ->
       ContinueInteractionViewModel(
         interactionAnswerReceiver,
         hasConversationView,
         hasPreviousButton,
-        fragment as PreviousNavigationButtonListener
->>>>>>> 841493b7
+        fragment as PreviousNavigationButtonListener,
+        isSplitView
       )
     }
   }
@@ -47,23 +39,14 @@
   @IntoMap
   @StringKey("MultipleChoiceInput")
   fun provideMultipleChoiceInputViewModelFactory(): InteractionViewModelFactory {
-<<<<<<< HEAD
-    return { entityId, interaction, interactionAnswerReceiver, interactionAnswerErrorReceiver, _, isSplitView ->
-      SelectionInteractionViewModel(
-        entityId,
-        interaction,
-        interactionAnswerReceiver,
-        interactionAnswerErrorReceiver,
-        isSplitView
-=======
-    return { entityId, hasConversationView, interaction, interactionAnswerReceiver, interactionAnswerErrorReceiver, _ -> // ktlint-disable max-line-length
+    return { entityId, hasConversationView, interaction, interactionAnswerReceiver, interactionAnswerErrorReceiver, _, isSplitView -> // ktlint-disable max-line-length
       SelectionInteractionViewModel(
         entityId,
         hasConversationView,
         interaction,
         interactionAnswerReceiver,
-        interactionAnswerErrorReceiver
->>>>>>> 841493b7
+        interactionAnswerErrorReceiver,
+        isSplitView
       )
     }
   }
@@ -72,23 +55,14 @@
   @IntoMap
   @StringKey("ItemSelectionInput")
   fun provideItemSelectionInputViewModelFactory(): InteractionViewModelFactory {
-<<<<<<< HEAD
-    return { entityId, interaction, interactionAnswerReceiver, interactionAnswerErrorReceiver, _, isSplitView ->
-      SelectionInteractionViewModel(
-        entityId,
-        interaction,
-        interactionAnswerReceiver,
-        interactionAnswerErrorReceiver,
-        isSplitView
-=======
-    return { entityId, hasConversationView, interaction, interactionAnswerReceiver, interactionAnswerErrorReceiver, _ -> // ktlint-disable max-line-length
+    return { entityId, hasConversationView, interaction, interactionAnswerReceiver, interactionAnswerErrorReceiver, _, isSplitView -> // ktlint-disable max-line-length
       SelectionInteractionViewModel(
         entityId,
         hasConversationView,
         interaction,
         interactionAnswerReceiver,
-        interactionAnswerErrorReceiver
->>>>>>> 841493b7
+        interactionAnswerErrorReceiver,
+        isSplitView
       )
     }
   }
@@ -97,21 +71,13 @@
   @IntoMap
   @StringKey("FractionInput")
   fun provideFractionInputViewModelFactory(context: Context): InteractionViewModelFactory {
-<<<<<<< HEAD
-    return { _, interaction, _, interactionAnswerErrorReceiver, _, isSplitView ->
-      FractionInteractionViewModel(
-        interaction,
-        context,
-        interactionAnswerErrorReceiver,
-        isSplitView
-=======
-    return { _, hasConversationView, interaction, _, interactionAnswerErrorReceiver, _ ->
+    return { _, hasConversationView, interaction, _, interactionAnswerErrorReceiver, _, isSplitView ->
       FractionInteractionViewModel(
         interaction,
         context,
         hasConversationView,
+        isSplitView,
         interactionAnswerErrorReceiver
->>>>>>> 841493b7
       )
     }
   }
@@ -120,13 +86,8 @@
   @IntoMap
   @StringKey("NumericInput")
   fun provideNumericInputViewModelFactory(context: Context): InteractionViewModelFactory {
-<<<<<<< HEAD
-    return { _, _, _, interactionAnswerErrorReceiver, _, isSplitView ->
-      NumericInputViewModel(context, interactionAnswerErrorReceiver, isSplitView)
-=======
-    return { _, hasConversationView, _, _, interactionAnswerErrorReceiver, _ ->
-      NumericInputViewModel(context, hasConversationView, interactionAnswerErrorReceiver)
->>>>>>> 841493b7
+    return { _, hasConversationView, _, _, interactionAnswerErrorReceiver, _, isSplitView ->
+      NumericInputViewModel(context, hasConversationView, interactionAnswerErrorReceiver, isSplitView)
     }
   }
 
@@ -134,15 +95,9 @@
   @IntoMap
   @StringKey("TextInput")
   fun provideTextInputViewModelFactory(): InteractionViewModelFactory {
-<<<<<<< HEAD
-    return { _, interaction, _, interactionAnswerErrorReceiver, _, isSplitView ->
+    return { _, hasConversationView, interaction, _, interactionAnswerErrorReceiver, _, isSplitView ->
       TextInputViewModel(
-        interaction, interactionAnswerErrorReceiver, isSplitView
-=======
-    return { _, hasConversationView, interaction, _, interactionAnswerErrorReceiver, _ ->
-      TextInputViewModel(
-        interaction, hasConversationView, interactionAnswerErrorReceiver
->>>>>>> 841493b7
+        interaction, hasConversationView, interactionAnswerErrorReceiver, isSplitView
       )
     }
   }
@@ -151,15 +106,9 @@
   @IntoMap
   @StringKey("DragAndDropSortInput")
   fun provideDragAndDropSortInputViewModelFactory(): InteractionViewModelFactory {
-<<<<<<< HEAD
-    return { entityId, interaction, _, interactionAnswerErrorReceiver, _, isSplitView ->
+    return { entityId, hasConversationView, interaction, _, interactionAnswerErrorReceiver, _, isSplitView ->
       DragAndDropSortInteractionViewModel(
-        entityId, interaction, interactionAnswerErrorReceiver, isSplitView
-=======
-    return { entityId, hasConversationView, interaction, _, interactionAnswerErrorReceiver, _ ->
-      DragAndDropSortInteractionViewModel(
-        entityId, hasConversationView, interaction, interactionAnswerErrorReceiver
->>>>>>> 841493b7
+        entityId, hasConversationView, interaction, interactionAnswerErrorReceiver, isSplitView
       )
     }
   }
