--- conflicted
+++ resolved
@@ -158,11 +158,7 @@
       binding.solutionTitle.text = solutionViewModel.title.get()!!.capitalize()
       binding.solutionCorrectAnswer.text =
         """${solutionViewModel.numerator.get()}/${solutionViewModel.denominator.get()}"""
-<<<<<<< HEAD
       binding.solutionSummary.text = htmlParserFactory.create(entityType, explorationId!!, /* imageCenterAlign= */ true)
-=======
-      binding.solutionSummary.text = htmlParserFactory.create(entityType, explorationId, /* imageCenterAlign= */ true)
->>>>>>> d8afef14
         .parseOppiaHtml(
           solutionViewModel.solutionSummary.get()!!, binding.solutionSummary
         )
@@ -176,7 +172,6 @@
 
       binding.root.setOnClickListener {
         if (solutionViewModel.isSolutionRevealed.get()!!) {
-          binding.revealSolutionButton.visibility = View.GONE
           val previousIndex: Int? = currentExpandedHintListIndex
           currentExpandedHintListIndex =
             if (currentExpandedHintListIndex != null && currentExpandedHintListIndex == position) {
