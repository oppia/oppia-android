--- conflicted
+++ resolved
@@ -7,13 +7,8 @@
 
 /** View model for text input interaction views. */
 class TextInputViewModel(
-<<<<<<< HEAD
   interaction: Interaction, existingAnswer: InteractionObject?, val isReadOnly: Boolean
-): StateItemViewModel(), InteractionAnswerHandler {
-=======
-  existingAnswer: InteractionObject?, val isReadOnly: Boolean
 ): StateItemViewModel(ViewType.TEXT_INPUT_INTERACTION), InteractionAnswerHandler {
->>>>>>> 2f497d62
   var answerText: CharSequence = existingAnswer?.toAnswerString() ?: ""
   val hintText: CharSequence = deriveHintText(interaction)
 
