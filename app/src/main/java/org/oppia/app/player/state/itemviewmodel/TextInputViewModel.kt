package org.oppia.app.player.state.itemviewmodel

import org.oppia.app.model.Interaction
import org.oppia.app.model.InteractionObject
import org.oppia.app.model.UserAnswer
import org.oppia.app.player.state.answerhandling.InteractionAnswerHandler

/** [ViewModel] for the text input interaction. */
class TextInputViewModel(
  interaction: Interaction
) : StateItemViewModel(ViewType.TEXT_INPUT_INTERACTION), InteractionAnswerHandler {
  var answerText: CharSequence = ""
  val hintText: CharSequence = deriveHintText(interaction)

<<<<<<< HEAD
  override fun getPendingAnswerError(): String? {
    return null
  }

  override fun getPendingAnswer(): InteractionObject {
    val interactionObjectBuilder = InteractionObject.newBuilder()
=======
  override fun getPendingAnswer(): UserAnswer {
    val userAnswerBuilder = UserAnswer.newBuilder()
>>>>>>> 10c82fc3
    if (answerText.isNotEmpty()) {
      val answerTextString = answerText.toString()
      userAnswerBuilder.answer = InteractionObject.newBuilder().setNormalizedString(answerTextString).build()
      userAnswerBuilder.plainAnswer = answerTextString
    }
    return userAnswerBuilder.build()
  }

  private fun deriveHintText(interaction: Interaction): CharSequence {
    // The default placeholder for text input is empty.
    return interaction.customizationArgsMap["placeholder"]?.normalizedString ?: ""
  }
}<|MERGE_RESOLUTION|>--- conflicted
+++ resolved
@@ -2,7 +2,6 @@
 
 import org.oppia.app.model.Interaction
 import org.oppia.app.model.InteractionObject
-import org.oppia.app.model.UserAnswer
 import org.oppia.app.player.state.answerhandling.InteractionAnswerHandler
 
 /** [ViewModel] for the text input interaction. */
@@ -12,17 +11,12 @@
   var answerText: CharSequence = ""
   val hintText: CharSequence = deriveHintText(interaction)
 
-<<<<<<< HEAD
   override fun getPendingAnswerError(): String? {
     return null
   }
 
   override fun getPendingAnswer(): InteractionObject {
     val interactionObjectBuilder = InteractionObject.newBuilder()
-=======
-  override fun getPendingAnswer(): UserAnswer {
-    val userAnswerBuilder = UserAnswer.newBuilder()
->>>>>>> 10c82fc3
     if (answerText.isNotEmpty()) {
       val answerTextString = answerText.toString()
       userAnswerBuilder.answer = InteractionObject.newBuilder().setNormalizedString(answerTextString).build()
