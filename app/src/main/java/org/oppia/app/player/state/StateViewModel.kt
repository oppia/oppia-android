package org.oppia.app.player.state

import androidx.databinding.ObservableField
import androidx.databinding.ObservableList
import androidx.lifecycle.ViewModel
import org.oppia.app.fragment.FragmentScope
import org.oppia.app.model.UserAnswer
import org.oppia.app.player.state.answerhandling.AnswerErrorCategory
import org.oppia.app.player.state.itemviewmodel.StateItemViewModel
import org.oppia.app.viewmodel.ObservableArrayList
import org.oppia.app.viewmodel.ObservableViewModel
import javax.inject.Inject

/** [ViewModel] for state-fragment. */
@FragmentScope
class StateViewModel @Inject constructor() : ObservableViewModel() {
  val itemList: ObservableList<StateItemViewModel> = ObservableArrayList()
  val rightItemList: ObservableList<StateItemViewModel> = ObservableArrayList()

<<<<<<< HEAD
  val shouldSplitView = ObservableField(false)
=======
  val isSplitView = ObservableField(false)
  val centerGuidelinePercentage = ObservableField(0.5f)
>>>>>>> ca5cda62

  val isAudioBarVisible = ObservableField(false)

  var newAvailableHintIndex = -1
  var allHintsExhausted = false
  val isHintBulbVisible = ObservableField(false)
  val isHintOpenedAndUnRevealed = ObservableField(false)

  var currentStateName = ObservableField<String>(null as? String?)

  private val canSubmitAnswer = ObservableField(false)

  fun setAudioBarVisibility(audioBarVisible: Boolean) {
    isAudioBarVisible.set(audioBarVisible)
  }

  fun setHintBulbVisibility(hintBulbVisible: Boolean) {
    isHintBulbVisible.set(hintBulbVisible)
  }

  fun setHintOpenedAndUnRevealedVisibility(hintOpenedAndUnRevealedVisible: Boolean) {
    isHintOpenedAndUnRevealed.set(hintOpenedAndUnRevealedVisible)
  }

  fun setCanSubmitAnswer(canSubmitAnswer: Boolean) = this.canSubmitAnswer.set(canSubmitAnswer)

  fun getCanSubmitAnswer(): ObservableField<Boolean> = canSubmitAnswer

  fun getPendingAnswer(
    statePlayerRecyclerViewAssembler: StatePlayerRecyclerViewAssembler
  ): UserAnswer {
    return getPendingAnswerWithoutError(statePlayerRecyclerViewAssembler)
      ?: UserAnswer.getDefaultInstance()
  }

  private fun getPendingAnswerWithoutError(
    statePlayerRecyclerViewAssembler: StatePlayerRecyclerViewAssembler
  ): UserAnswer? {
<<<<<<< HEAD
    val items = if (shouldSplitView.get() == true) {
=======
    val items = if (isSplitView.get() == true) {
>>>>>>> ca5cda62
      rightItemList
    } else {
      itemList
    }
    val answerHandler = statePlayerRecyclerViewAssembler.getPendingAnswerHandler(items)
    return if (answerHandler?.checkPendingAnswerError(AnswerErrorCategory.SUBMIT_TIME) == null) {
      answerHandler?.getPendingAnswer()
    } else {
      null
    }
  }
}<|MERGE_RESOLUTION|>--- conflicted
+++ resolved
@@ -17,12 +17,8 @@
   val itemList: ObservableList<StateItemViewModel> = ObservableArrayList()
   val rightItemList: ObservableList<StateItemViewModel> = ObservableArrayList()
 
-<<<<<<< HEAD
-  val shouldSplitView = ObservableField(false)
-=======
   val isSplitView = ObservableField(false)
   val centerGuidelinePercentage = ObservableField(0.5f)
->>>>>>> ca5cda62
 
   val isAudioBarVisible = ObservableField(false)
 
@@ -61,11 +57,7 @@
   private fun getPendingAnswerWithoutError(
     statePlayerRecyclerViewAssembler: StatePlayerRecyclerViewAssembler
   ): UserAnswer? {
-<<<<<<< HEAD
-    val items = if (shouldSplitView.get() == true) {
-=======
     val items = if (isSplitView.get() == true) {
->>>>>>> ca5cda62
       rightItemList
     } else {
       itemList
