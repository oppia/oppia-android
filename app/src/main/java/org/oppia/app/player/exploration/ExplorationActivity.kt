package org.oppia.app.player.exploration

import android.content.Context
import android.content.Intent
import android.os.Bundle
import android.view.Menu
import org.oppia.app.R
import org.oppia.app.activity.InjectableAppCompatActivity
import org.oppia.app.player.audio.AudioButtonListener
import org.oppia.app.player.state.listener.StateKeyboardButtonListener
import org.oppia.app.player.stopplaying.StopExplorationDialogFragment
import org.oppia.app.player.stopplaying.StopStatePlayingSessionListener
import javax.inject.Inject

private const val TAG_STOP_EXPLORATION_DIALOG = "STOP_EXPLORATION_DIALOG"

/** The starting point for exploration. */
<<<<<<< HEAD
class ExplorationActivity : InjectableAppCompatActivity(), StopStatePlayingSessionListener, StateKeyboardButtonListener {
  @Inject
  lateinit var explorationActivityPresenter: ExplorationActivityPresenter
=======
class ExplorationActivity : InjectableAppCompatActivity(), StopExplorationInterface, StateKeyboardButtonListener,
  AudioButtonListener {
  @Inject lateinit var explorationActivityPresenter: ExplorationActivityPresenter
  private var internalProfileId: Int = -1
  private lateinit var topicId: String
  private lateinit var storyId: String
>>>>>>> 361d664a
  private lateinit var explorationId: String

  override fun onCreate(savedInstanceState: Bundle?) {
    super.onCreate(savedInstanceState)
    activityComponent.inject(this)
    internalProfileId = intent.getIntExtra(EXPLORATION_ACTIVITY_PROFILE_ID_ARGUMENT_KEY, -1)
    topicId = intent.getStringExtra(EXPLORATION_ACTIVITY_TOPIC_ID_ARGUMENT_KEY)
    storyId = intent.getStringExtra(EXPLORATION_ACTIVITY_STORY_ID_ARGUMENT_KEY)
    explorationId = intent.getStringExtra(EXPLORATION_ACTIVITY_EXPLORATION_ID_ARGUMENT_KEY)
    explorationActivityPresenter.handleOnCreate(internalProfileId, topicId, storyId, explorationId)
  }

  companion object {
    /** Returns a new [Intent] to route to [ExplorationActivity] for a specified exploration. */

    internal const val EXPLORATION_ACTIVITY_PROFILE_ID_ARGUMENT_KEY = "ExplorationActivity.profile_id"
    internal const val EXPLORATION_ACTIVITY_TOPIC_ID_ARGUMENT_KEY = "ExplorationActivity.topic_id"
    internal const val EXPLORATION_ACTIVITY_STORY_ID_ARGUMENT_KEY = "ExplorationActivity.story_id"
    internal const val EXPLORATION_ACTIVITY_EXPLORATION_ID_ARGUMENT_KEY = "ExplorationActivity.exploration_id"
    fun createExplorationActivityIntent(
      context: Context,
      profileId: Int,
      topicId: String,
      storyId: String,
      explorationId: String
    ): Intent {
      val intent = Intent(context, ExplorationActivity::class.java)
      intent.putExtra(EXPLORATION_ACTIVITY_PROFILE_ID_ARGUMENT_KEY, profileId)
      intent.putExtra(EXPLORATION_ACTIVITY_TOPIC_ID_ARGUMENT_KEY, topicId)
      intent.putExtra(EXPLORATION_ACTIVITY_STORY_ID_ARGUMENT_KEY, storyId)
      intent.putExtra(EXPLORATION_ACTIVITY_EXPLORATION_ID_ARGUMENT_KEY, explorationId)
      return intent
    }
  }

  override fun onBackPressed() {
    showStopExplorationDialogFragment()
  }

  private fun showStopExplorationDialogFragment() {
    val previousFragment = supportFragmentManager.findFragmentByTag(TAG_STOP_EXPLORATION_DIALOG)
    if (previousFragment != null) {
      supportFragmentManager.beginTransaction().remove(previousFragment).commitNow()
    }
    val dialogFragment = StopExplorationDialogFragment.newInstance()
    dialogFragment.showNow(supportFragmentManager, TAG_STOP_EXPLORATION_DIALOG)
  }

  override fun stopSession() {
    explorationActivityPresenter.stopExploration()
  }

  override fun onCreateOptionsMenu(menu: Menu?): Boolean {
    menuInflater.inflate(R.menu.menu_exploration_activity, menu)
    return super.onCreateOptionsMenu(menu)
  }

  override fun showAudioButton() = explorationActivityPresenter.showAudioButton()

  override fun hideAudioButton() = explorationActivityPresenter.hideAudioButton()

  override fun showAudioStreamingOn() = explorationActivityPresenter.showAudioStreamingOn()

  override fun showAudioStreamingOff() = explorationActivityPresenter.showAudioStreamingOff()

  override fun setAudioBarVisibility(isVisible: Boolean) {
    explorationActivityPresenter.setAudioBarVisibility(isVisible)
  }

  override fun scrollToTop() {
    explorationActivityPresenter.scrollToTop()
  }

  override fun onEditorAction(actionCode: Int) {
    explorationActivityPresenter.onKeyboardAction(actionCode)
  }
}<|MERGE_RESOLUTION|>--- conflicted
+++ resolved
@@ -15,18 +15,12 @@
 private const val TAG_STOP_EXPLORATION_DIALOG = "STOP_EXPLORATION_DIALOG"
 
 /** The starting point for exploration. */
-<<<<<<< HEAD
-class ExplorationActivity : InjectableAppCompatActivity(), StopStatePlayingSessionListener, StateKeyboardButtonListener {
-  @Inject
-  lateinit var explorationActivityPresenter: ExplorationActivityPresenter
-=======
-class ExplorationActivity : InjectableAppCompatActivity(), StopExplorationInterface, StateKeyboardButtonListener,
+class ExplorationActivity : InjectableAppCompatActivity(), StopStatePlayingSessionListener, StateKeyboardButtonListener,
   AudioButtonListener {
   @Inject lateinit var explorationActivityPresenter: ExplorationActivityPresenter
   private var internalProfileId: Int = -1
   private lateinit var topicId: String
   private lateinit var storyId: String
->>>>>>> 361d664a
   private lateinit var explorationId: String
 
   override fun onCreate(savedInstanceState: Bundle?) {
