package org.oppia.app.player.state

import android.app.AlertDialog
import android.content.Context
import android.view.LayoutInflater
import android.view.View
import android.view.ViewGroup
import android.view.animation.Animation
import android.view.animation.AnimationUtils
import android.view.inputmethod.InputMethodManager
import androidx.appcompat.app.AppCompatActivity
import androidx.databinding.DataBindingUtil
import androidx.databinding.ObservableBoolean
import androidx.fragment.app.Fragment
import androidx.lifecycle.LiveData
import androidx.lifecycle.Observer
import androidx.lifecycle.Transformations
import androidx.recyclerview.widget.LinearLayoutManager
import androidx.recyclerview.widget.RecyclerView
import org.oppia.app.R
import org.oppia.app.databinding.ContentItemBinding
import org.oppia.app.databinding.ContinueInteractionItemBinding
import org.oppia.app.databinding.FeedbackItemBinding
import org.oppia.app.databinding.FractionInteractionItemBinding
import org.oppia.app.databinding.NumericInputInteractionItemBinding
import org.oppia.app.databinding.PreviousResponsesHeaderItemBinding
import org.oppia.app.databinding.SelectionInteractionItemBinding
import org.oppia.app.databinding.StateButtonItemBinding
import org.oppia.app.databinding.StateFragmentBinding
import org.oppia.app.databinding.SubmittedAnswerItemBinding
import org.oppia.app.databinding.TextInputInteractionItemBinding
import org.oppia.app.fragment.FragmentScope
import org.oppia.app.model.AnswerAndResponse
import org.oppia.app.model.AnswerOutcome
import org.oppia.app.model.CellularDataPreference
import org.oppia.app.model.EphemeralState
import org.oppia.app.model.Interaction
import org.oppia.app.model.State
import org.oppia.app.model.SubtitledHtml
import org.oppia.app.model.UserAnswer
import org.oppia.app.player.audio.AudioButtonListener
import org.oppia.app.player.audio.AudioFragment
import org.oppia.app.player.audio.AudioFragmentInterface
import org.oppia.app.player.audio.AudioViewModel
import org.oppia.app.player.audio.CellularAudioDialogFragment
import org.oppia.app.player.state.answerhandling.InteractionAnswerReceiver
import org.oppia.app.player.state.itemviewmodel.ContentViewModel
import org.oppia.app.player.state.itemviewmodel.ContinueInteractionViewModel
import org.oppia.app.player.state.itemviewmodel.FeedbackViewModel
import org.oppia.app.player.state.itemviewmodel.FractionInteractionViewModel
import org.oppia.app.player.state.itemviewmodel.InteractionViewModelFactory
import org.oppia.app.player.state.itemviewmodel.NumericInputViewModel
import org.oppia.app.player.state.itemviewmodel.PreviousResponsesHeaderViewModel
import org.oppia.app.player.state.itemviewmodel.SelectionInteractionViewModel
import org.oppia.app.player.state.itemviewmodel.StateItemViewModel
import org.oppia.app.player.state.itemviewmodel.StateNavigationButtonViewModel
import org.oppia.app.player.state.itemviewmodel.StateNavigationButtonViewModel.ContinuationNavigationButtonType
import org.oppia.app.player.state.itemviewmodel.SubmittedAnswerViewModel
import org.oppia.app.player.state.itemviewmodel.TextInputViewModel
import org.oppia.app.player.state.listener.PreviousResponsesHeaderClickListener
import org.oppia.app.player.state.listener.StateNavigationButtonListener
import org.oppia.app.recyclerview.BindableAdapter
import org.oppia.app.topic.conceptcard.ConceptCardFragment
import org.oppia.app.viewmodel.ViewModelProvider
import org.oppia.domain.audio.CellularAudioDialogController
import org.oppia.domain.exploration.ExplorationDataController
import org.oppia.domain.exploration.ExplorationProgressController
import org.oppia.util.data.AsyncResult
import org.oppia.util.logging.Logger
import org.oppia.util.networking.NetworkConnectionUtil
import org.oppia.util.networking.NetworkConnectionUtil.ConnectionStatus
import org.oppia.util.parser.ExplorationHtmlParserEntityType
import org.oppia.util.parser.HtmlParser
import javax.inject.Inject

const val STATE_FRAGMENT_EXPLORATION_ID_ARGUMENT_KEY = "STATE_FRAGMENT_EXPLORATION_ID_ARGUMENT_KEY"
private const val CELLULAR_DATA_DIALOG_FRAGMENT_TAG = "CELLULAR_DATA_DIALOG_FRAGMENT"
private const val AUDIO_FRAGMENT_TAG = "AUDIO_FRAGMENT"
private const val CONCEPT_CARD_DIALOG_FRAGMENT_TAG = "CONCEPT_CARD_FRAGMENT"

/** The presenter for [StateFragment]. */
@FragmentScope
class StateFragmentPresenter @Inject constructor(
  @ExplorationHtmlParserEntityType private val htmlParserEntityType: String,
  private val activity: AppCompatActivity,
  private val fragment: Fragment,
  private val cellularAudioDialogController: CellularAudioDialogController,
  private val viewModelProvider: ViewModelProvider<StateViewModel>,
  private val explorationDataController: ExplorationDataController,
  private val explorationProgressController: ExplorationProgressController,
  private val logger: Logger,
  private val htmlParserFactory: HtmlParser.Factory,
  private val context: Context,
  private val interactionViewModelFactoryMap: Map<String, @JvmSuppressWildcards InteractionViewModelFactory>,
  private val networkConnectionUtil: NetworkConnectionUtil
) : StateNavigationButtonListener, PreviousResponsesHeaderClickListener, HtmlParser.CustomOppiaTagActionListener {

  private var showCellularDataDialog = true
  private var useCellularData = false
  private var feedbackId: String? = null
  private var autoPlayAudio = false
  private lateinit var explorationId: String
  private val htmlParser: HtmlParser by lazy {
    htmlParserFactory.create(htmlParserEntityType, explorationId, customOppiaTagActionListener = this)
  }
  private lateinit var currentStateName: String
  private lateinit var binding: StateFragmentBinding
  private lateinit var recyclerViewAdapter: RecyclerView.Adapter<*>
  private lateinit var viewModel: StateViewModel
  private val ephemeralStateLiveData: LiveData<AsyncResult<EphemeralState>> by lazy {
    explorationProgressController.getCurrentState()
  }
  /**
   * A list of view models corresponding to past view models that are hidden by default. These are intentionally not
   * retained upon configuration changes since the user can just re-expand the list. Note that the first element of this
   * list (when initialized), will always be the previous answers header to help locate the items in the recycler view
   * (when present).
   */
  private val previousAnswerViewModels: MutableList<StateItemViewModel> = mutableListOf()
  /**
   * Whether the previously submitted wrong answers should be expanded. This value is intentionally not retained upon
   * configuration changes since the user can just re-expand the list.
   */
  private var hasPreviousResponsesExpanded: Boolean = false

  fun handleCreateView(inflater: LayoutInflater, container: ViewGroup?): View? {
    cellularAudioDialogController.getCellularDataPreference()
      .observe(fragment, Observer<AsyncResult<CellularDataPreference>> {
        if (it.isSuccess()) {
          val prefs = it.getOrDefault(CellularDataPreference.getDefaultInstance())
          showCellularDataDialog = !(prefs.hideDialog)
          useCellularData = prefs.useCellularData
        }
      })
    explorationId = fragment.arguments!!.getString(STATE_FRAGMENT_EXPLORATION_ID_ARGUMENT_KEY)!!

    binding = StateFragmentBinding.inflate(inflater, container, /* attachToRoot= */ false)
    val stateRecyclerViewAdapter = createRecyclerViewAdapter()
    binding.stateRecyclerView.apply {
      adapter = stateRecyclerViewAdapter
    }
    recyclerViewAdapter = stateRecyclerViewAdapter
    viewModel = getStateViewModel()
    binding.let {
      it.lifecycleOwner = fragment
      it.viewModel = this.viewModel
    }

    subscribeToCurrentState()

    return binding.root
  }

  private fun createRecyclerViewAdapter(): BindableAdapter<StateItemViewModel> {
    return BindableAdapter.MultiTypeBuilder
      .newBuilder(StateItemViewModel::viewType)
      .registerViewDataBinder(
        viewType = StateItemViewModel.ViewType.STATE_NAVIGATION_BUTTON,
        inflateDataBinding = StateButtonItemBinding::inflate,
        setViewModel = StateButtonItemBinding::setButtonViewModel,
        transformViewModel = { it as StateNavigationButtonViewModel }
      )
      .registerViewBinder(
        viewType = StateItemViewModel.ViewType.CONTENT,
        inflateView = { parent ->
          ContentItemBinding.inflate(LayoutInflater.from(parent.context), parent, /* attachToParent= */ false).root
        },
        bindView = { view, viewModel ->
          val binding = DataBindingUtil.findBinding<ContentItemBinding>(view)!!
<<<<<<< HEAD
          binding.htmlContent = htmlParser.parseOppiaHtml(
            (viewModel as ContentViewModel).htmlContent.toString(), binding.contentTextView, supportsLinks = true
          )
=======
          binding.htmlContent =
            htmlParserFactory.create(entityType, explorationId, /* imageCenterAlign= */ true).parseOppiaHtml(
              (viewModel as ContentViewModel).htmlContent.toString(), binding.contentTextView
            )
>>>>>>> 4aaee661
        }
      )
      .registerViewBinder(
        viewType = StateItemViewModel.ViewType.FEEDBACK,
        inflateView = { parent ->
          FeedbackItemBinding.inflate(LayoutInflater.from(parent.context), parent, /* attachToParent= */ false).root
        },
        bindView = { view, viewModel ->
          val binding = DataBindingUtil.findBinding<FeedbackItemBinding>(view)!!
<<<<<<< HEAD
          binding.htmlContent = htmlParser.parseOppiaHtml(
            (viewModel as FeedbackViewModel).htmlContent.toString(), binding.feedbackTextView, supportsLinks = true
          )
=======
          binding.htmlContent =
            htmlParserFactory.create(entityType, explorationId, /* imageCenterAlign= */ true).parseOppiaHtml(
              (viewModel as FeedbackViewModel).htmlContent.toString(), binding.feedbackTextView
            )
>>>>>>> 4aaee661
        }
      )
      .registerViewDataBinder(
        viewType = StateItemViewModel.ViewType.CONTINUE_INTERACTION,
        inflateDataBinding = ContinueInteractionItemBinding::inflate,
        setViewModel = ContinueInteractionItemBinding::setViewModel,
        transformViewModel = { it as ContinueInteractionViewModel }
      )
      .registerViewDataBinder(
        viewType = StateItemViewModel.ViewType.SELECTION_INTERACTION,
        inflateDataBinding = SelectionInteractionItemBinding::inflate,
        setViewModel = SelectionInteractionItemBinding::setViewModel,
        transformViewModel = { it as SelectionInteractionViewModel }
      )
      .registerViewDataBinder(
        viewType = StateItemViewModel.ViewType.FRACTION_INPUT_INTERACTION,
        inflateDataBinding = FractionInteractionItemBinding::inflate,
        setViewModel = FractionInteractionItemBinding::setViewModel,
        transformViewModel = { it as FractionInteractionViewModel }
      )
      .registerViewDataBinder(
        viewType = StateItemViewModel.ViewType.NUMERIC_INPUT_INTERACTION,
        inflateDataBinding = NumericInputInteractionItemBinding::inflate,
        setViewModel = NumericInputInteractionItemBinding::setViewModel,
        transformViewModel = { it as NumericInputViewModel }
      )
      .registerViewDataBinder(
        viewType = StateItemViewModel.ViewType.TEXT_INPUT_INTERACTION,
        inflateDataBinding = TextInputInteractionItemBinding::inflate,
        setViewModel = TextInputInteractionItemBinding::setViewModel,
        transformViewModel = { it as TextInputViewModel }
      )
      .registerViewBinder(
        viewType = StateItemViewModel.ViewType.SUBMITTED_ANSWER,
        inflateView = { parent ->
          SubmittedAnswerItemBinding.inflate(
            LayoutInflater.from(parent.context), parent, /* attachToParent= */ false
          ).root
        },
        bindView = { view, viewModel ->
          val binding = DataBindingUtil.findBinding<SubmittedAnswerItemBinding>(view)!!
          val userAnswer = (viewModel as SubmittedAnswerViewModel).submittedUserAnswer
          when (userAnswer.textualAnswerCase) {
            UserAnswer.TextualAnswerCase.HTML_ANSWER -> binding.submittedAnswer = htmlParserFactory.create(
              htmlParserEntityType, explorationId).parseOppiaHtml(userAnswer.htmlAnswer, binding.submittedAnswerTextView
            )
            else -> binding.submittedAnswer = userAnswer.plainAnswer
          }
        }
      )
      .registerViewDataBinder(
        viewType = StateItemViewModel.ViewType.PREVIOUS_RESPONSES_HEADER,
        inflateDataBinding = PreviousResponsesHeaderItemBinding::inflate,
        setViewModel = PreviousResponsesHeaderItemBinding::setViewModel,
        transformViewModel = { it as PreviousResponsesHeaderViewModel }
      )
      .build()
  }

  fun handleAudioClick() {
    if (getAudioFragment() != null) {
      setAudioFragmentVisible(false)
    } else {
      when (networkConnectionUtil.getCurrentConnectionStatus()) {
        ConnectionStatus.LOCAL -> setAudioFragmentVisible(true)
        ConnectionStatus.CELLULAR -> {
          if (showCellularDataDialog) {
            setAudioFragmentVisible(false)
            showCellularDataDialogFragment()
          } else {
            if (useCellularData) {
              setAudioFragmentVisible(true)
            } else {
              setAudioFragmentVisible(false)
            }
          }
        }
        ConnectionStatus.NONE-> {
          showOfflineDialog()
          setAudioFragmentVisible(false)
        }
      }
    }
  }

  fun handleEnableAudio(saveUserChoice: Boolean) {
    setAudioFragmentVisible(true)
    if (saveUserChoice) {
      cellularAudioDialogController.setAlwaysUseCellularDataPreference()
    }
  }

  fun handleDisableAudio(saveUserChoice: Boolean) {
    setAudioFragmentVisible(false)
    if (saveUserChoice) {
      cellularAudioDialogController.setNeverUseCellularDataPreference()
    }
  }

  fun handleAnswerReadyForSubmission(answer: UserAnswer) {
    // An interaction has indicated that an answer is ready for submission.
    handleSubmitAnswer(answer)
  }

  private fun showCellularDataDialogFragment() {
    val previousFragment = fragment.childFragmentManager.findFragmentByTag(CELLULAR_DATA_DIALOG_FRAGMENT_TAG)
    if (previousFragment != null) {
      fragment.childFragmentManager.beginTransaction().remove(previousFragment).commitNow()
    }
    val dialogFragment = CellularAudioDialogFragment.newInstance()
    dialogFragment.showNow(fragment.childFragmentManager, CELLULAR_DATA_DIALOG_FRAGMENT_TAG)
  }

  private fun getStateViewModel(): StateViewModel {
    return viewModelProvider.getForFragment(fragment, StateViewModel::class.java)
  }

  private fun getAudioFragment(): Fragment? {
    return fragment.childFragmentManager.findFragmentByTag(AUDIO_FRAGMENT_TAG)
  }

  private fun setAudioFragmentVisible(isVisible: Boolean) {
    val audioFragment = getAudioFragment()
    getStateViewModel().setAudioBarVisibility(isVisible)
    if (isVisible) {
      autoPlayAudio = true
      (fragment.requireActivity() as AudioButtonListener).showAudioStreamingOn()
      if (audioFragment == null) {
        val newAudioFragment = AudioFragment.newInstance(explorationId, currentStateName)
        fragment.childFragmentManager.beginTransaction()
          .setCustomAnimations(R.anim.slide_down_audio, R.anim.slide_up_audio)
          .add(R.id.audio_fragment_placeholder, newAudioFragment, AUDIO_FRAGMENT_TAG
        ).commitNow()
      }
      val currentYOffset = binding.stateRecyclerView.computeVerticalScrollOffset()
      if (currentYOffset == 0) {
        binding.stateRecyclerView.smoothScrollToPosition(0)
      }
      subscribeToAudioPlayStatus()
    } else {
      (fragment.requireActivity() as AudioButtonListener).showAudioStreamingOff()
      if (audioFragment != null) {
        val animation = AnimationUtils.loadAnimation(context, R.anim.slide_up_audio)
        animation.setAnimationListener(object: Animation.AnimationListener {
          override fun onAnimationEnd(p0: Animation?) {
            fragment.childFragmentManager.beginTransaction()
              .remove(audioFragment).commitNow()
          }
          override fun onAnimationStart(p0: Animation?) {}
          override fun onAnimationRepeat(p0: Animation?) {}
        })
        audioFragment.view?.startAnimation(animation)
      }
    }
  }

  private fun subscribeToAudioPlayStatus() {
    val audioFragmentInterface = getAudioFragment() as AudioFragmentInterface
    audioFragmentInterface.getCurrentPlayStatus().observe(fragment, Observer {
      if (it == AudioViewModel.UiAudioPlayStatus.COMPLETED) {
        getAudioFragment()?.let {
          if (feedbackId != null) {
            feedbackId = null
            audioFragmentInterface.setVoiceoverMappingsByState(currentStateName)
          }
        }
      } else if (it == AudioViewModel.UiAudioPlayStatus.PREPARED) {
        if (autoPlayAudio) {
          autoPlayAudio = false
          audioFragmentInterface.playAudio()
        }
      }
    })
  }

  private fun subscribeToCurrentState() {
    ephemeralStateLiveData.observe(fragment, Observer<AsyncResult<EphemeralState>> { result ->
      processEphemeralStateResult(result)
    })
  }

  private fun processEphemeralStateResult(result: AsyncResult<EphemeralState>) {
    if (result.isFailure()) {
      logger.e("StateFragment", "Failed to retrieve ephemeral state", result.getErrorOrNull()!!)
      return
    } else if (result.isPending()) {
      // Display nothing until a valid result is available.
      return
    }

    val ephemeralState = result.getOrThrow()

    val scrollToTop = ::currentStateName.isInitialized && currentStateName != ephemeralState.state.name

    currentStateName = ephemeralState.state.name
    previousAnswerViewModels.clear() // But retain whether the list is currently open.

    showOrHideAudioByState(ephemeralState.state)
    getAudioFragment()?.let {
      (it as AudioFragmentInterface).setVoiceoverMappingsByState(currentStateName, feedbackId)
    }

    val pendingItemList = mutableListOf<StateItemViewModel>()
    addContentItem(pendingItemList, ephemeralState)
    val interaction = ephemeralState.state.interaction
    if (ephemeralState.stateTypeCase == EphemeralState.StateTypeCase.PENDING_STATE) {
      addPreviousAnswers(pendingItemList, ephemeralState.pendingState.wrongAnswerList)
      addInteractionForPendingState(pendingItemList, interaction)
    } else if (ephemeralState.stateTypeCase == EphemeralState.StateTypeCase.COMPLETED_STATE) {
      addPreviousAnswers(pendingItemList, ephemeralState.completedState.answerList)
    }

    val hasPreviousState = ephemeralState.hasPreviousState
    var canContinueToNextState = false
    var hasGeneralContinueButton = false

    if (ephemeralState.stateTypeCase != EphemeralState.StateTypeCase.TERMINAL_STATE) {
      if (ephemeralState.stateTypeCase == EphemeralState.StateTypeCase.COMPLETED_STATE
        && !ephemeralState.hasNextState
      ) {
        hasGeneralContinueButton = true
      } else if (ephemeralState.completedState.answerList.size > 0 && ephemeralState.hasNextState) {
        canContinueToNextState = true
      }
    }

    updateNavigationButtonVisibility(
      pendingItemList,
      hasPreviousState,
      canContinueToNextState,
      hasGeneralContinueButton,
      ephemeralState.stateTypeCase == EphemeralState.StateTypeCase.TERMINAL_STATE
    )

    viewModel.itemList.clear()
    viewModel.itemList += pendingItemList

    if (scrollToTop) {
      (binding.stateRecyclerView.layoutManager as LinearLayoutManager).scrollToPositionWithOffset(0, 200)
    }
  }

  /**
   * This function listens to the result of submitAnswer.
   * Whenever an answer is submitted using ExplorationProgressController.submitAnswer function,
   * this function will wait for the response from that function and based on which we can move to next state.
   */
  private fun subscribeToAnswerOutcome(answerOutcomeResultLiveData: LiveData<AsyncResult<AnswerOutcome>>) {
    val answerOutcomeLiveData = getAnswerOutcome(answerOutcomeResultLiveData)
    answerOutcomeLiveData.observe(fragment, Observer<AnswerOutcome> { result ->
      // If the answer was submitted on behalf of the Continue interaction, automatically continue to the next state.
      if (result.state.interaction.id == "Continue") {
        moveToNextState()
      } else {
        feedbackId = result.feedback.contentId
      }
      autoPlayAudio = true
    })
  }

  /** Helper for subscribeToAnswerOutcome. */
  private fun getAnswerOutcome(answerOutcome: LiveData<AsyncResult<AnswerOutcome>>): LiveData<AnswerOutcome> {
    return Transformations.map(answerOutcome, ::processAnswerOutcome)
  }

  /** Helper for subscribeToAnswerOutcome. */
  private fun processAnswerOutcome(ephemeralStateResult: AsyncResult<AnswerOutcome>): AnswerOutcome {
    if (ephemeralStateResult.isFailure()) {
      logger.e("StateFragment", "Failed to retrieve answer outcome", ephemeralStateResult.getErrorOrNull()!!)
    }
    return ephemeralStateResult.getOrDefault(AnswerOutcome.getDefaultInstance())
  }

  private fun showOrHideAudioByState(state: State) {
    if (state.recordedVoiceoversCount == 0) {
      (fragment.requireActivity() as AudioButtonListener).hideAudioButton()
    } else {
      (fragment.requireActivity() as AudioButtonListener).showAudioButton()
    }
  }

  override fun onReturnToTopicButtonClicked() {
    hideKeyboard()
    explorationDataController.stopPlayingExploration()
    activity.finish()
  }

  override fun onSubmitButtonClicked() {
    hideKeyboard()
    handleSubmitAnswer(viewModel.getPendingAnswer())
  }

  override fun onContinueButtonClicked() {
    hideKeyboard()
    moveToNextState()
  }

  private fun handleSubmitAnswer(answer: UserAnswer) {
    subscribeToAnswerOutcome(explorationProgressController.submitAnswer(answer))
  }

  override fun onPreviousButtonClicked() {
    explorationProgressController.moveToPreviousState()
  }

  override fun onNextButtonClicked() = moveToNextState()

  override fun onConceptCardLinkClicked(view: View, skillId: String) {
    ConceptCardFragment.newInstance(skillId).showNow(fragment.childFragmentManager, CONCEPT_CARD_DIALOG_FRAGMENT_TAG)
  }

  override fun onResponsesHeaderClicked() {
    togglePreviousAnswers()
  }

  private fun moveToNextState() {
    explorationProgressController.moveToNextState().observe(fragment, Observer<AsyncResult<Any?>> {
      hasPreviousResponsesExpanded = false
    })
  }

  fun dismissConceptCard() {
    fragment.childFragmentManager.findFragmentByTag(CONCEPT_CARD_DIALOG_FRAGMENT_TAG)?.let { dialogFragment ->
      fragment.childFragmentManager.beginTransaction().remove(dialogFragment).commitNow()
    }
  }

  private fun addInteractionForPendingState(
    pendingItemList: MutableList<StateItemViewModel>, interaction: Interaction
  ) {
    val interactionViewModelFactory = interactionViewModelFactoryMap.getValue(interaction.id)
    pendingItemList += interactionViewModelFactory(
      explorationId, interaction, fragment as InteractionAnswerReceiver
    )
  }

  private fun addContentItem(pendingItemList: MutableList<StateItemViewModel>, ephemeralState: EphemeralState) {
    val contentSubtitledHtml: SubtitledHtml = ephemeralState.state.content
    pendingItemList += ContentViewModel(contentSubtitledHtml.html)
  }

  private fun addPreviousAnswers(
    pendingItemList: MutableList<StateItemViewModel>, answersAndResponses: List<AnswerAndResponse>
  ) {
    if (answersAndResponses.size > 1) {
      PreviousResponsesHeaderViewModel(
        answersAndResponses.size - 1, ObservableBoolean(hasPreviousResponsesExpanded), this
      ).let { viewModel ->
        pendingItemList += viewModel
        previousAnswerViewModels += viewModel
      }
      // Only add previous answers if current responses are expanded.
      for (answerAndResponse in answersAndResponses.take(answersAndResponses.size - 1)) {
        createSubmittedAnswer(answerAndResponse.userAnswer).let { viewModel ->
          if (hasPreviousResponsesExpanded) {
            pendingItemList += viewModel
          }
          previousAnswerViewModels += viewModel
        }
        createFeedbackItem(answerAndResponse.feedback)?.let { viewModel ->
          if (hasPreviousResponsesExpanded) {
            pendingItemList += viewModel
          }
          previousAnswerViewModels += viewModel
        }
      }
    }
    answersAndResponses.lastOrNull()?.let { answerAndResponse ->
      pendingItemList += createSubmittedAnswer(answerAndResponse.userAnswer)
      createFeedbackItem(answerAndResponse.feedback)?.let(pendingItemList::add)
    }
  }

  /**
   * Toggles whether the previous answers should be shown based on the current state stored in
   * [PreviousResponsesHeaderViewModel].
   */
  private fun togglePreviousAnswers() {
    val headerModel = previousAnswerViewModels.first() as PreviousResponsesHeaderViewModel
    val expandPreviousAnswers = !headerModel.isExpanded.get()
    val headerIndex = viewModel.itemList.indexOf(headerModel)
    val previousAnswersAndFeedbacks = previousAnswerViewModels.takeLast(previousAnswerViewModels.size - 1)
    if (expandPreviousAnswers) {
      // Add the pending view models to the recycler view to expand them.
      viewModel.itemList.addAll(headerIndex + 1, previousAnswersAndFeedbacks)
    } else {
      // Remove the pending view models to collapse the list.
      viewModel.itemList.removeAll(previousAnswersAndFeedbacks)
    }
    // Ensure the header matches the updated state.
    headerModel.isExpanded.set(expandPreviousAnswers)
    hasPreviousResponsesExpanded = expandPreviousAnswers
    recyclerViewAdapter.notifyDataSetChanged()
  }

  private fun createSubmittedAnswer(userAnswer: UserAnswer): SubmittedAnswerViewModel {
    return SubmittedAnswerViewModel(userAnswer)
  }

  private fun createFeedbackItem(feedback: SubtitledHtml): FeedbackViewModel? {
    // Only show feedback if there's some to show.
    if (feedback.html.isNotEmpty()) {
      return FeedbackViewModel(feedback.html)
    }
    return null
  }

  private fun updateNavigationButtonVisibility(
    pendingItemList: MutableList<StateItemViewModel>,
    hasPreviousState: Boolean,
    canContinueToNextState: Boolean,
    hasGeneralContinueButton: Boolean,
    stateIsTerminal: Boolean
  ) {
    val stateNavigationButtonViewModel = StateNavigationButtonViewModel(context, this as StateNavigationButtonListener)
    stateNavigationButtonViewModel.updatePreviousButton(isEnabled = hasPreviousState)

    // Set continuation button.
    when {
      hasGeneralContinueButton -> {
        stateNavigationButtonViewModel.updateContinuationButton(
          ContinuationNavigationButtonType.CONTINUE_BUTTON, isEnabled = true
        )
      }
      canContinueToNextState -> {
        stateNavigationButtonViewModel.updateContinuationButton(
          ContinuationNavigationButtonType.NEXT_BUTTON, isEnabled = canContinueToNextState
        )
      }
      stateIsTerminal -> {
        stateNavigationButtonViewModel.updateContinuationButton(
          ContinuationNavigationButtonType.RETURN_TO_TOPIC_BUTTON, isEnabled = true
        )
      }
      viewModel.doesMostRecentInteractionRequireExplicitSubmission(pendingItemList) -> {
        stateNavigationButtonViewModel.updateContinuationButton(
          ContinuationNavigationButtonType.SUBMIT_BUTTON, isEnabled = true
        )
      }
      else -> {
        // No continuation button needs to be set since the interaction itself will push for answer submission.
        stateNavigationButtonViewModel.updateContinuationButton(
          ContinuationNavigationButtonType.CONTINUE_BUTTON, isEnabled = false
        )
      }
    }
    pendingItemList += stateNavigationButtonViewModel
  }

  private fun hideKeyboard() {
    val inputManager: InputMethodManager = activity.getSystemService(Context.INPUT_METHOD_SERVICE) as InputMethodManager
    inputManager.hideSoftInputFromWindow(fragment.view!!.windowToken, InputMethodManager.SHOW_FORCED)
  }

  private fun showOfflineDialog() {
    AlertDialog.Builder(activity, R.style.AlertDialogTheme)
      .setTitle(context.getString(R.string.audio_dialog_offline_title))
      .setMessage(context.getString(R.string.audio_dialog_offline_message))
      .setPositiveButton(context.getString(R.string.audio_dialog_offline_positive)) { dialog, _ ->
        dialog.dismiss()
      }.create().show()
  }
}<|MERGE_RESOLUTION|>--- conflicted
+++ resolved
@@ -167,16 +167,9 @@
         },
         bindView = { view, viewModel ->
           val binding = DataBindingUtil.findBinding<ContentItemBinding>(view)!!
-<<<<<<< HEAD
           binding.htmlContent = htmlParser.parseOppiaHtml(
-            (viewModel as ContentViewModel).htmlContent.toString(), binding.contentTextView, supportsLinks = true
+            (viewModel as ContentViewModel).htmlContent.toString(), binding.contentTextView, imageCenterAlign = true, supportsLinks = true
           )
-=======
-          binding.htmlContent =
-            htmlParserFactory.create(entityType, explorationId, /* imageCenterAlign= */ true).parseOppiaHtml(
-              (viewModel as ContentViewModel).htmlContent.toString(), binding.contentTextView
-            )
->>>>>>> 4aaee661
         }
       )
       .registerViewBinder(
@@ -186,16 +179,9 @@
         },
         bindView = { view, viewModel ->
           val binding = DataBindingUtil.findBinding<FeedbackItemBinding>(view)!!
-<<<<<<< HEAD
           binding.htmlContent = htmlParser.parseOppiaHtml(
-            (viewModel as FeedbackViewModel).htmlContent.toString(), binding.feedbackTextView, supportsLinks = true
+            (viewModel as FeedbackViewModel).htmlContent.toString(), binding.feedbackTextView, imageCenterAlign = true, supportsLinks = true
           )
-=======
-          binding.htmlContent =
-            htmlParserFactory.create(entityType, explorationId, /* imageCenterAlign= */ true).parseOppiaHtml(
-              (viewModel as FeedbackViewModel).htmlContent.toString(), binding.feedbackTextView
-            )
->>>>>>> 4aaee661
         }
       )
       .registerViewDataBinder(
