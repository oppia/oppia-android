package org.oppia.app.player.state

import android.app.Activity
import android.content.Context
import android.view.LayoutInflater
import android.view.View
import android.view.ViewGroup
import android.view.inputmethod.InputMethodManager
import androidx.appcompat.app.AppCompatActivity
import androidx.core.content.ContextCompat.getSystemService
import androidx.databinding.ObservableField
import androidx.fragment.app.Fragment
import androidx.lifecycle.LiveData
import androidx.lifecycle.Observer
import androidx.lifecycle.Transformations
import org.oppia.app.R
import org.oppia.app.databinding.StateFragmentBinding
import org.oppia.app.fragment.FragmentScope
import org.oppia.app.model.AnswerAndResponse
import org.oppia.app.model.AnswerOutcome
import org.oppia.app.model.CellularDataPreference
import org.oppia.app.model.EphemeralState
import org.oppia.app.model.InteractionObject
import org.oppia.app.model.SubtitledHtml
import org.oppia.app.player.audio.AudioFragment
import org.oppia.app.player.audio.CellularDataDialogFragment
import org.oppia.app.player.exploration.EXPLORATION_ACTIVITY_TOPIC_ID_ARGUMENT_KEY
import org.oppia.app.player.exploration.ExplorationActivity
import org.oppia.app.player.state.itemviewmodel.ContentViewModel
import org.oppia.app.player.state.itemviewmodel.InteractionReadOnlyViewModel
import org.oppia.app.player.state.itemviewmodel.NumericInputInteractionViewModel
import org.oppia.app.player.state.itemviewmodel.StateButtonViewModel
import org.oppia.app.player.state.itemviewmodel.TextInputInteractionViewModel
import org.oppia.app.player.state.listener.InteractionListener
import org.oppia.app.viewmodel.ViewModelProvider
import org.oppia.domain.audio.CellularDialogController
import org.oppia.domain.exploration.ExplorationDataController
import org.oppia.domain.exploration.ExplorationProgressController
import org.oppia.util.data.AsyncResult
import org.oppia.util.logging.Logger
import javax.inject.Inject

private const val TAG_CELLULAR_DATA_DIALOG = "CELLULAR_DATA_DIALOG"
private const val TAG_AUDIO_FRAGMENT = "AUDIO_FRAGMENT"

const val CONTINUE = "Continue"
const val END_EXPLORATION = "EndExploration"
const val LEARN_AGAIN = "LearnAgain"
const val MULTIPLE_CHOICE_INPUT = "MultipleChoiceInput"
const val ITEM_SELECT_INPUT = "ItemSelectionInput"
const val TEXT_INPUT = "TextInput"
const val FRACTION_INPUT = "FractionInput"
const val NUMERIC_INPUT = "NumericInput"
const val NUMERIC_WITH_UNITS = "NumberWithUnits"

// For context:
// https://github.com/oppia/oppia/blob/37285a/extensions/interactions/Continue/directives/oppia-interactive-continue.directive.ts
private const val DEFAULT_CONTINUE_INTERACTION_TEXT_ANSWER = "Please continue."

/** The presenter for [StateFragment]. */
@FragmentScope
class StateFragmentPresenter @Inject constructor(
  private val activity: AppCompatActivity,
  private val fragment: Fragment,
  private val cellularDialogController: CellularDialogController,
  private val viewModelProvider: ViewModelProvider<StateViewModel>,
  private val stateButtonViewModelProvider: ViewModelProvider<StateButtonViewModel>,
  private val explorationDataController: ExplorationDataController,
  private val explorationProgressController: ExplorationProgressController,
  private val logger: Logger
) : InteractionListener {

  private val oldStateNameList: ArrayList<String> = ArrayList()

  private val currentEphemeralState = ObservableField<EphemeralState>(EphemeralState.getDefaultInstance())
  private var currentAnswerOutcome: AnswerOutcome? = null

  private val itemList: MutableList<Any> = ArrayList()

  private var hasGeneralContinueButton: Boolean = false

  private var showCellularDataDialog = true
  private var useCellularData = false
  private var explorationId: String? = null

  private lateinit var stateAdapter: StateAdapter

  lateinit var binding: StateFragmentBinding

  fun handleCreateView(inflater: LayoutInflater, container: ViewGroup?): View? {
    cellularDialogController.getCellularDataPreference()
      .observe(fragment, Observer<AsyncResult<CellularDataPreference>> {
        if (it.isSuccess()) {
          val prefs = it.getOrDefault(CellularDataPreference.getDefaultInstance())
          showCellularDataDialog = !(prefs.hideDialog)
          useCellularData = prefs.useCellularData
        }
      })

    stateAdapter = StateAdapter(itemList, this as InteractionListener)

    binding = StateFragmentBinding.inflate(inflater, container, /* attachToRoot= */ false)
    binding.stateRecyclerView.apply {
      adapter = stateAdapter
    }
    binding.let {
      it.stateFragment = fragment as StateFragment
      it.viewModel = getStateViewModel()
    }
    explorationId = fragment.arguments!!.getString(EXPLORATION_ACTIVITY_TOPIC_ID_ARGUMENT_KEY)

    subscribeToCurrentState()

    return binding.root
  }

  fun handleAudioClick() {
    if (showCellularDataDialog) {
      showHideAudioFragment(false)
      showCellularDataDialogFragment()
    } else {
      if (useCellularData) {
        showHideAudioFragment(getAudioFragment() == null)
      } else {
        showHideAudioFragment(false)
      }
    }
  }

  fun handleEnableAudio(saveUserChoice: Boolean) {
    showHideAudioFragment(true)
    if (saveUserChoice) {
      cellularDialogController.setAlwaysUseCellularDataPreference()
    }
  }

  fun handleDisableAudio(saveUserChoice: Boolean) {
    if (saveUserChoice) {
      cellularDialogController.setNeverUseCellularDataPreference()
    }
  }

  private fun showCellularDataDialogFragment() {
    val previousFragment = fragment.childFragmentManager.findFragmentByTag(TAG_CELLULAR_DATA_DIALOG)
    if (previousFragment != null) {
      fragment.childFragmentManager.beginTransaction().remove(previousFragment).commitNow()
    }
    val dialogFragment = CellularDataDialogFragment.newInstance()
    dialogFragment.showNow(fragment.childFragmentManager, TAG_CELLULAR_DATA_DIALOG)
  }

  private fun showHideAudioFragment(isVisible: Boolean) {
    if (isVisible) {
      if (getAudioFragment() == null) {
        fragment.childFragmentManager.beginTransaction().add(
          R.id.audio_fragment_placeholder, AudioFragment(),
          TAG_AUDIO_FRAGMENT
        ).commitNow()
      }
    } else {
      if (getAudioFragment() != null) {
        fragment.childFragmentManager.beginTransaction().remove(getAudioFragment()!!).commitNow()
      }
    }
  }

  private fun subscribeToCurrentState() {
    ephemeralStateLiveData.observe(fragment, Observer<EphemeralState> { result ->
<<<<<<< HEAD
      if (result.hasState()) {
        itemList.clear()
        currentEphemeralState.set(result)
        checkAndAddContentItem()
        checkAndAddCompletedAnswerList()
        checkAndAddWrongAnswerList()
        checkAndAddInteraction()

        val interactionId = result.state.interaction.id
        val hasPreviousState = result.hasPreviousState
        var hasNextState = false
        hasGeneralContinueButton = false

        if (!result.terminalState) {
          if (result.stateTypeCase.number == EphemeralState.COMPLETED_STATE_FIELD_NUMBER
            && !oldStateNameList.contains(currentEphemeralState.get()!!.state.name)
          ) {
            hasGeneralContinueButton = true
            hasNextState = false
          } else if (result.completedState.answerList.size > 0
            && oldStateNameList.contains(currentEphemeralState.get()!!.state.name)
          ) {
            hasNextState = true
            hasGeneralContinueButton = false
          }
        }

        updateNavigationButtonVisibility(
          interactionId,
          hasPreviousState,
          hasNextState,
          hasGeneralContinueButton
        )
      }
=======
      logger.d("StateFragment", "getCurrentState: ${result.state.interaction.customizationArgsMap.get("choices")!!.setOfHtmlString.htmlList}")
>>>>>>> ba0ba3cc
    })
  }

  private val ephemeralStateLiveData: LiveData<EphemeralState> by lazy {
    getEphemeralState()
  }

  private fun getEphemeralState(): LiveData<EphemeralState> {
    return Transformations.map(explorationProgressController.getCurrentState(), ::processCurrentState)
  }

  private fun processCurrentState(ephemeralStateResult: AsyncResult<EphemeralState>): EphemeralState {
    if (ephemeralStateResult.isFailure()) {
      logger.e("StateFragment", "Failed to retrieve ephemeral state", ephemeralStateResult.getErrorOrNull()!!)
    }
    return ephemeralStateResult.getOrDefault(EphemeralState.getDefaultInstance())
  }

  /**
   * This function listens to the result of submitAnswer.
   * Whenever an answer is submitted using ExplorationProgressController.submitAnswer function,
   * this function will wait for the response from that function and based on which we can move to next state.
   */
  private fun subscribeToAnswerOutcome(answerOutcomeResultLiveData: LiveData<AsyncResult<AnswerOutcome>>) {
    val answerOutcomeLiveData = getAnswerOutcome(answerOutcomeResultLiveData)
    answerOutcomeLiveData.observe(fragment, Observer<AnswerOutcome> {
      currentAnswerOutcome = it
      if (it.hasFeedback()) {
        addFeedbackItem(it.feedback)
      }

      if (currentEphemeralState.get()!!.state.interaction.id == CONTINUE) {
        moveToNextState()
      }
    })
  }

  /** Helper for subscribeToAnswerOutcome. */
  private fun getAnswerOutcome(answerOutcome: LiveData<AsyncResult<AnswerOutcome>>): LiveData<AnswerOutcome> {
    return Transformations.map(answerOutcome, ::processAnswerOutcome)
  }

  /** Helper for subscribeToAnswerOutcome. */
  private fun processAnswerOutcome(ephemeralStateResult: AsyncResult<AnswerOutcome>): AnswerOutcome {
    if (ephemeralStateResult.isFailure()) {
      logger.e("StateFragment", "Failed to retrieve answer outcome", ephemeralStateResult.getErrorOrNull()!!)
    }
    return ephemeralStateResult.getOrDefault(AnswerOutcome.getDefaultInstance())
  }

  private fun endExploration() {
    explorationDataController.stopPlayingExploration()
    (activity as ExplorationActivity).finish()
  }

  override fun onInteractionButtonClicked() {
    hideKeyboard()
    // TODO(#163): Remove these dummy answers and fetch answers from different interaction views.
    // NB: This sample data will work only with TEST_EXPLORATION_ID_5
    // 0 -> What Language
    // 2 -> Welcome!
    // XX -> What Language
    val stateWelcomeAnswer = 0
    // finnish -> Numeric input
    // suomi -> Numeric input
    // XX -> What Language
    val stateWhatLanguageAnswer: String = "finnish"
    // 121 -> Things You can do
    // < 121 -> Estimate 100
    // > 121 -> Numeric Input
    // XX -> Numeric Input
    val stateNumericInputAnswer = 121

    if (!hasGeneralContinueButton) {
      val interactionObject: InteractionObject = stateAdapter.getInteractionObject()
      when (currentEphemeralState.get()!!.state.interaction.id) {
        END_EXPLORATION -> endExploration()
        CONTINUE -> subscribeToAnswerOutcome(explorationProgressController.submitAnswer(createContinueButtonAnswer()))
        MULTIPLE_CHOICE_INPUT -> subscribeToAnswerOutcome(
          explorationProgressController.submitAnswer(
            InteractionObject.newBuilder().setNonNegativeInt(
              stateWelcomeAnswer
            ).build()
          )
        )
        FRACTION_INPUT,
        ITEM_SELECT_INPUT,
        NUMERIC_INPUT,
        NUMERIC_WITH_UNITS,
        TEXT_INPUT -> subscribeToAnswerOutcome(
          explorationProgressController.submitAnswer(interactionObject)
        )
      }
    } else {
      moveToNextState()
    }
  }

  override fun onPreviousButtonClicked() {
    explorationProgressController.moveToPreviousState()
  }

  override fun onNextButtonClicked() {
    moveToNextState()
  }

  private fun moveToNextState() {
    checkAndUpdateOldStateNameList()
    itemList.clear()
    currentAnswerOutcome = null
    explorationProgressController.moveToNextState()
  }

  private fun createContinueButtonAnswer(): InteractionObject {
    return InteractionObject.newBuilder().setNormalizedString(DEFAULT_CONTINUE_INTERACTION_TEXT_ANSWER).build()
  }

  private fun checkAndAddContentItem() {
    if (currentEphemeralState.get()!!.state.hasContent()) {
      addContentItem()
    } else {
      logger.e("StateFragment", "checkAndAddContentItem: State does not have content.")
    }
  }

  private fun addContentItem() {
    val contentViewModel = ContentViewModel()
    val contentSubtitledHtml: SubtitledHtml = currentEphemeralState.get()!!.state.content
    if (contentSubtitledHtml.contentId != "") {
      contentViewModel.contentId = contentSubtitledHtml.contentId
    } else {
      contentViewModel.contentId = "content"
    }
    contentViewModel.htmlContent = contentSubtitledHtml.html
    itemList.add(contentViewModel)
    stateAdapter.notifyDataSetChanged()
  }

  private fun checkAndAddCompletedAnswerList() {
    if (currentEphemeralState.get()!!.completedState.answerCount > 0) {
      addCompletedAnswerList()
    }
  }

  private fun addCompletedAnswerList() {
    val answerResponseList: MutableList<AnswerAndResponse> = currentEphemeralState.get()!!.completedState.answerList
    for (answerResponse: AnswerAndResponse in answerResponseList) {
      if (answerResponse.hasUserAnswer()) {
        addLearnerAnswerItem(answerResponse.userAnswer)
      }
      if (answerResponse.hasFeedback()) {
        addFeedbackItem(answerResponse.feedback)
      }
    }
  }

  private fun checkAndAddWrongAnswerList() {
    if (currentEphemeralState.get()!!.pendingState.wrongAnswerCount > 0) {
      addWrongAnswerList()
    }
  }

  private fun addWrongAnswerList() {
    val wrongAnswerResponseList: MutableList<AnswerAndResponse> =
      currentEphemeralState.get()!!.pendingState.wrongAnswerList
    for (wrongAnswerResponse: AnswerAndResponse in wrongAnswerResponseList) {
      checkAndAddLearnerAnswerItem(wrongAnswerResponse)
      checkAndAddFeedbackItem(wrongAnswerResponse)
    }
  }

  private fun checkAndAddLearnerAnswerItem(answerResponse: AnswerAndResponse) {
    if (answerResponse.hasUserAnswer()) {
      addLearnerAnswerItem(answerResponse.userAnswer)
    }
  }

  private fun addLearnerAnswerItem(answerInteractionObject: InteractionObject) {
    val htmlString = when (currentEphemeralState.get()!!.state.interaction.id) {
      NUMERIC_INPUT -> answerInteractionObject.real.toString()
      TEXT_INPUT -> answerInteractionObject.normalizedString
      MULTIPLE_CHOICE_INPUT -> answerInteractionObject.normalizedString
      CONTINUE -> answerInteractionObject.normalizedString
      else -> ""
    }
    if (htmlString.isNotEmpty()) {
      val interactionReadOnlyViewModel = InteractionReadOnlyViewModel()
      interactionReadOnlyViewModel.htmlContent = htmlString
      itemList.add(interactionReadOnlyViewModel)
      stateAdapter.notifyDataSetChanged()
    }
  }

  private fun checkAndAddFeedbackItem(feedbackResponse: AnswerAndResponse) {
    if (feedbackResponse.hasFeedback()) {
      addFeedbackItem(feedbackResponse.feedback)
    }
  }

  private fun addFeedbackItem(feedback: SubtitledHtml) {
    val feedbackViewModel = ContentViewModel()
    if (feedback.contentId != "") {
      feedbackViewModel.contentId = feedback.contentId
    } else {
      feedbackViewModel.contentId = "feedback"
    }
    val feedbackHtml: String = feedback.html
    if (feedbackHtml.isNotEmpty()) {
      feedbackViewModel.htmlContent = feedbackHtml
      itemList.add(feedbackViewModel)
      stateAdapter.notifyDataSetChanged()
    }
  }

  private fun checkAndAddInteraction() {
    if (currentEphemeralState.get()!!.stateTypeCase.number == EphemeralState.PENDING_STATE_FIELD_NUMBER) {
      when (currentEphemeralState.get()!!.state.interaction.id) {
        NUMERIC_INPUT -> {
          addNumericInputItem()
        }
        TEXT_INPUT -> {
          addTextInputItem()
        }
      }
    }
  }

  private fun addNumericInputItem() {
    val customizationArgsMap: Map<String, InteractionObject> =
      currentEphemeralState.get()!!.state.interaction.customizationArgsMap
    val numericInputInteractionViewModel = NumericInputInteractionViewModel()
    if (customizationArgsMap.containsKey("placeholder")) {
      numericInputInteractionViewModel.placeholder =
        customizationArgsMap.getValue("placeholder").normalizedString
    }
    itemList.add(numericInputInteractionViewModel)
    stateAdapter.notifyDataSetChanged()
  }

  private fun addTextInputItem() {
    val customizationArgsMap: Map<String, InteractionObject> =
      currentEphemeralState.get()!!.state.interaction.customizationArgsMap
    val textInputInteractionViewModel = TextInputInteractionViewModel()
    if (customizationArgsMap.containsKey("placeholder")) {
      textInputInteractionViewModel.placeholder =
        customizationArgsMap.getValue("placeholder").normalizedString
    }
    itemList.add(textInputInteractionViewModel)
    stateAdapter.notifyDataSetChanged()
  }

  private fun checkAndUpdateOldStateNameList() {
    if (currentAnswerOutcome != null
      && !currentAnswerOutcome!!.sameState
      && !oldStateNameList.contains(currentEphemeralState.get()!!.state.name)
    ) {
      oldStateNameList.add(currentEphemeralState.get()!!.state.name)
    }
  }

  private fun updateNavigationButtonVisibility(
    interactionId: String,
    hasPreviousState: Boolean,
    hasNextState: Boolean,
    hasGeneralContinueButton: Boolean
  ) {
    getStateButtonViewModel().setPreviousButtonVisible(hasPreviousState)

    when {
      hasGeneralContinueButton -> {
        getStateButtonViewModel().clearObservableInteractionId()
        getStateButtonViewModel().setObservableInteractionId(CONTINUE)
      }
      hasNextState -> {
        getStateButtonViewModel().clearObservableInteractionId()
        getStateButtonViewModel().setNextButtonVisible(hasNextState)
      }
      else -> {
        getStateButtonViewModel().setObservableInteractionId(interactionId)
        // TODO(#163): This function controls whether the "Submit" button should be displayed or not.
        //  Remove this function in final implementation and control this whenever user selects some option in
        //  MultipleChoiceInput or InputSelectionInput. For now this is `true` because we do not have a mechanism to work
        //  with MultipleChoiceInput or InputSelectionInput, which will eventually be responsible for controlling this.
        getStateButtonViewModel().optionSelected(true)
      }
    }
    itemList.add(getStateButtonViewModel())
    stateAdapter.notifyDataSetChanged()
  }

  private fun getStateViewModel(): StateViewModel {
    return viewModelProvider.getForFragment(fragment, StateViewModel::class.java)
  }

  private fun getAudioFragment(): Fragment? {
    return fragment.childFragmentManager.findFragmentByTag(TAG_AUDIO_FRAGMENT)
  }

  private fun getStateButtonViewModel(): StateButtonViewModel {
    return stateButtonViewModelProvider.getForFragment(fragment, StateButtonViewModel::class.java)
  }

  private fun hideKeyboard() {
    val inputManager: InputMethodManager = activity.getSystemService(Context.INPUT_METHOD_SERVICE) as InputMethodManager
    inputManager.hideSoftInputFromWindow(fragment.view!!.windowToken, InputMethodManager.SHOW_FORCED)
  }
}<|MERGE_RESOLUTION|>--- conflicted
+++ resolved
@@ -1,13 +1,10 @@
 package org.oppia.app.player.state
 
-import android.app.Activity
-import android.content.Context
 import android.view.LayoutInflater
 import android.view.View
 import android.view.ViewGroup
 import android.view.inputmethod.InputMethodManager
 import androidx.appcompat.app.AppCompatActivity
-import androidx.core.content.ContextCompat.getSystemService
 import androidx.databinding.ObservableField
 import androidx.fragment.app.Fragment
 import androidx.lifecycle.LiveData
@@ -166,7 +163,6 @@
 
   private fun subscribeToCurrentState() {
     ephemeralStateLiveData.observe(fragment, Observer<EphemeralState> { result ->
-<<<<<<< HEAD
       if (result.hasState()) {
         itemList.clear()
         currentEphemeralState.set(result)
@@ -201,9 +197,6 @@
           hasGeneralContinueButton
         )
       }
-=======
-      logger.d("StateFragment", "getCurrentState: ${result.state.interaction.customizationArgsMap.get("choices")!!.setOfHtmlString.htmlList}")
->>>>>>> ba0ba3cc
     })
   }
 
