package org.oppia.app.player.state

import android.content.Context
import android.view.LayoutInflater
import android.view.View
import android.view.ViewGroup
import android.view.inputmethod.InputMethodManager
import android.widget.TextView
import androidx.appcompat.app.AppCompatActivity
import androidx.fragment.app.Fragment
import androidx.lifecycle.LiveData
import androidx.lifecycle.Observer
import androidx.lifecycle.Transformations
import androidx.recyclerview.widget.LinearLayoutManager
import androidx.recyclerview.widget.RecyclerView
import org.oppia.app.R
import org.oppia.app.databinding.StateFragmentBinding
import org.oppia.app.fragment.FragmentScope
import org.oppia.app.model.AnswerOutcome
import org.oppia.app.model.EphemeralState
import org.oppia.app.model.HelpIndex
import org.oppia.app.model.Hint
import org.oppia.app.model.ProfileId
import org.oppia.app.model.Solution
import org.oppia.app.model.State
import org.oppia.app.model.UserAnswer
import org.oppia.app.player.audio.AudioButtonListener
import org.oppia.app.player.audio.AudioFragment
import org.oppia.app.player.audio.AudioUiManager
import org.oppia.app.player.state.listener.RouteToHintsAndSolutionListener
import org.oppia.app.player.stopplaying.StopStatePlayingSessionListener
import org.oppia.app.utility.LifecycleSafeTimerFactory
import org.oppia.app.viewmodel.ViewModelProvider
import org.oppia.domain.exploration.ExplorationProgressController
import org.oppia.domain.topic.StoryProgressController
import org.oppia.util.data.AsyncResult
import org.oppia.util.gcsresource.DefaultResourceBucketName
import org.oppia.util.logging.Logger
import org.oppia.util.parser.ExplorationHtmlParserEntityType
import java.util.*
import javax.inject.Inject

const val STATE_FRAGMENT_PROFILE_ID_ARGUMENT_KEY = "STATE_FRAGMENT_PROFILE_ID_ARGUMENT_KEY"
const val STATE_FRAGMENT_TOPIC_ID_ARGUMENT_KEY = "STATE_FRAGMENT_TOPIC_ID_ARGUMENT_KEY"
const val STATE_FRAGMENT_STORY_ID_ARGUMENT_KEY = "STATE_FRAGMENT_STORY_ID_ARGUMENT_KEY"
const val STATE_FRAGMENT_EXPLORATION_ID_ARGUMENT_KEY = "STATE_FRAGMENT_EXPLORATION_ID_ARGUMENT_KEY"
private const val TAG_AUDIO_FRAGMENT = "AUDIO_FRAGMENT"

/** The presenter for [StateFragment]. */
@FragmentScope
class StateFragmentPresenter @Inject constructor(
  @ExplorationHtmlParserEntityType private val entityType: String,
  private val activity: AppCompatActivity,
  private val fragment: Fragment,
  private val viewModelProvider: ViewModelProvider<StateViewModel>,
  private val explorationProgressController: ExplorationProgressController,
  private val storyProgressController: StoryProgressController,
  private val logger: Logger,
  @DefaultResourceBucketName private val resourceBucketName: String,
  private val assemblerBuilderFactory: StatePlayerRecyclerViewAssembler.Builder.Factory,
  private var lifecycleSafeTimerFactory: LifecycleSafeTimerFactory
) {

  private val routeToHintsAndSolutionListener = activity as RouteToHintsAndSolutionListener

  private lateinit var currentState: State
  private lateinit var profileId: ProfileId
  private lateinit var topicId: String
  private lateinit var storyId: String
  private lateinit var explorationId: String
  private lateinit var currentStateName: String
  private lateinit var binding: StateFragmentBinding
  private lateinit var recyclerViewAdapter: RecyclerView.Adapter<*>

  private val viewModel: StateViewModel by lazy {
    getStateViewModel()
  }
  private lateinit var recyclerViewAssembler: StatePlayerRecyclerViewAssembler
  private val ephemeralStateLiveData: LiveData<AsyncResult<EphemeralState>> by lazy {
    explorationProgressController.getCurrentState()
  }

  fun handleCreateView(
    inflater: LayoutInflater,
    container: ViewGroup?,
    internalProfileId: Int,
    topicId: String,
    storyId: String,
    explorationId: String
  ): View? {
    profileId = ProfileId.newBuilder().setInternalId(internalProfileId).build()
    this.topicId = topicId
    this.storyId = storyId
    this.explorationId = explorationId

    binding = StateFragmentBinding.inflate(inflater, container, /* attachToRoot= */ false)
    recyclerViewAssembler = createRecyclerViewAssembler(
      assemblerBuilderFactory.create(resourceBucketName, entityType),
      binding.congratulationsTextView
    )

    val stateRecyclerViewAdapter = recyclerViewAssembler.adapter
    binding.stateRecyclerView.apply {
      adapter = stateRecyclerViewAdapter
    }
    recyclerViewAdapter = stateRecyclerViewAdapter
    binding.let {
      it.lifecycleOwner = fragment
      it.viewModel = this.viewModel
    }

<<<<<<< HEAD
    if (getAudioFragment() == null) {
      fragment.childFragmentManager.beginTransaction()
        .add(R.id.audio_fragment_placeholder, AudioFragment(), TAG_AUDIO_FRAGMENT).commitNow()
    }

=======
>>>>>>> 97848fc8
    binding.stateRecyclerView.addOnLayoutChangeListener { _, _, _, _, bottom, _, _, _, oldBottom ->
      if (bottom < oldBottom) {
        binding.stateRecyclerView.postDelayed({
          binding.stateRecyclerView.scrollToPosition(stateRecyclerViewAdapter.itemCount - 1)
        }, 100)
      }
    }

    binding.hintsAndSolutionFragmentContainer.setOnClickListener {
      routeToHintsAndSolutionListener.routeToHintsAndSolution(
        this.explorationId,
        viewModel.newAvailableHintIndex,
        viewModel.allHintsExhausted
      )
    }

    subscribeToCurrentState()
    markExplorationAsRecentlyPlayed()
    return binding.root
  }

  fun handleAnswerReadyForSubmission(answer: UserAnswer) {
    // An interaction has indicated that an answer is ready for submission.
    handleSubmitAnswer(answer)
  }

  fun onContinueButtonClicked() {
    viewModel.setHintBulbVisibility(false)
    hideKeyboard()
    moveToNextState()
  }

  fun onNextButtonClicked() = moveToNextState()

  fun onPreviousButtonClicked() {
    explorationProgressController.moveToPreviousState()
  }

  fun onReturnToTopicButtonClicked() {
    hideKeyboard()
    markExplorationCompleted()
    (activity as StopStatePlayingSessionListener).stopSession()
  }

  private fun showOrHideAudioByState(state: State) {
    if (state.recordedVoiceoversCount == 0) {
      (activity as AudioButtonListener).hideAudioButton()
    } else {
      (activity as AudioButtonListener).showAudioButton()
    }
  }

  fun onSubmitButtonClicked() {
    hideKeyboard()
    handleSubmitAnswer(viewModel.getPendingAnswer(recyclerViewAssembler))
  }

  fun onResponsesHeaderClicked() {
    recyclerViewAssembler.togglePreviousAnswers(viewModel.itemList)
    recyclerViewAssembler.adapter.notifyDataSetChanged()
  }

  fun onHintAvailable(helpIndex: HelpIndex) {
    when (helpIndex.indexTypeCase) {
      HelpIndex.IndexTypeCase.HINT_INDEX, HelpIndex.IndexTypeCase.SHOW_SOLUTION -> {
        if (helpIndex.indexTypeCase == HelpIndex.IndexTypeCase.HINT_INDEX) {
          viewModel.newAvailableHintIndex = helpIndex.hintIndex
        }
        viewModel.allHintsExhausted =
          helpIndex.indexTypeCase == HelpIndex.IndexTypeCase.SHOW_SOLUTION
        viewModel.setHintOpenedAndUnRevealedVisibility(true)
        viewModel.setHintBulbVisibility(true)
      }
      HelpIndex.IndexTypeCase.EVERYTHING_REVEALED -> {
        viewModel.setHintOpenedAndUnRevealedVisibility(false)
        viewModel.setHintBulbVisibility(true)
      }
      else -> {
        viewModel.setHintOpenedAndUnRevealedVisibility(false)
        viewModel.setHintBulbVisibility(false)
      }
    }
  }

  fun handleAudioClick() = recyclerViewAssembler.toggleAudioPlaybackState()

  fun handleKeyboardAction() {
    hideKeyboard()
    if (viewModel.getCanSubmitAnswer().get() == true) {
      handleSubmitAnswer(viewModel.getPendingAnswer(recyclerViewAssembler))
    }
  }

  private fun createRecyclerViewAssembler(
    builder: StatePlayerRecyclerViewAssembler.Builder,
    congratulationsTextView: TextView
  ): StatePlayerRecyclerViewAssembler {
    return builder.addContentSupport()
      .addFeedbackSupport()
      .addInteractionSupport(viewModel.getCanSubmitAnswer())
      .addPastAnswersSupport()
      .addWrongAnswerCollapsingSupport()
      .addBackwardNavigationSupport()
      .addForwardNavigationSupport()
      .addReturnToTopicSupport()
      .addCongratulationsForCorrectAnswers(congratulationsTextView)
      .addHintsAndSolutionsSupport()
      .addAudioVoiceoverSupport(
        explorationId, viewModel.currentStateName, viewModel.isAudioBarVisible,
        this::getAudioUiManager
      ).build()
  }

  fun revealHint(saveUserChoice: Boolean, hintIndex: Int) {
    subscribeToHint(explorationProgressController.submitHintIsRevealed(currentState, saveUserChoice, hintIndex))
  }

  fun revealSolution(saveUserChoice: Boolean) {
    subscribeToSolution(explorationProgressController.submitSolutionIsRevealed(currentState, saveUserChoice))
  }

  private fun getStateViewModel(): StateViewModel {
    return viewModelProvider.getForFragment(fragment, StateViewModel::class.java)
  }

  private fun getAudioFragment(): Fragment? {
    return fragment.childFragmentManager.findFragmentByTag(TAG_AUDIO_FRAGMENT)
  }

  private fun getAudioUiManager(): AudioUiManager? {
    return getAudioFragment() as? AudioUiManager
  }

  private fun subscribeToCurrentState() {
    ephemeralStateLiveData.observe(fragment, Observer { result ->
      processEphemeralStateResult(result)
    })
  }

  private fun processEphemeralStateResult(result: AsyncResult<EphemeralState>) {
    if (result.isFailure()) {
      logger.e("StateFragment", "Failed to retrieve ephemeral state", result.getErrorOrNull()!!)
      return
    } else if (result.isPending()) {
      // Display nothing until a valid result is available.
      return
    }

    val ephemeralState = result.getOrThrow()

    val isInNewState =
      ::currentStateName.isInitialized && currentStateName != ephemeralState.state.name

    currentState = ephemeralState.state
    currentStateName = ephemeralState.state.name
    showOrHideAudioByState(ephemeralState.state)

<<<<<<< HEAD
=======
    previousAnswerViewModels.clear() // But retain whether the list is currently open.
    val pendingItemList = mutableListOf<StateItemViewModel>()
    addContentItem(pendingItemList, ephemeralState)
    val interaction = ephemeralState.state.interaction
    if (ephemeralState.stateTypeCase == EphemeralState.StateTypeCase.PENDING_STATE) {
      addPreviousAnswers(pendingItemList, ephemeralState.pendingState.wrongAnswerList)
      numberOfWrongAnswers = ephemeralState.pendingState.wrongAnswerList.size
      // Check if hints are available for this state.
      if (ephemeralState.state.interaction.hintList.size != 0) {
        // Check if user submits 1st wrong answer. The first hint is unlocked after 60s on submission of wrong answer.
        if (ephemeralState.pendingState.wrongAnswerList.size == 1) {
          lifecycleSafeTimerFactory.cancel()
          lifecycleSafeTimerFactory = LifecycleSafeTimerFactory(backgroundCoroutineDispatcher)
          if (!ephemeralState.state.interaction.hintList[0].hintIsRevealed) {
            lifecycleSafeTimerFactory.createTimer(60000).observe(activity, Observer {
              newAvailableHintIndex = 0
              viewModel.setHintOpenedAndUnRevealedVisibility(true)
              viewModel.setHintBulbVisibility(true)
            })
          }
        } else if (!isNewWrongAnswerSubmitted) {
          // Subsequent hints are unlocked at 30s intervals when no answer is submitted by the user.
          for (index in 0 until ephemeralState.state.interaction.hintList.size) {
            lifecycleSafeTimerFactory.cancel()
            lifecycleSafeTimerFactory = LifecycleSafeTimerFactory(backgroundCoroutineDispatcher)

            if (index != 0 && !ephemeralState.state.interaction.hintList[index].hintIsRevealed) {
              lifecycleSafeTimerFactory.createTimer(30000).observe(activity, Observer {
                newAvailableHintIndex = index
                viewModel.setHintOpenedAndUnRevealedVisibility(true)
                viewModel.setHintBulbVisibility(true)
              })
              break
            } else if (index == (ephemeralState.state.interaction.hintList.size - 1) && !ephemeralState.state.interaction.solution.solutionIsRevealed) {
              if (ephemeralState.state.interaction.solution.hasCorrectAnswer()) {
                lifecycleSafeTimerFactory.createTimer(30000).observe(activity, Observer {
                  allHintsExhausted = true
                  viewModel.setHintOpenedAndUnRevealedVisibility(true)
                  viewModel.setHintBulbVisibility(true)
                })
              }
              break
            }
          }
        }
      }
      addInteractionForPendingState(pendingItemList, interaction, hasPreviousState)
    } else if (ephemeralState.stateTypeCase == EphemeralState.StateTypeCase.COMPLETED_STATE) {
      addPreviousAnswers(pendingItemList, ephemeralState.completedState.answerList)
    }

    var canContinueToNextState = false
    var hasGeneralContinueButton = false
    if (ephemeralState.stateTypeCase != EphemeralState.StateTypeCase.TERMINAL_STATE) {
      if (ephemeralState.stateTypeCase == EphemeralState.StateTypeCase.COMPLETED_STATE
        && !ephemeralState.hasNextState
      ) {
        hasGeneralContinueButton = true
      } else if (ephemeralState.completedState.answerList.size > 0 && ephemeralState.hasNextState) {
        canContinueToNextState = true
      }
    }

    if (getAudioFragment() == null) {
      val audioFragment: AudioFragment = AudioFragment.newInstance(profileId.internalId)
      fragment.childFragmentManager.beginTransaction()
        .add(R.id.audio_fragment_placeholder, audioFragment, TAG_AUDIO_FRAGMENT).commitNow()
    }

    val audioManager = getAudioFragment() as AudioUiManager
    audioManager.setStateAndExplorationId(ephemeralState.state, explorationId)
    if (viewModel.currentStateName == null || viewModel.currentStateName != currentStateName) {
      feedbackId = null
      viewModel.currentStateName = currentStateName
      if (isAudioShowing()) {
        audioManager.loadMainContentAudio(!canContinueToNextState)
      }
    }

    maybeAddNavigationButtons(
      pendingItemList,
      hasPreviousState,
      canContinueToNextState,
      hasGeneralContinueButton,
      ephemeralState.stateTypeCase == EphemeralState.StateTypeCase.TERMINAL_STATE
    )

>>>>>>> 97848fc8
    viewModel.itemList.clear()
    viewModel.itemList += recyclerViewAssembler.compute(ephemeralState, explorationId)

    if (isInNewState) {
      (binding.stateRecyclerView.layoutManager as LinearLayoutManager).scrollToPositionWithOffset(
        0,
        200
      )
    }
  }

  /**
   * This function listens to the result of RevealHint.
   * Whenever a hint is revealed using ExplorationProgressController.submitHintIsRevealed function,
   * this function will wait for the response from that function and based on which we can move to next state.
   */
  private fun subscribeToHint(hintResultLiveData: LiveData<AsyncResult<Hint>>) {
    val hintLiveData = getHintIsRevealed(hintResultLiveData)
    hintLiveData.observe(fragment, Observer { result ->
      // If the hint was revealed remove dot and radar.
      if (result.hintIsRevealed) {
        viewModel.setHintOpenedAndUnRevealedVisibility(false)
      }
    })
  }

  /**
   * This function listens to the result of RevealSolution.
   * Whenever a hint is revealed using ExplorationProgressController.submitHintIsRevealed function,
   * this function will wait for the response from that function and based on which we can move to next state.
   */
  private fun subscribeToSolution(solutionResultLiveData: LiveData<AsyncResult<Solution>>) {
    val solutionLiveData = getSolutionIsRevealed(solutionResultLiveData)
    solutionLiveData.observe(fragment, Observer { result ->
      // If the hint was revealed remove dot and radar.
      if (result.solutionIsRevealed) {
        viewModel.setHintOpenedAndUnRevealedVisibility(false)
      }
    })
  }

  /**
   * This function listens to the result of submitAnswer.
   * Whenever an answer is submitted using ExplorationProgressController.submitAnswer function,
   * this function will wait for the response from that function and based on which we can move to next state.
   */
  private fun subscribeToAnswerOutcome(answerOutcomeResultLiveData: LiveData<AsyncResult<AnswerOutcome>>) {
    val answerOutcomeLiveData = getAnswerOutcome(answerOutcomeResultLiveData)
    answerOutcomeLiveData.observe(fragment, Observer { result ->
      // If the answer was submitted on behalf of the Continue interaction, automatically continue to the next state.
      if (result.state.interaction.id == "Continue") {
        recyclerViewAssembler.stopHintsFromShowing()
        viewModel.setHintBulbVisibility(false)
        moveToNextState()
      } else {
        if (result.labelledAsCorrectAnswer) {
          recyclerViewAssembler.stopHintsFromShowing()
          viewModel.setHintBulbVisibility(false)
          recyclerViewAssembler.showCongratulationMessageOnCorrectAnswer()
        }
        recyclerViewAssembler.readOutAnswerFeedback(result.feedback)
      }
    })
  }

  /** Helper for [subscribeToSolution]. */
  private fun getSolutionIsRevealed(hint: LiveData<AsyncResult<Solution>>): LiveData<Solution> {
    return Transformations.map(hint, ::processSolution)
  }

  /** Helper for [subscribeToHint]. */
  private fun getHintIsRevealed(hint: LiveData<AsyncResult<Hint>>): LiveData<Hint> {
    return Transformations.map(hint, ::processHint)
  }

  /** Helper for subscribeToAnswerOutcome. */
  private fun getAnswerOutcome(answerOutcome: LiveData<AsyncResult<AnswerOutcome>>): LiveData<AnswerOutcome> {
    return Transformations.map(answerOutcome, ::processAnswerOutcome)
  }

  /** Helper for [subscribeToAnswerOutcome]. */
  private fun processAnswerOutcome(ephemeralStateResult: AsyncResult<AnswerOutcome>): AnswerOutcome {
    if (ephemeralStateResult.isFailure()) {
      logger.e(
        "StateFragment",
        "Failed to retrieve answer outcome",
        ephemeralStateResult.getErrorOrNull()!!
      )
    }
    return ephemeralStateResult.getOrDefault(AnswerOutcome.getDefaultInstance())
  }

  /** Helper for [subscribeToHint]. */
  private fun processHint(hintResult: AsyncResult<Hint>): Hint {
    if (hintResult.isFailure()) {
      logger.e(
        "StateFragment",
        "Failed to retrieve Hint",
        hintResult.getErrorOrNull()!!
      )
    }
    return hintResult.getOrDefault(Hint.getDefaultInstance())
  }

  /** Helper for [subscribeToSolution]. */
  private fun processSolution(solutionResult: AsyncResult<Solution>): Solution {
    if (solutionResult.isFailure()) {
      logger.e(
        "StateFragment",
        "Failed to retrieve Solution",
        solutionResult.getErrorOrNull()!!
      )
    }
    return solutionResult.getOrDefault(Solution.getDefaultInstance())
  }

  private fun handleSubmitAnswer(answer: UserAnswer) {
    subscribeToAnswerOutcome(explorationProgressController.submitAnswer(answer))
  }

  private fun moveToNextState() {
    explorationProgressController.moveToNextState().observe(fragment, Observer {
      recyclerViewAssembler.collapsePreviousResponses()
    })
  }

  private fun hideKeyboard() {
    val inputManager: InputMethodManager =
      activity.getSystemService(Context.INPUT_METHOD_SERVICE) as InputMethodManager
    inputManager.hideSoftInputFromWindow(
      fragment.view!!.windowToken,
      InputMethodManager.SHOW_FORCED
    )
  }

  fun setAudioBarVisibility(visibility: Boolean) = getStateViewModel().setAudioBarVisibility(visibility)

  fun scrollToTop() {
    binding.stateRecyclerView.smoothScrollToPosition(0)
  }

  private fun isAudioShowing(): Boolean = viewModel.isAudioBarVisible.get()!!

  /** Updates submit button UI as active if pendingAnswerError null else inactive. */
  fun updateSubmitButton(pendingAnswerError: String?) {
    viewModel.setCanSubmitAnswer(pendingAnswerError == null)
  }

  private fun markExplorationAsRecentlyPlayed() {
    storyProgressController.recordRecentlyPlayedChapter(profileId, topicId, storyId, explorationId, Date().time)
  }

  private fun markExplorationCompleted() {
    storyProgressController.recordCompletedChapter(profileId, topicId, storyId, explorationId, Date().time)
  }
}<|MERGE_RESOLUTION|>--- conflicted
+++ resolved
@@ -109,14 +109,6 @@
       it.viewModel = this.viewModel
     }
 
-<<<<<<< HEAD
-    if (getAudioFragment() == null) {
-      fragment.childFragmentManager.beginTransaction()
-        .add(R.id.audio_fragment_placeholder, AudioFragment(), TAG_AUDIO_FRAGMENT).commitNow()
-    }
-
-=======
->>>>>>> 97848fc8
     binding.stateRecyclerView.addOnLayoutChangeListener { _, _, _, _, bottom, _, _, _, oldBottom ->
       if (bottom < oldBottom) {
         binding.stateRecyclerView.postDelayed({
@@ -247,6 +239,11 @@
   }
 
   private fun getAudioUiManager(): AudioUiManager? {
+    if (getAudioFragment() == null) {
+      val audioFragment: AudioFragment = AudioFragment.newInstance(profileId.internalId)
+      fragment.childFragmentManager.beginTransaction()
+        .add(R.id.audio_fragment_placeholder, audioFragment, TAG_AUDIO_FRAGMENT).commitNow()
+    }
     return getAudioFragment() as? AudioUiManager
   }
 
@@ -274,96 +271,6 @@
     currentStateName = ephemeralState.state.name
     showOrHideAudioByState(ephemeralState.state)
 
-<<<<<<< HEAD
-=======
-    previousAnswerViewModels.clear() // But retain whether the list is currently open.
-    val pendingItemList = mutableListOf<StateItemViewModel>()
-    addContentItem(pendingItemList, ephemeralState)
-    val interaction = ephemeralState.state.interaction
-    if (ephemeralState.stateTypeCase == EphemeralState.StateTypeCase.PENDING_STATE) {
-      addPreviousAnswers(pendingItemList, ephemeralState.pendingState.wrongAnswerList)
-      numberOfWrongAnswers = ephemeralState.pendingState.wrongAnswerList.size
-      // Check if hints are available for this state.
-      if (ephemeralState.state.interaction.hintList.size != 0) {
-        // Check if user submits 1st wrong answer. The first hint is unlocked after 60s on submission of wrong answer.
-        if (ephemeralState.pendingState.wrongAnswerList.size == 1) {
-          lifecycleSafeTimerFactory.cancel()
-          lifecycleSafeTimerFactory = LifecycleSafeTimerFactory(backgroundCoroutineDispatcher)
-          if (!ephemeralState.state.interaction.hintList[0].hintIsRevealed) {
-            lifecycleSafeTimerFactory.createTimer(60000).observe(activity, Observer {
-              newAvailableHintIndex = 0
-              viewModel.setHintOpenedAndUnRevealedVisibility(true)
-              viewModel.setHintBulbVisibility(true)
-            })
-          }
-        } else if (!isNewWrongAnswerSubmitted) {
-          // Subsequent hints are unlocked at 30s intervals when no answer is submitted by the user.
-          for (index in 0 until ephemeralState.state.interaction.hintList.size) {
-            lifecycleSafeTimerFactory.cancel()
-            lifecycleSafeTimerFactory = LifecycleSafeTimerFactory(backgroundCoroutineDispatcher)
-
-            if (index != 0 && !ephemeralState.state.interaction.hintList[index].hintIsRevealed) {
-              lifecycleSafeTimerFactory.createTimer(30000).observe(activity, Observer {
-                newAvailableHintIndex = index
-                viewModel.setHintOpenedAndUnRevealedVisibility(true)
-                viewModel.setHintBulbVisibility(true)
-              })
-              break
-            } else if (index == (ephemeralState.state.interaction.hintList.size - 1) && !ephemeralState.state.interaction.solution.solutionIsRevealed) {
-              if (ephemeralState.state.interaction.solution.hasCorrectAnswer()) {
-                lifecycleSafeTimerFactory.createTimer(30000).observe(activity, Observer {
-                  allHintsExhausted = true
-                  viewModel.setHintOpenedAndUnRevealedVisibility(true)
-                  viewModel.setHintBulbVisibility(true)
-                })
-              }
-              break
-            }
-          }
-        }
-      }
-      addInteractionForPendingState(pendingItemList, interaction, hasPreviousState)
-    } else if (ephemeralState.stateTypeCase == EphemeralState.StateTypeCase.COMPLETED_STATE) {
-      addPreviousAnswers(pendingItemList, ephemeralState.completedState.answerList)
-    }
-
-    var canContinueToNextState = false
-    var hasGeneralContinueButton = false
-    if (ephemeralState.stateTypeCase != EphemeralState.StateTypeCase.TERMINAL_STATE) {
-      if (ephemeralState.stateTypeCase == EphemeralState.StateTypeCase.COMPLETED_STATE
-        && !ephemeralState.hasNextState
-      ) {
-        hasGeneralContinueButton = true
-      } else if (ephemeralState.completedState.answerList.size > 0 && ephemeralState.hasNextState) {
-        canContinueToNextState = true
-      }
-    }
-
-    if (getAudioFragment() == null) {
-      val audioFragment: AudioFragment = AudioFragment.newInstance(profileId.internalId)
-      fragment.childFragmentManager.beginTransaction()
-        .add(R.id.audio_fragment_placeholder, audioFragment, TAG_AUDIO_FRAGMENT).commitNow()
-    }
-
-    val audioManager = getAudioFragment() as AudioUiManager
-    audioManager.setStateAndExplorationId(ephemeralState.state, explorationId)
-    if (viewModel.currentStateName == null || viewModel.currentStateName != currentStateName) {
-      feedbackId = null
-      viewModel.currentStateName = currentStateName
-      if (isAudioShowing()) {
-        audioManager.loadMainContentAudio(!canContinueToNextState)
-      }
-    }
-
-    maybeAddNavigationButtons(
-      pendingItemList,
-      hasPreviousState,
-      canContinueToNextState,
-      hasGeneralContinueButton,
-      ephemeralState.stateTypeCase == EphemeralState.StateTypeCase.TERMINAL_STATE
-    )
-
->>>>>>> 97848fc8
     viewModel.itemList.clear()
     viewModel.itemList += recyclerViewAssembler.compute(ephemeralState, explorationId)
 
