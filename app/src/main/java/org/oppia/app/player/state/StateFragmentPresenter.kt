--- conflicted
+++ resolved
@@ -257,13 +257,8 @@
   }
 
   private fun subscribeToCurrentState() {
-<<<<<<< HEAD
-    ephemeralStateLiveData.observe(fragment, Observer<EphemeralState> { result ->
-      logger.d("StateFragment", "getCurrentState: ${result.state.interaction.customizationArgsMap.get("choices")!!.setOfHtmlString.htmlList}")
-=======
     ephemeralStateLiveData.observe(fragment, Observer<AsyncResult<EphemeralState>> { result ->
       processEphemeralStateResult(result)
->>>>>>> 910747f5
     })
   }
 
