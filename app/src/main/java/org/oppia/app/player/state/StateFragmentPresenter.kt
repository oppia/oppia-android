--- conflicted
+++ resolved
@@ -169,9 +169,6 @@
 
   private fun subscribeToCurrentState() {
     ephemeralStateLiveData.observe(fragment, Observer<EphemeralState> { result ->
-<<<<<<< HEAD
-      logger.d("StateFragment", "getCurrentState: ${result.state.interaction.customizationArgs.get("choices")!!.setOfHtmlString.htmlList}")
-=======
       itemList.clear()
       currentEphemeralState = result
 
@@ -202,7 +199,6 @@
         canContinueToNextState,
         hasGeneralContinueButton
       )
->>>>>>> 904c9f49
     })
   }
 
