--- conflicted
+++ resolved
@@ -170,12 +170,6 @@
       it.viewModel = this.viewModel
     }
 
-<<<<<<< HEAD
-=======
-    if (getAudioFragment() == null) {
-      fragment.childFragmentManager.beginTransaction()
-        .add(R.id.audio_fragment_placeholder, AudioFragment(), TAG_AUDIO_FRAGMENT).commitNow()
-    }
     binding.stateRecyclerView.addOnLayoutChangeListener { _, _, _, _, bottom, _, _, _, oldBottom ->
       if (bottom < oldBottom) {
         binding.stateRecyclerView.postDelayed({
@@ -184,7 +178,6 @@
       }
     }
 
->>>>>>> c70f6b20
     binding.hintsAndSolutionFragmentContainer.setOnClickListener {
       routeToHintsAndSolutionListener.routeToHintsAndSolution(
         this.explorationId,
