--- conflicted
+++ resolved
@@ -12,10 +12,7 @@
 import org.oppia.app.fragment.FragmentScope
 import org.oppia.app.model.CellularDataPreference
 import org.oppia.app.model.EphemeralState
-<<<<<<< HEAD
 import org.oppia.app.model.InteractionObject
-=======
->>>>>>> 045eecde
 import org.oppia.app.player.audio.CellularDataDialogFragment
 import org.oppia.app.viewmodel.ViewModelProvider
 import org.oppia.domain.audio.CellularDialogController
@@ -65,11 +62,7 @@
       it.viewModel = getStateViewModel()
     }
 
-<<<<<<< HEAD
-    getCurrentState(binding)
-=======
     subscribeToCurrentState()
->>>>>>> 045eecde
 
     return binding.root
   }
@@ -111,10 +104,9 @@
     getStateViewModel().setAudioFragmentVisible(isVisible)
   }
 
-<<<<<<< HEAD
-  private fun getCurrentState(binding: StateFragmentBinding) {
+  private fun subscribeToCurrentState() {
     ephemeralStateLiveData.observe(fragment, Observer<EphemeralState> { result ->
-
+      logger.d("StateFragment", "getCurrentState: ${result.state.name}")
       entity_type = "exploration"
       // TODO replace exploration Id from result. Exploration id is missing in proto
       entity_id = "DIWZiVgs0km-"
@@ -129,11 +121,6 @@
         val customizationArgs : InteractionObject?= customizationArgsMap["choices"]
         logger.d("StateFragment", "value: ${customizationArgs}")
       }
-=======
-  private fun subscribeToCurrentState() {
-    ephemeralStateLiveData.observe(fragment, Observer<EphemeralState> { result ->
-      logger.d("StateFragment", "getCurrentState: ${result.state.name}")
->>>>>>> 045eecde
     })
   }
 
@@ -147,8 +134,7 @@
 
   private fun processCurrentState(ephemeralStateResult: AsyncResult<EphemeralState>): EphemeralState {
     if (ephemeralStateResult.isFailure()) {
-<<<<<<< HEAD
-      logger.e("StateFragmentPresenter", "Failed to retrieve ephemeral state", ephemeralStateResult.getErrorOrNull()!!)
+      logger.e("StateFragment", "Failed to retrieve ephemeral state", ephemeralStateResult.getErrorOrNull()!!)
     }
     return ephemeralStateResult.getOrDefault(EphemeralState.getDefaultInstance())
   }
@@ -170,10 +156,4 @@
       //Do no show any view
     }
   }
-=======
-      logger.e("StateFragment", "Failed to retrieve ephemeral state", ephemeralStateResult.getErrorOrNull()!!)
-    }
-    return ephemeralStateResult.getOrDefault(EphemeralState.getDefaultInstance())
-  }
->>>>>>> 045eecde
 }