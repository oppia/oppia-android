--- conflicted
+++ resolved
@@ -72,14 +72,11 @@
 import org.oppia.app.player.state.listener.NextNavigationButtonListener
 import org.oppia.app.player.state.listener.PreviousNavigationButtonListener
 import org.oppia.app.player.state.listener.PreviousResponsesHeaderClickListener
-<<<<<<< HEAD
 import org.oppia.app.player.state.listener.ReturnToTopicNavigationButtonListener
 import org.oppia.app.player.state.listener.SubmitNavigationButtonListener
 import org.oppia.app.player.stopexploration.StopExplorationInterface
-=======
 import org.oppia.app.player.state.listener.RouteToHintsAndSolutionListener
 import org.oppia.app.player.state.listener.StateNavigationButtonListener
->>>>>>> 4ffe1fb9
 import org.oppia.app.recyclerview.BindableAdapter
 import org.oppia.app.utility.LifecycleSafeTimerFactory
 import org.oppia.app.viewmodel.ViewModelProvider
@@ -112,16 +109,11 @@
   private val storyProgressController: StoryProgressController,
   private val logger: Logger,
   private val htmlParserFactory: HtmlParser.Factory,
-<<<<<<< HEAD
-  private val interactionViewModelFactoryMap: Map<String, @JvmSuppressWildcards InteractionViewModelFactory>
-) : PreviousResponsesHeaderClickListener {
-=======
   private val context: Context,
   private val interactionViewModelFactoryMap: Map<String, @JvmSuppressWildcards InteractionViewModelFactory>,
   private var lifecycleSafeTimerFactory: LifecycleSafeTimerFactory,
   @BackgroundDispatcher private val backgroundCoroutineDispatcher: CoroutineDispatcher
-) : StateNavigationButtonListener, PreviousResponsesHeaderClickListener {
->>>>>>> 4ffe1fb9
+) : PreviousResponsesHeaderClickListener {
 
   private val routeToHintsAndSolutionListener = activity as RouteToHintsAndSolutionListener
 
@@ -180,13 +172,13 @@
       fragment.childFragmentManager.beginTransaction()
         .add(R.id.audio_fragment_placeholder, AudioFragment(), TAG_AUDIO_FRAGMENT).commitNow()
     }
-<<<<<<< HEAD
     binding.stateRecyclerView.addOnLayoutChangeListener { _, _, _, _, bottom, _, _, _, oldBottom ->
       if (bottom < oldBottom) {
         binding.stateRecyclerView.postDelayed({
           binding.stateRecyclerView.scrollToPosition(stateRecyclerViewAdapter.itemCount - 1)
         }, 100)
-=======
+      }
+    }
 
     binding.hintsAndSolutionFragmentContainer.setOnClickListener {
       routeToHintsAndSolutionListener.routeToHintsAndSolution(
@@ -194,29 +186,6 @@
         newAvailableHintIndex,
         allHintsExhausted
       )
-    }
-
-    binding.stateRecyclerView.addOnLayoutChangeListener(object : View.OnLayoutChangeListener {
-      override fun onLayoutChange(
-        view: View,
-        left: Int,
-        top: Int,
-        right: Int,
-        bottom: Int,
-        oldLeft: Int,
-        oldTop: Int,
-        oldRight: Int,
-        oldBottom: Int
-      ) {
-        if (bottom < oldBottom) {
-          binding.stateRecyclerView.postDelayed({
-            binding.stateRecyclerView.scrollToPosition(
-              stateRecyclerViewAdapter.getItemCount() - 1
-            )
-          }, 100)
-        }
->>>>>>> 4ffe1fb9
-      }
     }
 
     subscribeToCurrentState()
@@ -412,9 +381,6 @@
     val interaction = ephemeralState.state.interaction
     if (ephemeralState.stateTypeCase == EphemeralState.StateTypeCase.PENDING_STATE) {
       addPreviousAnswers(pendingItemList, ephemeralState.pendingState.wrongAnswerList)
-<<<<<<< HEAD
-      addInteractionForPendingState(pendingItemList, interaction, hasPreviousState)
-=======
       numberOfWrongAnswers = ephemeralState.pendingState.wrongAnswerList.size
       // Check if hints are available for this state.
       if (ephemeralState.state.interaction.hintList.size != 0) {
@@ -455,8 +421,7 @@
           }
         }
       }
-      addInteractionForPendingState(pendingItemList, interaction)
->>>>>>> 4ffe1fb9
+      addInteractionForPendingState(pendingItemList, interaction, hasPreviousState)
     } else if (ephemeralState.stateTypeCase == EphemeralState.StateTypeCase.COMPLETED_STATE) {
       addPreviousAnswers(pendingItemList, ephemeralState.completedState.answerList)
     }
@@ -542,11 +507,6 @@
     answerOutcomeLiveData.observe(fragment, Observer<AnswerOutcome> { result ->
       // If the answer was submitted on behalf of the Continue interaction, automatically continue to the next state.
       if (result.state.interaction.id == "Continue") {
-<<<<<<< HEAD
-         moveToNextState()
-      } else if (result.labelledAsCorrectAnswer) {
-        showCongratulationMessageOnCorrectAnswer()
-=======
         lifecycleSafeTimerFactory.cancel()
         viewModel.setHintBulbVisibility(false)
         moveToNextState()
@@ -596,7 +556,6 @@
             }
           }
         }
->>>>>>> 4ffe1fb9
         feedbackId = result.feedback.contentId
         if (isAudioShowing()) {
           (getAudioFragment() as AudioUiManager).loadFeedbackAudio(feedbackId!!, true)
@@ -658,12 +617,12 @@
     return ephemeralStateResult.getOrDefault(AnswerOutcome.getDefaultInstance())
   }
 
-<<<<<<< HEAD
   fun onReturnToTopicButtonClicked() {
     hideKeyboard()
     markExplorationCompleted()
     (activity as StopExplorationInterface).stopExploration()
-=======
+  }
+
   /** Helper for [subscribeToHint]. */
   private fun processHint(hintResult: AsyncResult<Hint>): Hint {
     if (hintResult.isFailure()) {
@@ -686,7 +645,6 @@
       )
     }
     return solutionResult.getOrDefault(Solution.getDefaultInstance())
->>>>>>> 4ffe1fb9
   }
 
   private fun showOrHideAudioByState(state: State) {
@@ -710,12 +668,8 @@
 //    }
   }
 
-<<<<<<< HEAD
   fun onContinueButtonClicked() {
-=======
-  override fun onContinueButtonClicked() {
     viewModel.setHintBulbVisibility(false)
->>>>>>> 4ffe1fb9
     hideKeyboard()
     moveToNextState()
   }
