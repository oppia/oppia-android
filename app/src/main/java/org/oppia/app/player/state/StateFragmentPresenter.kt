package org.oppia.app.player.state

import android.content.Context
import android.view.LayoutInflater
import android.view.View
import android.view.ViewGroup
import android.view.inputmethod.InputMethodManager
import androidx.appcompat.app.AppCompatActivity
import androidx.databinding.DataBindingUtil
import androidx.databinding.ObservableBoolean
import androidx.fragment.app.Fragment
import androidx.lifecycle.LiveData
import androidx.lifecycle.Observer
import androidx.lifecycle.Transformations
import androidx.recyclerview.widget.RecyclerView
import org.oppia.app.R
import org.oppia.app.databinding.ContentItemBinding
import org.oppia.app.databinding.ContinueInteractionItemBinding
import org.oppia.app.databinding.FeedbackItemBinding
import org.oppia.app.databinding.FractionInteractionItemBinding
import org.oppia.app.databinding.NumericInputInteractionItemBinding
import org.oppia.app.databinding.PreviousResponsesHeaderItemBinding
import org.oppia.app.databinding.SelectionInteractionItemBinding
import org.oppia.app.databinding.StateButtonItemBinding
import org.oppia.app.databinding.StateFragmentBinding
import org.oppia.app.databinding.SubmittedAnswerItemBinding
import org.oppia.app.databinding.TextInputInteractionItemBinding
import org.oppia.app.fragment.FragmentScope
import org.oppia.app.model.AnswerAndResponse
import org.oppia.app.model.AnswerOutcome
import org.oppia.app.model.CellularDataPreference
import org.oppia.app.model.EphemeralState
import org.oppia.app.model.Interaction
import org.oppia.app.model.SubtitledHtml
import org.oppia.app.model.UserAnswer
import org.oppia.app.player.audio.AudioFragment
import org.oppia.app.player.audio.CellularDataDialogFragment
import org.oppia.app.player.state.answerhandling.InteractionAnswerReceiver
import org.oppia.app.player.state.itemviewmodel.ContentViewModel
import org.oppia.app.player.state.itemviewmodel.ContinueInteractionViewModel
import org.oppia.app.player.state.itemviewmodel.FeedbackViewModel
import org.oppia.app.player.state.itemviewmodel.FractionInteractionViewModel
import org.oppia.app.player.state.itemviewmodel.InteractionViewModelFactory
import org.oppia.app.player.state.itemviewmodel.NumericInputViewModel
import org.oppia.app.player.state.itemviewmodel.PreviousResponsesHeaderViewModel
import org.oppia.app.player.state.itemviewmodel.SelectionInteractionViewModel
import org.oppia.app.player.state.itemviewmodel.StateItemViewModel
import org.oppia.app.player.state.itemviewmodel.StateNavigationButtonViewModel
import org.oppia.app.player.state.itemviewmodel.StateNavigationButtonViewModel.ContinuationNavigationButtonType
import org.oppia.app.player.state.itemviewmodel.SubmittedAnswerViewModel
import org.oppia.app.player.state.itemviewmodel.TextInputViewModel
import org.oppia.app.player.state.listener.PreviousResponsesHeaderClickListener
import org.oppia.app.player.state.listener.StateNavigationButtonListener
import org.oppia.app.recyclerview.BindableAdapter
import org.oppia.app.topic.conceptcard.ConceptCardFragment
import org.oppia.app.viewmodel.ViewModelProvider
import org.oppia.domain.audio.CellularDialogController
import org.oppia.domain.exploration.ExplorationDataController
import org.oppia.domain.exploration.ExplorationProgressController
import org.oppia.util.data.AsyncResult
import org.oppia.util.logging.Logger
import org.oppia.util.parser.ExplorationHtmlParserEntityType
import org.oppia.util.parser.HtmlParser
import javax.inject.Inject

const val STATE_FRAGMENT_EXPLORATION_ID_ARGUMENT_KEY = "STATE_FRAGMENT_EXPLORATION_ID_ARGUMENT_KEY"
private const val CELLULAR_DATA_DIALOG_FRAGMENT_TAG = "CELLULAR_DATA_DIALOG_FRAGMENT"
private const val AUDIO_FRAGMENT_TAG = "AUDIO_FRAGMENT"
private const val CONCEPT_CARD_DIALOG_FRAGMENT_TAG = "CONCEPT_CARD_FRAGMENT"

/** The presenter for [StateFragment]. */
@FragmentScope
class StateFragmentPresenter @Inject constructor(
  @ExplorationHtmlParserEntityType private val htmlParserEntityType: String,
  private val activity: AppCompatActivity,
  private val fragment: Fragment,
  private val cellularDialogController: CellularDialogController,
  private val viewModelProvider: ViewModelProvider<StateViewModel>,
  private val explorationDataController: ExplorationDataController,
  private val explorationProgressController: ExplorationProgressController,
  private val logger: Logger,
  private val htmlParserFactory: HtmlParser.Factory,
  private val context: Context,
  private val interactionViewModelFactoryMap: Map<String, @JvmSuppressWildcards InteractionViewModelFactory>
<<<<<<< HEAD
) : StateNavigationButtonListener, HtmlParser.CustomOppiaTagActionListener {
=======
) : StateNavigationButtonListener, PreviousResponsesHeaderClickListener {
>>>>>>> c94f02d4

  private var showCellularDataDialog = true
  private var useCellularData = false
  private lateinit var explorationId: String
  private val htmlParser: HtmlParser by lazy {
    htmlParserFactory.create(htmlParserEntityType, explorationId, customOppiaTagActionListener = this)
  }
  private lateinit var currentStateName: String
  private lateinit var binding: StateFragmentBinding
  private lateinit var recyclerViewAdapter: RecyclerView.Adapter<*>
  private lateinit var viewModel: StateViewModel
  private val ephemeralStateLiveData: LiveData<AsyncResult<EphemeralState>> by lazy {
    explorationProgressController.getCurrentState()
  }
  /**
   * A list of view models corresponding to past view models that are hidden by default. These are intentionally not
   * retained upon configuration changes since the user can just re-expand the list. Note that the first element of this
   * list (when initialized), will always be the previous answers header to help locate the items in the recycler view
   * (when present).
   */
  private val previousAnswerViewModels: MutableList<StateItemViewModel> = mutableListOf()
  /**
   * Whether the previously submitted wrong answers should be expanded. This value is intentionally not retained upon
   * configuration changes since the user can just re-expand the list.
   */
  private var hasPreviousResponsesExpanded: Boolean = false

  fun handleCreateView(inflater: LayoutInflater, container: ViewGroup?): View? {
    cellularDialogController.getCellularDataPreference()
      .observe(fragment, Observer<AsyncResult<CellularDataPreference>> {
        if (it.isSuccess()) {
          val prefs = it.getOrDefault(CellularDataPreference.getDefaultInstance())
          showCellularDataDialog = !(prefs.hideDialog)
          useCellularData = prefs.useCellularData
        }
      })
    explorationId = fragment.arguments!!.getString(STATE_FRAGMENT_EXPLORATION_ID_ARGUMENT_KEY)!!

    binding = StateFragmentBinding.inflate(inflater, container, /* attachToRoot= */ false)
    val stateRecyclerViewAdapter = createRecyclerViewAdapter()
    binding.stateRecyclerView.apply {
      adapter = stateRecyclerViewAdapter
    }
    recyclerViewAdapter = stateRecyclerViewAdapter
    viewModel = getStateViewModel()
    binding.let {
      it.lifecycleOwner = fragment
      it.viewModel = this.viewModel
    }

    subscribeToCurrentState()

    return binding.root
  }

  private fun createRecyclerViewAdapter(): BindableAdapter<StateItemViewModel> {
    return BindableAdapter.MultiTypeBuilder
      .newBuilder(StateItemViewModel::viewType)
      .registerViewDataBinder(
        viewType = StateItemViewModel.ViewType.STATE_NAVIGATION_BUTTON,
        inflateDataBinding = StateButtonItemBinding::inflate,
        setViewModel = StateButtonItemBinding::setButtonViewModel,
        transformViewModel = { it as StateNavigationButtonViewModel }
      )
      .registerViewBinder(
        viewType = StateItemViewModel.ViewType.CONTENT,
        inflateView = { parent ->
          ContentItemBinding.inflate(LayoutInflater.from(parent.context), parent, /* attachToParent= */ false).root
        },
        bindView = { view, viewModel ->
          val binding = DataBindingUtil.findBinding<ContentItemBinding>(view)!!
          binding.htmlContent = htmlParser.parseOppiaHtml(
            (viewModel as ContentViewModel).htmlContent.toString(), binding.contentTextView, supportsLinks = true
          )
        }
      )
      .registerViewBinder(
        viewType = StateItemViewModel.ViewType.FEEDBACK,
        inflateView = { parent ->
          FeedbackItemBinding.inflate(LayoutInflater.from(parent.context), parent, /* attachToParent= */ false).root
        },
        bindView = { view, viewModel ->
          val binding = DataBindingUtil.findBinding<FeedbackItemBinding>(view)!!
          binding.htmlContent = htmlParser.parseOppiaHtml(
            (viewModel as FeedbackViewModel).htmlContent.toString(), binding.feedbackTextView, supportsLinks = true
          )
        }
      )
      .registerViewDataBinder(
        viewType = StateItemViewModel.ViewType.CONTINUE_INTERACTION,
        inflateDataBinding = ContinueInteractionItemBinding::inflate,
        setViewModel = ContinueInteractionItemBinding::setViewModel,
        transformViewModel = { it as ContinueInteractionViewModel }
      )
      .registerViewDataBinder(
        viewType = StateItemViewModel.ViewType.SELECTION_INTERACTION,
        inflateDataBinding = SelectionInteractionItemBinding::inflate,
        setViewModel = SelectionInteractionItemBinding::setViewModel,
        transformViewModel = { it as SelectionInteractionViewModel }
      )
      .registerViewDataBinder(
        viewType = StateItemViewModel.ViewType.FRACTION_INPUT_INTERACTION,
        inflateDataBinding = FractionInteractionItemBinding::inflate,
        setViewModel = FractionInteractionItemBinding::setViewModel,
        transformViewModel = { it as FractionInteractionViewModel }
      )
      .registerViewDataBinder(
        viewType = StateItemViewModel.ViewType.NUMERIC_INPUT_INTERACTION,
        inflateDataBinding = NumericInputInteractionItemBinding::inflate,
        setViewModel = NumericInputInteractionItemBinding::setViewModel,
        transformViewModel = { it as NumericInputViewModel }
      )
      .registerViewDataBinder(
        viewType = StateItemViewModel.ViewType.TEXT_INPUT_INTERACTION,
        inflateDataBinding = TextInputInteractionItemBinding::inflate,
        setViewModel = TextInputInteractionItemBinding::setViewModel,
        transformViewModel = { it as TextInputViewModel }
      )
      .registerViewBinder(
        viewType = StateItemViewModel.ViewType.SUBMITTED_ANSWER,
        inflateView = { parent ->
          SubmittedAnswerItemBinding.inflate(
            LayoutInflater.from(parent.context), parent, /* attachToParent= */ false
          ).root
        },
        bindView = { view, viewModel ->
          val binding = DataBindingUtil.findBinding<SubmittedAnswerItemBinding>(view)!!
          val userAnswer = (viewModel as SubmittedAnswerViewModel).submittedUserAnswer
          when (userAnswer.textualAnswerCase) {
            UserAnswer.TextualAnswerCase.HTML_ANSWER -> binding.submittedAnswer = htmlParserFactory.create(
              entityType, explorationId).parseOppiaHtml(userAnswer.htmlAnswer, binding.submittedAnswerTextView
            )
            else -> binding.submittedAnswer = userAnswer.plainAnswer
          }
        }
      )
      .registerViewDataBinder(
        viewType = StateItemViewModel.ViewType.PREVIOUS_RESPONSES_HEADER,
        inflateDataBinding = PreviousResponsesHeaderItemBinding::inflate,
        setViewModel = PreviousResponsesHeaderItemBinding::setViewModel,
        transformViewModel = { it as PreviousResponsesHeaderViewModel }
      )
      .build()
  }

  fun handleAudioClick() {
    if (showCellularDataDialog) {
      showHideAudioFragment(false)
      showCellularDataDialogFragment()
    } else {
      if (useCellularData) {
        showHideAudioFragment(getAudioFragment() == null)
      } else {
        showHideAudioFragment(false)
      }
    }
  }

  fun handleEnableAudio(saveUserChoice: Boolean) {
    showHideAudioFragment(true)
    if (saveUserChoice) {
      cellularDialogController.setAlwaysUseCellularDataPreference()
    }
  }

  fun handleDisableAudio(saveUserChoice: Boolean) {
    if (saveUserChoice) {
      cellularDialogController.setNeverUseCellularDataPreference()
    }
  }

  fun handleAnswerReadyForSubmission(answer: UserAnswer) {
    // An interaction has indicated that an answer is ready for submission.
    handleSubmitAnswer(answer)
  }

  private fun showCellularDataDialogFragment() {
    val previousFragment = fragment.childFragmentManager.findFragmentByTag(CELLULAR_DATA_DIALOG_FRAGMENT_TAG)
    if (previousFragment != null) {
      fragment.childFragmentManager.beginTransaction().remove(previousFragment).commitNow()
    }
    val dialogFragment = CellularDataDialogFragment.newInstance()
    dialogFragment.showNow(fragment.childFragmentManager, CELLULAR_DATA_DIALOG_FRAGMENT_TAG)
  }

  private fun getStateViewModel(): StateViewModel {
    return viewModelProvider.getForFragment(fragment, StateViewModel::class.java)
  }

  private fun getAudioFragment(): Fragment? {
    return fragment.childFragmentManager.findFragmentByTag(AUDIO_FRAGMENT_TAG)
  }

  private fun showHideAudioFragment(isVisible: Boolean) {
    getStateViewModel().setAudioBarVisibility(isVisible)
    if (isVisible) {
      if (getAudioFragment() == null) {
        val audioFragment = AudioFragment.newInstance(explorationId, currentStateName)
        fragment.childFragmentManager.beginTransaction().add(
          R.id.audio_fragment_placeholder, audioFragment,
          AUDIO_FRAGMENT_TAG
        ).commitNow()
      }

      val currentYOffset = binding.stateRecyclerView.computeVerticalScrollOffset()
      if (currentYOffset == 0) {
        binding.stateRecyclerView.smoothScrollToPosition(0)
      }
    } else {
      if (getAudioFragment() != null) {
        fragment.childFragmentManager.beginTransaction().remove(getAudioFragment()!!).commitNow()
      }
    }
  }

  private fun subscribeToCurrentState() {
    ephemeralStateLiveData.observe(fragment, Observer<AsyncResult<EphemeralState>> { result ->
      processEphemeralStateResult(result)
    })
  }

  private fun processEphemeralStateResult(result: AsyncResult<EphemeralState>) {
    if (result.isFailure()) {
      logger.e("StateFragment", "Failed to retrieve ephemeral state", result.getErrorOrNull()!!)
      return
    } else if (result.isPending()) {
      // Display nothing until a valid result is available.
      return
    }

    val ephemeralState = result.getOrThrow()

    val scrollToTop = ::currentStateName.isInitialized && currentStateName != ephemeralState.state.name

    currentStateName = ephemeralState.state.name
    previousAnswerViewModels.clear() // But retain whether the list is currently open.
    val pendingItemList = mutableListOf<StateItemViewModel>()
    addContentItem(pendingItemList, ephemeralState)
    val interaction = ephemeralState.state.interaction
    if (ephemeralState.stateTypeCase == EphemeralState.StateTypeCase.PENDING_STATE) {
      addPreviousAnswers(pendingItemList, ephemeralState.pendingState.wrongAnswerList)
      addInteractionForPendingState(pendingItemList, interaction)
    } else if (ephemeralState.stateTypeCase == EphemeralState.StateTypeCase.COMPLETED_STATE) {
      addPreviousAnswers(pendingItemList, ephemeralState.completedState.answerList)
    }

    val hasPreviousState = ephemeralState.hasPreviousState
    var canContinueToNextState = false
    var hasGeneralContinueButton = false

    if (ephemeralState.stateTypeCase != EphemeralState.StateTypeCase.TERMINAL_STATE) {
      if (ephemeralState.stateTypeCase == EphemeralState.StateTypeCase.COMPLETED_STATE
        && !ephemeralState.hasNextState
      ) {
        hasGeneralContinueButton = true
      } else if (ephemeralState.completedState.answerList.size > 0 && ephemeralState.hasNextState) {
        canContinueToNextState = true
      }
    }

    updateNavigationButtonVisibility(
      pendingItemList,
      hasPreviousState,
      canContinueToNextState,
      hasGeneralContinueButton,
      ephemeralState.stateTypeCase == EphemeralState.StateTypeCase.TERMINAL_STATE
    )

    viewModel.itemList.clear()
    viewModel.itemList += pendingItemList

    if (scrollToTop) {
      binding.stateRecyclerView.smoothScrollToPosition(0)
    }
  }

  /**
   * This function listens to the result of submitAnswer.
   * Whenever an answer is submitted using ExplorationProgressController.submitAnswer function,
   * this function will wait for the response from that function and based on which we can move to next state.
   */
  private fun subscribeToAnswerOutcome(answerOutcomeResultLiveData: LiveData<AsyncResult<AnswerOutcome>>) {
    val answerOutcomeLiveData = getAnswerOutcome(answerOutcomeResultLiveData)
    answerOutcomeLiveData.observe(fragment, Observer<AnswerOutcome> { result ->
      // If the answer was submitted on behalf of the Continue interaction, automatically continue to the next state.
      if (result.state.interaction.id == "Continue") {
        moveToNextState()
      }
    })
  }

  /** Helper for subscribeToAnswerOutcome. */
  private fun getAnswerOutcome(answerOutcome: LiveData<AsyncResult<AnswerOutcome>>): LiveData<AnswerOutcome> {
    return Transformations.map(answerOutcome, ::processAnswerOutcome)
  }

  /** Helper for subscribeToAnswerOutcome. */
  private fun processAnswerOutcome(ephemeralStateResult: AsyncResult<AnswerOutcome>): AnswerOutcome {
    if (ephemeralStateResult.isFailure()) {
      logger.e("StateFragment", "Failed to retrieve answer outcome", ephemeralStateResult.getErrorOrNull()!!)
    }
    return ephemeralStateResult.getOrDefault(AnswerOutcome.getDefaultInstance())
  }

  override fun onReturnToTopicButtonClicked() {
    hideKeyboard()
    explorationDataController.stopPlayingExploration()
    activity.finish()
  }

  override fun onSubmitButtonClicked() {
    hideKeyboard()
    handleSubmitAnswer(viewModel.getPendingAnswer())
  }

  override fun onContinueButtonClicked() {
    hideKeyboard()
    moveToNextState()
  }

  private fun handleSubmitAnswer(answer: UserAnswer) {
    subscribeToAnswerOutcome(explorationProgressController.submitAnswer(answer))
  }

  override fun onPreviousButtonClicked() {
    explorationProgressController.moveToPreviousState()
  }

  override fun onNextButtonClicked() = moveToNextState()

<<<<<<< HEAD
  override fun onConceptCardLinkClicked(view: View, skillId: String) {
    ConceptCardFragment.newInstance(skillId).showNow(fragment.childFragmentManager, CONCEPT_CARD_DIALOG_FRAGMENT_TAG)
  }

  fun dismissConceptCard() {
    fragment.childFragmentManager.findFragmentByTag(CONCEPT_CARD_DIALOG_FRAGMENT_TAG)?.let { dialogFragment ->
      fragment.childFragmentManager.beginTransaction().remove(dialogFragment).commitNow()
    }
=======
  override fun onResponsesHeaderClicked() {
    togglePreviousAnswers()
>>>>>>> c94f02d4
  }

  private fun moveToNextState() {
    explorationProgressController.moveToNextState().observe(fragment, Observer<AsyncResult<Any?>> {
      hasPreviousResponsesExpanded = false
    })
  }

  private fun addInteractionForPendingState(
    pendingItemList: MutableList<StateItemViewModel>, interaction: Interaction
  ) {
    val interactionViewModelFactory = interactionViewModelFactoryMap.getValue(interaction.id)
    pendingItemList += interactionViewModelFactory(
      explorationId, interaction, fragment as InteractionAnswerReceiver
    )
  }

  private fun addContentItem(pendingItemList: MutableList<StateItemViewModel>, ephemeralState: EphemeralState) {
    val contentSubtitledHtml: SubtitledHtml = ephemeralState.state.content
    pendingItemList += ContentViewModel(contentSubtitledHtml.html)
  }

  private fun addPreviousAnswers(
    pendingItemList: MutableList<StateItemViewModel>, answersAndResponses: List<AnswerAndResponse>
  ) {
    if (answersAndResponses.size > 1) {
      PreviousResponsesHeaderViewModel(
        answersAndResponses.size - 1, ObservableBoolean(hasPreviousResponsesExpanded), this
      ).let { viewModel ->
        pendingItemList += viewModel
        previousAnswerViewModels += viewModel
      }
      // Only add previous answers if current responses are expanded.
      for (answerAndResponse in answersAndResponses.take(answersAndResponses.size - 1)) {
        createSubmittedAnswer(answerAndResponse.userAnswer).let { viewModel ->
          if (hasPreviousResponsesExpanded) {
            pendingItemList += viewModel
          }
          previousAnswerViewModels += viewModel
        }
        createFeedbackItem(answerAndResponse.feedback)?.let { viewModel ->
          if (hasPreviousResponsesExpanded) {
            pendingItemList += viewModel
          }
          previousAnswerViewModels += viewModel
        }
      }
    }
    answersAndResponses.lastOrNull()?.let { answerAndResponse ->
      pendingItemList += createSubmittedAnswer(answerAndResponse.userAnswer)
      createFeedbackItem(answerAndResponse.feedback)?.let(pendingItemList::add)
    }
  }

  /**
   * Toggles whether the previous answers should be shown based on the current state stored in
   * [PreviousResponsesHeaderViewModel].
   */
  private fun togglePreviousAnswers() {
    val headerModel = previousAnswerViewModels.first() as PreviousResponsesHeaderViewModel
    val expandPreviousAnswers = !headerModel.isExpanded.get()
    val headerIndex = viewModel.itemList.indexOf(headerModel)
    val previousAnswersAndFeedbacks = previousAnswerViewModels.takeLast(previousAnswerViewModels.size - 1)
    if (expandPreviousAnswers) {
      // Add the pending view models to the recycler view to expand them.
      viewModel.itemList.addAll(headerIndex + 1, previousAnswersAndFeedbacks)
    } else {
      // Remove the pending view models to collapse the list.
      viewModel.itemList.removeAll(previousAnswersAndFeedbacks)
    }
    // Ensure the header matches the updated state.
    headerModel.isExpanded.set(expandPreviousAnswers)
    hasPreviousResponsesExpanded = expandPreviousAnswers
    recyclerViewAdapter.notifyDataSetChanged()
  }

  private fun createSubmittedAnswer(userAnswer: UserAnswer): SubmittedAnswerViewModel {
    return SubmittedAnswerViewModel(userAnswer)
  }

  private fun createFeedbackItem(feedback: SubtitledHtml): FeedbackViewModel? {
    // Only show feedback if there's some to show.
    if (feedback.html.isNotEmpty()) {
      return FeedbackViewModel(feedback.html)
    }
    return null
  }

  private fun updateNavigationButtonVisibility(
    pendingItemList: MutableList<StateItemViewModel>,
    hasPreviousState: Boolean,
    canContinueToNextState: Boolean,
    hasGeneralContinueButton: Boolean,
    stateIsTerminal: Boolean
  ) {
    val stateNavigationButtonViewModel = StateNavigationButtonViewModel(context, this as StateNavigationButtonListener)
    stateNavigationButtonViewModel.updatePreviousButton(isEnabled = hasPreviousState)

    // Set continuation button.
    when {
      hasGeneralContinueButton -> {
        stateNavigationButtonViewModel.updateContinuationButton(
          ContinuationNavigationButtonType.CONTINUE_BUTTON, isEnabled = true
        )
      }
      canContinueToNextState -> {
        stateNavigationButtonViewModel.updateContinuationButton(
          ContinuationNavigationButtonType.NEXT_BUTTON, isEnabled = canContinueToNextState
        )
      }
      stateIsTerminal -> {
        stateNavigationButtonViewModel.updateContinuationButton(
          ContinuationNavigationButtonType.RETURN_TO_TOPIC_BUTTON, isEnabled = true
        )
      }
      viewModel.doesMostRecentInteractionRequireExplicitSubmission(pendingItemList) -> {
        stateNavigationButtonViewModel.updateContinuationButton(
          ContinuationNavigationButtonType.SUBMIT_BUTTON, isEnabled = true
        )
      }
      else -> {
        // No continuation button needs to be set since the interaction itself will push for answer submission.
        stateNavigationButtonViewModel.updateContinuationButton(
          ContinuationNavigationButtonType.CONTINUE_BUTTON, isEnabled = false
        )
      }
    }
    pendingItemList += stateNavigationButtonViewModel
  }

  private fun hideKeyboard() {
    val inputManager: InputMethodManager = activity.getSystemService(Context.INPUT_METHOD_SERVICE) as InputMethodManager
    inputManager.hideSoftInputFromWindow(fragment.view!!.windowToken, InputMethodManager.SHOW_FORCED)
  }
}<|MERGE_RESOLUTION|>--- conflicted
+++ resolved
@@ -82,11 +82,7 @@
   private val htmlParserFactory: HtmlParser.Factory,
   private val context: Context,
   private val interactionViewModelFactoryMap: Map<String, @JvmSuppressWildcards InteractionViewModelFactory>
-<<<<<<< HEAD
-) : StateNavigationButtonListener, HtmlParser.CustomOppiaTagActionListener {
-=======
-) : StateNavigationButtonListener, PreviousResponsesHeaderClickListener {
->>>>>>> c94f02d4
+) : StateNavigationButtonListener, PreviousResponsesHeaderClickListener, HtmlParser.CustomOppiaTagActionListener {
 
   private var showCellularDataDialog = true
   private var useCellularData = false
@@ -217,7 +213,7 @@
           val userAnswer = (viewModel as SubmittedAnswerViewModel).submittedUserAnswer
           when (userAnswer.textualAnswerCase) {
             UserAnswer.TextualAnswerCase.HTML_ANSWER -> binding.submittedAnswer = htmlParserFactory.create(
-              entityType, explorationId).parseOppiaHtml(userAnswer.htmlAnswer, binding.submittedAnswerTextView
+              htmlParserEntityType, explorationId).parseOppiaHtml(userAnswer.htmlAnswer, binding.submittedAnswerTextView
             )
             else -> binding.submittedAnswer = userAnswer.plainAnswer
           }
@@ -417,25 +413,24 @@
 
   override fun onNextButtonClicked() = moveToNextState()
 
-<<<<<<< HEAD
   override fun onConceptCardLinkClicked(view: View, skillId: String) {
     ConceptCardFragment.newInstance(skillId).showNow(fragment.childFragmentManager, CONCEPT_CARD_DIALOG_FRAGMENT_TAG)
   }
 
-  fun dismissConceptCard() {
-    fragment.childFragmentManager.findFragmentByTag(CONCEPT_CARD_DIALOG_FRAGMENT_TAG)?.let { dialogFragment ->
-      fragment.childFragmentManager.beginTransaction().remove(dialogFragment).commitNow()
-    }
-=======
   override fun onResponsesHeaderClicked() {
     togglePreviousAnswers()
->>>>>>> c94f02d4
   }
 
   private fun moveToNextState() {
     explorationProgressController.moveToNextState().observe(fragment, Observer<AsyncResult<Any?>> {
       hasPreviousResponsesExpanded = false
     })
+  }
+
+  fun dismissConceptCard() {
+    fragment.childFragmentManager.findFragmentByTag(CONCEPT_CARD_DIALOG_FRAGMENT_TAG)?.let { dialogFragment ->
+      fragment.childFragmentManager.beginTransaction().remove(dialogFragment).commitNow()
+    }
   }
 
   private fun addInteractionForPendingState(
