package org.oppia.app.player.state

import android.content.Context
import android.view.LayoutInflater
import android.view.View
import android.view.ViewGroup
import android.view.inputmethod.InputMethodManager
import androidx.appcompat.app.AppCompatActivity
import androidx.databinding.DataBindingUtil
import androidx.fragment.app.Fragment
import androidx.lifecycle.LiveData
import androidx.lifecycle.Observer
import androidx.lifecycle.Transformations
import androidx.recyclerview.widget.RecyclerView
import org.oppia.app.R
import org.oppia.app.databinding.ContentItemBinding
import org.oppia.app.databinding.ContinueInteractionItemBinding
import org.oppia.app.databinding.FeedbackItemBinding
import org.oppia.app.databinding.FractionInteractionItemBinding
import org.oppia.app.databinding.NumericInputInteractionItemBinding
import org.oppia.app.databinding.SelectionInteractionItemBinding
import org.oppia.app.databinding.StateButtonItemBinding
import org.oppia.app.databinding.StateFragmentBinding
import org.oppia.app.databinding.TextInputInteractionItemBinding
import org.oppia.app.fragment.FragmentScope
import org.oppia.app.model.AnswerAndResponse
import org.oppia.app.model.AnswerOutcome
import org.oppia.app.model.CellularDataPreference
import org.oppia.app.model.EphemeralState
import org.oppia.app.model.Interaction
import org.oppia.app.model.InteractionObject
import org.oppia.app.model.SubtitledHtml
import org.oppia.app.player.audio.AudioFragment
import org.oppia.app.player.audio.CellularDataDialogFragment
<<<<<<< HEAD
import org.oppia.app.player.state.answerhandling.InteractionAnswerReceiver
import org.oppia.app.player.state.itemviewmodel.ContentViewModel
import org.oppia.app.player.state.itemviewmodel.ContinueInteractionViewModel
import org.oppia.app.player.state.itemviewmodel.FeedbackViewModel
import org.oppia.app.player.state.itemviewmodel.FractionInteractionViewModel
import org.oppia.app.player.state.itemviewmodel.InteractionViewModelFactory
import org.oppia.app.player.state.itemviewmodel.NumericInputViewModel
import org.oppia.app.player.state.itemviewmodel.SelectionInteractionViewModel
import org.oppia.app.player.state.itemviewmodel.StateItemViewModel
import org.oppia.app.player.state.itemviewmodel.StateNavigationButtonViewModel
import org.oppia.app.player.state.itemviewmodel.StateNavigationButtonViewModel.ContinuationNavigationButtonType
import org.oppia.app.player.state.itemviewmodel.TextInputViewModel
import org.oppia.app.player.state.listener.StateNavigationButtonListener
import org.oppia.app.recyclerview.BindableAdapter
=======
import org.oppia.app.player.exploration.ExplorationActivity
import org.oppia.app.player.state.itemviewmodel.ContentViewModel
import org.oppia.app.player.state.itemviewmodel.SelectionInteractionCustomizationArgsViewModel
import org.oppia.app.player.state.itemviewmodel.StateButtonViewModel
import org.oppia.app.player.state.listener.ButtonInteractionListener
>>>>>>> 1125d64a
import org.oppia.app.viewmodel.ViewModelProvider
import org.oppia.domain.audio.CellularDialogController
import org.oppia.domain.exploration.ExplorationDataController
import org.oppia.domain.exploration.ExplorationProgressController
import org.oppia.util.data.AsyncResult
import org.oppia.util.logging.Logger
import org.oppia.util.parser.ExplorationHtmlParserEntityType
import org.oppia.util.parser.HtmlParser
import javax.inject.Inject

const val STATE_FRAGMENT_EXPLORATION_ID_ARGUMENT_KEY = "STATE_FRAGMENT_EXPLORATION_ID_ARGUMENT_KEY"
private const val TAG_CELLULAR_DATA_DIALOG = "CELLULAR_DATA_DIALOG"
private const val TAG_AUDIO_FRAGMENT = "AUDIO_FRAGMENT"
private const val TAG_STATE_FRAGMENT = "STATE_FRAGMENT"

/** The presenter for [StateFragment]. */
@FragmentScope
class StateFragmentPresenter @Inject constructor(
  @ExplorationHtmlParserEntityType private val entityType: String,
  private val activity: AppCompatActivity,
  private val fragment: Fragment,
  private val cellularDialogController: CellularDialogController,
  private val viewModelProvider: ViewModelProvider<StateViewModel>,
  private val explorationDataController: ExplorationDataController,
  private val explorationProgressController: ExplorationProgressController,
  private val logger: Logger,
<<<<<<< HEAD
  private val htmlParserFactory: HtmlParser.Factory,
  private val context: Context,
  private val interactionViewModelFactoryMap: Map<String, @JvmSuppressWildcards InteractionViewModelFactory>
) : StateNavigationButtonListener {
=======
  private val htmlParserFactory: HtmlParser.Factory
) : ButtonInteractionListener {
>>>>>>> 1125d64a

  private var showCellularDataDialog = true
  private var useCellularData = false
  private lateinit var explorationId: String
  private lateinit var currentStateName: String
  private lateinit var recyclerViewAdapter: RecyclerView.Adapter<*>
  private lateinit var viewModel: StateViewModel
  private val ephemeralStateLiveData: LiveData<AsyncResult<EphemeralState>> by lazy {
    explorationProgressController.getCurrentState()
  }

  private var selectedInputItemIndexes = ArrayList<Int>()

  private lateinit var selectInputItemsListener: SelectInputItemsListener

  fun handleCreateView(inflater: LayoutInflater, container: ViewGroup?, selectedInputItemIndexes: ArrayList<Int>, selectInputItemsListener: SelectInputItemsListener): View? {

    this.selectedInputItemIndexes = selectedInputItemIndexes
    this.selectInputItemsListener = selectInputItemsListener

    cellularDialogController.getCellularDataPreference()
      .observe(fragment, Observer<AsyncResult<CellularDataPreference>> {
        if (it.isSuccess()) {
          val prefs = it.getOrDefault(CellularDataPreference.getDefaultInstance())
          showCellularDataDialog = !(prefs.hideDialog)
          useCellularData = prefs.useCellularData
        }
      })
    explorationId = fragment.arguments!!.getString(STATE_FRAGMENT_EXPLORATION_ID_ARGUMENT_KEY)!!
<<<<<<< HEAD
    val binding = StateFragmentBinding.inflate(inflater, container, /* attachToRoot= */ false)
    val stateRecyclerViewAdapter = createRecyclerViewAdapter()
=======
    stateAdapter = StateAdapter(logger, itemList, this as ButtonInteractionListener, htmlParserFactory, entityType, explorationId, selectedInputItemIndexes, selectInputItemsListener)
    binding = StateFragmentBinding.inflate(inflater, container, /* attachToRoot= */ false)
>>>>>>> 1125d64a
    binding.stateRecyclerView.apply {
      adapter = stateRecyclerViewAdapter
    }
    recyclerViewAdapter = stateRecyclerViewAdapter
    viewModel = getStateViewModel()
    binding.let {
      it.lifecycleOwner = fragment
      it.viewModel = this.viewModel
    }

    subscribeToCurrentState()

    return binding.root
  }

  private fun createRecyclerViewAdapter(): BindableAdapter<StateItemViewModel> {
    return BindableAdapter.Builder
      .newBuilder<StateItemViewModel>()
      .registerViewTypeComputer { viewModel ->
        when (viewModel) {
          is StateNavigationButtonViewModel -> ViewType.VIEW_TYPE_STATE_NAVIGATION_BUTTON.ordinal
          is ContentViewModel -> ViewType.VIEW_TYPE_CONTENT.ordinal
          is FeedbackViewModel -> ViewType.VIEW_TYPE_FEEDBACK.ordinal
          is ContinueInteractionViewModel -> ViewType.VIEW_TYPE_CONTINUE_INTERACTION.ordinal
          is SelectionInteractionViewModel -> ViewType.VIEW_TYPE_SELECTION_INTERACTION.ordinal
          is FractionInteractionViewModel -> ViewType.VIEW_TYPE_FRACTION_INPUT_INTERACTION.ordinal
          is NumericInputViewModel -> ViewType.VIEW_TYPE_NUMERIC_INPUT_INTERACTION.ordinal
          is TextInputViewModel -> ViewType.VIEW_TYPE_TEXT_INPUT_INTERACTION.ordinal
          else -> throw IllegalArgumentException("Encountered unexpected view model: $viewModel")
        }
      }
      .registerViewDataBinder(
        viewType = ViewType.VIEW_TYPE_STATE_NAVIGATION_BUTTON.ordinal,
        inflateDataBinding = StateButtonItemBinding::inflate,
        setViewModel = StateButtonItemBinding::setButtonViewModel,
        transformViewModel = { it as StateNavigationButtonViewModel }
      )
      .registerViewBinder(
        viewType = ViewType.VIEW_TYPE_CONTENT.ordinal,
        inflateView = { parent ->
          ContentItemBinding.inflate(LayoutInflater.from(parent.context), parent, /* attachToParent= */ false).root
        },
        bindView = { view, viewModel ->
          val binding = DataBindingUtil.findBinding<ContentItemBinding>(view)!!
          binding.htmlContent = htmlParserFactory.create(entityType, explorationId).parseOppiaHtml(
            (viewModel as ContentViewModel).htmlContent.toString(), binding.contentTextView
          )
        }
      )
      .registerViewBinder(
        viewType = ViewType.VIEW_TYPE_FEEDBACK.ordinal,
        inflateView = { parent ->
          FeedbackItemBinding.inflate(LayoutInflater.from(parent.context), parent, /* attachToParent= */ false).root
        },
        bindView = { view, viewModel ->
          val binding = DataBindingUtil.findBinding<FeedbackItemBinding>(view)!!
          binding.htmlContent = htmlParserFactory.create(entityType, explorationId).parseOppiaHtml(
            (viewModel as FeedbackViewModel).htmlContent.toString(), binding.feedbackTextView
          )
        }
      )
      .registerViewDataBinder(
        viewType = ViewType.VIEW_TYPE_CONTINUE_INTERACTION.ordinal,
        inflateDataBinding = ContinueInteractionItemBinding::inflate,
        setViewModel = ContinueInteractionItemBinding::setViewModel,
        transformViewModel = { it as ContinueInteractionViewModel }
      )
      .registerViewDataBinder(
        viewType = ViewType.VIEW_TYPE_SELECTION_INTERACTION.ordinal,
        inflateDataBinding = SelectionInteractionItemBinding::inflate,
        setViewModel = SelectionInteractionItemBinding::setViewModel,
        transformViewModel = { it as SelectionInteractionViewModel }
      )
      .registerViewDataBinder(
        viewType = ViewType.VIEW_TYPE_FRACTION_INPUT_INTERACTION.ordinal,
        inflateDataBinding = FractionInteractionItemBinding::inflate,
        setViewModel = FractionInteractionItemBinding::setViewModel,
        transformViewModel = { it as FractionInteractionViewModel }
      )
      .registerViewDataBinder(
        viewType = ViewType.VIEW_TYPE_NUMERIC_INPUT_INTERACTION.ordinal,
        inflateDataBinding = NumericInputInteractionItemBinding::inflate,
        setViewModel = NumericInputInteractionItemBinding::setViewModel,
        transformViewModel = { it as NumericInputViewModel }
      )
      .registerViewDataBinder(
        viewType = ViewType.VIEW_TYPE_TEXT_INPUT_INTERACTION.ordinal,
        inflateDataBinding = TextInputInteractionItemBinding::inflate,
        setViewModel = TextInputInteractionItemBinding::setViewModel,
        transformViewModel = { it as TextInputViewModel }
      )
      .build()
  }

  fun handleAudioClick() {
    if (showCellularDataDialog) {
      showHideAudioFragment(false)
      showCellularDataDialogFragment()
    } else {
      if (useCellularData) {
        showHideAudioFragment(getAudioFragment() == null)
      } else {
        showHideAudioFragment(false)
      }
    }
  }

  fun handleEnableAudio(saveUserChoice: Boolean) {
    showHideAudioFragment(true)
    if (saveUserChoice) {
      cellularDialogController.setAlwaysUseCellularDataPreference()
    }
  }

  fun handleDisableAudio(saveUserChoice: Boolean) {
    if (saveUserChoice) {
      cellularDialogController.setNeverUseCellularDataPreference()
    }
  }

  fun handleAnswerReadyForSubmission(answer: InteractionObject) {
    // An interaction has indicated that an answer is ready for submission.
    handleSubmitAnswer(answer)
  }

  private fun showCellularDataDialogFragment() {
    val previousFragment = fragment.childFragmentManager.findFragmentByTag(TAG_CELLULAR_DATA_DIALOG)
    if (previousFragment != null) {
      fragment.childFragmentManager.beginTransaction().remove(previousFragment).commitNow()
    }
    val dialogFragment = CellularDataDialogFragment.newInstance()
    dialogFragment.showNow(fragment.childFragmentManager, TAG_CELLULAR_DATA_DIALOG)
  }

  private fun getStateViewModel(): StateViewModel {
    return viewModelProvider.getForFragment(fragment, StateViewModel::class.java)
  }

  private fun getAudioFragment(): Fragment? {
    return fragment.childFragmentManager.findFragmentByTag(TAG_AUDIO_FRAGMENT)
  }

  private fun showHideAudioFragment(isVisible: Boolean) {
    if (isVisible) {
      if (getAudioFragment() == null) {
        val audioFragment = AudioFragment.newInstance(explorationId, currentStateName)
        fragment.childFragmentManager.beginTransaction().add(
          R.id.audio_fragment_placeholder, audioFragment,
          TAG_AUDIO_FRAGMENT
        ).commitNow()
      }
    } else {
      if (getAudioFragment() != null) {
        fragment.childFragmentManager.beginTransaction().remove(getAudioFragment()!!).commitNow()
      }
    }
  }

  private fun subscribeToCurrentState() {
<<<<<<< HEAD
    ephemeralStateLiveData.observe(fragment, Observer<AsyncResult<EphemeralState>> { result ->
      processEphemeralStateResult(result)
=======
    ephemeralStateLiveData.observe(fragment, Observer<EphemeralState> { result ->
      itemList.clear()
      currentEphemeralState = result
      checkAndAddContentItem()
      addInteractionForPendingState()
      updateDummyStateName()

      val interactionId = result.state.interaction.id
      val hasPreviousState = result.hasPreviousState
      var canContinueToNextState = false
      hasGeneralContinueButton = false

      if (result.stateTypeCase != EphemeralState.StateTypeCase.TERMINAL_STATE) {
        if (result.stateTypeCase == EphemeralState.StateTypeCase.COMPLETED_STATE
          && !oldStateNameList.contains(result.state.name)
        ) {
          hasGeneralContinueButton = true
          canContinueToNextState = false
        } else if (result.completedState.answerList.size > 0
          && oldStateNameList.contains(result.state.name)
        ) {
          canContinueToNextState = true
          hasGeneralContinueButton = false
        }
      }

      updateNavigationButtonVisibility(
        interactionId,
        hasPreviousState,
        canContinueToNextState,
        hasGeneralContinueButton
      )
>>>>>>> 1125d64a
    })
  }

  private fun processEphemeralStateResult(result: AsyncResult<EphemeralState>) {
    if (result.isFailure()) {
      logger.e("StateFragment", "Failed to retrieve ephemeral state", result.getErrorOrNull()!!)
      return
    } else if (result.isPending()) {
      // Display nothing until a valid result is available.
      return
    }

    val ephemeralState = result.getOrThrow()
    currentStateName = ephemeralState.state.name
    val pendingItemList = mutableListOf<StateItemViewModel>()
    addContentItem(pendingItemList, ephemeralState)
    val interaction = ephemeralState.state.interaction
    if (ephemeralState.stateTypeCase == EphemeralState.StateTypeCase.PENDING_STATE) {
      addPreviousAnswers(pendingItemList, interaction, ephemeralState.pendingState.wrongAnswerList)
      addInteractionForPendingState(pendingItemList, interaction)
    } else if (ephemeralState.stateTypeCase == EphemeralState.StateTypeCase.COMPLETED_STATE) {
      addPreviousAnswers(pendingItemList, interaction, ephemeralState.completedState.answerList)
    }

    val hasPreviousState = ephemeralState.hasPreviousState
    var canContinueToNextState = false
    var hasGeneralContinueButton = false

    if (ephemeralState.stateTypeCase != EphemeralState.StateTypeCase.TERMINAL_STATE) {
      if (ephemeralState.stateTypeCase == EphemeralState.StateTypeCase.COMPLETED_STATE
        && !ephemeralState.hasNextState) {
        hasGeneralContinueButton = true
      } else if (ephemeralState.completedState.answerList.size > 0 && ephemeralState.hasNextState) {
        canContinueToNextState = true
      }
    }

    updateNavigationButtonVisibility(
      pendingItemList,
      hasPreviousState,
      canContinueToNextState,
      hasGeneralContinueButton,
      ephemeralState.stateTypeCase == EphemeralState.StateTypeCase.TERMINAL_STATE
    )

    viewModel.itemList.clear()
    viewModel.itemList += pendingItemList
  }

  /**
   * This function listens to the result of submitAnswer.
   * Whenever an answer is submitted using ExplorationProgressController.submitAnswer function,
   * this function will wait for the response from that function and based on which we can move to next state.
   */
  private fun subscribeToAnswerOutcome(answerOutcomeResultLiveData: LiveData<AsyncResult<AnswerOutcome>>) {
    val answerOutcomeLiveData = getAnswerOutcome(answerOutcomeResultLiveData)
    answerOutcomeLiveData.observe(fragment, Observer<AnswerOutcome> { result ->
      // If the answer was submitted on behalf of the Continue interaction, automatically continue to the next state.
      if (result.state.interaction.id == "Continue") {
        moveToNextState()
      }
    })
  }

  /** Helper for subscribeToAnswerOutcome. */
  private fun getAnswerOutcome(answerOutcome: LiveData<AsyncResult<AnswerOutcome>>): LiveData<AnswerOutcome> {
    return Transformations.map(answerOutcome, ::processAnswerOutcome)
  }

  /** Helper for subscribeToAnswerOutcome. */
  private fun processAnswerOutcome(ephemeralStateResult: AsyncResult<AnswerOutcome>): AnswerOutcome {
    if (ephemeralStateResult.isFailure()) {
      logger.e("StateFragment", "Failed to retrieve answer outcome", ephemeralStateResult.getErrorOrNull()!!)
    }
    return ephemeralStateResult.getOrDefault(AnswerOutcome.getDefaultInstance())
  }

  override fun onReturnToTopicButtonClicked() {
    hideKeyboard()
    explorationDataController.stopPlayingExploration()
    activity.finish()
  }

  override fun onSubmitButtonClicked() {
    hideKeyboard()
    handleSubmitAnswer(viewModel.getPendingAnswer())
  }

  override fun onContinueButtonClicked() {
    hideKeyboard()
    moveToNextState()
  }

  private fun handleSubmitAnswer(answer: InteractionObject) {
    subscribeToAnswerOutcome(explorationProgressController.submitAnswer(answer))
  }

  override fun onPreviousButtonClicked() {
    explorationProgressController.moveToPreviousState()
  }

  override fun onNextButtonClicked() = moveToNextState()

  private fun moveToNextState() {
    explorationProgressController.moveToNextState()
  }

  private fun addInteractionForPendingState(
    pendingItemList: MutableList<StateItemViewModel>, interaction: Interaction
  ) = addInteraction(pendingItemList, interaction)

  private fun addInteractionForCompletedState(
    pendingItemList: MutableList<StateItemViewModel>, interaction: Interaction, existingAnswer: InteractionObject
  ) = addInteraction(pendingItemList, interaction, existingAnswer = existingAnswer, isReadOnly = true)

  private fun addInteraction(
    pendingItemList: MutableList<StateItemViewModel>, interaction: Interaction, existingAnswer:
    InteractionObject? = null, isReadOnly: Boolean = false) {
    val interactionViewModelFactory = interactionViewModelFactoryMap.getValue(interaction.id)
    pendingItemList += interactionViewModelFactory(
      explorationId, interaction, fragment as InteractionAnswerReceiver, existingAnswer, isReadOnly
    )
  }

  private fun addContentItem(pendingItemList: MutableList<StateItemViewModel>, ephemeralState: EphemeralState) {
    val contentSubtitledHtml: SubtitledHtml = ephemeralState.state.content
    pendingItemList += ContentViewModel(contentSubtitledHtml.html)
  }

  private fun addPreviousAnswers(
    pendingItemList: MutableList<StateItemViewModel>, interaction: Interaction,
    answersAndResponses: List<AnswerAndResponse>
  ) {
    // TODO: add support for displaying the previous answer, too.
    for (answerAndResponse in answersAndResponses) {
      addInteractionForCompletedState(pendingItemList, interaction, answerAndResponse.userAnswer)
      addFeedbackItem(pendingItemList, answerAndResponse.feedback)
    }
  }

  private fun addFeedbackItem(pendingItemList: MutableList<StateItemViewModel>, feedback: SubtitledHtml) {
    // Only show feedback if there's some to show.
    if (feedback.html.isNotEmpty()) {
      pendingItemList += FeedbackViewModel(feedback.html)
    }
  }

  private fun checkAndAddContentItem() {
    if (currentEphemeralState.state.hasContent()) {
      addContentItem()
    } else {
      logger.e("StateFragment", "checkAndAddContentItem: State does not have content.")
    }
  }

  private fun addContentItem() {
    val contentViewModel = ContentViewModel()
    val contentSubtitledHtml: SubtitledHtml = currentEphemeralState.state.content
    contentViewModel.contentId = contentSubtitledHtml.contentId
    contentViewModel.htmlContent = contentSubtitledHtml.html
    itemList.add(contentViewModel)
    stateAdapter.notifyDataSetChanged()
  }

  private fun addInteractionForPendingState() {
    if (currentEphemeralState.stateTypeCase.number == EphemeralState.PENDING_STATE_FIELD_NUMBER) {
      when (currentEphemeralState.state.interaction.id) {
        MULTIPLE_CHOICE_INPUT, ITEM_SELECT_INPUT -> {
          addSelectionInteraction()
        }
      }
    }
  }

  private fun addSelectionInteraction() {
    val customizationArgsMap: Map<String, InteractionObject> =
      currentEphemeralState.state.interaction.customizationArgsMap
    val multipleChoiceInputInteractionViewModel = SelectionInteractionCustomizationArgsViewModel()
    val allKeys: Set<String> = customizationArgsMap.keys

    for (key in allKeys) {
      logger.d(TAG_STATE_FRAGMENT, key)
    }
    if (customizationArgsMap.contains("choices")) {
      if (customizationArgsMap.contains("maxAllowableSelectionCount")) {
        multipleChoiceInputInteractionViewModel.maxAllowableSelectionCount =
          currentEphemeralState.state.interaction.customizationArgsMap["maxAllowableSelectionCount"]!!.signedInt
        multipleChoiceInputInteractionViewModel.minAllowableSelectionCount =
          currentEphemeralState.state.interaction.customizationArgsMap["minAllowableSelectionCount"]!!.signedInt
      }
      multipleChoiceInputInteractionViewModel.interactionId = currentEphemeralState.state.interaction.id
      multipleChoiceInputInteractionViewModel.choiceItems =
        currentEphemeralState.state.interaction.customizationArgsMap["choices"]!!.setOfHtmlString.htmlList
    }
    itemList.add(multipleChoiceInputInteractionViewModel)
    stateAdapter.notifyDataSetChanged()
  }

  private fun updateNavigationButtonVisibility(
    pendingItemList: MutableList<StateItemViewModel>,
    hasPreviousState: Boolean,
    canContinueToNextState: Boolean,
    hasGeneralContinueButton: Boolean,
    stateIsTerminal: Boolean
  ) {
    val stateNavigationButtonViewModel = StateNavigationButtonViewModel(context, this as StateNavigationButtonListener)
    stateNavigationButtonViewModel.updatePreviousButton(isEnabled = hasPreviousState)

    // Set continuation button.
    when {
      hasGeneralContinueButton -> {
        stateNavigationButtonViewModel.updateContinuationButton(
          ContinuationNavigationButtonType.CONTINUE_BUTTON, isEnabled = true
        )
      }
      canContinueToNextState -> {
        stateNavigationButtonViewModel.updateContinuationButton(
          ContinuationNavigationButtonType.NEXT_BUTTON, isEnabled = canContinueToNextState
        )
      }
      stateIsTerminal -> {
        stateNavigationButtonViewModel.updateContinuationButton(
          ContinuationNavigationButtonType.RETURN_TO_TOPIC_BUTTON, isEnabled = true
        )
      }
      viewModel.doesMostRecentInteractionRequireExplicitSubmission(pendingItemList) -> {
        stateNavigationButtonViewModel.updateContinuationButton(
          ContinuationNavigationButtonType.SUBMIT_BUTTON, isEnabled = true
        )
      }
      else -> {
        // No continuation button needs to be set since the interaction itself will push for answer submission.
        stateNavigationButtonViewModel.updateContinuationButton(
          ContinuationNavigationButtonType.CONTINUE_BUTTON, isEnabled = false
        )
      }
    }
    pendingItemList += stateNavigationButtonViewModel
  }

  private fun hideKeyboard() {
    val inputManager: InputMethodManager = activity.getSystemService(Context.INPUT_METHOD_SERVICE) as InputMethodManager
    inputManager.hideSoftInputFromWindow(fragment.view!!.windowToken, InputMethodManager.SHOW_FORCED)
  }

  private enum class ViewType {
    VIEW_TYPE_CONTENT,
    VIEW_TYPE_FEEDBACK,
    VIEW_TYPE_STATE_NAVIGATION_BUTTON,
    VIEW_TYPE_CONTINUE_INTERACTION,
    VIEW_TYPE_SELECTION_INTERACTION,
    VIEW_TYPE_FRACTION_INPUT_INTERACTION,
    VIEW_TYPE_NUMERIC_INPUT_INTERACTION,
    VIEW_TYPE_TEXT_INPUT_INTERACTION
  }
}<|MERGE_RESOLUTION|>--- conflicted
+++ resolved
@@ -32,7 +32,6 @@
 import org.oppia.app.model.SubtitledHtml
 import org.oppia.app.player.audio.AudioFragment
 import org.oppia.app.player.audio.CellularDataDialogFragment
-<<<<<<< HEAD
 import org.oppia.app.player.state.answerhandling.InteractionAnswerReceiver
 import org.oppia.app.player.state.itemviewmodel.ContentViewModel
 import org.oppia.app.player.state.itemviewmodel.ContinueInteractionViewModel
@@ -47,13 +46,6 @@
 import org.oppia.app.player.state.itemviewmodel.TextInputViewModel
 import org.oppia.app.player.state.listener.StateNavigationButtonListener
 import org.oppia.app.recyclerview.BindableAdapter
-=======
-import org.oppia.app.player.exploration.ExplorationActivity
-import org.oppia.app.player.state.itemviewmodel.ContentViewModel
-import org.oppia.app.player.state.itemviewmodel.SelectionInteractionCustomizationArgsViewModel
-import org.oppia.app.player.state.itemviewmodel.StateButtonViewModel
-import org.oppia.app.player.state.listener.ButtonInteractionListener
->>>>>>> 1125d64a
 import org.oppia.app.viewmodel.ViewModelProvider
 import org.oppia.domain.audio.CellularDialogController
 import org.oppia.domain.exploration.ExplorationDataController
@@ -80,15 +72,10 @@
   private val explorationDataController: ExplorationDataController,
   private val explorationProgressController: ExplorationProgressController,
   private val logger: Logger,
-<<<<<<< HEAD
   private val htmlParserFactory: HtmlParser.Factory,
   private val context: Context,
   private val interactionViewModelFactoryMap: Map<String, @JvmSuppressWildcards InteractionViewModelFactory>
 ) : StateNavigationButtonListener {
-=======
-  private val htmlParserFactory: HtmlParser.Factory
-) : ButtonInteractionListener {
->>>>>>> 1125d64a
 
   private var showCellularDataDialog = true
   private var useCellularData = false
@@ -118,13 +105,8 @@
         }
       })
     explorationId = fragment.arguments!!.getString(STATE_FRAGMENT_EXPLORATION_ID_ARGUMENT_KEY)!!
-<<<<<<< HEAD
     val binding = StateFragmentBinding.inflate(inflater, container, /* attachToRoot= */ false)
     val stateRecyclerViewAdapter = createRecyclerViewAdapter()
-=======
-    stateAdapter = StateAdapter(logger, itemList, this as ButtonInteractionListener, htmlParserFactory, entityType, explorationId, selectedInputItemIndexes, selectInputItemsListener)
-    binding = StateFragmentBinding.inflate(inflater, container, /* attachToRoot= */ false)
->>>>>>> 1125d64a
     binding.stateRecyclerView.apply {
       adapter = stateRecyclerViewAdapter
     }
@@ -284,43 +266,8 @@
   }
 
   private fun subscribeToCurrentState() {
-<<<<<<< HEAD
     ephemeralStateLiveData.observe(fragment, Observer<AsyncResult<EphemeralState>> { result ->
       processEphemeralStateResult(result)
-=======
-    ephemeralStateLiveData.observe(fragment, Observer<EphemeralState> { result ->
-      itemList.clear()
-      currentEphemeralState = result
-      checkAndAddContentItem()
-      addInteractionForPendingState()
-      updateDummyStateName()
-
-      val interactionId = result.state.interaction.id
-      val hasPreviousState = result.hasPreviousState
-      var canContinueToNextState = false
-      hasGeneralContinueButton = false
-
-      if (result.stateTypeCase != EphemeralState.StateTypeCase.TERMINAL_STATE) {
-        if (result.stateTypeCase == EphemeralState.StateTypeCase.COMPLETED_STATE
-          && !oldStateNameList.contains(result.state.name)
-        ) {
-          hasGeneralContinueButton = true
-          canContinueToNextState = false
-        } else if (result.completedState.answerList.size > 0
-          && oldStateNameList.contains(result.state.name)
-        ) {
-          canContinueToNextState = true
-          hasGeneralContinueButton = false
-        }
-      }
-
-      updateNavigationButtonVisibility(
-        interactionId,
-        hasPreviousState,
-        canContinueToNextState,
-        hasGeneralContinueButton
-      )
->>>>>>> 1125d64a
     })
   }
 
