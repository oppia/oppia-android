--- conflicted
+++ resolved
@@ -14,21 +14,6 @@
 import androidx.recyclerview.widget.LinearLayoutManager
 import androidx.recyclerview.widget.RecyclerView
 import org.oppia.app.R
-<<<<<<< HEAD
-import org.oppia.app.databinding.ContentItemBinding
-import org.oppia.app.databinding.ContinueInteractionItemBinding
-import org.oppia.app.databinding.ContinueNavigationButtonItemBinding
-import org.oppia.app.databinding.DragDropInteractionItemBinding
-import org.oppia.app.databinding.FeedbackItemBinding
-import org.oppia.app.databinding.FractionInteractionItemBinding
-import org.oppia.app.databinding.NextButtonItemBinding
-import org.oppia.app.databinding.NumericInputInteractionItemBinding
-import org.oppia.app.databinding.PreviousButtonItemBinding
-import org.oppia.app.databinding.PreviousResponsesHeaderItemBinding
-import org.oppia.app.databinding.ReturnToTopicButtonItemBinding
-import org.oppia.app.databinding.SelectionInteractionItemBinding
-=======
->>>>>>> 8575f3ae
 import org.oppia.app.databinding.StateFragmentBinding
 import org.oppia.app.fragment.FragmentScope
 import org.oppia.app.model.AnswerOutcome
@@ -42,33 +27,6 @@
 import org.oppia.app.player.audio.AudioButtonListener
 import org.oppia.app.player.audio.AudioFragment
 import org.oppia.app.player.audio.AudioUiManager
-<<<<<<< HEAD
-import org.oppia.app.player.state.answerhandling.InteractionAnswerErrorReceiver
-import org.oppia.app.player.state.answerhandling.InteractionAnswerReceiver
-import org.oppia.app.player.state.itemviewmodel.ContentViewModel
-import org.oppia.app.player.state.itemviewmodel.ContinueInteractionViewModel
-import org.oppia.app.player.state.itemviewmodel.ContinueNavigationButtonViewModel
-import org.oppia.app.player.state.itemviewmodel.DragAndDropSortInputViewModel
-import org.oppia.app.player.state.itemviewmodel.FeedbackViewModel
-import org.oppia.app.player.state.itemviewmodel.FractionInteractionViewModel
-import org.oppia.app.player.state.itemviewmodel.InteractionViewModelFactory
-import org.oppia.app.player.state.itemviewmodel.NextButtonViewModel
-import org.oppia.app.player.state.itemviewmodel.NumericInputViewModel
-import org.oppia.app.player.state.itemviewmodel.PreviousButtonViewModel
-import org.oppia.app.player.state.itemviewmodel.PreviousResponsesHeaderViewModel
-import org.oppia.app.player.state.itemviewmodel.ReturnToTopicButtonViewModel
-import org.oppia.app.player.state.itemviewmodel.SelectionInteractionViewModel
-import org.oppia.app.player.state.itemviewmodel.StateItemViewModel
-import org.oppia.app.player.state.itemviewmodel.SubmitButtonViewModel
-import org.oppia.app.player.state.itemviewmodel.SubmittedAnswerViewModel
-import org.oppia.app.player.state.itemviewmodel.TextInputViewModel
-import org.oppia.app.player.state.listener.ContinueNavigationButtonListener
-import org.oppia.app.player.state.listener.NextNavigationButtonListener
-import org.oppia.app.player.state.listener.PreviousNavigationButtonListener
-import org.oppia.app.player.state.listener.PreviousResponsesHeaderClickListener
-import org.oppia.app.player.state.listener.ReturnToTopicNavigationButtonListener
-=======
->>>>>>> 8575f3ae
 import org.oppia.app.player.state.listener.RouteToHintsAndSolutionListener
 import org.oppia.app.player.stopplaying.StopStatePlayingSessionListener
 import org.oppia.app.utility.LifecycleSafeTimerFactory
@@ -172,132 +130,6 @@
     return binding.root
   }
 
-<<<<<<< HEAD
-  private fun createRecyclerViewAdapter(): BindableAdapter<StateItemViewModel> {
-    return BindableAdapter.MultiTypeBuilder
-      .newBuilder(StateItemViewModel::viewType)
-      .registerViewDataBinder(
-        viewType = StateItemViewModel.ViewType.CONTINUE_NAVIGATION_BUTTON,
-        inflateDataBinding = ContinueNavigationButtonItemBinding::inflate,
-        setViewModel = ContinueNavigationButtonItemBinding::setButtonViewModel,
-        transformViewModel = { it as ContinueNavigationButtonViewModel }
-      )
-      .registerViewDataBinder(
-        viewType = StateItemViewModel.ViewType.PREVIOUS_NAVIGATION_BUTTON,
-        inflateDataBinding = PreviousButtonItemBinding::inflate,
-        setViewModel = PreviousButtonItemBinding::setButtonViewModel,
-        transformViewModel = { it as PreviousButtonViewModel }
-      )
-      .registerViewDataBinder(
-        viewType = StateItemViewModel.ViewType.NEXT_NAVIGATION_BUTTON,
-        inflateDataBinding = NextButtonItemBinding::inflate,
-        setViewModel = NextButtonItemBinding::setButtonViewModel,
-        transformViewModel = { it as NextButtonViewModel }
-      )
-      .registerViewDataBinder(
-        viewType = StateItemViewModel.ViewType.RETURN_TO_TOPIC_NAVIGATION_BUTTON,
-        inflateDataBinding = ReturnToTopicButtonItemBinding::inflate,
-        setViewModel = ReturnToTopicButtonItemBinding::setButtonViewModel,
-        transformViewModel = { it as ReturnToTopicButtonViewModel }
-      )
-      .registerViewDataBinder(
-        viewType = StateItemViewModel.ViewType.SUBMIT_ANSWER_BUTTON,
-        inflateDataBinding = SubmitButtonItemBinding::inflate,
-        setViewModel = SubmitButtonItemBinding::setButtonViewModel,
-        transformViewModel = { it as SubmitButtonViewModel }
-      )
-      .registerViewBinder(
-        viewType = StateItemViewModel.ViewType.CONTENT,
-        inflateView = { parent ->
-          ContentItemBinding.inflate(
-            LayoutInflater.from(parent.context),
-            parent,
-            /* attachToParent= */ false
-          ).root
-        },
-        bindView = { view, viewModel ->
-          val binding = DataBindingUtil.findBinding<ContentItemBinding>(view)!!
-          binding.htmlContent =
-            htmlParserFactory.create(entityType, explorationId, /* imageCenterAlign= */ true)
-              .parseOppiaHtml(
-                (viewModel as ContentViewModel).htmlContent.toString(), binding.contentTextView
-              )
-        }
-      )
-      .registerViewBinder(
-        viewType = StateItemViewModel.ViewType.FEEDBACK,
-        inflateView = { parent ->
-          FeedbackItemBinding.inflate(
-            LayoutInflater.from(parent.context),
-            parent,
-            /* attachToParent= */ false
-          ).root
-        },
-        bindView = { view, viewModel ->
-          val binding = DataBindingUtil.findBinding<FeedbackItemBinding>(view)!!
-          binding.htmlContent =
-            htmlParserFactory.create(entityType, explorationId, /* imageCenterAlign= */ true)
-              .parseOppiaHtml(
-                (viewModel as FeedbackViewModel).htmlContent.toString(), binding.feedbackTextView
-              )
-        }
-      )
-      .registerViewDataBinder(
-        viewType = StateItemViewModel.ViewType.CONTINUE_INTERACTION,
-        inflateDataBinding = ContinueInteractionItemBinding::inflate,
-        setViewModel = ContinueInteractionItemBinding::setViewModel,
-        transformViewModel = { it as ContinueInteractionViewModel }
-      )
-      .registerViewDataBinder(
-        viewType = StateItemViewModel.ViewType.SELECTION_INTERACTION,
-        inflateDataBinding = SelectionInteractionItemBinding::inflate,
-        setViewModel = SelectionInteractionItemBinding::setViewModel,
-        transformViewModel = { it as SelectionInteractionViewModel }
-      )
-      .registerViewDataBinder(
-        viewType = StateItemViewModel.ViewType.DRAG_DROP_SORT_INTERACTION,
-        inflateDataBinding = DragDropInteractionItemBinding::inflate,
-        setViewModel = DragDropInteractionItemBinding::setViewModel,
-        transformViewModel = { it as DragAndDropSortInputViewModel }
-      )
-      .registerViewDataBinder(
-        viewType = StateItemViewModel.ViewType.FRACTION_INPUT_INTERACTION,
-        inflateDataBinding = FractionInteractionItemBinding::inflate,
-        setViewModel = FractionInteractionItemBinding::setViewModel,
-        transformViewModel = { it as FractionInteractionViewModel }
-      )
-      .registerViewDataBinder(
-        viewType = StateItemViewModel.ViewType.NUMERIC_INPUT_INTERACTION,
-        inflateDataBinding = NumericInputInteractionItemBinding::inflate,
-        setViewModel = NumericInputInteractionItemBinding::setViewModel,
-        transformViewModel = { it as NumericInputViewModel }
-      )
-      .registerViewDataBinder(
-        viewType = StateItemViewModel.ViewType.TEXT_INPUT_INTERACTION,
-        inflateDataBinding = TextInputInteractionItemBinding::inflate,
-        setViewModel = TextInputInteractionItemBinding::setViewModel,
-        transformViewModel = { it as TextInputViewModel }
-      )
-      .registerViewBinder(
-        viewType = StateItemViewModel.ViewType.SUBMITTED_ANSWER,
-        inflateView = { parent ->
-          SubmittedAnswerItemBinding.inflate(
-            LayoutInflater.from(parent.context), parent, /* attachToParent= */ false
-          ).root
-        },
-        bindView = { view, viewModel ->
-          val binding = DataBindingUtil.findBinding<SubmittedAnswerItemBinding>(view)!!
-          val userAnswer = (viewModel as SubmittedAnswerViewModel).submittedUserAnswer
-          when (userAnswer.textualAnswerCase) {
-            UserAnswer.TextualAnswerCase.HTML_ANSWER -> {
-              val htmlParser = htmlParserFactory.create(entityType, explorationId, imageCenterAlign = true)
-              binding.submittedAnswer = htmlParser.parseOppiaHtml(
-                userAnswer.htmlAnswer, binding.submittedAnswerTextView
-              )
-            }
-            else -> binding.submittedAnswer = userAnswer.plainAnswer
-          }
-=======
   fun handleAnswerReadyForSubmission(answer: UserAnswer) {
     // An interaction has indicated that an answer is ready for submission.
     handleSubmitAnswer(answer)
@@ -344,7 +176,6 @@
       HelpIndex.IndexTypeCase.HINT_INDEX, HelpIndex.IndexTypeCase.SHOW_SOLUTION -> {
         if (helpIndex.indexTypeCase == HelpIndex.IndexTypeCase.HINT_INDEX) {
           viewModel.newAvailableHintIndex = helpIndex.hintIndex
->>>>>>> 8575f3ae
         }
         viewModel.allHintsExhausted =
           helpIndex.indexTypeCase == HelpIndex.IndexTypeCase.SHOW_SOLUTION
