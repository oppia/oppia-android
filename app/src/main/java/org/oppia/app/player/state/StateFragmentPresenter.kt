package org.oppia.app.player.state

<<<<<<< HEAD
import android.app.AlertDialog
=======
import android.animation.Animator
import android.animation.AnimatorListenerAdapter
>>>>>>> 1813ccff
import android.content.Context
import android.os.Handler
import android.util.Log
import android.view.Gravity
import android.view.LayoutInflater
import android.view.View
import android.view.ViewGroup
<<<<<<< HEAD
import android.view.animation.Animation
import android.view.animation.AnimationUtils
=======
import android.view.animation.AccelerateInterpolator
import android.view.animation.AlphaAnimation
import android.view.animation.AnimationSet
import android.view.animation.DecelerateInterpolator
import android.view.animation.TranslateAnimation
>>>>>>> 1813ccff
import android.view.inputmethod.InputMethodManager
import androidx.appcompat.app.AppCompatActivity
import androidx.databinding.DataBindingUtil
import androidx.databinding.ObservableBoolean
import androidx.fragment.app.Fragment
import androidx.lifecycle.LiveData
import androidx.lifecycle.Observer
import androidx.lifecycle.Transformations
import androidx.recyclerview.widget.LinearLayoutManager
import androidx.recyclerview.widget.RecyclerView
import org.oppia.app.R
import org.oppia.app.databinding.ContentItemBinding
import org.oppia.app.databinding.ContinueInteractionItemBinding
import org.oppia.app.databinding.FeedbackItemBinding
import org.oppia.app.databinding.FractionInteractionItemBinding
import org.oppia.app.databinding.NumericInputInteractionItemBinding
import org.oppia.app.databinding.PreviousResponsesHeaderItemBinding
import org.oppia.app.databinding.SelectionInteractionItemBinding
import org.oppia.app.databinding.StateButtonItemBinding
import org.oppia.app.databinding.StateFragmentBinding
import org.oppia.app.databinding.SubmittedAnswerItemBinding
import org.oppia.app.databinding.TextInputInteractionItemBinding
import org.oppia.app.fragment.FragmentScope
import org.oppia.app.model.AnswerAndResponse
import org.oppia.app.model.AnswerOutcome
import org.oppia.app.model.CellularDataPreference
import org.oppia.app.model.EphemeralState
import org.oppia.app.model.Interaction
import org.oppia.app.model.State
import org.oppia.app.model.SubtitledHtml
import org.oppia.app.player.audio.AudioButtonListener
import org.oppia.app.model.UserAnswer
import org.oppia.app.player.audio.AudioFragment
import org.oppia.app.player.audio.AudioUiManager
import org.oppia.app.player.audio.AudioViewModel
import org.oppia.app.player.audio.CellularAudioDialogFragment
import org.oppia.app.player.state.answerhandling.InteractionAnswerReceiver
import org.oppia.app.player.state.itemviewmodel.ContentViewModel
import org.oppia.app.player.state.itemviewmodel.ContinueInteractionViewModel
import org.oppia.app.player.state.itemviewmodel.FeedbackViewModel
import org.oppia.app.player.state.itemviewmodel.FractionInteractionViewModel
import org.oppia.app.player.state.itemviewmodel.InteractionViewModelFactory
import org.oppia.app.player.state.itemviewmodel.NumericInputViewModel
import org.oppia.app.player.state.itemviewmodel.PreviousResponsesHeaderViewModel
import org.oppia.app.player.state.itemviewmodel.SelectionInteractionViewModel
import org.oppia.app.player.state.itemviewmodel.StateItemViewModel
import org.oppia.app.player.state.itemviewmodel.StateNavigationButtonViewModel
import org.oppia.app.player.state.itemviewmodel.StateNavigationButtonViewModel.ContinuationNavigationButtonType
import org.oppia.app.player.state.itemviewmodel.SubmittedAnswerViewModel
import org.oppia.app.player.state.itemviewmodel.TextInputViewModel
import org.oppia.app.player.state.listener.PreviousResponsesHeaderClickListener
import org.oppia.app.player.state.listener.StateNavigationButtonListener
import org.oppia.app.recyclerview.BindableAdapter
import org.oppia.app.viewmodel.ViewModelProvider
import org.oppia.domain.audio.CellularAudioDialogController
import org.oppia.domain.exploration.ExplorationDataController
import org.oppia.domain.exploration.ExplorationProgressController
import org.oppia.util.data.AsyncResult
import org.oppia.util.logging.Logger
import org.oppia.util.networking.NetworkConnectionUtil
import org.oppia.util.networking.NetworkConnectionUtil.ConnectionStatus
import org.oppia.util.parser.ExplorationHtmlParserEntityType
import org.oppia.util.parser.HtmlParser
import javax.inject.Inject

const val STATE_FRAGMENT_EXPLORATION_ID_ARGUMENT_KEY = "STATE_FRAGMENT_EXPLORATION_ID_ARGUMENT_KEY"
private const val TAG_CELLULAR_DATA_DIALOG = "CELLULAR_DATA_DIALOG"
private const val TAG_AUDIO_FRAGMENT = "AUDIO_FRAGMENT"

/** The presenter for [StateFragment]. */
@FragmentScope
class StateFragmentPresenter @Inject constructor(
  @ExplorationHtmlParserEntityType private val entityType: String,
  private val activity: AppCompatActivity,
  private val fragment: Fragment,
  private val cellularAudioDialogController: CellularAudioDialogController,
  private val viewModelProvider: ViewModelProvider<StateViewModel>,
  private val explorationDataController: ExplorationDataController,
  private val explorationProgressController: ExplorationProgressController,
  private val logger: Logger,
  private val htmlParserFactory: HtmlParser.Factory,
  private val context: Context,
  private val interactionViewModelFactoryMap: Map<String, @JvmSuppressWildcards InteractionViewModelFactory>,
  private val networkConnectionUtil: NetworkConnectionUtil
) : StateNavigationButtonListener, PreviousResponsesHeaderClickListener {

  private var showCellularDataDialog = true
  private var useCellularData = false
  private var feedbackId: String? = null
  private var autoPlayAudio = false
  private var isFeedbackPlaying = false
  private lateinit var explorationId: String
  private lateinit var currentStateName: String
  private lateinit var binding: StateFragmentBinding
  private lateinit var recyclerViewAdapter: RecyclerView.Adapter<*>
  private val viewModel: StateViewModel by lazy {
    getStateViewModel()
  }
  private val ephemeralStateLiveData: LiveData<AsyncResult<EphemeralState>> by lazy {
    explorationProgressController.getCurrentState()
  }
  /**
   * A list of view models corresponding to past view models that are hidden by default. These are intentionally not
   * retained upon configuration changes since the user can just re-expand the list. Note that the first element of this
   * list (when initialized), will always be the previous answers header to help locate the items in the recycler view
   * (when present).
   */
  private val previousAnswerViewModels: MutableList<StateItemViewModel> = mutableListOf()
  /**
   * Whether the previously submitted wrong answers should be expanded. This value is intentionally not retained upon
   * configuration changes since the user can just re-expand the list.
   */
  private var hasPreviousResponsesExpanded: Boolean = false

  fun handleCreateView(inflater: LayoutInflater, container: ViewGroup?): View? {
    cellularAudioDialogController.getCellularDataPreference()
      .observe(fragment, Observer<AsyncResult<CellularDataPreference>> {
        if (it.isSuccess()) {
          val prefs = it.getOrDefault(CellularDataPreference.getDefaultInstance())
          showCellularDataDialog = !(prefs.hideDialog)
          useCellularData = prefs.useCellularData
        }
      })
    explorationId = fragment.arguments!!.getString(STATE_FRAGMENT_EXPLORATION_ID_ARGUMENT_KEY)!!

    binding = StateFragmentBinding.inflate(inflater, container, /* attachToRoot= */ false)
    val stateRecyclerViewAdapter = createRecyclerViewAdapter()
    binding.stateRecyclerView.apply {
      adapter = stateRecyclerViewAdapter
    }
    recyclerViewAdapter = stateRecyclerViewAdapter
    binding.let {
      it.lifecycleOwner = fragment
      it.viewModel = this.viewModel
    }

    if (getAudioFragment() == null) {
      fragment.childFragmentManager.beginTransaction()
        .add(R.id.audio_fragment_placeholder, AudioFragment(), TAG_AUDIO_FRAGMENT).commitNow()
    }

    binding.stateRecyclerView.addOnLayoutChangeListener(object : View.OnLayoutChangeListener {
      override fun onLayoutChange(
        view: View,
        left: Int,
        top: Int,
        right: Int,
        bottom: Int,
        oldLeft: Int,
        oldTop: Int,
        oldRight: Int,
        oldBottom: Int
      ) {
        if (bottom < oldBottom) {
          binding.stateRecyclerView.postDelayed(Runnable {
            binding.stateRecyclerView.scrollToPosition(
              stateRecyclerViewAdapter.getItemCount() - 1
            )
          }, 100)
        }
      }
    })

    subscribeToCurrentState()

    return binding.root
  }

  private fun createRecyclerViewAdapter(): BindableAdapter<StateItemViewModel> {
    return BindableAdapter.MultiTypeBuilder
      .newBuilder(StateItemViewModel::viewType)
      .registerViewDataBinder(
        viewType = StateItemViewModel.ViewType.STATE_NAVIGATION_BUTTON,
        inflateDataBinding = StateButtonItemBinding::inflate,
        setViewModel = StateButtonItemBinding::setButtonViewModel,
        transformViewModel = { it as StateNavigationButtonViewModel }
      )
      .registerViewBinder(
        viewType = StateItemViewModel.ViewType.CONTENT,
        inflateView = { parent ->
          ContentItemBinding.inflate(
            LayoutInflater.from(parent.context),
            parent, /* attachToParent= */
            false
          ).root
        },
        bindView = { view, viewModel ->
          val binding = DataBindingUtil.findBinding<ContentItemBinding>(view)!!
          binding.htmlContent =
            htmlParserFactory.create(entityType, explorationId, /* imageCenterAlign= */ true)
              .parseOppiaHtml(
                (viewModel as ContentViewModel).htmlContent.toString(), binding.contentTextView
              )
        }
      )
      .registerViewBinder(
        viewType = StateItemViewModel.ViewType.FEEDBACK,
        inflateView = { parent ->
          FeedbackItemBinding.inflate(
            LayoutInflater.from(parent.context),
            parent, /* attachToParent= */
            false
          ).root
        },
        bindView = { view, viewModel ->
          val binding = DataBindingUtil.findBinding<FeedbackItemBinding>(view)!!
          binding.htmlContent =
            htmlParserFactory.create(entityType, explorationId, /* imageCenterAlign= */ true)
              .parseOppiaHtml(
                (viewModel as FeedbackViewModel).htmlContent.toString(), binding.feedbackTextView
              )
        }
      )
      .registerViewDataBinder(
        viewType = StateItemViewModel.ViewType.CONTINUE_INTERACTION,
        inflateDataBinding = ContinueInteractionItemBinding::inflate,
        setViewModel = ContinueInteractionItemBinding::setViewModel,
        transformViewModel = { it as ContinueInteractionViewModel }
      )
      .registerViewDataBinder(
        viewType = StateItemViewModel.ViewType.SELECTION_INTERACTION,
        inflateDataBinding = SelectionInteractionItemBinding::inflate,
        setViewModel = SelectionInteractionItemBinding::setViewModel,
        transformViewModel = { it as SelectionInteractionViewModel }
      )
      .registerViewDataBinder(
        viewType = StateItemViewModel.ViewType.FRACTION_INPUT_INTERACTION,
        inflateDataBinding = FractionInteractionItemBinding::inflate,
        setViewModel = FractionInteractionItemBinding::setViewModel,
        transformViewModel = { it as FractionInteractionViewModel }
      )
      .registerViewDataBinder(
        viewType = StateItemViewModel.ViewType.NUMERIC_INPUT_INTERACTION,
        inflateDataBinding = NumericInputInteractionItemBinding::inflate,
        setViewModel = NumericInputInteractionItemBinding::setViewModel,
        transformViewModel = { it as NumericInputViewModel }
      )
      .registerViewDataBinder(
        viewType = StateItemViewModel.ViewType.TEXT_INPUT_INTERACTION,
        inflateDataBinding = TextInputInteractionItemBinding::inflate,
        setViewModel = TextInputInteractionItemBinding::setViewModel,
        transformViewModel = { it as TextInputViewModel }
      )
      .registerViewBinder(
        viewType = StateItemViewModel.ViewType.SUBMITTED_ANSWER,
        inflateView = { parent ->
          SubmittedAnswerItemBinding.inflate(
            LayoutInflater.from(parent.context), parent, /* attachToParent= */ false
          ).root
        },
        bindView = { view, viewModel ->
          val binding = DataBindingUtil.findBinding<SubmittedAnswerItemBinding>(view)!!
          val userAnswer = (viewModel as SubmittedAnswerViewModel).submittedUserAnswer
          when (userAnswer.textualAnswerCase) {
            UserAnswer.TextualAnswerCase.HTML_ANSWER -> {
<<<<<<< HEAD
              val htmlParser =
                htmlParserFactory.create(entityType, explorationId, imageCenterAlign = true)
=======
              val htmlParser = htmlParserFactory.create(entityType, explorationId, imageCenterAlign = false)
>>>>>>> 1813ccff
              binding.submittedAnswer = htmlParser.parseOppiaHtml(
                userAnswer.htmlAnswer, binding.submittedAnswerTextView
              )
            }
            else -> binding.submittedAnswer = userAnswer.plainAnswer
          }
        }
      )
      .registerViewDataBinder(
        viewType = StateItemViewModel.ViewType.PREVIOUS_RESPONSES_HEADER,
        inflateDataBinding = PreviousResponsesHeaderItemBinding::inflate,
        setViewModel = PreviousResponsesHeaderItemBinding::setViewModel,
        transformViewModel = { it as PreviousResponsesHeaderViewModel }
      )
      .build()
  }

  fun handleAudioClick() {
    if (isAudioShowing()) {
      setAudioFragmentVisible(false)
    } else {
      when (networkConnectionUtil.getCurrentConnectionStatus()) {
        ConnectionStatus.LOCAL -> setAudioFragmentVisible(true)
        ConnectionStatus.CELLULAR -> {
          if (showCellularDataDialog) {
            setAudioFragmentVisible(false)
            showCellularDataDialogFragment()
          } else {
            if (useCellularData) {
              setAudioFragmentVisible(true)
            } else {
              setAudioFragmentVisible(false)
            }
          }
        }
        ConnectionStatus.NONE -> {
          showOfflineDialog()
          setAudioFragmentVisible(false)
        }
      }
    }
  }

  fun handleEnableAudio(saveUserChoice: Boolean) {
    setAudioFragmentVisible(true)
    if (saveUserChoice) {
      cellularAudioDialogController.setAlwaysUseCellularDataPreference()
    }
  }

  fun handleDisableAudio(saveUserChoice: Boolean) {
    setAudioFragmentVisible(false)
    if (saveUserChoice) {
      cellularAudioDialogController.setNeverUseCellularDataPreference()
    }
  }

  fun handleAnswerReadyForSubmission(answer: UserAnswer) {
    // An interaction has indicated that an answer is ready for submission.
    handleSubmitAnswer(answer)
  }

  private fun showCellularDataDialogFragment() {
    val previousFragment = fragment.childFragmentManager.findFragmentByTag(TAG_CELLULAR_DATA_DIALOG)
    if (previousFragment != null) {
      fragment.childFragmentManager.beginTransaction().remove(previousFragment).commitNow()
    }
    val dialogFragment = CellularAudioDialogFragment.newInstance()
    dialogFragment.showNow(fragment.childFragmentManager, TAG_CELLULAR_DATA_DIALOG)
  }

  private fun getStateViewModel(): StateViewModel {
    return viewModelProvider.getForFragment(fragment, StateViewModel::class.java)
  }

  private fun getAudioFragment(): Fragment? {
    return fragment.childFragmentManager.findFragmentByTag(TAG_AUDIO_FRAGMENT)
  }

  private fun setAudioFragmentVisible(isVisible: Boolean) {
    if (isVisible) {
      showAudioFragment()
    } else {
      hideAudioFragment()
    }
  }

  private fun showAudioFragment() {
    getStateViewModel().setAudioBarVisibility(true)
    autoPlayAudio = true
    (activity as AudioButtonListener).showAudioStreamingOn()
    val currentYOffset = binding.stateRecyclerView.computeVerticalScrollOffset()
    if (currentYOffset == 0) {
      binding.stateRecyclerView.smoothScrollToPosition(0)
    }
    getAudioFragment()?.let {
      (it as AudioUiManager).setVoiceoverMappings(
        explorationId,
        currentStateName,
        feedbackId
      )
      it.view?.startAnimation(AnimationUtils.loadAnimation(context, R.anim.slide_down_audio))
    }
    subscribeToAudioPlayStatus()
  }

  private fun hideAudioFragment() {
    (activity as AudioButtonListener).showAudioStreamingOff()
    if (isAudioShowing()) {
      getAudioFragment()?.let {
        (it as AudioUiManager).pauseAudio()
        val animation = AnimationUtils.loadAnimation(context, R.anim.slide_up_audio)
        animation.setAnimationListener(object : Animation.AnimationListener {
          override fun onAnimationEnd(p0: Animation?) {
            getStateViewModel().setAudioBarVisibility(false)
          }

          override fun onAnimationStart(p0: Animation?) {}
          override fun onAnimationRepeat(p0: Animation?) {}
        })
        it.view?.startAnimation(animation)
      }
    }
  }

  private fun subscribeToAudioPlayStatus() {
    val audioFragmentInterface = getAudioFragment() as AudioUiManager
    audioFragmentInterface.getCurrentPlayStatus().observe(fragment, Observer {
      if (it == AudioViewModel.UiAudioPlayStatus.COMPLETED) {
        getAudioFragment()?.let {
          if (isFeedbackPlaying) {
            audioFragmentInterface.setVoiceoverMappings(explorationId, currentStateName)
          }
          isFeedbackPlaying = false
          feedbackId = null
        }
      } else if (it == AudioViewModel.UiAudioPlayStatus.PREPARED) {
        if (autoPlayAudio) {
          autoPlayAudio = false
          audioFragmentInterface.playAudio()
        }
      }
    })
  }

  private fun subscribeToCurrentState() {
    ephemeralStateLiveData.observe(fragment, Observer<AsyncResult<EphemeralState>> { result ->
      processEphemeralStateResult(result)
    })
  }

  private fun processEphemeralStateResult(result: AsyncResult<EphemeralState>) {
    if (result.isFailure()) {
      logger.e("StateFragment", "Failed to retrieve ephemeral state", result.getErrorOrNull()!!)
      return
    } else if (result.isPending()) {
      // Display nothing until a valid result is available.
      return
    }

    val ephemeralState = result.getOrThrow()

    val scrollToTop =
      ::currentStateName.isInitialized && currentStateName != ephemeralState.state.name

    currentStateName = ephemeralState.state.name

    showOrHideAudioByState(ephemeralState.state)
    if (isAudioShowing()) {
      (getAudioFragment() as AudioUiManager).setVoiceoverMappings(
        explorationId,
        currentStateName,
        feedbackId
      )
    }
    feedbackId = null

    previousAnswerViewModels.clear() // But retain whether the list is currently open.
    val pendingItemList = mutableListOf<StateItemViewModel>()
    addContentItem(pendingItemList, ephemeralState)
    val interaction = ephemeralState.state.interaction
    if (ephemeralState.stateTypeCase == EphemeralState.StateTypeCase.PENDING_STATE) {
      addPreviousAnswers(pendingItemList, ephemeralState.pendingState.wrongAnswerList)
      addInteractionForPendingState(pendingItemList, interaction)
    } else if (ephemeralState.stateTypeCase == EphemeralState.StateTypeCase.COMPLETED_STATE) {
      addPreviousAnswers(pendingItemList, ephemeralState.completedState.answerList)
    }

    val hasPreviousState = ephemeralState.hasPreviousState
    var canContinueToNextState = false
    var hasGeneralContinueButton = false

    if (ephemeralState.stateTypeCase != EphemeralState.StateTypeCase.TERMINAL_STATE) {
      if (ephemeralState.stateTypeCase == EphemeralState.StateTypeCase.COMPLETED_STATE
        && !ephemeralState.hasNextState
      ) {
        hasGeneralContinueButton = true
      } else if (ephemeralState.completedState.answerList.size > 0 && ephemeralState.hasNextState) {
        canContinueToNextState = true
      }
    }

    updateNavigationButtonVisibility(
      pendingItemList,
      hasPreviousState,
      canContinueToNextState,
      hasGeneralContinueButton,
      ephemeralState.stateTypeCase == EphemeralState.StateTypeCase.TERMINAL_STATE
    )

    viewModel.itemList.clear()
    viewModel.itemList += pendingItemList

    if (scrollToTop) {
      (binding.stateRecyclerView.layoutManager as LinearLayoutManager).scrollToPositionWithOffset(
        0,
        200
      )
    }
  }

  /**
   * This function listens to the result of submitAnswer.
   * Whenever an answer is submitted using ExplorationProgressController.submitAnswer function,
   * this function will wait for the response from that function and based on which we can move to next state.
   */
  private fun subscribeToAnswerOutcome(answerOutcomeResultLiveData: LiveData<AsyncResult<AnswerOutcome>>) {
    val answerOutcomeLiveData = getAnswerOutcome(answerOutcomeResultLiveData)
    answerOutcomeLiveData.observe(fragment, Observer<AnswerOutcome> { result ->
      // If the answer was submitted on behalf of the Continue interaction, automatically continue to the next state.
      if (result.state.interaction.id == "Continue") {
<<<<<<< HEAD
        moveToNextState()
      } else {
        isFeedbackPlaying = true
        feedbackId = result.feedback.contentId
      }
      if (isAudioShowing()) {
        autoPlayAudio = true
=======
         moveToNextState()
      }else if (result.labelledAsCorrectAnswer){
        showCongratulationMessageOnCorrectAnswer()
>>>>>>> 1813ccff
      }
    })
  }

  private fun showCongratulationMessageOnCorrectAnswer() {
    binding.congratulationTextview.setVisibility(View.VISIBLE)

    val fadeIn = AlphaAnimation(0f, 1f)
    fadeIn.interpolator = DecelerateInterpolator() //add this
    fadeIn.duration = 2000

    val fadeOut = AlphaAnimation(1f, 0f)
    fadeOut.interpolator = AccelerateInterpolator() //and this
    fadeOut.startOffset = 1000
    fadeOut.duration = 1000

    val animation = AnimationSet(false) //change to false
    animation.addAnimation(fadeIn)
    animation.addAnimation(fadeOut)
    binding.congratulationTextview.setAnimation(animation)

    Handler().postDelayed({
      binding.congratulationTextview.clearAnimation()
      binding.congratulationTextview.visibility = View.INVISIBLE
    },2000)
  }

  /** Helper for subscribeToAnswerOutcome. */
  private fun getAnswerOutcome(answerOutcome: LiveData<AsyncResult<AnswerOutcome>>): LiveData<AnswerOutcome> {
    return Transformations.map(answerOutcome, ::processAnswerOutcome)
  }

  /** Helper for subscribeToAnswerOutcome. */
  private fun processAnswerOutcome(ephemeralStateResult: AsyncResult<AnswerOutcome>): AnswerOutcome {
    if (ephemeralStateResult.isFailure()) {
      logger.e(
        "StateFragment",
        "Failed to retrieve answer outcome",
        ephemeralStateResult.getErrorOrNull()!!
      )
    }
    return ephemeralStateResult.getOrDefault(AnswerOutcome.getDefaultInstance())
  }

  private fun showOrHideAudioByState(state: State) {
    if (state.recordedVoiceoversCount == 0) {
      (activity as AudioButtonListener).hideAudioButton()
    } else {
      (activity as AudioButtonListener).showAudioButton()
    }
  }

  override fun onReturnToTopicButtonClicked() {
    hideKeyboard()
    explorationDataController.stopPlayingExploration()
    activity.finish()
  }

  override fun onSubmitButtonClicked() {
    hideKeyboard()
    handleSubmitAnswer(viewModel.getPendingAnswer())
  }

  fun handleKeyboardAction() {
    hideKeyboard()
    handleSubmitAnswer(viewModel.getPendingAnswer())
  }

  override fun onContinueButtonClicked() {
    hideKeyboard()
    moveToNextState()
    if (isAudioShowing()) {
      autoPlayAudio = true
    }
  }

  private fun handleSubmitAnswer(answer: UserAnswer) {
    subscribeToAnswerOutcome(explorationProgressController.submitAnswer(answer))
  }

  override fun onPreviousButtonClicked() {
    explorationProgressController.moveToPreviousState()
  }

  override fun onNextButtonClicked() = moveToNextState()

  override fun onResponsesHeaderClicked() {
    togglePreviousAnswers()
  }

  private fun moveToNextState() {
    explorationProgressController.moveToNextState().observe(fragment, Observer<AsyncResult<Any?>> {
      hasPreviousResponsesExpanded = false
    })
  }

  private fun addInteractionForPendingState(
    pendingItemList: MutableList<StateItemViewModel>, interaction: Interaction
  ) {
    val interactionViewModelFactory = interactionViewModelFactoryMap.getValue(interaction.id)
    pendingItemList += interactionViewModelFactory(
      explorationId, interaction, fragment as InteractionAnswerReceiver
    )
  }

  private fun addContentItem(
    pendingItemList: MutableList<StateItemViewModel>,
    ephemeralState: EphemeralState
  ) {
    val contentSubtitledHtml: SubtitledHtml = ephemeralState.state.content
    pendingItemList += ContentViewModel(contentSubtitledHtml.html)
  }

  private fun addPreviousAnswers(
    pendingItemList: MutableList<StateItemViewModel>, answersAndResponses: List<AnswerAndResponse>
  ) {
    if (answersAndResponses.size > 1) {
      PreviousResponsesHeaderViewModel(
        answersAndResponses.size - 1, ObservableBoolean(hasPreviousResponsesExpanded), this
      ).let { viewModel ->
        pendingItemList += viewModel
        previousAnswerViewModels += viewModel
      }
      // Only add previous answers if current responses are expanded.
      for (answerAndResponse in answersAndResponses.take(answersAndResponses.size - 1)) {
        createSubmittedAnswer(answerAndResponse.userAnswer).let { viewModel ->
          if (hasPreviousResponsesExpanded) {
            pendingItemList += viewModel
          }
          previousAnswerViewModels += viewModel
        }
        createFeedbackItem(answerAndResponse.feedback)?.let { viewModel ->
          if (hasPreviousResponsesExpanded) {
            pendingItemList += viewModel
          }
          previousAnswerViewModels += viewModel
        }
      }
    }
    answersAndResponses.lastOrNull()?.let { answerAndResponse ->
      pendingItemList += createSubmittedAnswer(answerAndResponse.userAnswer)
      createFeedbackItem(answerAndResponse.feedback)?.let(pendingItemList::add)
    }
  }

  /**
   * Toggles whether the previous answers should be shown based on the current state stored in
   * [PreviousResponsesHeaderViewModel].
   */
  private fun togglePreviousAnswers() {
    val headerModel = previousAnswerViewModels.first() as PreviousResponsesHeaderViewModel
    val expandPreviousAnswers = !headerModel.isExpanded.get()
    val headerIndex = viewModel.itemList.indexOf(headerModel)
    val previousAnswersAndFeedbacks =
      previousAnswerViewModels.takeLast(previousAnswerViewModels.size - 1)
    if (expandPreviousAnswers) {
      // Add the pending view models to the recycler view to expand them.
      viewModel.itemList.addAll(headerIndex + 1, previousAnswersAndFeedbacks)
    } else {
      // Remove the pending view models to collapse the list.
      viewModel.itemList.removeAll(previousAnswersAndFeedbacks)
    }
    // Ensure the header matches the updated state.
    headerModel.isExpanded.set(expandPreviousAnswers)
    hasPreviousResponsesExpanded = expandPreviousAnswers
    recyclerViewAdapter.notifyDataSetChanged()
  }

  private fun createSubmittedAnswer(userAnswer: UserAnswer): SubmittedAnswerViewModel {
    return SubmittedAnswerViewModel(userAnswer)
  }

  private fun createFeedbackItem(feedback: SubtitledHtml): FeedbackViewModel? {
    // Only show feedback if there's some to show.
    if (feedback.html.isNotEmpty()) {
      return FeedbackViewModel(feedback.html)
    }
    return null
  }

  private fun updateNavigationButtonVisibility(
    pendingItemList: MutableList<StateItemViewModel>,
    hasPreviousState: Boolean,
    canContinueToNextState: Boolean,
    hasGeneralContinueButton: Boolean,
    stateIsTerminal: Boolean
  ) {
    val stateNavigationButtonViewModel =
      StateNavigationButtonViewModel(context, this as StateNavigationButtonListener)
    stateNavigationButtonViewModel.updatePreviousButton(isEnabled = hasPreviousState)

    // Set continuation button.
    when {
      hasGeneralContinueButton -> {
        stateNavigationButtonViewModel.updateContinuationButton(
          ContinuationNavigationButtonType.CONTINUE_BUTTON, isEnabled = true
        )
      }
      canContinueToNextState -> {
        stateNavigationButtonViewModel.updateContinuationButton(
          ContinuationNavigationButtonType.NEXT_BUTTON, isEnabled = canContinueToNextState
        )
      }
      stateIsTerminal -> {
        stateNavigationButtonViewModel.updateContinuationButton(
          ContinuationNavigationButtonType.RETURN_TO_TOPIC_BUTTON, isEnabled = true
        )
      }
      viewModel.doesMostRecentInteractionRequireExplicitSubmission(pendingItemList) -> {
        stateNavigationButtonViewModel.updateContinuationButton(
          ContinuationNavigationButtonType.SUBMIT_BUTTON, isEnabled = true
        )
      }
      else -> {
        // No continuation button needs to be set since the interaction itself will push for answer submission.
        stateNavigationButtonViewModel.updateContinuationButton(
          ContinuationNavigationButtonType.CONTINUE_BUTTON, isEnabled = false
        )
      }
    }
    pendingItemList += stateNavigationButtonViewModel
  }

  private fun hideKeyboard() {
    val inputManager: InputMethodManager =
      activity.getSystemService(Context.INPUT_METHOD_SERVICE) as InputMethodManager
    inputManager.hideSoftInputFromWindow(
      fragment.view!!.windowToken,
      InputMethodManager.SHOW_FORCED
    )
  }

  private fun showOfflineDialog() {
    AlertDialog.Builder(activity, R.style.AlertDialogTheme)
      .setTitle(context.getString(R.string.audio_dialog_offline_title))
      .setMessage(context.getString(R.string.audio_dialog_offline_message))
      .setPositiveButton(context.getString(R.string.audio_dialog_offline_positive)) { dialog, _ ->
        dialog.dismiss()
      }.create().show()
  }

  private fun isAudioShowing(): Boolean = viewModel.isAudioBarVisible.get()!!
}<|MERGE_RESOLUTION|>--- conflicted
+++ resolved
@@ -1,11 +1,8 @@
 package org.oppia.app.player.state
 
-<<<<<<< HEAD
 import android.app.AlertDialog
-=======
 import android.animation.Animator
 import android.animation.AnimatorListenerAdapter
->>>>>>> 1813ccff
 import android.content.Context
 import android.os.Handler
 import android.util.Log
@@ -13,16 +10,13 @@
 import android.view.LayoutInflater
 import android.view.View
 import android.view.ViewGroup
-<<<<<<< HEAD
 import android.view.animation.Animation
 import android.view.animation.AnimationUtils
-=======
 import android.view.animation.AccelerateInterpolator
 import android.view.animation.AlphaAnimation
 import android.view.animation.AnimationSet
 import android.view.animation.DecelerateInterpolator
 import android.view.animation.TranslateAnimation
->>>>>>> 1813ccff
 import android.view.inputmethod.InputMethodManager
 import androidx.appcompat.app.AppCompatActivity
 import androidx.databinding.DataBindingUtil
@@ -278,12 +272,7 @@
           val userAnswer = (viewModel as SubmittedAnswerViewModel).submittedUserAnswer
           when (userAnswer.textualAnswerCase) {
             UserAnswer.TextualAnswerCase.HTML_ANSWER -> {
-<<<<<<< HEAD
-              val htmlParser =
-                htmlParserFactory.create(entityType, explorationId, imageCenterAlign = true)
-=======
-              val htmlParser = htmlParserFactory.create(entityType, explorationId, imageCenterAlign = false)
->>>>>>> 1813ccff
+              val htmlParser = htmlParserFactory.create(entityType, explorationId, imageCenterAlign = true)
               binding.submittedAnswer = htmlParser.parseOppiaHtml(
                 userAnswer.htmlAnswer, binding.submittedAnswerTextView
               )
@@ -515,19 +504,16 @@
     answerOutcomeLiveData.observe(fragment, Observer<AnswerOutcome> { result ->
       // If the answer was submitted on behalf of the Continue interaction, automatically continue to the next state.
       if (result.state.interaction.id == "Continue") {
-<<<<<<< HEAD
         moveToNextState()
       } else {
+        if (result.labelledAsCorrectAnswer) {
+          showCongratulationMessageOnCorrectAnswer()
+        }
         isFeedbackPlaying = true
         feedbackId = result.feedback.contentId
       }
       if (isAudioShowing()) {
         autoPlayAudio = true
-=======
-         moveToNextState()
-      }else if (result.labelledAsCorrectAnswer){
-        showCongratulationMessageOnCorrectAnswer()
->>>>>>> 1813ccff
       }
     })
   }
