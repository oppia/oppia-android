package org.oppia.app.player.state

import android.content.Context
import android.view.LayoutInflater
import android.view.View
import android.view.ViewGroup
import android.view.inputmethod.InputMethodManager
import androidx.appcompat.app.AppCompatActivity
import androidx.databinding.ObservableField
import androidx.fragment.app.Fragment
import androidx.lifecycle.LiveData
import androidx.lifecycle.Observer
import androidx.lifecycle.Transformations
import org.oppia.app.R
import org.oppia.app.databinding.StateFragmentBinding
import org.oppia.app.fragment.FragmentScope
import org.oppia.app.model.AnswerAndResponse
import org.oppia.app.model.AnswerOutcome
import org.oppia.app.model.CellularDataPreference
import org.oppia.app.model.EphemeralState
import org.oppia.app.model.InteractionObject
import org.oppia.app.model.SubtitledHtml
import org.oppia.app.player.audio.AudioFragment
import org.oppia.app.player.audio.CellularDataDialogFragment
import org.oppia.app.player.exploration.EXPLORATION_ACTIVITY_TOPIC_ID_ARGUMENT_KEY
import org.oppia.app.player.exploration.ExplorationActivity
import org.oppia.app.player.state.itemviewmodel.ContentViewModel
import org.oppia.app.player.state.itemviewmodel.InteractionReadOnlyViewModel
import org.oppia.app.player.state.itemviewmodel.SelectionInteractionViewModel
import org.oppia.app.player.state.itemviewmodel.NumericInputInteractionViewModel
import org.oppia.app.player.state.itemviewmodel.StateButtonViewModel
import org.oppia.app.player.state.itemviewmodel.TextInputInteractionViewModel
import org.oppia.app.player.state.listener.InteractionListener
import org.oppia.app.viewmodel.ViewModelProvider
import org.oppia.domain.audio.CellularDialogController
import org.oppia.domain.exploration.ExplorationDataController
import org.oppia.domain.exploration.ExplorationProgressController
import org.oppia.util.data.AsyncResult
import org.oppia.util.logging.Logger
import org.oppia.util.parser.HtmlParser
import javax.inject.Inject

private const val TAG_CELLULAR_DATA_DIALOG = "CELLULAR_DATA_DIALOG"
private const val TAG_AUDIO_FRAGMENT = "AUDIO_FRAGMENT"
private const val TAG_STATE_FRAGMENT = "STATE_FRAGMENT"

const val CONTINUE = "Continue"
const val END_EXPLORATION = "EndExploration"
const val LEARN_AGAIN = "LearnAgain"
const val MULTIPLE_CHOICE_INPUT = "MultipleChoiceInput"
const val ITEM_SELECT_INPUT = "ItemSelectionInput"
const val TEXT_INPUT = "TextInput"
const val FRACTION_INPUT = "FractionInput"
const val NUMERIC_INPUT = "NumericInput"
const val NUMERIC_WITH_UNITS = "NumberWithUnits"

// For context:
// https://github.com/oppia/oppia/blob/37285a/extensions/interactions/Continue/directives/oppia-interactive-continue.directive.ts
private const val DEFAULT_CONTINUE_INTERACTION_TEXT_ANSWER = "Please continue."

/** The presenter for [StateFragment]. */
@FragmentScope
class StateFragmentPresenter @Inject constructor(
  private val activity: AppCompatActivity,
  private val fragment: Fragment,
  private val cellularDialogController: CellularDialogController,
  private val viewModelProvider: ViewModelProvider<StateViewModel>,
  private val stateButtonViewModelProvider: ViewModelProvider<StateButtonViewModel>,
  private val explorationDataController: ExplorationDataController,
  private val explorationProgressController: ExplorationProgressController,
  private val logger: Logger,
  private val htmlParserFactory: HtmlParser.Factory
) : InteractionListener {

  private val oldStateNameList: ArrayList<String> = ArrayList()

  private val currentEphemeralState = ObservableField<EphemeralState>(EphemeralState.getDefaultInstance())
  private var currentAnswerOutcome: AnswerOutcome? = null

  private val itemList: MutableList<Any> = ArrayList()

  private var hasGeneralContinueButton: Boolean = false

  private var showCellularDataDialog = true
  private var useCellularData = false
  private lateinit var explorationId: String
  private val entityType: String = "exploration"

  private lateinit var stateAdapter: StateAdapter

  lateinit var binding: StateFragmentBinding

  fun handleCreateView(inflater: LayoutInflater, container: ViewGroup?): View? {
    cellularDialogController.getCellularDataPreference()
      .observe(fragment, Observer<AsyncResult<CellularDataPreference>> {
        if (it.isSuccess()) {
          val prefs = it.getOrDefault(CellularDataPreference.getDefaultInstance())
          showCellularDataDialog = !(prefs.hideDialog)
          useCellularData = prefs.useCellularData
        }
      })
    explorationId = fragment.arguments!!.getString(EXPLORATION_ACTIVITY_TOPIC_ID_ARGUMENT_KEY)

<<<<<<< HEAD
    stateAdapter = StateAdapter(itemList, this as InteractionListener,htmlParserFactory, entityType, explorationId)
=======
    stateAdapter = StateAdapter(itemList, this as InteractionListener, htmlParserFactory, entityType, explorationId)
>>>>>>> 4167caf8

    binding = StateFragmentBinding.inflate(inflater, container, /* attachToRoot= */ false)
    binding.stateRecyclerView.apply {
      adapter = stateAdapter
    }
    binding.let {
      it.stateFragment = fragment as StateFragment
      it.viewModel = getStateViewModel()
    }

    subscribeToCurrentState()

    return binding.root
  }

  fun handleAudioClick() {
    if (showCellularDataDialog) {
      showHideAudioFragment(false)
      showCellularDataDialogFragment()
    } else {
      if (useCellularData) {
        showHideAudioFragment(getAudioFragment() == null)
      } else {
        showHideAudioFragment(false)
      }
    }
  }

  fun handleEnableAudio(saveUserChoice: Boolean) {
    showHideAudioFragment(true)
    if (saveUserChoice) {
      cellularDialogController.setAlwaysUseCellularDataPreference()
    }
  }

  fun handleDisableAudio(saveUserChoice: Boolean) {
    if (saveUserChoice) {
      cellularDialogController.setNeverUseCellularDataPreference()
    }
  }

  private fun showCellularDataDialogFragment() {
    val previousFragment = fragment.childFragmentManager.findFragmentByTag(TAG_CELLULAR_DATA_DIALOG)
    if (previousFragment != null) {
      fragment.childFragmentManager.beginTransaction().remove(previousFragment).commitNow()
    }
    val dialogFragment = CellularDataDialogFragment.newInstance()
    dialogFragment.showNow(fragment.childFragmentManager, TAG_CELLULAR_DATA_DIALOG)
  }

  private fun showHideAudioFragment(isVisible: Boolean) {
    if (isVisible) {
      if (getAudioFragment() == null) {
        fragment.childFragmentManager.beginTransaction().add(
          R.id.audio_fragment_placeholder, AudioFragment(),
          TAG_AUDIO_FRAGMENT
        ).commitNow()
      }
    } else {
      if (getAudioFragment() != null) {
        fragment.childFragmentManager.beginTransaction().remove(getAudioFragment()!!).commitNow()
      }
    }
  }

  private fun subscribeToCurrentState() {
    ephemeralStateLiveData.observe(fragment, Observer<EphemeralState> { result ->
      if (result.hasState()) {
        itemList.clear()
        currentEphemeralState.set(result)
        checkAndAddContentItem()
        checkAndAddCompletedAnswerList()
        checkAndAddWrongAnswerList()
        checkAndAddInteraction()

        val interactionId = result.state.interaction.id
        val hasPreviousState = result.hasPreviousState
        var hasNextState = false
        hasGeneralContinueButton = false

        if (!result.terminalState) {
          if (result.stateTypeCase.number == EphemeralState.COMPLETED_STATE_FIELD_NUMBER
            && !oldStateNameList.contains(currentEphemeralState.get()!!.state.name)
          ) {
            hasGeneralContinueButton = true
            hasNextState = false
          } else if (result.completedState.answerList.size > 0
            && oldStateNameList.contains(currentEphemeralState.get()!!.state.name)
          ) {
            hasNextState = true
            hasGeneralContinueButton = false
          }
        }

        updateNavigationButtonVisibility(
          interactionId,
          hasPreviousState,
          hasNextState,
          hasGeneralContinueButton
        )
      }
    })
  }

  private val ephemeralStateLiveData: LiveData<EphemeralState> by lazy {
    getEphemeralState()
  }

  private fun getEphemeralState(): LiveData<EphemeralState> {
    return Transformations.map(explorationProgressController.getCurrentState(), ::processCurrentState)
  }

  private fun processCurrentState(ephemeralStateResult: AsyncResult<EphemeralState>): EphemeralState {
    if (ephemeralStateResult.isFailure()) {
      logger.e("StateFragment", "Failed to retrieve ephemeral state", ephemeralStateResult.getErrorOrNull()!!)
    }
    return ephemeralStateResult.getOrDefault(EphemeralState.getDefaultInstance())
  }

  /**
   * This function listens to the result of submitAnswer.
   * Whenever an answer is submitted using ExplorationProgressController.submitAnswer function,
   * this function will wait for the response from that function and based on which we can move to next state.
   */
  private fun subscribeToAnswerOutcome(answerOutcomeResultLiveData: LiveData<AsyncResult<AnswerOutcome>>) {
    val answerOutcomeLiveData = getAnswerOutcome(answerOutcomeResultLiveData)
    answerOutcomeLiveData.observe(fragment, Observer<AnswerOutcome> {
      currentAnswerOutcome = it
      if (it.hasFeedback()) {
        addFeedbackItem(it.feedback)
      }

      if (currentEphemeralState.get()!!.state.interaction.id == CONTINUE) {
        moveToNextState()
      }
    })
  }

  /** Helper for subscribeToAnswerOutcome. */
  private fun getAnswerOutcome(answerOutcome: LiveData<AsyncResult<AnswerOutcome>>): LiveData<AnswerOutcome> {
    return Transformations.map(answerOutcome, ::processAnswerOutcome)
  }

  /** Helper for subscribeToAnswerOutcome. */
  private fun processAnswerOutcome(ephemeralStateResult: AsyncResult<AnswerOutcome>): AnswerOutcome {
    if (ephemeralStateResult.isFailure()) {
      logger.e("StateFragment", "Failed to retrieve answer outcome", ephemeralStateResult.getErrorOrNull()!!)
    }
    return ephemeralStateResult.getOrDefault(AnswerOutcome.getDefaultInstance())
  }

  private fun endExploration() {
    explorationDataController.stopPlayingExploration()
    (activity as ExplorationActivity).finish()
  }

  override fun onInteractionButtonClicked() {
    hideKeyboard()
    // TODO(#163): Remove these dummy answers and fetch answers from different interaction views.
    // NB: This sample data will work only with TEST_EXPLORATION_ID_5
    // 0 -> What Language
    // 2 -> Welcome!
    // XX -> What Language
    val stateWelcomeAnswer = 0
    // finnish -> Numeric input
    // suomi -> Numeric input
    // XX -> What Language
    val stateWhatLanguageAnswer: String = "finnish"
    // 121 -> Things You can do
    // < 121 -> Estimate 100
    // > 121 -> Numeric Input
    // XX -> Numeric Input
    val stateNumericInputAnswer = 121

    if (!hasGeneralContinueButton) {
      val interactionObject: InteractionObject = stateAdapter.getInteractionObject()
      when (currentEphemeralState.get()!!.state.interaction.id) {
        END_EXPLORATION -> endExploration()
        CONTINUE -> subscribeToAnswerOutcome(explorationProgressController.submitAnswer(createContinueButtonAnswer()))
        MULTIPLE_CHOICE_INPUT -> subscribeToAnswerOutcome(
          explorationProgressController.submitAnswer(
            InteractionObject.newBuilder().setNonNegativeInt(
              stateWelcomeAnswer
            ).build()
          )
        )
        FRACTION_INPUT,
        ITEM_SELECT_INPUT,
        NUMERIC_INPUT,
        NUMERIC_WITH_UNITS,
        TEXT_INPUT -> subscribeToAnswerOutcome(
          explorationProgressController.submitAnswer(interactionObject)
        )
      }
    } else {
      moveToNextState()
    }
  }

  override fun onPreviousButtonClicked() {
    explorationProgressController.moveToPreviousState()
  }

  override fun onNextButtonClicked() {
    moveToNextState()
  }

  private fun moveToNextState() {
    checkAndUpdateOldStateNameList()
    itemList.clear()
    currentAnswerOutcome = null
    explorationProgressController.moveToNextState()
  }

  private fun createContinueButtonAnswer(): InteractionObject {
    return InteractionObject.newBuilder().setNormalizedString(DEFAULT_CONTINUE_INTERACTION_TEXT_ANSWER).build()
  }

  private fun checkAndAddContentItem() {
    if (currentEphemeralState.get()!!.state.hasContent()) {
      addContentItem()
    } else {
      logger.e("StateFragment", "checkAndAddContentItem: State does not have content.")
    }
  }

  private fun addContentItem() {
    val contentViewModel = ContentViewModel()
    val contentSubtitledHtml: SubtitledHtml = currentEphemeralState.get()!!.state.content
    if (contentSubtitledHtml.contentId != "") {
      contentViewModel.contentId = contentSubtitledHtml.contentId
    } else {
      contentViewModel.contentId = "content"
    }
    contentViewModel.htmlContent = contentSubtitledHtml.html
    itemList.add(contentViewModel)
    stateAdapter.notifyDataSetChanged()
  }

  private fun checkAndAddCompletedAnswerList() {
    if (currentEphemeralState.get()!!.completedState.answerCount > 0) {
      addCompletedAnswerList()
    }
  }

  private fun addCompletedAnswerList() {
    val answerResponseList: MutableList<AnswerAndResponse> = currentEphemeralState.get()!!.completedState.answerList
    for (answerResponse: AnswerAndResponse in answerResponseList) {
      if (answerResponse.hasUserAnswer()) {
        addLearnerAnswerItem(answerResponse.userAnswer)
      }
      if (answerResponse.hasFeedback()) {
        addFeedbackItem(answerResponse.feedback)
      }
    }
  }

  private fun checkAndAddWrongAnswerList() {
    if (currentEphemeralState.get()!!.pendingState.wrongAnswerCount > 0) {
      addWrongAnswerList()
    }
  }

  private fun addWrongAnswerList() {
    val wrongAnswerResponseList: MutableList<AnswerAndResponse> =
      currentEphemeralState.get()!!.pendingState.wrongAnswerList
    for (wrongAnswerResponse: AnswerAndResponse in wrongAnswerResponseList) {
      checkAndAddLearnerAnswerItem(wrongAnswerResponse)
      checkAndAddFeedbackItem(wrongAnswerResponse)
    }
  }

  private fun checkAndAddLearnerAnswerItem(answerResponse: AnswerAndResponse) {
    if (answerResponse.hasUserAnswer()) {
      addLearnerAnswerItem(answerResponse.userAnswer)
    }
  }

  private fun addLearnerAnswerItem(answerInteractionObject: InteractionObject) {
    val htmlString = when (currentEphemeralState.get()!!.state.interaction.id) {
      NUMERIC_INPUT -> answerInteractionObject.real.toString()
      TEXT_INPUT -> answerInteractionObject.normalizedString
      MULTIPLE_CHOICE_INPUT -> answerInteractionObject.normalizedString
      CONTINUE -> answerInteractionObject.normalizedString
      else -> ""
    }
    if (htmlString.isNotEmpty()) {
      val interactionReadOnlyViewModel = InteractionReadOnlyViewModel()
      interactionReadOnlyViewModel.htmlContent = htmlString
      itemList.add(interactionReadOnlyViewModel)
      stateAdapter.notifyDataSetChanged()
    }
  }

  private fun checkAndAddFeedbackItem(feedbackResponse: AnswerAndResponse) {
    if (feedbackResponse.hasFeedback()) {
      addFeedbackItem(feedbackResponse.feedback)
    }
  }

  private fun addFeedbackItem(feedback: SubtitledHtml) {
    val feedbackViewModel = ContentViewModel()
    if (feedback.contentId != "") {
      feedbackViewModel.contentId = feedback.contentId
    } else {
      feedbackViewModel.contentId = "feedback"
    }
    val feedbackHtml: String = feedback.html
    if (feedbackHtml.isNotEmpty()) {
      feedbackViewModel.htmlContent = feedbackHtml
      itemList.add(feedbackViewModel)
      stateAdapter.notifyDataSetChanged()
    }
  }

  private fun checkAndAddInteraction() {
    if (currentEphemeralState.get()!!.stateTypeCase.number == EphemeralState.PENDING_STATE_FIELD_NUMBER) {
      when (currentEphemeralState.get()!!.state.interaction.id) {
        NUMERIC_INPUT -> {
          addNumericInputItem()
        }
        TEXT_INPUT -> {
          addTextInputItem()
        }
        MULTIPLE_CHOICE_INPUT -> {
          addMultipleChoiceInputItem()
        }
        TEXT_INPUT -> {
          addTextInputItem()
        }
      }
    }
  }

  private fun addMultipleChoiceInputItem() {
    val customizationArgsMap: Map<String, InteractionObject> =
      currentEphemeralState.get()!!.state.interaction.customizationArgsMap
    val multipleChoiceInputInteractionViewModel = SelectionInteractionViewModel()
    val allKeys: Set<String> = customizationArgsMap.keys

    for (key in allKeys) {
      logger.d(TAG_STATE_FRAGMENT, key)
    }
    if (customizationArgsMap.contains("choices")) {
      multipleChoiceInputInteractionViewModel.interactionId = currentEphemeralState.get()!!.state.interaction.id
      multipleChoiceInputInteractionViewModel.choiceItems =
        currentEphemeralState.get()!!.state.interaction.customizationArgsMap.get("choices")!!.setOfHtmlString.htmlList
    }
    itemList.add(multipleChoiceInputInteractionViewModel)
    stateAdapter.notifyDataSetChanged()
  }

  private fun addNumericInputItem() {
    val customizationArgsMap: Map<String, InteractionObject> =
      currentEphemeralState.get()!!.state.interaction.customizationArgsMap
    val numericInputInteractionViewModel = NumericInputInteractionViewModel()
    if (customizationArgsMap.containsKey("placeholder")) {
      numericInputInteractionViewModel.placeholder =
        customizationArgsMap.getValue("placeholder").normalizedString
    }
    itemList.add(numericInputInteractionViewModel)
    stateAdapter.notifyDataSetChanged()
  }

  private fun addTextInputItem() {
    val customizationArgsMap: Map<String, InteractionObject> =
      currentEphemeralState.get()!!.state.interaction.customizationArgsMap
    val textInputInteractionViewModel = TextInputInteractionViewModel()
    if (customizationArgsMap.containsKey("placeholder")) {
      textInputInteractionViewModel.placeholder =
        customizationArgsMap.getValue("placeholder").normalizedString
    }
    itemList.add(textInputInteractionViewModel)
    stateAdapter.notifyDataSetChanged()
  }

  private fun checkAndUpdateOldStateNameList() {
    if (currentAnswerOutcome != null
      && !currentAnswerOutcome!!.sameState
      && !oldStateNameList.contains(currentEphemeralState.get()!!.state.name)
    ) {
      oldStateNameList.add(currentEphemeralState.get()!!.state.name)
    }
  }

  private fun updateNavigationButtonVisibility(
    interactionId: String,
    hasPreviousState: Boolean,
    hasNextState: Boolean,
    hasGeneralContinueButton: Boolean
  ) {
    getStateButtonViewModel().setPreviousButtonVisible(hasPreviousState)

    when {
      hasGeneralContinueButton -> {
        getStateButtonViewModel().clearObservableInteractionId()
        getStateButtonViewModel().setObservableInteractionId(CONTINUE)
      }
      hasNextState -> {
        getStateButtonViewModel().clearObservableInteractionId()
        getStateButtonViewModel().setNextButtonVisible(hasNextState)
      }
      else -> {
        getStateButtonViewModel().setObservableInteractionId(interactionId)
        // TODO(#163): This function controls whether the "Submit" button should be displayed or not.
        //  Remove this function in final implementation and control this whenever user selects some option in
        //  MultipleChoiceInput or InputSelectionInput. For now this is `true` because we do not have a mechanism to work
        //  with MultipleChoiceInput or InputSelectionInput, which will eventually be responsible for controlling this.
        getStateButtonViewModel().optionSelected(true)
      }
    }
    itemList.add(getStateButtonViewModel())
    stateAdapter.notifyDataSetChanged()
  }

  private fun getStateViewModel(): StateViewModel {
    return viewModelProvider.getForFragment(fragment, StateViewModel::class.java)
  }

  private fun getAudioFragment(): Fragment? {
    return fragment.childFragmentManager.findFragmentByTag(TAG_AUDIO_FRAGMENT)
  }

  private fun getStateButtonViewModel(): StateButtonViewModel {
    return stateButtonViewModelProvider.getForFragment(fragment, StateButtonViewModel::class.java)
  }

  private fun hideKeyboard() {
    val inputManager: InputMethodManager = activity.getSystemService(Context.INPUT_METHOD_SERVICE) as InputMethodManager
    inputManager.hideSoftInputFromWindow(fragment.view!!.windowToken, InputMethodManager.SHOW_FORCED)
  }
}<|MERGE_RESOLUTION|>--- conflicted
+++ resolved
@@ -101,11 +101,7 @@
       })
     explorationId = fragment.arguments!!.getString(EXPLORATION_ACTIVITY_TOPIC_ID_ARGUMENT_KEY)
 
-<<<<<<< HEAD
-    stateAdapter = StateAdapter(itemList, this as InteractionListener,htmlParserFactory, entityType, explorationId)
-=======
     stateAdapter = StateAdapter(itemList, this as InteractionListener, htmlParserFactory, entityType, explorationId)
->>>>>>> 4167caf8
 
     binding = StateFragmentBinding.inflate(inflater, container, /* attachToRoot= */ false)
     binding.stateRecyclerView.apply {
