package org.oppia.app.player.state

import android.content.Context
import android.view.LayoutInflater
import android.view.View
import android.view.ViewGroup
import android.view.inputmethod.InputMethodManager
import android.widget.TextView
import androidx.appcompat.app.AppCompatActivity
import androidx.fragment.app.Fragment
import androidx.lifecycle.LiveData
import androidx.lifecycle.Observer
import androidx.lifecycle.Transformations
import androidx.recyclerview.widget.LinearLayoutManager
import androidx.recyclerview.widget.RecyclerView
import kotlinx.coroutines.CoroutineDispatcher
import org.oppia.app.R
import org.oppia.app.databinding.StateFragmentBinding
import org.oppia.app.fragment.FragmentScope
import org.oppia.app.model.AnswerOutcome
import org.oppia.app.model.EphemeralState
<<<<<<< HEAD
=======
import org.oppia.app.model.Hint
import org.oppia.app.model.Interaction
>>>>>>> fa3b9220
import org.oppia.app.model.ProfileId
import org.oppia.app.model.Solution
import org.oppia.app.model.State
import org.oppia.app.model.UserAnswer
import org.oppia.app.player.audio.AudioButtonListener
import org.oppia.app.player.audio.AudioFragment
import org.oppia.app.player.audio.AudioUiManager
<<<<<<< HEAD
import org.oppia.app.player.stopplaying.StopStatePlayingSessionListener
=======
import org.oppia.app.player.state.answerhandling.InteractionAnswerErrorReceiver
import org.oppia.app.player.state.answerhandling.InteractionAnswerReceiver
import org.oppia.app.player.state.itemviewmodel.ContentViewModel
import org.oppia.app.player.state.itemviewmodel.ContinueInteractionViewModel
import org.oppia.app.player.state.itemviewmodel.ContinueNavigationButtonViewModel
import org.oppia.app.player.state.itemviewmodel.FeedbackViewModel
import org.oppia.app.player.state.itemviewmodel.FractionInteractionViewModel
import org.oppia.app.player.state.itemviewmodel.InteractionViewModelFactory
import org.oppia.app.player.state.itemviewmodel.NextButtonViewModel
import org.oppia.app.player.state.itemviewmodel.NumericInputViewModel
import org.oppia.app.player.state.itemviewmodel.PreviousButtonViewModel
import org.oppia.app.player.state.itemviewmodel.PreviousResponsesHeaderViewModel
import org.oppia.app.player.state.itemviewmodel.ReturnToTopicButtonViewModel
import org.oppia.app.player.state.itemviewmodel.SelectionInteractionViewModel
import org.oppia.app.player.state.itemviewmodel.StateItemViewModel
import org.oppia.app.player.state.itemviewmodel.SubmitButtonViewModel
import org.oppia.app.player.state.itemviewmodel.SubmittedAnswerViewModel
import org.oppia.app.player.state.itemviewmodel.TextInputViewModel
import org.oppia.app.player.state.listener.ContinueNavigationButtonListener
import org.oppia.app.player.state.listener.NextNavigationButtonListener
import org.oppia.app.player.state.listener.PreviousNavigationButtonListener
import org.oppia.app.player.state.listener.PreviousResponsesHeaderClickListener
import org.oppia.app.player.state.listener.ReturnToTopicNavigationButtonListener
import org.oppia.app.player.state.listener.RouteToHintsAndSolutionListener
import org.oppia.app.player.state.listener.SubmitNavigationButtonListener
import org.oppia.app.player.stopexploration.StopExplorationInterface
import org.oppia.app.recyclerview.BindableAdapter
import org.oppia.app.utility.LifecycleSafeTimerFactory
>>>>>>> fa3b9220
import org.oppia.app.viewmodel.ViewModelProvider
import org.oppia.domain.exploration.ExplorationProgressController
import org.oppia.domain.topic.StoryProgressController
import org.oppia.util.data.AsyncResult
import org.oppia.util.gcsresource.DefaultResourceBucketName
import org.oppia.util.logging.Logger
import org.oppia.util.parser.ExplorationHtmlParserEntityType
<<<<<<< HEAD
=======
import org.oppia.util.parser.HtmlParser
import org.oppia.util.threading.BackgroundDispatcher
>>>>>>> fa3b9220
import java.util.*
import javax.inject.Inject

const val STATE_FRAGMENT_PROFILE_ID_ARGUMENT_KEY = "STATE_FRAGMENT_PROFILE_ID_ARGUMENT_KEY"
const val STATE_FRAGMENT_TOPIC_ID_ARGUMENT_KEY = "STATE_FRAGMENT_TOPIC_ID_ARGUMENT_KEY"
const val STATE_FRAGMENT_STORY_ID_ARGUMENT_KEY = "STATE_FRAGMENT_STORY_ID_ARGUMENT_KEY"
const val STATE_FRAGMENT_EXPLORATION_ID_ARGUMENT_KEY = "STATE_FRAGMENT_EXPLORATION_ID_ARGUMENT_KEY"
private const val TAG_AUDIO_FRAGMENT = "AUDIO_FRAGMENT"

/** The presenter for [StateFragment]. */
@FragmentScope
class StateFragmentPresenter @Inject constructor(
  @ExplorationHtmlParserEntityType private val entityType: String,
  private val activity: AppCompatActivity,
  private val fragment: Fragment,
  private val viewModelProvider: ViewModelProvider<StateViewModel>,
  private val explorationProgressController: ExplorationProgressController,
  private val storyProgressController: StoryProgressController,
  private val logger: Logger,
<<<<<<< HEAD
  @DefaultResourceBucketName private val resourceBucketName: String,
  private val assemblerBuilderFactory: StatePlayerRecyclerViewAssembler.Builder.Factory
) {
=======
  private val htmlParserFactory: HtmlParser.Factory,
  private val interactionViewModelFactoryMap: Map<String, @JvmSuppressWildcards InteractionViewModelFactory>,
  private var lifecycleSafeTimerFactory: LifecycleSafeTimerFactory,
  @BackgroundDispatcher private val backgroundCoroutineDispatcher: CoroutineDispatcher
) : PreviousResponsesHeaderClickListener {
>>>>>>> fa3b9220

  private val routeToHintsAndSolutionListener = activity as RouteToHintsAndSolutionListener

  private lateinit var currentState: State
  private var feedbackId: String? = null
  private lateinit var profileId: ProfileId
  private lateinit var topicId: String
  private lateinit var storyId: String
  private lateinit var explorationId: String
  private lateinit var currentStateName: String
  private lateinit var binding: StateFragmentBinding
  private lateinit var recyclerViewAdapter: RecyclerView.Adapter<*>
  private var newAvailableHintIndex: Int = -1
  private var numberOfWrongAnswers: Int = -1
  private var isNewWrongAnswerSubmitted: Boolean = false
  private var allHintsExhausted: Boolean = false

  private val viewModel: StateViewModel by lazy {
    getStateViewModel()
  }
  private lateinit var recyclerViewAssembler: StatePlayerRecyclerViewAssembler
  private val ephemeralStateLiveData: LiveData<AsyncResult<EphemeralState>> by lazy {
    explorationProgressController.getCurrentState()
  }

  fun handleCreateView(inflater: LayoutInflater, container: ViewGroup?): View? {
    val internalProfileId = fragment.arguments!!.getInt(STATE_FRAGMENT_PROFILE_ID_ARGUMENT_KEY, -1)
    profileId = ProfileId.newBuilder().setInternalId(internalProfileId).build()
    topicId = fragment.arguments!!.getString(STATE_FRAGMENT_TOPIC_ID_ARGUMENT_KEY)!!
    storyId = fragment.arguments!!.getString(STATE_FRAGMENT_STORY_ID_ARGUMENT_KEY)!!
    explorationId = fragment.arguments!!.getString(STATE_FRAGMENT_EXPLORATION_ID_ARGUMENT_KEY)!!

    binding = StateFragmentBinding.inflate(inflater, container, /* attachToRoot= */ false)
    recyclerViewAssembler = createRecyclerViewAssembler(
      assemblerBuilderFactory.create(resourceBucketName, entityType),
      binding.congratulationsTextView
    )

    val stateRecyclerViewAdapter = recyclerViewAssembler.adapter
    binding.stateRecyclerView.apply {
      adapter = stateRecyclerViewAdapter
    }
    recyclerViewAdapter = stateRecyclerViewAdapter
    binding.let {
      it.lifecycleOwner = fragment
      it.viewModel = this.viewModel
    }

    if (getAudioFragment() == null) {
      fragment.childFragmentManager.beginTransaction()
        .add(R.id.audio_fragment_placeholder, AudioFragment(), TAG_AUDIO_FRAGMENT).commitNow()
    }

    binding.stateRecyclerView.addOnLayoutChangeListener { _, _, _, _, bottom, _, _, _, oldBottom ->
      if (bottom < oldBottom) {
        binding.stateRecyclerView.postDelayed({
          binding.stateRecyclerView.scrollToPosition(stateRecyclerViewAdapter.itemCount - 1)
        }, 100)
      }
    }

    binding.hintsAndSolutionFragmentContainer.setOnClickListener {
      routeToHintsAndSolutionListener.routeToHintsAndSolution(
        explorationId,
        newAvailableHintIndex,
        allHintsExhausted
      )
    }

    subscribeToCurrentState()
    markExplorationAsRecentlyPlayed()
    return binding.root
  }

  fun handleAnswerReadyForSubmission(answer: UserAnswer) {
    // An interaction has indicated that an answer is ready for submission.
    handleSubmitAnswer(answer)
  }

  fun onContinueButtonClicked() {
    hideKeyboard()
    moveToNextState()
  }

  fun onNextButtonClicked() = moveToNextState()

  fun onPreviousButtonClicked() {
    explorationProgressController.moveToPreviousState()
  }

  fun onReturnToTopicButtonClicked() {
    hideKeyboard()
    markExplorationCompleted()
    (activity as StopStatePlayingSessionListener).stopSession()
  }

  private fun showOrHideAudioByState(state: State) {
    if (state.recordedVoiceoversCount == 0) {
      (activity as AudioButtonListener).hideAudioButton()
    } else {
      (activity as AudioButtonListener).showAudioButton()
    }
  }

  fun onSubmitButtonClicked() {
    hideKeyboard()
    handleSubmitAnswer(viewModel.getPendingAnswer(recyclerViewAssembler))
  }

  fun onResponsesHeaderClicked() {
    recyclerViewAssembler.togglePreviousAnswers(viewModel.itemList)
    recyclerViewAssembler.adapter.notifyDataSetChanged()
  }

  fun handleAudioClick() {
    (getAudioFragment() as AudioFragment).handleAudioClick(isAudioShowing(), feedbackId)
  }

  fun handleKeyboardAction() {
    hideKeyboard()
    // TODO(BenHenning): Fix the interaction button not being active.
//    if (stateNavigationButtonViewModel.isInteractionButtonActive.get()!!) {
    handleSubmitAnswer(viewModel.getPendingAnswer(recyclerViewAssembler))
//    }
  }

  private fun createRecyclerViewAssembler(
    builder: StatePlayerRecyclerViewAssembler.Builder,
    congratulationsTextView: TextView
  ): StatePlayerRecyclerViewAssembler {
    return builder.addContentSupport()
      .addFeedbackSupport()
      .addInteractionSupport()
      .addPastAnswersSupport()
      .addWrongAnswerCollapsingSupport()
      .addBackwardNavigationSupport()
      .addForwardNavigationSupport()
      .addReturnToTopicSupport()
      .addCongratulationsForCorrectAnswers(congratulationsTextView)
      .build()
  }

  fun revealHint(saveUserChoice: Boolean, hintIndex: Int) {
    subscribeToHint(explorationProgressController.submitHintIsRevealed(currentState, saveUserChoice, hintIndex))
  }

  fun revealSolution(saveUserChoice: Boolean) {
    subscribeToSolution(explorationProgressController.submitSolutionIsRevealed(currentState, saveUserChoice))
  }

  private fun getStateViewModel(): StateViewModel {
    return viewModelProvider.getForFragment(fragment, StateViewModel::class.java)
  }

  private fun getAudioFragment(): Fragment? {
    return fragment.childFragmentManager.findFragmentByTag(TAG_AUDIO_FRAGMENT)
  }

  private fun subscribeToCurrentState() {
    ephemeralStateLiveData.observe(fragment, Observer<AsyncResult<EphemeralState>> { result ->
      processEphemeralStateResult(result)
    })
  }

  private fun processEphemeralStateResult(result: AsyncResult<EphemeralState>) {
    if (result.isFailure()) {
      logger.e("StateFragment", "Failed to retrieve ephemeral state", result.getErrorOrNull()!!)
      return
    } else if (result.isPending()) {
      // Display nothing until a valid result is available.
      return
    }

    val ephemeralState = result.getOrThrow()
<<<<<<< HEAD
    val scrollToTop = ::currentStateName.isInitialized && currentStateName != ephemeralState.state.name
=======
    val hasPreviousState = ephemeralState.hasPreviousState

    currentState = ephemeralState.state

    val scrollToTop =
      ::currentStateName.isInitialized && currentStateName != ephemeralState.state.name

>>>>>>> fa3b9220
    currentStateName = ephemeralState.state.name
    showOrHideAudioByState(ephemeralState.state)

<<<<<<< HEAD
=======
    previousAnswerViewModels.clear() // But retain whether the list is currently open.
    val pendingItemList = mutableListOf<StateItemViewModel>()
    addContentItem(pendingItemList, ephemeralState)
    val interaction = ephemeralState.state.interaction
    if (ephemeralState.stateTypeCase == EphemeralState.StateTypeCase.PENDING_STATE) {
      addPreviousAnswers(pendingItemList, ephemeralState.pendingState.wrongAnswerList)
      numberOfWrongAnswers = ephemeralState.pendingState.wrongAnswerList.size
      // Check if hints are available for this state.
      if (ephemeralState.state.interaction.hintList.size != 0) {
        // Check if user submits 1st wrong answer. The first hint is unlocked after 60s on submission of wrong answer.
        if (ephemeralState.pendingState.wrongAnswerList.size == 1) {
          lifecycleSafeTimerFactory.cancel()
          lifecycleSafeTimerFactory = LifecycleSafeTimerFactory(backgroundCoroutineDispatcher)
          if (!ephemeralState.state.interaction.hintList[0].hintIsRevealed) {
            lifecycleSafeTimerFactory.createTimer(60000).observe(activity, Observer {
              newAvailableHintIndex = 0
              viewModel.setHintOpenedAndUnRevealedVisibility(true)
              viewModel.setHintBulbVisibility(true)
            })
          }
        } else if (!isNewWrongAnswerSubmitted) {
          // Subsequent hints are unlocked at 30s intervals when no answer is submitted by the user.
          for (index in 0 until ephemeralState.state.interaction.hintList.size) {
            lifecycleSafeTimerFactory.cancel()
            lifecycleSafeTimerFactory = LifecycleSafeTimerFactory(backgroundCoroutineDispatcher)

            if (index != 0 && !ephemeralState.state.interaction.hintList[index].hintIsRevealed) {
              lifecycleSafeTimerFactory.createTimer(30000).observe(activity, Observer {
                newAvailableHintIndex = index
                viewModel.setHintOpenedAndUnRevealedVisibility(true)
                viewModel.setHintBulbVisibility(true)
              })
              break
            } else if (index == (ephemeralState.state.interaction.hintList.size - 1) && !ephemeralState.state.interaction.solution.solutionIsRevealed) {
              if (ephemeralState.state.interaction.solution.hasCorrectAnswer()) {
                lifecycleSafeTimerFactory.createTimer(30000).observe(activity, Observer {
                  allHintsExhausted = true
                  viewModel.setHintOpenedAndUnRevealedVisibility(true)
                  viewModel.setHintBulbVisibility(true)
                })
              }
              break
            }
          }
        }
      }
      addInteractionForPendingState(pendingItemList, interaction, hasPreviousState)
    } else if (ephemeralState.stateTypeCase == EphemeralState.StateTypeCase.COMPLETED_STATE) {
      addPreviousAnswers(pendingItemList, ephemeralState.completedState.answerList)
    }

    var canContinueToNextState = false
    var hasGeneralContinueButton = false
    if (ephemeralState.stateTypeCase != EphemeralState.StateTypeCase.TERMINAL_STATE) {
      if (ephemeralState.stateTypeCase == EphemeralState.StateTypeCase.COMPLETED_STATE
        && !ephemeralState.hasNextState
      ) {
        hasGeneralContinueButton = true
      } else if (ephemeralState.completedState.answerList.size > 0 && ephemeralState.hasNextState) {
        canContinueToNextState = true
      }
    }

>>>>>>> fa3b9220
    val audioManager = getAudioFragment() as AudioUiManager
    audioManager.setStateAndExplorationId(ephemeralState.state, explorationId)
    if (viewModel.currentStateName == null || viewModel.currentStateName != currentStateName) {
      feedbackId = null
      viewModel.currentStateName = currentStateName
      if (isAudioShowing()) {
        // TODO(BenHenning): Fix auto audio loading.
//        audioManager.loadMainContentAudio(!canContinueToNextState)
      }
    }

    viewModel.itemList.clear()
    viewModel.itemList += recyclerViewAssembler.compute(ephemeralState, explorationId)

    if (scrollToTop) {
      (binding.stateRecyclerView.layoutManager as LinearLayoutManager).scrollToPositionWithOffset(
        0,
        200
      )
    }
  }

  /**
   * This function listens to the result of RevealHint.
   * Whenever a hint is revealed using ExplorationProgressController.submitHintIsRevealed function,
   * this function will wait for the response from that function and based on which we can move to next state.
   */
  private fun subscribeToHint(hintResultLiveData: LiveData<AsyncResult<Hint>>) {
    val hintLiveData = getHintIsRevealed(hintResultLiveData)
    hintLiveData.observe(fragment, Observer<Hint> { result ->
      // If the hint was revealed remove dot and radar.
      if (result.hintIsRevealed) {
        viewModel.setHintOpenedAndUnRevealedVisibility(false)
      }
    })
  }

  /**
   * This function listens to the result of RevealSolution.
   * Whenever a hint is revealed using ExplorationProgressController.submitHintIsRevealed function,
   * this function will wait for the response from that function and based on which we can move to next state.
   */
  private fun subscribeToSolution(solutionResultLiveData: LiveData<AsyncResult<Solution>>) {
    val solutionLiveData = getSolutionIsRevealed(solutionResultLiveData)
    solutionLiveData.observe(fragment, Observer<Solution> { result ->
      // If the hint was revealed remove dot and radar.
      if (result.solutionIsRevealed) {
        viewModel.setHintOpenedAndUnRevealedVisibility(false)
      }
    })
  }

  /**
   * This function listens to the result of submitAnswer.
   * Whenever an answer is submitted using ExplorationProgressController.submitAnswer function,
   * this function will wait for the response from that function and based on which we can move to next state.
   */
  private fun subscribeToAnswerOutcome(answerOutcomeResultLiveData: LiveData<AsyncResult<AnswerOutcome>>) {
    val answerOutcomeLiveData = getAnswerOutcome(answerOutcomeResultLiveData)
    answerOutcomeLiveData.observe(fragment, Observer<AnswerOutcome> { result ->
      // If the answer was submitted on behalf of the Continue interaction, automatically continue to the next state.
      if (result.state.interaction.id == "Continue") {
<<<<<<< HEAD
         moveToNextState()
      } else if (result.labelledAsCorrectAnswer) {
        recyclerViewAssembler.showCongratulationMessageOnCorrectAnswer()
=======
        lifecycleSafeTimerFactory.cancel()
        viewModel.setHintBulbVisibility(false)
        moveToNextState()
      } else {
        if (result.labelledAsCorrectAnswer) {
          lifecycleSafeTimerFactory.cancel()
          viewModel.setHintBulbVisibility(false)
          showCongratulationMessageOnCorrectAnswer()
        } else {
          numberOfWrongAnswers += 1
          // Show new hint in 10sec on submitting new wrong answer. Cancel and Reinitialize timer.
          if (numberOfWrongAnswers > 1) {
            isNewWrongAnswerSubmitted = true
            lifecycleSafeTimerFactory.cancel()
            lifecycleSafeTimerFactory = LifecycleSafeTimerFactory(backgroundCoroutineDispatcher)
            if (currentState.interaction.hintList.size != 0) {
              for (index in 0 until currentState.interaction.hintList.size) {
                if (index == 0 && !currentState.interaction.hintList[0].hintIsRevealed) {
                  lifecycleSafeTimerFactory.createTimer(10000).observe(activity, Observer {
                    newAvailableHintIndex = 0
                    viewModel.setHintOpenedAndUnRevealedVisibility(true)
                    viewModel.setHintBulbVisibility(true)
                    isNewWrongAnswerSubmitted = false
                  })
                  break
                }
                if (index != 0 && !currentState.interaction.hintList[index].hintIsRevealed) {
                  lifecycleSafeTimerFactory.createTimer(10000).observe(activity, Observer {
                    newAvailableHintIndex = index
                    viewModel.setHintOpenedAndUnRevealedVisibility(true)
                    viewModel.setHintBulbVisibility(true)
                    isNewWrongAnswerSubmitted = false
                  })
                  break
                } else if (index == (currentState.interaction.hintList.size - 1) && !currentState.interaction.solution.solutionIsRevealed) {
                  if (currentState.interaction.solution.hasCorrectAnswer()) {
                    lifecycleSafeTimerFactory.createTimer(10000).observe(activity, Observer {
                      allHintsExhausted = true
                      viewModel.setHintOpenedAndUnRevealedVisibility(true)
                      viewModel.setHintBulbVisibility(true)
                      isNewWrongAnswerSubmitted = false
                    })
                  }
                  break
                }
              }
            }
          }
        }
>>>>>>> fa3b9220
        feedbackId = result.feedback.contentId
        if (isAudioShowing()) {
          (getAudioFragment() as AudioUiManager).loadFeedbackAudio(feedbackId!!, true)
        }
      }
    })
  }

<<<<<<< HEAD
  /** Helper for subscribeToAnswerOutcome. */
=======
  private fun showCongratulationMessageOnCorrectAnswer() {
    binding.congratulationTextView.visibility = View.VISIBLE

    val fadeIn = AlphaAnimation(0f, 1f)
    fadeIn.interpolator = DecelerateInterpolator()
    fadeIn.duration = 2000

    val fadeOut = AlphaAnimation(1f, 0f)
    fadeOut.interpolator = AccelerateInterpolator()
    fadeOut.startOffset = 1000
    fadeOut.duration = 1000

    val animation = AnimationSet(false)
    animation.addAnimation(fadeIn)
    animation.addAnimation(fadeOut)
    binding.congratulationTextView.animation = animation

    Handler().postDelayed({
      binding.congratulationTextView.clearAnimation()
      binding.congratulationTextView.visibility = View.INVISIBLE
    }, 2000)

    lifecycleSafeTimerFactory.cancel()
    viewModel.setHintBulbVisibility(false)
  }

  /** Helper for [subscribeToSolution]. */
  private fun getSolutionIsRevealed(hint: LiveData<AsyncResult<Solution>>): LiveData<Solution> {
    return Transformations.map(hint, ::processSolution)
  }

  /** Helper for [subscribeToHint]. */
  private fun getHintIsRevealed(hint: LiveData<AsyncResult<Hint>>): LiveData<Hint> {
    return Transformations.map(hint, ::processHint)
  }

  /** Helper for [subscribeToAnswerOutcome]. */
>>>>>>> fa3b9220
  private fun getAnswerOutcome(answerOutcome: LiveData<AsyncResult<AnswerOutcome>>): LiveData<AnswerOutcome> {
    return Transformations.map(answerOutcome, ::processAnswerOutcome)
  }

  /** Helper for [subscribeToAnswerOutcome]. */
  private fun processAnswerOutcome(ephemeralStateResult: AsyncResult<AnswerOutcome>): AnswerOutcome {
    if (ephemeralStateResult.isFailure()) {
      logger.e(
        "StateFragment",
        "Failed to retrieve answer outcome",
        ephemeralStateResult.getErrorOrNull()!!
      )
    }
    return ephemeralStateResult.getOrDefault(AnswerOutcome.getDefaultInstance())
  }

<<<<<<< HEAD
=======
  fun onReturnToTopicButtonClicked() {
    hideKeyboard()
    markExplorationCompleted()
    (activity as StopExplorationInterface).stopExploration()
  }

  /** Helper for [subscribeToHint]. */
  private fun processHint(hintResult: AsyncResult<Hint>): Hint {
    if (hintResult.isFailure()) {
      logger.e(
        "StateFragment",
        "Failed to retrieve Hint",
        hintResult.getErrorOrNull()!!
      )
    }
    return hintResult.getOrDefault(Hint.getDefaultInstance())
  }

  /** Helper for [subscribeToSolution]. */
  private fun processSolution(solutionResult: AsyncResult<Solution>): Solution {
    if (solutionResult.isFailure()) {
      logger.e(
        "StateFragment",
        "Failed to retrieve Solution",
        solutionResult.getErrorOrNull()!!
      )
    }
    return solutionResult.getOrDefault(Solution.getDefaultInstance())
  }

  private fun showOrHideAudioByState(state: State) {
    if (state.recordedVoiceoversCount == 0) {
      (activity as AudioButtonListener).hideAudioButton()
    } else {
      (activity as AudioButtonListener).showAudioButton()
    }
  }

  fun onSubmitButtonClicked() {
    hideKeyboard()
    handleSubmitAnswer(viewModel.getPendingAnswer())
  }

  fun handleKeyboardAction() {
    hideKeyboard()
    if (viewModel.getCanSubmitAnswer().get() == true) {
      handleSubmitAnswer(viewModel.getPendingAnswer())
    }
  }

  fun onContinueButtonClicked() {
    viewModel.setHintBulbVisibility(false)
    hideKeyboard()
    moveToNextState()
  }

>>>>>>> fa3b9220
  private fun handleSubmitAnswer(answer: UserAnswer) {
    subscribeToAnswerOutcome(explorationProgressController.submitAnswer(answer))
  }

  private fun moveToNextState() {
    explorationProgressController.moveToNextState().observe(fragment, Observer<AsyncResult<Any?>> {
      recyclerViewAssembler.collapsePreviousResponses()
    })
  }

<<<<<<< HEAD
=======
  private fun addInteractionForPendingState(
    pendingItemList: MutableList<StateItemViewModel>, interaction: Interaction, hasPreviousButton: Boolean
  ) {
    val interactionViewModelFactory = interactionViewModelFactoryMap.getValue(interaction.id)
    pendingItemList += interactionViewModelFactory(
      explorationId, interaction, fragment as InteractionAnswerReceiver, fragment as InteractionAnswerErrorReceiver,
      hasPreviousButton
    )
  }

  private fun addContentItem(
    pendingItemList: MutableList<StateItemViewModel>,
    ephemeralState: EphemeralState
  ) {
    val contentSubtitledHtml: SubtitledHtml = ephemeralState.state.content
    pendingItemList += ContentViewModel(contentSubtitledHtml.html)
  }

  private fun addPreviousAnswers(
    pendingItemList: MutableList<StateItemViewModel>, answersAndResponses: List<AnswerAndResponse>
  ) {
    if (answersAndResponses.size > 1) {
      PreviousResponsesHeaderViewModel(
        answersAndResponses.size - 1, ObservableBoolean(hasPreviousResponsesExpanded), this
      ).let { viewModel ->
        pendingItemList += viewModel
        previousAnswerViewModels += viewModel
      }
      // Only add previous answers if current responses are expanded.
      for (answerAndResponse in answersAndResponses.take(answersAndResponses.size - 1)) {
        createSubmittedAnswer(answerAndResponse.userAnswer).let { viewModel ->
          if (hasPreviousResponsesExpanded) {
            pendingItemList += viewModel
          }
          previousAnswerViewModels += viewModel
        }
        createFeedbackItem(answerAndResponse.feedback)?.let { viewModel ->
          if (hasPreviousResponsesExpanded) {
            pendingItemList += viewModel
          }
          previousAnswerViewModels += viewModel
        }
      }
    }
    answersAndResponses.lastOrNull()?.let { answerAndResponse ->
      pendingItemList += createSubmittedAnswer(answerAndResponse.userAnswer)
      createFeedbackItem(answerAndResponse.feedback)?.let(pendingItemList::add)
    }
  }

  /**
   * Toggles whether the previous answers should be shown based on the current state stored in
   * [PreviousResponsesHeaderViewModel].
   */
  private fun togglePreviousAnswers() {
    val headerModel = previousAnswerViewModels.first() as PreviousResponsesHeaderViewModel
    val expandPreviousAnswers = !headerModel.isExpanded.get()
    val headerIndex = viewModel.itemList.indexOf(headerModel)
    val previousAnswersAndFeedbacks =
      previousAnswerViewModels.takeLast(previousAnswerViewModels.size - 1)
    if (expandPreviousAnswers) {
      // Add the pending view models to the recycler view to expand them.
      viewModel.itemList.addAll(headerIndex + 1, previousAnswersAndFeedbacks)
    } else {
      // Remove the pending view models to collapse the list.
      viewModel.itemList.removeAll(previousAnswersAndFeedbacks)
    }
    // Ensure the header matches the updated state.
    headerModel.isExpanded.set(expandPreviousAnswers)
    hasPreviousResponsesExpanded = expandPreviousAnswers
    recyclerViewAdapter.notifyDataSetChanged()
  }

  private fun createSubmittedAnswer(userAnswer: UserAnswer): SubmittedAnswerViewModel {
    return SubmittedAnswerViewModel(userAnswer)
  }

  private fun createFeedbackItem(feedback: SubtitledHtml): FeedbackViewModel? {
    // Only show feedback if there's some to show.
    if (feedback.html.isNotEmpty()) {
      return FeedbackViewModel(feedback.html)
    }
    return null
  }

  private fun maybeAddNavigationButtons(
    pendingItemList: MutableList<StateItemViewModel>,
    hasPreviousState: Boolean,
    canContinueToNextState: Boolean,
    hasGeneralContinueButton: Boolean,
    stateIsTerminal: Boolean) {
    when {
      hasGeneralContinueButton -> ContinueNavigationButtonViewModel(
        hasPreviousState, fragment as PreviousNavigationButtonListener, fragment as ContinueNavigationButtonListener
      )
      canContinueToNextState -> NextButtonViewModel(
        hasPreviousState, fragment as PreviousNavigationButtonListener, fragment as NextNavigationButtonListener
      )
      stateIsTerminal -> ReturnToTopicButtonViewModel(
        hasPreviousState, fragment as PreviousNavigationButtonListener,
        fragment as ReturnToTopicNavigationButtonListener
      )
      viewModel.doesMostRecentInteractionRequireExplicitSubmission(pendingItemList) -> SubmitButtonViewModel(
        viewModel.getCanSubmitAnswer(),
        hasPreviousState,
        fragment as PreviousNavigationButtonListener,
        fragment as SubmitNavigationButtonListener
      )
      // Otherwise, just show the previous button since the interaction itself will push the answer submission.
      hasPreviousState && !viewModel.isMostRecentInteractionAutoNavigating(pendingItemList) -> PreviousButtonViewModel(
        fragment as PreviousNavigationButtonListener
      )
      // Otherwise, there's no navigation button that should be shown since the current interaction handles this.
      else -> null
    }?.let(pendingItemList::add)
  }

>>>>>>> fa3b9220
  private fun hideKeyboard() {
    val inputManager: InputMethodManager =
      activity.getSystemService(Context.INPUT_METHOD_SERVICE) as InputMethodManager
    inputManager.hideSoftInputFromWindow(
      fragment.view!!.windowToken,
      InputMethodManager.SHOW_FORCED
    )
  }

  fun setAudioBarVisibility(visibility: Boolean) = getStateViewModel().setAudioBarVisibility(visibility)

  fun scrollToTop() {
    binding.stateRecyclerView.smoothScrollToPosition(0)
  }

  private fun isAudioShowing(): Boolean = viewModel.isAudioBarVisible.get()!!

  /** Updates submit button UI as active if pendingAnswerError null else inactive. */
  fun updateSubmitButton(pendingAnswerError: String?) {
    viewModel.setCanSubmitAnswer(pendingAnswerError == null)
  }

  private fun markExplorationAsRecentlyPlayed() {
<<<<<<< HEAD
    storyProgressController.recordRecentlyPlayedChapter(profileId,topicId, storyId, explorationId, Date().time)
  }

  private fun markExplorationCompleted() {
    storyProgressController.recordCompletedChapter(profileId,topicId, storyId, explorationId, Date().time)
=======
    storyProgressController.recordRecentlyPlayedChapter(profileId, topicId, storyId, explorationId, Date().time)
  }

  private fun markExplorationCompleted() {
    storyProgressController.recordCompletedChapter(profileId, topicId, storyId, explorationId, Date().time)
>>>>>>> fa3b9220
  }
}<|MERGE_RESOLUTION|>--- conflicted
+++ resolved
@@ -13,17 +13,12 @@
 import androidx.lifecycle.Transformations
 import androidx.recyclerview.widget.LinearLayoutManager
 import androidx.recyclerview.widget.RecyclerView
-import kotlinx.coroutines.CoroutineDispatcher
 import org.oppia.app.R
 import org.oppia.app.databinding.StateFragmentBinding
 import org.oppia.app.fragment.FragmentScope
 import org.oppia.app.model.AnswerOutcome
 import org.oppia.app.model.EphemeralState
-<<<<<<< HEAD
-=======
 import org.oppia.app.model.Hint
-import org.oppia.app.model.Interaction
->>>>>>> fa3b9220
 import org.oppia.app.model.ProfileId
 import org.oppia.app.model.Solution
 import org.oppia.app.model.State
@@ -31,38 +26,9 @@
 import org.oppia.app.player.audio.AudioButtonListener
 import org.oppia.app.player.audio.AudioFragment
 import org.oppia.app.player.audio.AudioUiManager
-<<<<<<< HEAD
+import org.oppia.app.player.state.listener.RouteToHintsAndSolutionListener
 import org.oppia.app.player.stopplaying.StopStatePlayingSessionListener
-=======
-import org.oppia.app.player.state.answerhandling.InteractionAnswerErrorReceiver
-import org.oppia.app.player.state.answerhandling.InteractionAnswerReceiver
-import org.oppia.app.player.state.itemviewmodel.ContentViewModel
-import org.oppia.app.player.state.itemviewmodel.ContinueInteractionViewModel
-import org.oppia.app.player.state.itemviewmodel.ContinueNavigationButtonViewModel
-import org.oppia.app.player.state.itemviewmodel.FeedbackViewModel
-import org.oppia.app.player.state.itemviewmodel.FractionInteractionViewModel
-import org.oppia.app.player.state.itemviewmodel.InteractionViewModelFactory
-import org.oppia.app.player.state.itemviewmodel.NextButtonViewModel
-import org.oppia.app.player.state.itemviewmodel.NumericInputViewModel
-import org.oppia.app.player.state.itemviewmodel.PreviousButtonViewModel
-import org.oppia.app.player.state.itemviewmodel.PreviousResponsesHeaderViewModel
-import org.oppia.app.player.state.itemviewmodel.ReturnToTopicButtonViewModel
-import org.oppia.app.player.state.itemviewmodel.SelectionInteractionViewModel
-import org.oppia.app.player.state.itemviewmodel.StateItemViewModel
-import org.oppia.app.player.state.itemviewmodel.SubmitButtonViewModel
-import org.oppia.app.player.state.itemviewmodel.SubmittedAnswerViewModel
-import org.oppia.app.player.state.itemviewmodel.TextInputViewModel
-import org.oppia.app.player.state.listener.ContinueNavigationButtonListener
-import org.oppia.app.player.state.listener.NextNavigationButtonListener
-import org.oppia.app.player.state.listener.PreviousNavigationButtonListener
-import org.oppia.app.player.state.listener.PreviousResponsesHeaderClickListener
-import org.oppia.app.player.state.listener.ReturnToTopicNavigationButtonListener
-import org.oppia.app.player.state.listener.RouteToHintsAndSolutionListener
-import org.oppia.app.player.state.listener.SubmitNavigationButtonListener
-import org.oppia.app.player.stopexploration.StopExplorationInterface
-import org.oppia.app.recyclerview.BindableAdapter
 import org.oppia.app.utility.LifecycleSafeTimerFactory
->>>>>>> fa3b9220
 import org.oppia.app.viewmodel.ViewModelProvider
 import org.oppia.domain.exploration.ExplorationProgressController
 import org.oppia.domain.topic.StoryProgressController
@@ -70,11 +36,6 @@
 import org.oppia.util.gcsresource.DefaultResourceBucketName
 import org.oppia.util.logging.Logger
 import org.oppia.util.parser.ExplorationHtmlParserEntityType
-<<<<<<< HEAD
-=======
-import org.oppia.util.parser.HtmlParser
-import org.oppia.util.threading.BackgroundDispatcher
->>>>>>> fa3b9220
 import java.util.*
 import javax.inject.Inject
 
@@ -94,17 +55,10 @@
   private val explorationProgressController: ExplorationProgressController,
   private val storyProgressController: StoryProgressController,
   private val logger: Logger,
-<<<<<<< HEAD
   @DefaultResourceBucketName private val resourceBucketName: String,
-  private val assemblerBuilderFactory: StatePlayerRecyclerViewAssembler.Builder.Factory
+  private val assemblerBuilderFactory: StatePlayerRecyclerViewAssembler.Builder.Factory,
+  private var lifecycleSafeTimerFactory: LifecycleSafeTimerFactory
 ) {
-=======
-  private val htmlParserFactory: HtmlParser.Factory,
-  private val interactionViewModelFactoryMap: Map<String, @JvmSuppressWildcards InteractionViewModelFactory>,
-  private var lifecycleSafeTimerFactory: LifecycleSafeTimerFactory,
-  @BackgroundDispatcher private val backgroundCoroutineDispatcher: CoroutineDispatcher
-) : PreviousResponsesHeaderClickListener {
->>>>>>> fa3b9220
 
   private val routeToHintsAndSolutionListener = activity as RouteToHintsAndSolutionListener
 
@@ -117,10 +71,6 @@
   private lateinit var currentStateName: String
   private lateinit var binding: StateFragmentBinding
   private lateinit var recyclerViewAdapter: RecyclerView.Adapter<*>
-  private var newAvailableHintIndex: Int = -1
-  private var numberOfWrongAnswers: Int = -1
-  private var isNewWrongAnswerSubmitted: Boolean = false
-  private var allHintsExhausted: Boolean = false
 
   private val viewModel: StateViewModel by lazy {
     getStateViewModel()
@@ -169,8 +119,8 @@
     binding.hintsAndSolutionFragmentContainer.setOnClickListener {
       routeToHintsAndSolutionListener.routeToHintsAndSolution(
         explorationId,
-        newAvailableHintIndex,
-        allHintsExhausted
+        viewModel.newAvailableHintIndex,
+        viewModel.allHintsExhausted
       )
     }
 
@@ -185,6 +135,7 @@
   }
 
   fun onContinueButtonClicked() {
+    viewModel.setHintBulbVisibility(false)
     hideKeyboard()
     moveToNextState()
   }
@@ -219,16 +170,25 @@
     recyclerViewAssembler.adapter.notifyDataSetChanged()
   }
 
+  fun onHintAvailable(hintIndex: Int?) {
+    if (hintIndex != null) {
+      viewModel.newAvailableHintIndex = hintIndex
+    } else {
+      viewModel.allHintsExhausted = true
+    }
+    viewModel.setHintOpenedAndUnRevealedVisibility(true)
+    viewModel.setHintBulbVisibility(true)
+  }
+
   fun handleAudioClick() {
     (getAudioFragment() as AudioFragment).handleAudioClick(isAudioShowing(), feedbackId)
   }
 
   fun handleKeyboardAction() {
     hideKeyboard()
-    // TODO(BenHenning): Fix the interaction button not being active.
-//    if (stateNavigationButtonViewModel.isInteractionButtonActive.get()!!) {
-    handleSubmitAnswer(viewModel.getPendingAnswer(recyclerViewAssembler))
-//    }
+    if (viewModel.getCanSubmitAnswer().get() == true) {
+      handleSubmitAnswer(viewModel.getPendingAnswer(recyclerViewAssembler))
+    }
   }
 
   private fun createRecyclerViewAssembler(
@@ -237,13 +197,14 @@
   ): StatePlayerRecyclerViewAssembler {
     return builder.addContentSupport()
       .addFeedbackSupport()
-      .addInteractionSupport()
+      .addInteractionSupport(viewModel.getCanSubmitAnswer())
       .addPastAnswersSupport()
       .addWrongAnswerCollapsingSupport()
       .addBackwardNavigationSupport()
       .addForwardNavigationSupport()
       .addReturnToTopicSupport()
       .addCongratulationsForCorrectAnswers(congratulationsTextView)
+      .addHintsAndSolutionsSupport()
       .build()
   }
 
@@ -279,86 +240,14 @@
     }
 
     val ephemeralState = result.getOrThrow()
-<<<<<<< HEAD
-    val scrollToTop = ::currentStateName.isInitialized && currentStateName != ephemeralState.state.name
-=======
-    val hasPreviousState = ephemeralState.hasPreviousState
-
-    currentState = ephemeralState.state
 
     val scrollToTop =
       ::currentStateName.isInitialized && currentStateName != ephemeralState.state.name
 
->>>>>>> fa3b9220
+    currentState = ephemeralState.state
     currentStateName = ephemeralState.state.name
     showOrHideAudioByState(ephemeralState.state)
 
-<<<<<<< HEAD
-=======
-    previousAnswerViewModels.clear() // But retain whether the list is currently open.
-    val pendingItemList = mutableListOf<StateItemViewModel>()
-    addContentItem(pendingItemList, ephemeralState)
-    val interaction = ephemeralState.state.interaction
-    if (ephemeralState.stateTypeCase == EphemeralState.StateTypeCase.PENDING_STATE) {
-      addPreviousAnswers(pendingItemList, ephemeralState.pendingState.wrongAnswerList)
-      numberOfWrongAnswers = ephemeralState.pendingState.wrongAnswerList.size
-      // Check if hints are available for this state.
-      if (ephemeralState.state.interaction.hintList.size != 0) {
-        // Check if user submits 1st wrong answer. The first hint is unlocked after 60s on submission of wrong answer.
-        if (ephemeralState.pendingState.wrongAnswerList.size == 1) {
-          lifecycleSafeTimerFactory.cancel()
-          lifecycleSafeTimerFactory = LifecycleSafeTimerFactory(backgroundCoroutineDispatcher)
-          if (!ephemeralState.state.interaction.hintList[0].hintIsRevealed) {
-            lifecycleSafeTimerFactory.createTimer(60000).observe(activity, Observer {
-              newAvailableHintIndex = 0
-              viewModel.setHintOpenedAndUnRevealedVisibility(true)
-              viewModel.setHintBulbVisibility(true)
-            })
-          }
-        } else if (!isNewWrongAnswerSubmitted) {
-          // Subsequent hints are unlocked at 30s intervals when no answer is submitted by the user.
-          for (index in 0 until ephemeralState.state.interaction.hintList.size) {
-            lifecycleSafeTimerFactory.cancel()
-            lifecycleSafeTimerFactory = LifecycleSafeTimerFactory(backgroundCoroutineDispatcher)
-
-            if (index != 0 && !ephemeralState.state.interaction.hintList[index].hintIsRevealed) {
-              lifecycleSafeTimerFactory.createTimer(30000).observe(activity, Observer {
-                newAvailableHintIndex = index
-                viewModel.setHintOpenedAndUnRevealedVisibility(true)
-                viewModel.setHintBulbVisibility(true)
-              })
-              break
-            } else if (index == (ephemeralState.state.interaction.hintList.size - 1) && !ephemeralState.state.interaction.solution.solutionIsRevealed) {
-              if (ephemeralState.state.interaction.solution.hasCorrectAnswer()) {
-                lifecycleSafeTimerFactory.createTimer(30000).observe(activity, Observer {
-                  allHintsExhausted = true
-                  viewModel.setHintOpenedAndUnRevealedVisibility(true)
-                  viewModel.setHintBulbVisibility(true)
-                })
-              }
-              break
-            }
-          }
-        }
-      }
-      addInteractionForPendingState(pendingItemList, interaction, hasPreviousState)
-    } else if (ephemeralState.stateTypeCase == EphemeralState.StateTypeCase.COMPLETED_STATE) {
-      addPreviousAnswers(pendingItemList, ephemeralState.completedState.answerList)
-    }
-
-    var canContinueToNextState = false
-    var hasGeneralContinueButton = false
-    if (ephemeralState.stateTypeCase != EphemeralState.StateTypeCase.TERMINAL_STATE) {
-      if (ephemeralState.stateTypeCase == EphemeralState.StateTypeCase.COMPLETED_STATE
-        && !ephemeralState.hasNextState
-      ) {
-        hasGeneralContinueButton = true
-      } else if (ephemeralState.completedState.answerList.size > 0 && ephemeralState.hasNextState) {
-        canContinueToNextState = true
-      }
-    }
-
->>>>>>> fa3b9220
     val audioManager = getAudioFragment() as AudioUiManager
     audioManager.setStateAndExplorationId(ephemeralState.state, explorationId)
     if (viewModel.currentStateName == null || viewModel.currentStateName != currentStateName) {
@@ -388,7 +277,7 @@
    */
   private fun subscribeToHint(hintResultLiveData: LiveData<AsyncResult<Hint>>) {
     val hintLiveData = getHintIsRevealed(hintResultLiveData)
-    hintLiveData.observe(fragment, Observer<Hint> { result ->
+    hintLiveData.observe(fragment, Observer { result ->
       // If the hint was revealed remove dot and radar.
       if (result.hintIsRevealed) {
         viewModel.setHintOpenedAndUnRevealedVisibility(false)
@@ -403,7 +292,7 @@
    */
   private fun subscribeToSolution(solutionResultLiveData: LiveData<AsyncResult<Solution>>) {
     val solutionLiveData = getSolutionIsRevealed(solutionResultLiveData)
-    solutionLiveData.observe(fragment, Observer<Solution> { result ->
+    solutionLiveData.observe(fragment, Observer { result ->
       // If the hint was revealed remove dot and radar.
       if (result.solutionIsRevealed) {
         viewModel.setHintOpenedAndUnRevealedVisibility(false)
@@ -418,64 +307,18 @@
    */
   private fun subscribeToAnswerOutcome(answerOutcomeResultLiveData: LiveData<AsyncResult<AnswerOutcome>>) {
     val answerOutcomeLiveData = getAnswerOutcome(answerOutcomeResultLiveData)
-    answerOutcomeLiveData.observe(fragment, Observer<AnswerOutcome> { result ->
+    answerOutcomeLiveData.observe(fragment, Observer { result ->
       // If the answer was submitted on behalf of the Continue interaction, automatically continue to the next state.
       if (result.state.interaction.id == "Continue") {
-<<<<<<< HEAD
-         moveToNextState()
-      } else if (result.labelledAsCorrectAnswer) {
-        recyclerViewAssembler.showCongratulationMessageOnCorrectAnswer()
-=======
-        lifecycleSafeTimerFactory.cancel()
+        recyclerViewAssembler.stopHintsFromShowing()
         viewModel.setHintBulbVisibility(false)
         moveToNextState()
       } else {
         if (result.labelledAsCorrectAnswer) {
-          lifecycleSafeTimerFactory.cancel()
+          recyclerViewAssembler.stopHintsFromShowing()
           viewModel.setHintBulbVisibility(false)
-          showCongratulationMessageOnCorrectAnswer()
-        } else {
-          numberOfWrongAnswers += 1
-          // Show new hint in 10sec on submitting new wrong answer. Cancel and Reinitialize timer.
-          if (numberOfWrongAnswers > 1) {
-            isNewWrongAnswerSubmitted = true
-            lifecycleSafeTimerFactory.cancel()
-            lifecycleSafeTimerFactory = LifecycleSafeTimerFactory(backgroundCoroutineDispatcher)
-            if (currentState.interaction.hintList.size != 0) {
-              for (index in 0 until currentState.interaction.hintList.size) {
-                if (index == 0 && !currentState.interaction.hintList[0].hintIsRevealed) {
-                  lifecycleSafeTimerFactory.createTimer(10000).observe(activity, Observer {
-                    newAvailableHintIndex = 0
-                    viewModel.setHintOpenedAndUnRevealedVisibility(true)
-                    viewModel.setHintBulbVisibility(true)
-                    isNewWrongAnswerSubmitted = false
-                  })
-                  break
-                }
-                if (index != 0 && !currentState.interaction.hintList[index].hintIsRevealed) {
-                  lifecycleSafeTimerFactory.createTimer(10000).observe(activity, Observer {
-                    newAvailableHintIndex = index
-                    viewModel.setHintOpenedAndUnRevealedVisibility(true)
-                    viewModel.setHintBulbVisibility(true)
-                    isNewWrongAnswerSubmitted = false
-                  })
-                  break
-                } else if (index == (currentState.interaction.hintList.size - 1) && !currentState.interaction.solution.solutionIsRevealed) {
-                  if (currentState.interaction.solution.hasCorrectAnswer()) {
-                    lifecycleSafeTimerFactory.createTimer(10000).observe(activity, Observer {
-                      allHintsExhausted = true
-                      viewModel.setHintOpenedAndUnRevealedVisibility(true)
-                      viewModel.setHintBulbVisibility(true)
-                      isNewWrongAnswerSubmitted = false
-                    })
-                  }
-                  break
-                }
-              }
-            }
-          }
+          recyclerViewAssembler.showCongratulationMessageOnCorrectAnswer()
         }
->>>>>>> fa3b9220
         feedbackId = result.feedback.contentId
         if (isAudioShowing()) {
           (getAudioFragment() as AudioUiManager).loadFeedbackAudio(feedbackId!!, true)
@@ -484,35 +327,6 @@
     })
   }
 
-<<<<<<< HEAD
-  /** Helper for subscribeToAnswerOutcome. */
-=======
-  private fun showCongratulationMessageOnCorrectAnswer() {
-    binding.congratulationTextView.visibility = View.VISIBLE
-
-    val fadeIn = AlphaAnimation(0f, 1f)
-    fadeIn.interpolator = DecelerateInterpolator()
-    fadeIn.duration = 2000
-
-    val fadeOut = AlphaAnimation(1f, 0f)
-    fadeOut.interpolator = AccelerateInterpolator()
-    fadeOut.startOffset = 1000
-    fadeOut.duration = 1000
-
-    val animation = AnimationSet(false)
-    animation.addAnimation(fadeIn)
-    animation.addAnimation(fadeOut)
-    binding.congratulationTextView.animation = animation
-
-    Handler().postDelayed({
-      binding.congratulationTextView.clearAnimation()
-      binding.congratulationTextView.visibility = View.INVISIBLE
-    }, 2000)
-
-    lifecycleSafeTimerFactory.cancel()
-    viewModel.setHintBulbVisibility(false)
-  }
-
   /** Helper for [subscribeToSolution]. */
   private fun getSolutionIsRevealed(hint: LiveData<AsyncResult<Solution>>): LiveData<Solution> {
     return Transformations.map(hint, ::processSolution)
@@ -523,8 +337,7 @@
     return Transformations.map(hint, ::processHint)
   }
 
-  /** Helper for [subscribeToAnswerOutcome]. */
->>>>>>> fa3b9220
+  /** Helper for subscribeToAnswerOutcome. */
   private fun getAnswerOutcome(answerOutcome: LiveData<AsyncResult<AnswerOutcome>>): LiveData<AnswerOutcome> {
     return Transformations.map(answerOutcome, ::processAnswerOutcome)
   }
@@ -541,14 +354,6 @@
     return ephemeralStateResult.getOrDefault(AnswerOutcome.getDefaultInstance())
   }
 
-<<<<<<< HEAD
-=======
-  fun onReturnToTopicButtonClicked() {
-    hideKeyboard()
-    markExplorationCompleted()
-    (activity as StopExplorationInterface).stopExploration()
-  }
-
   /** Helper for [subscribeToHint]. */
   private fun processHint(hintResult: AsyncResult<Hint>): Hint {
     if (hintResult.isFailure()) {
@@ -573,33 +378,6 @@
     return solutionResult.getOrDefault(Solution.getDefaultInstance())
   }
 
-  private fun showOrHideAudioByState(state: State) {
-    if (state.recordedVoiceoversCount == 0) {
-      (activity as AudioButtonListener).hideAudioButton()
-    } else {
-      (activity as AudioButtonListener).showAudioButton()
-    }
-  }
-
-  fun onSubmitButtonClicked() {
-    hideKeyboard()
-    handleSubmitAnswer(viewModel.getPendingAnswer())
-  }
-
-  fun handleKeyboardAction() {
-    hideKeyboard()
-    if (viewModel.getCanSubmitAnswer().get() == true) {
-      handleSubmitAnswer(viewModel.getPendingAnswer())
-    }
-  }
-
-  fun onContinueButtonClicked() {
-    viewModel.setHintBulbVisibility(false)
-    hideKeyboard()
-    moveToNextState()
-  }
-
->>>>>>> fa3b9220
   private fun handleSubmitAnswer(answer: UserAnswer) {
     subscribeToAnswerOutcome(explorationProgressController.submitAnswer(answer))
   }
@@ -610,126 +388,6 @@
     })
   }
 
-<<<<<<< HEAD
-=======
-  private fun addInteractionForPendingState(
-    pendingItemList: MutableList<StateItemViewModel>, interaction: Interaction, hasPreviousButton: Boolean
-  ) {
-    val interactionViewModelFactory = interactionViewModelFactoryMap.getValue(interaction.id)
-    pendingItemList += interactionViewModelFactory(
-      explorationId, interaction, fragment as InteractionAnswerReceiver, fragment as InteractionAnswerErrorReceiver,
-      hasPreviousButton
-    )
-  }
-
-  private fun addContentItem(
-    pendingItemList: MutableList<StateItemViewModel>,
-    ephemeralState: EphemeralState
-  ) {
-    val contentSubtitledHtml: SubtitledHtml = ephemeralState.state.content
-    pendingItemList += ContentViewModel(contentSubtitledHtml.html)
-  }
-
-  private fun addPreviousAnswers(
-    pendingItemList: MutableList<StateItemViewModel>, answersAndResponses: List<AnswerAndResponse>
-  ) {
-    if (answersAndResponses.size > 1) {
-      PreviousResponsesHeaderViewModel(
-        answersAndResponses.size - 1, ObservableBoolean(hasPreviousResponsesExpanded), this
-      ).let { viewModel ->
-        pendingItemList += viewModel
-        previousAnswerViewModels += viewModel
-      }
-      // Only add previous answers if current responses are expanded.
-      for (answerAndResponse in answersAndResponses.take(answersAndResponses.size - 1)) {
-        createSubmittedAnswer(answerAndResponse.userAnswer).let { viewModel ->
-          if (hasPreviousResponsesExpanded) {
-            pendingItemList += viewModel
-          }
-          previousAnswerViewModels += viewModel
-        }
-        createFeedbackItem(answerAndResponse.feedback)?.let { viewModel ->
-          if (hasPreviousResponsesExpanded) {
-            pendingItemList += viewModel
-          }
-          previousAnswerViewModels += viewModel
-        }
-      }
-    }
-    answersAndResponses.lastOrNull()?.let { answerAndResponse ->
-      pendingItemList += createSubmittedAnswer(answerAndResponse.userAnswer)
-      createFeedbackItem(answerAndResponse.feedback)?.let(pendingItemList::add)
-    }
-  }
-
-  /**
-   * Toggles whether the previous answers should be shown based on the current state stored in
-   * [PreviousResponsesHeaderViewModel].
-   */
-  private fun togglePreviousAnswers() {
-    val headerModel = previousAnswerViewModels.first() as PreviousResponsesHeaderViewModel
-    val expandPreviousAnswers = !headerModel.isExpanded.get()
-    val headerIndex = viewModel.itemList.indexOf(headerModel)
-    val previousAnswersAndFeedbacks =
-      previousAnswerViewModels.takeLast(previousAnswerViewModels.size - 1)
-    if (expandPreviousAnswers) {
-      // Add the pending view models to the recycler view to expand them.
-      viewModel.itemList.addAll(headerIndex + 1, previousAnswersAndFeedbacks)
-    } else {
-      // Remove the pending view models to collapse the list.
-      viewModel.itemList.removeAll(previousAnswersAndFeedbacks)
-    }
-    // Ensure the header matches the updated state.
-    headerModel.isExpanded.set(expandPreviousAnswers)
-    hasPreviousResponsesExpanded = expandPreviousAnswers
-    recyclerViewAdapter.notifyDataSetChanged()
-  }
-
-  private fun createSubmittedAnswer(userAnswer: UserAnswer): SubmittedAnswerViewModel {
-    return SubmittedAnswerViewModel(userAnswer)
-  }
-
-  private fun createFeedbackItem(feedback: SubtitledHtml): FeedbackViewModel? {
-    // Only show feedback if there's some to show.
-    if (feedback.html.isNotEmpty()) {
-      return FeedbackViewModel(feedback.html)
-    }
-    return null
-  }
-
-  private fun maybeAddNavigationButtons(
-    pendingItemList: MutableList<StateItemViewModel>,
-    hasPreviousState: Boolean,
-    canContinueToNextState: Boolean,
-    hasGeneralContinueButton: Boolean,
-    stateIsTerminal: Boolean) {
-    when {
-      hasGeneralContinueButton -> ContinueNavigationButtonViewModel(
-        hasPreviousState, fragment as PreviousNavigationButtonListener, fragment as ContinueNavigationButtonListener
-      )
-      canContinueToNextState -> NextButtonViewModel(
-        hasPreviousState, fragment as PreviousNavigationButtonListener, fragment as NextNavigationButtonListener
-      )
-      stateIsTerminal -> ReturnToTopicButtonViewModel(
-        hasPreviousState, fragment as PreviousNavigationButtonListener,
-        fragment as ReturnToTopicNavigationButtonListener
-      )
-      viewModel.doesMostRecentInteractionRequireExplicitSubmission(pendingItemList) -> SubmitButtonViewModel(
-        viewModel.getCanSubmitAnswer(),
-        hasPreviousState,
-        fragment as PreviousNavigationButtonListener,
-        fragment as SubmitNavigationButtonListener
-      )
-      // Otherwise, just show the previous button since the interaction itself will push the answer submission.
-      hasPreviousState && !viewModel.isMostRecentInteractionAutoNavigating(pendingItemList) -> PreviousButtonViewModel(
-        fragment as PreviousNavigationButtonListener
-      )
-      // Otherwise, there's no navigation button that should be shown since the current interaction handles this.
-      else -> null
-    }?.let(pendingItemList::add)
-  }
-
->>>>>>> fa3b9220
   private fun hideKeyboard() {
     val inputManager: InputMethodManager =
       activity.getSystemService(Context.INPUT_METHOD_SERVICE) as InputMethodManager
@@ -753,18 +411,10 @@
   }
 
   private fun markExplorationAsRecentlyPlayed() {
-<<<<<<< HEAD
-    storyProgressController.recordRecentlyPlayedChapter(profileId,topicId, storyId, explorationId, Date().time)
-  }
-
-  private fun markExplorationCompleted() {
-    storyProgressController.recordCompletedChapter(profileId,topicId, storyId, explorationId, Date().time)
-=======
     storyProgressController.recordRecentlyPlayedChapter(profileId, topicId, storyId, explorationId, Date().time)
   }
 
   private fun markExplorationCompleted() {
     storyProgressController.recordCompletedChapter(profileId, topicId, storyId, explorationId, Date().time)
->>>>>>> fa3b9220
   }
 }