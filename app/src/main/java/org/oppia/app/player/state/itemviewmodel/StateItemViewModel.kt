--- conflicted
+++ resolved
@@ -14,11 +14,7 @@
     SELECTION_INTERACTION,
     FRACTION_INPUT_INTERACTION,
     NUMERIC_INPUT_INTERACTION,
-<<<<<<< HEAD
     TEXT_INPUT_INTERACTION,
-    SUBMITTED_ANSWER
-=======
-    TEXT_INPUT_INTERACTION
->>>>>>> 2f497d62
+    SUBMITTED_ANSWER,
   }
 }