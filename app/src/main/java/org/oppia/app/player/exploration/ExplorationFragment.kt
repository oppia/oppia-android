--- conflicted
+++ resolved
@@ -93,9 +93,6 @@
 
   fun handlePlayAudio() = explorationFragmentPresenter.handlePlayAudio()
 
-<<<<<<< HEAD
-  fun dismissConceptCard() = explorationFragmentPresenter.dismissConceptCard()
-=======
   fun onKeyboardAction() = explorationFragmentPresenter.onKeyboardAction()
 
   fun setAudioBarVisibility(isVisible: Boolean) =
@@ -110,5 +107,6 @@
   fun revealSolution(saveUserChoice: Boolean) {
     explorationFragmentPresenter.revealSolution(saveUserChoice)
   }
->>>>>>> 8b6734d0
+
+  fun dismissConceptCard() = explorationFragmentPresenter.dismissConceptCard()
 }