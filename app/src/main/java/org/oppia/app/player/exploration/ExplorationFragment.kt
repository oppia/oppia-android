--- conflicted
+++ resolved
@@ -13,7 +13,7 @@
 class ExplorationFragment : InjectableFragment() {
   @Inject
   lateinit var explorationFragmentPresenter: ExplorationFragmentPresenter
-<<<<<<< HEAD
+
   @Inject
   lateinit var fontScaleConfigurationUtil: FontScaleConfigurationUtil
 
@@ -55,8 +55,6 @@
       return explorationFragment
     }
   }
-=======
->>>>>>> 4b409e9b
 
   override fun onAttach(context: Context) {
     super.onAttach(context)
@@ -73,21 +71,12 @@
     savedInstanceState: Bundle?
   ): View? {
     val profileId =
-<<<<<<< HEAD
       arguments!!.getInt(INTERNAL_PROFILE_ID_ARGUMENT_KEY, -1)
     val topicId =
       arguments!!.getString(TOPIC_ID_ARGUMENT_KEY)
     checkNotNull(topicId) { "StateFragment must be created with an topic ID" }
     val storyId =
       arguments!!.getString(STORY_ID_ARGUMENT_KEY)
-=======
-      arguments!!.getInt(ExplorationActivity.EXPLORATION_ACTIVITY_PROFILE_ID_ARGUMENT_KEY, -1)
-    val topicId =
-      arguments!!.getString(ExplorationActivity.EXPLORATION_ACTIVITY_TOPIC_ID_ARGUMENT_KEY)
-    checkNotNull(topicId) { "StateFragment must be created with an topic ID" }
-    val storyId =
-      arguments!!.getString(ExplorationActivity.EXPLORATION_ACTIVITY_STORY_ID_ARGUMENT_KEY)
->>>>>>> 4b409e9b
     checkNotNull(storyId) { "StateFragment must be created with an story ID" }
     val explorationId =
       arguments!!.getString(EXPLORATION_ID_ARGUMENT_KEY)
