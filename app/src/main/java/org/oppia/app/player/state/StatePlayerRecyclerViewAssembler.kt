--- conflicted
+++ resolved
@@ -632,11 +632,7 @@
      *     'submit' button is enabled (which can be controlled by interactions in the event that
      *     there's an error which should prevent answer submission).
      */
-<<<<<<< HEAD
     fun addInteractionSupport(canSubmitAnswer: ObservableField<Boolean>): Builder {
-=======
-    fun addInteractionSupport(): Builder {
->>>>>>> c62b751b
       if (fragment is QuestionPlayerFragment) {
         adapterBuilder.registerViewDataBinder(
           viewType = StateItemViewModel.ViewType.SELECTION_INTERACTION,
@@ -722,20 +718,11 @@
                   imageCenterAlign = false
                 )
                 binding.submittedAnswer = htmlParser.parseOppiaHtml(
-<<<<<<< HEAD
                   userAnswer.htmlAnswer,
                   binding.questionPlayerSubmittedAnswerTextView
                 )
               }
               else -> binding.submittedAnswer = userAnswer.plainAnswer
-=======
-                  userAnswer.htmlAnswer, binding.questionPlayerSubmittedAnswerTextView
-                )
-              }
-              else -> {
-                binding.submittedAnswer = userAnswer.plainAnswer
-              }
->>>>>>> c62b751b
             }
           }
         )
@@ -760,12 +747,8 @@
                   imageCenterAlign = false
                 )
                 binding.submittedAnswer = htmlParser.parseOppiaHtml(
-<<<<<<< HEAD
                   userAnswer.htmlAnswer,
                   binding.submittedAnswerTextView
-=======
-                  userAnswer.htmlAnswer, binding.submittedAnswerTextView
->>>>>>> c62b751b
                 )
               }
               else -> binding.submittedAnswer = userAnswer.plainAnswer
