--- conflicted
+++ resolved
@@ -73,11 +73,8 @@
 import org.oppia.app.player.state.listener.ShowHintAvailabilityListener
 import org.oppia.app.player.state.listener.SubmitNavigationButtonListener
 import org.oppia.app.recyclerview.BindableAdapter
-<<<<<<< HEAD
 import org.oppia.app.topic.questionplayer.QuestionPlayerFragment
-=======
 import org.oppia.app.utility.LifecycleSafeTimerFactory
->>>>>>> bb934904
 import org.oppia.util.parser.HtmlParser
 import org.oppia.util.threading.BackgroundDispatcher
 import javax.inject.Inject
@@ -134,17 +131,14 @@
    */
   private var hasPreviousResponsesExpanded: Boolean = false
 
-<<<<<<< HEAD
-  private val backgroundCoroutineScope = CoroutineScope(backgroundCoroutineDispatcher)
   val isCorrectAnswer = ObservableField<Boolean>(false)
-=======
+
   private val lifecycleSafeTimerFactory = LifecycleSafeTimerFactory(backgroundCoroutineDispatcher)
 
   private val hintHandler = HintHandler(lifecycleSafeTimerFactory, fragment)
 
   /** The most recent content ID read by the audio system. */
   private var audioPlaybackContentId: String? = null
->>>>>>> bb934904
 
   /**
    * An ever-present [PreviousNavigationButtonListener] that can exist even if backward navigation
@@ -366,12 +360,6 @@
     })
   }
 
-<<<<<<< HEAD
-  private fun createSubmittedAnswer(userAnswer: UserAnswer, gcsEntityId: String): SubmittedAnswerViewModel {
-    val submittedAnswerViewModel = SubmittedAnswerViewModel(userAnswer, gcsEntityId)
-    submittedAnswerViewModel.isCorrectAnswer.set(isCorrectAnswer.get())
-    return submittedAnswerViewModel
-=======
   /**
    * Stops any pending hints from showing, e.g. due to the state being completed. This should only
    * be called if hints & solutions support has been enabled.
@@ -423,8 +411,9 @@
     userAnswer: UserAnswer,
     gcsEntityId: String
   ): SubmittedAnswerViewModel {
-    return SubmittedAnswerViewModel(userAnswer, gcsEntityId)
->>>>>>> bb934904
+    val submittedAnswerViewModel = SubmittedAnswerViewModel(userAnswer, gcsEntityId)
+    submittedAnswerViewModel.isCorrectAnswer.set(isCorrectAnswer.get())
+    return submittedAnswerViewModel
   }
 
   private fun createFeedbackItem(feedback: SubtitledHtml, gcsEntityId: String): FeedbackViewModel? {
@@ -580,15 +569,14 @@
 
     /** Adds support for displaying feedback to the user when they submit an answer. */
     fun addFeedbackSupport(): Builder {
-<<<<<<< HEAD
-      if (fragment is QuestionPlayerFragment)
+      if (fragment is QuestionPlayerFragment) {
         adapterBuilder.registerViewBinder(
           viewType = StateItemViewModel.ViewType.FEEDBACK,
           inflateView = { parent ->
             QuestionPlayerFeedbackItemBinding.inflate(
               LayoutInflater.from(parent.context),
-              parent, /* attachToParent= */
-              false
+              parent,
+              /* attachToParent= */ false
             ).root
           },
           bindView = { view, viewModel ->
@@ -596,55 +584,42 @@
             val feedbackViewModel = viewModel as FeedbackViewModel
             binding.htmlContent =
               htmlParserFactory.create(
-                resourceBucketName, entityType, feedbackViewModel.gcsEntityId, /* imageCenterAlign= */ true
+                resourceBucketName,
+                entityType,
+                feedbackViewModel.gcsEntityId,
+                imageCenterAlign = true
               ).parseOppiaHtml(
-                feedbackViewModel.htmlContent.toString(), binding.questionPlayerFeedbackTextView
+                feedbackViewModel.htmlContent.toString(),
+                binding.questionPlayerFeedbackTextView
               )
           }
         )
-      else
+      } else {
         adapterBuilder.registerViewBinder(
           viewType = StateItemViewModel.ViewType.FEEDBACK,
           inflateView = { parent ->
-            FeedbackItemBinding.inflate(LayoutInflater.from(parent.context), parent, /* attachToParent= */ false).root
+            FeedbackItemBinding.inflate(
+              LayoutInflater.from(parent.context),
+              parent,
+              /* attachToParent= */ false
+            ).root
           },
           bindView = { view, viewModel ->
             val binding = DataBindingUtil.findBinding<FeedbackItemBinding>(view)!!
             val feedbackViewModel = viewModel as FeedbackViewModel
             binding.htmlContent =
               htmlParserFactory.create(
-                resourceBucketName, entityType, feedbackViewModel.gcsEntityId, /* imageCenterAlign= */ true
+                resourceBucketName,
+                entityType,
+                feedbackViewModel.gcsEntityId,
+                imageCenterAlign = true
               ).parseOppiaHtml(
-                feedbackViewModel.htmlContent.toString(), binding.feedbackTextView
+                feedbackViewModel.htmlContent.toString(),
+                binding.feedbackTextView
               )
           }
         )
-=======
-      adapterBuilder.registerViewBinder(
-        viewType = StateItemViewModel.ViewType.FEEDBACK,
-        inflateView = { parent ->
-          FeedbackItemBinding.inflate(
-            LayoutInflater.from(parent.context),
-            parent,
-            /* attachToParent= */ false
-          ).root
-        },
-        bindView = { view, viewModel ->
-          val binding = DataBindingUtil.findBinding<FeedbackItemBinding>(view)!!
-          val feedbackViewModel = viewModel as FeedbackViewModel
-          binding.htmlContent =
-            htmlParserFactory.create(
-              resourceBucketName,
-              entityType,
-              feedbackViewModel.gcsEntityId,
-              imageCenterAlign = true
-            ).parseOppiaHtml(
-              feedbackViewModel.htmlContent.toString(),
-              binding.feedbackTextView
-            )
-        }
-      )
->>>>>>> bb934904
+      }
       featureSets += PlayerFeatureSet(feedbackSupport = true)
       return this
     }
@@ -657,9 +632,8 @@
      *     'submit' button is enabled (which can be controlled by interactions in the event that
      *     there's an error which should prevent answer submission).
      */
-<<<<<<< HEAD
     fun addInteractionSupport(): Builder {
-      if (fragment is QuestionPlayerFragment)
+      if (fragment is QuestionPlayerFragment) {
         adapterBuilder.registerViewDataBinder(
           viewType = StateItemViewModel.ViewType.SELECTION_INTERACTION,
           inflateDataBinding = QuestionPlayerSelectionInteractionItemBinding::inflate,
@@ -686,7 +660,7 @@
           setViewModel = SubmitButtonItemBinding::setButtonViewModel,
           transformViewModel = { it as SubmitButtonViewModel }
         )
-      else
+      } else {
         adapterBuilder.registerViewDataBinder(
           viewType = StateItemViewModel.ViewType.SELECTION_INTERACTION,
           inflateDataBinding = SelectionInteractionItemBinding::inflate,
@@ -713,44 +687,15 @@
           setViewModel = SubmitButtonItemBinding::setButtonViewModel,
           transformViewModel = { it as SubmitButtonViewModel }
         )
-=======
-    fun addInteractionSupport(canSubmitAnswer: ObservableField<Boolean>): Builder {
-      adapterBuilder.registerViewDataBinder(
-        viewType = StateItemViewModel.ViewType.SELECTION_INTERACTION,
-        inflateDataBinding = SelectionInteractionItemBinding::inflate,
-        setViewModel = SelectionInteractionItemBinding::setViewModel,
-        transformViewModel = { it as SelectionInteractionViewModel }
-      ).registerViewDataBinder(
-        viewType = StateItemViewModel.ViewType.FRACTION_INPUT_INTERACTION,
-        inflateDataBinding = FractionInteractionItemBinding::inflate,
-        setViewModel = FractionInteractionItemBinding::setViewModel,
-        transformViewModel = { it as FractionInteractionViewModel }
-      ).registerViewDataBinder(
-        viewType = StateItemViewModel.ViewType.NUMERIC_INPUT_INTERACTION,
-        inflateDataBinding = NumericInputInteractionItemBinding::inflate,
-        setViewModel = NumericInputInteractionItemBinding::setViewModel,
-        transformViewModel = { it as NumericInputViewModel }
-      ).registerViewDataBinder(
-        viewType = StateItemViewModel.ViewType.TEXT_INPUT_INTERACTION,
-        inflateDataBinding = TextInputInteractionItemBinding::inflate,
-        setViewModel = TextInputInteractionItemBinding::setViewModel,
-        transformViewModel = { it as TextInputViewModel }
-      ).registerViewDataBinder(
-        viewType = StateItemViewModel.ViewType.SUBMIT_ANSWER_BUTTON,
-        inflateDataBinding = SubmitButtonItemBinding::inflate,
-        setViewModel = SubmitButtonItemBinding::setButtonViewModel,
-        transformViewModel = { it as SubmitButtonViewModel }
-      )
+      }
       this.canSubmitAnswer = canSubmitAnswer
->>>>>>> bb934904
       featureSets += PlayerFeatureSet(interactionSupport = true)
       return this
     }
 
     /** Adds support for displaying previously submitted answers. */
     fun addPastAnswersSupport(): Builder {
-<<<<<<< HEAD
-      if (fragment is QuestionPlayerFragment)
+      if (fragment is QuestionPlayerFragment) {
         adapterBuilder.registerViewBinder(
           viewType = StateItemViewModel.ViewType.SUBMITTED_ANSWER,
           inflateView = { parent ->
@@ -759,14 +704,18 @@
             ).root
           },
           bindView = { view, viewModel ->
-            val binding = DataBindingUtil.findBinding<QuestionPlayerSubmittedAnswerItemBinding>(view)!!
+            val binding =
+              DataBindingUtil.findBinding<QuestionPlayerSubmittedAnswerItemBinding>(view)!!
             val submittedAnswerViewModel = viewModel as SubmittedAnswerViewModel
             binding.viewModel = submittedAnswerViewModel
             val userAnswer = submittedAnswerViewModel.submittedUserAnswer
             when (userAnswer.textualAnswerCase) {
               UserAnswer.TextualAnswerCase.HTML_ANSWER -> {
                 val htmlParser = htmlParserFactory.create(
-                  resourceBucketName, entityType, submittedAnswerViewModel.gcsEntityId, imageCenterAlign = false
+                  resourceBucketName,
+                  entityType,
+                  submittedAnswerViewModel.gcsEntityId,
+                  imageCenterAlign = false
                 )
                 binding.submittedAnswer = htmlParser.parseOppiaHtml(
                   userAnswer.htmlAnswer, binding.questionPlayerSubmittedAnswerTextView
@@ -775,35 +724,10 @@
               else -> {
                 binding.submittedAnswer = userAnswer.plainAnswer
               }
-=======
-      adapterBuilder.registerViewBinder(
-        viewType = StateItemViewModel.ViewType.SUBMITTED_ANSWER,
-        inflateView = { parent ->
-          SubmittedAnswerItemBinding.inflate(
-            LayoutInflater.from(parent.context), parent, /* attachToParent= */ false
-          ).root
-        },
-        bindView = { view, viewModel ->
-          val binding = DataBindingUtil.findBinding<SubmittedAnswerItemBinding>(view)!!
-          val submittedAnswerViewModel = viewModel as SubmittedAnswerViewModel
-          val userAnswer = submittedAnswerViewModel.submittedUserAnswer
-          when (userAnswer.textualAnswerCase) {
-            UserAnswer.TextualAnswerCase.HTML_ANSWER -> {
-              val htmlParser = htmlParserFactory.create(
-                resourceBucketName,
-                entityType,
-                submittedAnswerViewModel.gcsEntityId,
-                imageCenterAlign = false
-              )
-              binding.submittedAnswer = htmlParser.parseOppiaHtml(
-                userAnswer.htmlAnswer,
-                binding.submittedAnswerTextView
-              )
->>>>>>> bb934904
             }
           }
         )
-      else
+      } else {
         adapterBuilder.registerViewBinder(
           viewType = StateItemViewModel.ViewType.SUBMITTED_ANSWER,
           inflateView = { parent ->
@@ -818,7 +742,10 @@
             when (userAnswer.textualAnswerCase) {
               UserAnswer.TextualAnswerCase.HTML_ANSWER -> {
                 val htmlParser = htmlParserFactory.create(
-                  resourceBucketName, entityType, submittedAnswerViewModel.gcsEntityId, imageCenterAlign = false
+                  resourceBucketName,
+                  entityType,
+                  submittedAnswerViewModel.gcsEntityId,
+                  imageCenterAlign = false
                 )
                 binding.submittedAnswer = htmlParser.parseOppiaHtml(
                   userAnswer.htmlAnswer, binding.submittedAnswerTextView
@@ -828,6 +755,7 @@
             }
           }
         )
+      }
       featureSets += PlayerFeatureSet(pastAnswerSupport = true)
       return this
     }
