package org.oppia.app.player.state

import android.view.LayoutInflater
import android.view.View
import android.view.animation.AccelerateInterpolator
import android.view.animation.AlphaAnimation
import android.view.animation.AnimationSet
import android.view.animation.DecelerateInterpolator
import android.widget.TextView
import androidx.databinding.DataBindingUtil
import androidx.databinding.ObservableBoolean
import androidx.databinding.ObservableField
import androidx.databinding.ObservableList
import androidx.databinding.ViewDataBinding
import androidx.fragment.app.Fragment
import androidx.lifecycle.Observer
import kotlinx.coroutines.CoroutineDispatcher
import org.oppia.app.databinding.ContentItemBinding
import org.oppia.app.databinding.ContinueInteractionItemBinding
import org.oppia.app.databinding.ContinueNavigationButtonItemBinding
import org.oppia.app.databinding.DragDropInteractionItemBinding
import org.oppia.app.databinding.FeedbackItemBinding
import org.oppia.app.databinding.FractionInteractionItemBinding
import org.oppia.app.databinding.ImageRegionSelectionInteractionItemBinding
import org.oppia.app.databinding.NextButtonItemBinding
import org.oppia.app.databinding.NumericInputInteractionItemBinding
import org.oppia.app.databinding.PreviousButtonItemBinding
import org.oppia.app.databinding.PreviousResponsesHeaderItemBinding
import org.oppia.app.databinding.ReplayButtonItemBinding
import org.oppia.app.databinding.ReturnToTopicButtonItemBinding
import org.oppia.app.databinding.SelectionInteractionItemBinding
import org.oppia.app.databinding.SubmitButtonItemBinding
import org.oppia.app.databinding.SubmittedAnswerItemBinding
import org.oppia.app.databinding.SubmittedAnswerListItemBinding
import org.oppia.app.databinding.SubmittedHtmlAnswerItemBinding
import org.oppia.app.databinding.TextInputInteractionItemBinding
import org.oppia.app.model.AnswerAndResponse
import org.oppia.app.model.EphemeralState
import org.oppia.app.model.HelpIndex
import org.oppia.app.model.HelpIndex.IndexTypeCase.INDEXTYPE_NOT_SET
import org.oppia.app.model.Interaction
import org.oppia.app.model.PendingState
import org.oppia.app.model.State
import org.oppia.app.model.StringList
import org.oppia.app.model.SubtitledHtml
import org.oppia.app.model.UserAnswer
import org.oppia.app.player.audio.AudioUiManager
import org.oppia.app.player.state.StatePlayerRecyclerViewAssembler.Builder.Factory
import org.oppia.app.player.state.answerhandling.InteractionAnswerErrorOrAvailabilityCheckReceiver
import org.oppia.app.player.state.answerhandling.InteractionAnswerHandler
import org.oppia.app.player.state.answerhandling.InteractionAnswerReceiver
import org.oppia.app.player.state.itemviewmodel.ContentViewModel
import org.oppia.app.player.state.itemviewmodel.ContinueInteractionViewModel
import org.oppia.app.player.state.itemviewmodel.ContinueNavigationButtonViewModel
import org.oppia.app.player.state.itemviewmodel.DragAndDropSortInteractionViewModel
import org.oppia.app.player.state.itemviewmodel.FeedbackViewModel
import org.oppia.app.player.state.itemviewmodel.FractionInteractionViewModel
import org.oppia.app.player.state.itemviewmodel.ImageRegionSelectionInteractionViewModel
import org.oppia.app.player.state.itemviewmodel.InteractionViewModelFactory
import org.oppia.app.player.state.itemviewmodel.NextButtonViewModel
import org.oppia.app.player.state.itemviewmodel.NumericInputViewModel
import org.oppia.app.player.state.itemviewmodel.PreviousButtonViewModel
import org.oppia.app.player.state.itemviewmodel.PreviousResponsesHeaderViewModel
import org.oppia.app.player.state.itemviewmodel.ReplayButtonViewModel
import org.oppia.app.player.state.itemviewmodel.ReturnToTopicButtonViewModel
import org.oppia.app.player.state.itemviewmodel.SelectionInteractionViewModel
import org.oppia.app.player.state.itemviewmodel.StateItemViewModel
import org.oppia.app.player.state.itemviewmodel.SubmitButtonViewModel
import org.oppia.app.player.state.itemviewmodel.SubmittedAnswerViewModel
import org.oppia.app.player.state.itemviewmodel.TextInputViewModel
import org.oppia.app.player.state.listener.ContinueNavigationButtonListener
import org.oppia.app.player.state.listener.NextNavigationButtonListener
import org.oppia.app.player.state.listener.PreviousNavigationButtonListener
import org.oppia.app.player.state.listener.PreviousResponsesHeaderClickListener
import org.oppia.app.player.state.listener.ReplayButtonListener
import org.oppia.app.player.state.listener.ReturnToTopicNavigationButtonListener
import org.oppia.app.player.state.listener.ShowHintAvailabilityListener
import org.oppia.app.player.state.listener.SubmitNavigationButtonListener
import org.oppia.app.recyclerview.BindableAdapter
import org.oppia.app.utility.LifecycleSafeTimerFactory
import org.oppia.util.parser.HtmlParser
import org.oppia.util.threading.BackgroundDispatcher
import javax.inject.Inject

private const val DELAY_SHOW_INITIAL_HINT_MS = 60_000L
private const val DELAY_SHOW_ADDITIONAL_HINTS_MS = 30_000L
private const val DELAY_SHOW_ADDITIONAL_HINTS_FROM_WRONG_ANSWER_MS = 10_000L
private typealias AudioUiManagerRetriever = () -> AudioUiManager?

/**
 * An assembler for generating the list of view models to bind to the state player recycler view.
 * This class also handles some non-recycler view feature management, such as the congratulations
 * message for a correct answer.
 *
 * One instance of this class should exist per fragment hosting the underlying recycler view. It's
 * expected that this class be reconstructed on configuration changes, as it nor its contents are
 * directly parcelable. The state loss from recreating this class will have the expected behavior so
 * long as the next assembler has the same feature set as the one being destroyed.
 *
 * This class should only be interacted on the main thread.
 *
 * Note that the fragment hosting this assembler is expected to implement the following interfaces:
 * - [InteractionAnswerReceiver] if interaction support is enabled
 * - [SubmitNavigationButtonListener] if interaction support is enabled
 * - [PreviousResponsesHeaderClickListener] if previous response collapsing is enabled
 * - [PreviousNavigationButtonListener] if previous state navigation is enabled
 * - [ContinueNavigationButtonListener] if next state navigation is enabled
 * - [NextNavigationButtonListener] if next state navigation is enabled
 * - [ReplayButtonListener] if replay support is enabled
 * - [ReturnToTopicNavigationButtonListener] if the return to topic button is enabled
 */
class StatePlayerRecyclerViewAssembler private constructor(
  val adapter: BindableAdapter<StateItemViewModel>,
  val rhsAdapter: BindableAdapter<StateItemViewModel>,
  private val playerFeatureSet: PlayerFeatureSet,
  private val fragment: Fragment,
  private val congratulationsTextView: TextView?,
  private val canSubmitAnswer: ObservableField<Boolean>?,
  private val audioActivityId: String?,
  private val currentStateName: ObservableField<String>?,
  private val isAudioPlaybackEnabled: ObservableField<Boolean>?,
  private val audioUiManagerRetriever: AudioUiManagerRetriever?,
  private val interactionViewModelFactoryMap: Map<
    String, @JvmSuppressWildcards InteractionViewModelFactory>,
  backgroundCoroutineDispatcher: CoroutineDispatcher,
  private val hasConversationView: Boolean
) {
  /**
   * A list of view models corresponding to past view models that are hidden by default. These are
   * intentionally not retained upon configuration changes since the user can just re-expand the
   * list. Note that the first element of this list (when initialized), will always be the previous
   * answers header to help locate the items in the recycler view (when present).
   */
  private val previousAnswerViewModels: MutableList<StateItemViewModel> = mutableListOf()

  /**
   * Whether the previously submitted wrong answers should be expanded. This value is intentionally
   * not retained upon configuration changes since the user can just re-expand the list.
   */
  private var hasPreviousResponsesExpanded: Boolean = false

  val isCorrectAnswer = ObservableField<Boolean>(false)

  private val lifecycleSafeTimerFactory = LifecycleSafeTimerFactory(backgroundCoroutineDispatcher)

  private val hintHandler = HintHandler(lifecycleSafeTimerFactory, fragment)

  /** The most recent content ID read by the audio system. */
  private var audioPlaybackContentId: String? = null

  /**
   * An ever-present [PreviousNavigationButtonListener] that can exist even if backward navigation
   * is disabled. This listener no-ops if backward navigation is enabled. This serves to allows the
   * host fragment to not need to implement [PreviousNavigationButtonListener] if backward
   * navigation is disabled.
   */
  private val previousNavigationButtonListener = object : PreviousNavigationButtonListener {
    override fun onPreviousButtonClicked() {
      if (playerFeatureSet.backwardNavigation) {
        (fragment as PreviousNavigationButtonListener).onPreviousButtonClicked()
      }
    }
  }

  /**
   * Computes a list of view models corresponding to the specified [EphemeralState] and the
   * configuration of this assembler, as well as the GCS entity ID that should be associated with
   * rich-text rendering for this state.
   */
  fun compute(
    ephemeralState: EphemeralState,
    gcsEntityId: String,
    isSplitView: Boolean
  ): Pair<List<StateItemViewModel>, List<StateItemViewModel>> {
    val hasPreviousState = ephemeralState.hasPreviousState

    previousAnswerViewModels.clear()
    val conversationPendingItemList = mutableListOf<StateItemViewModel>()
    val extraInteractionPendingItemList = mutableListOf<StateItemViewModel>()
    if (playerFeatureSet.contentSupport) {
      addContentItem(conversationPendingItemList, ephemeralState, gcsEntityId)
    }
    val interaction = ephemeralState.state.interaction

    if (ephemeralState.stateTypeCase == EphemeralState.StateTypeCase.PENDING_STATE) {
      addPreviousAnswers(
        conversationPendingItemList,
        extraInteractionPendingItemList,
        ephemeralState.pendingState.wrongAnswerList,
        /* isCorrectAnswer= */ false,
        isSplitView,
        gcsEntityId
      )
      if (playerFeatureSet.hintsAndSolutionsSupport) {
        hintHandler.maybeScheduleShowHint(ephemeralState.state, ephemeralState.pendingState)
      }
      if (playerFeatureSet.interactionSupport) {
        val interactionItemList =
          if (isSplitView) extraInteractionPendingItemList else conversationPendingItemList
        addInteractionForPendingState(
          interactionItemList,
          interaction,
          hasPreviousState,
          gcsEntityId
        )
      }
    } else if (ephemeralState.stateTypeCase == EphemeralState.StateTypeCase.COMPLETED_STATE) {
      addPreviousAnswers(
        conversationPendingItemList,
        extraInteractionPendingItemList,
        ephemeralState.completedState.answerList,
        /* isCorrectAnswer= */ true,
        isSplitView,
        gcsEntityId
      )
    }

    var canContinueToNextState = false
    var hasGeneralContinueButton = false
    if (ephemeralState.stateTypeCase != EphemeralState.StateTypeCase.TERMINAL_STATE) {
      if (ephemeralState.stateTypeCase == EphemeralState.StateTypeCase.COMPLETED_STATE &&
        !ephemeralState.hasNextState
      ) {
        hasGeneralContinueButton = true
      } else if (ephemeralState.completedState.answerList.size > 0 && ephemeralState.hasNextState) {
        canContinueToNextState = true
      }
    }

    if (playerFeatureSet.supportAudioVoiceovers) {
      val processedStateName = ephemeralState.state.name
      val audioManager = getAudioUiManager()
      val activityId = checkNotNull(audioActivityId) {
        "Expected the audio activity ID to be set when voiceovers are enabled"
      }
      audioManager?.setStateAndExplorationId(ephemeralState.state, activityId)

      if (currentStateName?.get() != processedStateName) {
        audioPlaybackContentId = null
        currentStateName?.set(processedStateName)
        if (isAudioPlaybackEnabled()) {
          audioManager?.loadMainContentAudio(!canContinueToNextState)
        }
      }
    }

    maybeAddNavigationButtons(
      conversationPendingItemList,
      extraInteractionPendingItemList,
      hasPreviousState,
      canContinueToNextState,
      hasGeneralContinueButton,
      ephemeralState.stateTypeCase == EphemeralState.StateTypeCase.TERMINAL_STATE,
      isSplitView
    )
    return Pair(conversationPendingItemList, extraInteractionPendingItemList)
  }

  private fun addInteractionForPendingState(
    pendingItemList: MutableList<StateItemViewModel>,
    interaction: Interaction,
    hasPreviousButton: Boolean,
    gcsEntityId: String
  ) {
    val interactionViewModelFactory = interactionViewModelFactoryMap.getValue(interaction.id)
    pendingItemList += interactionViewModelFactory(
      gcsEntityId,
      hasConversationView,
      interaction,
      fragment as InteractionAnswerReceiver,
      fragment as InteractionAnswerErrorOrAvailabilityCheckReceiver,
      hasPreviousButton
    )
  }

  private fun addContentItem(
    pendingItemList: MutableList<StateItemViewModel>,
    ephemeralState: EphemeralState,
    gcsEntityId: String
  ) {
    val contentSubtitledHtml: SubtitledHtml = ephemeralState.state.content
    pendingItemList += ContentViewModel(
      contentSubtitledHtml.html,
      gcsEntityId,
      hasConversationView
    )
  }

  private fun addPreviousAnswers(
    pendingItemList: MutableList<StateItemViewModel>,
    rightPendingItemList: MutableList<StateItemViewModel>,
    answersAndResponses: List<AnswerAndResponse>,
    isCorrectAnswer: Boolean,
    isSplitView: Boolean,
    gcsEntityId: String
  ) {
    if (answersAndResponses.size > 1) {
      if (playerFeatureSet.wrongAnswerCollapsing) {
        PreviousResponsesHeaderViewModel(
          answersAndResponses.size - 1,
          hasConversationView,
          ObservableBoolean(hasPreviousResponsesExpanded),
          fragment as PreviousResponsesHeaderClickListener
        ).let { viewModel ->
          pendingItemList += viewModel
          previousAnswerViewModels += viewModel
        }
      }
      // Only add previous answers if current responses are expanded, or if collapsing is disabled.
      val showPreviousAnswers = !playerFeatureSet.wrongAnswerCollapsing ||
        hasPreviousResponsesExpanded
      for (answerAndResponse in answersAndResponses.take(answersAndResponses.size - 1)) {
        if (playerFeatureSet.pastAnswerSupport) {
          createSubmittedAnswer(answerAndResponse.userAnswer, gcsEntityId).let { viewModel ->
            if (showPreviousAnswers) {
              pendingItemList += viewModel
            }
            previousAnswerViewModels += viewModel
          }
        }
        if (playerFeatureSet.feedbackSupport) {
          createFeedbackItem(answerAndResponse.feedback, gcsEntityId)?.let { viewModel ->
            if (showPreviousAnswers) {
              pendingItemList += viewModel
            }
            previousAnswerViewModels += viewModel
          }
        }
      }
    }
    answersAndResponses.lastOrNull()?.let { answerAndResponse ->
      if (playerFeatureSet.pastAnswerSupport) {
        if (isCorrectAnswer && isSplitView) {
          rightPendingItemList += createSubmittedAnswer(answerAndResponse.userAnswer, gcsEntityId)
        } else {
          pendingItemList += createSubmittedAnswer(answerAndResponse.userAnswer, gcsEntityId)
        }
      }
      if (playerFeatureSet.feedbackSupport) {
        createFeedbackItem(answerAndResponse.feedback, gcsEntityId)?.let(pendingItemList::add)
      }
    }
  }

  /**
   * Toggles whether the previous answers should be shown based on the current state stored in
   * [PreviousResponsesHeaderViewModel] by transforming the current observable list of view models.
   *
   * This does not notify the underlying recycler view.
   */
  fun togglePreviousAnswers(itemList: ObservableList<StateItemViewModel>) {
    check(playerFeatureSet.wrongAnswerCollapsing) {
      "Cannot toggle previous answers for assembler that doesn't support wrong answer collapsing"
    }
    val headerModel = previousAnswerViewModels.first() as PreviousResponsesHeaderViewModel
    val expandPreviousAnswers = !headerModel.isExpanded.get()
    val headerIndex = itemList.indexOf(headerModel)
    val previousAnswersAndFeedbacks =
      previousAnswerViewModels.takeLast(previousAnswerViewModels.size - 1)
    if (expandPreviousAnswers) {
      // Add the pending view models to the recycler view to expand them.
      itemList.addAll(headerIndex + 1, previousAnswersAndFeedbacks)
    } else {
      // Remove the pending view models to collapse the list.
      itemList.removeAll(previousAnswersAndFeedbacks)
    }
    // Ensure the header matches the updated state.
    headerModel.isExpanded.set(expandPreviousAnswers)
    hasPreviousResponsesExpanded = expandPreviousAnswers
  }

  /**
   * Ensures that the previous responses, if any, are no longer expanded. This does not recompute
   * the recycler view adapter data--that requires another call to [compute]. If this is meant to
   * have an immediate UI effect, [togglePreviousAnswers] should be used, instead.
   */
  fun collapsePreviousResponses() {
    check(playerFeatureSet.wrongAnswerCollapsing) {
      "Cannot collapse previous answers for assembler that doesn't support wrong answer collapsing"
    }
    hasPreviousResponsesExpanded = false
  }

  /** Shows a congratulations message due to the learner having submitted a correct answer. */
  fun showCongratulationMessageOnCorrectAnswer() {
    check(playerFeatureSet.showCongratulationsOnCorrectAnswer) {
      "Cannot show congratulations message for assembler that doesn't support it"
    }
    val textView = checkNotNull(congratulationsTextView) {
      "Expected non-null reference to congratulations text view"
    }
    textView.visibility = View.VISIBLE

    val fadeIn = AlphaAnimation(0f, 1f)
    fadeIn.interpolator = DecelerateInterpolator()
    fadeIn.duration = 2000

    val fadeOut = AlphaAnimation(1f, 0f)
    fadeOut.interpolator = AccelerateInterpolator()
    fadeOut.startOffset = 1000
    fadeOut.duration = 1000

    val animation = AnimationSet(false)
    animation.addAnimation(fadeIn)
    animation.addAnimation(fadeOut)
    textView.animation = animation

    lifecycleSafeTimerFactory.createTimer(2000).observe(
      fragment,
      Observer {
        textView.clearAnimation()
        textView.visibility = View.INVISIBLE
      }
    )
  }

  /**
   * Stops any pending hints from showing, e.g. due to the state being completed. This should only
   * be called if hints & solutions support has been enabled.
   */
  fun stopHintsFromShowing() = hintHandler.reset()

  /**
   * Toggles whether current audio playback is enabled. This should only be called if voiceover
   * support has been enabled.
   */
  fun toggleAudioPlaybackState() {
    if (playerFeatureSet.supportAudioVoiceovers) {
      val audioUiManager = getAudioUiManager()
      if (!isAudioPlaybackEnabled()) {
        audioUiManager?.enableAudioPlayback(audioPlaybackContentId)
      } else {
        audioUiManager?.disableAudioPlayback()
      }
    }
  }

  /**
   * Possibly reads out the specified feedback, interrupting any existing audio that's playing.
   * This should only be called if voiceover support has been enabled.
   */
  fun readOutAnswerFeedback(feedback: SubtitledHtml) {
    if (playerFeatureSet.supportAudioVoiceovers && isAudioPlaybackEnabled()) {
      audioPlaybackContentId = feedback.contentId
      getAudioUiManager()?.loadFeedbackAudio(feedback.contentId, allowAutoPlay = true)
    }
  }

  private fun isAudioPlaybackEnabled(): Boolean {
    return isAudioPlaybackEnabled?.get() == true
  }

  /**
   * Returns the currently [AudioUiManager], if defined. Callers should not cache this value, and
   * are expected to only call this if audio voiceover support is enabled.
   */
  private fun getAudioUiManager(): AudioUiManager? {
    val audioUiManagerRetriever = checkNotNull(this.audioUiManagerRetriever) {
      "Expected audio UI manager retriever to be defined when audio voiceover support is enabled"
    }
    return audioUiManagerRetriever()
  }

  private fun createSubmittedAnswer(
    userAnswer: UserAnswer,
    gcsEntityId: String
  ): SubmittedAnswerViewModel {
    val submittedAnswerViewModel =
      SubmittedAnswerViewModel(userAnswer, gcsEntityId, hasConversationView)
    submittedAnswerViewModel.isCorrectAnswer.set(isCorrectAnswer.get())
    return submittedAnswerViewModel
  }

  private fun createFeedbackItem(feedback: SubtitledHtml, gcsEntityId: String): FeedbackViewModel? {
    // Only show feedback if there's some to show.
    if (feedback.html.isNotEmpty()) {
      return FeedbackViewModel(feedback.html, gcsEntityId, hasConversationView)
    }
    return null
  }

  private fun maybeAddNavigationButtons(
    conversationPendingItemList: MutableList<StateItemViewModel>,
    extraInteractionPendingItemList: MutableList<StateItemViewModel>,
    hasPreviousState: Boolean,
    canContinueToNextState: Boolean,
    hasGeneralContinueButton: Boolean,
    stateIsTerminal: Boolean,
    shouldSplit: Boolean
  ) {
    val hasPreviousButton = playerFeatureSet.backwardNavigation && hasPreviousState
    when {
      hasGeneralContinueButton && playerFeatureSet.forwardNavigation -> {
        addContinueNavigation(
          conversationPendingItemList,
          extraInteractionPendingItemList,
          hasPreviousButton,
          shouldSplit
        )
      }
      canContinueToNextState && playerFeatureSet.forwardNavigation -> {
        addNextButtonNavigation(
          conversationPendingItemList,
          extraInteractionPendingItemList,
          hasPreviousButton,
          shouldSplit
        )
      }
      stateIsTerminal -> {
        if (playerFeatureSet.replaySupport) {
          addReplyButton(conversationPendingItemList, extraInteractionPendingItemList, shouldSplit)
        }
        if (playerFeatureSet.returnToTopicNavigation) {
          addReturnTopTopicNavigation(
            conversationPendingItemList,
            extraInteractionPendingItemList,
            hasPreviousButton,
            shouldSplit
          )
        }
      }
      doesMostRecentInteractionRequireExplicitSubmission(conversationPendingItemList) &&
        playerFeatureSet.interactionSupport -> {
        addSubmitButton(
          conversationPendingItemList,
          extraInteractionPendingItemList,
          hasPreviousButton,
          shouldSplit
        )
      }
      // Otherwise, just show the previous button since the interaction itself will push the answer
      // submission.
      !isMostRecentInteractionAutoNavigating(conversationPendingItemList) -> {
        addPreviousButtonNavigation(hasPreviousButton, conversationPendingItemList)
      }
      // Otherwise, there's no navigation button that should be shown since the current interaction
      // handles this or navigation in this context is disabled.
    }
  }

  private fun addSubmitButton(
    conversationPendingItemList: MutableList<StateItemViewModel>,
    extraInteractionPendingItemList: MutableList<StateItemViewModel>,
    hasPreviousButton: Boolean,
    shouldSplit: Boolean
  ) {
    val canSubmitAnswer = checkNotNull(this.canSubmitAnswer) {
      "Expected non-null submit answer observable for submit button when interaction support " +
        "is enabled"
    }
    val targetList =
      if (shouldSplit) extraInteractionPendingItemList else conversationPendingItemList
    val hasPrevious = if (shouldSplit) false else hasPreviousButton
    targetList += SubmitButtonViewModel(
      canSubmitAnswer,
      hasConversationView,
      hasPrevious,
      previousNavigationButtonListener,
      fragment as SubmitNavigationButtonListener
    )
    if (shouldSplit) {
      // "previous button" should appear in the conversation recycler view only
      addPreviousButtonNavigation(hasPreviousButton, conversationPendingItemList)
    }
  }

  private fun addReturnTopTopicNavigation(
    conversationPendingItemList: MutableList<StateItemViewModel>,
    extraInteractionPendingItemList: MutableList<StateItemViewModel>,
    hasPreviousButton: Boolean,
    shouldSplit: Boolean
  ) {
    val targetList =
      if (shouldSplit) extraInteractionPendingItemList else conversationPendingItemList
    val hasPrevious = if (shouldSplit) false else hasPreviousButton
    targetList += ReturnToTopicButtonViewModel(
      hasPrevious,
      hasConversationView,
      previousNavigationButtonListener,
      fragment as ReturnToTopicNavigationButtonListener
    )
    if (shouldSplit) {
      // "previous button" should appear in the conversation recycler view only
      addPreviousButtonNavigation(hasPreviousButton, conversationPendingItemList)
    }
  }

  private fun addReplyButton(
    conversationPendingItemList: MutableList<StateItemViewModel>,
    extraInteractionPendingItemList: MutableList<StateItemViewModel>,
    shouldSplit: Boolean
  ) {
    val targetList =
      if (shouldSplit) extraInteractionPendingItemList else conversationPendingItemList
    targetList += ReplayButtonViewModel(hasConversationView, fragment as ReplayButtonListener)
  }

  private fun addNextButtonNavigation(
    conversationPendingItemList: MutableList<StateItemViewModel>,
    extraInteractionPendingItemList: MutableList<StateItemViewModel>,
    hasPreviousButton: Boolean,
    shouldSplit: Boolean
  ) {
    val targetList =
      if (shouldSplit) extraInteractionPendingItemList else conversationPendingItemList
    val hasPrevious = if (shouldSplit) false else hasPreviousButton
    targetList += NextButtonViewModel(
      hasPrevious,
      hasConversationView,
      previousNavigationButtonListener,
      fragment as NextNavigationButtonListener
    )
    if (shouldSplit) {
      // "previous button" should appear in the conversation recycler view only
      addPreviousButtonNavigation(hasPreviousButton, conversationPendingItemList)
    }
  }

  private fun addContinueNavigation(
    conversationPendingItemList: MutableList<StateItemViewModel>,
    extraInteractionPendingItemList: MutableList<StateItemViewModel>,
    hasPreviousButton: Boolean,
    shouldSplit: Boolean
  ) {
    val targetList =
      if (shouldSplit) extraInteractionPendingItemList else conversationPendingItemList
    val hasPrevious = if (shouldSplit) false else hasPreviousButton
    targetList += ContinueNavigationButtonViewModel(
      hasPrevious,
      hasConversationView,
      previousNavigationButtonListener,
      fragment as ContinueNavigationButtonListener
    )
    if (shouldSplit) {
      // "previous button" should appear in the conversation recycler view only
      addPreviousButtonNavigation(hasPreviousButton, conversationPendingItemList)
    }
  }

  private fun addPreviousButtonNavigation(
    hasPreviousButton: Boolean,
    itemList: MutableList<StateItemViewModel>
  ) {
    if (hasPreviousButton) {
      itemList += PreviousButtonViewModel(
        hasConversationView,
        previousNavigationButtonListener
      )
    }
  }

  /**
   * Returns whether there is currently a pending interaction that requires an additional user
   * action to submit the answer.
   */
  private fun doesMostRecentInteractionRequireExplicitSubmission(
    itemList: List<StateItemViewModel>
  ): Boolean {
    return getPendingAnswerHandler(itemList)?.isExplicitAnswerSubmissionRequired() ?: true
  }

  /**
   * Returns whether there is currently a pending interaction that also acts like a navigation
   * button.
   */
  private fun isMostRecentInteractionAutoNavigating(itemList: List<StateItemViewModel>): Boolean {
    return getPendingAnswerHandler(itemList)?.isAutoNavigating() ?: false
  }

  /**
   * Returns the latest [InteractionAnswerHandler] representing the current pending one, or null if
   * there is none.
   */
  fun getPendingAnswerHandler(itemList: List<StateItemViewModel>): InteractionAnswerHandler? {
    // In the future, it may be ideal to make this more robust by actually tracking the handler
    // corresponding to the pending interaction.
    return itemList.findLast { it is InteractionAnswerHandler } as? InteractionAnswerHandler
  }

  /**
   * Builder to construct new [StatePlayerRecyclerViewAssembler]s in a way that allows granular
   * control over the features enabled by the assembler. Instances of this class should be created
   * using its injectable [Factory].
   */
  class Builder private constructor(
    private val htmlParserFactory: HtmlParser.Factory,
    private val resourceBucketName: String,
    private val entityType: String,
    private val fragment: Fragment,
    private val interactionViewModelFactoryMap: Map<String, InteractionViewModelFactory>,
    private val backgroundCoroutineDispatcher: CoroutineDispatcher
  ) {
    private val adapterBuilder = BindableAdapter.MultiTypeBuilder.newBuilder(
      StateItemViewModel::viewType
    )

    /**
     * Tracks features individually enabled for the assembler. No features are enabled by default.
     */
    private val featureSets = mutableSetOf(PlayerFeatureSet())
    private var congratulationsTextView: TextView? = null
    private var hasConversationView: Boolean = true
    private var canSubmitAnswer: ObservableField<Boolean>? = null
    private var audioActivityId: String? = null
    private var currentStateName: ObservableField<String>? = null
    private var isAudioPlaybackEnabled: ObservableField<Boolean>? = null
    private var audioUiManagerRetriever: AudioUiManagerRetriever? = null

    /** Adds support for displaying state content to the learner. */
    fun addContentSupport(): Builder {
      adapterBuilder.registerViewBinder(
        viewType = StateItemViewModel.ViewType.CONTENT,
        inflateView = { parent ->
          ContentItemBinding.inflate(
            LayoutInflater.from(parent.context),
            parent,
            /* attachToParent= */ false
          ).root
        },
        bindView = { view, viewModel ->
          val binding = DataBindingUtil.findBinding<ContentItemBinding>(view)!!
          val contentViewModel = viewModel as ContentViewModel
          binding.viewModel = contentViewModel
          binding.htmlContent =
            htmlParserFactory.create(
              resourceBucketName,
              entityType,
              contentViewModel.gcsEntityId,
              imageCenterAlign = true
            ).parseOppiaHtml(
              contentViewModel.htmlContent.toString(), binding.contentTextView
            )
        }
      )
      featureSets += PlayerFeatureSet(contentSupport = true)
      return this
    }

    /** Adds support for displaying feedback to the user when they submit an answer. */
    fun addFeedbackSupport(): Builder {
      adapterBuilder.registerViewBinder(
        viewType = StateItemViewModel.ViewType.FEEDBACK,
        inflateView = { parent ->
          FeedbackItemBinding.inflate(
            LayoutInflater.from(parent.context),
            parent,
            /* attachToParent= */ false
          ).root
        },
        bindView = { view, viewModel ->
          val binding = DataBindingUtil.findBinding<FeedbackItemBinding>(view)!!
          val feedbackViewModel = viewModel as FeedbackViewModel
          binding.viewModel = feedbackViewModel
          binding.htmlContent =
            htmlParserFactory.create(
              resourceBucketName,
              entityType,
              feedbackViewModel.gcsEntityId,
              imageCenterAlign = true
            ).parseOppiaHtml(
              feedbackViewModel.htmlContent.toString(),
              binding.feedbackTextView
            )
        }
      )
      featureSets += PlayerFeatureSet(feedbackSupport = true)
      return this
    }

    /**
     * Adds support for rendering interactions and submitting answers to them. The 'continue'
     * interaction is not included since that's considered a navigation interaction.
     *
     * @param canSubmitAnswer an observable boolean that will control whether the interaction
     *     'submit' button is enabled (which can be controlled by interactions in the event that
     *     there's an error which should prevent answer submission).
     */
    fun addInteractionSupport(canSubmitAnswer: ObservableField<Boolean>): Builder {
<<<<<<< HEAD
      if (fragment is QuestionPlayerFragment) {
        adapterBuilder.registerViewDataBinder(
          viewType = StateItemViewModel.ViewType.SELECTION_INTERACTION,
          inflateDataBinding = QuestionPlayerSelectionInteractionItemBinding::inflate,
          setViewModel = QuestionPlayerSelectionInteractionItemBinding::setViewModel,
          transformViewModel = { it as SelectionInteractionViewModel }
        ).registerViewDataBinder(
          viewType = StateItemViewModel.ViewType.FRACTION_INPUT_INTERACTION,
          inflateDataBinding = FractionInteractionItemBinding::inflate,
          setViewModel = FractionInteractionItemBinding::setViewModel,
          transformViewModel = { it as FractionInteractionViewModel }
        ).registerViewDataBinder(
          viewType = StateItemViewModel.ViewType.NUMERIC_INPUT_INTERACTION,
          inflateDataBinding = NumericInputInteractionItemBinding::inflate,
          setViewModel = NumericInputInteractionItemBinding::setViewModel,
          transformViewModel = { it as NumericInputViewModel }
        ).registerViewDataBinder(
          viewType = StateItemViewModel.ViewType.DRAG_DROP_SORT_INTERACTION,
          inflateDataBinding = DragDropInteractionItemBinding::inflate,
          setViewModel = DragDropInteractionItemBinding::setViewModel,
          transformViewModel = { it as DragAndDropSortInteractionViewModel }
        ).registerViewDataBinder(
          viewType = StateItemViewModel.ViewType.IMAGE_REGION_SELECTION_INTERACTION,
          inflateDataBinding = ImageRegionSelectionInteractionItemBinding::inflate,
          setViewModel = ImageRegionSelectionInteractionItemBinding::setViewModel,
          transformViewModel = { it as ImageRegionSelectionInteractionViewModel }
        ).registerViewDataBinder(
          viewType = StateItemViewModel.ViewType.TEXT_INPUT_INTERACTION,
          inflateDataBinding = TextInputInteractionItemBinding::inflate,
          setViewModel = TextInputInteractionItemBinding::setViewModel,
          transformViewModel = { it as TextInputViewModel }
        ).registerViewDataBinder(
          viewType = StateItemViewModel.ViewType.SUBMIT_ANSWER_BUTTON,
          inflateDataBinding = SubmitButtonItemBinding::inflate,
          setViewModel = SubmitButtonItemBinding::setButtonViewModel,
          transformViewModel = { it as SubmitButtonViewModel }
        )
      } else {
        adapterBuilder.registerViewDataBinder(
          viewType = StateItemViewModel.ViewType.SELECTION_INTERACTION,
          inflateDataBinding = SelectionInteractionItemBinding::inflate,
          setViewModel = SelectionInteractionItemBinding::setViewModel,
          transformViewModel = { it as SelectionInteractionViewModel }
        ).registerViewDataBinder(
          viewType = StateItemViewModel.ViewType.FRACTION_INPUT_INTERACTION,
          inflateDataBinding = FractionInteractionItemBinding::inflate,
          setViewModel = FractionInteractionItemBinding::setViewModel,
          transformViewModel = { it as FractionInteractionViewModel }
        ).registerViewDataBinder(
          viewType = StateItemViewModel.ViewType.DRAG_DROP_SORT_INTERACTION,
          inflateDataBinding = DragDropInteractionItemBinding::inflate,
          setViewModel = DragDropInteractionItemBinding::setViewModel,
          transformViewModel = { it as DragAndDropSortInteractionViewModel }
        ).registerViewDataBinder(
          viewType = StateItemViewModel.ViewType.IMAGE_REGION_SELECTION_INTERACTION,
          inflateDataBinding = ImageRegionSelectionInteractionItemBinding::inflate,
          setViewModel = ImageRegionSelectionInteractionItemBinding::setViewModel,
          transformViewModel = { it as ImageRegionSelectionInteractionViewModel }
        ).registerViewDataBinder(
          viewType = StateItemViewModel.ViewType.NUMERIC_INPUT_INTERACTION,
          inflateDataBinding = NumericInputInteractionItemBinding::inflate,
          setViewModel = NumericInputInteractionItemBinding::setViewModel,
          transformViewModel = { it as NumericInputViewModel }
        ).registerViewDataBinder(
          viewType = StateItemViewModel.ViewType.TEXT_INPUT_INTERACTION,
          inflateDataBinding = TextInputInteractionItemBinding::inflate,
          setViewModel = TextInputInteractionItemBinding::setViewModel,
          transformViewModel = { it as TextInputViewModel }
        ).registerViewDataBinder(
          viewType = StateItemViewModel.ViewType.SUBMIT_ANSWER_BUTTON,
          inflateDataBinding = SubmitButtonItemBinding::inflate,
          setViewModel = SubmitButtonItemBinding::setButtonViewModel,
          transformViewModel = { it as SubmitButtonViewModel }
        )
      }
=======
      adapterBuilder.registerViewDataBinder(
        viewType = StateItemViewModel.ViewType.SELECTION_INTERACTION,
        inflateDataBinding = SelectionInteractionItemBinding::inflate,
        setViewModel = SelectionInteractionItemBinding::setViewModel,
        transformViewModel = { it as SelectionInteractionViewModel }
      ).registerViewDataBinder(
        viewType = StateItemViewModel.ViewType.FRACTION_INPUT_INTERACTION,
        inflateDataBinding = FractionInteractionItemBinding::inflate,
        setViewModel = FractionInteractionItemBinding::setViewModel,
        transformViewModel = { it as FractionInteractionViewModel }
      ).registerViewDataBinder(
        viewType = StateItemViewModel.ViewType.DRAG_DROP_SORT_INTERACTION,
        inflateDataBinding = DragDropInteractionItemBinding::inflate,
        setViewModel = DragDropInteractionItemBinding::setViewModel,
        transformViewModel = { it as DragAndDropSortInteractionViewModel }
      ).registerViewDataBinder(
        viewType = StateItemViewModel.ViewType.NUMERIC_INPUT_INTERACTION,
        inflateDataBinding = NumericInputInteractionItemBinding::inflate,
        setViewModel = NumericInputInteractionItemBinding::setViewModel,
        transformViewModel = { it as NumericInputViewModel }
      ).registerViewDataBinder(
        viewType = StateItemViewModel.ViewType.TEXT_INPUT_INTERACTION,
        inflateDataBinding = TextInputInteractionItemBinding::inflate,
        setViewModel = TextInputInteractionItemBinding::setViewModel,
        transformViewModel = { it as TextInputViewModel }
      ).registerViewDataBinder(
        viewType = StateItemViewModel.ViewType.SUBMIT_ANSWER_BUTTON,
        inflateDataBinding = SubmitButtonItemBinding::inflate,
        setViewModel = SubmitButtonItemBinding::setButtonViewModel,
        transformViewModel = { it as SubmitButtonViewModel }
      )
>>>>>>> 841493b7
      this.canSubmitAnswer = canSubmitAnswer
      featureSets += PlayerFeatureSet(interactionSupport = true)
      return this
    }

    /** Adds support for displaying previously submitted answers. */
    fun addPastAnswersSupport(): Builder {
      adapterBuilder.registerViewBinder(
        viewType = StateItemViewModel.ViewType.SUBMITTED_ANSWER,
        inflateView = { parent ->
          SubmittedAnswerItemBinding.inflate(
            LayoutInflater.from(parent.context), parent, /* attachToParent= */ false
          ).root
        },
        bindView = { view, viewModel ->
          val binding = DataBindingUtil.findBinding<SubmittedAnswerItemBinding>(view)!!
          val submittedAnswerViewModel = viewModel as SubmittedAnswerViewModel
          binding.viewModel = submittedAnswerViewModel
          val userAnswer = submittedAnswerViewModel.submittedUserAnswer
          when (userAnswer.textualAnswerCase) {
            UserAnswer.TextualAnswerCase.HTML_ANSWER -> {
              showSingleAnswer(binding)
              val htmlParser = htmlParserFactory.create(
                resourceBucketName,
                entityType,
                submittedAnswerViewModel.gcsEntityId,
                imageCenterAlign = false
              )
              binding.submittedAnswer = htmlParser.parseOppiaHtml(
                userAnswer.htmlAnswer,
                binding.submittedAnswerTextView
              )
            }
            UserAnswer.TextualAnswerCase.LIST_OF_HTML_ANSWERS -> {
              showListOfAnswers(binding)
              binding.submittedListAnswer = userAnswer.listOfHtmlAnswers
              binding.submittedAnswerRecyclerView.adapter =
                createListAnswerAdapter(submittedAnswerViewModel.gcsEntityId)
            }
            else -> {
              showSingleAnswer(binding)
              binding.submittedAnswer = userAnswer.plainAnswer
            }
          }
        }
      )
      featureSets += PlayerFeatureSet(pastAnswerSupport = true)
      return this
    }

    private fun createListAnswerAdapter(gcsEntityId: String): BindableAdapter<StringList> {
      return BindableAdapter.SingleTypeBuilder
        .newBuilder<StringList>()
        .registerViewBinder(
          inflateView = { parent ->
            SubmittedAnswerListItemBinding.inflate(
              LayoutInflater.from(parent.context), parent, /* attachToParent= */ false
            ).root
          },
          bindView = { view, viewModel ->
            val binding = DataBindingUtil.findBinding<SubmittedAnswerListItemBinding>(view)!!
            binding.answerItem = viewModel
            binding.submittedHtmlAnswerRecyclerView.adapter = createNestedAdapter(gcsEntityId)
          }
        )
        .build()
    }

    private fun createNestedAdapter(gcsEntityId: String): BindableAdapter<String> {
      return BindableAdapter.SingleTypeBuilder
        .newBuilder<String>()
        .registerViewBinder(
          inflateView = { parent ->
            SubmittedHtmlAnswerItemBinding.inflate(
              LayoutInflater.from(parent.context), parent, /* attachToParent= */ false
            ).root
          },
          bindView = { view, viewModel ->
            val binding = DataBindingUtil.findBinding<SubmittedHtmlAnswerItemBinding>(view)!!
            binding.htmlContent =
              htmlParserFactory.create(
                resourceBucketName,
                entityType,
                gcsEntityId,
                /* imageCenterAlign= */ false
              ).parseOppiaHtml(
                viewModel, binding.submittedAnswerContentTextView
              )
          }
        )
        .build()
    }

    private fun showSingleAnswer(binding: ViewDataBinding) {
      when (binding) {
        is SubmittedAnswerItemBinding -> {
          binding.submittedAnswerRecyclerView.visibility = View.GONE
          binding.submittedAnswerTextView.visibility = View.VISIBLE
        }
      }
    }

    private fun showListOfAnswers(binding: ViewDataBinding) {
      when (binding) {
        is SubmittedAnswerItemBinding -> {
          binding.submittedAnswerRecyclerView.visibility = View.VISIBLE
          binding.submittedAnswerTextView.visibility = View.GONE
        }
      }
    }

    /**
     * Adds support for automatically collapsing past wrong answers. This feature is not enabled
     * without [addPastAnswersSupport] also being enabled.
     */
    fun addWrongAnswerCollapsingSupport(): Builder {
      adapterBuilder.registerViewDataBinder(
        viewType = StateItemViewModel.ViewType.PREVIOUS_RESPONSES_HEADER,
        inflateDataBinding = PreviousResponsesHeaderItemBinding::inflate,
        setViewModel = PreviousResponsesHeaderItemBinding::setViewModel,
        transformViewModel = { it as PreviousResponsesHeaderViewModel }
      )
      featureSets += PlayerFeatureSet(wrongAnswerCollapsing = true)
      return this
    }

    /** Adds support for navigating to previously completed states. */
    fun addBackwardNavigationSupport(): Builder {
      adapterBuilder.registerViewDataBinder(
        viewType = StateItemViewModel.ViewType.PREVIOUS_NAVIGATION_BUTTON,
        inflateDataBinding = PreviousButtonItemBinding::inflate,
        setViewModel = PreviousButtonItemBinding::setButtonViewModel,
        transformViewModel = { it as PreviousButtonViewModel }
      )
      featureSets += PlayerFeatureSet(backwardNavigation = true)
      return this
    }

    /**
     * Adds support for navigating to next states. Note that this also enables the 'Continue'
     * interaction.
     */
    fun addForwardNavigationSupport(): Builder {
      adapterBuilder.registerViewDataBinder(
        viewType = StateItemViewModel.ViewType.CONTINUE_INTERACTION,
        inflateDataBinding = ContinueInteractionItemBinding::inflate,
        setViewModel = ContinueInteractionItemBinding::setViewModel,
        transformViewModel = { it as ContinueInteractionViewModel }
      ).registerViewDataBinder(
        viewType = StateItemViewModel.ViewType.CONTINUE_NAVIGATION_BUTTON,
        inflateDataBinding = ContinueNavigationButtonItemBinding::inflate,
        setViewModel = ContinueNavigationButtonItemBinding::setButtonViewModel,
        transformViewModel = { it as ContinueNavigationButtonViewModel }
      ).registerViewDataBinder(
        viewType = StateItemViewModel.ViewType.NEXT_NAVIGATION_BUTTON,
        inflateDataBinding = NextButtonItemBinding::inflate,
        setViewModel = NextButtonItemBinding::setButtonViewModel,
        transformViewModel = { it as NextButtonViewModel }
      )
      featureSets += PlayerFeatureSet(forwardNavigation = true)
      return this
    }

    /**
     * Adds support for displaying a button that allows the learner to replay the lesson experience.
     */
    fun addReplayButtonSupport(): Builder {
      adapterBuilder.registerViewDataBinder(
        viewType = StateItemViewModel.ViewType.REPLAY_NAVIGATION_BUTTON,
        inflateDataBinding = ReplayButtonItemBinding::inflate,
        setViewModel = ReplayButtonItemBinding::setButtonViewModel,
        transformViewModel = { it as ReplayButtonViewModel }
      )
      featureSets += PlayerFeatureSet(replaySupport = true)
      return this
    }

    /**
     * Adds support for displaying a 'return to topic' button at the end of the lesson experience.
     */
    fun addReturnToTopicSupport(): Builder {
      adapterBuilder.registerViewDataBinder(
        viewType = StateItemViewModel.ViewType.RETURN_TO_TOPIC_NAVIGATION_BUTTON,
        inflateDataBinding = ReturnToTopicButtonItemBinding::inflate,
        setViewModel = ReturnToTopicButtonItemBinding::setButtonViewModel,
        transformViewModel = { it as ReturnToTopicButtonViewModel }
      )
      featureSets += PlayerFeatureSet(returnToTopicNavigation = true)
      return this
    }

    /**
     * Adds support for displaying a congratulations answer when the learner submits a correct
     * answer.
     */
    fun addCongratulationsForCorrectAnswers(congratulationsTextView: TextView): Builder {
      this.congratulationsTextView = congratulationsTextView
      featureSets += PlayerFeatureSet(showCongratulationsOnCorrectAnswer = true)
      return this
    }

    /**
     * Adds support for displaying with proper alignment and background.
     */
    fun hasConversationView(hasConversationView: Boolean): Builder {
      this.hasConversationView = hasConversationView
      featureSets += PlayerFeatureSet(showCongratulationsOnCorrectAnswer = true)
      return this
    }

    /** Adds support for showing hints & possibly a solution when the learner gets stuck. */
    fun addHintsAndSolutionsSupport(): Builder {
      featureSets += PlayerFeatureSet(hintsAndSolutionsSupport = true)
      return this
    }

    /**
     * Adds support for audio voiceovers, when available, which the learner can use to read out both
     * card contents and feedback responses.
     *
     * @param audioActivityId the specified activity (e.g. exploration) ID
     * @param currentStateName observable field for tracking the name of the currently loaded state.
     *     The value of this field should be retained across configuration changes.
     * @param isAudioPlaybackEnabled observable field tracking whether audio playback is enabled.
     *     The value of this field should be retained across configuration changes.
     * @param audioUiManagerRetriever a synchronous, UI-thread-only retriever of the current
     *     [AudioUiManager], if any is present. This assembler guarantees it will never cache the
     *     manager itself, and will always re-fetch it when performing operations. Callers are
     *     responsible for ensuring consistency across multiple managers. The retriever itself will
     *     be cached, so any implicit references held by it will survive for the lifetime of the
     *     assembler.
     */
    fun addAudioVoiceoverSupport(
      audioActivityId: String,
      currentStateName: ObservableField<String>,
      isAudioPlaybackEnabled: ObservableField<Boolean>,
      audioUiManagerRetriever: () -> AudioUiManager?
    ): Builder {
      this.audioActivityId = audioActivityId
      this.currentStateName = currentStateName
      this.isAudioPlaybackEnabled = isAudioPlaybackEnabled
      this.audioUiManagerRetriever = audioUiManagerRetriever
      featureSets += PlayerFeatureSet(supportAudioVoiceovers = true)
      return this
    }

    /**
     * Returns a new [StatePlayerRecyclerViewAssembler] based on the builder-specified
     * configuration.
     */
    fun build(): StatePlayerRecyclerViewAssembler {
      val playerFeatureSet = featureSets.reduce(PlayerFeatureSet::union)
      return StatePlayerRecyclerViewAssembler(
        /* adapter= */ adapterBuilder.build(),
        /* rhsAdapter= */ adapterBuilder.build(),
        playerFeatureSet,
        fragment,
        congratulationsTextView,
        canSubmitAnswer,
        audioActivityId,
        currentStateName,
        isAudioPlaybackEnabled,
        audioUiManagerRetriever,
        interactionViewModelFactoryMap,
        backgroundCoroutineDispatcher,
        hasConversationView
      )
    }

    /** Fragment injectable factory to create new [Builder]s. */
    class Factory @Inject constructor(
      private val htmlParserFactory: HtmlParser.Factory,
      private val fragment: Fragment,
      private val interactionViewModelFactoryMap: Map<
        String, @JvmSuppressWildcards InteractionViewModelFactory>,
      @BackgroundDispatcher private val backgroundCoroutineDispatcher: CoroutineDispatcher
    ) {
      /**
       * Returns a new [Builder] for the specified GCS resource bucket information for loading
       * assets.
       */
      fun create(resourceBucketName: String, entityType: String): Builder {
        return Builder(
          htmlParserFactory,
          resourceBucketName,
          entityType,
          fragment,
          interactionViewModelFactoryMap,
          backgroundCoroutineDispatcher
        )
      }
    }
  }

  /** Feature tracker for the assembler to help dictate how binding should behave. */
  private data class PlayerFeatureSet(
    val contentSupport: Boolean = false,
    val feedbackSupport: Boolean = false,
    val interactionSupport: Boolean = false,
    val pastAnswerSupport: Boolean = false,
    val wrongAnswerCollapsing: Boolean = false,
    val backwardNavigation: Boolean = false,
    val forwardNavigation: Boolean = false,
    val replaySupport: Boolean = false,
    val returnToTopicNavigation: Boolean = false,
    val showCongratulationsOnCorrectAnswer: Boolean = false,
    val hintsAndSolutionsSupport: Boolean = false,
    val supportAudioVoiceovers: Boolean = false
  ) {
    /**
     * Returns a union of this feature set with other one. Loosely based on
     * https://stackoverflow.com/a/49605849.
     */
    fun union(other: PlayerFeatureSet): PlayerFeatureSet {
      return PlayerFeatureSet(
        contentSupport = contentSupport || other.contentSupport,
        feedbackSupport = feedbackSupport || other.feedbackSupport,
        interactionSupport = interactionSupport || other.interactionSupport,
        pastAnswerSupport = pastAnswerSupport || other.pastAnswerSupport,
        wrongAnswerCollapsing = wrongAnswerCollapsing || other.wrongAnswerCollapsing,
        backwardNavigation = backwardNavigation || other.backwardNavigation,
        forwardNavigation = forwardNavigation || other.forwardNavigation,
        replaySupport = replaySupport || other.replaySupport,
        returnToTopicNavigation = returnToTopicNavigation || other.returnToTopicNavigation,
        showCongratulationsOnCorrectAnswer = showCongratulationsOnCorrectAnswer ||
          other.showCongratulationsOnCorrectAnswer,
        hintsAndSolutionsSupport = hintsAndSolutionsSupport || other.hintsAndSolutionsSupport,
        supportAudioVoiceovers = supportAudioVoiceovers || other.supportAudioVoiceovers
      )
    }
  }

  /**
   * Handler for showing hints to the learner after a period of time in the event they submit a
   * wrong answer.
   *
   * # Flow chart for when hints are shown
   *
   *            Submit 1st              Submit wrong
   *            wrong answer            answer
   *              +---+                   +---+
   *              |   |                   |   |
   *              |   v                   |   v
   *            +-+---+----+            +-+---+-----+           +----------+
   *     Initial| No       | Wait 60s   |           | View hint | Hint     |
   *     state  | hint     +----------->+ Hint      +---------->+ consumed |
   *     +----->+ released | or, submit | available | Wait 30s  |          |
   *            |          | 2nd wrong  |           +<----------+          |
   *            +----------+ answer     +----+------+           +----+-----+
   *                                         ^                       |
   *                                         |Wait 10s               |
   *                                         |                       |
   *                                    +----+------+                |
   *                               +--->+ No        | Submit wrong   |
   *                   Submit wrong|    | hint      | answer         |
   *                   answer      |    | available +<---------------+
   *                               +----+           |
   *                                    +-----------+
   *
   * # Logic for selecting a hint
   *
   * Hints are selected based on the availability of hints to show, and any previous hints that have
   * been shown. A new hint will only be made available if its previous hint has been viewed by the
   * learner. Hints are always shown in order. If all hints have been exhausted and viewed by the
   * user, then the 'hint available' state in the diagram above will trigger the solution to be
   * made available to view, if a solution is present. Once the solution is viewed by the learner,
   * they will reach a terminal state for hints and no additional hints or solutions will be made
   * available.
   */
  private class HintHandler(
    private val lifecycleSafeTimerFactory: LifecycleSafeTimerFactory,
    private val fragment: Fragment
  ) {
    private var trackedWrongAnswerCount = 0
    private var previousHelpIndex: HelpIndex = HelpIndex.getDefaultInstance()
    private var hintSequenceNumber = 0

    /** Resets this handler to prepare it for a new state, cancelling any pending hints. */
    fun reset() {
      trackedWrongAnswerCount = 0
      previousHelpIndex = HelpIndex.getDefaultInstance()
      // Cancel any potential pending hints by advancing the sequence number. Note that this isn't
      // reset to 0 to ensure that all previous hint tasks are cancelled, and new tasks can be
      // scheduled without overlapping with past sequence numbers.
      hintSequenceNumber++
    }

    /**
     * Handles potentially new wrong answers that were submnitted, and if so schedules a hint to be
     * shown to the user if hints are available.
     */
    fun maybeScheduleShowHint(state: State, pendingState: PendingState) {
      if (state.interaction.hintList.isEmpty()) {
        // If this state has no hints to show, do nothing.
        return
      }

      // Start showing hints after a wrong answer is submitted or if the user appears stuck (e.g.
      // doesn't answer after some duration). Note that if there's already a timer to show a hint,
      // it will be reset for each subsequent answer.
      val nextUnrevealedHintIndex = getNextHintIndexToReveal(state)
      val isFirstHint = previousHelpIndex.indexTypeCase == INDEXTYPE_NOT_SET
      val wrongAnswerCount = pendingState.wrongAnswerList.size
      if (wrongAnswerCount == trackedWrongAnswerCount) {
        // If no answers have been submitted, schedule a task to automatically help after a fixed
        // amount of time. This will automatically reset if something changes other than answers
        // (e.g. revealing a hint), which may trigger more help to become available.
        if (isFirstHint) {
          // The learner needs to wait longer for the initial hint to show since they need some time
          // to read through and consider the question.
          scheduleShowHint(DELAY_SHOW_INITIAL_HINT_MS, nextUnrevealedHintIndex)
        } else {
          scheduleShowHint(DELAY_SHOW_ADDITIONAL_HINTS_MS, nextUnrevealedHintIndex)
        }
      } else {
        // See if the learner's new wrong answer justifies showing a hint.
        if (isFirstHint) {
          if (wrongAnswerCount > 1) {
            // If more than one answer has been submitted and no hint has yet been shown, show a
            // hint immediately since the learner is probably stuck.
            showHintImmediately(nextUnrevealedHintIndex)
          }
        } else {
          // Otherwise, always schedule to show a hint on a new wrong answer for subsequent hints.
          scheduleShowHint(
            DELAY_SHOW_ADDITIONAL_HINTS_FROM_WRONG_ANSWER_MS,
            nextUnrevealedHintIndex
          )
        }
        trackedWrongAnswerCount = wrongAnswerCount
      }
    }

    /**
     * Returns the [HelpIndex] of the next hint or solution that hasn't yet been revealed, or
     * default if there is none.
     */
    private fun getNextHintIndexToReveal(state: State): HelpIndex {
      // Return the index of the first unrevealed hint, or the length of the list if all have been
      // revealed.
      val hintList = state.interaction.hintList
      val solution = state.interaction.solution

      val hasHelp = hintList.isNotEmpty() || solution.hasCorrectAnswer()
      val lastUnrevealedHintIndex = hintList.indices.filterNot { idx ->
        hintList[idx].hintIsRevealed
      }.firstOrNull()

      return if (!hasHelp) {
        HelpIndex.getDefaultInstance()
      } else if (lastUnrevealedHintIndex != null) {
        HelpIndex.newBuilder().setHintIndex(lastUnrevealedHintIndex).build()
      } else if (solution.hasCorrectAnswer() && !solution.solutionIsRevealed) {
        HelpIndex.newBuilder().setShowSolution(true).build()
      } else {
        HelpIndex.newBuilder().setEverythingRevealed(true).build()
      }
    }

    /**
     * Schedules to allow the hint of the specified index to be shown after the specified delay,
     * cancelling any previously pending hints initiated by calls to this method.
     */
    private fun scheduleShowHint(delayMs: Long, helpIndexToShow: HelpIndex) {
      val targetSequenceNumber = ++hintSequenceNumber
      lifecycleSafeTimerFactory.createTimer(delayMs).observe(
        fragment,
        Observer {
          showHint(targetSequenceNumber, helpIndexToShow)
        }
      )
    }

    /**
     * Immediately indicates the specified hint is ready to be shown, cancelling any previously
     * pending hints initiated by calls to [scheduleShowHint].
     */
    private fun showHintImmediately(helpIndexToShow: HelpIndex) {
      showHint(++hintSequenceNumber, helpIndexToShow)
    }

    private fun showHint(targetSequenceNumber: Int, helpIndexToShow: HelpIndex) {
      // Only finish this timer if no other hints were scheduled and no cancellations occurred.
      if (targetSequenceNumber == hintSequenceNumber) {
        if (previousHelpIndex != helpIndexToShow) {
          // Only indicate the hint is available if its index is actually new (including if it
          // becomes null such as in the case of the solution becoming available).
          (fragment as ShowHintAvailabilityListener).onHintAvailable(helpIndexToShow)
          previousHelpIndex = helpIndexToShow
        }
      }
    }
  }
}<|MERGE_RESOLUTION|>--- conflicted
+++ resolved
@@ -776,83 +776,6 @@
      *     there's an error which should prevent answer submission).
      */
     fun addInteractionSupport(canSubmitAnswer: ObservableField<Boolean>): Builder {
-<<<<<<< HEAD
-      if (fragment is QuestionPlayerFragment) {
-        adapterBuilder.registerViewDataBinder(
-          viewType = StateItemViewModel.ViewType.SELECTION_INTERACTION,
-          inflateDataBinding = QuestionPlayerSelectionInteractionItemBinding::inflate,
-          setViewModel = QuestionPlayerSelectionInteractionItemBinding::setViewModel,
-          transformViewModel = { it as SelectionInteractionViewModel }
-        ).registerViewDataBinder(
-          viewType = StateItemViewModel.ViewType.FRACTION_INPUT_INTERACTION,
-          inflateDataBinding = FractionInteractionItemBinding::inflate,
-          setViewModel = FractionInteractionItemBinding::setViewModel,
-          transformViewModel = { it as FractionInteractionViewModel }
-        ).registerViewDataBinder(
-          viewType = StateItemViewModel.ViewType.NUMERIC_INPUT_INTERACTION,
-          inflateDataBinding = NumericInputInteractionItemBinding::inflate,
-          setViewModel = NumericInputInteractionItemBinding::setViewModel,
-          transformViewModel = { it as NumericInputViewModel }
-        ).registerViewDataBinder(
-          viewType = StateItemViewModel.ViewType.DRAG_DROP_SORT_INTERACTION,
-          inflateDataBinding = DragDropInteractionItemBinding::inflate,
-          setViewModel = DragDropInteractionItemBinding::setViewModel,
-          transformViewModel = { it as DragAndDropSortInteractionViewModel }
-        ).registerViewDataBinder(
-          viewType = StateItemViewModel.ViewType.IMAGE_REGION_SELECTION_INTERACTION,
-          inflateDataBinding = ImageRegionSelectionInteractionItemBinding::inflate,
-          setViewModel = ImageRegionSelectionInteractionItemBinding::setViewModel,
-          transformViewModel = { it as ImageRegionSelectionInteractionViewModel }
-        ).registerViewDataBinder(
-          viewType = StateItemViewModel.ViewType.TEXT_INPUT_INTERACTION,
-          inflateDataBinding = TextInputInteractionItemBinding::inflate,
-          setViewModel = TextInputInteractionItemBinding::setViewModel,
-          transformViewModel = { it as TextInputViewModel }
-        ).registerViewDataBinder(
-          viewType = StateItemViewModel.ViewType.SUBMIT_ANSWER_BUTTON,
-          inflateDataBinding = SubmitButtonItemBinding::inflate,
-          setViewModel = SubmitButtonItemBinding::setButtonViewModel,
-          transformViewModel = { it as SubmitButtonViewModel }
-        )
-      } else {
-        adapterBuilder.registerViewDataBinder(
-          viewType = StateItemViewModel.ViewType.SELECTION_INTERACTION,
-          inflateDataBinding = SelectionInteractionItemBinding::inflate,
-          setViewModel = SelectionInteractionItemBinding::setViewModel,
-          transformViewModel = { it as SelectionInteractionViewModel }
-        ).registerViewDataBinder(
-          viewType = StateItemViewModel.ViewType.FRACTION_INPUT_INTERACTION,
-          inflateDataBinding = FractionInteractionItemBinding::inflate,
-          setViewModel = FractionInteractionItemBinding::setViewModel,
-          transformViewModel = { it as FractionInteractionViewModel }
-        ).registerViewDataBinder(
-          viewType = StateItemViewModel.ViewType.DRAG_DROP_SORT_INTERACTION,
-          inflateDataBinding = DragDropInteractionItemBinding::inflate,
-          setViewModel = DragDropInteractionItemBinding::setViewModel,
-          transformViewModel = { it as DragAndDropSortInteractionViewModel }
-        ).registerViewDataBinder(
-          viewType = StateItemViewModel.ViewType.IMAGE_REGION_SELECTION_INTERACTION,
-          inflateDataBinding = ImageRegionSelectionInteractionItemBinding::inflate,
-          setViewModel = ImageRegionSelectionInteractionItemBinding::setViewModel,
-          transformViewModel = { it as ImageRegionSelectionInteractionViewModel }
-        ).registerViewDataBinder(
-          viewType = StateItemViewModel.ViewType.NUMERIC_INPUT_INTERACTION,
-          inflateDataBinding = NumericInputInteractionItemBinding::inflate,
-          setViewModel = NumericInputInteractionItemBinding::setViewModel,
-          transformViewModel = { it as NumericInputViewModel }
-        ).registerViewDataBinder(
-          viewType = StateItemViewModel.ViewType.TEXT_INPUT_INTERACTION,
-          inflateDataBinding = TextInputInteractionItemBinding::inflate,
-          setViewModel = TextInputInteractionItemBinding::setViewModel,
-          transformViewModel = { it as TextInputViewModel }
-        ).registerViewDataBinder(
-          viewType = StateItemViewModel.ViewType.SUBMIT_ANSWER_BUTTON,
-          inflateDataBinding = SubmitButtonItemBinding::inflate,
-          setViewModel = SubmitButtonItemBinding::setButtonViewModel,
-          transformViewModel = { it as SubmitButtonViewModel }
-        )
-      }
-=======
       adapterBuilder.registerViewDataBinder(
         viewType = StateItemViewModel.ViewType.SELECTION_INTERACTION,
         inflateDataBinding = SelectionInteractionItemBinding::inflate,
@@ -869,6 +792,11 @@
         setViewModel = DragDropInteractionItemBinding::setViewModel,
         transformViewModel = { it as DragAndDropSortInteractionViewModel }
       ).registerViewDataBinder(
+        viewType = StateItemViewModel.ViewType.IMAGE_REGION_SELECTION_INTERACTION,
+        inflateDataBinding = ImageRegionSelectionInteractionItemBinding::inflate,
+        setViewModel = ImageRegionSelectionInteractionItemBinding::setViewModel,
+        transformViewModel = { it as ImageRegionSelectionInteractionViewModel }
+      ).registerViewDataBinder(
         viewType = StateItemViewModel.ViewType.NUMERIC_INPUT_INTERACTION,
         inflateDataBinding = NumericInputInteractionItemBinding::inflate,
         setViewModel = NumericInputInteractionItemBinding::setViewModel,
@@ -884,7 +812,6 @@
         setViewModel = SubmitButtonItemBinding::setButtonViewModel,
         transformViewModel = { it as SubmitButtonViewModel }
       )
->>>>>>> 841493b7
       this.canSubmitAnswer = canSubmitAnswer
       featureSets += PlayerFeatureSet(interactionSupport = true)
       return this
