package org.oppia.app.player.state

import android.view.LayoutInflater
import android.view.View
import android.view.animation.AccelerateInterpolator
import android.view.animation.AlphaAnimation
import android.view.animation.AnimationSet
import android.view.animation.DecelerateInterpolator
import android.widget.TextView
import androidx.core.view.isVisible
import androidx.databinding.DataBindingUtil
import androidx.databinding.ObservableBoolean
import androidx.databinding.ObservableField
import androidx.databinding.ObservableList
import androidx.fragment.app.Fragment
import androidx.lifecycle.Observer
import kotlinx.coroutines.CoroutineDispatcher
import org.oppia.app.databinding.ContentItemBinding
import org.oppia.app.databinding.ContinueInteractionItemBinding
import org.oppia.app.databinding.ContinueNavigationButtonItemBinding
import org.oppia.app.databinding.DragDropInteractionItemBinding
import org.oppia.app.databinding.FeedbackItemBinding
import org.oppia.app.databinding.FractionInteractionItemBinding
import org.oppia.app.databinding.NextButtonItemBinding
import org.oppia.app.databinding.NumericInputInteractionItemBinding
import org.oppia.app.databinding.PreviousButtonItemBinding
import org.oppia.app.databinding.PreviousResponsesHeaderItemBinding
import org.oppia.app.databinding.QuestionPlayerFeedbackItemBinding
import org.oppia.app.databinding.QuestionPlayerSelectionInteractionItemBinding
import org.oppia.app.databinding.QuestionPlayerSubmittedAnswerItemBinding
import org.oppia.app.databinding.QuestionPlayerContentItemBinding
import org.oppia.app.databinding.ReplayButtonItemBinding
import org.oppia.app.databinding.ReturnToTopicButtonItemBinding
import org.oppia.app.databinding.SelectionInteractionItemBinding
import org.oppia.app.databinding.SubmitButtonItemBinding
import org.oppia.app.databinding.SubmittedAnswerItemBinding
import org.oppia.app.databinding.SubmittedAnswerListItemBinding
import org.oppia.app.databinding.SubmittedAnswerSingleItemBinding
import org.oppia.app.databinding.TextInputInteractionItemBinding
import org.oppia.app.model.AnswerAndResponse
import org.oppia.app.model.EphemeralState
import org.oppia.app.model.HelpIndex
import org.oppia.app.model.HelpIndex.IndexTypeCase.INDEXTYPE_NOT_SET
import org.oppia.app.model.Interaction
import org.oppia.app.model.PendingState
import org.oppia.app.model.State
import org.oppia.app.model.StringList
import org.oppia.app.model.SubtitledHtml
import org.oppia.app.model.UserAnswer
import org.oppia.app.player.audio.AudioUiManager
import org.oppia.app.player.state.StatePlayerRecyclerViewAssembler.Builder.Factory
import org.oppia.app.player.state.answerhandling.InteractionAnswerErrorOrAvailabilityCheckReceiver
import org.oppia.app.player.state.answerhandling.InteractionAnswerHandler
import org.oppia.app.player.state.answerhandling.InteractionAnswerReceiver
import org.oppia.app.player.state.itemviewmodel.ContentViewModel
import org.oppia.app.player.state.itemviewmodel.ContinueInteractionViewModel
import org.oppia.app.player.state.itemviewmodel.ContinueNavigationButtonViewModel
import org.oppia.app.player.state.itemviewmodel.DragAndDropSortInteractionViewModel
import org.oppia.app.player.state.itemviewmodel.FeedbackViewModel
import org.oppia.app.player.state.itemviewmodel.FractionInteractionViewModel
import org.oppia.app.player.state.itemviewmodel.InteractionViewModelFactory
import org.oppia.app.player.state.itemviewmodel.NextButtonViewModel
import org.oppia.app.player.state.itemviewmodel.NumericInputViewModel
import org.oppia.app.player.state.itemviewmodel.PreviousButtonViewModel
import org.oppia.app.player.state.itemviewmodel.PreviousResponsesHeaderViewModel
import org.oppia.app.player.state.itemviewmodel.ReplayButtonViewModel
import org.oppia.app.player.state.itemviewmodel.ReturnToTopicButtonViewModel
import org.oppia.app.player.state.itemviewmodel.SelectionInteractionViewModel
import org.oppia.app.player.state.itemviewmodel.StateItemViewModel
import org.oppia.app.player.state.itemviewmodel.SubmitButtonViewModel
import org.oppia.app.player.state.itemviewmodel.SubmittedAnswerViewModel
import org.oppia.app.player.state.itemviewmodel.TextInputViewModel
import org.oppia.app.player.state.listener.ContinueNavigationButtonListener
import org.oppia.app.player.state.listener.NextNavigationButtonListener
import org.oppia.app.player.state.listener.PreviousNavigationButtonListener
import org.oppia.app.player.state.listener.PreviousResponsesHeaderClickListener
import org.oppia.app.player.state.listener.ReplayButtonListener
import org.oppia.app.player.state.listener.ReturnToTopicNavigationButtonListener
import org.oppia.app.player.state.listener.ShowHintAvailabilityListener
import org.oppia.app.player.state.listener.SubmitNavigationButtonListener
import org.oppia.app.recyclerview.BindableAdapter
import org.oppia.app.topic.questionplayer.QuestionPlayerFragment
import org.oppia.app.utility.LifecycleSafeTimerFactory
import org.oppia.util.parser.HtmlParser
import org.oppia.util.threading.BackgroundDispatcher
import javax.inject.Inject

private const val DELAY_SHOW_INITIAL_HINT_MS = 60_000L
private const val DELAY_SHOW_ADDITIONAL_HINTS_MS = 30_000L
private const val DELAY_SHOW_ADDITIONAL_HINTS_FROM_WRONG_ANSWER_MS = 10_000L
private typealias AudioUiManagerRetriever = () -> AudioUiManager?

/**
 * An assembler for generating the list of view models to bind to the state player recycler view.
 * This class also handles some non-recycler view feature management, such as the congratulations
 * message for a correct answer.
 *
 * One instance of this class should exist per fragment hosting the underlying recycler view. It's
 * expected that this class be reconstructed on configuration changes, as it nor its contents are
 * directly parcelable. The state loss from recreating this class will have the expected behavior so
 * long as the next assembler has the same feature set as the one being destroyed.
 *
 * This class should only be interacted on the main thread.
 *
 * Note that the fragment hosting this assembler is expected to implement the following interfaces:
 * - [InteractionAnswerReceiver] if interaction support is enabled
 * - [SubmitNavigationButtonListener] if interaction support is enabled
 * - [PreviousResponsesHeaderClickListener] if previous response collapsing is enabled
 * - [PreviousNavigationButtonListener] if previous state navigation is enabled
 * - [ContinueNavigationButtonListener] if next state navigation is enabled
 * - [NextNavigationButtonListener] if next state navigation is enabled
 * - [ReplayButtonListener] if replay support is enabled
 * - [ReturnToTopicNavigationButtonListener] if the return to topic button is enabled
 */
class StatePlayerRecyclerViewAssembler private constructor(
  val adapter: BindableAdapter<StateItemViewModel>, private val playerFeatureSet: PlayerFeatureSet,
  private val fragment: Fragment, private val congratulationsTextView: TextView?,
  private val canSubmitAnswer: ObservableField<Boolean>?,
  private val audioActivityId: String?,
  private val currentStateName: ObservableField<String>?,
  private val isAudioPlaybackEnabled: ObservableField<Boolean>?,
  private val audioUiManagerRetriever: AudioUiManagerRetriever?,
  private val interactionViewModelFactoryMap: Map<
    String, @JvmSuppressWildcards InteractionViewModelFactory>,
  backgroundCoroutineDispatcher: CoroutineDispatcher
) {
  /**
   * A list of view models corresponding to past view models that are hidden by default. These are
   * intentionally not retained upon configuration changes since the user can just re-expand the
   * list. Note that the first element of this list (when initialized), will always be the previous
   * answers header to help locate the items in the recycler view (when present).
   */
  private val previousAnswerViewModels: MutableList<StateItemViewModel> = mutableListOf()
  /**
   * Whether the previously submitted wrong answers should be expanded. This value is intentionally
   * not retained upon configuration changes since the user can just re-expand the list.
   */
  private var hasPreviousResponsesExpanded: Boolean = false

  val isCorrectAnswer = ObservableField<Boolean>(false)

  private val lifecycleSafeTimerFactory = LifecycleSafeTimerFactory(backgroundCoroutineDispatcher)

  private val hintHandler = HintHandler(lifecycleSafeTimerFactory, fragment)

  /** The most recent content ID read by the audio system. */
  private var audioPlaybackContentId: String? = null

  /**
   * An ever-present [PreviousNavigationButtonListener] that can exist even if backward navigation
   * is disabled. This listener no-ops if backward navigation is enabled. This serves to allows the
   * host fragment to not need to implement [PreviousNavigationButtonListener] if backward
   * navigation is disabled.
   */
  private val previousNavigationButtonListener = object : PreviousNavigationButtonListener {
    override fun onPreviousButtonClicked() {
      if (playerFeatureSet.backwardNavigation) {
        (fragment as PreviousNavigationButtonListener).onPreviousButtonClicked()
      }
    }
  }

  /**
   * Computes a list of view models corresponding to the specified [EphemeralState] and the
   * configuration of this assembler, as well as the GCS entity ID that should be associated with
   * rich-text rendering for this state.
   */
  fun compute(ephemeralState: EphemeralState, gcsEntityId: String): List<StateItemViewModel> {
    val hasPreviousState = ephemeralState.hasPreviousState

    previousAnswerViewModels.clear()
    val pendingItemList = mutableListOf<StateItemViewModel>()
    if (playerFeatureSet.contentSupport) {
      addContentItem(pendingItemList, ephemeralState, gcsEntityId)
    }
    val interaction = ephemeralState.state.interaction
    if (ephemeralState.stateTypeCase == EphemeralState.StateTypeCase.PENDING_STATE) {
      addPreviousAnswers(pendingItemList, ephemeralState.pendingState.wrongAnswerList, gcsEntityId)
      if (playerFeatureSet.hintsAndSolutionsSupport) {
        hintHandler.maybeScheduleShowHint(ephemeralState.state, ephemeralState.pendingState)
      }
      if (playerFeatureSet.interactionSupport) {
        addInteractionForPendingState(pendingItemList, interaction, hasPreviousState, gcsEntityId)
      }
    } else if (ephemeralState.stateTypeCase == EphemeralState.StateTypeCase.COMPLETED_STATE) {
      addPreviousAnswers(pendingItemList, ephemeralState.completedState.answerList, gcsEntityId)
    }

    var canContinueToNextState = false
    var hasGeneralContinueButton = false
    if (ephemeralState.stateTypeCase != EphemeralState.StateTypeCase.TERMINAL_STATE) {
      if (ephemeralState.stateTypeCase == EphemeralState.StateTypeCase.COMPLETED_STATE
        && !ephemeralState.hasNextState
      ) {
        hasGeneralContinueButton = true
      } else if (ephemeralState.completedState.answerList.size > 0 && ephemeralState.hasNextState) {
        canContinueToNextState = true
      }
    }

    if (playerFeatureSet.supportAudioVoiceovers) {
      val processedStateName = ephemeralState.state.name
      val audioManager = getAudioUiManager()
      val activityId = checkNotNull(audioActivityId) {
        "Expected the audio activity ID to be set when voiceovers are enabled"
      }
      audioManager?.setStateAndExplorationId(ephemeralState.state, activityId)

      if (currentStateName?.get() != processedStateName) {
        audioPlaybackContentId = null
        currentStateName?.set(processedStateName)
        if (isAudioPlaybackEnabled()) {
          audioManager?.loadMainContentAudio(!canContinueToNextState)
        }
      }
    }

    maybeAddNavigationButtons(
      pendingItemList,
      hasPreviousState,
      canContinueToNextState,
      hasGeneralContinueButton,
      ephemeralState.stateTypeCase == EphemeralState.StateTypeCase.TERMINAL_STATE
    )

    return pendingItemList
  }

  private fun addInteractionForPendingState(
    pendingItemList: MutableList<StateItemViewModel>,
    interaction: Interaction,
    hasPreviousButton: Boolean,
    gcsEntityId: String
  ) {
    val interactionViewModelFactory = interactionViewModelFactoryMap.getValue(interaction.id)
    pendingItemList += interactionViewModelFactory(
      gcsEntityId,
      interaction,
      fragment as InteractionAnswerReceiver,
      fragment as InteractionAnswerErrorOrAvailabilityCheckReceiver,
      hasPreviousButton
    )
  }

  private fun addContentItem(
    pendingItemList: MutableList<StateItemViewModel>,
    ephemeralState: EphemeralState,
    gcsEntityId: String
  ) {
    val contentSubtitledHtml: SubtitledHtml = ephemeralState.state.content
    pendingItemList += ContentViewModel(contentSubtitledHtml.html, gcsEntityId)
  }

  private fun addPreviousAnswers(
    pendingItemList: MutableList<StateItemViewModel>,
    answersAndResponses: List<AnswerAndResponse>,
    gcsEntityId: String
  ) {
    if (answersAndResponses.size > 1) {
      if (playerFeatureSet.wrongAnswerCollapsing) {
        PreviousResponsesHeaderViewModel(
          answersAndResponses.size - 1, ObservableBoolean(hasPreviousResponsesExpanded),
          fragment as PreviousResponsesHeaderClickListener
        ).let { viewModel ->
          pendingItemList += viewModel
          previousAnswerViewModels += viewModel
        }
      }
      // Only add previous answers if current responses are expanded, or if collapsing is disabled.
      val showPreviousAnswers = !playerFeatureSet.wrongAnswerCollapsing ||
        hasPreviousResponsesExpanded
      for (answerAndResponse in answersAndResponses.take(answersAndResponses.size - 1)) {
        if (playerFeatureSet.pastAnswerSupport) {
          createSubmittedAnswer(answerAndResponse.userAnswer, gcsEntityId).let { viewModel ->
            if (showPreviousAnswers) {
              pendingItemList += viewModel
            }
            previousAnswerViewModels += viewModel
          }
        }
        if (playerFeatureSet.feedbackSupport) {
          createFeedbackItem(answerAndResponse.feedback, gcsEntityId)?.let { viewModel ->
            if (showPreviousAnswers) {
              pendingItemList += viewModel
            }
            previousAnswerViewModels += viewModel
          }
        }
      }
    }
    answersAndResponses.lastOrNull()?.let { answerAndResponse ->
      if (playerFeatureSet.pastAnswerSupport) {
        pendingItemList += createSubmittedAnswer(answerAndResponse.userAnswer, gcsEntityId)
      }
      if (playerFeatureSet.feedbackSupport) {
        createFeedbackItem(answerAndResponse.feedback, gcsEntityId)?.let(pendingItemList::add)
      }
    }
  }

  /**
   * Toggles whether the previous answers should be shown based on the current state stored in
   * [PreviousResponsesHeaderViewModel] by transforming the current observable list of view models.
   *
   * This does not notify the underlying recycler view.
   */
  fun togglePreviousAnswers(itemList: ObservableList<StateItemViewModel>) {
    check(playerFeatureSet.wrongAnswerCollapsing) {
      "Cannot toggle previous answers for assembler that doesn't support wrong answer collapsing"
    }
    val headerModel = previousAnswerViewModels.first() as PreviousResponsesHeaderViewModel
    val expandPreviousAnswers = !headerModel.isExpanded.get()
    val headerIndex = itemList.indexOf(headerModel)
    val previousAnswersAndFeedbacks =
      previousAnswerViewModels.takeLast(previousAnswerViewModels.size - 1)
    if (expandPreviousAnswers) {
      // Add the pending view models to the recycler view to expand them.
      itemList.addAll(headerIndex + 1, previousAnswersAndFeedbacks)
    } else {
      // Remove the pending view models to collapse the list.
      itemList.removeAll(previousAnswersAndFeedbacks)
    }
    // Ensure the header matches the updated state.
    headerModel.isExpanded.set(expandPreviousAnswers)
    hasPreviousResponsesExpanded = expandPreviousAnswers
  }

  /**
   * Ensures that the previous responses, if any, are no longer expanded. This does not recompute
   * the recycler view adapter data--that requires another call to [compute]. If this is meant to
   * have an immediate UI effect, [togglePreviousAnswers] should be used, instead.
   */
  fun collapsePreviousResponses() {
    check(playerFeatureSet.wrongAnswerCollapsing) {
      "Cannot collapse previous answers for assembler that doesn't support wrong answer collapsing"
    }
    hasPreviousResponsesExpanded = false
  }

  /** Shows a congratulations message due to the learner having submitted a correct answer. */
  fun showCongratulationMessageOnCorrectAnswer() {
    check(playerFeatureSet.showCongratulationsOnCorrectAnswer) {
      "Cannot show congratulations message for assembler that doesn't support it"
    }
    val textView = checkNotNull(congratulationsTextView) {
      "Expected non-null reference to congratulations text view"
    }
    textView.visibility = View.VISIBLE

    val fadeIn = AlphaAnimation(0f, 1f)
    fadeIn.interpolator = DecelerateInterpolator()
    fadeIn.duration = 2000

    val fadeOut = AlphaAnimation(1f, 0f)
    fadeOut.interpolator = AccelerateInterpolator()
    fadeOut.startOffset = 1000
    fadeOut.duration = 1000

    val animation = AnimationSet(false)
    animation.addAnimation(fadeIn)
    animation.addAnimation(fadeOut)
    textView.animation = animation

    lifecycleSafeTimerFactory.createTimer(2000).observe(fragment, Observer {
      textView.clearAnimation()
      textView.visibility = View.INVISIBLE
    })
  }

  /**
   * Stops any pending hints from showing, e.g. due to the state being completed. This should only
   * be called if hints & solutions support has been enabled.
   */
  fun stopHintsFromShowing() = hintHandler.reset()

  /**
   * Toggles whether current audio playback is enabled. This should only be called if voiceover
   * support has been enabled.
   */
  fun toggleAudioPlaybackState() {
    if (playerFeatureSet.supportAudioVoiceovers) {
      val audioUiManager = getAudioUiManager()
      if (!isAudioPlaybackEnabled()) {
        audioUiManager?.enableAudioPlayback(audioPlaybackContentId)
      } else {
        audioUiManager?.disableAudioPlayback()
      }
    }
  }

  /**
   * Possibly reads out the specified feedback, interrupting any existing audio that's playing.
   * This should only be called if voiceover support has been enabled.
   */
  fun readOutAnswerFeedback(feedback: SubtitledHtml) {
    if (playerFeatureSet.supportAudioVoiceovers && isAudioPlaybackEnabled()) {
      audioPlaybackContentId = feedback.contentId
      getAudioUiManager()?.loadFeedbackAudio(feedback.contentId, allowAutoPlay = true)
    }
  }

  private fun isAudioPlaybackEnabled(): Boolean {
    return isAudioPlaybackEnabled?.get() == true
  }

  /**
   * Returns the currently [AudioUiManager], if defined. Callers should not cache this value, and
   * are expected to only call this if audio voiceover support is enabled.
   */
  private fun getAudioUiManager(): AudioUiManager? {
    val audioUiManagerRetriever = checkNotNull(this.audioUiManagerRetriever) {
      "Expected audio UI manager retriever to be defined when audio voiceover support is enabled"
    }
    return audioUiManagerRetriever()
  }

  private fun createSubmittedAnswer(
    userAnswer: UserAnswer,
    gcsEntityId: String
  ): SubmittedAnswerViewModel {
    val submittedAnswerViewModel = SubmittedAnswerViewModel(userAnswer, gcsEntityId)
    submittedAnswerViewModel.isCorrectAnswer.set(isCorrectAnswer.get())
    return submittedAnswerViewModel
  }

  private fun createFeedbackItem(feedback: SubtitledHtml, gcsEntityId: String): FeedbackViewModel? {
    // Only show feedback if there's some to show.
    if (feedback.html.isNotEmpty()) {
      return FeedbackViewModel(feedback.html, gcsEntityId)
    }
    return null
  }

  private fun maybeAddNavigationButtons(
    pendingItemList: MutableList<StateItemViewModel>,
    hasPreviousState: Boolean,
    canContinueToNextState: Boolean,
    hasGeneralContinueButton: Boolean,
    stateIsTerminal: Boolean
  ) {
    val hasPreviousButton = playerFeatureSet.backwardNavigation && hasPreviousState
    when {
      hasGeneralContinueButton && playerFeatureSet.forwardNavigation -> {
        pendingItemList += ContinueNavigationButtonViewModel(
          hasPreviousButton,
          previousNavigationButtonListener,
          fragment as ContinueNavigationButtonListener
        )
      }
      canContinueToNextState && playerFeatureSet.forwardNavigation -> {
        pendingItemList += NextButtonViewModel(
          hasPreviousButton,
          previousNavigationButtonListener,
          fragment as NextNavigationButtonListener
        )
      }
      stateIsTerminal -> {
        if (playerFeatureSet.replaySupport) {
          pendingItemList += ReplayButtonViewModel(fragment as ReplayButtonListener)
        }
        if (playerFeatureSet.returnToTopicNavigation) {
          pendingItemList += ReturnToTopicButtonViewModel(
            hasPreviousButton, previousNavigationButtonListener,
            fragment as ReturnToTopicNavigationButtonListener
          )
        }
      }
      doesMostRecentInteractionRequireExplicitSubmission(pendingItemList) &&
        playerFeatureSet.interactionSupport -> {
        val canSubmitAnswer = checkNotNull(this.canSubmitAnswer) {
          "Expected non-null submit answer observable for submit button when interaction support " +
            "is enabled"
        }
        pendingItemList += SubmitButtonViewModel(
          canSubmitAnswer,
          hasPreviousButton,
          previousNavigationButtonListener,
          fragment as SubmitNavigationButtonListener
        )
      }
      // Otherwise, just show the previous button since the interaction itself will push the answer
      // submission.
      hasPreviousButton && !isMostRecentInteractionAutoNavigating(pendingItemList) -> {
        pendingItemList += PreviousButtonViewModel(
          previousNavigationButtonListener
        )
      }

      // Otherwise, there's no navigation button that should be shown since the current interaction
      // handles this or navigation in this context is disabled.
    }
  }

  /**
   * Returns whether there is currently a pending interaction that requires an additional user
   * action to submit the answer.
   */
  private fun doesMostRecentInteractionRequireExplicitSubmission(
    itemList: List<StateItemViewModel>
  ): Boolean {
    return getPendingAnswerHandler(itemList)?.isExplicitAnswerSubmissionRequired() ?: true
  }

  /**
   * Returns whether there is currently a pending interaction that also acts like a navigation
   * button.
   */
  private fun isMostRecentInteractionAutoNavigating(itemList: List<StateItemViewModel>): Boolean {
    return getPendingAnswerHandler(itemList)?.isAutoNavigating() ?: false
  }

  /**
   * Returns the latest [InteractionAnswerHandler] representing the current pending one, or null if
   * there is none.
   */
  fun getPendingAnswerHandler(itemList: List<StateItemViewModel>): InteractionAnswerHandler? {
    // In the future, it may be ideal to make this more robust by actually tracking the handler
    // corresponding to the pending interaction.
    return itemList.findLast { it is InteractionAnswerHandler } as? InteractionAnswerHandler
  }

  /**
   * Builder to construct new [StatePlayerRecyclerViewAssembler]s in a way that allows granular
   * control over the features enabled by the assembler. Instances of this class should be created
   * using its injectable [Factory].
   */
  class Builder private constructor(
    private val htmlParserFactory: HtmlParser.Factory, private val resourceBucketName: String,
    private val entityType: String, private val fragment: Fragment,
    private val interactionViewModelFactoryMap: Map<String, InteractionViewModelFactory>,
    private val backgroundCoroutineDispatcher: CoroutineDispatcher
  ) {
    private val adapterBuilder = BindableAdapter.MultiTypeBuilder.newBuilder(
      StateItemViewModel::viewType
    )
    /**
     * Tracks features individually enabled for the assembler. No features are enabled by default.
     */
    private val featureSets = mutableSetOf(PlayerFeatureSet())
    private var congratulationsTextView: TextView? = null
    private var canSubmitAnswer: ObservableField<Boolean>? = null
    private var audioActivityId: String? = null
    private var currentStateName: ObservableField<String>? = null
    private var isAudioPlaybackEnabled: ObservableField<Boolean>? = null
    private var audioUiManagerRetriever: AudioUiManagerRetriever? = null

    /** Adds support for displaying state content to the learner. */
    fun addContentSupport(): Builder {
      if (fragment is QuestionPlayerFragment)
        adapterBuilder.registerViewBinder(
          viewType = StateItemViewModel.ViewType.CONTENT,
          inflateView = { parent ->
            QuestionPlayerContentItemBinding.inflate(
              LayoutInflater.from(parent.context),
              parent,
              /* attachToParent= */ false
            ).root
          },
          bindView = { view, viewModel ->
            val binding = DataBindingUtil.findBinding<QuestionPlayerContentItemBinding>(view)!!
            val contentViewModel = viewModel as ContentViewModel
            binding.htmlContent =
              htmlParserFactory.create(
                resourceBucketName,
                entityType,
                contentViewModel.gcsEntityId,
                imageCenterAlign = true
              ).parseOppiaHtml(
                contentViewModel.htmlContent.toString(),
                binding.questionPlayerContentTextView
              )
          }
        )
      else {
        adapterBuilder.registerViewBinder(
          viewType = StateItemViewModel.ViewType.CONTENT,
          inflateView = { parent ->
            ContentItemBinding.inflate(
              LayoutInflater.from(parent.context),
              parent,
              /* attachToParent= */ false
            ).root
          },
          bindView = { view, viewModel ->
            val binding = DataBindingUtil.findBinding<ContentItemBinding>(view)!!
            val contentViewModel = viewModel as ContentViewModel
            binding.htmlContent =
              htmlParserFactory.create(
                resourceBucketName,
                entityType,
                contentViewModel.gcsEntityId,
                imageCenterAlign = true
              ).parseOppiaHtml(
                contentViewModel.htmlContent.toString(), binding.contentTextView
              )
          }
        )
      }
      featureSets += PlayerFeatureSet(contentSupport = true)
      return this
    }

    /** Adds support for displaying feedback to the user when they submit an answer. */
    fun addFeedbackSupport(): Builder {
      if (fragment is QuestionPlayerFragment) {
        adapterBuilder.registerViewBinder(
          viewType = StateItemViewModel.ViewType.FEEDBACK,
          inflateView = { parent ->
            QuestionPlayerFeedbackItemBinding.inflate(
              LayoutInflater.from(parent.context),
              parent,
              /* attachToParent= */ false
            ).root
          },
          bindView = { view, viewModel ->
            val binding = DataBindingUtil.findBinding<QuestionPlayerFeedbackItemBinding>(view)!!
            val feedbackViewModel = viewModel as FeedbackViewModel
            binding.htmlContent =
              htmlParserFactory.create(
                resourceBucketName,
                entityType,
                feedbackViewModel.gcsEntityId,
                imageCenterAlign = true
              ).parseOppiaHtml(
                feedbackViewModel.htmlContent.toString(),
                binding.questionPlayerFeedbackTextView
              )
          }
        )
      } else {
        adapterBuilder.registerViewBinder(
          viewType = StateItemViewModel.ViewType.FEEDBACK,
          inflateView = { parent ->
            FeedbackItemBinding.inflate(
              LayoutInflater.from(parent.context),
              parent,
              /* attachToParent= */ false
            ).root
          },
          bindView = { view, viewModel ->
            val binding = DataBindingUtil.findBinding<FeedbackItemBinding>(view)!!
            val feedbackViewModel = viewModel as FeedbackViewModel
            binding.htmlContent =
              htmlParserFactory.create(
                resourceBucketName,
                entityType,
                feedbackViewModel.gcsEntityId,
                imageCenterAlign = true
              ).parseOppiaHtml(
                feedbackViewModel.htmlContent.toString(),
                binding.feedbackTextView
              )
          }
        )
      }
      featureSets += PlayerFeatureSet(feedbackSupport = true)
      return this
    }

    /**
     * Adds support for rendering interactions and submitting answers to them. The 'continue'
     * interaction is not included since that's considered a navigation interaction.
     *
     * @param canSubmitAnswer an observable boolean that will control whether the interaction
     *     'submit' button is enabled (which can be controlled by interactions in the event that
     *     there's an error which should prevent answer submission).
     */
    fun addInteractionSupport(canSubmitAnswer: ObservableField<Boolean>): Builder {
      if (fragment is QuestionPlayerFragment) {
        adapterBuilder.registerViewDataBinder(
          viewType = StateItemViewModel.ViewType.SELECTION_INTERACTION,
          inflateDataBinding = QuestionPlayerSelectionInteractionItemBinding::inflate,
          setViewModel = QuestionPlayerSelectionInteractionItemBinding::setViewModel,
          transformViewModel = { it as SelectionInteractionViewModel }
        ).registerViewDataBinder(
          viewType = StateItemViewModel.ViewType.FRACTION_INPUT_INTERACTION,
          inflateDataBinding = FractionInteractionItemBinding::inflate,
          setViewModel = FractionInteractionItemBinding::setViewModel,
          transformViewModel = { it as FractionInteractionViewModel }
        ).registerViewDataBinder(
          viewType = StateItemViewModel.ViewType.NUMERIC_INPUT_INTERACTION,
          inflateDataBinding = NumericInputInteractionItemBinding::inflate,
          setViewModel = NumericInputInteractionItemBinding::setViewModel,
          transformViewModel = { it as NumericInputViewModel }
        ).registerViewDataBinder(
            viewType = StateItemViewModel.ViewType.DRAG_DROP_SORT_INTERACTION,
            inflateDataBinding = DragDropInteractionItemBinding::inflate,
            setViewModel = DragDropInteractionItemBinding::setViewModel,
            transformViewModel = { it as DragAndDropSortInteractionViewModel }
        ).registerViewDataBinder(
          viewType = StateItemViewModel.ViewType.TEXT_INPUT_INTERACTION,
          inflateDataBinding = TextInputInteractionItemBinding::inflate,
          setViewModel = TextInputInteractionItemBinding::setViewModel,
          transformViewModel = { it as TextInputViewModel }
        ).registerViewDataBinder(
          viewType = StateItemViewModel.ViewType.SUBMIT_ANSWER_BUTTON,
          inflateDataBinding = SubmitButtonItemBinding::inflate,
          setViewModel = SubmitButtonItemBinding::setButtonViewModel,
          transformViewModel = { it as SubmitButtonViewModel }
        )
      } else {
        adapterBuilder.registerViewDataBinder(
          viewType = StateItemViewModel.ViewType.SELECTION_INTERACTION,
          inflateDataBinding = SelectionInteractionItemBinding::inflate,
          setViewModel = SelectionInteractionItemBinding::setViewModel,
          transformViewModel = { it as SelectionInteractionViewModel }
        ).registerViewDataBinder(
          viewType = StateItemViewModel.ViewType.FRACTION_INPUT_INTERACTION,
          inflateDataBinding = FractionInteractionItemBinding::inflate,
          setViewModel = FractionInteractionItemBinding::setViewModel,
          transformViewModel = { it as FractionInteractionViewModel }
        ).registerViewDataBinder(
            viewType = StateItemViewModel.ViewType.DRAG_DROP_SORT_INTERACTION,
            inflateDataBinding = DragDropInteractionItemBinding::inflate,
            setViewModel = DragDropInteractionItemBinding::setViewModel,
            transformViewModel = { it as DragAndDropSortInteractionViewModel }
        ).registerViewDataBinder(
          viewType = StateItemViewModel.ViewType.NUMERIC_INPUT_INTERACTION,
          inflateDataBinding = NumericInputInteractionItemBinding::inflate,
          setViewModel = NumericInputInteractionItemBinding::setViewModel,
          transformViewModel = { it as NumericInputViewModel }
        ).registerViewDataBinder(
          viewType = StateItemViewModel.ViewType.TEXT_INPUT_INTERACTION,
          inflateDataBinding = TextInputInteractionItemBinding::inflate,
          setViewModel = TextInputInteractionItemBinding::setViewModel,
          transformViewModel = { it as TextInputViewModel }
        ).registerViewDataBinder(
          viewType = StateItemViewModel.ViewType.SUBMIT_ANSWER_BUTTON,
          inflateDataBinding = SubmitButtonItemBinding::inflate,
          setViewModel = SubmitButtonItemBinding::setButtonViewModel,
          transformViewModel = { it as SubmitButtonViewModel }
        )
      }
      this.canSubmitAnswer = canSubmitAnswer
      featureSets += PlayerFeatureSet(interactionSupport = true)
      return this
    }

    /** Adds support for displaying previously submitted answers. */
    fun addPastAnswersSupport(): Builder {
      if (fragment is QuestionPlayerFragment) {
        adapterBuilder.registerViewBinder(
          viewType = StateItemViewModel.ViewType.SUBMITTED_ANSWER,
          inflateView = { parent ->
            QuestionPlayerSubmittedAnswerItemBinding.inflate(
              LayoutInflater.from(parent.context), parent, /* attachToParent= */ false
            ).root
          },
          bindView = { view, viewModel ->
            val binding =
              DataBindingUtil.findBinding<QuestionPlayerSubmittedAnswerItemBinding>(view)!!
            val submittedAnswerViewModel = viewModel as SubmittedAnswerViewModel
            binding.viewModel = submittedAnswerViewModel
            val userAnswer = submittedAnswerViewModel.submittedUserAnswer
            when (userAnswer.textualAnswerCase) {
              UserAnswer.TextualAnswerCase.HTML_ANSWER -> {
                val htmlParser = htmlParserFactory.create(
                  resourceBucketName,
                  entityType,
                  submittedAnswerViewModel.gcsEntityId,
                  imageCenterAlign = false
                )
                binding.submittedAnswer = htmlParser.parseOppiaHtml(
                  userAnswer.htmlAnswer, binding.questionPlayerSubmittedAnswerTextView
                )
              }
              else -> {
                binding.submittedAnswer = userAnswer.plainAnswer
              }
            }
          })
      } else {
        adapterBuilder.registerViewBinder(
          viewType = StateItemViewModel.ViewType.SUBMITTED_ANSWER,
          inflateView = { parent ->
            SubmittedAnswerItemBinding.inflate(
              LayoutInflater.from(parent.context), parent, /* attachToParent= */ false
            ).root
          },
          bindView = { view, viewModel ->
            val binding = DataBindingUtil.findBinding<SubmittedAnswerItemBinding>(view)!!
            val submittedAnswerViewModel = viewModel as SubmittedAnswerViewModel
            val userAnswer = submittedAnswerViewModel.submittedUserAnswer
            when (userAnswer.textualAnswerCase) {
              UserAnswer.TextualAnswerCase.HTML_ANSWER -> {
                val htmlParser = htmlParserFactory.create(
                  resourceBucketName,
                  entityType,
                  submittedAnswerViewModel.gcsEntityId,
                  imageCenterAlign = false
                )
                binding.submittedAnswer = htmlParser.parseOppiaHtml(
                  userAnswer.htmlAnswer,
                  binding.submittedAnswerTextView
                )
              }
              else -> binding.submittedAnswer = userAnswer.plainAnswer
            }
<<<<<<< HEAD
            UserAnswer.TextualAnswerCase.LIST_OF_ANSWER -> {
              toggleVisibility(binding, true)
              binding.submittedListAnswer = userAnswer.listOfAnswer
              binding.submittedAnswerRecyclerView.isVisible = true
              binding.submittedAnswerRecyclerView.adapter = createListAnswerAdapter(submittedAnswerViewModel.gcsEntityId)
            }
            else -> {
              toggleVisibility(binding, false)
              binding.submittedAnswer = userAnswer.plainAnswer
            }
=======
>>>>>>> 462886ef
          }
        )
      }
      featureSets += PlayerFeatureSet(pastAnswerSupport = true)
      return this
    }

    private fun createListAnswerAdapter(gcsEntityId: String): BindableAdapter<StringList> {
      return BindableAdapter.SingleTypeBuilder
        .newBuilder<StringList>()
        .registerViewBinder(
          inflateView = { parent ->
            SubmittedAnswerListItemBinding.inflate(
              LayoutInflater.from(parent.context), parent, /* attachToParent= */ false
            ).root
          },
          bindView = { view, viewModel ->
            val binding = DataBindingUtil.findBinding<SubmittedAnswerListItemBinding>(view)!!
            binding.answerItem = viewModel
            binding.submittedAnswerListItemRecyclerview.adapter = createNestedAdapter(gcsEntityId)
          }
        )
        .build()
    }

    private fun createNestedAdapter(gcsEntityId: String): BindableAdapter<String> {
      return BindableAdapter.SingleTypeBuilder
        .newBuilder<String>()
        .registerViewBinder(
          inflateView = { parent ->
            SubmittedAnswerSingleItemBinding.inflate(
              LayoutInflater.from(parent.context), parent, /* attachToParent= */ false
            ).root
          },
          bindView = { view, viewModel ->
            val binding = DataBindingUtil.findBinding<SubmittedAnswerSingleItemBinding>(view)!!
            binding.htmlContent =
              htmlParserFactory.create(resourceBucketName, entityType, gcsEntityId, /* imageCenterAlign= */ false)
                .parseOppiaHtml(
                  viewModel, binding.submittedAnswerContentTextView
                )
          }
        )
        .build()
    }

    private fun toggleVisibility(binding: SubmittedAnswerItemBinding, isVisible: Boolean) {
      binding.submittedAnswerRecyclerView.isVisible = isVisible
      binding.submittedAnswerTextView.isVisible = !isVisible
    }

    /**
     * Adds support for automatically collapsing past wrong answers. This feature is not enabled
     * without [addPastAnswersSupport] also being enabled.
     */
    fun addWrongAnswerCollapsingSupport(): Builder {
      adapterBuilder.registerViewDataBinder(
        viewType = StateItemViewModel.ViewType.PREVIOUS_RESPONSES_HEADER,
        inflateDataBinding = PreviousResponsesHeaderItemBinding::inflate,
        setViewModel = PreviousResponsesHeaderItemBinding::setViewModel,
        transformViewModel = { it as PreviousResponsesHeaderViewModel }
      )
      featureSets += PlayerFeatureSet(wrongAnswerCollapsing = true)
      return this
    }

    /** Adds support for navigating to previously completed states. */
    fun addBackwardNavigationSupport(): Builder {
      adapterBuilder.registerViewDataBinder(
        viewType = StateItemViewModel.ViewType.PREVIOUS_NAVIGATION_BUTTON,
        inflateDataBinding = PreviousButtonItemBinding::inflate,
        setViewModel = PreviousButtonItemBinding::setButtonViewModel,
        transformViewModel = { it as PreviousButtonViewModel }
      )
      featureSets += PlayerFeatureSet(backwardNavigation = true)
      return this
    }

    /**
     * Adds support for navigating to next states. Note that this also enables the 'Continue'
     * interaction.
     */
    fun addForwardNavigationSupport(): Builder {
      adapterBuilder.registerViewDataBinder(
        viewType = StateItemViewModel.ViewType.CONTINUE_INTERACTION,
        inflateDataBinding = ContinueInteractionItemBinding::inflate,
        setViewModel = ContinueInteractionItemBinding::setViewModel,
        transformViewModel = { it as ContinueInteractionViewModel }
      ).registerViewDataBinder(
        viewType = StateItemViewModel.ViewType.CONTINUE_NAVIGATION_BUTTON,
        inflateDataBinding = ContinueNavigationButtonItemBinding::inflate,
        setViewModel = ContinueNavigationButtonItemBinding::setButtonViewModel,
        transformViewModel = { it as ContinueNavigationButtonViewModel }
      ).registerViewDataBinder(
        viewType = StateItemViewModel.ViewType.NEXT_NAVIGATION_BUTTON,
        inflateDataBinding = NextButtonItemBinding::inflate,
        setViewModel = NextButtonItemBinding::setButtonViewModel,
        transformViewModel = { it as NextButtonViewModel }
      )
      featureSets += PlayerFeatureSet(forwardNavigation = true)
      return this
    }

    /**
     * Adds support for displaying a button that allows the learner to replay the lesson experience.
     */
    fun addReplayButtonSupport(): Builder {
      adapterBuilder.registerViewDataBinder(
        viewType = StateItemViewModel.ViewType.REPLAY_NAVIGATION_BUTTON,
        inflateDataBinding = ReplayButtonItemBinding::inflate,
        setViewModel = ReplayButtonItemBinding::setButtonViewModel,
        transformViewModel = { it as ReplayButtonViewModel }
      )
      featureSets += PlayerFeatureSet(replaySupport = true)
      return this
    }

    /**
     * Adds support for displaying a 'return to topic' button at the end of the lesson experience.
     */
    fun addReturnToTopicSupport(): Builder {
      adapterBuilder.registerViewDataBinder(
        viewType = StateItemViewModel.ViewType.RETURN_TO_TOPIC_NAVIGATION_BUTTON,
        inflateDataBinding = ReturnToTopicButtonItemBinding::inflate,
        setViewModel = ReturnToTopicButtonItemBinding::setButtonViewModel,
        transformViewModel = { it as ReturnToTopicButtonViewModel }
      )
      featureSets += PlayerFeatureSet(returnToTopicNavigation = true)
      return this
    }

    /**
     * Adds support for displaying a congratulations answer when the learner submits a correct
     * answer.
     */
    fun addCongratulationsForCorrectAnswers(congratulationsTextView: TextView): Builder {
      this.congratulationsTextView = congratulationsTextView
      featureSets += PlayerFeatureSet(showCongratulationsOnCorrectAnswer = true)
      return this
    }

    /** Adds support for showing hints & possibly a solution when the learner gets stuck. */
    fun addHintsAndSolutionsSupport(): Builder {
      featureSets += PlayerFeatureSet(hintsAndSolutionsSupport = true)
      return this
    }

    /**
     * Adds support for audio voiceovers, when available, which the learner can use to read out both
     * card contents and feedback responses.
     *
     * @param audioActivityId the specified activity (e.g. exploration) ID
     * @param currentStateName observable field for tracking the name of the currently loaded state.
     *     The value of this field should be retained across configuration changes.
     * @param isAudioPlaybackEnabled observable field tracking whether audio playback is enabled.
     *     The value of this field should be retained across configuration changes.
     * @param audioUiManagerRetriever a synchronous, UI-thread-only retriever of the current
     *     [AudioUiManager], if any is present. This assembler guarantees it will never cache the
     *     manager itself, and will always re-fetch it when performing operations. Callers are
     *     responsible for ensuring consistency across multiple managers. The retriever itself will
     *     be cached, so any implicit references held by it will survive for the lifetime of the
     *     assembler.
     */
    fun addAudioVoiceoverSupport(
      audioActivityId: String,
      currentStateName: ObservableField<String>,
      isAudioPlaybackEnabled: ObservableField<Boolean>,
      audioUiManagerRetriever: () -> AudioUiManager?
    ): Builder {
      this.audioActivityId = audioActivityId
      this.currentStateName = currentStateName
      this.isAudioPlaybackEnabled = isAudioPlaybackEnabled
      this.audioUiManagerRetriever = audioUiManagerRetriever
      featureSets += PlayerFeatureSet(supportAudioVoiceovers = true)
      return this
    }

    /**
     * Returns a new [StatePlayerRecyclerViewAssembler] based on the builder-specified
     * configuration.
     */
    fun build(): StatePlayerRecyclerViewAssembler {
      val playerFeatureSet = featureSets.reduce(PlayerFeatureSet::union)
      return StatePlayerRecyclerViewAssembler(
        adapterBuilder.build(), playerFeatureSet, fragment, congratulationsTextView,
        canSubmitAnswer, audioActivityId, currentStateName, isAudioPlaybackEnabled,
        audioUiManagerRetriever, interactionViewModelFactoryMap, backgroundCoroutineDispatcher
      )
    }

    /** Fragment injectable factory to create new [Builder]s. */
    class Factory @Inject constructor(
      private val htmlParserFactory: HtmlParser.Factory, private val fragment: Fragment,
      private val interactionViewModelFactoryMap: Map<
        String, @JvmSuppressWildcards InteractionViewModelFactory>,
      @BackgroundDispatcher private val backgroundCoroutineDispatcher: CoroutineDispatcher
    ) {
      /**
       * Returns a new [Builder] for the specified GCS resource bucket information for loading
       * assets.
       */
      fun create(resourceBucketName: String, entityType: String): Builder {
        return Builder(
          htmlParserFactory,
          resourceBucketName,
          entityType,
          fragment,
          interactionViewModelFactoryMap,
          backgroundCoroutineDispatcher
        )
      }
    }
  }

  /** Feature tracker for the assembler to help dictate how binding should behave. */
  private data class PlayerFeatureSet(
    val contentSupport: Boolean = false,
    val feedbackSupport: Boolean = false,
    val interactionSupport: Boolean = false,
    val pastAnswerSupport: Boolean = false,
    val wrongAnswerCollapsing: Boolean = false,
    val backwardNavigation: Boolean = false,
    val forwardNavigation: Boolean = false,
    val replaySupport: Boolean = false,
    val returnToTopicNavigation: Boolean = false,
    val showCongratulationsOnCorrectAnswer: Boolean = false,
    val hintsAndSolutionsSupport: Boolean = false,
    val supportAudioVoiceovers: Boolean = false
  ) {
    /**
     * Returns a union of this feature set with other one. Loosely based on
     * https://stackoverflow.com/a/49605849.
     */
    fun union(other: PlayerFeatureSet): PlayerFeatureSet {
      return PlayerFeatureSet(
        contentSupport = contentSupport || other.contentSupport,
        feedbackSupport = feedbackSupport || other.feedbackSupport,
        interactionSupport = interactionSupport || other.interactionSupport,
        pastAnswerSupport = pastAnswerSupport || other.pastAnswerSupport,
        wrongAnswerCollapsing = wrongAnswerCollapsing || other.wrongAnswerCollapsing,
        backwardNavigation = backwardNavigation || other.backwardNavigation,
        forwardNavigation = forwardNavigation || other.forwardNavigation,
        replaySupport = replaySupport || other.replaySupport,
        returnToTopicNavigation = returnToTopicNavigation || other.returnToTopicNavigation,
        showCongratulationsOnCorrectAnswer = showCongratulationsOnCorrectAnswer
          || other.showCongratulationsOnCorrectAnswer,
        hintsAndSolutionsSupport = hintsAndSolutionsSupport || other.hintsAndSolutionsSupport,
        supportAudioVoiceovers = supportAudioVoiceovers || other.supportAudioVoiceovers
      )
    }
  }

  // TODO(#1273): Add thorough testing for hints & solutions.
  /**
   * Handler for showing hints to the learner after a period of time in the event they submit a
   * wrong answer.
   *
   * # Flow chart for when hints are shown
   *
   *            Submit 1st              Submit wrong
   *            wrong answer            answer
   *              +---+                   +---+
   *              |   |                   |   |
   *              |   v                   |   v
   *            +-+---+----+            +-+---+-----+           +----------+
   *     Initial| No       | Wait 60s   |           | View hint | Hint     |
   *     state  | hint     +----------->+ Hint      +---------->+ consumed |
   *     +----->+ released | or, submit | available | Wait 30s  |          |
   *            |          | 2nd wrong  |           +<----------+          |
   *            +----------+ answer     +----+------+           +----+-----+
   *                                         ^                       |
   *                                         |Wait 10s               |
   *                                         |                       |
   *                                    +----+------+                |
   *                               +--->+ No        | Submit wrong   |
   *                   Submit wrong|    | hint      | answer         |
   *                   answer      |    | available +<---------------+
   *                               +----+           |
   *                                    +-----------+
   *
   * # Logic for selecting a hint
   *
   * Hints are selected based on the availability of hints to show, and any previous hints that have
   * been shown. A new hint will only be made available if its previous hint has been viewed by the
   * learner. Hints are always shown in order. If all hints have been exhausted and viewed by the
   * user, then the 'hint available' state in the diagram above will trigger the solution to be
   * made available to view, if a solution is present. Once the solution is viewed by the learner,
   * they will reach a terminal state for hints and no additional hints or solutions will be made
   * available.
   */
  private class HintHandler(
    private val lifecycleSafeTimerFactory: LifecycleSafeTimerFactory, private val fragment: Fragment
  ) {
    private var trackedWrongAnswerCount = 0
    private var previousHelpIndex: HelpIndex = HelpIndex.getDefaultInstance()
    private var hintSequenceNumber = 0

    /** Resets this handler to prepare it for a new state, cancelling any pending hints. */
    fun reset() {
      trackedWrongAnswerCount = 0
      previousHelpIndex = HelpIndex.getDefaultInstance()
      // Cancel any potential pending hints by advancing the sequence number. Note that this isn't
      // reset to 0 to ensure that all previous hint tasks are cancelled, and new tasks can be
      // scheduled without overlapping with past sequence numbers.
      hintSequenceNumber++
    }

    /**
     * Handles potentially new wrong answers that were submnitted, and if so schedules a hint to be
     * shown to the user if hints are available.
     */
    fun maybeScheduleShowHint(state: State, pendingState: PendingState) {
      if (state.interaction.hintList.isEmpty()) {
        // If this state has no hints to show, do nothing.
        return
      }

      // Start showing hints after a wrong answer is submitted or if the user appears stuck (e.g.
      // doesn't answer after some duration). Note that if there's already a timer to show a hint,
      // it will be reset for each subsequent answer.
      val nextUnrevealedHintIndex = getNextHintIndexToReveal(state)
      val isFirstHint = previousHelpIndex.indexTypeCase == INDEXTYPE_NOT_SET
      val wrongAnswerCount = pendingState.wrongAnswerList.size
      if (wrongAnswerCount == trackedWrongAnswerCount) {
        // If no answers have been submitted, schedule a task to automatically help after a fixed
        // amount of time. This will automatically reset if something changes other than answers
        // (e.g. revealing a hint), which may trigger more help to become available.
        if (isFirstHint) {
          // The learner needs to wait longer for the initial hint to show since they need some time
          // to read through and consider the question.
          scheduleShowHint(DELAY_SHOW_INITIAL_HINT_MS, nextUnrevealedHintIndex)
        } else {
          scheduleShowHint(DELAY_SHOW_ADDITIONAL_HINTS_MS, nextUnrevealedHintIndex)
        }
      } else {
        // See if the learner's new wrong answer justifies showing a hint.
        if (isFirstHint) {
          if (wrongAnswerCount > 1) {
            // If more than one answer has been submitted and no hint has yet been shown, show a
            // hint immediately since the learner is probably stuck.
            showHintImmediately(nextUnrevealedHintIndex)
          }
        } else {
          // Otherwise, always schedule to show a hint on a new wrong answer for subsequent hints.
          scheduleShowHint(
            DELAY_SHOW_ADDITIONAL_HINTS_FROM_WRONG_ANSWER_MS,
            nextUnrevealedHintIndex
          )
        }
        trackedWrongAnswerCount = wrongAnswerCount
      }
    }

    /**
     * Returns the [HelpIndex] of the next hint or solution that hasn't yet been revealed, or
     * default if there is none.
     */
    private fun getNextHintIndexToReveal(state: State): HelpIndex {
      // Return the index of the first unrevealed hint, or the length of the list if all have been
      // revealed.
      val hintList = state.interaction.hintList
      val solution = state.interaction.solution

      val hasHelp = hintList.isNotEmpty() || solution.hasCorrectAnswer()
      val lastUnrevealedHintIndex = hintList.indices.filterNot { idx ->
        hintList[idx].hintIsRevealed
      }.firstOrNull()

      return if (!hasHelp) {
        HelpIndex.getDefaultInstance()
      } else if (lastUnrevealedHintIndex != null) {
        HelpIndex.newBuilder().setHintIndex(lastUnrevealedHintIndex).build()
      } else if (solution.hasCorrectAnswer() && !solution.solutionIsRevealed) {
        HelpIndex.newBuilder().setShowSolution(true).build()
      } else {
        HelpIndex.newBuilder().setEverythingRevealed(true).build()
      }
    }

    /**
     * Schedules to allow the hint of the specified index to be shown after the specified delay,
     * cancelling any previously pending hints initiated by calls to this method.
     */
    private fun scheduleShowHint(delayMs: Long, helpIndexToShow: HelpIndex) {
      val targetSequenceNumber = ++hintSequenceNumber
      lifecycleSafeTimerFactory.createTimer(delayMs).observe(fragment, Observer {
        showHint(targetSequenceNumber, helpIndexToShow)
      })
    }

    /**
     * Immediately indicates the specified hint is ready to be shown, cancelling any previously
     * pending hints initiated by calls to [scheduleShowHint].
     */
    private fun showHintImmediately(helpIndexToShow: HelpIndex) {
      showHint(++hintSequenceNumber, helpIndexToShow)
    }

    private fun showHint(targetSequenceNumber: Int, helpIndexToShow: HelpIndex) {
      // Only finish this timer if no other hints were scheduled and no cancellations occurred.
      if (targetSequenceNumber == hintSequenceNumber) {
        if (previousHelpIndex != helpIndexToShow) {
          // Only indicate the hint is available if its index is actually new (including if it
          // becomes null such as in the case of the solution becoming available).
          (fragment as ShowHintAvailabilityListener).onHintAvailable(helpIndexToShow)
          previousHelpIndex = helpIndexToShow
        }
      }
    }
  }
}<|MERGE_RESOLUTION|>--- conflicted
+++ resolved
@@ -2,6 +2,7 @@
 
 import android.view.LayoutInflater
 import android.view.View
+import android.view.ViewDebug
 import android.view.animation.AccelerateInterpolator
 import android.view.animation.AlphaAnimation
 import android.view.animation.AnimationSet
@@ -12,6 +13,7 @@
 import androidx.databinding.ObservableBoolean
 import androidx.databinding.ObservableField
 import androidx.databinding.ObservableList
+import androidx.databinding.ViewDataBinding
 import androidx.fragment.app.Fragment
 import androidx.lifecycle.Observer
 import kotlinx.coroutines.CoroutineDispatcher
@@ -35,7 +37,7 @@
 import org.oppia.app.databinding.SubmitButtonItemBinding
 import org.oppia.app.databinding.SubmittedAnswerItemBinding
 import org.oppia.app.databinding.SubmittedAnswerListItemBinding
-import org.oppia.app.databinding.SubmittedAnswerSingleItemBinding
+import org.oppia.app.databinding.SubmittedHtmlAnswerItemBinding
 import org.oppia.app.databinding.TextInputInteractionItemBinding
 import org.oppia.app.model.AnswerAndResponse
 import org.oppia.app.model.EphemeralState
@@ -131,6 +133,7 @@
    * answers header to help locate the items in the recycler view (when present).
    */
   private val previousAnswerViewModels: MutableList<StateItemViewModel> = mutableListOf()
+
   /**
    * Whether the previously submitted wrong answers should be expanded. This value is intentionally
    * not retained upon configuration changes since the user can just re-expand the list.
@@ -533,6 +536,7 @@
     private val adapterBuilder = BindableAdapter.MultiTypeBuilder.newBuilder(
       StateItemViewModel::viewType
     )
+
     /**
      * Tracks features individually enabled for the assembler. No features are enabled by default.
      */
@@ -683,10 +687,10 @@
           setViewModel = NumericInputInteractionItemBinding::setViewModel,
           transformViewModel = { it as NumericInputViewModel }
         ).registerViewDataBinder(
-            viewType = StateItemViewModel.ViewType.DRAG_DROP_SORT_INTERACTION,
-            inflateDataBinding = DragDropInteractionItemBinding::inflate,
-            setViewModel = DragDropInteractionItemBinding::setViewModel,
-            transformViewModel = { it as DragAndDropSortInteractionViewModel }
+          viewType = StateItemViewModel.ViewType.DRAG_DROP_SORT_INTERACTION,
+          inflateDataBinding = DragDropInteractionItemBinding::inflate,
+          setViewModel = DragDropInteractionItemBinding::setViewModel,
+          transformViewModel = { it as DragAndDropSortInteractionViewModel }
         ).registerViewDataBinder(
           viewType = StateItemViewModel.ViewType.TEXT_INPUT_INTERACTION,
           inflateDataBinding = TextInputInteractionItemBinding::inflate,
@@ -710,10 +714,10 @@
           setViewModel = FractionInteractionItemBinding::setViewModel,
           transformViewModel = { it as FractionInteractionViewModel }
         ).registerViewDataBinder(
-            viewType = StateItemViewModel.ViewType.DRAG_DROP_SORT_INTERACTION,
-            inflateDataBinding = DragDropInteractionItemBinding::inflate,
-            setViewModel = DragDropInteractionItemBinding::setViewModel,
-            transformViewModel = { it as DragAndDropSortInteractionViewModel }
+          viewType = StateItemViewModel.ViewType.DRAG_DROP_SORT_INTERACTION,
+          inflateDataBinding = DragDropInteractionItemBinding::inflate,
+          setViewModel = DragDropInteractionItemBinding::setViewModel,
+          transformViewModel = { it as DragAndDropSortInteractionViewModel }
         ).registerViewDataBinder(
           viewType = StateItemViewModel.ViewType.NUMERIC_INPUT_INTERACTION,
           inflateDataBinding = NumericInputInteractionItemBinding::inflate,
@@ -754,6 +758,7 @@
             val userAnswer = submittedAnswerViewModel.submittedUserAnswer
             when (userAnswer.textualAnswerCase) {
               UserAnswer.TextualAnswerCase.HTML_ANSWER -> {
+                showSingleAnswer(binding)
                 val htmlParser = htmlParserFactory.create(
                   resourceBucketName,
                   entityType,
@@ -764,7 +769,15 @@
                   userAnswer.htmlAnswer, binding.questionPlayerSubmittedAnswerTextView
                 )
               }
+              UserAnswer.TextualAnswerCase.LIST_OF_HTML_ANSWERS -> {
+                showListOfAnswers(binding)
+                binding.submittedListAnswer = userAnswer.listOfHtmlAnswers
+                binding.questionPlayerSubmittedAnswerRecyclerView.isVisible = true
+                binding.questionPlayerSubmittedAnswerRecyclerView.adapter =
+                  createListAnswerAdapter(submittedAnswerViewModel.gcsEntityId)
+              }
               else -> {
+                showSingleAnswer(binding)
                 binding.submittedAnswer = userAnswer.plainAnswer
               }
             }
@@ -783,6 +796,7 @@
             val userAnswer = submittedAnswerViewModel.submittedUserAnswer
             when (userAnswer.textualAnswerCase) {
               UserAnswer.TextualAnswerCase.HTML_ANSWER -> {
+                showSingleAnswer(binding)
                 val htmlParser = htmlParserFactory.create(
                   resourceBucketName,
                   entityType,
@@ -794,21 +808,18 @@
                   binding.submittedAnswerTextView
                 )
               }
-              else -> binding.submittedAnswer = userAnswer.plainAnswer
+              UserAnswer.TextualAnswerCase.LIST_OF_HTML_ANSWERS -> {
+                showListOfAnswers(binding)
+                binding.submittedListAnswer = userAnswer.listOfHtmlAnswers
+                binding.submittedAnswerRecyclerView.isVisible = true
+                binding.submittedAnswerRecyclerView.adapter =
+                  createListAnswerAdapter(submittedAnswerViewModel.gcsEntityId)
+              }
+              else -> {
+                showSingleAnswer(binding)
+                binding.submittedAnswer = userAnswer.plainAnswer
+              }
             }
-<<<<<<< HEAD
-            UserAnswer.TextualAnswerCase.LIST_OF_ANSWER -> {
-              toggleVisibility(binding, true)
-              binding.submittedListAnswer = userAnswer.listOfAnswer
-              binding.submittedAnswerRecyclerView.isVisible = true
-              binding.submittedAnswerRecyclerView.adapter = createListAnswerAdapter(submittedAnswerViewModel.gcsEntityId)
-            }
-            else -> {
-              toggleVisibility(binding, false)
-              binding.submittedAnswer = userAnswer.plainAnswer
-            }
-=======
->>>>>>> 462886ef
           }
         )
       }
@@ -828,7 +839,7 @@
           bindView = { view, viewModel ->
             val binding = DataBindingUtil.findBinding<SubmittedAnswerListItemBinding>(view)!!
             binding.answerItem = viewModel
-            binding.submittedAnswerListItemRecyclerview.adapter = createNestedAdapter(gcsEntityId)
+            binding.submittedHtmlAnswerRecyclerView.adapter = createNestedAdapter(gcsEntityId)
           }
         )
         .build()
@@ -839,14 +850,19 @@
         .newBuilder<String>()
         .registerViewBinder(
           inflateView = { parent ->
-            SubmittedAnswerSingleItemBinding.inflate(
+            SubmittedHtmlAnswerItemBinding.inflate(
               LayoutInflater.from(parent.context), parent, /* attachToParent= */ false
             ).root
           },
           bindView = { view, viewModel ->
-            val binding = DataBindingUtil.findBinding<SubmittedAnswerSingleItemBinding>(view)!!
+            val binding = DataBindingUtil.findBinding<SubmittedHtmlAnswerItemBinding>(view)!!
             binding.htmlContent =
-              htmlParserFactory.create(resourceBucketName, entityType, gcsEntityId, /* imageCenterAlign= */ false)
+              htmlParserFactory.create(
+                  resourceBucketName,
+                  entityType,
+                  gcsEntityId, /* imageCenterAlign= */
+                  false
+                )
                 .parseOppiaHtml(
                   viewModel, binding.submittedAnswerContentTextView
                 )
@@ -855,9 +871,30 @@
         .build()
     }
 
-    private fun toggleVisibility(binding: SubmittedAnswerItemBinding, isVisible: Boolean) {
-      binding.submittedAnswerRecyclerView.isVisible = isVisible
-      binding.submittedAnswerTextView.isVisible = !isVisible
+    private fun showSingleAnswer(binding: ViewDataBinding) {
+      when (binding) {
+        is QuestionPlayerSubmittedAnswerItemBinding -> {
+          binding.questionPlayerSubmittedAnswerRecyclerView.visibility = View.GONE
+          binding.questionPlayerSubmittedAnswerTextView.visibility = View.VISIBLE
+        }
+        is SubmittedAnswerItemBinding -> {
+          binding.submittedAnswerRecyclerView.visibility = View.GONE
+          binding.submittedAnswerTextView.visibility = View.VISIBLE
+        }
+      }
+    }
+
+    private fun showListOfAnswers(binding: ViewDataBinding) {
+      when (binding) {
+        is QuestionPlayerSubmittedAnswerItemBinding -> {
+          binding.questionPlayerSubmittedAnswerRecyclerView.visibility = View.VISIBLE
+          binding.questionPlayerSubmittedAnswerTextView.visibility = View.GONE
+        }
+        is SubmittedAnswerItemBinding -> {
+          binding.submittedAnswerRecyclerView.visibility = View.VISIBLE
+          binding.submittedAnswerTextView.visibility = View.GONE
+        }
+      }
     }
 
     /**
