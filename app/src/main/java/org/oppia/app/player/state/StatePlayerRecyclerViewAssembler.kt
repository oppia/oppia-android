package org.oppia.app.player.state

import android.view.LayoutInflater
import android.view.View
import android.view.animation.AccelerateInterpolator
import android.view.animation.AlphaAnimation
import android.view.animation.AnimationSet
import android.view.animation.DecelerateInterpolator
import android.widget.TextView
import androidx.databinding.DataBindingUtil
import androidx.databinding.ObservableBoolean
import androidx.databinding.ObservableField
import androidx.databinding.ObservableList
import androidx.databinding.ViewDataBinding
import androidx.fragment.app.Fragment
import androidx.lifecycle.Observer
import kotlinx.coroutines.CoroutineDispatcher
import org.oppia.app.databinding.ContentItemBinding
import org.oppia.app.databinding.ContinueInteractionItemBinding
import org.oppia.app.databinding.ContinueNavigationButtonItemBinding
import org.oppia.app.databinding.DragDropInteractionItemBinding
import org.oppia.app.databinding.FeedbackItemBinding
import org.oppia.app.databinding.FractionInteractionItemBinding
import org.oppia.app.databinding.NextButtonItemBinding
import org.oppia.app.databinding.NumericInputInteractionItemBinding
import org.oppia.app.databinding.PreviousButtonItemBinding
import org.oppia.app.databinding.PreviousResponsesHeaderItemBinding
import org.oppia.app.databinding.ReplayButtonItemBinding
import org.oppia.app.databinding.ReturnToTopicButtonItemBinding
import org.oppia.app.databinding.SelectionInteractionItemBinding
import org.oppia.app.databinding.SubmitButtonItemBinding
import org.oppia.app.databinding.SubmittedAnswerItemBinding
import org.oppia.app.databinding.SubmittedAnswerListItemBinding
import org.oppia.app.databinding.SubmittedHtmlAnswerItemBinding
import org.oppia.app.databinding.TextInputInteractionItemBinding
import org.oppia.app.model.AnswerAndResponse
import org.oppia.app.model.EphemeralState
import org.oppia.app.model.HelpIndex
import org.oppia.app.model.HelpIndex.IndexTypeCase.INDEXTYPE_NOT_SET
import org.oppia.app.model.Interaction
import org.oppia.app.model.PendingState
import org.oppia.app.model.State
import org.oppia.app.model.StringList
import org.oppia.app.model.SubtitledHtml
import org.oppia.app.model.UserAnswer
import org.oppia.app.player.audio.AudioUiManager
import org.oppia.app.player.state.StatePlayerRecyclerViewAssembler.Builder.Factory
import org.oppia.app.player.state.answerhandling.InteractionAnswerErrorOrAvailabilityCheckReceiver
import org.oppia.app.player.state.answerhandling.InteractionAnswerHandler
import org.oppia.app.player.state.answerhandling.InteractionAnswerReceiver
import org.oppia.app.player.state.itemviewmodel.ContentViewModel
import org.oppia.app.player.state.itemviewmodel.ContinueInteractionViewModel
import org.oppia.app.player.state.itemviewmodel.ContinueNavigationButtonViewModel
import org.oppia.app.player.state.itemviewmodel.DragAndDropSortInteractionViewModel
import org.oppia.app.player.state.itemviewmodel.FeedbackViewModel
import org.oppia.app.player.state.itemviewmodel.FractionInteractionViewModel
import org.oppia.app.player.state.itemviewmodel.InteractionViewModelFactory
import org.oppia.app.player.state.itemviewmodel.NextButtonViewModel
import org.oppia.app.player.state.itemviewmodel.NumericInputViewModel
import org.oppia.app.player.state.itemviewmodel.PreviousButtonViewModel
import org.oppia.app.player.state.itemviewmodel.PreviousResponsesHeaderViewModel
import org.oppia.app.player.state.itemviewmodel.ReplayButtonViewModel
import org.oppia.app.player.state.itemviewmodel.ReturnToTopicButtonViewModel
import org.oppia.app.player.state.itemviewmodel.SelectionInteractionViewModel
import org.oppia.app.player.state.itemviewmodel.StateItemViewModel
import org.oppia.app.player.state.itemviewmodel.SubmitButtonViewModel
import org.oppia.app.player.state.itemviewmodel.SubmittedAnswerViewModel
import org.oppia.app.player.state.itemviewmodel.TextInputViewModel
import org.oppia.app.player.state.listener.ContinueNavigationButtonListener
import org.oppia.app.player.state.listener.NextNavigationButtonListener
import org.oppia.app.player.state.listener.PreviousNavigationButtonListener
import org.oppia.app.player.state.listener.PreviousResponsesHeaderClickListener
import org.oppia.app.player.state.listener.ReplayButtonListener
import org.oppia.app.player.state.listener.ReturnToTopicNavigationButtonListener
import org.oppia.app.player.state.listener.ShowHintAvailabilityListener
import org.oppia.app.player.state.listener.SubmitNavigationButtonListener
import org.oppia.app.recyclerview.BindableAdapter
import org.oppia.app.utility.LifecycleSafeTimerFactory
import org.oppia.util.parser.HtmlParser
import org.oppia.util.threading.BackgroundDispatcher
import javax.inject.Inject

private const val DELAY_SHOW_INITIAL_HINT_MS = 60_000L
private const val DELAY_SHOW_ADDITIONAL_HINTS_MS = 30_000L
private const val DELAY_SHOW_ADDITIONAL_HINTS_FROM_WRONG_ANSWER_MS = 10_000L
private typealias AudioUiManagerRetriever = () -> AudioUiManager?

/**
 * An assembler for generating the list of view models to bind to the state player recycler view.
 * This class also handles some non-recycler view feature management, such as the congratulations
 * message for a correct answer.
 *
 * One instance of this class should exist per fragment hosting the underlying recycler view. It's
 * expected that this class be reconstructed on configuration changes, as it nor its contents are
 * directly parcelable. The state loss from recreating this class will have the expected behavior so
 * long as the next assembler has the same feature set as the one being destroyed.
 *
 * This class should only be interacted on the main thread.
 *
 * Note that the fragment hosting this assembler is expected to implement the following interfaces:
 * - [InteractionAnswerReceiver] if interaction support is enabled
 * - [SubmitNavigationButtonListener] if interaction support is enabled
 * - [PreviousResponsesHeaderClickListener] if previous response collapsing is enabled
 * - [PreviousNavigationButtonListener] if previous state navigation is enabled
 * - [ContinueNavigationButtonListener] if next state navigation is enabled
 * - [NextNavigationButtonListener] if next state navigation is enabled
 * - [ReplayButtonListener] if replay support is enabled
 * - [ReturnToTopicNavigationButtonListener] if the return to topic button is enabled
 */
class StatePlayerRecyclerViewAssembler private constructor(
  val adapter: BindableAdapter<StateItemViewModel>,
  val rhsAdapter: BindableAdapter<StateItemViewModel>,
  private val playerFeatureSet: PlayerFeatureSet,
  private val fragment: Fragment,
  private val congratulationsTextView: TextView?,
  private val canSubmitAnswer: ObservableField<Boolean>?,
  private val audioActivityId: String?,
  private val currentStateName: ObservableField<String>?,
  private val isAudioPlaybackEnabled: ObservableField<Boolean>?,
  private val audioUiManagerRetriever: AudioUiManagerRetriever?,
  private val interactionViewModelFactoryMap: Map<
    String, @JvmSuppressWildcards InteractionViewModelFactory>,
  backgroundCoroutineDispatcher: CoroutineDispatcher,
  private val hasConversationView: Boolean
) {
  /**
   * A list of view models corresponding to past view models that are hidden by default. These are
   * intentionally not retained upon configuration changes since the user can just re-expand the
   * list. Note that the first element of this list (when initialized), will always be the previous
   * answers header to help locate the items in the recycler view (when present).
   */
  private val previousAnswerViewModels: MutableList<StateItemViewModel> = mutableListOf()

  /**
   * Whether the previously submitted wrong answers should be expanded. This value is intentionally
   * not retained upon configuration changes since the user can just re-expand the list.
   */
  private var hasPreviousResponsesExpanded: Boolean = false

  val isCorrectAnswer = ObservableField<Boolean>(false)

  private val lifecycleSafeTimerFactory = LifecycleSafeTimerFactory(backgroundCoroutineDispatcher)

  private val hintHandler = HintHandler(lifecycleSafeTimerFactory, fragment)

  /** The most recent content ID read by the audio system. */
  private var audioPlaybackContentId: String? = null

  /**
   * An ever-present [PreviousNavigationButtonListener] that can exist even if backward navigation
   * is disabled. This listener no-ops if backward navigation is enabled. This serves to allows the
   * host fragment to not need to implement [PreviousNavigationButtonListener] if backward
   * navigation is disabled.
   */
  private val previousNavigationButtonListener = object : PreviousNavigationButtonListener {
    override fun onPreviousButtonClicked() {
      if (playerFeatureSet.backwardNavigation) {
        (fragment as PreviousNavigationButtonListener).onPreviousButtonClicked()
      }
    }
  }

  private val isSplitView = ObservableField<Boolean>(false)

  /**
   * Computes a list of view models corresponding to the specified [EphemeralState] and the
   * configuration of this assembler, as well as the GCS entity ID that should be associated with
   * rich-text rendering for this state.
   */
  fun compute(
    ephemeralState: EphemeralState,
    gcsEntityId: String,
    isSplitView: Boolean
  ): Pair<List<StateItemViewModel>, List<StateItemViewModel>> {
    this.isSplitView.set(isSplitView)

    val hasPreviousState = ephemeralState.hasPreviousState
    previousAnswerViewModels.clear()
    val conversationPendingItemList = mutableListOf<StateItemViewModel>()
    val extraInteractionPendingItemList = mutableListOf<StateItemViewModel>()
    if (playerFeatureSet.contentSupport) {
      addContentItem(conversationPendingItemList, ephemeralState, gcsEntityId, isSplitView)
    }
    val interaction = ephemeralState.state.interaction

    if (ephemeralState.stateTypeCase == EphemeralState.StateTypeCase.PENDING_STATE) {
      addPreviousAnswers(
        conversationPendingItemList,
        extraInteractionPendingItemList,
        ephemeralState.pendingState.wrongAnswerList,
        /* isCorrectAnswer= */ false,
        isSplitView,
        gcsEntityId
      )
      if (playerFeatureSet.hintsAndSolutionsSupport) {
        hintHandler.maybeScheduleShowHint(ephemeralState.state, ephemeralState.pendingState)
      }
      if (playerFeatureSet.interactionSupport) {
        val interactionItemList =
          if (isSplitView) extraInteractionPendingItemList else conversationPendingItemList
        addInteractionForPendingState(
          interactionItemList,
          interaction,
          hasPreviousState,
          gcsEntityId,
          isSplitView
        )
      }
    } else if (ephemeralState.stateTypeCase == EphemeralState.StateTypeCase.COMPLETED_STATE) {
      addPreviousAnswers(
        conversationPendingItemList,
        extraInteractionPendingItemList,
        ephemeralState.completedState.answerList,
        /* isCorrectAnswer= */ true,
        isSplitView,
        gcsEntityId
      )
    }

    var canContinueToNextState = false
    var hasGeneralContinueButton = false
    if (ephemeralState.stateTypeCase != EphemeralState.StateTypeCase.TERMINAL_STATE) {
      if (ephemeralState.stateTypeCase == EphemeralState.StateTypeCase.COMPLETED_STATE &&
        !ephemeralState.hasNextState
      ) {
        hasGeneralContinueButton = true
      } else if (ephemeralState.completedState.answerList.size > 0 && ephemeralState.hasNextState) {
        canContinueToNextState = true
      }
    }

    if (playerFeatureSet.supportAudioVoiceovers) {
      val processedStateName = ephemeralState.state.name
      val audioManager = getAudioUiManager()
      val activityId = checkNotNull(audioActivityId) {
        "Expected the audio activity ID to be set when voiceovers are enabled"
      }
      audioManager?.setStateAndExplorationId(ephemeralState.state, activityId)

      if (currentStateName?.get() != processedStateName) {
        audioPlaybackContentId = null
        currentStateName?.set(processedStateName)
        if (isAudioPlaybackEnabled()) {
          audioManager?.loadMainContentAudio(!canContinueToNextState)
        }
      }
    }

    maybeAddNavigationButtons(
      conversationPendingItemList,
      extraInteractionPendingItemList,
      hasPreviousState,
      canContinueToNextState,
      hasGeneralContinueButton,
      ephemeralState.stateTypeCase == EphemeralState.StateTypeCase.TERMINAL_STATE,
      isSplitView
    )
    return Pair(conversationPendingItemList, extraInteractionPendingItemList)
  }

  private fun addInteractionForPendingState(
    pendingItemList: MutableList<StateItemViewModel>,
    interaction: Interaction,
    hasPreviousButton: Boolean,
    gcsEntityId: String,
    isSplitView: Boolean
  ) {
    val interactionViewModelFactory = interactionViewModelFactoryMap.getValue(interaction.id)
    pendingItemList += interactionViewModelFactory(
      gcsEntityId,
      hasConversationView,
      interaction,
      fragment as InteractionAnswerReceiver,
      fragment as InteractionAnswerErrorOrAvailabilityCheckReceiver,
      hasPreviousButton,
      isSplitView
    )
  }

  private fun addContentItem(
    pendingItemList: MutableList<StateItemViewModel>,
    ephemeralState: EphemeralState,
    gcsEntityId: String,
    isSplitView: Boolean
  ) {
    val contentSubtitledHtml: SubtitledHtml = ephemeralState.state.content
    pendingItemList += ContentViewModel(
      contentSubtitledHtml.html,
      gcsEntityId,
      hasConversationView,
<<<<<<< HEAD
      isSplitView
=======
      isSplitView.get()!!
>>>>>>> 6f51af55
    )
  }

  private fun addPreviousAnswers(
    pendingItemList: MutableList<StateItemViewModel>,
    rightPendingItemList: MutableList<StateItemViewModel>,
    answersAndResponses: List<AnswerAndResponse>,
    isCorrectAnswer: Boolean,
    isSplitView: Boolean,
    gcsEntityId: String
  ) {
    if (answersAndResponses.size > 1) {
      if (playerFeatureSet.wrongAnswerCollapsing) {
        PreviousResponsesHeaderViewModel(
          answersAndResponses.size - 1,
          hasConversationView,
          ObservableBoolean(hasPreviousResponsesExpanded),
          fragment as PreviousResponsesHeaderClickListener,
          isSplitView
        ).let { viewModel ->
          pendingItemList += viewModel
          previousAnswerViewModels += viewModel
        }
      }
      // Only add previous answers if current responses are expanded, or if collapsing is disabled.
      val showPreviousAnswers = !playerFeatureSet.wrongAnswerCollapsing ||
        hasPreviousResponsesExpanded
      for (answerAndResponse in answersAndResponses.take(answersAndResponses.size - 1)) {
        if (playerFeatureSet.pastAnswerSupport) {
          createSubmittedAnswer(
            answerAndResponse.userAnswer,
            gcsEntityId,
            isSplitView
          ).let { viewModel ->
            if (showPreviousAnswers) {
              pendingItemList += viewModel
            }
            previousAnswerViewModels += viewModel
          }
        }
        if (playerFeatureSet.feedbackSupport) {
          createFeedbackItem(
            answerAndResponse.feedback,
            gcsEntityId,
            isSplitView
          )?.let { viewModel ->
            if (showPreviousAnswers) {
              pendingItemList += viewModel
            }
            previousAnswerViewModels += viewModel
          }
        }
      }
    }
    answersAndResponses.lastOrNull()?.let { answerAndResponse ->
      if (playerFeatureSet.pastAnswerSupport) {
        if (isCorrectAnswer && isSplitView) {
          rightPendingItemList += createSubmittedAnswer(
            answerAndResponse.userAnswer,
            gcsEntityId,
            isSplitView
          )
        } else {
          pendingItemList += createSubmittedAnswer(
            answerAndResponse.userAnswer,
            gcsEntityId,
            isSplitView
          )
        }
      }
      if (playerFeatureSet.feedbackSupport) {
        createFeedbackItem(answerAndResponse.feedback, gcsEntityId, isSplitView)?.let(
          pendingItemList::add
        )
      }
    }
  }

  /**
   * Toggles whether the previous answers should be shown based on the current state stored in
   * [PreviousResponsesHeaderViewModel] by transforming the current observable list of view models.
   *
   * This does not notify the underlying recycler view.
   */
  fun togglePreviousAnswers(itemList: ObservableList<StateItemViewModel>) {
    check(playerFeatureSet.wrongAnswerCollapsing) {
      "Cannot toggle previous answers for assembler that doesn't support wrong answer collapsing"
    }
    val headerModel = previousAnswerViewModels.first() as PreviousResponsesHeaderViewModel
    val expandPreviousAnswers = !headerModel.isExpanded.get()
    val headerIndex = itemList.indexOf(headerModel)
    val previousAnswersAndFeedbacks =
      previousAnswerViewModels.takeLast(previousAnswerViewModels.size - 1)
    if (expandPreviousAnswers) {
      // Add the pending view models to the recycler view to expand them.
      itemList.addAll(headerIndex + 1, previousAnswersAndFeedbacks)
    } else {
      // Remove the pending view models to collapse the list.
      itemList.removeAll(previousAnswersAndFeedbacks)
    }
    // Ensure the header matches the updated state.
    headerModel.isExpanded.set(expandPreviousAnswers)
    hasPreviousResponsesExpanded = expandPreviousAnswers
  }

  /**
   * Ensures that the previous responses, if any, are no longer expanded. This does not recompute
   * the recycler view adapter data--that requires another call to [compute]. If this is meant to
   * have an immediate UI effect, [togglePreviousAnswers] should be used, instead.
   */
  fun collapsePreviousResponses() {
    check(playerFeatureSet.wrongAnswerCollapsing) {
      "Cannot collapse previous answers for assembler that doesn't support wrong answer collapsing"
    }
    hasPreviousResponsesExpanded = false
  }

  /** Shows a congratulations message due to the learner having submitted a correct answer. */
  fun showCongratulationMessageOnCorrectAnswer() {
    check(playerFeatureSet.showCongratulationsOnCorrectAnswer) {
      "Cannot show congratulations message for assembler that doesn't support it"
    }
    val textView = checkNotNull(congratulationsTextView) {
      "Expected non-null reference to congratulations text view"
    }
    textView.visibility = View.VISIBLE

    val fadeIn = AlphaAnimation(0f, 1f)
    fadeIn.interpolator = DecelerateInterpolator()
    fadeIn.duration = 2000

    val fadeOut = AlphaAnimation(1f, 0f)
    fadeOut.interpolator = AccelerateInterpolator()
    fadeOut.startOffset = 1000
    fadeOut.duration = 1000

    val animation = AnimationSet(false)
    animation.addAnimation(fadeIn)
    animation.addAnimation(fadeOut)
    textView.animation = animation

    lifecycleSafeTimerFactory.createTimer(2000).observe(
      fragment,
      Observer {
        textView.clearAnimation()
        textView.visibility = View.INVISIBLE
      }
    )
  }

  /**
   * Stops any pending hints from showing, e.g. due to the state being completed. This should only
   * be called if hints & solutions support has been enabled.
   */
  fun stopHintsFromShowing() = hintHandler.reset()

  /**
   * Toggles whether current audio playback is enabled. This should only be called if voiceover
   * support has been enabled.
   */
  fun toggleAudioPlaybackState() {
    if (playerFeatureSet.supportAudioVoiceovers) {
      val audioUiManager = getAudioUiManager()
      if (!isAudioPlaybackEnabled()) {
        audioUiManager?.enableAudioPlayback(audioPlaybackContentId)
      } else {
        audioUiManager?.disableAudioPlayback()
      }
    }
  }

  /**
   * Possibly reads out the specified feedback, interrupting any existing audio that's playing.
   * This should only be called if voiceover support has been enabled.
   */
  fun readOutAnswerFeedback(feedback: SubtitledHtml) {
    if (playerFeatureSet.supportAudioVoiceovers && isAudioPlaybackEnabled()) {
      audioPlaybackContentId = feedback.contentId
      getAudioUiManager()?.loadFeedbackAudio(feedback.contentId, allowAutoPlay = true)
    }
  }

  private fun isAudioPlaybackEnabled(): Boolean {
    return isAudioPlaybackEnabled?.get() == true
  }

  /**
   * Returns the currently [AudioUiManager], if defined. Callers should not cache this value, and
   * are expected to only call this if audio voiceover support is enabled.
   */
  private fun getAudioUiManager(): AudioUiManager? {
    val audioUiManagerRetriever = checkNotNull(this.audioUiManagerRetriever) {
      "Expected audio UI manager retriever to be defined when audio voiceover support is enabled"
    }
    return audioUiManagerRetriever()
  }

  private fun createSubmittedAnswer(
    userAnswer: UserAnswer,
    gcsEntityId: String,
    isSplitView: Boolean
  ): SubmittedAnswerViewModel {
    val submittedAnswerViewModel =
      SubmittedAnswerViewModel(userAnswer, gcsEntityId, hasConversationView, isSplitView)
    submittedAnswerViewModel.isCorrectAnswer.set(isCorrectAnswer.get())
    return submittedAnswerViewModel
  }

  private fun createFeedbackItem(
    feedback: SubtitledHtml,
    gcsEntityId: String,
    isSplitView: Boolean
  ): FeedbackViewModel? {
    // Only show feedback if there's some to show.
    if (feedback.html.isNotEmpty()) {
      return FeedbackViewModel(feedback.html, gcsEntityId, hasConversationView, isSplitView)
    }
    return null
  }

  private fun maybeAddNavigationButtons(
    conversationPendingItemList: MutableList<StateItemViewModel>,
    extraInteractionPendingItemList: MutableList<StateItemViewModel>,
    hasPreviousState: Boolean,
    canContinueToNextState: Boolean,
    hasGeneralContinueButton: Boolean,
    stateIsTerminal: Boolean,
    shouldSplit: Boolean
  ) {
    val hasPreviousButton = playerFeatureSet.backwardNavigation && hasPreviousState
    when {
      hasGeneralContinueButton && playerFeatureSet.forwardNavigation -> {
        addContinueNavigation(
          conversationPendingItemList,
          extraInteractionPendingItemList,
          hasPreviousButton,
          shouldSplit
        )
      }
      canContinueToNextState && playerFeatureSet.forwardNavigation -> {
        addNextButtonNavigation(
          conversationPendingItemList,
          extraInteractionPendingItemList,
          hasPreviousButton,
          shouldSplit
        )
      }
      stateIsTerminal -> {
        if (playerFeatureSet.replaySupport) {
          addReplyButton(conversationPendingItemList, extraInteractionPendingItemList, shouldSplit)
        }
        if (playerFeatureSet.returnToTopicNavigation) {
          addReturnTopTopicNavigation(
            conversationPendingItemList,
            extraInteractionPendingItemList,
            hasPreviousButton,
            shouldSplit
          )
        }
      }
      doesMostRecentInteractionRequireExplicitSubmission(conversationPendingItemList) &&
        playerFeatureSet.interactionSupport -> {
        addSubmitButton(
          conversationPendingItemList,
          extraInteractionPendingItemList,
          hasPreviousButton,
          shouldSplit
        )
      }
      // Otherwise, just show the previous button since the interaction itself will push the answer
      // submission.
      !isMostRecentInteractionAutoNavigating(conversationPendingItemList) -> {
        addPreviousButtonNavigation(hasPreviousButton, conversationPendingItemList, shouldSplit)
      }
      // Otherwise, there's no navigation button that should be shown since the current interaction
      // handles this or navigation in this context is disabled.
    }
  }

  private fun addSubmitButton(
    conversationPendingItemList: MutableList<StateItemViewModel>,
    extraInteractionPendingItemList: MutableList<StateItemViewModel>,
    hasPreviousButton: Boolean,
    shouldSplit: Boolean
  ) {
    val canSubmitAnswer = checkNotNull(this.canSubmitAnswer) {
      "Expected non-null submit answer observable for submit button when interaction support " +
        "is enabled"
    }
    val targetList =
      if (shouldSplit) extraInteractionPendingItemList else conversationPendingItemList
    val hasPrevious = if (shouldSplit) false else hasPreviousButton
    targetList += SubmitButtonViewModel(
      canSubmitAnswer,
      hasConversationView,
      hasPrevious,
      previousNavigationButtonListener,
      fragment as SubmitNavigationButtonListener,
      shouldSplit
    )
    if (shouldSplit) {
      // "previous button" should appear in the conversation recycler view only
      addPreviousButtonNavigation(hasPreviousButton, conversationPendingItemList, shouldSplit)
    }
  }

  private fun addReturnTopTopicNavigation(
    conversationPendingItemList: MutableList<StateItemViewModel>,
    extraInteractionPendingItemList: MutableList<StateItemViewModel>,
    hasPreviousButton: Boolean,
    shouldSplit: Boolean
  ) {
    val targetList =
      if (shouldSplit) extraInteractionPendingItemList else conversationPendingItemList
    val hasPrevious = if (shouldSplit) false else hasPreviousButton
    targetList += ReturnToTopicButtonViewModel(
      hasPrevious,
      hasConversationView,
      previousNavigationButtonListener,
      fragment as ReturnToTopicNavigationButtonListener,
      shouldSplit
    )
    if (shouldSplit) {
      // "previous button" should appear in the conversation recycler view only
      addPreviousButtonNavigation(hasPreviousButton, conversationPendingItemList, shouldSplit)
    }
  }

  private fun addReplyButton(
    conversationPendingItemList: MutableList<StateItemViewModel>,
    extraInteractionPendingItemList: MutableList<StateItemViewModel>,
    shouldSplit: Boolean
  ) {
    val targetList =
      if (shouldSplit) extraInteractionPendingItemList else conversationPendingItemList
    targetList +=
      ReplayButtonViewModel(hasConversationView, fragment as ReplayButtonListener, shouldSplit)
  }

  private fun addNextButtonNavigation(
    conversationPendingItemList: MutableList<StateItemViewModel>,
    extraInteractionPendingItemList: MutableList<StateItemViewModel>,
    hasPreviousButton: Boolean,
    shouldSplit: Boolean
  ) {
    val targetList =
      if (shouldSplit) extraInteractionPendingItemList else conversationPendingItemList
    val hasPrevious = if (shouldSplit) false else hasPreviousButton
    targetList += NextButtonViewModel(
      hasPrevious,
      hasConversationView,
      previousNavigationButtonListener,
      fragment as NextNavigationButtonListener,
      shouldSplit
    )
    if (shouldSplit) {
      // "previous button" should appear in the conversation recycler view only
      addPreviousButtonNavigation(hasPreviousButton, conversationPendingItemList, shouldSplit)
    }
  }

  private fun addContinueNavigation(
    conversationPendingItemList: MutableList<StateItemViewModel>,
    extraInteractionPendingItemList: MutableList<StateItemViewModel>,
    hasPreviousButton: Boolean,
    shouldSplit: Boolean
  ) {
    val targetList =
      if (shouldSplit) extraInteractionPendingItemList else conversationPendingItemList
    val hasPrevious = if (shouldSplit) false else hasPreviousButton
    targetList += ContinueNavigationButtonViewModel(
      hasPrevious,
      hasConversationView,
      previousNavigationButtonListener,
      fragment as ContinueNavigationButtonListener,
      shouldSplit
    )
    if (shouldSplit) {
      // "previous button" should appear in the conversation recycler view only
      addPreviousButtonNavigation(hasPreviousButton, conversationPendingItemList, shouldSplit)
    }
  }

  private fun addPreviousButtonNavigation(
    hasPreviousButton: Boolean,
    itemList: MutableList<StateItemViewModel>,
    isSplitView: Boolean
  ) {
    if (hasPreviousButton) {
      itemList += PreviousButtonViewModel(
        hasConversationView,
        previousNavigationButtonListener,
        isSplitView
      )
    }
  }

  /**
   * Returns whether there is currently a pending interaction that requires an additional user
   * action to submit the answer.
   */
  private fun doesMostRecentInteractionRequireExplicitSubmission(
    itemList: List<StateItemViewModel>
  ): Boolean {
    return getPendingAnswerHandler(itemList)?.isExplicitAnswerSubmissionRequired() ?: true
  }

  /**
   * Returns whether there is currently a pending interaction that also acts like a navigation
   * button.
   */
  private fun isMostRecentInteractionAutoNavigating(itemList: List<StateItemViewModel>): Boolean {
    return getPendingAnswerHandler(itemList)?.isAutoNavigating() ?: false
  }

  /**
   * Returns the latest [InteractionAnswerHandler] representing the current pending one, or null if
   * there is none.
   */
  fun getPendingAnswerHandler(itemList: List<StateItemViewModel>): InteractionAnswerHandler? {
    // In the future, it may be ideal to make this more robust by actually tracking the handler
    // corresponding to the pending interaction.
    return itemList.findLast { it is InteractionAnswerHandler } as? InteractionAnswerHandler
  }

  /**
   * Builder to construct new [StatePlayerRecyclerViewAssembler]s in a way that allows granular
   * control over the features enabled by the assembler. Instances of this class should be created
   * using its injectable [Factory].
   */
  class Builder private constructor(
    private val htmlParserFactory: HtmlParser.Factory,
    private val resourceBucketName: String,
    private val entityType: String,
    private val fragment: Fragment,
    private val interactionViewModelFactoryMap: Map<String, InteractionViewModelFactory>,
    private val backgroundCoroutineDispatcher: CoroutineDispatcher
  ) {
    private val adapterBuilder = BindableAdapter.MultiTypeBuilder.newBuilder(
      StateItemViewModel::viewType
    )

    /**
     * Tracks features individually enabled for the assembler. No features are enabled by default.
     */
    private val featureSets = mutableSetOf(PlayerFeatureSet())
    private var congratulationsTextView: TextView? = null
    private var hasConversationView: Boolean = true
    private var canSubmitAnswer: ObservableField<Boolean>? = null
    private var audioActivityId: String? = null
    private var currentStateName: ObservableField<String>? = null
    private var isAudioPlaybackEnabled: ObservableField<Boolean>? = null
    private var audioUiManagerRetriever: AudioUiManagerRetriever? = null

    /** Adds support for displaying state content to the learner. */
    fun addContentSupport(): Builder {
      adapterBuilder.registerViewBinder(
        viewType = StateItemViewModel.ViewType.CONTENT,
        inflateView = { parent ->
          ContentItemBinding.inflate(
            LayoutInflater.from(parent.context),
            parent,
            /* attachToParent= */ false
          ).root
        },
        bindView = { view, viewModel ->
          val binding = DataBindingUtil.findBinding<ContentItemBinding>(view)!!
          val contentViewModel = viewModel as ContentViewModel
          binding.viewModel = contentViewModel
          binding.htmlContent =
            htmlParserFactory.create(
              resourceBucketName,
              entityType,
              contentViewModel.gcsEntityId,
              imageCenterAlign = true
            ).parseOppiaHtml(
              contentViewModel.htmlContent.toString(), binding.contentTextView
            )
        }
      )
      featureSets += PlayerFeatureSet(contentSupport = true)
      return this
    }

    /** Adds support for displaying feedback to the user when they submit an answer. */
    fun addFeedbackSupport(): Builder {
      adapterBuilder.registerViewBinder(
        viewType = StateItemViewModel.ViewType.FEEDBACK,
        inflateView = { parent ->
          FeedbackItemBinding.inflate(
            LayoutInflater.from(parent.context),
            parent,
            /* attachToParent= */ false
          ).root
        },
        bindView = { view, viewModel ->
          val binding = DataBindingUtil.findBinding<FeedbackItemBinding>(view)!!
          val feedbackViewModel = viewModel as FeedbackViewModel
          binding.viewModel = feedbackViewModel
          binding.htmlContent =
            htmlParserFactory.create(
              resourceBucketName,
              entityType,
              feedbackViewModel.gcsEntityId,
              imageCenterAlign = true
            ).parseOppiaHtml(
              feedbackViewModel.htmlContent.toString(),
              binding.feedbackTextView
            )
        }
      )
      featureSets += PlayerFeatureSet(feedbackSupport = true)
      return this
    }

    /**
     * Adds support for rendering interactions and submitting answers to them. The 'continue'
     * interaction is not included since that's considered a navigation interaction.
     *
     * @param canSubmitAnswer an observable boolean that will control whether the interaction
     *     'submit' button is enabled (which can be controlled by interactions in the event that
     *     there's an error which should prevent answer submission).
     */
    fun addInteractionSupport(canSubmitAnswer: ObservableField<Boolean>): Builder {
      adapterBuilder.registerViewDataBinder(
        viewType = StateItemViewModel.ViewType.SELECTION_INTERACTION,
        inflateDataBinding = SelectionInteractionItemBinding::inflate,
        setViewModel = SelectionInteractionItemBinding::setViewModel,
        transformViewModel = { it as SelectionInteractionViewModel }
      ).registerViewDataBinder(
        viewType = StateItemViewModel.ViewType.FRACTION_INPUT_INTERACTION,
        inflateDataBinding = FractionInteractionItemBinding::inflate,
        setViewModel = FractionInteractionItemBinding::setViewModel,
        transformViewModel = { it as FractionInteractionViewModel }
      ).registerViewDataBinder(
        viewType = StateItemViewModel.ViewType.DRAG_DROP_SORT_INTERACTION,
        inflateDataBinding = DragDropInteractionItemBinding::inflate,
        setViewModel = DragDropInteractionItemBinding::setViewModel,
        transformViewModel = { it as DragAndDropSortInteractionViewModel }
      ).registerViewDataBinder(
        viewType = StateItemViewModel.ViewType.NUMERIC_INPUT_INTERACTION,
        inflateDataBinding = NumericInputInteractionItemBinding::inflate,
        setViewModel = NumericInputInteractionItemBinding::setViewModel,
        transformViewModel = { it as NumericInputViewModel }
      ).registerViewDataBinder(
        viewType = StateItemViewModel.ViewType.TEXT_INPUT_INTERACTION,
        inflateDataBinding = TextInputInteractionItemBinding::inflate,
        setViewModel = TextInputInteractionItemBinding::setViewModel,
        transformViewModel = { it as TextInputViewModel }
      ).registerViewDataBinder(
        viewType = StateItemViewModel.ViewType.SUBMIT_ANSWER_BUTTON,
        inflateDataBinding = SubmitButtonItemBinding::inflate,
        setViewModel = SubmitButtonItemBinding::setButtonViewModel,
        transformViewModel = { it as SubmitButtonViewModel }
      )
      this.canSubmitAnswer = canSubmitAnswer
      featureSets += PlayerFeatureSet(interactionSupport = true)
      return this
    }

    /** Adds support for displaying previously submitted answers. */
    fun addPastAnswersSupport(): Builder {
      adapterBuilder.registerViewBinder(
        viewType = StateItemViewModel.ViewType.SUBMITTED_ANSWER,
        inflateView = { parent ->
          SubmittedAnswerItemBinding.inflate(
            LayoutInflater.from(parent.context), parent, /* attachToParent= */ false
          ).root
        },
        bindView = { view, viewModel ->
          val binding = DataBindingUtil.findBinding<SubmittedAnswerItemBinding>(view)!!
          val submittedAnswerViewModel = viewModel as SubmittedAnswerViewModel
          binding.viewModel = submittedAnswerViewModel
          val userAnswer = submittedAnswerViewModel.submittedUserAnswer
          when (userAnswer.textualAnswerCase) {
            UserAnswer.TextualAnswerCase.HTML_ANSWER -> {
              showSingleAnswer(binding)
              val htmlParser = htmlParserFactory.create(
                resourceBucketName,
                entityType,
                submittedAnswerViewModel.gcsEntityId,
                imageCenterAlign = false
              )
              binding.submittedAnswer = htmlParser.parseOppiaHtml(
                userAnswer.htmlAnswer,
                binding.submittedAnswerTextView
              )
            }
            UserAnswer.TextualAnswerCase.LIST_OF_HTML_ANSWERS -> {
              showListOfAnswers(binding)
              binding.submittedListAnswer = userAnswer.listOfHtmlAnswers
              binding.submittedAnswerRecyclerView.adapter =
                createListAnswerAdapter(submittedAnswerViewModel.gcsEntityId)
            }
            else -> {
              showSingleAnswer(binding)
              binding.submittedAnswer = userAnswer.plainAnswer
            }
          }
        }
      )
      featureSets += PlayerFeatureSet(pastAnswerSupport = true)
      return this
    }

    private fun createListAnswerAdapter(gcsEntityId: String): BindableAdapter<StringList> {
      return BindableAdapter.SingleTypeBuilder
        .newBuilder<StringList>()
        .registerViewBinder(
          inflateView = { parent ->
            SubmittedAnswerListItemBinding.inflate(
              LayoutInflater.from(parent.context), parent, /* attachToParent= */ false
            ).root
          },
          bindView = { view, viewModel ->
            val binding = DataBindingUtil.findBinding<SubmittedAnswerListItemBinding>(view)!!
            binding.answerItem = viewModel
            binding.submittedHtmlAnswerRecyclerView.adapter = createNestedAdapter(gcsEntityId)
          }
        )
        .build()
    }

    private fun createNestedAdapter(gcsEntityId: String): BindableAdapter<String> {
      return BindableAdapter.SingleTypeBuilder
        .newBuilder<String>()
        .registerViewBinder(
          inflateView = { parent ->
            SubmittedHtmlAnswerItemBinding.inflate(
              LayoutInflater.from(parent.context), parent, /* attachToParent= */ false
            ).root
          },
          bindView = { view, viewModel ->
            val binding = DataBindingUtil.findBinding<SubmittedHtmlAnswerItemBinding>(view)!!
            binding.htmlContent =
              htmlParserFactory.create(
                resourceBucketName,
                entityType,
                gcsEntityId,
                /* imageCenterAlign= */ false
              ).parseOppiaHtml(
                viewModel, binding.submittedAnswerContentTextView
              )
          }
        )
        .build()
    }

    private fun showSingleAnswer(binding: ViewDataBinding) {
      when (binding) {
        is SubmittedAnswerItemBinding -> {
          binding.submittedAnswerRecyclerView.visibility = View.GONE
          binding.submittedAnswerTextView.visibility = View.VISIBLE
        }
      }
    }

    private fun showListOfAnswers(binding: ViewDataBinding) {
      when (binding) {
        is SubmittedAnswerItemBinding -> {
          binding.submittedAnswerRecyclerView.visibility = View.VISIBLE
          binding.submittedAnswerTextView.visibility = View.GONE
        }
      }
    }

    /**
     * Adds support for automatically collapsing past wrong answers. This feature is not enabled
     * without [addPastAnswersSupport] also being enabled.
     */
    fun addWrongAnswerCollapsingSupport(): Builder {
      adapterBuilder.registerViewDataBinder(
        viewType = StateItemViewModel.ViewType.PREVIOUS_RESPONSES_HEADER,
        inflateDataBinding = PreviousResponsesHeaderItemBinding::inflate,
        setViewModel = PreviousResponsesHeaderItemBinding::setViewModel,
        transformViewModel = { it as PreviousResponsesHeaderViewModel }
      )
      featureSets += PlayerFeatureSet(wrongAnswerCollapsing = true)
      return this
    }

    /** Adds support for navigating to previously completed states. */
    fun addBackwardNavigationSupport(): Builder {
      adapterBuilder.registerViewDataBinder(
        viewType = StateItemViewModel.ViewType.PREVIOUS_NAVIGATION_BUTTON,
        inflateDataBinding = PreviousButtonItemBinding::inflate,
        setViewModel = PreviousButtonItemBinding::setButtonViewModel,
        transformViewModel = { it as PreviousButtonViewModel }
      )
      featureSets += PlayerFeatureSet(backwardNavigation = true)
      return this
    }

    /**
     * Adds support for navigating to next states. Note that this also enables the 'Continue'
     * interaction.
     */
    fun addForwardNavigationSupport(): Builder {
      adapterBuilder.registerViewDataBinder(
        viewType = StateItemViewModel.ViewType.CONTINUE_INTERACTION,
        inflateDataBinding = ContinueInteractionItemBinding::inflate,
        setViewModel = ContinueInteractionItemBinding::setViewModel,
        transformViewModel = { it as ContinueInteractionViewModel }
      ).registerViewDataBinder(
        viewType = StateItemViewModel.ViewType.CONTINUE_NAVIGATION_BUTTON,
        inflateDataBinding = ContinueNavigationButtonItemBinding::inflate,
        setViewModel = ContinueNavigationButtonItemBinding::setButtonViewModel,
        transformViewModel = { it as ContinueNavigationButtonViewModel }
      ).registerViewDataBinder(
        viewType = StateItemViewModel.ViewType.NEXT_NAVIGATION_BUTTON,
        inflateDataBinding = NextButtonItemBinding::inflate,
        setViewModel = NextButtonItemBinding::setButtonViewModel,
        transformViewModel = { it as NextButtonViewModel }
      )
      featureSets += PlayerFeatureSet(forwardNavigation = true)
      return this
    }

    /**
     * Adds support for displaying a button that allows the learner to replay the lesson experience.
     */
    fun addReplayButtonSupport(): Builder {
      adapterBuilder.registerViewDataBinder(
        viewType = StateItemViewModel.ViewType.REPLAY_NAVIGATION_BUTTON,
        inflateDataBinding = ReplayButtonItemBinding::inflate,
        setViewModel = ReplayButtonItemBinding::setButtonViewModel,
        transformViewModel = { it as ReplayButtonViewModel }
      )
      featureSets += PlayerFeatureSet(replaySupport = true)
      return this
    }

    /**
     * Adds support for displaying a 'return to topic' button at the end of the lesson experience.
     */
    fun addReturnToTopicSupport(): Builder {
      adapterBuilder.registerViewDataBinder(
        viewType = StateItemViewModel.ViewType.RETURN_TO_TOPIC_NAVIGATION_BUTTON,
        inflateDataBinding = ReturnToTopicButtonItemBinding::inflate,
        setViewModel = ReturnToTopicButtonItemBinding::setButtonViewModel,
        transformViewModel = { it as ReturnToTopicButtonViewModel }
      )
      featureSets += PlayerFeatureSet(returnToTopicNavigation = true)
      return this
    }

    /**
     * Adds support for displaying a congratulations answer when the learner submits a correct
     * answer.
     */
    fun addCongratulationsForCorrectAnswers(congratulationsTextView: TextView): Builder {
      this.congratulationsTextView = congratulationsTextView
      featureSets += PlayerFeatureSet(showCongratulationsOnCorrectAnswer = true)
      return this
    }

    /**
     * Adds support for displaying with proper alignment and background.
     */
    fun hasConversationView(hasConversationView: Boolean): Builder {
      this.hasConversationView = hasConversationView
      featureSets += PlayerFeatureSet(showCongratulationsOnCorrectAnswer = true)
      return this
    }

    /** Adds support for showing hints & possibly a solution when the learner gets stuck. */
    fun addHintsAndSolutionsSupport(): Builder {
      featureSets += PlayerFeatureSet(hintsAndSolutionsSupport = true)
      return this
    }

    /**
     * Adds support for audio voiceovers, when available, which the learner can use to read out both
     * card contents and feedback responses.
     *
     * @param audioActivityId the specified activity (e.g. exploration) ID
     * @param currentStateName observable field for tracking the name of the currently loaded state.
     *     The value of this field should be retained across configuration changes.
     * @param isAudioPlaybackEnabled observable field tracking whether audio playback is enabled.
     *     The value of this field should be retained across configuration changes.
     * @param audioUiManagerRetriever a synchronous, UI-thread-only retriever of the current
     *     [AudioUiManager], if any is present. This assembler guarantees it will never cache the
     *     manager itself, and will always re-fetch it when performing operations. Callers are
     *     responsible for ensuring consistency across multiple managers. The retriever itself will
     *     be cached, so any implicit references held by it will survive for the lifetime of the
     *     assembler.
     */
    fun addAudioVoiceoverSupport(
      audioActivityId: String,
      currentStateName: ObservableField<String>,
      isAudioPlaybackEnabled: ObservableField<Boolean>,
      audioUiManagerRetriever: () -> AudioUiManager?
    ): Builder {
      this.audioActivityId = audioActivityId
      this.currentStateName = currentStateName
      this.isAudioPlaybackEnabled = isAudioPlaybackEnabled
      this.audioUiManagerRetriever = audioUiManagerRetriever
      featureSets += PlayerFeatureSet(supportAudioVoiceovers = true)
      return this
    }

    /**
     * Returns a new [StatePlayerRecyclerViewAssembler] based on the builder-specified
     * configuration.
     */
    fun build(): StatePlayerRecyclerViewAssembler {
      val playerFeatureSet = featureSets.reduce(PlayerFeatureSet::union)
      return StatePlayerRecyclerViewAssembler(
        /* adapter= */ adapterBuilder.build(),
        /* rhsAdapter= */ adapterBuilder.build(),
        playerFeatureSet,
        fragment,
        congratulationsTextView,
        canSubmitAnswer,
        audioActivityId,
        currentStateName,
        isAudioPlaybackEnabled,
        audioUiManagerRetriever,
        interactionViewModelFactoryMap,
        backgroundCoroutineDispatcher,
        hasConversationView
      )
    }

    /** Fragment injectable factory to create new [Builder]s. */
    class Factory @Inject constructor(
      private val htmlParserFactory: HtmlParser.Factory,
      private val fragment: Fragment,
      private val interactionViewModelFactoryMap: Map<
        String, @JvmSuppressWildcards InteractionViewModelFactory>,
      @BackgroundDispatcher private val backgroundCoroutineDispatcher: CoroutineDispatcher
    ) {
      /**
       * Returns a new [Builder] for the specified GCS resource bucket information for loading
       * assets.
       */
      fun create(resourceBucketName: String, entityType: String): Builder {
        return Builder(
          htmlParserFactory,
          resourceBucketName,
          entityType,
          fragment,
          interactionViewModelFactoryMap,
          backgroundCoroutineDispatcher
        )
      }
    }
  }

  /** Feature tracker for the assembler to help dictate how binding should behave. */
  private data class PlayerFeatureSet(
    val contentSupport: Boolean = false,
    val feedbackSupport: Boolean = false,
    val interactionSupport: Boolean = false,
    val pastAnswerSupport: Boolean = false,
    val wrongAnswerCollapsing: Boolean = false,
    val backwardNavigation: Boolean = false,
    val forwardNavigation: Boolean = false,
    val replaySupport: Boolean = false,
    val returnToTopicNavigation: Boolean = false,
    val showCongratulationsOnCorrectAnswer: Boolean = false,
    val hintsAndSolutionsSupport: Boolean = false,
    val supportAudioVoiceovers: Boolean = false
  ) {
    /**
     * Returns a union of this feature set with other one. Loosely based on
     * https://stackoverflow.com/a/49605849.
     */
    fun union(other: PlayerFeatureSet): PlayerFeatureSet {
      return PlayerFeatureSet(
        contentSupport = contentSupport || other.contentSupport,
        feedbackSupport = feedbackSupport || other.feedbackSupport,
        interactionSupport = interactionSupport || other.interactionSupport,
        pastAnswerSupport = pastAnswerSupport || other.pastAnswerSupport,
        wrongAnswerCollapsing = wrongAnswerCollapsing || other.wrongAnswerCollapsing,
        backwardNavigation = backwardNavigation || other.backwardNavigation,
        forwardNavigation = forwardNavigation || other.forwardNavigation,
        replaySupport = replaySupport || other.replaySupport,
        returnToTopicNavigation = returnToTopicNavigation || other.returnToTopicNavigation,
        showCongratulationsOnCorrectAnswer = showCongratulationsOnCorrectAnswer ||
          other.showCongratulationsOnCorrectAnswer,
        hintsAndSolutionsSupport = hintsAndSolutionsSupport || other.hintsAndSolutionsSupport,
        supportAudioVoiceovers = supportAudioVoiceovers || other.supportAudioVoiceovers
      )
    }
  }

  /**
   * Handler for showing hints to the learner after a period of time in the event they submit a
   * wrong answer.
   *
   * # Flow chart for when hints are shown
   *
   *            Submit 1st              Submit wrong
   *            wrong answer            answer
   *              +---+                   +---+
   *              |   |                   |   |
   *              |   v                   |   v
   *            +-+---+----+            +-+---+-----+           +----------+
   *     Initial| No       | Wait 60s   |           | View hint | Hint     |
   *     state  | hint     +----------->+ Hint      +---------->+ consumed |
   *     +----->+ released | or, submit | available | Wait 30s  |          |
   *            |          | 2nd wrong  |           +<----------+          |
   *            +----------+ answer     +----+------+           +----+-----+
   *                                         ^                       |
   *                                         |Wait 10s               |
   *                                         |                       |
   *                                    +----+------+                |
   *                               +--->+ No        | Submit wrong   |
   *                   Submit wrong|    | hint      | answer         |
   *                   answer      |    | available +<---------------+
   *                               +----+           |
   *                                    +-----------+
   *
   * # Logic for selecting a hint
   *
   * Hints are selected based on the availability of hints to show, and any previous hints that have
   * been shown. A new hint will only be made available if its previous hint has been viewed by the
   * learner. Hints are always shown in order. If all hints have been exhausted and viewed by the
   * user, then the 'hint available' state in the diagram above will trigger the solution to be
   * made available to view, if a solution is present. Once the solution is viewed by the learner,
   * they will reach a terminal state for hints and no additional hints or solutions will be made
   * available.
   */
  private class HintHandler(
    private val lifecycleSafeTimerFactory: LifecycleSafeTimerFactory,
    private val fragment: Fragment
  ) {
    private var trackedWrongAnswerCount = 0
    private var previousHelpIndex: HelpIndex = HelpIndex.getDefaultInstance()
    private var hintSequenceNumber = 0

    /** Resets this handler to prepare it for a new state, cancelling any pending hints. */
    fun reset() {
      trackedWrongAnswerCount = 0
      previousHelpIndex = HelpIndex.getDefaultInstance()
      // Cancel any potential pending hints by advancing the sequence number. Note that this isn't
      // reset to 0 to ensure that all previous hint tasks are cancelled, and new tasks can be
      // scheduled without overlapping with past sequence numbers.
      hintSequenceNumber++
    }

    /**
     * Handles potentially new wrong answers that were submnitted, and if so schedules a hint to be
     * shown to the user if hints are available.
     */
    fun maybeScheduleShowHint(state: State, pendingState: PendingState) {
      if (state.interaction.hintList.isEmpty()) {
        // If this state has no hints to show, do nothing.
        return
      }

      // Start showing hints after a wrong answer is submitted or if the user appears stuck (e.g.
      // doesn't answer after some duration). Note that if there's already a timer to show a hint,
      // it will be reset for each subsequent answer.
      val nextUnrevealedHintIndex = getNextHintIndexToReveal(state)
      val isFirstHint = previousHelpIndex.indexTypeCase == INDEXTYPE_NOT_SET
      val wrongAnswerCount = pendingState.wrongAnswerList.size
      if (wrongAnswerCount == trackedWrongAnswerCount) {
        // If no answers have been submitted, schedule a task to automatically help after a fixed
        // amount of time. This will automatically reset if something changes other than answers
        // (e.g. revealing a hint), which may trigger more help to become available.
        if (isFirstHint) {
          // The learner needs to wait longer for the initial hint to show since they need some time
          // to read through and consider the question.
          scheduleShowHint(DELAY_SHOW_INITIAL_HINT_MS, nextUnrevealedHintIndex)
        } else {
          scheduleShowHint(DELAY_SHOW_ADDITIONAL_HINTS_MS, nextUnrevealedHintIndex)
        }
      } else {
        // See if the learner's new wrong answer justifies showing a hint.
        if (isFirstHint) {
          if (wrongAnswerCount > 1) {
            // If more than one answer has been submitted and no hint has yet been shown, show a
            // hint immediately since the learner is probably stuck.
            showHintImmediately(nextUnrevealedHintIndex)
          }
        } else {
          // Otherwise, always schedule to show a hint on a new wrong answer for subsequent hints.
          scheduleShowHint(
            DELAY_SHOW_ADDITIONAL_HINTS_FROM_WRONG_ANSWER_MS,
            nextUnrevealedHintIndex
          )
        }
        trackedWrongAnswerCount = wrongAnswerCount
      }
    }

    /**
     * Returns the [HelpIndex] of the next hint or solution that hasn't yet been revealed, or
     * default if there is none.
     */
    private fun getNextHintIndexToReveal(state: State): HelpIndex {
      // Return the index of the first unrevealed hint, or the length of the list if all have been
      // revealed.
      val hintList = state.interaction.hintList
      val solution = state.interaction.solution

      val hasHelp = hintList.isNotEmpty() || solution.hasCorrectAnswer()
      val lastUnrevealedHintIndex = hintList.indices.filterNot { idx ->
        hintList[idx].hintIsRevealed
      }.firstOrNull()

      return if (!hasHelp) {
        HelpIndex.getDefaultInstance()
      } else if (lastUnrevealedHintIndex != null) {
        HelpIndex.newBuilder().setHintIndex(lastUnrevealedHintIndex).build()
      } else if (solution.hasCorrectAnswer() && !solution.solutionIsRevealed) {
        HelpIndex.newBuilder().setShowSolution(true).build()
      } else {
        HelpIndex.newBuilder().setEverythingRevealed(true).build()
      }
    }

    /**
     * Schedules to allow the hint of the specified index to be shown after the specified delay,
     * cancelling any previously pending hints initiated by calls to this method.
     */
    private fun scheduleShowHint(delayMs: Long, helpIndexToShow: HelpIndex) {
      val targetSequenceNumber = ++hintSequenceNumber
      lifecycleSafeTimerFactory.createTimer(delayMs).observe(
        fragment,
        Observer {
          showHint(targetSequenceNumber, helpIndexToShow)
        }
      )
    }

    /**
     * Immediately indicates the specified hint is ready to be shown, cancelling any previously
     * pending hints initiated by calls to [scheduleShowHint].
     */
    private fun showHintImmediately(helpIndexToShow: HelpIndex) {
      showHint(++hintSequenceNumber, helpIndexToShow)
    }

    private fun showHint(targetSequenceNumber: Int, helpIndexToShow: HelpIndex) {
      // Only finish this timer if no other hints were scheduled and no cancellations occurred.
      if (targetSequenceNumber == hintSequenceNumber) {
        if (previousHelpIndex != helpIndexToShow) {
          // Only indicate the hint is available if its index is actually new (including if it
          // becomes null such as in the case of the solution becoming available).
          (fragment as ShowHintAvailabilityListener).onHintAvailable(helpIndexToShow)
          previousHelpIndex = helpIndexToShow
        }
      }
    }
  }
}<|MERGE_RESOLUTION|>--- conflicted
+++ resolved
@@ -179,7 +179,7 @@
     val conversationPendingItemList = mutableListOf<StateItemViewModel>()
     val extraInteractionPendingItemList = mutableListOf<StateItemViewModel>()
     if (playerFeatureSet.contentSupport) {
-      addContentItem(conversationPendingItemList, ephemeralState, gcsEntityId, isSplitView)
+      addContentItem(conversationPendingItemList, ephemeralState, gcsEntityId)
     }
     val interaction = ephemeralState.state.interaction
 
@@ -189,7 +189,6 @@
         extraInteractionPendingItemList,
         ephemeralState.pendingState.wrongAnswerList,
         /* isCorrectAnswer= */ false,
-        isSplitView,
         gcsEntityId
       )
       if (playerFeatureSet.hintsAndSolutionsSupport) {
@@ -202,8 +201,7 @@
           interactionItemList,
           interaction,
           hasPreviousState,
-          gcsEntityId,
-          isSplitView
+          gcsEntityId
         )
       }
     } else if (ephemeralState.stateTypeCase == EphemeralState.StateTypeCase.COMPLETED_STATE) {
@@ -212,7 +210,6 @@
         extraInteractionPendingItemList,
         ephemeralState.completedState.answerList,
         /* isCorrectAnswer= */ true,
-        isSplitView,
         gcsEntityId
       )
     }
@@ -252,8 +249,7 @@
       hasPreviousState,
       canContinueToNextState,
       hasGeneralContinueButton,
-      ephemeralState.stateTypeCase == EphemeralState.StateTypeCase.TERMINAL_STATE,
-      isSplitView
+      ephemeralState.stateTypeCase == EphemeralState.StateTypeCase.TERMINAL_STATE
     )
     return Pair(conversationPendingItemList, extraInteractionPendingItemList)
   }
@@ -262,8 +258,7 @@
     pendingItemList: MutableList<StateItemViewModel>,
     interaction: Interaction,
     hasPreviousButton: Boolean,
-    gcsEntityId: String,
-    isSplitView: Boolean
+    gcsEntityId: String
   ) {
     val interactionViewModelFactory = interactionViewModelFactoryMap.getValue(interaction.id)
     pendingItemList += interactionViewModelFactory(
@@ -273,26 +268,21 @@
       fragment as InteractionAnswerReceiver,
       fragment as InteractionAnswerErrorOrAvailabilityCheckReceiver,
       hasPreviousButton,
-      isSplitView
+      isSplitView.get()!!
     )
   }
 
   private fun addContentItem(
     pendingItemList: MutableList<StateItemViewModel>,
     ephemeralState: EphemeralState,
-    gcsEntityId: String,
-    isSplitView: Boolean
+    gcsEntityId: String
   ) {
     val contentSubtitledHtml: SubtitledHtml = ephemeralState.state.content
     pendingItemList += ContentViewModel(
       contentSubtitledHtml.html,
       gcsEntityId,
       hasConversationView,
-<<<<<<< HEAD
-      isSplitView
-=======
       isSplitView.get()!!
->>>>>>> 6f51af55
     )
   }
 
@@ -301,7 +291,6 @@
     rightPendingItemList: MutableList<StateItemViewModel>,
     answersAndResponses: List<AnswerAndResponse>,
     isCorrectAnswer: Boolean,
-    isSplitView: Boolean,
     gcsEntityId: String
   ) {
     if (answersAndResponses.size > 1) {
@@ -311,7 +300,7 @@
           hasConversationView,
           ObservableBoolean(hasPreviousResponsesExpanded),
           fragment as PreviousResponsesHeaderClickListener,
-          isSplitView
+          isSplitView.get()!!
         ).let { viewModel ->
           pendingItemList += viewModel
           previousAnswerViewModels += viewModel
@@ -324,8 +313,7 @@
         if (playerFeatureSet.pastAnswerSupport) {
           createSubmittedAnswer(
             answerAndResponse.userAnswer,
-            gcsEntityId,
-            isSplitView
+            gcsEntityId
           ).let { viewModel ->
             if (showPreviousAnswers) {
               pendingItemList += viewModel
@@ -336,8 +324,7 @@
         if (playerFeatureSet.feedbackSupport) {
           createFeedbackItem(
             answerAndResponse.feedback,
-            gcsEntityId,
-            isSplitView
+            gcsEntityId
           )?.let { viewModel ->
             if (showPreviousAnswers) {
               pendingItemList += viewModel
@@ -349,22 +336,20 @@
     }
     answersAndResponses.lastOrNull()?.let { answerAndResponse ->
       if (playerFeatureSet.pastAnswerSupport) {
-        if (isCorrectAnswer && isSplitView) {
+        if (isCorrectAnswer && isSplitView.get()!!) {
           rightPendingItemList += createSubmittedAnswer(
             answerAndResponse.userAnswer,
-            gcsEntityId,
-            isSplitView
+            gcsEntityId
           )
         } else {
           pendingItemList += createSubmittedAnswer(
             answerAndResponse.userAnswer,
-            gcsEntityId,
-            isSplitView
+            gcsEntityId
           )
         }
       }
       if (playerFeatureSet.feedbackSupport) {
-        createFeedbackItem(answerAndResponse.feedback, gcsEntityId, isSplitView)?.let(
+        createFeedbackItem(answerAndResponse.feedback, gcsEntityId)?.let(
           pendingItemList::add
         )
       }
@@ -492,23 +477,21 @@
 
   private fun createSubmittedAnswer(
     userAnswer: UserAnswer,
-    gcsEntityId: String,
-    isSplitView: Boolean
+    gcsEntityId: String
   ): SubmittedAnswerViewModel {
     val submittedAnswerViewModel =
-      SubmittedAnswerViewModel(userAnswer, gcsEntityId, hasConversationView, isSplitView)
+      SubmittedAnswerViewModel(userAnswer, gcsEntityId, hasConversationView, isSplitView.get()!!)
     submittedAnswerViewModel.isCorrectAnswer.set(isCorrectAnswer.get())
     return submittedAnswerViewModel
   }
 
   private fun createFeedbackItem(
     feedback: SubtitledHtml,
-    gcsEntityId: String,
-    isSplitView: Boolean
+    gcsEntityId: String
   ): FeedbackViewModel? {
     // Only show feedback if there's some to show.
     if (feedback.html.isNotEmpty()) {
-      return FeedbackViewModel(feedback.html, gcsEntityId, hasConversationView, isSplitView)
+      return FeedbackViewModel(feedback.html, gcsEntityId, hasConversationView, isSplitView.get()!!)
     }
     return null
   }
@@ -519,8 +502,7 @@
     hasPreviousState: Boolean,
     canContinueToNextState: Boolean,
     hasGeneralContinueButton: Boolean,
-    stateIsTerminal: Boolean,
-    shouldSplit: Boolean
+    stateIsTerminal: Boolean
   ) {
     val hasPreviousButton = playerFeatureSet.backwardNavigation && hasPreviousState
     when {
@@ -528,28 +510,25 @@
         addContinueNavigation(
           conversationPendingItemList,
           extraInteractionPendingItemList,
-          hasPreviousButton,
-          shouldSplit
+          hasPreviousButton
         )
       }
       canContinueToNextState && playerFeatureSet.forwardNavigation -> {
         addNextButtonNavigation(
           conversationPendingItemList,
           extraInteractionPendingItemList,
-          hasPreviousButton,
-          shouldSplit
+          hasPreviousButton
         )
       }
       stateIsTerminal -> {
         if (playerFeatureSet.replaySupport) {
-          addReplyButton(conversationPendingItemList, extraInteractionPendingItemList, shouldSplit)
+          addReplyButton(conversationPendingItemList, extraInteractionPendingItemList)
         }
         if (playerFeatureSet.returnToTopicNavigation) {
           addReturnTopTopicNavigation(
             conversationPendingItemList,
             extraInteractionPendingItemList,
-            hasPreviousButton,
-            shouldSplit
+            hasPreviousButton
           )
         }
       }
@@ -558,14 +537,13 @@
         addSubmitButton(
           conversationPendingItemList,
           extraInteractionPendingItemList,
-          hasPreviousButton,
-          shouldSplit
+          hasPreviousButton
         )
       }
       // Otherwise, just show the previous button since the interaction itself will push the answer
       // submission.
       !isMostRecentInteractionAutoNavigating(conversationPendingItemList) -> {
-        addPreviousButtonNavigation(hasPreviousButton, conversationPendingItemList, shouldSplit)
+        addPreviousButtonNavigation(hasPreviousButton, conversationPendingItemList)
       }
       // Otherwise, there's no navigation button that should be shown since the current interaction
       // handles this or navigation in this context is disabled.
@@ -575,117 +553,115 @@
   private fun addSubmitButton(
     conversationPendingItemList: MutableList<StateItemViewModel>,
     extraInteractionPendingItemList: MutableList<StateItemViewModel>,
-    hasPreviousButton: Boolean,
-    shouldSplit: Boolean
+    hasPreviousButton: Boolean
   ) {
     val canSubmitAnswer = checkNotNull(this.canSubmitAnswer) {
       "Expected non-null submit answer observable for submit button when interaction support " +
         "is enabled"
     }
     val targetList =
-      if (shouldSplit) extraInteractionPendingItemList else conversationPendingItemList
-    val hasPrevious = if (shouldSplit) false else hasPreviousButton
+      if (isSplitView.get()!!) extraInteractionPendingItemList else conversationPendingItemList
+    val hasPrevious = if (isSplitView.get()!!) false else hasPreviousButton
     targetList += SubmitButtonViewModel(
       canSubmitAnswer,
       hasConversationView,
       hasPrevious,
       previousNavigationButtonListener,
       fragment as SubmitNavigationButtonListener,
-      shouldSplit
+      isSplitView.get()!!
     )
-    if (shouldSplit) {
+    if (isSplitView.get()!!) {
       // "previous button" should appear in the conversation recycler view only
-      addPreviousButtonNavigation(hasPreviousButton, conversationPendingItemList, shouldSplit)
+      addPreviousButtonNavigation(hasPreviousButton, conversationPendingItemList)
     }
   }
 
   private fun addReturnTopTopicNavigation(
     conversationPendingItemList: MutableList<StateItemViewModel>,
     extraInteractionPendingItemList: MutableList<StateItemViewModel>,
-    hasPreviousButton: Boolean,
-    shouldSplit: Boolean
+    hasPreviousButton: Boolean
   ) {
     val targetList =
-      if (shouldSplit) extraInteractionPendingItemList else conversationPendingItemList
-    val hasPrevious = if (shouldSplit) false else hasPreviousButton
+      if (isSplitView.get()!!) extraInteractionPendingItemList else conversationPendingItemList
+    val hasPrevious = if (isSplitView.get()!!) false else hasPreviousButton
     targetList += ReturnToTopicButtonViewModel(
       hasPrevious,
       hasConversationView,
       previousNavigationButtonListener,
       fragment as ReturnToTopicNavigationButtonListener,
-      shouldSplit
+      isSplitView.get()!!
     )
-    if (shouldSplit) {
+    if (isSplitView.get()!!) {
       // "previous button" should appear in the conversation recycler view only
-      addPreviousButtonNavigation(hasPreviousButton, conversationPendingItemList, shouldSplit)
+      addPreviousButtonNavigation(hasPreviousButton, conversationPendingItemList)
     }
   }
 
   private fun addReplyButton(
     conversationPendingItemList: MutableList<StateItemViewModel>,
-    extraInteractionPendingItemList: MutableList<StateItemViewModel>,
-    shouldSplit: Boolean
+    extraInteractionPendingItemList: MutableList<StateItemViewModel>
   ) {
     val targetList =
-      if (shouldSplit) extraInteractionPendingItemList else conversationPendingItemList
+      if (isSplitView.get()!!) extraInteractionPendingItemList else conversationPendingItemList
     targetList +=
-      ReplayButtonViewModel(hasConversationView, fragment as ReplayButtonListener, shouldSplit)
+      ReplayButtonViewModel(
+        hasConversationView,
+        fragment as ReplayButtonListener,
+        isSplitView.get()!!
+      )
   }
 
   private fun addNextButtonNavigation(
     conversationPendingItemList: MutableList<StateItemViewModel>,
     extraInteractionPendingItemList: MutableList<StateItemViewModel>,
-    hasPreviousButton: Boolean,
-    shouldSplit: Boolean
+    hasPreviousButton: Boolean
   ) {
     val targetList =
-      if (shouldSplit) extraInteractionPendingItemList else conversationPendingItemList
-    val hasPrevious = if (shouldSplit) false else hasPreviousButton
+      if (isSplitView.get()!!) extraInteractionPendingItemList else conversationPendingItemList
+    val hasPrevious = if (isSplitView.get()!!) false else hasPreviousButton
     targetList += NextButtonViewModel(
       hasPrevious,
       hasConversationView,
       previousNavigationButtonListener,
       fragment as NextNavigationButtonListener,
-      shouldSplit
+      isSplitView.get()!!
     )
-    if (shouldSplit) {
+    if (isSplitView.get()!!) {
       // "previous button" should appear in the conversation recycler view only
-      addPreviousButtonNavigation(hasPreviousButton, conversationPendingItemList, shouldSplit)
+      addPreviousButtonNavigation(hasPreviousButton, conversationPendingItemList)
     }
   }
 
   private fun addContinueNavigation(
     conversationPendingItemList: MutableList<StateItemViewModel>,
     extraInteractionPendingItemList: MutableList<StateItemViewModel>,
-    hasPreviousButton: Boolean,
-    shouldSplit: Boolean
+    hasPreviousButton: Boolean
   ) {
     val targetList =
-      if (shouldSplit) extraInteractionPendingItemList else conversationPendingItemList
-    val hasPrevious = if (shouldSplit) false else hasPreviousButton
+      if (isSplitView.get()!!) extraInteractionPendingItemList else conversationPendingItemList
+    val hasPrevious = if (isSplitView.get()!!) false else hasPreviousButton
     targetList += ContinueNavigationButtonViewModel(
       hasPrevious,
       hasConversationView,
       previousNavigationButtonListener,
       fragment as ContinueNavigationButtonListener,
-      shouldSplit
+      isSplitView.get()!!
     )
-    if (shouldSplit) {
+    if (isSplitView.get()!!) {
       // "previous button" should appear in the conversation recycler view only
-      addPreviousButtonNavigation(hasPreviousButton, conversationPendingItemList, shouldSplit)
+      addPreviousButtonNavigation(hasPreviousButton, conversationPendingItemList)
     }
   }
 
   private fun addPreviousButtonNavigation(
     hasPreviousButton: Boolean,
-    itemList: MutableList<StateItemViewModel>,
-    isSplitView: Boolean
+    itemList: MutableList<StateItemViewModel>
   ) {
     if (hasPreviousButton) {
       itemList += PreviousButtonViewModel(
         hasConversationView,
         previousNavigationButtonListener,
-        isSplitView
+        isSplitView.get()!!
       )
     }
   }
