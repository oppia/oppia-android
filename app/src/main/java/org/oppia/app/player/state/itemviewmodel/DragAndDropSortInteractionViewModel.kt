--- conflicted
+++ resolved
@@ -39,11 +39,7 @@
         override fun onPropertyChanged(sender: Observable, propertyId: Int) {
           interactionAnswerErrorOrAvailabilityCheckReceiver.onPendingAnswerErrorOrAvailabilityCheck(
             /* pendingAnswerError= */null,
-<<<<<<< HEAD
-            /* inputAnswerAvailable= */ true
-=======
             /* inputAnswerAvailable= */true
->>>>>>> 822ce70a
           )
         }
       }
