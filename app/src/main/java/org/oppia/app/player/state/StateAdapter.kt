--- conflicted
+++ resolved
@@ -113,9 +113,20 @@
     }
   }
 
-<<<<<<< HEAD
+  inner class ContentViewHolder(val binding: ViewDataBinding) : RecyclerView.ViewHolder(binding.root) {
+    internal fun bind(rawString: String) {
+      binding.setVariable(BR.htmlContent, rawString)
+      binding.executePendingBindings()
+      val htmlResult: Spannable = htmlParserFactory.create(entityType, explorationId).parseOppiaHtml(
+        rawString,
+        binding.root.content_text_view
+      )
+      binding.root.content_text_view.text = htmlResult
+    }
+  }
+
   inner class SelectionInteractionViewHolder(
-   private val binding: ViewDataBinding
+    private val binding: ViewDataBinding
   ) : RecyclerView.ViewHolder(binding.root) {
     internal fun bind(customizationArgs: SelectionInteractionCustomizationArgsViewModel) {
       val items: Array<String>?
@@ -133,18 +144,4 @@
       binding.root.selection_interaction_recyclerview.adapter = interactionAdapter
     }
   }
-
-=======
-  inner class ContentViewHolder(val binding: ViewDataBinding) : RecyclerView.ViewHolder(binding.root) {
-    internal fun bind(rawString: String) {
-      binding.setVariable(BR.htmlContent, rawString)
-      binding.executePendingBindings()
-      val htmlResult: Spannable = htmlParserFactory.create(entityType, explorationId).parseOppiaHtml(
-        rawString,
-        binding.root.content_text_view
-      )
-      binding.root.content_text_view.text = htmlResult
-    }
-  }
->>>>>>> ab0e35a8
 }