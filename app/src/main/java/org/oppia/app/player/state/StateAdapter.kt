--- conflicted
+++ resolved
@@ -7,7 +7,6 @@
 import androidx.databinding.ViewDataBinding
 import androidx.recyclerview.widget.RecyclerView
 import androidx.databinding.library.baseAdapters.BR
-<<<<<<< HEAD
 import kotlinx.android.synthetic.main.content_item.view.content_text_view
 import kotlinx.android.synthetic.main.selection_interaction_item.view.selection_interaction_frameLayout
 import kotlinx.android.synthetic.main.state_button_item.view.*
@@ -23,16 +22,6 @@
 import org.oppia.app.player.state.itemviewmodel.SelectionInteractionContentViewModel
 import org.oppia.app.player.state.listener.ItemClickListener
 import org.oppia.util.logging.Logger
-=======
-import kotlinx.android.synthetic.main.content_item.view.*
-import kotlinx.android.synthetic.main.state_button_item.view.*
-import org.oppia.app.R
-import org.oppia.app.databinding.ContentItemBinding
-import org.oppia.app.player.state.itemviewmodel.StateButtonViewModel
-import org.oppia.app.player.state.listener.ButtonInteractionListener
-import org.oppia.app.databinding.StateButtonItemBinding
-import org.oppia.app.player.state.itemviewmodel.ContentViewModel
->>>>>>> 47e769fb
 import org.oppia.util.parser.HtmlParser
 
 @Suppress("unused")
@@ -53,13 +42,9 @@
   private val buttonInteractionListener: ButtonInteractionListener,
   private val htmlParserFactory: HtmlParser.Factory,
   private val entityType: String,
-<<<<<<< HEAD
   private val explorationId: String,
   private val selectedInputItemIndexes: ArrayList<Int>,
   private val selectInputItemsListener: SelectInputItemsListener
-=======
-  private val explorationId: String
->>>>>>> 47e769fb
 ) :
   RecyclerView.Adapter<RecyclerView.ViewHolder>() {
 
@@ -91,7 +76,6 @@
           )
         ContentViewHolder(binding)
       }
-<<<<<<< HEAD
       VIEW_TYPE_SELECTION_INTERACTION -> {
         val inflater = LayoutInflater.from(parent.context)
         val binding =
@@ -103,9 +87,7 @@
           )
         SelectionInteractionViewHolder(binding)
       }
-=======
->>>>>>> 47e769fb
-      else -> throw IllegalArgumentException("Invalid view type")
+      else -> throw IllegalArgumentException("Invalid view type: $viewType")
     }
   }
 
@@ -117,27 +99,21 @@
       VIEW_TYPE_CONTENT -> {
         (holder as ContentViewHolder).bind((itemList[position] as ContentViewModel).htmlContent)
       }
-<<<<<<< HEAD
       VIEW_TYPE_SELECTION_INTERACTION -> {
         (holder as SelectionInteractionViewHolder).bind(itemList[position] as SelectionInteractionCustomizationArgsViewModel)
       }
-=======
->>>>>>> 47e769fb
     }
   }
 
   override fun getItemViewType(position: Int): Int {
     return when (itemList[position]) {
       is ContentViewModel -> VIEW_TYPE_CONTENT
-<<<<<<< HEAD
       is SelectionInteractionCustomizationArgsViewModel -> VIEW_TYPE_SELECTION_INTERACTION
-=======
->>>>>>> 47e769fb
       is StateButtonViewModel -> {
         stateButtonViewModel = itemList[position] as StateButtonViewModel
         VIEW_TYPE_STATE_BUTTON
       }
-      else -> throw IllegalArgumentException("Invalid type of data $position")
+      else -> throw IllegalArgumentException("Invalid type of data $position: ${itemList[position]}")
     }
   }
 
