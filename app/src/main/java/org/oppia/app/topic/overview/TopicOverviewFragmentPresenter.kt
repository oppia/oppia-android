package org.oppia.app.topic.overview

import android.view.LayoutInflater
import android.view.View
import android.view.ViewGroup
import androidx.appcompat.app.AppCompatActivity
import androidx.fragment.app.Fragment
import androidx.lifecycle.LiveData
import androidx.lifecycle.Observer
import androidx.lifecycle.Transformations
import org.oppia.app.databinding.TopicOverviewFragmentBinding
import org.oppia.app.fragment.FragmentScope
import org.oppia.app.model.Topic
import org.oppia.app.topic.RouteToTopicPlayListener
import org.oppia.app.topic.TOPIC_ACTIVITY_TOPIC_ID_ARGUMENT_KEY
import org.oppia.app.viewmodel.ViewModelProvider
import org.oppia.domain.topic.TEST_TOPIC_ID_0
import org.oppia.domain.topic.TopicController
import org.oppia.util.data.AsyncResult
import org.oppia.util.logging.Logger
import javax.inject.Inject

/** The presenter for [TopicOverviewFragment]. */
@FragmentScope
class TopicOverviewFragmentPresenter @Inject constructor(
  activity: AppCompatActivity,
  private val fragment: Fragment,
  private val viewModelProvider: ViewModelProvider<TopicOverviewViewModel>,
  private val logger: Logger,
  private val topicController: TopicController
) {
  private val routeToTopicPlayListener = activity as RouteToTopicPlayListener
  private val topicOverviewViewModel = getTopicOverviewViewModel()
  private lateinit var topicId: String

  fun handleCreateView(inflater: LayoutInflater, container: ViewGroup?): View? {
    topicId = checkNotNull(fragment.arguments?.getString(TOPIC_ACTIVITY_TOPIC_ID_ARGUMENT_KEY)) {
      "Expected topic ID to be included in arguments for TopicOverviewFragment."
    }
    val binding = TopicOverviewFragmentBinding.inflate(inflater, container, /* attachToRoot= */ false)
    subscribeToTopicLiveData()
    binding.let {
      it.lifecycleOwner = fragment
      it.presenter = this
      it.viewModel = topicOverviewViewModel
    }
    return binding.root
  }

  fun seeMoreClicked(v: View) {
    routeToTopicPlayListener.routeToTopicPlayFragment()
  }

  private fun getTopicOverviewViewModel(): TopicOverviewViewModel {
    return viewModelProvider.getForFragment(fragment, TopicOverviewViewModel::class.java)
  }

  private val topicLiveData: LiveData<Topic> by lazy { getTopicList() }

  private fun subscribeToTopicLiveData() {
    topicLiveData.observe(fragment, Observer<Topic> { result ->
      topicOverviewViewModel.topic.set(result)
    })
  }

  private val topicResultLiveData: LiveData<AsyncResult<Topic>> by lazy {
<<<<<<< HEAD
    topicController.getTopic(topicId)
=======
    topicController.getTopic(TEST_TOPIC_ID_0)
>>>>>>> d1277989
  }

  private fun getTopicList(): LiveData<Topic> {
    return Transformations.map(topicResultLiveData, ::processTopicResult)
  }

  private fun processTopicResult(topic: AsyncResult<Topic>): Topic {
    if (topic.isFailure()) {
      logger.e("TopicOverviewFragment", "Failed to retrieve topic", topic.getErrorOrNull()!!)
    }
    return topic.getOrDefault(Topic.getDefaultInstance())
  }
}<|MERGE_RESOLUTION|>--- conflicted
+++ resolved
@@ -13,6 +13,7 @@
 import org.oppia.app.model.Topic
 import org.oppia.app.topic.RouteToTopicPlayListener
 import org.oppia.app.topic.TOPIC_ACTIVITY_TOPIC_ID_ARGUMENT_KEY
+import org.oppia.app.topic.TOPIC_ID_ARGUMENT_KEY
 import org.oppia.app.viewmodel.ViewModelProvider
 import org.oppia.domain.topic.TEST_TOPIC_ID_0
 import org.oppia.domain.topic.TopicController
@@ -34,7 +35,7 @@
   private lateinit var topicId: String
 
   fun handleCreateView(inflater: LayoutInflater, container: ViewGroup?): View? {
-    topicId = checkNotNull(fragment.arguments?.getString(TOPIC_ACTIVITY_TOPIC_ID_ARGUMENT_KEY)) {
+    topicId = checkNotNull(fragment.arguments?.getString(TOPIC_ID_ARGUMENT_KEY)) {
       "Expected topic ID to be included in arguments for TopicOverviewFragment."
     }
     val binding = TopicOverviewFragmentBinding.inflate(inflater, container, /* attachToRoot= */ false)
@@ -64,11 +65,7 @@
   }
 
   private val topicResultLiveData: LiveData<AsyncResult<Topic>> by lazy {
-<<<<<<< HEAD
     topicController.getTopic(topicId)
-=======
-    topicController.getTopic(TEST_TOPIC_ID_0)
->>>>>>> d1277989
   }
 
   private fun getTopicList(): LiveData<Topic> {
