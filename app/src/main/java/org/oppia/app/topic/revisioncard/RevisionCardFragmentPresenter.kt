--- conflicted
+++ resolved
@@ -49,13 +49,8 @@
     return viewModelProvider.getForFragment(fragment, RevisionCardViewModel::class.java)
   }
 
-<<<<<<< HEAD
   private fun logRevisionCardEvent(topicId: String, subTopicId: String) {
     oppiaLogger.logTransitionEvent(
-=======
-  private fun logRevisionCardEvent(topicId: String, subTopicId: Int) {
-    analyticsController.logTransitionEvent(
->>>>>>> ffb7e94b
       oppiaClock.getCurrentCalendar().timeInMillis,
       EventLog.EventAction.OPEN_REVISION_CARD,
       oppiaLogger.createRevisionCardContext(topicId, subTopicId)
