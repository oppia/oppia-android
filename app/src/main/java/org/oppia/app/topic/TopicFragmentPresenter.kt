package org.oppia.app.topic

import android.view.LayoutInflater
import android.view.View
import android.view.ViewGroup
import androidx.appcompat.widget.Toolbar
import androidx.fragment.app.Fragment
import androidx.lifecycle.LiveData
import androidx.lifecycle.Observer
import androidx.lifecycle.Transformations
import androidx.viewpager.widget.ViewPager
import com.google.android.material.tabs.TabLayout
import org.oppia.app.R
import org.oppia.app.databinding.TopicFragmentBinding
import org.oppia.app.fragment.FragmentScope
import org.oppia.app.model.Topic
import org.oppia.domain.topic.TEST_TOPIC_ID_0
import org.oppia.domain.topic.TopicController
import org.oppia.util.data.AsyncResult
import org.oppia.util.logging.Logger
import javax.inject.Inject

/** The presenter for [TopicFragment]. */
@FragmentScope
class TopicFragmentPresenter @Inject constructor(
  private val fragment: Fragment,
  private val logger: Logger,
  private val topicController: TopicController
) {
  private lateinit var tabLayout: TabLayout
  private lateinit var toolbar: Toolbar
  private lateinit var viewPager: ViewPager
  private val tabIcons =
    intArrayOf(
<<<<<<< HEAD
      R.drawable.ic_overview_white_24dp,
=======
      R.drawable.ic_overview_icon_24dp,
>>>>>>> d1277989
      R.drawable.ic_play_icon_24,
      R.drawable.ic_train_icon_24,
      R.drawable.ic_review_icon_24
    )

  fun handleCreateView(
    inflater: LayoutInflater,
    container: ViewGroup?,
<<<<<<< HEAD
    topicId: String?
=======
    topicId: String
>>>>>>> d1277989
  ): View? {
    val binding = TopicFragmentBinding.inflate(inflater, container, /* attachToRoot= */ false)
    binding.lifecycleOwner = fragment
    viewPager = binding.root.findViewById(R.id.topic_tabs_viewpager) as ViewPager
    tabLayout = binding.root.findViewById(R.id.topic_tabs_container) as TabLayout
    toolbar = binding.root.findViewById(R.id.toolbar) as Toolbar
    setUpViewPager(viewPager, topicId)
    subscribeToTopicLiveData()
    return binding.root
  }

<<<<<<< HEAD
  fun setCurrentTab(tab: TopicTab) {
    viewPager.setCurrentItem(tab.ordinal, true)
  }

=======
>>>>>>> d1277989
  private fun setUpViewPager(viewPager: ViewPager, topicId: String?) {
    val adapter = ViewPagerAdapter(fragment.fragmentManager!!, topicId!!)
    viewPager.adapter = adapter
    tabLayout.setupWithViewPager(viewPager)
<<<<<<< HEAD
    tabLayout.getTabAt(0)!!.setText(fragment.getString(R.string.overview)).setIcon(tabIcons[0])
    tabLayout.getTabAt(1)!!.setText(fragment.getString(R.string.play)).setIcon(tabIcons[1])
    tabLayout.getTabAt(2)!!.setText(fragment.getString(R.string.train)).setIcon(tabIcons[2])
    tabLayout.getTabAt(3)!!.setText(fragment.getString(R.string.review)).setIcon(tabIcons[3])
=======
    tabLayout.getTabAt(0)!!.setText(TopicTab.getTabForPosition(0).name).setIcon(tabIcons[0])
    tabLayout.getTabAt(1)!!.setText(TopicTab.getTabForPosition(1).name).setIcon(tabIcons[1])
    tabLayout.getTabAt(2)!!.setText(TopicTab.getTabForPosition(2).name).setIcon(tabIcons[2])
    tabLayout.getTabAt(3)!!.setText(TopicTab.getTabForPosition(3).name).setIcon(tabIcons[3])
>>>>>>> d1277989
  }

  private val topicLiveData: LiveData<Topic> by lazy { getTopic() }

  private fun subscribeToTopicLiveData() {
    topicLiveData.observe(fragment, Observer<Topic> { result ->
      val topicName = result.name
      toolbar.title = topicName
    })
  }

  // TODO(#135): Get this topic-id from [TopicFragment].
  private val topicResultLiveData: LiveData<AsyncResult<Topic>> by lazy {
    topicController.getTopic(TEST_TOPIC_ID_0)
  }

  private fun getTopic(): LiveData<Topic> {
    return Transformations.map(topicResultLiveData, ::processTopicResult)
  }

  private fun processTopicResult(topic: AsyncResult<Topic>): Topic {
    if (topic.isFailure()) {
      logger.e("TopicFragment", "Failed to retrieve topic", topic.getErrorOrNull()!!)
    }
    return topic.getOrDefault(Topic.getDefaultInstance())
  }
}<|MERGE_RESOLUTION|>--- conflicted
+++ resolved
@@ -29,14 +29,11 @@
 ) {
   private lateinit var tabLayout: TabLayout
   private lateinit var toolbar: Toolbar
+  private lateinit var topicId: String
   private lateinit var viewPager: ViewPager
   private val tabIcons =
     intArrayOf(
-<<<<<<< HEAD
-      R.drawable.ic_overview_white_24dp,
-=======
       R.drawable.ic_overview_icon_24dp,
->>>>>>> d1277989
       R.drawable.ic_play_icon_24,
       R.drawable.ic_train_icon_24,
       R.drawable.ic_review_icon_24
@@ -45,44 +42,31 @@
   fun handleCreateView(
     inflater: LayoutInflater,
     container: ViewGroup?,
-<<<<<<< HEAD
-    topicId: String?
-=======
     topicId: String
->>>>>>> d1277989
   ): View? {
     val binding = TopicFragmentBinding.inflate(inflater, container, /* attachToRoot= */ false)
     binding.lifecycleOwner = fragment
     viewPager = binding.root.findViewById(R.id.topic_tabs_viewpager) as ViewPager
     tabLayout = binding.root.findViewById(R.id.topic_tabs_container) as TabLayout
     toolbar = binding.root.findViewById(R.id.toolbar) as Toolbar
+    this.topicId = topicId
     setUpViewPager(viewPager, topicId)
     subscribeToTopicLiveData()
     return binding.root
   }
 
-<<<<<<< HEAD
   fun setCurrentTab(tab: TopicTab) {
     viewPager.setCurrentItem(tab.ordinal, true)
   }
 
-=======
->>>>>>> d1277989
   private fun setUpViewPager(viewPager: ViewPager, topicId: String?) {
     val adapter = ViewPagerAdapter(fragment.fragmentManager!!, topicId!!)
     viewPager.adapter = adapter
     tabLayout.setupWithViewPager(viewPager)
-<<<<<<< HEAD
     tabLayout.getTabAt(0)!!.setText(fragment.getString(R.string.overview)).setIcon(tabIcons[0])
     tabLayout.getTabAt(1)!!.setText(fragment.getString(R.string.play)).setIcon(tabIcons[1])
     tabLayout.getTabAt(2)!!.setText(fragment.getString(R.string.train)).setIcon(tabIcons[2])
     tabLayout.getTabAt(3)!!.setText(fragment.getString(R.string.review)).setIcon(tabIcons[3])
-=======
-    tabLayout.getTabAt(0)!!.setText(TopicTab.getTabForPosition(0).name).setIcon(tabIcons[0])
-    tabLayout.getTabAt(1)!!.setText(TopicTab.getTabForPosition(1).name).setIcon(tabIcons[1])
-    tabLayout.getTabAt(2)!!.setText(TopicTab.getTabForPosition(2).name).setIcon(tabIcons[2])
-    tabLayout.getTabAt(3)!!.setText(TopicTab.getTabForPosition(3).name).setIcon(tabIcons[3])
->>>>>>> d1277989
   }
 
   private val topicLiveData: LiveData<Topic> by lazy { getTopic() }
@@ -94,9 +78,8 @@
     })
   }
 
-  // TODO(#135): Get this topic-id from [TopicFragment].
   private val topicResultLiveData: LiveData<AsyncResult<Topic>> by lazy {
-    topicController.getTopic(TEST_TOPIC_ID_0)
+    topicController.getTopic(topicId = topicId)
   }
 
   private fun getTopic(): LiveData<Topic> {
