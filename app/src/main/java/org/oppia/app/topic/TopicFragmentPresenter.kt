package org.oppia.app.topic

import android.view.LayoutInflater
import android.view.View
import android.view.ViewGroup
import androidx.appcompat.widget.Toolbar
import androidx.fragment.app.Fragment
import androidx.lifecycle.LiveData
import androidx.lifecycle.Observer
import androidx.lifecycle.Transformations
import androidx.viewpager.widget.ViewPager
import com.google.android.material.tabs.TabLayout
import org.oppia.app.R
import org.oppia.app.databinding.TopicFragmentBinding
import org.oppia.app.fragment.FragmentScope
import org.oppia.app.model.ProfileId
import org.oppia.app.model.Topic
import org.oppia.domain.topic.TopicController
import org.oppia.util.data.AsyncResult
import org.oppia.util.logging.Logger
import javax.inject.Inject

/** The presenter for [TopicFragment]. */
@FragmentScope
class TopicFragmentPresenter @Inject constructor(
  private val fragment: Fragment,
  private val logger: Logger,
  private val topicController: TopicController
) {
  private lateinit var tabLayout: TabLayout
<<<<<<< HEAD
=======
  private lateinit var topicToolbar: Toolbar
  private var internalProfileId: Int = -1
>>>>>>> 0e319b35
  private lateinit var topicId: String
  lateinit var storyId: String
  private lateinit var viewPager: ViewPager
  private val tabIcons =
    intArrayOf(
      R.drawable.ic_info_icon_24dp,
      R.drawable.ic_lessons_icon_24dp,
      R.drawable.ic_practice_icon_24dp,
      R.drawable.ic_review_icon_24dp
    )

  fun handleCreateView(
    inflater: LayoutInflater,
    container: ViewGroup?,
    internalProfileId: Int,
    topicId: String
  ): View? {
    val binding = TopicFragmentBinding.inflate(inflater, container, /* attachToRoot= */ false)
    binding.lifecycleOwner = fragment
    storyId = fragment.arguments?.getString(STORY_ID_ARGUMENT_KEY) ?: ""
    viewPager = binding.root.findViewById(R.id.topic_tabs_viewpager) as ViewPager
    tabLayout = binding.root.findViewById(R.id.topic_tabs_container) as TabLayout
<<<<<<< HEAD
=======
    topicToolbar = binding.root.findViewById(R.id.topic_toolbar) as Toolbar
    this.internalProfileId = internalProfileId
>>>>>>> 0e319b35
    this.topicId = topicId
    setUpViewPager(viewPager, topicId)
    return binding.root
  }

  private fun setCurrentTab(tab: TopicTab) {
    viewPager.setCurrentItem(tab.ordinal, true)
  }

  private fun setUpViewPager(viewPager: ViewPager, topicId: String) {
    val adapter = ViewPagerAdapter(fragment.childFragmentManager, internalProfileId, topicId, storyId)
    viewPager.adapter = adapter
    tabLayout.setupWithViewPager(viewPager)
    tabLayout.getTabAt(0)!!.setText(fragment.getString(R.string.info)).setIcon(tabIcons[0])
    tabLayout.getTabAt(1)!!.setText(fragment.getString(R.string.lessons)).setIcon(tabIcons[1])
    tabLayout.getTabAt(2)!!.setText(fragment.getString(R.string.practice)).setIcon(tabIcons[2])
    tabLayout.getTabAt(3)!!.setText(fragment.getString(R.string.review)).setIcon(tabIcons[3])
    if (topicId.isNotEmpty() && storyId.isNotEmpty())
      setCurrentTab(TopicTab.LESSONS)
  }

<<<<<<< HEAD
=======
  private val topicLiveData: LiveData<Topic> by lazy { getTopic() }

  private fun subscribeToTopicLiveData() {
    topicLiveData.observe(fragment, Observer<Topic> { result ->
      val topicName = result.name
      topicToolbar.title = fragment.getString(R.string.topic_heading, topicName)
    })
  }

  private val topicResultLiveData: LiveData<AsyncResult<Topic>> by lazy {
    topicController.getTopic(ProfileId.newBuilder().setInternalId(internalProfileId).build(), topicId = topicId)
  }

  private fun getTopic(): LiveData<Topic> {
    return Transformations.map(topicResultLiveData, ::processTopicResult)
  }

  private fun processTopicResult(topic: AsyncResult<Topic>): Topic {
    if (topic.isFailure()) {
      logger.e("TopicFragment", "Failed to retrieve topic", topic.getErrorOrNull()!!)
    }
    return topic.getOrDefault(Topic.getDefaultInstance())
  }
>>>>>>> 0e319b35
}<|MERGE_RESOLUTION|>--- conflicted
+++ resolved
@@ -28,11 +28,7 @@
   private val topicController: TopicController
 ) {
   private lateinit var tabLayout: TabLayout
-<<<<<<< HEAD
-=======
-  private lateinit var topicToolbar: Toolbar
   private var internalProfileId: Int = -1
->>>>>>> 0e319b35
   private lateinit var topicId: String
   lateinit var storyId: String
   private lateinit var viewPager: ViewPager
@@ -55,11 +51,7 @@
     storyId = fragment.arguments?.getString(STORY_ID_ARGUMENT_KEY) ?: ""
     viewPager = binding.root.findViewById(R.id.topic_tabs_viewpager) as ViewPager
     tabLayout = binding.root.findViewById(R.id.topic_tabs_container) as TabLayout
-<<<<<<< HEAD
-=======
-    topicToolbar = binding.root.findViewById(R.id.topic_toolbar) as Toolbar
     this.internalProfileId = internalProfileId
->>>>>>> 0e319b35
     this.topicId = topicId
     setUpViewPager(viewPager, topicId)
     return binding.root
@@ -80,31 +72,4 @@
     if (topicId.isNotEmpty() && storyId.isNotEmpty())
       setCurrentTab(TopicTab.LESSONS)
   }
-
-<<<<<<< HEAD
-=======
-  private val topicLiveData: LiveData<Topic> by lazy { getTopic() }
-
-  private fun subscribeToTopicLiveData() {
-    topicLiveData.observe(fragment, Observer<Topic> { result ->
-      val topicName = result.name
-      topicToolbar.title = fragment.getString(R.string.topic_heading, topicName)
-    })
-  }
-
-  private val topicResultLiveData: LiveData<AsyncResult<Topic>> by lazy {
-    topicController.getTopic(ProfileId.newBuilder().setInternalId(internalProfileId).build(), topicId = topicId)
-  }
-
-  private fun getTopic(): LiveData<Topic> {
-    return Transformations.map(topicResultLiveData, ::processTopicResult)
-  }
-
-  private fun processTopicResult(topic: AsyncResult<Topic>): Topic {
-    if (topic.isFailure()) {
-      logger.e("TopicFragment", "Failed to retrieve topic", topic.getErrorOrNull()!!)
-    }
-    return topic.getOrDefault(Topic.getDefaultInstance())
-  }
->>>>>>> 0e319b35
 }