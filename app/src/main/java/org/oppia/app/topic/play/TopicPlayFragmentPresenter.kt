--- conflicted
+++ resolved
@@ -15,10 +15,7 @@
 import org.oppia.app.model.StorySummary
 import org.oppia.app.model.Topic
 import org.oppia.app.topic.RouteToStoryListener
-<<<<<<< HEAD
-=======
 import org.oppia.app.topic.STORY_ID_ARGUMENT_KEY
->>>>>>> cdd5c4d4
 import org.oppia.app.topic.TOPIC_ID_ARGUMENT_KEY
 import org.oppia.domain.exploration.ExplorationDataController
 import org.oppia.domain.topic.TopicController
@@ -42,10 +39,7 @@
 
   private lateinit var binding: TopicPlayFragmentBinding
   private lateinit var topicId: String
-<<<<<<< HEAD
-=======
   private lateinit var storyId: String
->>>>>>> cdd5c4d4
 
   private lateinit var expandedChapterListIndexListener: ExpandedChapterListIndexListener
 
@@ -58,10 +52,7 @@
     topicId = checkNotNull(fragment.arguments?.getString(TOPIC_ID_ARGUMENT_KEY)) {
       "Expected topic ID to be included in arguments for TopicPlayFragment."
     }
-<<<<<<< HEAD
-=======
     storyId = fragment.arguments?.getString(STORY_ID_ARGUMENT_KEY) ?: ""
->>>>>>> cdd5c4d4
     this.currentExpandedChapterListIndex = currentExpandedChapterListIndex
     this.expandedChapterListIndexListener = expandedChapterListIndexListener
     binding = TopicPlayFragmentBinding.inflate(inflater, container, /* attachToRoot= */ false)
