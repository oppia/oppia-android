package org.oppia.app.topic.overview

import androidx.databinding.ObservableField
import androidx.lifecycle.ViewModel
import org.oppia.app.R
import org.oppia.app.fragment.FragmentScope
import org.oppia.app.model.Topic
import org.oppia.app.viewmodel.ObservableViewModel
import java.text.DecimalFormat
import javax.inject.Inject

/** [ViewModel] for showing topic overview details. */
@FragmentScope
class TopicOverviewViewModel @Inject constructor() : ObservableViewModel() {
  private val decimalFormat: DecimalFormat = DecimalFormat("#.###")

  val topic = ObservableField<Topic>(Topic.getDefaultInstance())

<<<<<<< HEAD
  val topicDescription = ObservableField<CharSequence>("")

  var downloadStatusIndicatorDrawableResourceId = ObservableField<Int>(R.drawable.ic_available_offline_primary_24dp)
=======
  var downloadStatusIndicatorDrawableResourceId = ObservableField(R.drawable.ic_available_offline_primary_24dp)

  /** Returns the number of megabytes of disk space this topic requires, formatted for display. */
  fun getTopicSizeMb(): String {
    val topicSizeMb: Double = (topic.get()?.diskSizeBytes ?: 0) / (1024.0 * 1024.0)
    return decimalFormat.format(topicSizeMb)
  }
>>>>>>> 5be79f2a
}<|MERGE_RESOLUTION|>--- conflicted
+++ resolved
@@ -16,11 +16,8 @@
 
   val topic = ObservableField<Topic>(Topic.getDefaultInstance())
 
-<<<<<<< HEAD
   val topicDescription = ObservableField<CharSequence>("")
 
-  var downloadStatusIndicatorDrawableResourceId = ObservableField<Int>(R.drawable.ic_available_offline_primary_24dp)
-=======
   var downloadStatusIndicatorDrawableResourceId = ObservableField(R.drawable.ic_available_offline_primary_24dp)
 
   /** Returns the number of megabytes of disk space this topic requires, formatted for display. */
@@ -28,5 +25,4 @@
     val topicSizeMb: Double = (topic.get()?.diskSizeBytes ?: 0) / (1024.0 * 1024.0)
     return decimalFormat.format(topicSizeMb)
   }
->>>>>>> 5be79f2a
 }