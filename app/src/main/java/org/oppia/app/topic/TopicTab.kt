package org.oppia.app.topic

/** Enum to store the tabs of [TopicFragment] and get tab by position. */
enum class TopicTab(private var position: Int) {
  INFO(position = 0),
<<<<<<< HEAD
  LESSONS(position = 1),
  TRAIN(position = 2),
=======
  PLAY(position = 1),
  PRACTICE(position = 2),
>>>>>>> 710093a9
  REVIEW(position = 3);

  companion object {
    fun getTabForPosition(position: Int): TopicTab {
      val ordinal = checkNotNull(values().map(TopicTab::position)[position]) {
        "No tab corresponding to position: $position"
      }
      return values()[ordinal]
    }
  }
}<|MERGE_RESOLUTION|>--- conflicted
+++ resolved
@@ -3,13 +3,8 @@
 /** Enum to store the tabs of [TopicFragment] and get tab by position. */
 enum class TopicTab(private var position: Int) {
   INFO(position = 0),
-<<<<<<< HEAD
   LESSONS(position = 1),
-  TRAIN(position = 2),
-=======
-  PLAY(position = 1),
   PRACTICE(position = 2),
->>>>>>> 710093a9
   REVIEW(position = 3);
 
   companion object {
