--- conflicted
+++ resolved
@@ -15,19 +15,18 @@
 private const val KEY_CURRENT_EXPANDED_LIST_INDEX = "CURRENT_EXPANDED_LIST_INDEX"
 
 /** Fragment that contains subtopic list for lessons mode. */
-<<<<<<< HEAD
 class TopicLessonsFragment :
   InjectableFragment(),
   ExpandedChapterListIndexListener,
   StorySummarySelector {
-  @Inject
-  lateinit var topicLessonsFragmentPresenter: TopicLessonsFragmentPresenter
-=======
-class TopicLessonsFragment : InjectableFragment(), ExpandedChapterListIndexListener, StorySummarySelector {
 
   companion object {
     /** Returns a new [TopicLessonsFragment]. */
-    fun newInstance(internalProfileId: Int, topicId: String, storyId: String): TopicLessonsFragment {
+    fun newInstance(
+      internalProfileId: Int,
+      topicId: String,
+      storyId: String
+    ): TopicLessonsFragment {
       val topicLessonsFragment = TopicLessonsFragment()
       val args = Bundle()
       args.putInt(PROFILE_ID_ARGUMENT_KEY, internalProfileId)
@@ -41,8 +40,8 @@
     }
   }
 
-  @Inject lateinit var topicLessonsFragmentPresenter: TopicLessonsFragmentPresenter
->>>>>>> 9bc93246
+  @Inject
+  lateinit var topicLessonsFragmentPresenter: TopicLessonsFragmentPresenter
 
   private var currentExpandedChapterListIndex: Int? = null
 
