--- conflicted
+++ resolved
@@ -16,12 +16,8 @@
   val itemList: ObservableList<StateItemViewModel> = ObservableArrayList<StateItemViewModel>()
   val rightItemList: ObservableList<StateItemViewModel> = ObservableArrayList()
 
-<<<<<<< HEAD
-  val shouldSplitView = ObservableField(false)
-=======
   val isSplitView = ObservableField(false)
   val centerGuidelinePercentage = ObservableField(0.5f)
->>>>>>> ca5cda62
 
   val questionCount = ObservableField(0)
   val currentQuestion = ObservableField(0)
@@ -55,11 +51,7 @@
   private fun getPendingAnswerWithoutError(
     recyclerViewAssembler: StatePlayerRecyclerViewAssembler
   ): UserAnswer? {
-<<<<<<< HEAD
-    val items = if (shouldSplitView.get() == true) {
-=======
     val items = if (isSplitView.get() == true) {
->>>>>>> ca5cda62
       rightItemList
     } else {
       itemList
