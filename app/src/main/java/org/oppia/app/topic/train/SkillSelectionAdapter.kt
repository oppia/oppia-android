--- conflicted
+++ resolved
@@ -22,11 +22,7 @@
     val skillListItemBinding = DataBindingUtil.inflate<TopicTrainSkillViewBinding>(
       LayoutInflater.from(parent.context),
       R.layout.topic_train_skill_view, parent,
-<<<<<<< HEAD
-      /* attachToRoot= */false
-=======
       /* attachToRoot= */ false
->>>>>>> a1f53fc1
     )
     return SkillViewHolder(skillListItemBinding)
   }
