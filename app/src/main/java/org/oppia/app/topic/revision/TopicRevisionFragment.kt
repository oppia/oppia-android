package org.oppia.app.topic.revision

import android.content.Context
import android.os.Bundle
import android.view.LayoutInflater
import android.view.View
import android.view.ViewGroup
import org.oppia.app.fragment.InjectableFragment
import org.oppia.app.model.Subtopic
import org.oppia.app.topic.PROFILE_ID_ARGUMENT_KEY
import org.oppia.app.topic.TOPIC_ID_ARGUMENT_KEY
import javax.inject.Inject

/** Fragment that card for topic revision. */
class TopicRevisionFragment : InjectableFragment(), RevisionSubtopicSelector {
  companion object {
<<<<<<< HEAD
    const val TOPIC_REVISION_FRAGMENT_TAG = "TOPIC_REVISION_FRAGMENT_TAG"
=======
    internal const val TOPIC_REVISION_FRAGMENT_TAG = "TOPIC_REVISION_FRAGMENT_TAG"
>>>>>>> 10b0a98b
    /** Returns a new [TopicRevisionFragment]. */
    fun newInstance(internalProfileId: Int, topicId: String): TopicRevisionFragment {
      val topicRevisionFragment = TopicRevisionFragment()
      val args = Bundle()
      args.putInt(PROFILE_ID_ARGUMENT_KEY, internalProfileId)
      args.putString(TOPIC_ID_ARGUMENT_KEY, topicId)
      topicRevisionFragment.arguments = args
      return topicRevisionFragment
    }
  }

  @Inject
  lateinit var topicReviewFragmentPresenter: TopicRevisionFragmentPresenter

  override fun onAttach(context: Context) {
    super.onAttach(context)
    fragmentComponent.inject(this)
  }

  override fun onCreateView(
    inflater: LayoutInflater,
    container: ViewGroup?,
    savedInstanceState: Bundle?
  ): View? {
    val internalProfileId = arguments?.getInt(PROFILE_ID_ARGUMENT_KEY, -1)!!
    val topicId = checkNotNull(arguments?.getString(TOPIC_ID_ARGUMENT_KEY)) {
      "Expected topic ID to be included in arguments for TopicRevisionFragment."
    }
    return topicReviewFragmentPresenter.handleCreateView(
      inflater,
      container,
      internalProfileId,
      topicId
    )
  }

  override fun onTopicRevisionSummaryClicked(subtopic: Subtopic) {
    topicReviewFragmentPresenter.onTopicRevisionSummaryClicked(subtopic)
  }
}<|MERGE_RESOLUTION|>--- conflicted
+++ resolved
@@ -14,11 +14,7 @@
 /** Fragment that card for topic revision. */
 class TopicRevisionFragment : InjectableFragment(), RevisionSubtopicSelector {
   companion object {
-<<<<<<< HEAD
-    const val TOPIC_REVISION_FRAGMENT_TAG = "TOPIC_REVISION_FRAGMENT_TAG"
-=======
     internal const val TOPIC_REVISION_FRAGMENT_TAG = "TOPIC_REVISION_FRAGMENT_TAG"
->>>>>>> 10b0a98b
     /** Returns a new [TopicRevisionFragment]. */
     fun newInstance(internalProfileId: Int, topicId: String): TopicRevisionFragment {
       val topicRevisionFragment = TopicRevisionFragment()
