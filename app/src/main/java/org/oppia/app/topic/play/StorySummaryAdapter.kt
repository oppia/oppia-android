--- conflicted
+++ resolved
@@ -58,14 +58,10 @@
           }
           .size
 
-<<<<<<< HEAD
       val chapterList = storySummary.chapterList
       binding.chapterRecyclerView.adapter = ChapterSummaryAdapter(chapterList, chapterSummarySelector)
 
-      val storyProgressPercentage: Int = (completedChapterCount * 100 / totalChapterCount)
-=======
       val storyProgressPercentage: Int = (completedChapterCount * 100) / totalChapterCount
->>>>>>> 2fd84ba9
       binding.setVariable(BR.storyProgressPercentage, storyProgressPercentage)
 
       binding.storyNameTextView.setOnClickListener {
