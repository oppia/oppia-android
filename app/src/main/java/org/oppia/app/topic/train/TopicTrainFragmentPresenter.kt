package org.oppia.app.topic.train

import android.content.Context
import android.content.Intent
import android.view.LayoutInflater
import android.view.View
import android.view.ViewGroup
import androidx.fragment.app.Fragment
<<<<<<< HEAD
import androidx.recyclerview.widget.LinearLayoutManager
import org.oppia.app.databinding.TopicTrainFragmentBinding
import org.oppia.app.fragment.FragmentScope
import org.oppia.app.viewmodel.ViewModelProvider
=======
import androidx.lifecycle.LiveData
import androidx.lifecycle.Observer
import androidx.lifecycle.Transformations
import androidx.recyclerview.widget.LinearLayoutManager
import org.oppia.app.application.ApplicationContext
import org.oppia.app.databinding.TopicTrainFragmentBinding
import org.oppia.app.fragment.FragmentScope
import org.oppia.app.model.SkillSummary
import org.oppia.app.model.Topic
import org.oppia.app.topic.questionplayer.QuestionPlayerActivity
import org.oppia.app.viewmodel.ViewModelProvider
import org.oppia.domain.topic.TEST_TOPIC_ID_0
import org.oppia.domain.topic.TopicController
import org.oppia.util.data.AsyncResult
import org.oppia.util.logging.Logger
>>>>>>> e39fa93a
import javax.inject.Inject

/** The presenter for [TopicTrainFragment]. */
@FragmentScope
class TopicTrainFragmentPresenter @Inject constructor(
<<<<<<< HEAD
  private val fragment: Fragment,
  private val viewModelProvider: ViewModelProvider<TopicTrainViewModel>
) : SkillInterface {
  private val selectedSkillList = ArrayList<String>()
=======
  @ApplicationContext private val context: Context,
  private val fragment: Fragment,
  private val logger: Logger,
  private val topicController: TopicController,
  private val viewModelProvider: ViewModelProvider<TopicTrainViewModel>
) : SkillSelector {
  val selectedSkillList = ArrayList<SkillSummary>()
>>>>>>> e39fa93a

  fun handleCreateView(inflater: LayoutInflater, container: ViewGroup?): View? {
    val skillAdapter = SkillSelectionAdapter(dummySkillList(), this)

    val binding = TopicTrainFragmentBinding.inflate(inflater, container, /* attachToRoot= */ false)
    binding.skillRecyclerView.apply {
<<<<<<< HEAD
      adapter = skillAdapter
=======
>>>>>>> e39fa93a
      layoutManager = LinearLayoutManager(context)
    }
    binding.let {
      it.viewModel = getTopicTrainViewModel()
      it.lifecycleOwner = fragment
    }
    getSkillList(binding)
    return binding.root
  }

<<<<<<< HEAD
=======
  // TODO(#135): Get this topic-id or get skillList from from [TopicFragment].
  private val topicResultLiveData: LiveData<AsyncResult<Topic>> by lazy {
    topicController.getTopic(TEST_TOPIC_ID_0)
  }

  private fun getSkillList(binding: TopicTrainFragmentBinding) {
    topicLiveData.observe(fragment, Observer<Topic> { result ->
      val skillAdapter = SkillSelectionAdapter(result.skillList, this)
      binding.skillRecyclerView.adapter = skillAdapter
    })
  }

  private val topicLiveData: LiveData<Topic> by lazy { getTopicList() }

  private fun getTopicList(): LiveData<Topic> {
    return Transformations.map(topicResultLiveData, ::processTopicResult)
  }

  private fun processTopicResult(topic: AsyncResult<Topic>): Topic {
    if (topic.isFailure()) {
      logger.e("TopicTrainFragmentPresenter", "Failed to retrieve ephemeral state ${topic.getErrorOrNull()}")
    }
    return topic.getOrDefault(Topic.getDefaultInstance())
  }

>>>>>>> e39fa93a
  private fun getTopicTrainViewModel(): TopicTrainViewModel {
    return viewModelProvider.getForFragment(fragment, TopicTrainViewModel::class.java)
  }

<<<<<<< HEAD
  override fun skillSelected(skill: String) {
=======
  override fun skillSelected(skill: SkillSummary) {
>>>>>>> e39fa93a
    selectedSkillList.add(skill)
    getTopicTrainViewModel().selectedSkillList(selectedSkillList)
  }

<<<<<<< HEAD
  override fun skillUnselected(skill: String) {
=======
  override fun skillUnselected(skill: SkillSummary) {
>>>>>>> e39fa93a
    selectedSkillList.remove(skill)
    getTopicTrainViewModel().selectedSkillList(selectedSkillList)
  }

<<<<<<< HEAD
  private fun dummySkillList(): List<String> {
    val skillList = ArrayList<String>()
    skillList.add("Identify the Parts of a Fraction")
    skillList.add("Writing Fractions")
    skillList.add("Equivalent Fractions")
    skillList.add("Mixed Numbers and Improper Fractions")
    skillList.add("Comparing Fractions")
    skillList.add("Adding and Subtracting Fractions")
    skillList.add("Multiplying Fractions")
    skillList.add("Dividing Fractions")
    return skillList
  }

  fun getSelectedSkillList() = selectedSkillList
=======
  fun startButtonClicked(v: View) {
    val skillList = selectedSkillList
    val skillIdList = ArrayList<String>()
    for (skill in skillList) {
      skillIdList.add(skill.skillId)
    }
    val questionPlayerIntent = Intent(context, QuestionPlayerActivity::class.java)
    questionPlayerIntent.putStringArrayListExtra("SKILL_ID_LIST", skillIdList)
    context.startActivity(questionPlayerIntent)
  }
>>>>>>> e39fa93a
}<|MERGE_RESOLUTION|>--- conflicted
+++ resolved
@@ -6,12 +6,6 @@
 import android.view.View
 import android.view.ViewGroup
 import androidx.fragment.app.Fragment
-<<<<<<< HEAD
-import androidx.recyclerview.widget.LinearLayoutManager
-import org.oppia.app.databinding.TopicTrainFragmentBinding
-import org.oppia.app.fragment.FragmentScope
-import org.oppia.app.viewmodel.ViewModelProvider
-=======
 import androidx.lifecycle.LiveData
 import androidx.lifecycle.Observer
 import androidx.lifecycle.Transformations
@@ -27,18 +21,11 @@
 import org.oppia.domain.topic.TopicController
 import org.oppia.util.data.AsyncResult
 import org.oppia.util.logging.Logger
->>>>>>> e39fa93a
 import javax.inject.Inject
 
 /** The presenter for [TopicTrainFragment]. */
 @FragmentScope
 class TopicTrainFragmentPresenter @Inject constructor(
-<<<<<<< HEAD
-  private val fragment: Fragment,
-  private val viewModelProvider: ViewModelProvider<TopicTrainViewModel>
-) : SkillInterface {
-  private val selectedSkillList = ArrayList<String>()
-=======
   @ApplicationContext private val context: Context,
   private val fragment: Fragment,
   private val logger: Logger,
@@ -46,17 +33,10 @@
   private val viewModelProvider: ViewModelProvider<TopicTrainViewModel>
 ) : SkillSelector {
   val selectedSkillList = ArrayList<SkillSummary>()
->>>>>>> e39fa93a
 
   fun handleCreateView(inflater: LayoutInflater, container: ViewGroup?): View? {
-    val skillAdapter = SkillSelectionAdapter(dummySkillList(), this)
-
     val binding = TopicTrainFragmentBinding.inflate(inflater, container, /* attachToRoot= */ false)
     binding.skillRecyclerView.apply {
-<<<<<<< HEAD
-      adapter = skillAdapter
-=======
->>>>>>> e39fa93a
       layoutManager = LinearLayoutManager(context)
     }
     binding.let {
@@ -67,8 +47,6 @@
     return binding.root
   }
 
-<<<<<<< HEAD
-=======
   // TODO(#135): Get this topic-id or get skillList from from [TopicFragment].
   private val topicResultLiveData: LiveData<AsyncResult<Topic>> by lazy {
     topicController.getTopic(TEST_TOPIC_ID_0)
@@ -94,45 +72,20 @@
     return topic.getOrDefault(Topic.getDefaultInstance())
   }
 
->>>>>>> e39fa93a
   private fun getTopicTrainViewModel(): TopicTrainViewModel {
     return viewModelProvider.getForFragment(fragment, TopicTrainViewModel::class.java)
   }
 
-<<<<<<< HEAD
-  override fun skillSelected(skill: String) {
-=======
   override fun skillSelected(skill: SkillSummary) {
->>>>>>> e39fa93a
     selectedSkillList.add(skill)
     getTopicTrainViewModel().selectedSkillList(selectedSkillList)
   }
 
-<<<<<<< HEAD
-  override fun skillUnselected(skill: String) {
-=======
   override fun skillUnselected(skill: SkillSummary) {
->>>>>>> e39fa93a
     selectedSkillList.remove(skill)
     getTopicTrainViewModel().selectedSkillList(selectedSkillList)
   }
 
-<<<<<<< HEAD
-  private fun dummySkillList(): List<String> {
-    val skillList = ArrayList<String>()
-    skillList.add("Identify the Parts of a Fraction")
-    skillList.add("Writing Fractions")
-    skillList.add("Equivalent Fractions")
-    skillList.add("Mixed Numbers and Improper Fractions")
-    skillList.add("Comparing Fractions")
-    skillList.add("Adding and Subtracting Fractions")
-    skillList.add("Multiplying Fractions")
-    skillList.add("Dividing Fractions")
-    return skillList
-  }
-
-  fun getSelectedSkillList() = selectedSkillList
-=======
   fun startButtonClicked(v: View) {
     val skillList = selectedSkillList
     val skillIdList = ArrayList<String>()
@@ -143,5 +96,4 @@
     questionPlayerIntent.putStringArrayListExtra("SKILL_ID_LIST", skillIdList)
     context.startActivity(questionPlayerIntent)
   }
->>>>>>> e39fa93a
 }