--- conflicted
+++ resolved
@@ -8,10 +8,6 @@
 import androidx.lifecycle.LiveData
 import androidx.lifecycle.Observer
 import androidx.lifecycle.Transformations
-<<<<<<< HEAD
-import androidx.recyclerview.widget.LinearLayoutManager
-=======
->>>>>>> a1f53fc1
 import org.oppia.app.databinding.TopicTrainFragmentBinding
 import org.oppia.app.fragment.FragmentScope
 import org.oppia.app.model.Topic
@@ -38,31 +34,19 @@
 
   private lateinit var skillSelectionAdapter: SkillSelectionAdapter
 
-<<<<<<< HEAD
-  fun handleCreateView(inflater: LayoutInflater, container: ViewGroup?, skillList : ArrayList<String>): View? {
-=======
   fun handleCreateView(inflater: LayoutInflater, container: ViewGroup?, skillList: ArrayList<String>): View? {
->>>>>>> a1f53fc1
     selectedSkillIdList = skillList
     val binding = TopicTrainFragmentBinding.inflate(inflater, container, /* attachToRoot= */ false)
 
     skillSelectionAdapter = SkillSelectionAdapter(this)
     binding.skillRecyclerView.apply {
-<<<<<<< HEAD
-      layoutManager = LinearLayoutManager(context)
-=======
->>>>>>> a1f53fc1
       adapter = skillSelectionAdapter
     }
     binding.let {
       it.viewModel = getTopicTrainViewModel()
       it.lifecycleOwner = fragment
     }
-<<<<<<< HEAD
-    getSkillList()
-=======
     subscribeToTopicLiveData()
->>>>>>> a1f53fc1
     return binding.root
   }
 
@@ -73,11 +57,7 @@
     topicController.getTopic(TEST_TOPIC_ID_0)
   }
 
-<<<<<<< HEAD
-  private fun getSkillList() {
-=======
   private fun subscribeToTopicLiveData() {
->>>>>>> a1f53fc1
     topicLiveData.observe(fragment, Observer<Topic> { result ->
       skillSelectionAdapter.setSkillList(result.skillList)
       skillSelectionAdapter.setSelectedSkillList(selectedSkillIdList)
@@ -90,11 +70,7 @@
 
   private fun processTopicResult(topic: AsyncResult<Topic>): Topic {
     if (topic.isFailure()) {
-<<<<<<< HEAD
-      logger.e("TopicTrainFragmentPresenter", "Failed to retrieve topic ${topic.getErrorOrNull()}")
-=======
       logger.e("TopicTrainFragment", "Failed to retrieve topic", topic.getErrorOrNull()!!)
->>>>>>> a1f53fc1
     }
     return topic.getOrDefault(Topic.getDefaultInstance())
   }
@@ -104,22 +80,6 @@
   }
 
   override fun skillSelected(skillId: String) {
-<<<<<<< HEAD
-    if(!selectedSkillIdList.contains(skillId)) {
-      selectedSkillIdList.add(skillId)
-    }
-    getTopicTrainViewModel().selectedSkillList(selectedSkillIdList)
-  }
-
-  override fun skillUnselected(skillId: String) {
-    if(selectedSkillIdList.contains(skillId)) {
-      selectedSkillIdList.remove(skillId)
-    }
-    getTopicTrainViewModel().selectedSkillList(selectedSkillIdList)
-  }
-
-  fun onStartButtonClicked() {
-=======
     if (!selectedSkillIdList.contains(skillId)) {
       selectedSkillIdList.add(skillId)
     }
@@ -134,7 +94,6 @@
   }
 
   internal fun onStartButtonClicked() {
->>>>>>> a1f53fc1
     routeToQuestionPlayerListener.routeToQuestionPlayer(selectedSkillIdList)
   }
 }