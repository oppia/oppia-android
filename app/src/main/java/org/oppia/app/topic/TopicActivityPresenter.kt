package org.oppia.app.topic

import android.os.Bundle
import android.view.View
import androidx.appcompat.app.AppCompatActivity
import androidx.appcompat.widget.Toolbar
import androidx.drawerlayout.widget.DrawerLayout
import androidx.lifecycle.LiveData
import androidx.lifecycle.Observer
import androidx.lifecycle.Transformations
import org.oppia.app.R
import org.oppia.app.activity.ActivityScope
import org.oppia.app.drawer.NavigationDrawerFragment
import org.oppia.app.model.Topic
import org.oppia.domain.topic.TopicController
import org.oppia.util.data.AsyncResult
import org.oppia.util.logging.Logger
import javax.inject.Inject

const val TOPIC_FRAGMENT_TAG = "TopicFragment"
const val PROFILE_ID_ARGUMENT_KEY = "profile_id"
const val TOPIC_ID_ARGUMENT_KEY = "topic_id"
const val STORY_ID_ARGUMENT_KEY = "story_id"

/** The presenter for [TopicActivity]. */
@ActivityScope
class TopicActivityPresenter @Inject constructor(
  private val activity: AppCompatActivity,
  private val logger: Logger,
  private val topicController: TopicController
) {
  private var navigationDrawerFragment: NavigationDrawerFragment? = null
  lateinit var topicId: String

<<<<<<< HEAD
  fun handleOnCreate(topicId: String, storyId: String?) {
    this.topicId = topicId
=======
  fun handleOnCreate(internalProfileId: Int, topicId: String, storyId: String?) {
>>>>>>> 0e319b35
    activity.setContentView(R.layout.topic_activity)
    subscribeToTopicLiveData()
    setUpNavigationDrawer()
    if (getTopicFragment() == null) {
      val topicFragment = TopicFragment()
      val args = Bundle()
      args.putInt(PROFILE_ID_ARGUMENT_KEY, internalProfileId)
      args.putString(TOPIC_ID_ARGUMENT_KEY, topicId)
      if (storyId != null) {
        args.putString(STORY_ID_ARGUMENT_KEY, storyId)
      }
      topicFragment.arguments = args
      activity.supportFragmentManager.beginTransaction().add(
        R.id.topic_fragment_placeholder,
        topicFragment, TOPIC_FRAGMENT_TAG
      ).commitNow()
    }
  }

  private val topicLiveData: LiveData<Topic> by lazy { getTopic() }

  private fun subscribeToTopicLiveData() {
    topicLiveData.observe(activity, Observer<Topic> { result ->
      val topicName = result.name
      val toolbar = activity.findViewById<View>(R.id.topic_activity_toolbar) as Toolbar
      toolbar.title = activity.getString(R.string.topic_prefix, topicName)
    })
  }

  private val topicResultLiveData: LiveData<AsyncResult<Topic>> by lazy {
    topicController.getTopic(topicId = topicId)
  }

  private fun getTopic(): LiveData<Topic> {
    return Transformations.map(topicResultLiveData, ::processTopicResult)
  }

  private fun processTopicResult(topic: AsyncResult<Topic>): Topic {
    if (topic.isFailure()) {
      logger.e("TopicFragment", "Failed to retrieve topic", topic.getErrorOrNull()!!)
    }
    return topic.getOrDefault(Topic.getDefaultInstance())
  }

  private fun setUpNavigationDrawer() {
    val toolbar = activity.findViewById<View>(R.id.topic_activity_toolbar) as Toolbar
    toolbar.title = activity.getString(R.string.topic_prefix, " ")
    activity.setSupportActionBar(toolbar)
    activity.supportActionBar!!.setDisplayShowHomeEnabled(true)
    navigationDrawerFragment =
      activity.supportFragmentManager.findFragmentById(R.id.topic_activity_fragment_navigation_drawer) as NavigationDrawerFragment
    navigationDrawerFragment!!.setUpDrawer(
      activity.findViewById<View>(R.id.topic_activity_drawer_layout) as DrawerLayout,
      toolbar, R.id.nav_home
    )
  }

  private fun getTopicFragment(): TopicFragment? {
    return activity.supportFragmentManager.findFragmentById(R.id.topic_fragment_placeholder) as TopicFragment?
  }
}<|MERGE_RESOLUTION|>--- conflicted
+++ resolved
@@ -32,12 +32,8 @@
   private var navigationDrawerFragment: NavigationDrawerFragment? = null
   lateinit var topicId: String
 
-<<<<<<< HEAD
-  fun handleOnCreate(topicId: String, storyId: String?) {
+  fun handleOnCreate(internalProfileId: Int, topicId: String, storyId: String?) {
     this.topicId = topicId
-=======
-  fun handleOnCreate(internalProfileId: Int, topicId: String, storyId: String?) {
->>>>>>> 0e319b35
     activity.setContentView(R.layout.topic_activity)
     subscribeToTopicLiveData()
     setUpNavigationDrawer()
