--- conflicted
+++ resolved
@@ -14,10 +14,6 @@
 
 /** Fragment that displays skills for topic practice mode. */
 class TopicPracticeFragment : InjectableFragment() {
-<<<<<<< HEAD
-  @Inject
-  lateinit var topicPracticeFragmentPresenter: TopicPracticeFragmentPresenter
-=======
   companion object {
     /** Returns a new [TopicPracticeFragment]. */
     fun newInstance(internalProfileId: Int, topicId: String): TopicPracticeFragment {
@@ -30,8 +26,8 @@
     }
   }
 
-  @Inject lateinit var topicPracticeFragmentPresenter: TopicPracticeFragmentPresenter
->>>>>>> 9bc93246
+  @Inject
+  lateinit var topicPracticeFragmentPresenter: TopicPracticeFragmentPresenter
 
   override fun onAttach(context: Context) {
     super.onAttach(context)
