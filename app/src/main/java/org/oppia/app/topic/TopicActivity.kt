package org.oppia.app.topic

import android.os.Bundle
import org.oppia.app.activity.InjectableAppCompatActivity
import org.oppia.app.topic.conceptcard.ConceptCardFragment
import org.oppia.app.topic.questionplayer.QuestionPlayerActivity
import javax.inject.Inject

//internal const val TAG_CONCEPT_CARD_DIALOG = "CONCEPT_CARD_DIALOG"

/** The activity for tabs in Topic. */
<<<<<<< HEAD
class TopicActivity : InjectableAppCompatActivity(), RouteToQuestionPlayerListener, RouteToTopicPlayListener {

  @Inject lateinit var topicActivityPresenter: TopicActivityPresenter
=======
class TopicActivity : InjectableAppCompatActivity(), RouteToQuestionPlayerListener, RouteToConceptCardListener {
  @Inject
  lateinit var topicActivityPresenter: TopicActivityPresenter
>>>>>>> d5f0e12b

  override fun onCreate(savedInstanceState: Bundle?) {
    super.onCreate(savedInstanceState)
    activityComponent.inject(this)
    topicActivityPresenter.handleOnCreate()
  }

  override fun routeToQuestionPlayer(skillIdList: ArrayList<String>) {
    startActivity(QuestionPlayerActivity.createQuestionPlayerActivityIntent(this, skillIdList))
  }

<<<<<<< HEAD
  override fun routeToTopicPlayFragment() {
    // TODO(#135): Change to play tab in this function.
=======
  override fun routeToConceptCard(skillId: String) {
    if (getConceptCardFragment() == null) {
      val conceptCardFragment: ConceptCardFragment = ConceptCardFragment.newInstance(skillId)
      conceptCardFragment.showNow(supportFragmentManager, TAG_CONCEPT_CARD_DIALOG)
    }
  }

  private fun getConceptCardFragment(): ConceptCardFragment? {
    return supportFragmentManager.findFragmentByTag(TAG_CONCEPT_CARD_DIALOG) as ConceptCardFragment?
  }

  companion object {
    internal const val TAG_CONCEPT_CARD_DIALOG = "CONCEPT_CARD_DIALOG"
>>>>>>> d5f0e12b
  }
}<|MERGE_RESOLUTION|>--- conflicted
+++ resolved
@@ -6,18 +6,11 @@
 import org.oppia.app.topic.questionplayer.QuestionPlayerActivity
 import javax.inject.Inject
 
-//internal const val TAG_CONCEPT_CARD_DIALOG = "CONCEPT_CARD_DIALOG"
-
 /** The activity for tabs in Topic. */
-<<<<<<< HEAD
-class TopicActivity : InjectableAppCompatActivity(), RouteToQuestionPlayerListener, RouteToTopicPlayListener {
-
-  @Inject lateinit var topicActivityPresenter: TopicActivityPresenter
-=======
-class TopicActivity : InjectableAppCompatActivity(), RouteToQuestionPlayerListener, RouteToConceptCardListener {
+class TopicActivity : InjectableAppCompatActivity(), RouteToQuestionPlayerListener, RouteToConceptCardListener,
+  RouteToTopicPlayListener {
   @Inject
   lateinit var topicActivityPresenter: TopicActivityPresenter
->>>>>>> d5f0e12b
 
   override fun onCreate(savedInstanceState: Bundle?) {
     super.onCreate(savedInstanceState)
@@ -29,10 +22,10 @@
     startActivity(QuestionPlayerActivity.createQuestionPlayerActivityIntent(this, skillIdList))
   }
 
-<<<<<<< HEAD
   override fun routeToTopicPlayFragment() {
     // TODO(#135): Change to play tab in this function.
-=======
+  }
+
   override fun routeToConceptCard(skillId: String) {
     if (getConceptCardFragment() == null) {
       val conceptCardFragment: ConceptCardFragment = ConceptCardFragment.newInstance(skillId)
@@ -46,6 +39,5 @@
 
   companion object {
     internal const val TAG_CONCEPT_CARD_DIALOG = "CONCEPT_CARD_DIALOG"
->>>>>>> d5f0e12b
   }
 }