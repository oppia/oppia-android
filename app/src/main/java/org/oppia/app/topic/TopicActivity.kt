--- conflicted
+++ resolved
@@ -12,7 +12,6 @@
 import org.oppia.domain.topic.TEST_TOPIC_ID_0
 import javax.inject.Inject
 
-
 const val TOPIC_ACTIVITY_TOPIC_ID_ARGUMENT_KEY = "TopicActivity.topic_id"
 
 /** The activity for displaying [TopicFragment]. */
@@ -25,12 +24,7 @@
   override fun onCreate(savedInstanceState: Bundle?) {
     super.onCreate(savedInstanceState)
     activityComponent.inject(this)
-<<<<<<< HEAD
-    topicId =
-      if (intent.getStringExtra(TOPIC_ACTIVITY_TOPIC_ID_ARGUMENT_KEY) == null) TEST_TOPIC_ID_0
-=======
-    topicId = if (intent==null|| intent.getStringExtra(TOPIC_ACTIVITY_TOPIC_ID_ARGUMENT_KEY) == null) TEST_TOPIC_ID_1
->>>>>>> a598fc72
+    topicId = if (intent==null|| intent.getStringExtra(TOPIC_ACTIVITY_TOPIC_ID_ARGUMENT_KEY) == null) TEST_TOPIC_ID_0
       else intent.getStringExtra(TOPIC_ACTIVITY_TOPIC_ID_ARGUMENT_KEY)
     topicActivityPresenter.handleOnCreate(topicId)
   }
