package org.oppia.app.topic

import android.content.Context
import android.content.Intent
import android.os.Bundle
import org.oppia.app.activity.InjectableAppCompatActivity
import org.oppia.app.home.RouteToExplorationListener
import org.oppia.app.player.exploration.ExplorationActivity
import org.oppia.app.story.StoryActivity
import org.oppia.app.topic.conceptcard.ConceptCardFragment
import org.oppia.app.topic.questionplayer.QuestionPlayerActivity
import org.oppia.domain.topic.TEST_TOPIC_ID_0
import javax.inject.Inject

const val TOPIC_ACTIVITY_TOPIC_ID_ARGUMENT_KEY = "TopicActivity.topic_id"

/** The activity for displaying [TopicFragment]. */
class TopicActivity : InjectableAppCompatActivity(), RouteToQuestionPlayerListener, RouteToConceptCardListener,
  RouteToTopicPlayListener, RouteToStoryListener, RouteToExplorationListener {
  private lateinit var topicId: String
  @Inject
  lateinit var topicActivityPresenter: TopicActivityPresenter

  override fun onCreate(savedInstanceState: Bundle?) {
    super.onCreate(savedInstanceState)
    activityComponent.inject(this)
    topicId = if (intent == null || intent.getStringExtra(TOPIC_ACTIVITY_TOPIC_ID_ARGUMENT_KEY) == null) TEST_TOPIC_ID_0
    else intent.getStringExtra(TOPIC_ACTIVITY_TOPIC_ID_ARGUMENT_KEY)
    topicActivityPresenter.handleOnCreate(topicId)
  }

  override fun routeToQuestionPlayer(skillIdList: ArrayList<String>) {
    startActivity(QuestionPlayerActivity.createQuestionPlayerActivityIntent(this, skillIdList))
  }

  override fun routeToStory(storyId: String) {
    startActivity(StoryActivity.createStoryActivityIntent(this, storyId))
  }

  override fun routeToTopicPlayFragment() {
    // TODO(#135): Change to play tab in this function.
  }

  override fun routeToConceptCard(skillId: String) {
    if (getConceptCardFragment() == null) {
      val conceptCardFragment: ConceptCardFragment = ConceptCardFragment.newInstance(skillId)
      conceptCardFragment.showNow(supportFragmentManager, TAG_CONCEPT_CARD_DIALOG)
    }
  }

  override fun routeToExploration(explorationId: String) {
    startActivity(ExplorationActivity.createExplorationActivityIntent(this, explorationId))
  }

  private fun getConceptCardFragment(): ConceptCardFragment? {
    return supportFragmentManager.findFragmentByTag(TAG_CONCEPT_CARD_DIALOG) as ConceptCardFragment?
  }

  companion object {
    internal const val TAG_CONCEPT_CARD_DIALOG = "CONCEPT_CARD_DIALOG"
<<<<<<< HEAD
=======
    internal const val TOPIC_ACTIVITY_TOPIC_ID_ARGUMENT_KEY = "TopicActivity.topic_id"
    internal const val TOPIC_ACTIVITY_STORY_ID_ARGUMENT_KEY = "TopicActivity.story_id"
>>>>>>> 6acab8ab

    /** Returns a new [Intent] to route to [TopicActivity] for a specified topic ID. */
    fun createTopicActivityIntent(context: Context, topicId: String): Intent {
      val intent = Intent(context, TopicActivity::class.java)
      intent.putExtra(TOPIC_ACTIVITY_TOPIC_ID_ARGUMENT_KEY, topicId)
      return intent
    }
<<<<<<< HEAD
=======

    /** Returns a new [Intent] to route to [TopicPlayFragment] for a specified story ID. */
    fun createTopicPlayStoryActivityIntent(context: Context, topicId: String, storyId: String): Intent {
      val intent = Intent(context, TopicActivity::class.java)
      intent.putExtra(TOPIC_ACTIVITY_TOPIC_ID_ARGUMENT_KEY, topicId)
      intent.putExtra(TOPIC_ACTIVITY_STORY_ID_ARGUMENT_KEY, storyId)
      return intent
    }
>>>>>>> 6acab8ab
  }
}<|MERGE_RESOLUTION|>--- conflicted
+++ resolved
@@ -58,11 +58,8 @@
 
   companion object {
     internal const val TAG_CONCEPT_CARD_DIALOG = "CONCEPT_CARD_DIALOG"
-<<<<<<< HEAD
-=======
-    internal const val TOPIC_ACTIVITY_TOPIC_ID_ARGUMENT_KEY = "TopicActivity.topic_id"
+
     internal const val TOPIC_ACTIVITY_STORY_ID_ARGUMENT_KEY = "TopicActivity.story_id"
->>>>>>> 6acab8ab
 
     /** Returns a new [Intent] to route to [TopicActivity] for a specified topic ID. */
     fun createTopicActivityIntent(context: Context, topicId: String): Intent {
@@ -70,8 +67,6 @@
       intent.putExtra(TOPIC_ACTIVITY_TOPIC_ID_ARGUMENT_KEY, topicId)
       return intent
     }
-<<<<<<< HEAD
-=======
 
     /** Returns a new [Intent] to route to [TopicPlayFragment] for a specified story ID. */
     fun createTopicPlayStoryActivityIntent(context: Context, topicId: String, storyId: String): Intent {
@@ -80,6 +75,5 @@
       intent.putExtra(TOPIC_ACTIVITY_STORY_ID_ARGUMENT_KEY, storyId)
       return intent
     }
->>>>>>> 6acab8ab
   }
 }