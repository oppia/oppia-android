--- conflicted
+++ resolved
@@ -7,16 +7,11 @@
 import javax.inject.Inject
 
 /** The activity for tabs in Topic. */
-<<<<<<< HEAD
-class TopicActivity : InjectableAppCompatActivity(), RouteToQuestionPlayerListener, RouteToStoryListener {
 
-  @Inject lateinit var topicActivityPresenter: TopicActivityPresenter
-=======
 class TopicActivity : InjectableAppCompatActivity(), RouteToQuestionPlayerListener, RouteToConceptCardListener,
-  RouteToTopicPlayListener {
+  RouteToTopicPlayListener, RouteToStoryListener {
   @Inject
   lateinit var topicActivityPresenter: TopicActivityPresenter
->>>>>>> 1a391edc
 
   override fun onCreate(savedInstanceState: Bundle?) {
     super.onCreate(savedInstanceState)
@@ -27,10 +22,9 @@
   override fun routeToQuestionPlayer(skillIdList: ArrayList<String>) {
     startActivity(QuestionPlayerActivity.createQuestionPlayerActivityIntent(this, skillIdList))
   }
-<<<<<<< HEAD
   override fun routeToStory(storyId: String) {
     // TODO(135): Once StoryActivity is introduced in develop from PR #195, intent this to that activity with story-id.
-=======
+  }
 
   override fun routeToTopicPlayFragment() {
     // TODO(#135): Change to play tab in this function.
@@ -49,6 +43,5 @@
 
   companion object {
     internal const val TAG_CONCEPT_CARD_DIALOG = "CONCEPT_CARD_DIALOG"
->>>>>>> 1a391edc
   }
 }