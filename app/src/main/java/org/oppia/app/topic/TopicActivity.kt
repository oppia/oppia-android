--- conflicted
+++ resolved
@@ -17,7 +17,6 @@
 /** The activity for displaying [TopicFragment]. */
 class TopicActivity : InjectableAppCompatActivity(), RouteToQuestionPlayerListener, RouteToConceptCardListener,
   RouteToTopicPlayListener, RouteToStoryListener, RouteToExplorationListener {
-  private lateinit var topicFragment: TopicFragment
   private lateinit var topicId: String
   private lateinit var storyId: String
   @Inject
@@ -26,22 +25,15 @@
   override fun onCreate(savedInstanceState: Bundle?) {
     super.onCreate(savedInstanceState)
     activityComponent.inject(this)
-<<<<<<< HEAD
-    topicId = intent?.getStringExtra(org.oppia.app.topic.TOPIC_ACTIVITY_TOPIC_ID_ARGUMENT_KEY) ?: TEST_TOPIC_ID_0
+    topicId = checkNotNull(intent?.getStringExtra(org.oppia.app.topic.TOPIC_ACTIVITY_TOPIC_ID_ARGUMENT_KEY) ?: "") {
+      "Expected topic ID to be included in arguments for TopicFragment."
+    }
     storyId = checkNotNull(
       intent?.getStringExtra(TOPIC_ACTIVITY_STORY_ID_ARGUMENT_KEY) ?: ""
     ) {
       "Expected topic ID to be included in arguments for TopicFragment."
     }
-    topicActivityPresenter.handleOnCreate(topicId,storyId)
-=======
-    topicId = checkNotNull(intent?.getStringExtra(org.oppia.app.topic.TOPIC_ACTIVITY_TOPIC_ID_ARGUMENT_KEY) ?: "")
-    {
-      "Expected topic ID to be included in intent for TopicActivity."
-    }
-    storyId = intent?.getStringExtra(TOPIC_ACTIVITY_STORY_ID_ARGUMENT_KEY) ?: ""
-    topicActivityPresenter.handleOnCreate(topicId)
->>>>>>> 7e938502
+    topicActivityPresenter.handleOnCreate(topicId, storyId)
   }
 
   override fun routeToQuestionPlayer(skillIdList: ArrayList<String>) {
@@ -53,7 +45,7 @@
   }
 
   override fun routeToTopicPlayFragment() {
-    topicFragment = supportFragmentManager.findFragmentByTag(TOPIC_FRAGMENT_TAG) as TopicFragment
+    val topicFragment = supportFragmentManager.findFragmentByTag(TOPIC_FRAGMENT_TAG) as TopicFragment
     topicFragment.topicFragmentPresenter.setCurrentTab(TopicTab.PLAY)
   }
 
