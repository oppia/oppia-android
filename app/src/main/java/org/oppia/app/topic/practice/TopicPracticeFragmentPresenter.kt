--- conflicted
+++ resolved
@@ -17,7 +17,7 @@
 import org.oppia.app.topic.practice.practiceitemviewmodel.TopicPracticeFooterViewModel
 import org.oppia.app.topic.practice.practiceitemviewmodel.TopicPracticeHeaderViewModel
 import org.oppia.app.topic.practice.practiceitemviewmodel.TopicPracticeItemViewModel
-import org.oppia.app.topic.practice.practiceitemviewmodel.TopicPracticeSkillSummaryViewModel
+import org.oppia.app.topic.practice.practiceitemviewmodel.TopicPracticeSubtopicViewModel
 import org.oppia.app.viewmodel.ViewModelProvider
 import javax.inject.Inject
 
@@ -27,23 +27,13 @@
   private val activity: AppCompatActivity,
   private val fragment: Fragment,
   private val viewModelProvider: ViewModelProvider<TopicPracticeViewModel>
-<<<<<<< HEAD
-) : SubtopicSkillsSelector {
-  lateinit var selectedSubtopicIdList: ArrayList<String>
-  lateinit var selectedSkillList: ArrayList<String>
-=======
 ) : SkillSelector {
   private lateinit var binding: TopicPracticeFragmentBinding
   private lateinit var linearLayoutManager: LinearLayoutManager
   lateinit var selectedSkillIdList: ArrayList<String>
->>>>>>> 1efb9890
   private lateinit var topicId: String
   private lateinit var topicPracticeFooterViewBinding: TopicPracticeFooterViewBinding
   private val routeToQuestionPlayerListener = activity as RouteToQuestionPlayerListener
-<<<<<<< HEAD
-  private lateinit var subtopicSkillSelectionAdapter: SubtopicSkillSelectionAdapter
-=======
->>>>>>> 1efb9890
 
   fun handleCreateView(
     inflater: LayoutInflater,
@@ -54,16 +44,6 @@
     topicId = checkNotNull(fragment.arguments?.getString(TOPIC_ID_ARGUMENT_KEY)) {
       "Expected topic ID to be included in arguments for TopicPracticeFragment."
     }
-<<<<<<< HEAD
-    selectedSubtopicIdList = ArrayList()
-    selectedSkillList = ArrayList()
-    val binding = TopicPracticeFragmentBinding.inflate(inflater, container, /* attachToRoot= */ false)
-
-    subtopicSkillSelectionAdapter = SubtopicSkillSelectionAdapter(this)
-    binding.skillRecyclerView.isNestedScrollingEnabled = false
-    binding.skillRecyclerView.apply {
-      adapter = subtopicSkillSelectionAdapter
-=======
     viewModel.setTopicId(topicId)
 
     selectedSkillIdList = skillList
@@ -74,7 +54,6 @@
     binding.topicPracticeSkillList.apply {
       layoutManager = linearLayoutManager
       adapter = createRecyclerViewAdapter()
->>>>>>> 1efb9890
     }
 
     binding.apply {
@@ -89,7 +68,7 @@
       .newBuilder<TopicPracticeItemViewModel, ViewType> { viewModel ->
         when (viewModel) {
           is TopicPracticeHeaderViewModel -> ViewType.VIEW_TYPE_HEADER
-          is TopicPracticeSkillSummaryViewModel -> ViewType.VIEW_TYPE_SKILL
+          is TopicPracticeSubtopicViewModel -> ViewType.VIEW_TYPE_SKILL
           is TopicPracticeFooterViewModel -> ViewType.VIEW_TYPE_FOOTER
           else -> throw IllegalArgumentException("Encountered unexpected view model: $viewModel")
         }
@@ -104,7 +83,7 @@
         viewType = ViewType.VIEW_TYPE_SKILL,
         inflateDataBinding = TopicPracticeSkillViewBinding::inflate,
         setViewModel = this::bindSkillView,
-        transformViewModel = { it as TopicPracticeSkillSummaryViewModel }
+        transformViewModel = { it as TopicPracticeSubtopicViewModel }
       )
       .registerViewDataBinder(
         viewType = ViewType.VIEW_TYPE_FOOTER,
@@ -115,28 +94,16 @@
       .build()
   }
 
-<<<<<<< HEAD
-  private fun subscribeToTopicLiveData() {
-    topicLiveData.observe(fragment, Observer<Topic> { result ->
-      subtopicSkillSelectionAdapter.setSubtopicSkillList(result.subtopicList)
-      subtopicSkillSelectionAdapter.setSelectedSubtopicSkillList(selectedSubtopicIdList)
-    })
-  }
-
-  private fun getTopicList(): LiveData<Topic> {
-    return Transformations.map(topicResultLiveData, ::processTopicResult)
-=======
-  private fun bindSkillView(binding: TopicPracticeSkillViewBinding, model: TopicPracticeSkillSummaryViewModel) {
-    binding.viewModel = model
-    binding.isChecked = selectedSkillIdList.contains(model.skillSummary.skillId)
-    binding.skillCheckBox.setOnCheckedChangeListener { _, isChecked ->
+  private fun bindSkillView(binding: TopicPracticeSkillViewBinding, model: TopicPracticeSubtopicViewModel) {
+//    binding.viewModel = model
+    binding.isChecked = selectedSkillIdList.contains(model.subtopic.subtopicId)
+    binding.subtopicCheckbox.setOnCheckedChangeListener { _, isChecked ->
       if (isChecked) {
-        skillSelected(model.skillSummary.skillId)
+        skillSelected(model.subtopic.subtopicId)
       } else {
-        skillUnselected(model.skillSummary.skillId)
+        skillUnselected(model.subtopic.subtopicId)
       }
     }
->>>>>>> 1efb9890
   }
 
   private fun bindFooterView(binding: TopicPracticeFooterViewBinding, model: TopicPracticeFooterViewModel) {
@@ -152,17 +119,6 @@
     return viewModelProvider.getForFragment(fragment, TopicPracticeViewModel::class.java)
   }
 
-<<<<<<< HEAD
-  override fun subtopicSkillsSelected(
-    subtopicId: String,
-    skillIdList: MutableList<String>
-  ) {
-    if (!selectedSubtopicIdList.contains(subtopicId)) {
-      selectedSubtopicIdList.add(subtopicId)
-      selectedSkillList.addAll(skillIdList)
-    }
-    getTopicPracticeViewModel().notifySelectedSubtopicList(selectedSubtopicIdList)
-=======
   private enum class ViewType {
     VIEW_TYPE_HEADER,
     VIEW_TYPE_SKILL,
@@ -177,29 +133,14 @@
     if (::topicPracticeFooterViewBinding.isInitialized) {
       topicPracticeFooterViewBinding.isSubmitButtonActive = selectedSkillIdList.isNotEmpty()
     }
->>>>>>> 1efb9890
   }
 
-  override fun subtopicSkillsUnselected(
-    subtopicId: String,
-    skillIdList: MutableList<String>
-  ) {
-    if (selectedSubtopicIdList.contains(subtopicId)) {
-      selectedSubtopicIdList.remove(subtopicId)
-      selectedSkillList.removeAll(skillIdList)
+  override fun skillUnselected(skillId: String) {
+    if (selectedSkillIdList.contains(skillId)) {
+      selectedSkillIdList.remove(skillId)
     }
-<<<<<<< HEAD
-    getTopicPracticeViewModel().notifySelectedSubtopicList(selectedSubtopicIdList)
-  }
-
-  internal fun onStartButtonClicked() {
-    logger.d("subtopic list","==="+selectedSubtopicIdList)
-    logger.d("Skill list","==="+selectedSkillList)
-    routeToQuestionPlayerListener.routeToQuestionPlayer(selectedSubtopicIdList)
-=======
     if (::topicPracticeFooterViewBinding.isInitialized) {
       topicPracticeFooterViewBinding.isSubmitButtonActive = selectedSkillIdList.isNotEmpty()
     }
->>>>>>> 1efb9890
   }
 }