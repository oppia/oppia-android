--- conflicted
+++ resolved
@@ -21,13 +21,7 @@
   }
 
   override fun onCreateView(inflater: LayoutInflater, container: ViewGroup?, savedInstanceState: Bundle?): View? {
-<<<<<<< HEAD
-    topicId = checkNotNull(arguments?.getString(TOPIC_ACTIVITY_TOPIC_ID_ARGUMENT_KEY) ?: TEST_TOPIC_ID_0) {
-      "Expected topic ID to be included in arguments for TopicFragment."
-    }
-=======
     topicId = arguments?.getString(TOPIC_ID_ARGUMENT_KEY) ?: TEST_TOPIC_ID_0
->>>>>>> d1277989
     return topicFragmentPresenter.handleCreateView(inflater, container, topicId)
   }
 }