package org.oppia.android.app.topic.questionplayer

import android.content.Context
import android.os.Bundle
import android.view.LayoutInflater
import android.view.View
import android.view.ViewGroup
import org.oppia.android.app.fragment.FragmentComponentImpl
import org.oppia.android.app.fragment.InjectableFragment
import org.oppia.android.app.model.HelpIndex
import org.oppia.android.app.model.ProfileId
import org.oppia.android.app.model.QuestionPlayerFragmentArguments
import org.oppia.android.app.model.ReadingTextSize
import org.oppia.android.app.model.UserAnswer
import org.oppia.android.app.model.UserAnswerState
import org.oppia.android.app.player.state.answerhandling.InteractionAnswerErrorOrAvailabilityCheckReceiver
import org.oppia.android.app.player.state.answerhandling.InteractionAnswerReceiver
import org.oppia.android.app.player.state.listener.ContinueNavigationButtonListener
import org.oppia.android.app.player.state.listener.NextNavigationButtonListener
import org.oppia.android.app.player.state.listener.PreviousResponsesHeaderClickListener
import org.oppia.android.app.player.state.listener.ReplayButtonListener
import org.oppia.android.app.player.state.listener.ReturnToTopicNavigationButtonListener
import org.oppia.android.app.player.state.listener.ShowHintAvailabilityListener
import org.oppia.android.app.player.state.listener.SubmitNavigationButtonListener
import org.oppia.android.util.extensions.getProto
import org.oppia.android.util.extensions.putProto
import javax.inject.Inject

/** Fragment that contains all questions in Question Player. */
class QuestionPlayerFragment :
  InjectableFragment(),
  InteractionAnswerReceiver,
  InteractionAnswerErrorOrAvailabilityCheckReceiver,
  ContinueNavigationButtonListener,
  NextNavigationButtonListener,
  ReplayButtonListener,
  ReturnToTopicNavigationButtonListener,
  SubmitNavigationButtonListener,
  PreviousResponsesHeaderClickListener,
  ShowHintAvailabilityListener {

  @Inject
  lateinit var questionPlayerFragmentPresenter: QuestionPlayerFragmentPresenter

  override fun onAttach(context: Context) {
    super.onAttach(context)
    (fragmentComponent as FragmentComponentImpl).inject(this)
    questionPlayerFragmentPresenter.handleAttach(context)
  }

  override fun onCreateView(
    inflater: LayoutInflater,
    container: ViewGroup?,
    savedInstanceState: Bundle?
  ): View? {
    val args = checkNotNull(arguments) {
      "Expected arguments to be passed to QuestionPlayerFragment"
    }
<<<<<<< HEAD
    val userAnswerState = savedInstanceState?.getProto(
      QUESTION_PLAYER_FRAGMENT_STATE_KEY,
      UserAnswerState.getDefaultInstance()
    ) ?: UserAnswerState.getDefaultInstance()
    val profileId = args.getProto(PROFILE_ID_ARGUMENT_KEY, ProfileId.getDefaultInstance())
    return questionPlayerFragmentPresenter.handleCreateView(
      inflater, container, profileId, userAnswerState
    )
=======
    val arguments =
      args.getProto(ARGUMENTS_KEY, QuestionPlayerFragmentArguments.getDefaultInstance())
    val profileId = arguments.profileId
    return questionPlayerFragmentPresenter.handleCreateView(inflater, container, profileId)
>>>>>>> 1b726930
  }

  override fun onAnswerReadyForSubmission(answer: UserAnswer) {
    questionPlayerFragmentPresenter.handleAnswerReadyForSubmission(answer)
  }

  override fun onContinueButtonClicked() = questionPlayerFragmentPresenter.onContinueButtonClicked()

  override fun onNextButtonClicked() = questionPlayerFragmentPresenter.onNextButtonClicked()

  override fun onReplayButtonClicked() = questionPlayerFragmentPresenter.onReplayButtonClicked()

  override fun onReturnToTopicButtonClicked() =
    questionPlayerFragmentPresenter.onReturnToTopicButtonClicked()

  override fun onSubmitButtonClicked() = questionPlayerFragmentPresenter.onSubmitButtonClicked()

  override fun onResponsesHeaderClicked() =
    questionPlayerFragmentPresenter.onResponsesHeaderClicked()

  override fun onPendingAnswerErrorOrAvailabilityCheck(
    pendingAnswerError: String?,
    inputAnswerAvailable: Boolean
  ) =
    questionPlayerFragmentPresenter.updateSubmitButton(pendingAnswerError, inputAnswerAvailable)

  override fun onHintAvailable(helpIndex: HelpIndex, isCurrentStatePendingState: Boolean) =
    questionPlayerFragmentPresenter.onHintAvailable(helpIndex, isCurrentStatePendingState)

  fun handleKeyboardAction() = questionPlayerFragmentPresenter.handleKeyboardAction()

  fun revealHint(hintIndex: Int) {
    questionPlayerFragmentPresenter.revealHint(hintIndex)
  }

  fun revealSolution() {
    questionPlayerFragmentPresenter.revealSolution()
  }

  fun dismissConceptCard() = questionPlayerFragmentPresenter.dismissConceptCard()

  companion object {

    /** Arguments key for [QuestionPlayerFragment]. */
    const val ARGUMENTS_KEY = "QuestionPlayerFragment.arguments"

    /** Arguments key for QuestionPlayerFragment saved state. */
    const val QUESTION_PLAYER_FRAGMENT_STATE_KEY = "QuestionPlayerFragment.state"

    /**
     * Creates a new fragment to play a question session.
     *
     * @param profileId the profile in which the question play session will be played
     * @return a new [QuestionPlayerFragment] to start a question play session
     */
    fun newInstance(profileId: ProfileId, readingTextSize: ReadingTextSize):
      QuestionPlayerFragment {
        val args = QuestionPlayerFragmentArguments.newBuilder().apply {
          this.profileId = profileId
          this.readingTextSize = readingTextSize
        }.build()
        return QuestionPlayerFragment().apply {
          arguments = Bundle().apply {
            putProto(ARGUMENTS_KEY, args)
          }
        }
      }
  }

  override fun onSaveInstanceState(outState: Bundle) {
    super.onSaveInstanceState(outState)
    outState.putProto(
      QUESTION_PLAYER_FRAGMENT_STATE_KEY,
      questionPlayerFragmentPresenter.getUserAnswerState()
    )
  }
}<|MERGE_RESOLUTION|>--- conflicted
+++ resolved
@@ -56,21 +56,15 @@
     val args = checkNotNull(arguments) {
       "Expected arguments to be passed to QuestionPlayerFragment"
     }
-<<<<<<< HEAD
     val userAnswerState = savedInstanceState?.getProto(
       QUESTION_PLAYER_FRAGMENT_STATE_KEY,
       UserAnswerState.getDefaultInstance()
     ) ?: UserAnswerState.getDefaultInstance()
-    val profileId = args.getProto(PROFILE_ID_ARGUMENT_KEY, ProfileId.getDefaultInstance())
-    return questionPlayerFragmentPresenter.handleCreateView(
-      inflater, container, profileId, userAnswerState
-    )
-=======
+
     val arguments =
       args.getProto(ARGUMENTS_KEY, QuestionPlayerFragmentArguments.getDefaultInstance())
     val profileId = arguments.profileId
-    return questionPlayerFragmentPresenter.handleCreateView(inflater, container, profileId)
->>>>>>> 1b726930
+    return questionPlayerFragmentPresenter.handleCreateView(inflater, container, profileId,userAnswerState)
   }
 
   override fun onAnswerReadyForSubmission(answer: UserAnswer) {
