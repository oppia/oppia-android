--- conflicted
+++ resolved
@@ -21,36 +21,11 @@
 class AppLanguageActivity : InjectableAutoLocalizedAppCompatActivity() {
   @Inject
   lateinit var appLanguageActivityPresenter: AppLanguageActivityPresenter
-<<<<<<< HEAD
-  private lateinit var prefSummaryValue: String
-=======
   private var profileId: Int? = -1
->>>>>>> 5d924f49
 
   override fun onCreate(savedInstanceState: Bundle?) {
     super.onCreate(savedInstanceState)
     (activityComponent as ActivityComponentImpl).inject(this)
-<<<<<<< HEAD
-    prefSummaryValue = if (savedInstanceState == null) {
-      checkNotNull(intent.getStringExtra(APP_LANGUAGE_PREFERENCE_SUMMARY_VALUE_EXTRA_KEY)) {
-        "Expected $APP_LANGUAGE_PREFERENCE_SUMMARY_VALUE_EXTRA_KEY to be in intent extras."
-      }
-    } else {
-      savedInstanceState.get(SELECTED_LANGUAGE_EXTRA_KEY) as String
-    }
-    appLanguageActivityPresenter.handleOnCreate(prefSummaryValue)
-  }
-
-  companion object {
-    const val APP_LANGUAGE_PREFERENCE_SUMMARY_VALUE_EXTRA_KEY =
-      "AppLanguageActivity.app_language_preference_summary_value"
-    internal const val SELECTED_LANGUAGE_EXTRA_KEY = "AppLanguageActivity.selected_language"
-
-    /** Returns a new [Intent] to route to [AppLanguageActivity]. */
-    fun createAppLanguageActivityIntent(context: Context, summaryValue: String?): Intent {
-      return Intent(context, AppLanguageActivity::class.java).apply {
-        putExtra(APP_LANGUAGE_PREFERENCE_SUMMARY_VALUE_EXTRA_KEY, summaryValue)
-=======
     profileId = intent.getIntExtra(NAVIGATION_PROFILE_ID_ARGUMENT_KEY, -1)
     appLanguageActivityPresenter.handleOnCreate(
       savedInstanceState?.retrieveLanguageFromSavedState() ?: intent.retrieveLanguageFromParams(),
@@ -74,15 +49,10 @@
         }.build()
         putProtoExtra(ACTIVITY_PARAMS_KEY, arguments)
         putExtra(NAVIGATION_PROFILE_ID_ARGUMENT_KEY, profileId)
->>>>>>> 5d924f49
         decorateWithScreenName(APP_LANGUAGE_ACTIVITY)
       }
     }
 
-<<<<<<< HEAD
-    fun getAppLanguagePreferenceSummaryValueExtraKey(): String {
-      return APP_LANGUAGE_PREFERENCE_SUMMARY_VALUE_EXTRA_KEY
-=======
     private fun Intent.retrieveLanguageFromParams(): OppiaLanguage {
       return getProtoExtra(
         ACTIVITY_PARAMS_KEY, AppLanguageActivityParams.getDefaultInstance()
@@ -93,7 +63,6 @@
       return getProto(
         ACTIVITY_SAVED_STATE_KEY, AppLanguageActivityStateBundle.getDefaultInstance()
       ).oppiaLanguage
->>>>>>> 5d924f49
     }
   }
 
