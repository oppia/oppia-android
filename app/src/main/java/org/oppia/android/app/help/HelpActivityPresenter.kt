--- conflicted
+++ resolved
@@ -185,15 +185,10 @@
     licenseIndex: Int
   ) {
     when (selectedFragment) {
-<<<<<<< HEAD
-      FAQ_LIST_FRAGMENT -> handleLoadFAQListFragment()
-      THIRD_PARTY_DEPENDENCY_LIST_FRAGMENT -> handleLoadThirdPartyDependencyListFragment()
+      FAQ_LIST_FRAGMENT_TAG -> handleLoadFAQListFragment()
+      THIRD_PARTY_DEPENDENCY_LIST_FRAGMENT_TAG -> handleLoadThirdPartyDependencyListFragment()
       LICENSE_LIST_FRAGMENT -> handleLoadLicenseListFragment(dependencyIndex)
       LICENSE_TEXT_FRAGMENT -> handleLoadLicenseTextViewerFragment(dependencyIndex, licenseIndex)
-=======
-      FAQ_LIST_FRAGMENT_TAG -> handleLoadFAQListFragment()
-      THIRD_PARTY_DEPENDENCY_LIST_FRAGMENT_TAG -> handleLoadThirdPartyDependencyListFragment()
->>>>>>> ee52e667
     }
   }
 
