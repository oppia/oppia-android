package org.oppia.android.app.profileprogress

import android.content.Intent
import android.view.View
import androidx.appcompat.app.AppCompatActivity
import androidx.appcompat.widget.Toolbar
import org.oppia.android.R
import org.oppia.android.app.activity.ActivityScope
import org.oppia.android.app.model.ProfileId
import org.oppia.android.app.profile.GALLERY_INTENT_RESULT_CODE
import org.oppia.android.domain.profile.ProfileManagementController
import javax.inject.Inject

/** The presenter for [ProfileProgressActivity]. */
@ActivityScope
class ProfileProgressActivityPresenter @Inject constructor(
  private val activity: AppCompatActivity,
  private val profileManagementController: ProfileManagementController
) {
  private lateinit var profileId: ProfileId

  fun handleOnCreate(internalProfileId: Int) {
    profileId = ProfileId.newBuilder().setInternalId(internalProfileId).build()
    activity.setContentView(R.layout.profile_progress_activity)
    if (getProfileProgressFragment() == null) {
      activity.supportFragmentManager.beginTransaction().add(
        R.id.profile_progress_fragment_placeholder,
        ProfileProgressFragment.newInstance(internalProfileId)
      ).commitNow()
    }
    setUpNavigationDrawer()
  }

  private fun setUpNavigationDrawer() {
    val toolbar = activity.findViewById<View>(
      R.id.profile_progress_activity_toolbar
    ) as Toolbar
    activity.setSupportActionBar(toolbar)
<<<<<<< HEAD
    activity.supportActionBar!!.setTitle(R.string.profile_progress_activity_profile_title)
    activity.supportActionBar!!.setDisplayShowHomeEnabled(true)
    activity.supportActionBar!!.setDisplayHomeAsUpEnabled(true)
=======
    (activity.supportActionBar ?: return).setTitle(R.string.profile)
    (activity.supportActionBar ?: return).setDisplayShowHomeEnabled(true)
    (activity.supportActionBar ?: return).setDisplayHomeAsUpEnabled(true)
>>>>>>> d74576da
    toolbar.setNavigationOnClickListener {
      activity.finish()
    }
  }

  private fun getProfileProgressFragment(): ProfileProgressFragment? {
    return activity.supportFragmentManager.findFragmentById(
      R.id.profile_progress_fragment_placeholder
    ) as ProfileProgressFragment?
  }

  fun openGalleryIntent() {
    val galleryIntent = Intent(Intent.ACTION_GET_CONTENT).apply { type = "image/*" }
    activity.startActivityForResult(galleryIntent, GALLERY_INTENT_RESULT_CODE)
  }

  fun handleOnActivityResult(intent: Intent?) {
    intent?.let {
      profileManagementController.updateProfileAvatar(
        profileId,
        intent.data,
        /* colorRgb= */ 10710042
      )
    }
  }
}<|MERGE_RESOLUTION|>--- conflicted
+++ resolved
@@ -36,15 +36,9 @@
       R.id.profile_progress_activity_toolbar
     ) as Toolbar
     activity.setSupportActionBar(toolbar)
-<<<<<<< HEAD
-    activity.supportActionBar!!.setTitle(R.string.profile_progress_activity_profile_title)
-    activity.supportActionBar!!.setDisplayShowHomeEnabled(true)
-    activity.supportActionBar!!.setDisplayHomeAsUpEnabled(true)
-=======
-    (activity.supportActionBar ?: return).setTitle(R.string.profile)
+    (activity.supportActionBar ?: return).setTitle(R.string.profile_progress_activity_profile_title)
     (activity.supportActionBar ?: return).setDisplayShowHomeEnabled(true)
     (activity.supportActionBar ?: return).setDisplayHomeAsUpEnabled(true)
->>>>>>> d74576da
     toolbar.setNavigationOnClickListener {
       activity.finish()
     }
