--- conflicted
+++ resolved
@@ -10,10 +10,6 @@
   override fun onCreate(savedInstanceState: Bundle?) {
     super.onCreate(savedInstanceState)
     (activityComponent as ActivityComponentImpl).inject(this)
-<<<<<<< HEAD
-    setContentView(R.layout.activity_image_view_binding_adapters_test)
-=======
     setContentView(R.layout.test_image_view_bindable_adapter_activity)
->>>>>>> 26660cf8
   }
 }