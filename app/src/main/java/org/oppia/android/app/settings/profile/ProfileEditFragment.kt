package org.oppia.android.app.settings.profile

import android.content.Context
import android.os.Bundle
import android.view.LayoutInflater
import android.view.View
import android.view.ViewGroup
import org.oppia.android.app.fragment.FragmentComponentImpl
import org.oppia.android.app.fragment.InjectableFragment
import javax.inject.Inject

/** Fragment that contains Profile Edit Screen. */
class ProfileEditFragment : InjectableFragment(), ProfileEditDialogInterface {
  @Inject
  lateinit var profileEditFragmentPresenter: ProfileEditFragmentPresenter

  companion object {
    const val IS_MULTIPANE_EXTRA_KEY = "ProfileEditActivity.isMultipane"
<<<<<<< HEAD
=======

    /** This creates the new instance of [ProfileEditFragment]. */
>>>>>>> 56d91d00
    fun newInstance(
      internalProfileId: Int,
      isMultipane: Boolean
    ): ProfileEditFragment {
      val args = Bundle()
      args.putInt(PROFILE_EDIT_PROFILE_ID_EXTRA_KEY, internalProfileId)
      args.putBoolean(IS_MULTIPANE_EXTRA_KEY, isMultipane)
      val fragment = ProfileEditFragment()
      fragment.arguments = args
      return fragment
    }
  }

  override fun onAttach(context: Context) {
    super.onAttach(context)
    (fragmentComponent as FragmentComponentImpl).inject(this)
  }

  override fun onCreateView(
    inflater: LayoutInflater,
    container: ViewGroup?,
    savedInstanceState: Bundle?
  ): View? {
    val args = checkNotNull(arguments) {
      "Expected variables to be passed to ProfileEditFragment"
    }
    val internalProfileId = args.getInt(PROFILE_EDIT_PROFILE_ID_EXTRA_KEY)
    val isMultipane = args.getBoolean(IS_MULTIPANE_EXTRA_KEY)
    return profileEditFragmentPresenter.handleOnCreateView(
      inflater,
      container,
      internalProfileId,
      isMultipane
    )
  }

  override fun deleteProfileByInternalProfileId(internalProfileId: Int) {
    profileEditFragmentPresenter.deleteProfile(internalProfileId)
  }
}<|MERGE_RESOLUTION|>--- conflicted
+++ resolved
@@ -16,11 +16,8 @@
 
   companion object {
     const val IS_MULTIPANE_EXTRA_KEY = "ProfileEditActivity.isMultipane"
-<<<<<<< HEAD
-=======
 
     /** This creates the new instance of [ProfileEditFragment]. */
->>>>>>> 56d91d00
     fun newInstance(
       internalProfileId: Int,
       isMultipane: Boolean
