--- conflicted
+++ resolved
@@ -28,7 +28,7 @@
       return ConceptCardFragment().apply {
         arguments = Bundle().apply {
           putString(SKILL_ID_ARGUMENT_KEY, skillId)
-          putProto(PROFILE_ID_ARGUMENT_KEY, profileId)
+          decorateWithUserProfileId(profileId)
         }
       }
     }
@@ -42,13 +42,6 @@
      * @param profileId the profile in which the concept card will be shown
      * @param fragmentManager the [FragmentManager] where to show the concept card
      */
-<<<<<<< HEAD
-    fun newInstance(skillId: String, profileId: ProfileId): ConceptCardFragment {
-      return ConceptCardFragment().apply {
-        arguments = Bundle().apply {
-          putString(SKILL_ID_ARGUMENT_KEY, skillId)
-          decorateWithUserProfileId(profileId)
-=======
     fun bringToFrontOrCreateIfNew(
       skillId: String,
       profileId: ProfileId,
@@ -64,7 +57,6 @@
         val transaction = fragmentManager.beginTransaction()
         for (toRemove in conceptCardsWithDifferentSkillId) {
           transaction.remove(toRemove)
->>>>>>> ac4eb44b
         }
         transaction.commitNow()
       }
