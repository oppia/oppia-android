package org.oppia.android.app.topic.conceptcard

import android.content.Context
import android.os.Bundle
import android.view.LayoutInflater
import android.view.View
import android.view.ViewGroup
import androidx.fragment.app.FragmentManager
import org.oppia.android.R
import org.oppia.android.app.fragment.InjectableDialogFragment
import org.oppia.android.app.model.ProfileId
import org.oppia.android.util.extensions.getProto
import org.oppia.android.util.extensions.getStringFromBundle
import org.oppia.android.util.extensions.putProto
import javax.inject.Inject

private const val SKILL_ID_ARGUMENT_KEY = "ConceptCardFragment.skill_id"
private const val PROFILE_ID_ARGUMENT_KEY = "ConceptCardFragment.profile_id"

/* Fragment that displays a fullscreen dialog for concept cards */
class ConceptCardFragment : InjectableDialogFragment() {

  companion object {
    /** The fragment tag corresponding to the concept card dialog fragment. */
    private const val CONCEPT_CARD_DIALOG_FRAGMENT_TAG = "CONCEPT_CARD_FRAGMENT"

    private fun newInstance(skillId: String, profileId: ProfileId): ConceptCardFragment {
      return ConceptCardFragment().apply {
        arguments = Bundle().apply {
          putString(SKILL_ID_ARGUMENT_KEY, skillId)
          putProto(PROFILE_ID_ARGUMENT_KEY, profileId)
        }
      }
    }

    /**
     * Removes any [ConceptCardFragment] in the given FragmentManager that is not of the given
     * skill Id. If no [ConceptCardFragment] remains, creates a new fragment to show a concept card
     * for the given skill id.
     *
     * @param skillId the skill ID for which a concept card should be loaded
     * @param profileId the profile in which the concept card will be shown
     * @param fragmentManager the [FragmentManager] where to show the concept card
     */
    fun bringToFrontOrCreateIfNew(
      skillId: String,
      profileId: ProfileId,
      fragmentManager: FragmentManager
    ) {
      // Concept cards are keyed by profileId and skillId. However, in this method we are only
      // using the skillId for equality checks. The reason is that when the user switches profiles
      // the UI is recreated, so that it is not possible to have concept cards from different
      // profiles in the same fragment manager.
      val allConceptCards = fragmentManager.fragments.filterIsInstance<ConceptCardFragment>()
      val conceptCardsWithDifferentSkillId = allConceptCards.filter { skillId != it.getSkillId() }
      if (conceptCardsWithDifferentSkillId.isNotEmpty()) {
        val transaction = fragmentManager.beginTransaction()
        for (toRemove in conceptCardsWithDifferentSkillId) {
          transaction.remove(toRemove)
        }
        transaction.commitNow()
      }
      if (allConceptCards.size <= conceptCardsWithDifferentSkillId.size) {
        showNewInstance(skillId, profileId, fragmentManager)
      }
    }

    /**
     * Removes all [ConceptCardFragment] in the given FragmentManager.
     *
     * @param fragmentManager the [FragmentManager] from where to remove all concept cards.
     */
    fun dismissAll(fragmentManager: FragmentManager) {
      val toDismiss = fragmentManager.fragments.filterIsInstance<ConceptCardFragment>()
      if (toDismiss.isNotEmpty()) {
        val transaction = fragmentManager.beginTransaction()
        for (fragment in toDismiss) {
          transaction.remove(fragment)
        }
        transaction.commitNow()
      }
    }

    private fun showNewInstance(
      skillId: String,
      profileId: ProfileId,
      fragmentManager: FragmentManager,
    ): ConceptCardFragment {
      val conceptCardFragment = newInstance(skillId, profileId)
      conceptCardFragment.showNow(fragmentManager, CONCEPT_CARD_DIALOG_FRAGMENT_TAG)
      return conceptCardFragment
    }
  }

  @Inject
  lateinit var conceptCardFragmentPresenter: ConceptCardFragmentPresenter

  override fun onAttach(context: Context) {
    super.onAttach(context)
    (fragmentComponent as Injector).inject(this)
  }

  override fun onCreate(savedInstanceState: Bundle?) {
    super.onCreate(savedInstanceState)
    setStyle(STYLE_NORMAL, R.style.FullScreenDialogStyle)
  }

  override fun onCreateView(
    inflater: LayoutInflater,
    container: ViewGroup?,
    savedInstanceState: Bundle?
  ): View? {
    super.onCreateView(inflater, container, savedInstanceState)
    val args = checkNotNull(arguments) {
      "Expected arguments to be passed to ConceptCardFragment"
    }
    val skillId =
      checkNotNull(args.getStringFromBundle(SKILL_ID_ARGUMENT_KEY)) {
        "Expected skillId to be passed to ConceptCardFragment"
      }
    val profileId = args.getProto(PROFILE_ID_ARGUMENT_KEY, ProfileId.getDefaultInstance())
    return conceptCardFragmentPresenter.handleCreateView(inflater, container, skillId, profileId)
  }

  override fun onStart() {
    super.onStart()
    dialog?.window?.setWindowAnimations(R.style.FullScreenDialogStyle)
  }

<<<<<<< HEAD
  interface Injector {
    fun inject(fragment: ConceptCardFragment)
  }
=======
  private fun getSkillId(): String? = arguments?.getStringFromBundle(SKILL_ID_ARGUMENT_KEY)
>>>>>>> 7cd63d3c
}<|MERGE_RESOLUTION|>--- conflicted
+++ resolved
@@ -127,11 +127,9 @@
     dialog?.window?.setWindowAnimations(R.style.FullScreenDialogStyle)
   }
 
-<<<<<<< HEAD
+  private fun getSkillId(): String? = arguments?.getStringFromBundle(SKILL_ID_ARGUMENT_KEY)
+
   interface Injector {
     fun inject(fragment: ConceptCardFragment)
   }
-=======
-  private fun getSkillId(): String? = arguments?.getStringFromBundle(SKILL_ID_ARGUMENT_KEY)
->>>>>>> 7cd63d3c
 }