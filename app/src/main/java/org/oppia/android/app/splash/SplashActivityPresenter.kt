package org.oppia.android.app.splash

import android.annotation.SuppressLint
import android.content.ActivityNotFoundException
import android.content.Intent
import android.net.Uri
import androidx.appcompat.app.AppCompatActivity
import androidx.databinding.DataBindingUtil
import androidx.fragment.app.DialogFragment
import androidx.lifecycle.Observer
import org.oppia.android.R
import org.oppia.android.app.activity.ActivityScope
import org.oppia.android.app.model.AppStartupState
import org.oppia.android.app.model.AppStartupState.BuildFlavorNoticeMode
import org.oppia.android.app.model.AppStartupState.StartupMode
import org.oppia.android.app.model.BuildFlavor
<<<<<<< HEAD
import org.oppia.android.app.model.Profile
import org.oppia.android.app.model.ProfileOnboardingState
=======
import org.oppia.android.app.model.DeprecationNoticeType
import org.oppia.android.app.model.DeprecationResponse
>>>>>>> 6c07b96e
import org.oppia.android.app.notice.AutomaticAppDeprecationNoticeDialogFragment
import org.oppia.android.app.notice.BetaNoticeDialogFragment
import org.oppia.android.app.notice.DeprecationNoticeActionResponse
import org.oppia.android.app.notice.ForcedAppDeprecationNoticeDialogFragment
import org.oppia.android.app.notice.GeneralAvailabilityUpgradeNoticeDialogFragment
import org.oppia.android.app.notice.OptionalAppDeprecationNoticeDialogFragment
import org.oppia.android.app.notice.OsDeprecationNoticeDialogFragment
import org.oppia.android.app.onboarding.OnboardingActivity
import org.oppia.android.app.profile.ProfileChooserActivity
import org.oppia.android.app.translation.AppLanguageLocaleHandler
import org.oppia.android.app.utility.lifecycle.LifecycleSafeTimerFactory
import org.oppia.android.databinding.SplashActivityBinding
import org.oppia.android.domain.locale.LocaleController
import org.oppia.android.domain.onboarding.AppStartupStateController
import org.oppia.android.domain.onboarding.DeprecationController
import org.oppia.android.domain.oppialogger.OppiaLogger
import org.oppia.android.domain.profile.ProfileManagementController
import org.oppia.android.domain.topic.PrimeTopicAssetsController
import org.oppia.android.domain.translation.TranslationController
import org.oppia.android.util.data.AsyncResult
import org.oppia.android.util.data.DataProvider
import org.oppia.android.util.data.DataProviders.Companion.combineWith
import org.oppia.android.util.data.DataProviders.Companion.toLiveData
import org.oppia.android.util.locale.OppiaLocale
<<<<<<< HEAD
import org.oppia.android.util.platformparameter.EnableOnboardingFlowV2
=======
import org.oppia.android.util.platformparameter.EnableAppAndOsDeprecation
>>>>>>> 6c07b96e
import org.oppia.android.util.platformparameter.PlatformParameterValue
import javax.inject.Inject

private const val AUTO_DEPRECATION_NOTICE_DIALOG_FRAGMENT_TAG = "auto_deprecation_notice_dialog"
private const val FORCED_DEPRECATION_NOTICE_DIALOG_FRAGMENT_TAG = "forced_deprecation_notice_dialog"
private const val BETA_NOTICE_DIALOG_FRAGMENT_TAG = "beta_notice_dialog"
private const val GA_UPDATE_NOTICE_DIALOG_FRAGMENT_TAG = "general_availability_update_notice_dialog"
private const val OPTIONAL_UPDATE_NOTICE_DIALOG_FRAGMENT_TAG = "optional_update_notice_dialog"
private const val OS_UPDATE_NOTICE_DIALOG_FRAGMENT_TAG = "os_update_notice_dialog"
private const val SPLASH_INIT_STATE_DATA_PROVIDER_ID = "splash_init_state_data_provider"

/** The presenter for [SplashActivity]. */
@SuppressLint("CustomSplashScreen")
@ActivityScope
class SplashActivityPresenter @Inject constructor(
  private val activity: AppCompatActivity,
  private val oppiaLogger: OppiaLogger,
  private val appStartupStateController: AppStartupStateController,
  private val primeTopicAssetsController: PrimeTopicAssetsController,
  private val translationController: TranslationController,
  private val localeController: LocaleController,
  private val deprecationController: DeprecationController,
  private val appLanguageLocaleHandler: AppLanguageLocaleHandler,
  private val lifecycleSafeTimerFactory: LifecycleSafeTimerFactory,
  private val currentBuildFlavor: BuildFlavor,
<<<<<<< HEAD
  @EnableOnboardingFlowV2
  private val enableOnboardingFlowV2: PlatformParameterValue<Boolean>,
  private val profileManagementController: ProfileManagementController
=======
  @EnableAppAndOsDeprecation
  private val enableAppAndOsDeprecation: PlatformParameterValue<Boolean>,
>>>>>>> 6c07b96e
) {
  lateinit var startupMode: StartupMode

  fun handleOnCreate() {
    DataBindingUtil.setContentView<SplashActivityBinding>(
      activity, R.layout.splash_activity
    ).apply {
      isOnDeveloperFlavor = currentBuildFlavor == BuildFlavor.DEVELOPER
      isOnAlphaFlavor = currentBuildFlavor == BuildFlavor.ALPHA
      isOnBetaFlavor = currentBuildFlavor == BuildFlavor.BETA
    }

    // Initiate download support before any additional processing begins.
    primeTopicAssetsController.downloadAssets(R.style.OppiaAlertDialogTheme)
    subscribeToOnboardingFlow()
  }

  fun handleOnDeprecationNoticeActionClicked(
    noticeActionResponse: DeprecationNoticeActionResponse
  ) {
    when (noticeActionResponse) {
      is DeprecationNoticeActionResponse.Close -> handleOnDeprecationNoticeCloseAppButtonClicked()
      is DeprecationNoticeActionResponse.Dismiss -> handleOnDeprecationNoticeDialogDismissed(
        deprecationNoticeType = noticeActionResponse.deprecationNoticeType,
        deprecatedVersion = noticeActionResponse.deprecatedVersion
      )
      is DeprecationNoticeActionResponse.Update -> handleOnDeprecationNoticeUpdateButtonClicked()
    }
  }

  /** Handles cases where the user clicks the close app option on a deprecation notice dialog. */
  fun handleOnDeprecationNoticeCloseAppButtonClicked() {
    // If the app close button is clicked for the deprecation notice, finish the activity to close
    // the app.
    activity.finish()
  }

  /** Handles cases where the user clicks the update button on a deprecation notice dialog. */
  private fun handleOnDeprecationNoticeUpdateButtonClicked() {
    // If the Update button is clicked for the deprecation notice, launch the Play Store and open
    // the Oppia app's page.
    val packageName = activity.packageName

    try {
      activity.startActivity(
        Intent(Intent.ACTION_VIEW, Uri.parse("market://details?id=$packageName"))
      )
    } catch (e: ActivityNotFoundException) {
      activity.startActivity(
        Intent(
          Intent.ACTION_VIEW,
          Uri.parse(
            "https://play.google.com/store/apps/details?id=$packageName"
          )
        )
      )
    }

    // Finish splash activity to close the app in anticipation of an update.
    activity.finish()
  }

  /** Handles cases where the user dismisses the deprecation notice dialog. */
  private fun handleOnDeprecationNoticeDialogDismissed(
    deprecationNoticeType: DeprecationNoticeType,
    deprecatedVersion: Int
  ) {
    val deprecationResponse = DeprecationResponse.newBuilder()
      .setDeprecationNoticeType(deprecationNoticeType)
      .setDeprecatedVersion(deprecatedVersion)
      .build()

    deprecationController.saveDeprecationResponse(deprecationResponse)

    // If the Dismiss button is clicked for the deprecation notice, the dialog is automatically
    // dismissed. Navigate to profile chooser activity.
    activity.startActivity(ProfileChooserActivity.createProfileChooserActivity(activity))
    activity.finish()
  }

  /** Handles cases when the user dismisses the beta notice dialog. */
  fun handleOnBetaNoticeOkayButtonClicked(permanentlyDismiss: Boolean) {
    if (permanentlyDismiss) {
      appStartupStateController.dismissBetaNoticesPermanently()
    }
    processStartupMode()
  }

  /** Handles cases when the user dismisses the general availability update notice dialog. */
  fun handleOnGaUpgradeNoticeOkayButtonClicked(permanentlyDismiss: Boolean) {
    if (permanentlyDismiss) {
      appStartupStateController.dismissGaUpgradeNoticesPermanently()
    }
    processStartupMode()
  }

  private fun subscribeToOnboardingFlow() {
    val liveData = computeInitStateDataProvider().toLiveData()
    liveData.observe(
      activity,
      object : Observer<AsyncResult<SplashInitState>> {
        override fun onChanged(initStateResult: AsyncResult<SplashInitState>) {
          when (initStateResult) {
            is AsyncResult.Pending -> {
              // Ensure that pending states last no longer than 5 seconds. In cases where the app
              // enters a bad state, this ensures that the user doesn't become stuck on the splash
              // screen.
              lifecycleSafeTimerFactory.createTimer(timeoutMillis = 5000).observe(activity) {
                processInitState(SplashInitState.computeDefault(localeController))
              }
            }
            is AsyncResult.Failure -> {
              oppiaLogger.e(
                "SplashActivity", "Failed to compute initial state", initStateResult.error
              )
            }
            is AsyncResult.Success -> {
              // It's possible for the observer to still be active & change due to the next activity
              // causing a notification to be posted. That's always invalid to process here: the
              // splash activity should never do anything after its initial state since it always
              // finishes (or in the case of the deprecation dialog, blocks) the activity.
              liveData.removeObserver(this)
              processInitState(initStateResult.value)
            }
          }
        }
      }
    )
  }

  private fun processInitState(initState: SplashInitState) {
    // First, initialize the app's initial locale. Note that since the activity can be
    // reopened, it's possible for this to be initialized more than once.
    if (!appLanguageLocaleHandler.isInitialized()) {
      appLanguageLocaleHandler.initializeLocale(initState.displayLocale)
    }

    // Second, prepare to route the user to the correct destination.
    startupMode = initState.appStartupState.startupMode

    // Third, show any dismissible notices (if the app isn't deprecated).
    if (startupMode != StartupMode.APP_IS_DEPRECATED) {
      when (initState.appStartupState.buildFlavorNoticeMode) {
        BuildFlavorNoticeMode.FLAVOR_NOTICE_MODE_UNSPECIFIED, BuildFlavorNoticeMode.NO_NOTICE,
        BuildFlavorNoticeMode.UNRECOGNIZED, null -> {
          // No notice should be shown. However, when a pre-release version of the app is active
          // that changes the splash screen have it wait a bit longer so that the build flavor can
          // be clearly seen. The developer build isn't part of the wait to ensure fast startup
          // times (for development purposes).
          when (currentBuildFlavor) {
            BuildFlavor.BUILD_FLAVOR_UNSPECIFIED, BuildFlavor.UNRECOGNIZED,
            BuildFlavor.TESTING, BuildFlavor.DEVELOPER, BuildFlavor.GENERAL_AVAILABILITY ->
              processStartupMode()
            BuildFlavor.ALPHA, BuildFlavor.BETA -> {
              lifecycleSafeTimerFactory.createTimer(timeoutMillis = 2000).observe(activity) {
                processStartupMode()
              }
            }
          }
        }
        BuildFlavorNoticeMode.SHOW_BETA_NOTICE ->
          showDialog(BETA_NOTICE_DIALOG_FRAGMENT_TAG, BetaNoticeDialogFragment::newInstance)
        BuildFlavorNoticeMode.SHOW_UPGRADE_TO_GENERAL_AVAILABILITY_NOTICE -> {
          showDialog(
            GA_UPDATE_NOTICE_DIALOG_FRAGMENT_TAG,
            GeneralAvailabilityUpgradeNoticeDialogFragment::newInstance
          )
        }
      }
    } else processStartupMode()
  }

  private fun processStartupMode() {
    if (enableAppAndOsDeprecation.value) {
      processAppAndOsDeprecationEnabledStartUpMode()
    } else {
      processLegacyStartupMode()
    }
  }

  private fun processAppAndOsDeprecationEnabledStartUpMode() {
    when (startupMode) {
      StartupMode.USER_IS_ONBOARDED -> {
        activity.startActivity(ProfileChooserActivity.createProfileChooserActivity(activity))
        activity.finish()
      }
      StartupMode.APP_IS_DEPRECATED -> {
        showDialog(
          FORCED_DEPRECATION_NOTICE_DIALOG_FRAGMENT_TAG,
          ForcedAppDeprecationNoticeDialogFragment::newInstance
        )
      }
      StartupMode.OPTIONAL_UPDATE_AVAILABLE -> {
        showDialog(
          OPTIONAL_UPDATE_NOTICE_DIALOG_FRAGMENT_TAG,
          OptionalAppDeprecationNoticeDialogFragment::newInstance
        )
      }
      StartupMode.OS_IS_DEPRECATED -> {
        showDialog(
          OS_UPDATE_NOTICE_DIALOG_FRAGMENT_TAG,
          OsDeprecationNoticeDialogFragment::newInstance
        )
      }
      else -> {
        // In all other cases (including errors when the startup state fails to load or is
        // defaulted), assume the user needs to be onboarded.
        activity.startActivity(OnboardingActivity.createOnboardingActivity(activity))
        activity.finish()
      }
    }
  }

  private fun processLegacyStartupMode() {
    when (startupMode) {
      StartupMode.USER_IS_ONBOARDED -> {
        activity.startActivity(ProfileChooserActivity.createProfileChooserActivity(activity))
        activity.finish()
      }
      StartupMode.APP_IS_DEPRECATED -> {
        showDialog(
          AUTO_DEPRECATION_NOTICE_DIALOG_FRAGMENT_TAG,
          AutomaticAppDeprecationNoticeDialogFragment::newInstance
        )
      }
      StartupMode.ONBOARDING_FLOW_V2 -> {
        computeRoute()
      }
      else -> {
        // In all other cases (including errors when the startup state fails to load or is
        // defaulted), assume the user needs to be onboarded.
        activity.startActivity(OnboardingActivity.createOnboardingActivity(activity))
        activity.finish()
      }
    }
  }

  private fun computeRoute() {
    // Use SplashActivityViewModel to retrieve the profile type and onboarding status
    // Based on the returned profile information, compute route as follows:
    when (getProfileOnboardingState()) {
      ProfileOnboardingState.NEW_INSTALL -> {
        // route to new app language selection screen
      }
      ProfileOnboardingState.SOLE_LEARNER_PROFILE -> {
        //  route = home screen
      }
      else -> {
        // route = profile selection screen
        if (enableOnboardingFlowV2.value) {
          // new vs old profile chooser
        }
        activity.startActivity(ProfileChooserActivity.createProfileChooserActivity(activity))
      }
    }
  }

  /** Returns the state of the app based on the number of existing profiles. */
  private fun getProfileOnboardingState(): ProfileOnboardingState {
    var profileList = listOf<Profile>()
    profileManagementController.getProfiles().toLiveData().observe(
      activity,
      { result ->
        when (result) {
          is AsyncResult.Success -> {
            profileList = result.value
          }
          is AsyncResult.Failure -> {
            oppiaLogger.e(
              "SplashActivityViewModel",
              "Encountered unexpected non-successful result when fetching profiles",
              result.error
            )
          }
          else -> {} // no-op
        }
      }
    )

    return when {
      profileList.size > 1 -> {
        ProfileOnboardingState.MULTIPLE_PROFILES
      }
      profileList.size == 1 -> {
        if (profileList.first().isAdmin && profileList.first().hasPin) {
          ProfileOnboardingState.ADMIN_PROFILE_ONLY
        } else {
          ProfileOnboardingState.SOLE_LEARNER_PROFILE
        }
      }
      else -> {
        ProfileOnboardingState.NEW_INSTALL
      }
    }
  }

  private fun computeInitStateDataProvider(): DataProvider<SplashInitState> {
    val startupStateDataProvider = appStartupStateController.getAppStartupState()
    val systemAppLanguageLocaleDataProvider = translationController.getSystemLanguageLocale()
    return startupStateDataProvider.combineWith(
      systemAppLanguageLocaleDataProvider, SPLASH_INIT_STATE_DATA_PROVIDER_ID
    ) { startupState, systemAppLanguageLocale ->
      SplashInitState(startupState, systemAppLanguageLocale)
    }
  }

  private inline fun <reified T : DialogFragment> showDialog(tag: String, createFragment: () -> T) {
    if (activity.supportFragmentManager.findFragmentByTag(tag) as? T == null) {
      activity.supportFragmentManager.beginTransaction().add(createFragment(), tag).commitNow()
    }
  }

  private data class SplashInitState(
    val appStartupState: AppStartupState,
    val displayLocale: OppiaLocale.DisplayLocale
  ) {
    companion object {
      fun computeDefault(localeController: LocaleController): SplashInitState {
        return SplashInitState(
          appStartupState = AppStartupState.getDefaultInstance(),
          displayLocale = localeController.reconstituteDisplayLocale(
            localeController.getLikelyDefaultAppStringLocaleContext()
          )
        )
      }
    }
  }
}<|MERGE_RESOLUTION|>--- conflicted
+++ resolved
@@ -10,17 +10,15 @@
 import androidx.lifecycle.Observer
 import org.oppia.android.R
 import org.oppia.android.app.activity.ActivityScope
+import org.oppia.android.app.home.HomeActivity
 import org.oppia.android.app.model.AppStartupState
 import org.oppia.android.app.model.AppStartupState.BuildFlavorNoticeMode
 import org.oppia.android.app.model.AppStartupState.StartupMode
 import org.oppia.android.app.model.BuildFlavor
-<<<<<<< HEAD
+import org.oppia.android.app.model.DeprecationNoticeType
+import org.oppia.android.app.model.DeprecationResponse
 import org.oppia.android.app.model.Profile
 import org.oppia.android.app.model.ProfileOnboardingState
-=======
-import org.oppia.android.app.model.DeprecationNoticeType
-import org.oppia.android.app.model.DeprecationResponse
->>>>>>> 6c07b96e
 import org.oppia.android.app.notice.AutomaticAppDeprecationNoticeDialogFragment
 import org.oppia.android.app.notice.BetaNoticeDialogFragment
 import org.oppia.android.app.notice.DeprecationNoticeActionResponse
@@ -45,11 +43,7 @@
 import org.oppia.android.util.data.DataProviders.Companion.combineWith
 import org.oppia.android.util.data.DataProviders.Companion.toLiveData
 import org.oppia.android.util.locale.OppiaLocale
-<<<<<<< HEAD
-import org.oppia.android.util.platformparameter.EnableOnboardingFlowV2
-=======
 import org.oppia.android.util.platformparameter.EnableAppAndOsDeprecation
->>>>>>> 6c07b96e
 import org.oppia.android.util.platformparameter.PlatformParameterValue
 import javax.inject.Inject
 
@@ -75,14 +69,9 @@
   private val appLanguageLocaleHandler: AppLanguageLocaleHandler,
   private val lifecycleSafeTimerFactory: LifecycleSafeTimerFactory,
   private val currentBuildFlavor: BuildFlavor,
-<<<<<<< HEAD
-  @EnableOnboardingFlowV2
-  private val enableOnboardingFlowV2: PlatformParameterValue<Boolean>,
-  private val profileManagementController: ProfileManagementController
-=======
   @EnableAppAndOsDeprecation
   private val enableAppAndOsDeprecation: PlatformParameterValue<Boolean>,
->>>>>>> 6c07b96e
+  private val profileManagementController: ProfileManagementController
 ) {
   lateinit var startupMode: StartupMode
 
@@ -325,17 +314,17 @@
     // Based on the returned profile information, compute route as follows:
     when (getProfileOnboardingState()) {
       ProfileOnboardingState.NEW_INSTALL -> {
-        // route to new app language selection screen
+        activity.startActivity(OnboardingActivity.createOnboardingActivity(activity))
+        activity.finish()
       }
       ProfileOnboardingState.SOLE_LEARNER_PROFILE -> {
-        //  route = home screen
+        //  TODO retrieve profileId and pass to intent
+        activity.startActivity(HomeActivity.createHomeActivity(activity, null))
+        activity.finish()
       }
       else -> {
-        // route = profile selection screen
-        if (enableOnboardingFlowV2.value) {
-          // new vs old profile chooser
-        }
         activity.startActivity(ProfileChooserActivity.createProfileChooserActivity(activity))
+        activity.finish()
       }
     }
   }
@@ -352,7 +341,7 @@
           }
           is AsyncResult.Failure -> {
             oppiaLogger.e(
-              "SplashActivityViewModel",
+              "SplashActivity",
               "Encountered unexpected non-successful result when fetching profiles",
               result.error
             )
