--- conflicted
+++ resolved
@@ -8,17 +8,13 @@
 import org.oppia.android.app.home.RouteToExplorationListener
 import org.oppia.android.app.model.ExplorationActivityParams
 import org.oppia.android.app.model.ExplorationCheckpoint
-<<<<<<< HEAD
-import org.oppia.android.app.model.ScreenName.RESUME_LESSON_ACTIVITY
-import org.oppia.android.app.player.exploration.ExplorationActivity
-import org.oppia.android.util.logging.CurrentAppScreenNameIntentDecorator.decorateWithScreenName
-=======
 import org.oppia.android.app.model.ProfileId
 import org.oppia.android.app.model.ResumeLessonActivityParams
+import org.oppia.android.app.model.ScreenName.RESUME_LESSON_ACTIVITY
 import org.oppia.android.app.player.exploration.ExplorationActivity
 import org.oppia.android.util.extensions.getProtoExtra
 import org.oppia.android.util.extensions.putProtoExtra
->>>>>>> 3f935261
+import org.oppia.android.util.logging.CurrentAppScreenNameIntentDecorator.decorateWithScreenName
 import javax.inject.Inject
 
 /** Activity that allows the user to resume a saved exploration. */
@@ -57,19 +53,6 @@
       parentScreen: ExplorationActivityParams.ParentScreen,
       checkpoint: ExplorationCheckpoint
     ): Intent {
-<<<<<<< HEAD
-      return Intent(context, ResumeLessonActivity::class.java).apply {
-        putExtra(RESUME_LESSON_ACTIVITY_INTERNAL_PROFILE_ID_ARGUMENT_KEY, internalProfileId)
-        putExtra(RESUME_LESSON_ACTIVITY_TOPIC_ID_ARGUMENT_KEY, topicId)
-        putExtra(RESUME_LESSON_ACTIVITY_STORY_ID_ARGUMENT_KEY, storyId)
-        putExtra(RESUME_LESSON_ACTIVITY_EXPLORATION_ID_ARGUMENT_KEY, explorationId)
-        putExtra(RESUME_LESSON_ACTIVITY_BACKFLOW_SCREEN_KEY, backflowScreen)
-        putExtra(
-          RESUME_LESSON_ACTIVITY_EXPLORATION_CHECKPOINT_ARGUMENT_KEY,
-          explorationCheckpoint.toByteArray()
-        )
-        decorateWithScreenName(RESUME_LESSON_ACTIVITY)
-=======
       val params = ResumeLessonActivityParams.newBuilder().apply {
         this.profileId = profileId
         this.topicId = topicId
@@ -88,7 +71,7 @@
     ): Intent {
       return Intent(context, ResumeLessonActivity::class.java).apply {
         putProtoExtra(PARAMS_KEY, params)
->>>>>>> 3f935261
+        decorateWithScreenName(RESUME_LESSON_ACTIVITY)
       }
     }
   }
