package org.oppia.android.app.survey

import android.content.Context
import android.os.Bundle
import android.view.LayoutInflater
import android.view.View
import android.view.ViewGroup
import org.oppia.android.R
import org.oppia.android.app.fragment.FragmentComponentImpl
import org.oppia.android.app.fragment.InjectableDialogFragment
import org.oppia.android.app.model.ProfileId
<<<<<<< HEAD
import org.oppia.android.util.profile.CurrentUserProfileIdIntentDecorator.decorateWithUserProfileId
import org.oppia.android.util.profile.CurrentUserProfileIdIntentDecorator.extractCurrentUserProfileId
=======
import org.oppia.android.util.extensions.putProto
>>>>>>> 3a369ed0
import javax.inject.Inject

/** Fragment that displays a dialog for survey exit confirmation. */
class ExitSurveyConfirmationDialogFragment : InjectableDialogFragment() {
  @Inject
  lateinit var exitSurveyConfirmationDialogFragmentPresenter:
    ExitSurveyConfirmationDialogFragmentPresenter

  companion object {
    /**
     * Creates a new instance of a DialogFragment to display an exit confirmation in a survey.
     *
     * @param profileId the ID of the profile viewing the survey
     * @return [ExitSurveyConfirmationDialogFragment]: DialogFragment
     */
    fun newInstance(
      profileId: ProfileId
    ): ExitSurveyConfirmationDialogFragment {
      return ExitSurveyConfirmationDialogFragment().apply {
        arguments = Bundle().apply {
          decorateWithUserProfileId(profileId)
        }
      }
    }
  }

  override fun onAttach(context: Context) {
    super.onAttach(context)
    (fragmentComponent as FragmentComponentImpl).inject(this)
  }

  override fun onCreate(savedInstanceState: Bundle?) {
    super.onCreate(savedInstanceState)
    setStyle(STYLE_NORMAL, R.style.ExitSurveyConfirmationDialogStyle)
  }

  override fun onCreateView(
    inflater: LayoutInflater,
    container: ViewGroup?,
    savedInstanceState: Bundle?
  ): View {
<<<<<<< HEAD
    val args =
      checkNotNull(
        arguments
      ) { "Expected arguments to be passed to ExitSurveyConfirmationDialogFragment" }

    val profileId = args.extractCurrentUserProfileId()

=======
>>>>>>> 3a369ed0
    dialog?.setCanceledOnTouchOutside(false)
    dialog?.setCancelable(false)
    return exitSurveyConfirmationDialogFragmentPresenter.handleCreateView(inflater, container)
  }

  override fun onStart() {
    super.onStart()
    dialog?.window?.setWindowAnimations(R.style.ExitSurveyConfirmationDialogStyle)
  }
}<|MERGE_RESOLUTION|>--- conflicted
+++ resolved
@@ -9,12 +9,7 @@
 import org.oppia.android.app.fragment.FragmentComponentImpl
 import org.oppia.android.app.fragment.InjectableDialogFragment
 import org.oppia.android.app.model.ProfileId
-<<<<<<< HEAD
 import org.oppia.android.util.profile.CurrentUserProfileIdIntentDecorator.decorateWithUserProfileId
-import org.oppia.android.util.profile.CurrentUserProfileIdIntentDecorator.extractCurrentUserProfileId
-=======
-import org.oppia.android.util.extensions.putProto
->>>>>>> 3a369ed0
 import javax.inject.Inject
 
 /** Fragment that displays a dialog for survey exit confirmation. */
@@ -56,16 +51,6 @@
     container: ViewGroup?,
     savedInstanceState: Bundle?
   ): View {
-<<<<<<< HEAD
-    val args =
-      checkNotNull(
-        arguments
-      ) { "Expected arguments to be passed to ExitSurveyConfirmationDialogFragment" }
-
-    val profileId = args.extractCurrentUserProfileId()
-
-=======
->>>>>>> 3a369ed0
     dialog?.setCanceledOnTouchOutside(false)
     dialog?.setCancelable(false)
     return exitSurveyConfirmationDialogFragmentPresenter.handleCreateView(inflater, container)
