package org.oppia.android.app.devoptions.markstoriescompleted

import android.content.Context
import android.content.Intent
import android.os.Bundle
import android.view.MenuItem
import org.oppia.android.R
import org.oppia.android.app.activity.ActivityComponentImpl
<<<<<<< HEAD
import org.oppia.android.app.activity.InjectableAppCompatActivity
import org.oppia.android.app.model.ProfileId
=======
import org.oppia.android.app.activity.InjectableAutoLocalizedAppCompatActivity
>>>>>>> 74f39685
import org.oppia.android.app.model.ScreenName.MARK_STORIES_COMPLETED_ACTIVITY
import org.oppia.android.app.translation.AppLanguageResourceHandler
import org.oppia.android.util.logging.CurrentAppScreenNameIntentDecorator.decorateWithScreenName
import org.oppia.android.util.profile.CurrentUserProfileIdIntentDecorator.decorateWithUserProfileId
import org.oppia.android.util.profile.CurrentUserProfileIdIntentDecorator.extractCurrentUserProfileId
import javax.inject.Inject

/** Activity for Mark Stories Completed. */
class MarkStoriesCompletedActivity : InjectableAutoLocalizedAppCompatActivity() {

  @Inject
  lateinit var markStoriesCompletedActivityPresenter: MarkStoriesCompletedActivityPresenter

  @Inject
  lateinit var resourceHandler: AppLanguageResourceHandler

  private lateinit var profileId: ProfileId

  override fun onCreate(savedInstanceState: Bundle?) {
    super.onCreate(savedInstanceState)
    (activityComponent as ActivityComponentImpl).inject(this)
    profileId = intent.extractCurrentUserProfileId()
    markStoriesCompletedActivityPresenter.handleOnCreate(profileId)
    title = resourceHandler.getStringInLocale(R.string.mark_stories_completed_activity_title)
  }

  override fun onOptionsItemSelected(item: MenuItem): Boolean {
    if (item.itemId == android.R.id.home) {
      onBackPressed()
    }
    return super.onOptionsItemSelected(item)
  }

  companion object {
<<<<<<< HEAD

    fun createMarkStoriesCompletedIntent(context: Context, profileId: ProfileId): Intent {
=======
    /** [String] key value for mapping to InternalProfileId in [Bundle]. */
    const val PROFILE_ID_EXTRA_KEY = "MarkStoriesCompletedActivity.profile_id"

    /** Returns an [Intent] to start this activity. */
    fun createMarkStoriesCompletedIntent(context: Context, internalProfileId: Int): Intent {
>>>>>>> 74f39685
      return Intent(context, MarkStoriesCompletedActivity::class.java).apply {
        decorateWithScreenName(MARK_STORIES_COMPLETED_ACTIVITY)
        decorateWithUserProfileId(profileId)
      }
    }
  }
}<|MERGE_RESOLUTION|>--- conflicted
+++ resolved
@@ -6,12 +6,8 @@
 import android.view.MenuItem
 import org.oppia.android.R
 import org.oppia.android.app.activity.ActivityComponentImpl
-<<<<<<< HEAD
-import org.oppia.android.app.activity.InjectableAppCompatActivity
 import org.oppia.android.app.model.ProfileId
-=======
 import org.oppia.android.app.activity.InjectableAutoLocalizedAppCompatActivity
->>>>>>> 74f39685
 import org.oppia.android.app.model.ScreenName.MARK_STORIES_COMPLETED_ACTIVITY
 import org.oppia.android.app.translation.AppLanguageResourceHandler
 import org.oppia.android.util.logging.CurrentAppScreenNameIntentDecorator.decorateWithScreenName
@@ -46,16 +42,9 @@
   }
 
   companion object {
-<<<<<<< HEAD
-
     fun createMarkStoriesCompletedIntent(context: Context, profileId: ProfileId): Intent {
-=======
-    /** [String] key value for mapping to InternalProfileId in [Bundle]. */
-    const val PROFILE_ID_EXTRA_KEY = "MarkStoriesCompletedActivity.profile_id"
-
     /** Returns an [Intent] to start this activity. */
     fun createMarkStoriesCompletedIntent(context: Context, internalProfileId: Int): Intent {
->>>>>>> 74f39685
       return Intent(context, MarkStoriesCompletedActivity::class.java).apply {
         decorateWithScreenName(MARK_STORIES_COMPLETED_ACTIVITY)
         decorateWithUserProfileId(profileId)
