package org.oppia.android.app.onboardingv2

import android.app.Activity
import android.content.Intent
import android.graphics.PorterDuff
import android.graphics.drawable.Drawable
import android.net.Uri
import android.provider.MediaStore
import android.view.LayoutInflater
import android.view.View
import android.view.ViewGroup
import android.widget.ImageView
import androidx.appcompat.app.AppCompatActivity
import androidx.core.content.res.ResourcesCompat
import androidx.fragment.app.Fragment
import com.bumptech.glide.Glide
import com.bumptech.glide.load.DataSource
import com.bumptech.glide.load.engine.GlideException
import com.bumptech.glide.request.RequestListener
import com.bumptech.glide.request.RequestOptions
import com.bumptech.glide.request.target.Target
import org.oppia.android.R
import org.oppia.android.app.fragment.FragmentScope
import org.oppia.android.databinding.CreateProfileFragmentBinding
import javax.inject.Inject

private const val GALLERY_INTENT_RESULT_CODE = 1

/** Presenter for [CreateProfileFragment]. */
@FragmentScope
class CreateProfileFragmentPresenter @Inject constructor(
  private val fragment: Fragment,
  private val activity: AppCompatActivity,
  private val createProfileViewModel: CreateProfileViewModel
) {
  private lateinit var binding: CreateProfileFragmentBinding
  private lateinit var uploadImageView: ImageView
  private var selectedImage: Uri? = null

  /** Initialize layout bindings. */
  fun handleCreateView(inflater: LayoutInflater, container: ViewGroup?): View {
    binding = CreateProfileFragmentBinding.inflate(
      inflater,
      container,
      /* attachToRoot= */ false
    )
    binding.let {
      it.lifecycleOwner = fragment
      it.viewModel = createProfileViewModel
    }

    uploadImageView = binding.createProfileUserImageView
    Glide.with(activity)
      .load(R.drawable.ic_default_avatar)
      .listener(object : RequestListener<Drawable> {
        override fun onLoadFailed(
          e: GlideException?,
          model: Any?,
          target: Target<Drawable>?,
          isFirstResource: Boolean
        ): Boolean {
          return false
        }

        override fun onResourceReady(
          resource: Drawable?,
          model: Any?,
          target: Target<Drawable>?,
          dataSource: DataSource?,
          isFirstResource: Boolean
        ): Boolean {
          uploadImageView.setColorFilter(
            ResourcesCompat.getColor(
              activity.resources,
              R.color.component_color_avatar_background_25_color,
              null
            ),
            PorterDuff.Mode.DST_OVER
          )
          return false
        }
      })
      .into(uploadImageView)

    binding.onboardingNavigationContinue.setOnClickListener {
      val nickname = binding.createProfileNicknameEdittext.text.toString().trim()

      if (nickname.isNotBlank()) {
        createProfileViewModel.hasError.set(false)
        val intent = IntroActivity.createIntroActivity(activity, nickname)
        fragment.startActivity(intent)
      } else {
        createProfileViewModel.hasError.set(true)
      }
    }

    binding.onboardingNavigationBack.setOnClickListener { activity.finish() }
    binding.createProfileEditPictureIcon.setOnClickListener { openGalleryIntent() }
    binding.createProfilePicturePrompt.setOnClickListener { openGalleryIntent() }
    binding.createProfileUserImageView.setOnClickListener { openGalleryIntent() }

    return binding.root
  }

<<<<<<< HEAD
  /** Receive the result from selecting an image from the device gallery. **/
=======
  /** Receive the result of image upload and load it into the image view. **/
>>>>>>> 9dcf007f
  fun handleOnActivityResult(requestCode: Int, resultCode: Int, data: Intent?) {
    if (requestCode == GALLERY_INTENT_RESULT_CODE && resultCode == Activity.RESULT_OK) {
      binding.createProfilePicturePrompt.visibility = View.GONE
      data?.let {
        selectedImage = data.data
        Glide.with(activity)
          .load(selectedImage)
          .centerCrop()
          .apply(RequestOptions.circleCropTransform())
          .into(uploadImageView)
      }
    }
  }

  private fun openGalleryIntent() {
    val galleryIntent = Intent(Intent.ACTION_PICK, MediaStore.Images.Media.EXTERNAL_CONTENT_URI)
    fragment.startActivityForResult(galleryIntent, GALLERY_INTENT_RESULT_CODE)
  }
}<|MERGE_RESOLUTION|>--- conflicted
+++ resolved
@@ -102,11 +102,7 @@
     return binding.root
   }
 
-<<<<<<< HEAD
-  /** Receive the result from selecting an image from the device gallery. **/
-=======
   /** Receive the result of image upload and load it into the image view. **/
->>>>>>> 9dcf007f
   fun handleOnActivityResult(requestCode: Int, resultCode: Int, data: Intent?) {
     if (requestCode == GALLERY_INTENT_RESULT_CODE && resultCode == Activity.RESULT_OK) {
       binding.createProfilePicturePrompt.visibility = View.GONE
