--- conflicted
+++ resolved
@@ -62,7 +62,6 @@
     if (isMultipane) {
       val adminControlsActivity = activity as AdministratorControlsActivity
       when (lastLoadedFragment) {
-<<<<<<< HEAD
         PROFILE_LIST_FRAGMENT -> (activity as AdministratorControlsActivity).loadProfileList()
         APP_VERSION_FRAGMENT -> (activity as AdministratorControlsActivity).loadAppVersion()
         PROFILE_EDIT_FRAGMENT -> selectedProfileId.let { profileId ->
@@ -81,11 +80,7 @@
             }
           }
         }
-=======
-        PROFILE_LIST_FRAGMENT -> adminControlsActivity.loadProfileList()
-        APP_VERSION_FRAGMENT -> adminControlsActivity.loadAppVersion()
         PROFILE_AND_DEVICE_ID_FRAGMENT -> adminControlsActivity.loadLearnerAnalyticsData()
->>>>>>> 9a8a7464
       }
       setBackButtonClickListener()
     }
@@ -120,10 +115,7 @@
   fun loadProfileList() {
     lastLoadedFragment = PROFILE_LIST_FRAGMENT
     getAdministratorControlsFragment()!!.setSelectedFragment(lastLoadedFragment)
-<<<<<<< HEAD
     setMultipaneBackButtonVisibility(View.GONE)
-=======
->>>>>>> 9a8a7464
     activity.supportFragmentManager.beginTransaction().replace(
       R.id.administrator_controls_fragment_multipane_placeholder,
       ProfileListFragment.newInstance(isMultipane)
@@ -134,18 +126,22 @@
   fun loadAppVersion() {
     lastLoadedFragment = APP_VERSION_FRAGMENT
     getAdministratorControlsFragment()!!.setSelectedFragment(lastLoadedFragment)
-<<<<<<< HEAD
     setMultipaneBackButtonVisibility(View.GONE)
     activity.supportFragmentManager.beginTransaction().add(
-=======
+      R.id.administrator_controls_fragment_multipane_placeholder,
+      AppVersionFragment()
+    ).commitNow()
+  }
+
+  fun loadLearnerAnalyticsData() {
+    lastLoadedFragment = PROFILE_AND_DEVICE_ID_FRAGMENT
+    getAdministratorControlsFragment()!!.setSelectedFragment(lastLoadedFragment)
     activity.supportFragmentManager.beginTransaction().replace(
->>>>>>> 9a8a7464
-      R.id.administrator_controls_fragment_multipane_placeholder,
-      AppVersionFragment()
-    ).commitNow()
-  }
-
-<<<<<<< HEAD
+      R.id.administrator_controls_fragment_multipane_placeholder,
+      ProfileAndDeviceIdFragment()
+    ).commitNow()
+  }
+
   /** Loads the [ProfileEditFragment] when the user clicks on a profile in tablet multipane mode. */
   fun loadProfileEdit(profileId: Int, profileName: String) {
     lastLoadedFragment = PROFILE_EDIT_FRAGMENT
@@ -198,17 +194,6 @@
   }
 
   /** Sets the title of the extra controls in multipane tablet mode. */
-=======
-  fun loadLearnerAnalyticsData() {
-    lastLoadedFragment = PROFILE_AND_DEVICE_ID_FRAGMENT
-    getAdministratorControlsFragment()!!.setSelectedFragment(lastLoadedFragment)
-    activity.supportFragmentManager.beginTransaction().replace(
-      R.id.administrator_controls_fragment_multipane_placeholder,
-      ProfileAndDeviceIdFragment()
-    ).commitNow()
-  }
-
->>>>>>> 9a8a7464
   fun setExtraControlsTitle(title: String) {
     binding.extraControlsTitle?.text = title
   }
