--- conflicted
+++ resolved
@@ -18,12 +18,9 @@
     // TODO(#1655): Re-restrict access to fields in tests post-Gradle.
     /** Key for accessing [CompletedStoryListFragment]. */
     const val COMPLETED_STORY_LIST_FRAGMENT_TAG = "COMPLETED_STORY_LIST_FRAGMENT_TAG"
-<<<<<<< HEAD
-=======
     /** [String] key for mapping internalProfileId in [Bundle]. */
     internal const val COMPLETED_STORY_LIST_FRAGMENT_PROFILE_ID_KEY =
       "CompletedStoryListFragment.profile_id"
->>>>>>> 74f39685
 
     /** Returns a new [CompletedStoryListFragment] to display corresponding to the specified profile ID. */
     fun newInstance(profileId: ProfileId): CompletedStoryListFragment {
