package org.oppia.android.app.options

import android.view.LayoutInflater
import android.view.View
import android.view.ViewGroup
import androidx.fragment.app.Fragment
import org.oppia.android.app.model.AudioLanguage
import org.oppia.android.app.recyclerview.BindableAdapter
import org.oppia.android.databinding.AudioLanguageFragmentBinding
import org.oppia.android.databinding.AudioLanguageItemBinding
import javax.inject.Inject

/** The presenter for [AudioLanguageFragment]. */
class AudioLanguageFragmentPresenter @Inject constructor(
  private val fragment: Fragment,
<<<<<<< HEAD
  private val languageSelectionViewModel: LanguageSelectionViewModel,
  private val singleTypeBuilderFactory: BindableAdapter.SingleTypeBuilder.Factory
=======
  private val audioLanguageSelectionViewModel: AudioLanguageSelectionViewModel
>>>>>>> 6b58d6a8
) {
  /**
   * Returns a newly inflated view to render the fragment with the specified [audioLanguage] as the
   * initial selected language.
   */
  fun handleOnCreateView(
    inflater: LayoutInflater,
    container: ViewGroup?,
    audioLanguage: AudioLanguage
  ): View {
    return AudioLanguageFragmentBinding.inflate(
      inflater,
      container,
      /* attachToRoot= */ false
    ).apply {
      audioLanguageSelectionViewModel.selectedLanguage.value = audioLanguage
      audioLanguageRecyclerView.apply {
        viewModel = audioLanguageSelectionViewModel
        adapter = createRecyclerViewAdapter()
      }
    }.root
  }

  /** Returns the language currently selected in the fragment. */
  fun getLanguageSelected(): AudioLanguage {
    return audioLanguageSelectionViewModel.selectedLanguage.value
      ?: AudioLanguage.AUDIO_LANGUAGE_UNSPECIFIED
  }

<<<<<<< HEAD
  private fun createRecyclerViewAdapter(): BindableAdapter<LanguageItemViewModel> {
    return singleTypeBuilderFactory.create<LanguageItemViewModel>()
=======
  private fun createRecyclerViewAdapter(): BindableAdapter<AudioLanguageItemViewModel> {
    return BindableAdapter.SingleTypeBuilder
      .newBuilder<AudioLanguageItemViewModel>()
      .setLifecycleOwner(fragment)
>>>>>>> 6b58d6a8
      .registerViewDataBinderWithSameModelType(
        inflateDataBinding = AudioLanguageItemBinding::inflate,
        setViewModel = AudioLanguageItemBinding::setViewModel
      ).build()
  }

  private fun updateAudioLanguage(audioLanguage: AudioLanguage) {
    // The first branch of (when) will be used in the case of multipane
    when (val parentActivity = fragment.activity) {
      is OptionsActivity ->
        parentActivity.optionActivityPresenter.updateAudioLanguage(audioLanguage)
      is AudioLanguageActivity ->
        parentActivity.audioLanguageActivityPresenter.setLanguageSelected(audioLanguage)
    }
  }

  /** Handles when a new [AudioLanguage] has been selected by the user. */
  fun onLanguageSelected(audioLanguage: AudioLanguage) {
    audioLanguageSelectionViewModel.selectedLanguage.value = audioLanguage
    updateAudioLanguage(audioLanguage)
  }
}<|MERGE_RESOLUTION|>--- conflicted
+++ resolved
@@ -13,12 +13,8 @@
 /** The presenter for [AudioLanguageFragment]. */
 class AudioLanguageFragmentPresenter @Inject constructor(
   private val fragment: Fragment,
-<<<<<<< HEAD
-  private val languageSelectionViewModel: LanguageSelectionViewModel,
+  private val audioLanguageSelectionViewModel: AudioLanguageSelectionViewModel,
   private val singleTypeBuilderFactory: BindableAdapter.SingleTypeBuilder.Factory
-=======
-  private val audioLanguageSelectionViewModel: AudioLanguageSelectionViewModel
->>>>>>> 6b58d6a8
 ) {
   /**
    * Returns a newly inflated view to render the fragment with the specified [audioLanguage] as the
@@ -48,15 +44,8 @@
       ?: AudioLanguage.AUDIO_LANGUAGE_UNSPECIFIED
   }
 
-<<<<<<< HEAD
-  private fun createRecyclerViewAdapter(): BindableAdapter<LanguageItemViewModel> {
-    return singleTypeBuilderFactory.create<LanguageItemViewModel>()
-=======
   private fun createRecyclerViewAdapter(): BindableAdapter<AudioLanguageItemViewModel> {
-    return BindableAdapter.SingleTypeBuilder
-      .newBuilder<AudioLanguageItemViewModel>()
-      .setLifecycleOwner(fragment)
->>>>>>> 6b58d6a8
+    return singleTypeBuilderFactory.create<AudioLanguageItemViewModel>()
       .registerViewDataBinderWithSameModelType(
         inflateDataBinding = AudioLanguageItemBinding::inflate,
         setViewModel = AudioLanguageItemBinding::setViewModel
