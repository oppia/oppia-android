package org.oppia.android.app.drawer

import android.view.LayoutInflater
import android.view.MenuItem
import android.view.View
import android.view.ViewGroup
import androidx.appcompat.app.ActionBarDrawerToggle
import androidx.appcompat.app.AppCompatActivity
import androidx.appcompat.widget.Toolbar
import androidx.core.view.forEach
import androidx.drawerlayout.widget.DrawerLayout
import androidx.fragment.app.Fragment
import androidx.lifecycle.LiveData
import androidx.lifecycle.Transformations
import com.google.android.material.navigation.NavigationView
import com.google.common.base.Optional
import org.oppia.android.R
import org.oppia.android.app.administratorcontrols.AdministratorControlsActivity
import org.oppia.android.app.classroom.ClassroomListActivity
import org.oppia.android.app.devoptions.DeveloperOptionsStarter
import org.oppia.android.app.fragment.FragmentScope
import org.oppia.android.app.help.HelpActivity
import org.oppia.android.app.home.HomeActivity
import org.oppia.android.app.model.CompletedStoryList
import org.oppia.android.app.model.ExitProfileDialogArguments
import org.oppia.android.app.model.HighlightItem
import org.oppia.android.app.model.OngoingTopicList
import org.oppia.android.app.model.Profile
import org.oppia.android.app.model.ProfileId
import org.oppia.android.app.mydownloads.MyDownloadsActivity
import org.oppia.android.app.options.OptionsActivity
import org.oppia.android.app.profileprogress.ProfileProgressActivity
import org.oppia.android.app.topic.TopicActivity
import org.oppia.android.databinding.DrawerFragmentBinding
import org.oppia.android.databinding.NavHeaderNavigationDrawerBinding
import org.oppia.android.domain.oppialogger.OppiaLogger
import org.oppia.android.domain.profile.ProfileManagementController
import org.oppia.android.domain.topic.TopicController
import org.oppia.android.util.data.AsyncResult
import org.oppia.android.util.data.DataProviders.Companion.toLiveData
<<<<<<< HEAD
import org.oppia.android.util.platformparameter.EnableMultipleClassrooms
import org.oppia.android.util.platformparameter.PlatformParameterValue
=======
import org.oppia.android.util.profile.CurrentUserProfileIdIntentDecorator.extractCurrentUserProfileId
>>>>>>> 3f020921
import org.oppia.android.util.statusbar.StatusBarColor
import javax.inject.Inject

const val TAG_SWITCH_PROFILE_DIALOG = "SWITCH_PROFILE_DIALOG"

/** The presenter for [NavigationDrawerFragment]. */
@FragmentScope
class NavigationDrawerFragmentPresenter @Inject constructor(
  private val activity: AppCompatActivity,
  private val fragment: Fragment,
  private val profileManagementController: ProfileManagementController,
  private val topicController: TopicController,
  private val oppiaLogger: OppiaLogger,
  private val headerViewModel: NavigationDrawerHeaderViewModel,
  private val footerViewModel: NavigationDrawerFooterViewModel,
  private val developerOptionsStarter: Optional<DeveloperOptionsStarter>,
  @EnableMultipleClassrooms private val enableMultipleClassrooms: PlatformParameterValue<Boolean>,
) : NavigationView.OnNavigationItemSelectedListener {
  private lateinit var drawerToggle: ActionBarDrawerToggle
  private lateinit var drawerLayout: DrawerLayout
  private lateinit var binding: DrawerFragmentBinding
  private lateinit var profileId: ProfileId
  private var previousMenuItemId: Int? = null
  private var internalProfileId: Int = -1

  fun handleCreateView(inflater: LayoutInflater, container: ViewGroup?): View? {
    binding = DrawerFragmentBinding.inflate(inflater, container, /* attachToRoot= */ false)
    binding.fragmentDrawerNavView.setNavigationItemSelectedListener(this)

    fragment.setHasOptionsMenu(true)

    profileId = activity.intent.extractCurrentUserProfileId()
    internalProfileId = profileId.internalId

    val headerBinding =
      NavHeaderNavigationDrawerBinding.inflate(
        inflater,
        container,
        /* attachToRoot= */ false
      )
    headerBinding.viewModel = headerViewModel
    subscribeToProfileLiveData()
    subscribeToCompletedStoryListLiveData()
    subscribeToOngoingTopicListLiveData()

    binding.fragmentDrawerNavView.addHeaderView(headerBinding.root)
    binding.footerViewModel = footerViewModel
    binding.executePendingBindings()

    // TODO(#3382): Remove debug only code from prod build (also check imports, constructor and drawer_fragment.xml)
    setIfDeveloperOptionsMenuItemListener()

    return binding.root
  }

  // TODO(#3382): Remove debug only code from prod build (also check imports, constructor and drawer_fragment.xml)
  private fun setIfDeveloperOptionsMenuItemListener() {
    developerOptionsStarter.asSet().forEach { starter ->
      footerViewModel.isDebugMode.set(true)
      binding.developerOptionsLinearLayout.setOnClickListener {
        if (footerViewModel.isDeveloperOptionsSelected.get() == true) {
          drawerLayout.closeDrawers()
          return@setOnClickListener
        }
        uncheckAllMenuItemsWhenAdministratorControlsOrDeveloperOptionsIsSelected()
        drawerLayout.closeDrawers()
        footerViewModel.isDeveloperOptionsSelected.set(true)
        val intent = starter.createIntent(activity, profileId)
        fragment.activity!!.startActivity(intent)
        if (previousMenuItemId == 0) fragment.activity!!.finish()
        else if (previousMenuItemId != null &&
          NavigationDrawerItem.valueFromNavId(previousMenuItemId!!) !=
          NavigationDrawerItem.HOME
        ) {
          fragment.activity!!.finish()
        }
        drawerLayout.closeDrawers()
      }
    }
  }

  private fun getProfileData(): LiveData<Profile> {
    return Transformations.map(
      profileManagementController.getProfile(profileId).toLiveData(),
      ::processGetProfileResult
    )
  }

  private fun subscribeToProfileLiveData() {
    getProfileData().observe(fragment) {
      headerViewModel.profile.set(it)
      footerViewModel.isAdmin.set(it.isAdmin)
      binding.administratorControlsLinearLayout.setOnClickListener {
        if (footerViewModel.isAdministratorControlsSelected.get() == true) {
          drawerLayout.closeDrawers()
          return@setOnClickListener
        }

        uncheckAllMenuItemsWhenAdministratorControlsOrDeveloperOptionsIsSelected()

        drawerLayout.closeDrawers()
        footerViewModel.isAdministratorControlsSelected.set(true)
        val intent =
          AdministratorControlsActivity.createAdministratorControlsActivityIntent(
            activity,
            profileId
          )
        fragment.activity!!.startActivity(intent)
        if (previousMenuItemId == -1) fragment.activity!!.finish()
        else if (previousMenuItemId != null &&
          NavigationDrawerItem.valueFromNavId(previousMenuItemId!!) !=
          NavigationDrawerItem.HOME
        ) {
          fragment.activity!!.finish()
        }
        drawerLayout.closeDrawers()
      }
    }
  }

  private fun processGetProfileResult(profileResult: AsyncResult<Profile>): Profile {
    return when (profileResult) {
      is AsyncResult.Failure -> {
        oppiaLogger.e("NavigationDrawerFragment", "Failed to retrieve profile", profileResult.error)
        Profile.getDefaultInstance()
      }
      is AsyncResult.Pending -> Profile.getDefaultInstance()
      is AsyncResult.Success -> profileResult.value
    }
  }

  private fun getCompletedStoryListCount(): LiveData<CompletedStoryList> {
    return Transformations.map(
      topicController.getCompletedStoryList(profileId).toLiveData(),
      ::processGetCompletedStoryListResult
    )
  }

  private fun subscribeToCompletedStoryListLiveData() {
    getCompletedStoryListCount().observe(fragment) {
      headerViewModel.setCompletedStoryProgress(it.completedStoryCount)
    }
  }

  private fun processGetCompletedStoryListResult(
    completedStoryListResult: AsyncResult<CompletedStoryList>
  ): CompletedStoryList {
    return when (completedStoryListResult) {
      is AsyncResult.Failure -> {
        oppiaLogger.e(
          "NavigationDrawerFragment",
          "Failed to retrieve completed story list",
          completedStoryListResult.error
        )
        CompletedStoryList.getDefaultInstance()
      }
      is AsyncResult.Pending -> CompletedStoryList.getDefaultInstance()
      is AsyncResult.Success -> completedStoryListResult.value
    }
  }

  private fun getOngoingTopicListCount(): LiveData<OngoingTopicList> {
    return Transformations.map(
      topicController.getOngoingTopicList(profileId).toLiveData(),
      ::processGetOngoingTopicListResult
    )
  }

  private fun subscribeToOngoingTopicListLiveData() {
    getOngoingTopicListCount().observe(fragment) {
      headerViewModel.setOngoingTopicProgress(it.topicCount)
    }
  }

  private fun processGetOngoingTopicListResult(
    ongoingTopicListResult: AsyncResult<OngoingTopicList>
  ): OngoingTopicList {
    return when (ongoingTopicListResult) {
      is AsyncResult.Failure -> {
        oppiaLogger.e(
          "NavigationDrawerFragment",
          "Failed to retrieve ongoing topic list",
          ongoingTopicListResult.error
        )
        OngoingTopicList.getDefaultInstance()
      }
      is AsyncResult.Pending -> OngoingTopicList.getDefaultInstance()
      is AsyncResult.Success -> ongoingTopicListResult.value
    }
  }

  private fun openActivityByMenuItemId(menuItemId: Int) {
    if (previousMenuItemId != menuItemId) {
      when (NavigationDrawerItem.valueFromNavId(menuItemId)) {
        NavigationDrawerItem.HOME -> {
<<<<<<< HEAD
          val intent = if (enableMultipleClassrooms.value)
            ClassroomListActivity.createClassroomListActivity(activity, internalProfileId)
          else
            HomeActivity.createHomeActivity(activity, internalProfileId)
=======
          val intent = HomeActivity.createHomeActivity(activity, profileId)
>>>>>>> 3f020921
          fragment.activity!!.startActivity(intent)
          drawerLayout.closeDrawers()
        }
        NavigationDrawerItem.OPTIONS -> {
          val intent = OptionsActivity.createOptionsActivity(
            activity, profileId,
            /* isFromNavigationDrawer= */ true
          )
          fragment.activity!!.startActivity(intent)
          if (checkIfPreviousActivityShouldGetFinished(menuItemId)) {
            fragment.activity!!.finish()
          }
          drawerLayout.closeDrawers()
        }
        NavigationDrawerItem.HELP -> {
          val intent = HelpActivity.createHelpActivityIntent(
            activity, profileId,
            /* isFromNavigationDrawer= */ true
          )
          fragment.activity!!.startActivity(intent)
          if (checkIfPreviousActivityShouldGetFinished(menuItemId)) {
            fragment.activity!!.finish()
          }
          drawerLayout.closeDrawers()
        }
        NavigationDrawerItem.DOWNLOADS -> {
          val intent =
            MyDownloadsActivity.createMyDownloadsActivityIntent(activity, internalProfileId)
          fragment.activity!!.startActivity(intent)
          if (checkIfPreviousActivityShouldGetFinished(menuItemId)) {
            fragment.activity!!.finish()
          }
          drawerLayout.closeDrawers()
        }
        NavigationDrawerItem.SWITCH_PROFILE -> {
          val previousFragment =
            fragment.childFragmentManager.findFragmentByTag(TAG_SWITCH_PROFILE_DIALOG)
          if (previousFragment != null) {
            fragment.childFragmentManager.beginTransaction().remove(previousFragment).commitNow()
          }
          val exitProfileDialogArguments =
            if (footerViewModel.isAdministratorControlsSelected.get() == true) {
              ExitProfileDialogArguments
                .newBuilder()
                .setHighlightItem(HighlightItem.ADMINISTRATOR_CONTROLS_ITEM)
                .build()
            } else if (footerViewModel.isDeveloperOptionsSelected.get() == true) {
              ExitProfileDialogArguments
                .newBuilder()
                .setHighlightItem(HighlightItem.DEVELOPER_OPTIONS_ITEM)
                .build()
            } else {
              ExitProfileDialogArguments
                .newBuilder()
                .setHighlightItem(HighlightItem.LAST_CHECKED_MENU_ITEM)
                .build()
            }
          footerViewModel.isAdministratorControlsSelected.set(false)
          footerViewModel.isDeveloperOptionsSelected.set(false)
          binding.fragmentDrawerNavView.menu.getItem(
            NavigationDrawerItem.SWITCH_PROFILE.ordinal
          ).isChecked =
            true
          val dialogFragment = ExitProfileDialogFragment
            .newInstance(exitProfileDialogArguments = exitProfileDialogArguments)
          dialogFragment.showNow(fragment.childFragmentManager, TAG_SWITCH_PROFILE_DIALOG)
        }
      }
    } else {
      drawerLayout.closeDrawers()
    }
  }

  fun openProfileProgress(profileId: Int) {
    activity.startActivity(
      ProfileProgressActivity.createProfileProgressActivityIntent(
        activity,
        profileId
      )
    )
  }

  fun highlightLastCheckedMenuItem() {
    previousMenuItemId?.let { itemId ->
      if (itemId != 0) {
        binding.fragmentDrawerNavView.menu.getItem(
          NavigationDrawerItem.valueFromNavId(
            itemId
          ).ordinal
        ).isChecked =
          true
      }
      drawerLayout.closeDrawers()
    }
  }

  fun highlightAdministratorControlsItem() {
    footerViewModel.isAdministratorControlsSelected.set(true)
    uncheckAllMenuItemsWhenAdministratorControlsOrDeveloperOptionsIsSelected()
    drawerLayout.closeDrawers()
  }

  fun highlightDeveloperOptionsItem() {
    footerViewModel.isDeveloperOptionsSelected.set(true)
    uncheckAllMenuItemsWhenAdministratorControlsOrDeveloperOptionsIsSelected()
    drawerLayout.closeDrawers()
  }

  fun unhighlightSwitchProfileMenuItem() {
    binding.fragmentDrawerNavView.menu.getItem(
      NavigationDrawerItem.SWITCH_PROFILE.ordinal
    ).isChecked =
      false
  }

  private fun uncheckAllMenuItemsWhenAdministratorControlsOrDeveloperOptionsIsSelected() {
    binding.fragmentDrawerNavView.menu.forEach {
      it.isCheckable = false
    }
  }

  /**
   * Initializes the navigation drawer for the specified [DrawerLayout] and [Toolbar], which the host activity is
   * expected to provide. The [menuItemId] corresponds to the menu ID of the current activity, for navigation purposes.
   */
  fun setUpDrawer(drawerLayout: DrawerLayout, toolbar: Toolbar, menuItemId: Int) {
    previousMenuItemId = if (activity is TopicActivity) null else menuItemId
    if (menuItemId != 0 && menuItemId != -1) {
      footerViewModel.isAdministratorControlsSelected.set(false)
      footerViewModel.isDeveloperOptionsSelected.set(false)
      when (NavigationDrawerItem.valueFromNavId(menuItemId)) {
        NavigationDrawerItem.HOME -> {
          binding.fragmentDrawerNavView.menu.getItem(
            NavigationDrawerItem.HOME.ordinal
          ).isChecked =
            true
        }
        NavigationDrawerItem.OPTIONS -> {
          binding.fragmentDrawerNavView.menu.getItem(
            NavigationDrawerItem.OPTIONS.ordinal
          ).isChecked =
            true
        }
        NavigationDrawerItem.HELP -> {
          binding.fragmentDrawerNavView.menu.getItem(
            NavigationDrawerItem.HELP.ordinal
          ).isChecked =
            true
        }
        NavigationDrawerItem.DOWNLOADS -> {
          binding.fragmentDrawerNavView.menu.getItem(
            NavigationDrawerItem.DOWNLOADS.ordinal
          ).isChecked =
            true
        }
        NavigationDrawerItem.SWITCH_PROFILE -> {
          binding.fragmentDrawerNavView.menu.getItem(
            NavigationDrawerItem.SWITCH_PROFILE.ordinal
          ).isChecked =
            true
        }
      }
      this.drawerLayout = drawerLayout
      drawerToggle = object : ActionBarDrawerToggle(
        fragment.activity,
        drawerLayout,
        toolbar,
        R.string.drawer_open_content_description,
        R.string.drawer_close_content_description
      ) {
        override fun onDrawerOpened(drawerView: View) {
          super.onDrawerOpened(drawerView)
          fragment.activity!!.invalidateOptionsMenu()
          StatusBarColor.statusBarColorUpdate(
            R.color.component_color_shared_slide_drawer_open_status_bar_color,
            activity,
            false
          )
        }

        override fun onDrawerClosed(drawerView: View) {
          super.onDrawerClosed(drawerView)
          // It's possible in some rare cases for the activity to be gone while the drawer is
          // closing (possibly an out-of-lifecycle call from the AndroidX component).
          fragment.activity?.invalidateOptionsMenu()
          StatusBarColor.statusBarColorUpdate(
            R.color.component_color_shared_activity_status_bar_color,
            activity,
            false
          )
        }
      }
      drawerLayout.addDrawerListener(drawerToggle)
      /* Synchronize the state of the drawer indicator/affordance with the linked [drawerLayout]. */
      drawerLayout.post { drawerToggle.syncState() }
    } else {
      // For showing navigation drawer in AdministratorControlsActivity
      if (menuItemId == 0) footerViewModel.isAdministratorControlsSelected.set(true)
      // For showing navigation drawer in DeveloperOptionsActivity
      else if (menuItemId == -1) footerViewModel.isDeveloperOptionsSelected.set(true)
      uncheckAllMenuItemsWhenAdministratorControlsOrDeveloperOptionsIsSelected()
      this.drawerLayout = drawerLayout
      drawerToggle = object : ActionBarDrawerToggle(
        fragment.activity,
        drawerLayout,
        toolbar,
        R.string.drawer_open_content_description,
        R.string.drawer_close_content_description
      ) {
        override fun onDrawerOpened(drawerView: View) {
          super.onDrawerOpened(drawerView)
          fragment.activity!!.invalidateOptionsMenu()
          StatusBarColor.statusBarColorUpdate(
            R.color.component_color_shared_slide_drawer_open_status_bar_color,
            activity,
            false
          )
        }

        override fun onDrawerClosed(drawerView: View) {
          super.onDrawerClosed(drawerView)
          fragment.activity!!.invalidateOptionsMenu()
          StatusBarColor.statusBarColorUpdate(
            R.color.component_color_shared_activity_status_bar_color,
            activity,
            false
          )
        }
      }
      drawerLayout.addDrawerListener(drawerToggle)
      /* Synchronize the state of the drawer indicator/affordance with the linked [drawerLayout]. */
      drawerLayout.post { drawerToggle.syncState() }
      if (previousMenuItemId != NavigationDrawerItem.HOME.ordinal && previousMenuItemId != -1) {
        fragment.activity!!.finish()
      }
    }
  }

  private fun checkIfPreviousActivityShouldGetFinished(currentMenuItemId: Int): Boolean {
    if (previousMenuItemId != null &&
      (previousMenuItemId == 0 || previousMenuItemId == -1) &&
      currentMenuItemId != 0
    ) {
      return true
    }
    if (previousMenuItemId != null &&
      NavigationDrawerItem.valueFromNavId(previousMenuItemId!!) !=
      NavigationDrawerItem.HOME
    ) {
      return true
    }
    return false
  }

  override fun onNavigationItemSelected(menuItem: MenuItem): Boolean {
    openActivityByMenuItemId(menuItem.itemId)
    return true
  }
}<|MERGE_RESOLUTION|>--- conflicted
+++ resolved
@@ -38,12 +38,9 @@
 import org.oppia.android.domain.topic.TopicController
 import org.oppia.android.util.data.AsyncResult
 import org.oppia.android.util.data.DataProviders.Companion.toLiveData
-<<<<<<< HEAD
 import org.oppia.android.util.platformparameter.EnableMultipleClassrooms
 import org.oppia.android.util.platformparameter.PlatformParameterValue
-=======
 import org.oppia.android.util.profile.CurrentUserProfileIdIntentDecorator.extractCurrentUserProfileId
->>>>>>> 3f020921
 import org.oppia.android.util.statusbar.StatusBarColor
 import javax.inject.Inject
 
@@ -239,14 +236,10 @@
     if (previousMenuItemId != menuItemId) {
       when (NavigationDrawerItem.valueFromNavId(menuItemId)) {
         NavigationDrawerItem.HOME -> {
-<<<<<<< HEAD
           val intent = if (enableMultipleClassrooms.value)
             ClassroomListActivity.createClassroomListActivity(activity, internalProfileId)
           else
             HomeActivity.createHomeActivity(activity, internalProfileId)
-=======
-          val intent = HomeActivity.createHomeActivity(activity, profileId)
->>>>>>> 3f020921
           fragment.activity!!.startActivity(intent)
           drawerLayout.closeDrawers()
         }
