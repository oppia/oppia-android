--- conflicted
+++ resolved
@@ -7,162 +7,27 @@
 import org.oppia.android.R
 import org.oppia.android.app.fragment.FragmentScope
 import org.oppia.android.app.translation.AppLanguageResourceHandler
-<<<<<<< HEAD
 import org.oppia.android.databinding.OnboardingAppLanguageSelectionFragmentBinding
-=======
-import org.oppia.android.databinding.OnboardingFragmentBinding
-import org.oppia.android.databinding.OnboardingSlideBinding
-import org.oppia.android.databinding.OnboardingSlideFinalBinding
-import org.oppia.android.util.parser.html.HtmlParser
-import org.oppia.android.util.parser.html.PolicyType
-import org.oppia.android.util.statusbar.StatusBarColor
->>>>>>> 3a369ed0
 import javax.inject.Inject
 
-/** The presenter for [OnboardingFragment] V2. */
+/** The presenter for [OnboardingFragment]. */
 @FragmentScope
 class OnboardingFragmentPresenter @Inject constructor(
   private val fragment: Fragment,
-<<<<<<< HEAD
   private val appLanguageResourceHandler: AppLanguageResourceHandler
 ) {
   private lateinit var binding: OnboardingAppLanguageSelectionFragmentBinding
-=======
-  private val onboardingViewModel: OnboardingViewModel,
-  private val onboardingSlideFinalViewModel: OnboardingSlideFinalViewModel,
-  private val resourceHandler: AppLanguageResourceHandler,
-  private val htmlParserFactory: HtmlParser.Factory,
-  private val multiTypeBuilderFactory: BindableAdapter.MultiTypeBuilder.Factory
-) : OnboardingNavigationListener, HtmlParser.PolicyOppiaTagActionListener {
-  private val dotsList = ArrayList<ImageView>()
-  private lateinit var binding: OnboardingFragmentBinding
->>>>>>> 3a369ed0
 
-  /** Handle creation and binding of the [OnboardingFragment] V2 layout. */
+  /** Handle creation and binding of the [OnboardingFragment] layout. */
   fun handleCreateView(inflater: LayoutInflater, container: ViewGroup?): View {
     binding = OnboardingAppLanguageSelectionFragmentBinding.inflate(
       inflater,
       container,
       /* attachToRoot= */ false
     )
-<<<<<<< HEAD
 
     binding.apply {
       lifecycleOwner = fragment
-=======
-    // NB: Both the view model and lifecycle owner must be set in order to correctly bind LiveData elements to
-    // data-bound view models.
-    binding.let {
-      it.lifecycleOwner = fragment
-      it.presenter = this
-      it.viewModel = onboardingViewModel
-    }
-    setUpViewPager()
-    addDots()
-    return binding.root
-  }
-
-  private fun setUpViewPager() {
-    val onboardingViewPagerBindableAdapter = createViewPagerAdapter()
-    onboardingViewPagerBindableAdapter.setData(
-      listOf(
-        OnboardingSlideViewModel(
-          context = activity, viewPagerSlide = ViewPagerSlide.SLIDE_0, resourceHandler
-        ),
-        OnboardingSlideViewModel(
-          context = activity, viewPagerSlide = ViewPagerSlide.SLIDE_1, resourceHandler
-        ),
-        OnboardingSlideViewModel(
-          context = activity, viewPagerSlide = ViewPagerSlide.SLIDE_2, resourceHandler
-        ),
-        onboardingSlideFinalViewModel
-      )
-    )
-    binding.onboardingSlideViewPager.adapter = onboardingViewPagerBindableAdapter
-    binding.onboardingSlideViewPager.registerOnPageChangeCallback(
-      object : ViewPager2.OnPageChangeCallback() {
-        override fun onPageScrollStateChanged(state: Int) {
-        }
-
-        override fun onPageScrolled(
-          position: Int,
-          positionOffset: Float,
-          positionOffsetPixels: Int
-        ) {
-        }
-
-        override fun onPageSelected(position: Int) {
-          if (position == TOTAL_NUMBER_OF_SLIDES - 1) {
-            binding.onboardingSlideViewPager.currentItem = TOTAL_NUMBER_OF_SLIDES - 1
-            onboardingViewModel.slideChanged(TOTAL_NUMBER_OF_SLIDES - 1)
-          } else {
-            onboardingViewModel.slideChanged(ViewPagerSlide.getSlideForPosition(position).ordinal)
-          }
-          selectDot(position)
-          onboardingStatusBarColorUpdate(position)
-        }
-      })
-  }
-
-  private fun createViewPagerAdapter(): BindableAdapter<OnboardingViewPagerViewModel> {
-    return multiTypeBuilderFactory.create<OnboardingViewPagerViewModel, ViewType> { viewModel ->
-      when (viewModel) {
-        is OnboardingSlideViewModel -> ViewType.ONBOARDING_MIDDLE_SLIDE
-        is OnboardingSlideFinalViewModel -> ViewType.ONBOARDING_FINAL_SLIDE
-        else -> throw IllegalArgumentException("Encountered unexpected view model: $viewModel")
-      }
-    }
-      .registerViewDataBinder(
-        viewType = ViewType.ONBOARDING_MIDDLE_SLIDE,
-        inflateDataBinding = OnboardingSlideBinding::inflate,
-        setViewModel = OnboardingSlideBinding::setViewModel,
-        transformViewModel = { it as OnboardingSlideViewModel }
-      )
-      .registerViewDataBinder(
-        viewType = ViewType.ONBOARDING_FINAL_SLIDE,
-        inflateDataBinding = OnboardingSlideFinalBinding::inflate,
-        setViewModel = this::bindOnboardingSlideFinal,
-        transformViewModel = { it as OnboardingSlideFinalViewModel }
-      )
-      .build()
-  }
-
-  private fun bindOnboardingSlideFinal(
-    binding: OnboardingSlideFinalBinding,
-    model: OnboardingSlideFinalViewModel
-  ) {
-    binding.viewModel = model
-
-    val completeString: String =
-      resourceHandler.getStringInLocaleWithWrapping(
-        R.string.agree_to_terms,
-        resourceHandler.getStringInLocale(R.string.app_name)
-      )
-    binding.slideTermsOfServiceAndPrivacyPolicyLinksTextView.text = htmlParserFactory.create(
-      policyOppiaTagActionListener = this,
-      displayLocale = resourceHandler.getDisplayLocale()
-    ).parseOppiaHtml(
-      completeString,
-      binding.slideTermsOfServiceAndPrivacyPolicyLinksTextView,
-      supportsLinks = true,
-      supportsConceptCards = false
-    )
-  }
-
-  override fun onPolicyPageLinkClicked(policyType: PolicyType) {
-    when (policyType) {
-      PolicyType.PRIVACY_POLICY ->
-        (activity as RouteToPoliciesListener).onRouteToPolicies(PolicyPage.PRIVACY_POLICY)
-      PolicyType.TERMS_OF_SERVICE ->
-        (activity as RouteToPoliciesListener).onRouteToPolicies(PolicyPage.TERMS_OF_SERVICE)
-    }
-  }
-
-  private enum class ViewType {
-    ONBOARDING_MIDDLE_SLIDE,
-    ONBOARDING_FINAL_SLIDE
-  }
->>>>>>> 3a369ed0
 
       onboardingLanguageTitle.text = appLanguageResourceHandler.getStringInLocaleWithWrapping(
         R.string.onboarding_language_activity_title,
@@ -170,53 +35,6 @@
       )
     }
 
-<<<<<<< HEAD
     return binding.root
-=======
-  override fun clickOnNext() {
-    val position: Int = binding.onboardingSlideViewPager.currentItem + 1
-    binding.onboardingSlideViewPager.currentItem = position
-    if (position != TOTAL_NUMBER_OF_SLIDES - 1) {
-      onboardingViewModel.slideChanged(ViewPagerSlide.getSlideForPosition(position).ordinal)
-    } else {
-      onboardingViewModel.slideChanged(TOTAL_NUMBER_OF_SLIDES - 1)
-    }
-    selectDot(position)
-  }
-
-  private fun addDots() {
-    val dotsLayout = binding.slideDotsContainer
-    val dotIdList = ArrayList<Int>()
-    dotIdList.add(R.id.onboarding_dot_0)
-    dotIdList.add(R.id.onboarding_dot_1)
-    dotIdList.add(R.id.onboarding_dot_2)
-    dotIdList.add(R.id.onboarding_dot_3)
-    for (index in 0 until TOTAL_NUMBER_OF_SLIDES) {
-      val dotView = ImageView(activity)
-      dotView.id = dotIdList[index]
-      dotView.setImageResource(R.drawable.onboarding_dot_active)
-
-      val params = LinearLayout.LayoutParams(
-        activity.resources.getDimensionPixelSize(R.dimen.dot_width_height),
-        activity.resources.getDimensionPixelSize(R.dimen.dot_width_height)
-      )
-      params.setMargins(
-        activity.resources.getDimensionPixelSize(R.dimen.dot_gap),
-        0,
-        0,
-        0
-      )
-      dotsLayout.addView(dotView, params)
-      dotsList.add(dotView)
-    }
-    selectDot(0)
-  }
-
-  private fun selectDot(position: Int) {
-    for (index in 0 until TOTAL_NUMBER_OF_SLIDES) {
-      val alphaValue = if (index == position) 1.0F else 0.3F
-      dotsList[index].alpha = alphaValue
-    }
->>>>>>> 3a369ed0
   }
 }