--- conflicted
+++ resolved
@@ -11,7 +11,7 @@
 import org.oppia.android.databinding.OnboardingAppLanguageSelectionFragmentBinding
 import javax.inject.Inject
 
-/** The presenter for [OnboardingFragment] V2. */
+/** The presenter for [OnboardingFragment]. */
 @FragmentScope
 class OnboardingFragmentPresenter @Inject constructor(
   private val activity: AppCompatActivity,
@@ -20,11 +20,7 @@
 ) {
   private lateinit var binding: OnboardingAppLanguageSelectionFragmentBinding
 
-<<<<<<< HEAD
-  /** Handle creation and binding of the [OnboardingFragment] V2 layout. */
-=======
   /** Handle creation and binding of the [OnboardingFragment] layout. */
->>>>>>> 12fbcad7
   fun handleCreateView(inflater: LayoutInflater, container: ViewGroup?): View {
     binding = OnboardingAppLanguageSelectionFragmentBinding.inflate(
       inflater,
