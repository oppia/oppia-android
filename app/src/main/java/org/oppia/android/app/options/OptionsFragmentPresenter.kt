package org.oppia.android.app.options

import android.view.LayoutInflater
import android.view.View
import android.view.ViewGroup
import androidx.appcompat.app.AppCompatActivity
import androidx.fragment.app.Fragment
import androidx.recyclerview.widget.RecyclerView
import org.oppia.android.app.drawer.NAVIGATION_PROFILE_ID_ARGUMENT_KEY
import org.oppia.android.app.fragment.FragmentScope
import org.oppia.android.app.model.AppLanguageSelection
import org.oppia.android.app.model.AudioLanguage
import org.oppia.android.app.model.OppiaLanguage
import org.oppia.android.app.model.ProfileId
import org.oppia.android.app.model.ReadingTextSize
import org.oppia.android.app.recyclerview.BindableAdapter
import org.oppia.android.databinding.OptionAppLanguageBinding
import org.oppia.android.databinding.OptionAudioLanguageBinding
import org.oppia.android.databinding.OptionStoryTextSizeBinding
import org.oppia.android.databinding.OptionsFragmentBinding
import org.oppia.android.domain.oppialogger.OppiaLogger
import org.oppia.android.domain.profile.ProfileManagementController
import org.oppia.android.domain.translation.TranslationController
import org.oppia.android.util.data.AsyncResult
import org.oppia.android.util.data.DataProviders.Companion.toLiveData
import java.security.InvalidParameterException
import javax.inject.Inject

private const val READING_TEXT_SIZE_TAG = "ReadingTextSize"
private const val APP_LANGUAGE_TAG = "OptionsFragmentPresenter"
private const val AUDIO_LANGUAGE_TAG = "AudioLanguage"
private const val READING_TEXT_SIZE_ERROR =
  "Something went wrong while updating the reading text size"
private const val APP_LANGUAGE_ERROR =
  "Something went wrong while updating the app language"
private const val AUDIO_LANGUAGE_ERROR =
  "Something went wrong while updating the audio language"

/** The presenter for [OptionsFragment]. */
@FragmentScope
class OptionsFragmentPresenter @Inject constructor(
  private val activity: AppCompatActivity,
  private val fragment: Fragment,
  private val profileManagementController: ProfileManagementController,
  private val optionControlsViewModel: OptionControlsViewModel,
  private val oppiaLogger: OppiaLogger,
  private val multiTypeBuilderFactory: BindableAdapter.MultiTypeBuilder.Factory,
  private val translationController: TranslationController
) {
  private lateinit var binding: OptionsFragmentBinding
  private lateinit var recyclerViewAdapter: RecyclerView.Adapter<*>
  private var internalProfileId: Int = -1
  private lateinit var profileId: ProfileId
  private var appLanguage = OppiaLanguage.ENGLISH
  private var audioLanguage = AudioLanguage.NO_AUDIO

  /** Initializes and creates the views for [OptionsFragment]. */
  fun handleCreateView(
    inflater: LayoutInflater,
    container: ViewGroup?,
    isMultipane: Boolean,
    isFirstOpen: Boolean,
    selectedFragment: String
  ): View? {
<<<<<<< HEAD
    optionControlsViewModel.isUIInitialized(false)
    optionControlsViewModel.isFirstOpen(isFirstOpen)
    optionControlsViewModel.isMultipane.set(isMultipane)
=======
    viewModel.isUIInitialized(false)
    viewModel.isMultipane.set(isMultipane)
>>>>>>> 5d924f49
    binding = OptionsFragmentBinding.inflate(
      inflater,
      container,
      /* attachToRoot= */ false
    )

    internalProfileId = activity.intent.getIntExtra(NAVIGATION_PROFILE_ID_ARGUMENT_KEY, -1)
    profileId = ProfileId.newBuilder().setInternalId(internalProfileId).build()
    optionControlsViewModel.setProfileId(profileId)

    val optionsRecyclerViewAdapter = createRecyclerViewAdapter(isMultipane)
    binding.optionsRecyclerview.apply {
      adapter = optionsRecyclerViewAdapter
    }
    recyclerViewAdapter = optionsRecyclerViewAdapter
    binding.let {
      it.lifecycleOwner = fragment
      it.viewModel = optionControlsViewModel
    }
    setSelectedFragment(selectedFragment)
<<<<<<< HEAD
    optionControlsViewModel.isUIInitialized(true)
=======
    viewModel.isUIInitialized(true)

    var hasDefaultInitializedFragment = false
    viewModel.optionsListLiveData.observe(fragment) { viewModels ->
      if (!hasDefaultInitializedFragment) {
        viewModels.filterIsInstance<OptionsReadingTextSizeViewModel>().singleOrNull()?.let {
          if (isMultipane && isFirstOpen) {
            it.loadReadingTextSizeFragment()
          }
          hasDefaultInitializedFragment = true
        }
      }
    }

>>>>>>> 5d924f49
    return binding.root
  }

  private fun createRecyclerViewAdapter(
    isMultipane: Boolean
  ): BindableAdapter<OptionsItemViewModel> {
    return multiTypeBuilderFactory.create<OptionsItemViewModel, ViewType> { viewModel ->
      viewModel.isMultipane.set(isMultipane)
      when (viewModel) {
        is OptionsReadingTextSizeViewModel -> {
          viewModel.itemIndex.set(0)
          ViewType.VIEW_TYPE_READING_TEXT_SIZE
        }
        is OptionsAppLanguageViewModel -> {
          viewModel.itemIndex.set(1)
          ViewType.VIEW_TYPE_APP_LANGUAGE
        }
        is OptionsAudioLanguageViewModel -> {
          viewModel.itemIndex.set(2)
          ViewType.VIEW_TYPE_AUDIO_LANGUAGE
        }
        else -> throw IllegalArgumentException("Encountered unexpected view model: $viewModel")
      }
    }.registerViewDataBinder(
      viewType = ViewType.VIEW_TYPE_READING_TEXT_SIZE,
      inflateDataBinding = OptionStoryTextSizeBinding::inflate,
      setViewModel = this::bindReadingTextSize,
      transformViewModel = { it as OptionsReadingTextSizeViewModel }
    ).registerViewDataBinder(
      viewType = ViewType.VIEW_TYPE_APP_LANGUAGE,
      inflateDataBinding = OptionAppLanguageBinding::inflate,
      setViewModel = this::bindAppLanguage,
      transformViewModel = { it as OptionsAppLanguageViewModel }
    ).registerViewDataBinder(
      viewType = ViewType.VIEW_TYPE_AUDIO_LANGUAGE,
      inflateDataBinding = OptionAudioLanguageBinding::inflate,
      setViewModel = this::bindAudioLanguage,
      transformViewModel = { it as OptionsAudioLanguageViewModel }
    ).build()
  }

  private fun bindReadingTextSize(
    binding: OptionStoryTextSizeBinding,
    model: OptionsReadingTextSizeViewModel
  ) {
    binding.commonViewModel = optionControlsViewModel
    binding.viewModel = model
  }

  private fun bindAppLanguage(
    binding: OptionAppLanguageBinding,
    model: OptionsAppLanguageViewModel
  ) {
    binding.commonViewModel = optionControlsViewModel
    binding.viewModel = model
  }

  private fun bindAudioLanguage(
    binding: OptionAudioLanguageBinding,
    model: OptionsAudioLanguageViewModel
  ) {
    binding.commonViewModel = optionControlsViewModel
    binding.viewModel = model
  }

  /** Sets the selected fragment index in [OptionsControlViewModel]. */
  fun setSelectedFragment(selectedFragment: String) {
    optionControlsViewModel.selectedFragmentIndex.set(
      getSelectedFragmentIndex(
        selectedFragment
      )
    )
  }

  private fun getSelectedFragmentIndex(selectedFragment: String): Int {
    return when (selectedFragment) {
      READING_TEXT_SIZE_FRAGMENT -> 0
      APP_LANGUAGE_FRAGMENT -> 1
      AUDIO_LANGUAGE_FRAGMENT -> 2
      else -> throw InvalidParameterException("Not a valid fragment in getSelectedFragmentIndex.")
    }
  }

  private enum class ViewType {
    /** Represents view type for displaying [ReadingTextSize]. */
    VIEW_TYPE_READING_TEXT_SIZE,
    /** Represents view type for displaying [OppiaLanguage]. */
    VIEW_TYPE_APP_LANGUAGE,
    /** Represents view type for displaying [AudioLanguage]. */
    VIEW_TYPE_AUDIO_LANGUAGE
  }

  /**
   * Updates [ReadingTextSize] value in [OptionsFragment] when user selects new value and notifies
   * the adapter to refresh after the changes.
   *
   * @param textSize new textSize to be set as current
   */
  fun updateReadingTextSize(textSize: ReadingTextSize) {
    val sizeUpdateResult = profileManagementController.updateReadingTextSize(profileId, textSize)
    sizeUpdateResult.toLiveData().observe(fragment) {
      when (it) {
        is AsyncResult.Failure -> {
          oppiaLogger.e(
            READING_TEXT_SIZE_TAG, "$READING_TEXT_SIZE_ERROR: updating to $textSize", it.error
          )
        }
        else -> {} // Nothing needs to be done unless the update failed.
      }
    }
    recyclerViewAdapter.notifyItemChanged(0)
  }

<<<<<<< HEAD
  fun updateAppLanguage(language: String) {
    when (language) {
      optionControlsViewModel.getAppLanguage(AppLanguage.ENGLISH_APP_LANGUAGE) -> {
        profileManagementController.updateAppLanguage(
          profileId,
          AppLanguage.ENGLISH_APP_LANGUAGE
        ).toLiveData().observe(fragment) {
          when (it) {
            is AsyncResult.Success -> appLanguage = AppLanguage.ENGLISH_APP_LANGUAGE
            is AsyncResult.Failure ->
              oppiaLogger.e(APP_LANGUAGE_TAG, "$APP_LANGUAGE_ERROR: English", it.error)
            is AsyncResult.Pending -> {} // Wait for a result.
          }
        }
      }
      optionControlsViewModel.getAppLanguage(AppLanguage.HINDI_APP_LANGUAGE) -> {
        profileManagementController.updateAppLanguage(
          profileId,
          AppLanguage.HINDI_APP_LANGUAGE
        ).toLiveData().observe(fragment) {
          when (it) {
            is AsyncResult.Success -> appLanguage = AppLanguage.HINDI_APP_LANGUAGE
            is AsyncResult.Failure ->
              oppiaLogger.e(APP_LANGUAGE_TAG, "$APP_LANGUAGE_ERROR: Hindi", it.error)
            is AsyncResult.Pending -> {} // Wait for a result.
          }
        }
      }
      optionControlsViewModel.getAppLanguage(AppLanguage.CHINESE_APP_LANGUAGE) -> {
        profileManagementController.updateAppLanguage(
          profileId,
          AppLanguage.CHINESE_APP_LANGUAGE
        ).toLiveData().observe(fragment) {
          when (it) {
            is AsyncResult.Success -> appLanguage = AppLanguage.CHINESE_APP_LANGUAGE
            is AsyncResult.Failure ->
              oppiaLogger.e(APP_LANGUAGE_TAG, "$APP_LANGUAGE_ERROR: Chinese", it.error)
            is AsyncResult.Pending -> {} // Wait for a result.
          }
        }
      }
      optionControlsViewModel.getAppLanguage(AppLanguage.FRENCH_APP_LANGUAGE) -> {
        profileManagementController.updateAppLanguage(
          profileId,
          AppLanguage.FRENCH_APP_LANGUAGE
        ).toLiveData().observe(fragment) {
          when (it) {
            is AsyncResult.Success -> appLanguage = AppLanguage.FRENCH_APP_LANGUAGE
            is AsyncResult.Failure ->
              oppiaLogger.e(APP_LANGUAGE_TAG, "$APP_LANGUAGE_ERROR: French", it.error)
            is AsyncResult.Pending -> {} // Wait for a result.
          }
        }
=======
  /**
   * Updates [OppiaLanguage] value in [OptionsFragment] when user selects new value and notifies the
   * adapter to refresh after the changes.
   *
   * @param oppiaLanguage new oppiaLanguage to be set as current
   */
  fun updateAppLanguage(oppiaLanguage: OppiaLanguage) {
    val selection = AppLanguageSelection.newBuilder().apply {
      selectedLanguage = oppiaLanguage
      selectedLanguageValue = oppiaLanguage.number
    }.build()

    translationController.updateAppLanguage(profileId, selection).toLiveData().observe(fragment) {
      when (it) {
        is AsyncResult.Success -> appLanguage = oppiaLanguage
        is AsyncResult.Failure ->
          oppiaLogger.e(APP_LANGUAGE_TAG, "$APP_LANGUAGE_ERROR: $oppiaLanguage.", it.error)
        is AsyncResult.Pending -> {} // Wait for a result.
>>>>>>> 5d924f49
      }
    }

    recyclerViewAdapter.notifyItemChanged(1)
  }

  /**
   * Updates [AudioLanguage] value in [OptionsFragment] when user selects new value and notifies the
   * adapter to refresh after the changes.
   *
   * @param audioLanguage new audioLanguage to be set as current
   */
  fun updateAudioLanguage(audioLanguage: AudioLanguage) {
    val updateLanguageResult =
      profileManagementController.updateAudioLanguage(profileId, audioLanguage)
    updateLanguageResult.toLiveData().observe(fragment) {
      when (it) {
        is AsyncResult.Success -> this.audioLanguage = audioLanguage
        is AsyncResult.Failure ->
          oppiaLogger.e(AUDIO_LANGUAGE_TAG, "$AUDIO_LANGUAGE_ERROR: $audioLanguage", it.error)
        is AsyncResult.Pending -> {} // Wait for a result.
      }
    }

    recyclerViewAdapter.notifyItemChanged(2)
  }

  /**
   * Used to fix the race condition that happens when the presenter tries to call a function before
   * [handleCreateView] is completely executed.
   *
   * @param action what to execute after the UI is initialized.
   */
  fun runAfterUIInitialization(action: () -> Unit) {
    optionControlsViewModel.uiLiveData.observe(fragment) {
      if (it) {
        action.invoke()
      }
    }
  }
}<|MERGE_RESOLUTION|>--- conflicted
+++ resolved
@@ -62,14 +62,8 @@
     isFirstOpen: Boolean,
     selectedFragment: String
   ): View? {
-<<<<<<< HEAD
     optionControlsViewModel.isUIInitialized(false)
-    optionControlsViewModel.isFirstOpen(isFirstOpen)
     optionControlsViewModel.isMultipane.set(isMultipane)
-=======
-    viewModel.isUIInitialized(false)
-    viewModel.isMultipane.set(isMultipane)
->>>>>>> 5d924f49
     binding = OptionsFragmentBinding.inflate(
       inflater,
       container,
@@ -90,10 +84,7 @@
       it.viewModel = optionControlsViewModel
     }
     setSelectedFragment(selectedFragment)
-<<<<<<< HEAD
     optionControlsViewModel.isUIInitialized(true)
-=======
-    viewModel.isUIInitialized(true)
 
     var hasDefaultInitializedFragment = false
     viewModel.optionsListLiveData.observe(fragment) { viewModels ->
@@ -107,7 +98,6 @@
       }
     }
 
->>>>>>> 5d924f49
     return binding.root
   }
 
@@ -221,61 +211,6 @@
     recyclerViewAdapter.notifyItemChanged(0)
   }
 
-<<<<<<< HEAD
-  fun updateAppLanguage(language: String) {
-    when (language) {
-      optionControlsViewModel.getAppLanguage(AppLanguage.ENGLISH_APP_LANGUAGE) -> {
-        profileManagementController.updateAppLanguage(
-          profileId,
-          AppLanguage.ENGLISH_APP_LANGUAGE
-        ).toLiveData().observe(fragment) {
-          when (it) {
-            is AsyncResult.Success -> appLanguage = AppLanguage.ENGLISH_APP_LANGUAGE
-            is AsyncResult.Failure ->
-              oppiaLogger.e(APP_LANGUAGE_TAG, "$APP_LANGUAGE_ERROR: English", it.error)
-            is AsyncResult.Pending -> {} // Wait for a result.
-          }
-        }
-      }
-      optionControlsViewModel.getAppLanguage(AppLanguage.HINDI_APP_LANGUAGE) -> {
-        profileManagementController.updateAppLanguage(
-          profileId,
-          AppLanguage.HINDI_APP_LANGUAGE
-        ).toLiveData().observe(fragment) {
-          when (it) {
-            is AsyncResult.Success -> appLanguage = AppLanguage.HINDI_APP_LANGUAGE
-            is AsyncResult.Failure ->
-              oppiaLogger.e(APP_LANGUAGE_TAG, "$APP_LANGUAGE_ERROR: Hindi", it.error)
-            is AsyncResult.Pending -> {} // Wait for a result.
-          }
-        }
-      }
-      optionControlsViewModel.getAppLanguage(AppLanguage.CHINESE_APP_LANGUAGE) -> {
-        profileManagementController.updateAppLanguage(
-          profileId,
-          AppLanguage.CHINESE_APP_LANGUAGE
-        ).toLiveData().observe(fragment) {
-          when (it) {
-            is AsyncResult.Success -> appLanguage = AppLanguage.CHINESE_APP_LANGUAGE
-            is AsyncResult.Failure ->
-              oppiaLogger.e(APP_LANGUAGE_TAG, "$APP_LANGUAGE_ERROR: Chinese", it.error)
-            is AsyncResult.Pending -> {} // Wait for a result.
-          }
-        }
-      }
-      optionControlsViewModel.getAppLanguage(AppLanguage.FRENCH_APP_LANGUAGE) -> {
-        profileManagementController.updateAppLanguage(
-          profileId,
-          AppLanguage.FRENCH_APP_LANGUAGE
-        ).toLiveData().observe(fragment) {
-          when (it) {
-            is AsyncResult.Success -> appLanguage = AppLanguage.FRENCH_APP_LANGUAGE
-            is AsyncResult.Failure ->
-              oppiaLogger.e(APP_LANGUAGE_TAG, "$APP_LANGUAGE_ERROR: French", it.error)
-            is AsyncResult.Pending -> {} // Wait for a result.
-          }
-        }
-=======
   /**
    * Updates [OppiaLanguage] value in [OptionsFragment] when user selects new value and notifies the
    * adapter to refresh after the changes.
@@ -294,7 +229,6 @@
         is AsyncResult.Failure ->
           oppiaLogger.e(APP_LANGUAGE_TAG, "$APP_LANGUAGE_ERROR: $oppiaLanguage.", it.error)
         is AsyncResult.Pending -> {} // Wait for a result.
->>>>>>> 5d924f49
       }
     }
 
