package org.oppia.android.app.topic.info

import android.view.LayoutInflater
import android.view.View
import android.view.ViewGroup
import androidx.annotation.StringRes
import androidx.appcompat.app.AppCompatActivity
import androidx.fragment.app.Fragment
import androidx.lifecycle.LiveData
import androidx.lifecycle.Observer
import androidx.lifecycle.Transformations
import org.oppia.android.R
import org.oppia.android.app.fragment.FragmentScope
import org.oppia.android.app.model.DeviceSettings
import org.oppia.android.app.model.Profile
import org.oppia.android.app.model.ProfileId
import org.oppia.android.app.model.StorySummary
import org.oppia.android.app.model.Subtopic
import org.oppia.android.app.model.Topic
import org.oppia.android.app.recyclerview.BindableAdapter
import org.oppia.android.app.viewmodel.ViewModelProvider
import org.oppia.android.databinding.TopicInfoChapterListItemBinding
import org.oppia.android.databinding.TopicInfoFragmentBinding
<<<<<<< HEAD
import org.oppia.android.databinding.TopicInfoSkillsItemBinding
import org.oppia.android.databinding.TopicInfoStorySummaryBinding
import org.oppia.android.domain.profile.ProfileManagementController
import org.oppia.android.domain.topic.TopicController
import org.oppia.android.util.data.AsyncResult
import org.oppia.android.util.data.DataProviders.Companion.toLiveData
import org.oppia.android.util.logging.ConsoleLogger
import org.oppia.android.util.networking.NetworkConnectionUtil
=======
import org.oppia.android.domain.oppialogger.OppiaLogger
import org.oppia.android.domain.topic.TopicController
import org.oppia.android.util.data.AsyncResult
import org.oppia.android.util.data.DataProviders.Companion.toLiveData
import org.oppia.android.util.gcsresource.DefaultResourceBucketName
import org.oppia.android.util.parser.html.HtmlParser
>>>>>>> 04bc03ff
import javax.inject.Inject

/** The presenter for [TopicInfoFragment]. */
@FragmentScope
class TopicInfoFragmentPresenter @Inject constructor(
  private val activity: AppCompatActivity,
  private val fragment: Fragment,
  private val viewModelProvider: ViewModelProvider<TopicInfoViewModel>,
  private val oppiaLogger: OppiaLogger,
  private val topicController: TopicController,
  private val networkConnectionUtil: NetworkConnectionUtil,
  private val profileManagementController: ProfileManagementController
) {
  private lateinit var binding: TopicInfoFragmentBinding
  private val topicInfoViewModel = getTopicInfoViewModel()
  private var internalProfileId: Int = -1
  private lateinit var topicId: String
  private val enableMyDownloads = true
  private val isTopicDownloaded = false

  fun handleCreateView(
    inflater: LayoutInflater,
    container: ViewGroup?,
    internalProfileId: Int,
    topicId: String
  ): View? {
    this.internalProfileId = internalProfileId
    this.topicId = topicId
    binding = TopicInfoFragmentBinding.inflate(
      inflater,
      container,
      /* attachToRoot= */ false
    )
    subscribeToTopicLiveData()
    binding.let {
      it.lifecycleOwner = fragment
      it.viewModel = topicInfoViewModel
    }
    binding.skillsRecyclerView.apply {
      adapter = createSkillRecyclerViewAdapter()
    }
    binding.topicInfoStorySummaryRecyclerView.apply {
      this.adapter = createStoryRecyclerViewAdapter()
    }
    return binding.root
  }

  private fun createStoryRecyclerViewAdapter(): BindableAdapter<TopicInfoStoryItemViewModel> {
    return BindableAdapter.SingleTypeBuilder
      .newBuilder<TopicInfoStoryItemViewModel>()
      .registerViewDataBinderWithSameModelType(
        inflateDataBinding = TopicInfoStorySummaryBinding::inflate,
        setViewModel = this::bindStorySummary
      ).build()
  }

  private fun bindStorySummary(
    binding: TopicInfoStorySummaryBinding,
    model: TopicInfoStoryItemViewModel
  ) {
    binding.viewModel = model

    var isChapterListVisible = false
    binding.isListExpanded = isChapterListVisible

    binding.expandListIcon.setOnClickListener {
      isChapterListVisible = !isChapterListVisible
      binding.isListExpanded = isChapterListVisible
    }
    binding.topicInfoChapterRecyclerView.adapter = createChapterRecyclerViewAdapter()
  }

  private fun createChapterRecyclerViewAdapter(): BindableAdapter<TopicInfoChapterItemViewModel> {
    return BindableAdapter.SingleTypeBuilder
      .newBuilder<TopicInfoChapterItemViewModel>()
      .registerViewDataBinderWithSameModelType(
        inflateDataBinding = TopicInfoChapterListItemBinding::inflate,
        setViewModel = TopicInfoChapterListItemBinding::setViewModel,
      ).build()
  }

  private fun createSkillRecyclerViewAdapter(): BindableAdapter<TopicInfoSkillItemViewModel> {
    return BindableAdapter.SingleTypeBuilder
      .newBuilder<TopicInfoSkillItemViewModel>()
      .registerViewDataBinderWithSameModelType(
        inflateDataBinding = TopicInfoSkillsItemBinding::inflate,
        setViewModel = TopicInfoSkillsItemBinding::setViewModel
      ).build()
  }

  private fun getTopicInfoViewModel(): TopicInfoViewModel {
    return viewModelProvider.getForFragment(fragment, TopicInfoViewModel::class.java)
  }

  private val topicLiveData: LiveData<Topic> by lazy { getTopicList() }

  private fun subscribeToTopicLiveData() {
    topicLiveData.observe(
      fragment,
      Observer<Topic> { topic ->
        // TODO(#3082): update isTopicDownloaded variable with the value from the topic item
        topicInfoViewModel.topic.set(topic)
        topicInfoViewModel.topicDescription.set(topic.description)
        topicInfoViewModel.calculateTopicSizeWithUnit()
        controlSeeMoreTextVisibility()
        topicInfoViewModel.enableMyDownloads.set(enableMyDownloads)
        topicInfoViewModel.isTopicDownloaded.set(isTopicDownloaded)
        if (enableMyDownloads && !isTopicDownloaded) {
          topicInfoViewModel.skillsItemList.set(extractTopicSkillList(topic.subtopicList))
          topicInfoViewModel.storyItemList.set(extractTopicStorySummaryList(topic.storyList))
        }
      }
    )
  }

  private val topicResultLiveData: LiveData<AsyncResult<Topic>> by lazy {
    topicController.getTopic(
      ProfileId.newBuilder().setInternalId(internalProfileId).build(),
      topicId
    ).toLiveData()
  }

  private fun getTopicList(): LiveData<Topic> {
    return Transformations.map(topicResultLiveData, ::processTopicResult)
  }

  private fun processTopicResult(topic: AsyncResult<Topic>): Topic {
    if (topic.isFailure()) {
      oppiaLogger.e("TopicInfoFragment", "Failed to retrieve topic", topic.getErrorOrNull()!!)
    }
    return topic.getOrDefault(Topic.getDefaultInstance())
  }

  private fun controlSeeMoreTextVisibility() {
    val minimumNumberOfLines = fragment.resources.getInteger(R.integer.topic_description_collapsed)
    binding.topicDescriptionTextView.post {
      if (binding.topicDescriptionTextView.lineCount > minimumNumberOfLines) {
        getTopicInfoViewModel().isDescriptionExpanded.set(false)
        getTopicInfoViewModel().isSeeMoreVisible.set(true)
      } else {
        getTopicInfoViewModel().isDescriptionExpanded.set(true)
        getTopicInfoViewModel().isSeeMoreVisible.set(false)
      }
    }
  }

  private fun extractTopicSkillList(
    subtopicList: MutableList<Subtopic>
  ): ArrayList<TopicInfoSkillItemViewModel> {
    val topicSkillsList = ArrayList<TopicInfoSkillItemViewModel>()
    topicSkillsList.addAll(
      subtopicList.map {
        TopicInfoSkillItemViewModel(it.title)
      }
    )
    return topicSkillsList
  }

  private fun extractTopicStorySummaryList(
    storySummaryList: MutableList<StorySummary>
  ): ArrayList<TopicInfoStoryItemViewModel> {
    val topicStoryList = ArrayList<TopicInfoStoryItemViewModel>()
    val topicStoryChapterList = ArrayList<TopicInfoChapterItemViewModel>()
    topicStoryList.addAll(
      storySummaryList.map { storySummary ->
        topicStoryChapterList.addAll(
          storySummary.chapterList.mapIndexed { index, chapterSummary ->
            TopicInfoChapterItemViewModel(index, chapterSummary.name)
          }
        )
        val newTopicStoryChapterList = ArrayList<TopicInfoChapterItemViewModel>()
        newTopicStoryChapterList.addAll(topicStoryChapterList)
        topicStoryChapterList.clear()
        TopicInfoStoryItemViewModel(storySummary, newTopicStoryChapterList)
      }
    )
    return topicStoryList
  }

  fun showTopicDownloadDialog() {
    profileDownloadAccessLiveData.observe(
      fragment,
      Observer<Boolean> { allowDownloadAccess ->
        deviceSettingsDownloadAccessLiveData.observe(
          fragment,
          Observer<Boolean> { allowDownloadAndUpdateOnlyOnWifi ->
            TopicInfoDownloadBottomSheetDialogFragment.newInstance(
              topicInfoViewModel.topic.get()!!.name
            ).apply {
              show(fragment.parentFragmentManager, "tag")
            }
            /*if (!allowDownloadAccess) {
              // ask for admin pin
            } else {
              checkNetworkConnection(allowDownloadAndUpdateOnlyOnWifi)
            }*/
          }
        )
      }
    )
  }

  private fun checkNetworkConnection(
    allowDownloadAndUpdateOnlyOnWifi: Boolean
  ) {
    when (networkConnectionUtil.getCurrentConnectionStatus()) {
      NetworkConnectionUtil.ConnectionStatus.LOCAL -> {
        // TODO() : call download topic API
      }
      NetworkConnectionUtil.ConnectionStatus.CELLULAR -> {
        // check if download only on wifi is on or not for this profile
        if (allowDownloadAndUpdateOnlyOnWifi) {
          openTopicDownloadDialog(
            title = R.string.cellular_data_alert_dialog_title_download_wifi_on,
            message = R.string.cellular_data_alert_dialog_description_download_wifi_off,
            positiveButtonText = R.string.cellular_data_alert_dialog_positive_download_wifi_off
          )
        } else {
          openTopicDownloadDialog(
            title = R.string.cellular_data_alert_dialog_title,
            message = R.string.cellular_data_alert_dialog_description_download_wifi,
            positiveButtonText = R.string.cellular_data_alert_dialog_positive_download_wifi
          )
        }
      }
      NetworkConnectionUtil.ConnectionStatus.NONE -> {
        openTopicDownloadDialog(
          title = R.string.offline_alert_dialog_title,
          message = R.string.offline_alert_dialog_description,
          positiveButtonText = R.string.offline_alert_dialog_positive
        )
      }
    }
  }

  private fun openTopicDownloadDialog(
    @StringRes title: Int,
    @StringRes message: Int,
    @StringRes positiveButtonText: Int
  ) {
    val previousFragment =
      activity.supportFragmentManager.findFragmentByTag(TopicInfoFragment.TOPIC_DOWNLOAD_DIALOG_TAG)
    if (previousFragment != null) {
      activity.supportFragmentManager.beginTransaction().remove(previousFragment).commitNow()
    }
    val dialogFragment = TopicInfoDownloadDialogFragment.newInstance(
      title,
      message,
      positiveButtonText
    )
    dialogFragment.showNow(
      activity.supportFragmentManager,
      TopicInfoFragment.TOPIC_DOWNLOAD_DIALOG_TAG
    )
  }

  private val deviceSettingsDownloadAccessLiveData: LiveData<Boolean> by lazy {
    Transformations.map(
      profileManagementController.getDeviceSettings().toLiveData(),
      ::processGetDeviceSettingsResult
    )
  }

  private fun processGetDeviceSettingsResult(
    deviceSettingsResult: AsyncResult<DeviceSettings>
  ): Boolean {
    if (deviceSettingsResult.isFailure()) {
      logger.e(
        "TopicInfoFragmentPresenter",
        "Failed to retrieve profile",
        deviceSettingsResult.getErrorOrNull()!!
      )
    }
    return deviceSettingsResult.getOrDefault(
      DeviceSettings.getDefaultInstance()
    ).allowDownloadAndUpdateOnlyOnWifi
  }

  private val profileDownloadAccessLiveData: LiveData<Boolean> by lazy {
    Transformations.map(
      profileManagementController.getProfile(
        ProfileId.newBuilder().setInternalId(internalProfileId).build()
      ).toLiveData(),
      ::processGetProfileResult
    )
  }

  private fun processGetProfileResult(
    profileResult: AsyncResult<Profile>
  ): Boolean {
    if (profileResult.isFailure()) {
      logger.e(
        "TopicInfoFragmentPresenter",
        "Failed to retrieve profile",
        profileResult.getErrorOrNull()!!
      )
    }
    return profileResult.getOrDefault(Profile.getDefaultInstance()).allowDownloadAccess
  }
}<|MERGE_RESOLUTION|>--- conflicted
+++ resolved
@@ -21,23 +21,14 @@
 import org.oppia.android.app.viewmodel.ViewModelProvider
 import org.oppia.android.databinding.TopicInfoChapterListItemBinding
 import org.oppia.android.databinding.TopicInfoFragmentBinding
-<<<<<<< HEAD
 import org.oppia.android.databinding.TopicInfoSkillsItemBinding
 import org.oppia.android.databinding.TopicInfoStorySummaryBinding
+import org.oppia.android.domain.oppialogger.OppiaLogger
 import org.oppia.android.domain.profile.ProfileManagementController
 import org.oppia.android.domain.topic.TopicController
 import org.oppia.android.util.data.AsyncResult
 import org.oppia.android.util.data.DataProviders.Companion.toLiveData
-import org.oppia.android.util.logging.ConsoleLogger
 import org.oppia.android.util.networking.NetworkConnectionUtil
-=======
-import org.oppia.android.domain.oppialogger.OppiaLogger
-import org.oppia.android.domain.topic.TopicController
-import org.oppia.android.util.data.AsyncResult
-import org.oppia.android.util.data.DataProviders.Companion.toLiveData
-import org.oppia.android.util.gcsresource.DefaultResourceBucketName
-import org.oppia.android.util.parser.html.HtmlParser
->>>>>>> 04bc03ff
 import javax.inject.Inject
 
 /** The presenter for [TopicInfoFragment]. */
@@ -305,7 +296,7 @@
     deviceSettingsResult: AsyncResult<DeviceSettings>
   ): Boolean {
     if (deviceSettingsResult.isFailure()) {
-      logger.e(
+      oppiaLogger.e(
         "TopicInfoFragmentPresenter",
         "Failed to retrieve profile",
         deviceSettingsResult.getErrorOrNull()!!
@@ -329,7 +320,7 @@
     profileResult: AsyncResult<Profile>
   ): Boolean {
     if (profileResult.isFailure()) {
-      logger.e(
+      oppiaLogger.e(
         "TopicInfoFragmentPresenter",
         "Failed to retrieve profile",
         profileResult.getErrorOrNull()!!
