--- conflicted
+++ resolved
@@ -129,13 +129,8 @@
   }
 
   // Overriding equals is needed so that DataProvider combine functions used in the HomeViewModel
-<<<<<<< HEAD
-  // only rebinds data when the actual data values in the HomeViewModel data list changes rather than
-  // the ViewModel object.
-=======
   // will only rebind when the actual data in the data list changes, rather than when the ViewModel
   // object changes.
->>>>>>> 411a67a7
   override fun equals(other: Any?): Boolean {
     return other is TopicSummaryViewModel &&
       other.topicSummary == this.topicSummary &&
@@ -143,13 +138,5 @@
       other.position == this.position
   }
 
-<<<<<<< HEAD
-  override fun hashCode(): Int {
-    return Objects.hash(this.topicSummary) +
-      Objects.hash(this.entityType) +
-      Objects.hash(this.position)
-  }
-=======
   override fun hashCode() = Objects.hash(topicSummary, entityType, position)
->>>>>>> 411a67a7
 }