--- conflicted
+++ resolved
@@ -55,10 +55,6 @@
     R.integer.promoted_story_list_limit
   )
 
-  private val promotedStoryListLimit = activity.resources.getInteger(
-    R.integer.promoted_story_list_limit
-  )
-
   private val profileDataProvider: DataProvider<Profile> by lazy {
     profileManagementController.getProfile(profileId)
   }
@@ -163,7 +159,6 @@
   private fun computePromotedStoryViewModelList(
     recommendedStoryList: RecommendedStoryList
   ): List<PromotedStoryViewModel> {
-<<<<<<< HEAD
     recommendedStoryList.let {
       val storyList = when {
         it.suggestedStoryCount != 0 -> {
@@ -183,23 +178,6 @@
         else -> {
           it.olderPlayedStoryList
         }
-=======
-    val storyList = if (ongoingStoryList.recentStoryCount != 0) {
-      ongoingStoryList.recentStoryList
-    } else {
-      // TODO(#936): Optimise this as part of recommended stories.
-      ongoingStoryList.olderStoryList
-    }
-    return storyList.take(promotedStoryListLimit)
-      .map { promotedStory ->
-        PromotedStoryViewModel(
-          activity,
-          internalProfileId,
-          storyList.size,
-          storyEntityType,
-          promotedStory
-        )
->>>>>>> bc6b71c4
       }
       return storyList.take(promotedStoryListLimit)
         .map { promotedStory ->
