--- conflicted
+++ resolved
@@ -20,6 +20,7 @@
 import org.oppia.android.app.model.RecommendedActivityList
 import org.oppia.android.app.model.RecommendedStoryList
 import org.oppia.android.app.model.TopicList
+import org.oppia.android.app.shim.IntentFactoryShim
 import org.oppia.android.app.viewmodel.ObservableViewModel
 import org.oppia.android.domain.profile.ProfileManagementController
 import org.oppia.android.domain.topic.TopicListController
@@ -44,6 +45,7 @@
   private val oppiaClock: OppiaClock,
   private val logger: ConsoleLogger,
   private val internalProfileId: Int,
+  private val intentFactoryShim: IntentFactoryShim,
   private val profileManagementController: ProfileManagementController,
   private val topicListController: TopicListController,
   @TopicHtmlParserEntityType private val topicEntityType: String,
@@ -51,6 +53,8 @@
 ) : ObservableViewModel() {
 
   private val profileId: ProfileId = ProfileId.newBuilder().setInternalId(internalProfileId).build()
+  private val promotedStoryListLimit =
+    activity.resources.getInteger(R.integer.promoted_story_list_limit)
 
   private val profileDataProvider: DataProvider<Profile> by lazy {
     profileManagementController.getProfile(profileId)
@@ -120,7 +124,6 @@
   private fun computeRecommendedActivityListViewModel(
     recommendedActivityList: RecommendedActivityList
   ): HomeItemViewModel? {
-<<<<<<< HEAD
     if (recommendedActivityList.recommendationTypeCase == RecommendedActivityList.RecommendationTypeCase.RECOMMENDED_STORY_LIST) {
       val storyViewModelList =
         computePromotedStoryViewModelList(recommendedActivityList.recommendedStoryList)
@@ -144,15 +147,6 @@
       } else null
     } else
       return null
-=======
-    val storyViewModelList = computePromotedStoryViewModelList(ongoingStoryList)
-    return if (storyViewModelList.isNotEmpty()) {
-      return PromotedStoryListViewModel(
-        activity,
-        storyViewModelList
-      )
-    } else null
->>>>>>> e43a9fd5
   }
 
   /**
@@ -183,11 +177,12 @@
         recommendedStoryList.olderPlayedStoryList
       }
     }
-    return storyList.take(R.integer.promoted_story_list_limit)
+    return storyList.take(promotedStoryListLimit)
       .map { promotedStory ->
         PromotedStoryViewModel(
           activity,
           internalProfileId,
+          intentFactoryShim,
           storyList.size,
           storyEntityType,
           promotedStory
@@ -220,7 +215,7 @@
    */
   private fun computeAllTopicsItemsViewModelList(
     topicList: TopicList
-  ): List<HomeItemViewModel> {
+  ): Iterable<HomeItemViewModel> {
     val allTopicsList = topicList.topicSummaryList.mapIndexed { topicIndex, topicSummary ->
       TopicSummaryViewModel(
         activity,
@@ -231,7 +226,7 @@
       )
     }
     return if (!allTopicsList.isEmpty()) {
-      listOf(AllTopicsViewModel) + allTopicsList
+      listOf(AllTopicsViewModel()) + allTopicsList
     } else emptyList()
   }
 }