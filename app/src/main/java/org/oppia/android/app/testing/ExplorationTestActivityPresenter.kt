--- conflicted
+++ resolved
@@ -46,12 +46,7 @@
       STORY_ID,
       EXPLORATION_ID,
       shouldSavePartialProgress = false,
-<<<<<<< HEAD
-      // Pass an empty checkpoint if there exploration does not have to be resumed.
-      ExplorationCheckpoint.getDefaultInstance()
-=======
       explorationCheckpoint = ExplorationCheckpoint.getDefaultInstance()
->>>>>>> 9245e517
     ).observe(
       activity,
       Observer<AsyncResult<Any?>> { result ->
