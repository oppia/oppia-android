--- conflicted
+++ resolved
@@ -13,12 +13,8 @@
 class AppLanguageActivityPresenter @Inject constructor(private val activity: AppCompatActivity) {
   private lateinit var oppiaLanguage: OppiaLanguage
 
-<<<<<<< HEAD
-  fun handleOnCreate(prefValue: String) {
-=======
   /** Initializes and creates the views for [AppLanguageActivity]. */
   fun handleOnCreate(oppiaLanguage: OppiaLanguage, profileId: Int) {
->>>>>>> 5d924f49
     val binding: AppLanguageActivityBinding = DataBindingUtil.setContentView(
       activity,
       R.layout.app_language_activity,
@@ -26,11 +22,7 @@
     binding.appLanguageToolbar.setNavigationOnClickListener { activity.finish() }
     setLanguageSelected(oppiaLanguage)
     if (getAppLanguageFragment() == null) {
-<<<<<<< HEAD
-      val appLanguageFragment = AppLanguageFragment.newInstance(prefValue)
-=======
       val appLanguageFragment = AppLanguageFragment.newInstance(oppiaLanguage, profileId)
->>>>>>> 5d924f49
       activity.supportFragmentManager.beginTransaction()
         .add(R.id.app_language_fragment_container, appLanguageFragment).commitNow()
     }
