--- conflicted
+++ resolved
@@ -17,10 +17,7 @@
     ],
 )
 
-<<<<<<< HEAD
 oppia_android_library(
-=======
-kt_android_library(
     name = "forced_app_deprecation_notice_dialog_fragment_test_activity",
     testonly = True,
     srcs = [
@@ -33,8 +30,7 @@
     ],
 )
 
-kt_android_library(
->>>>>>> d7fa24ff
+oppia_android_library(
     name = "general_availability_upgrade_notice_dialog_fragment_test_activity",
     testonly = True,
     srcs = [
