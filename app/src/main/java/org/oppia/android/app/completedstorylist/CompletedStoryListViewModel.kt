--- conflicted
+++ resolved
@@ -44,15 +44,9 @@
     Transformations.map(completedStoryLiveData, ::processCompletedStoryList)
   }
 
-<<<<<<< HEAD
+  /** Sets ProfileId to this ViewModel. */
   fun setProfileId(profileId: ProfileId) {
     this.profileId = profileId
-=======
-  /** Sets internalProfileId to this ViewModel. */
-  fun setProfileId(internalProfileId: Int) {
-    this.internalProfileId = internalProfileId
->>>>>>> 74f39685
-  }
 
   private fun processCompletedStoryListResult(
     completedStoryListResult: AsyncResult<CompletedStoryList>
