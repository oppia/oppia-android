"""
UI utilities for for managing languages & locales.
"""

load("@io_bazel_rules_kotlin//kotlin:android.bzl", "kt_android_library")

# Resource shim needed so that AppLanguageResourceHandler can build in both Gradle & Bazel.
genrule(
    name = "update_AppLanguageResourceHandler",
    srcs = ["AppLanguageResourceHandler.kt"],
    outs = ["AppLanguageResourceHandler_updated.kt"],
    cmd = """
    cat $(SRCS) |
    sed 's/import org.oppia.android.R/import org.oppia.android.app.R/g' > $(OUTS)
    """,
)

kt_android_library(
    name = "app_language_locale_handler",
    srcs = [
        "AppLanguageLocaleHandler.kt",
    ],
    visibility = [
        "//app:app_testing_visibility",
        "//testing/src/test/java/org/oppia/android/testing/junit:__pkg__",
    ],
    deps = [
        "//domain/src/main/java/org/oppia/android/domain/locale:locale_controller",
    ],
)

kt_android_library(
    name = "activity_language_locale_handler",
    srcs = [
        "ActivityLanguageLocaleHandler.kt",
    ],
    visibility = [
        "//app:app_testing_visibility",
        "//testing/src/test/java/org/oppia/android/testing/junit:__pkg__",
    ],
    deps = [
        ":app_language_locale_handler",
<<<<<<< HEAD
=======
        "//:dagger",
>>>>>>> 7cd345b6
        "//app/src/main/java/org/oppia/android/app/activity:activity_scope",
        "//domain/src/main/java/org/oppia/android/domain/locale:locale_controller",
    ],
)

kt_android_library(
    name = "app_language_resource_handler",
    srcs = [
        "AppLanguageResourceHandler_updated.kt",
    ],
    visibility = ["//app:app_visibility"],
    deps = [
        ":app_language_locale_handler",
        "//app:resources",
        "//model/src/main/proto:profile_java_proto_lite",
        "//third_party:androidx_appcompat_appcompat",
        "//utility/src/main/java/org/oppia/android/util/locale:oppia_locale",
    ],
)

kt_android_library(
    name = "app_language_watcher_mixin",
    srcs = [
        "AppLanguageWatcherMixin.kt",
    ],
    visibility = ["//app:app_visibility"],
    deps = [
        ":activity_language_locale_handler",
        ":activity_recreator",
        ":app_language_locale_handler",
        "//domain/src/main/java/org/oppia/android/domain/profile:profile_management_controller",
        "//domain/src/main/java/org/oppia/android/domain/translation:translation_controller",
    ],
)

kt_android_library(
    name = "activity_recreator",
    srcs = [
        "ActivityRecreator.kt",
    ],
    visibility = [
        "//app/src/main/java/org/oppia/android/app/translation/testing:__pkg__",
    ],
    deps = [
        "//third_party:androidx_appcompat_appcompat",
    ],
)

kt_android_library(
    name = "impl",
    srcs = [
        "ActivityRecreatorImpl.kt",
    ],
    deps = [
        ":activity_recreator",
        "//third_party:javax_inject_javax_inject",
    ],
)

kt_android_library(
    name = "prod_module",
    srcs = [
        "ActivityRecreatorProdModule.kt",
    ],
    visibility = ["//:oppia_prod_module_visibility"],
    deps = [
        ":activity_recreator",
        ":impl",
        "//:dagger",
    ],
)

kt_android_library(
    name = "app_language_activity_injector",
    srcs = [
        "AppLanguageActivityInjector.kt",
    ],
    visibility = [
        "//app/src/main/java/org/oppia/android/app/activity:__pkg__",
    ],
    deps = [
        ":activity_language_locale_handler",
        ":app_language_resource_handler",
        ":app_language_watcher_mixin",
    ],
)

kt_android_library(
    name = "app_language_activity_injector_provider",
    srcs = [
        "AppLanguageActivityInjectorProvider.kt",
    ],
    visibility = [
        "//app:__pkg__",
        "//app/src/main/java/org/oppia/android/app/activity:__pkg__",
    ],
    deps = [
        ":activity_language_locale_handler",
        ":app_language_activity_injector",
    ],
)

kt_android_library(
    name = "app_language_application_injector",
    srcs = [
        "AppLanguageApplicationInjector.kt",
    ],
    visibility = [
        "//app/src/main/java/org/oppia/android/app/activity:__pkg__",
        "//app/src/main/java/org/oppia/android/app/application:__pkg__",
    ],
    deps = [
        ":app_language_locale_handler",
    ],
)

kt_android_library(
    name = "app_language_application_injector_provider",
    srcs = [
        "AppLanguageApplicationInjectorProvider.kt",
    ],
    visibility = [
        "//app/src/main/java/org/oppia/android/app/activity:__pkg__",
        "//app/src/main/java/org/oppia/android/app/application:__pkg__",
    ],
    deps = [
        ":app_language_application_injector",
    ],
)<|MERGE_RESOLUTION|>--- conflicted
+++ resolved
@@ -40,10 +40,7 @@
     ],
     deps = [
         ":app_language_locale_handler",
-<<<<<<< HEAD
-=======
         "//:dagger",
->>>>>>> 7cd345b6
         "//app/src/main/java/org/oppia/android/app/activity:activity_scope",
         "//domain/src/main/java/org/oppia/android/domain/locale:locale_controller",
     ],
