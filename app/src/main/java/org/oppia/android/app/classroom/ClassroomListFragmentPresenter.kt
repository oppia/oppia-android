--- conflicted
+++ resolved
@@ -64,6 +64,8 @@
 import org.oppia.android.domain.profile.ProfileManagementController
 import org.oppia.android.domain.topic.TopicListController
 import org.oppia.android.domain.translation.TranslationController
+import org.oppia.android.util.data.AsyncResult
+import org.oppia.android.util.data.DataProviders.Companion.toLiveData
 import org.oppia.android.util.locale.OppiaLocale
 import org.oppia.android.util.parser.html.StoryHtmlParserEntityType
 import org.oppia.android.util.parser.html.TopicHtmlParserEntityType
@@ -168,15 +170,10 @@
       }
     )
 
-<<<<<<< HEAD
     if (enableOnboardingFlowV2.value) {
       subscribeToProfileResult(profileId)
-    } else {
-      logAppOnboardedEvent(profileId)
-    }
-
-=======
->>>>>>> 2a0314f1
+    }
+
     return binding.root
   }
 
@@ -277,39 +274,6 @@
     }
   }
 
-<<<<<<< HEAD
-  private fun logAppOnboardedEvent(profileId: ProfileId) {
-    val startupStateProvider = appStartupStateController.getAppStartupState()
-    val liveData = startupStateProvider.toLiveData()
-    liveData.observe(
-      activity,
-      object : Observer<AsyncResult<AppStartupState>> {
-        override fun onChanged(startUpStateResult: AsyncResult<AppStartupState>?) {
-          when (startUpStateResult) {
-            null, is AsyncResult.Pending -> {
-              // Do nothing
-            }
-            is AsyncResult.Success -> {
-              liveData.removeObserver(this)
-
-              if (startUpStateResult.value.startupMode ==
-                AppStartupState.StartupMode.USER_NOT_YET_ONBOARDED
-              ) {
-                analyticsController.logAppOnboardedEvent(profileId)
-              }
-            }
-            is AsyncResult.Failure -> {
-              oppiaLogger.e(
-                "ClassroomListFragment",
-                "Failed to retrieve app startup state"
-              )
-            }
-          }
-        }
-      }
-    )
-  }
-
   private fun subscribeToProfileResult(profileId: ProfileId) {
     profileManagementController.getProfile(profileId).toLiveData().observe(fragment) {
       processProfileResult(it)
@@ -340,17 +304,9 @@
     // while profile onboarding is completed by each profile.
     if (!profile.completedProfileOnboarding) {
       profileManagementController.markProfileOnboardingEnded(profileId)
-      if (profile.profileType == ProfileType.SOLE_LEARNER ||
-        profile.profileType == ProfileType.SUPERVISOR
-      ) {
-        appStartupStateController.markOnboardingFlowCompleted()
-        logAppOnboardedEvent(profileId)
-      }
-    }
-  }
-
-=======
->>>>>>> 2a0314f1
+    }
+  }
+
   private fun logHomeActivityEvent() {
     analyticsController.logImportantEvent(
       oppiaLogger.createOpenHomeContext(),
