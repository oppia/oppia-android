package org.oppia.android.app.classroom

import android.view.LayoutInflater
import android.view.View
import android.view.ViewGroup
import androidx.appcompat.app.AppCompatActivity
import androidx.compose.foundation.ExperimentalFoundationApi
import androidx.compose.foundation.background
import androidx.compose.foundation.layout.Arrangement
import androidx.compose.foundation.layout.Box
import androidx.compose.foundation.layout.BoxScope
import androidx.compose.foundation.layout.Row
import androidx.compose.foundation.layout.Spacer
import androidx.compose.foundation.layout.fillMaxWidth
import androidx.compose.foundation.layout.height
import androidx.compose.foundation.layout.padding
import androidx.compose.foundation.lazy.LazyColumn
import androidx.compose.foundation.lazy.LazyListScope
import androidx.compose.foundation.lazy.rememberLazyListState
import androidx.compose.material.MaterialTheme
import androidx.compose.runtime.Composable
import androidx.compose.ui.Modifier
import androidx.compose.ui.platform.ViewCompositionStrategy
import androidx.compose.ui.platform.testTag
import androidx.compose.ui.res.colorResource
import androidx.compose.ui.res.dimensionResource
import androidx.compose.ui.res.integerResource
import androidx.compose.ui.unit.dp
import androidx.databinding.ObservableList
import androidx.fragment.app.Fragment
import androidx.lifecycle.Observer
import org.oppia.android.R
import org.oppia.android.app.classroom.classroomlist.AllClassroomsHeaderText
import org.oppia.android.app.classroom.classroomlist.ClassroomList
import org.oppia.android.app.classroom.promotedlist.ComingSoonTopicList
import org.oppia.android.app.classroom.promotedlist.PromotedStoryList
import org.oppia.android.app.classroom.topiclist.AllTopicsHeaderText
import org.oppia.android.app.classroom.topiclist.TopicCard
import org.oppia.android.app.classroom.welcome.WelcomeText
import org.oppia.android.app.home.HomeItemViewModel
import org.oppia.android.app.home.RouteToTopicPlayStoryListener
import org.oppia.android.app.home.WelcomeViewModel
import org.oppia.android.app.home.classroomlist.AllClassroomsViewModel
import org.oppia.android.app.home.classroomlist.ClassroomSummaryViewModel
import org.oppia.android.app.home.promotedlist.ComingSoonTopicListViewModel
import org.oppia.android.app.home.promotedlist.PromotedStoryListViewModel
import org.oppia.android.app.home.topiclist.AllTopicsViewModel
import org.oppia.android.app.home.topiclist.TopicSummaryViewModel
import org.oppia.android.app.model.AppStartupState
import org.oppia.android.app.model.ClassroomSummary
import org.oppia.android.app.model.LessonThumbnail
import org.oppia.android.app.model.LessonThumbnailGraphic
import org.oppia.android.app.model.TopicSummary
import org.oppia.android.app.translation.AppLanguageResourceHandler
import org.oppia.android.app.utility.datetime.DateTimeUtil
import org.oppia.android.databinding.ClassroomListFragmentBinding
import org.oppia.android.domain.classroom.ClassroomController
import org.oppia.android.domain.onboarding.AppStartupStateController
import org.oppia.android.domain.oppialogger.OppiaLogger
import org.oppia.android.domain.oppialogger.analytics.AnalyticsController
import org.oppia.android.domain.profile.ProfileManagementController
import org.oppia.android.domain.topic.TopicListController
import org.oppia.android.domain.translation.TranslationController
import org.oppia.android.util.data.AsyncResult
import org.oppia.android.util.data.DataProviders.Companion.toLiveData
import org.oppia.android.util.locale.OppiaLocale
import org.oppia.android.util.parser.html.StoryHtmlParserEntityType
import org.oppia.android.util.parser.html.TopicHtmlParserEntityType
import org.oppia.android.util.profile.CurrentUserProfileIdIntentDecorator.extractCurrentUserProfileId
import javax.inject.Inject

/** Test tag for the classroom list screen. */
const val CLASSROOM_LIST_SCREEN_TEST_TAG = "TEST_TAG.classroom_list_screen"

/** The presenter for [ClassroomListFragment]. */
class ClassroomListFragmentPresenter @Inject constructor(
  private val activity: AppCompatActivity,
  private val fragment: Fragment,
  private val profileManagementController: ProfileManagementController,
  private val topicListController: TopicListController,
  private val classroomController: ClassroomController,
  private val oppiaLogger: OppiaLogger,
  @TopicHtmlParserEntityType private val topicEntityType: String,
  @StoryHtmlParserEntityType private val storyEntityType: String,
  private val resourceHandler: AppLanguageResourceHandler,
  private val dateTimeUtil: DateTimeUtil,
  private val translationController: TranslationController,
  private val machineLocale: OppiaLocale.MachineLocale,
  private val appStartupStateController: AppStartupStateController,
  private val analyticsController: AnalyticsController,
) {
  private val routeToTopicPlayStoryListener = activity as RouteToTopicPlayStoryListener
  private lateinit var binding: ClassroomListFragmentBinding
  private lateinit var classroomListViewModel: ClassroomListViewModel
  private var internalProfileId: Int = -1
  private val profileId = activity.intent.extractCurrentUserProfileId()

  /** Creates and returns the view for the [ClassroomListFragment]. */
  fun handleCreateView(inflater: LayoutInflater, container: ViewGroup?): View? {
    binding = ClassroomListFragmentBinding.inflate(
      inflater,
      container,
      /* attachToRoot= */ false
    )

    internalProfileId = profileId.internalId

    logHomeActivityEvent()

    classroomListViewModel = ClassroomListViewModel(
      activity,
      fragment,
      oppiaLogger,
      internalProfileId,
      profileManagementController,
      topicListController,
      classroomController,
      topicEntityType,
      storyEntityType,
      resourceHandler,
      dateTimeUtil,
      translationController
    )

    classroomListViewModel.homeItemViewModelListLiveData.observe(activity) {
      refreshComposeView()
    }

    classroomListViewModel.topicList.addOnListChangedCallback(
      object : ObservableList.OnListChangedCallback<ObservableList<HomeItemViewModel>>() {
        override fun onChanged(sender: ObservableList<HomeItemViewModel>) {}

        override fun onItemRangeChanged(
          sender: ObservableList<HomeItemViewModel>,
          positionStart: Int,
          itemCount: Int
        ) {}

        override fun onItemRangeInserted(
          sender: ObservableList<HomeItemViewModel>,
          positionStart: Int,
          itemCount: Int
        ) {
          refreshComposeView()
        }

        override fun onItemRangeMoved(
          sender: ObservableList<HomeItemViewModel>,
          fromPosition: Int,
          toPosition: Int,
          itemCount: Int
        ) {}

        override fun onItemRangeRemoved(
          sender: ObservableList<HomeItemViewModel>,
          positionStart: Int,
          itemCount: Int
        ) {}
      }
    )

    logAppOnboardedEvent()

    return binding.root
  }

  /** Routes to the play story view for the first story in the given topic summary. */
  fun onTopicSummaryClicked(topicSummary: TopicSummary) {
    routeToTopicPlayStoryListener.routeToTopicPlayStory(
      internalProfileId,
      topicSummary.classroomId,
      topicSummary.topicId,
      topicSummary.firstStoryId
    )
  }

  /** Triggers the view model to update the topic list. */
  fun onClassroomSummaryClicked(classroomSummary: ClassroomSummary) {
    val classroomId = classroomSummary.classroomId
    profileManagementController.updateLastSelectedClassroomId(profileId, classroomId)
    classroomListViewModel.fetchAndUpdateTopicList(classroomId)
  }

  private fun refreshComposeView() {
    binding.composeView.apply {
      setViewCompositionStrategy(ViewCompositionStrategy.DisposeOnViewTreeLifecycleDestroyed)
      setContent {
        MaterialTheme {
          ClassroomListScreen()
        }
      }
    }
  }

  /** Display a list of classroom-related items grouped by their types. */
  @OptIn(ExperimentalFoundationApi::class)
  @Composable
  fun ClassroomListScreen() {
    val groupedItems = classroomListViewModel.homeItemViewModelListLiveData.value
      ?.plus(classroomListViewModel.topicList)
      ?.groupBy { it::class }
    val topicListSpanCount = integerResource(id = R.integer.home_span_count)
    val listState = rememberLazyListState()
    var classroomListIndex = 0

    LazyColumn(
      modifier = Modifier.testTag(CLASSROOM_LIST_SCREEN_TEST_TAG),
      state = listState
    ) {
      groupedItems?.forEach { (type, items) ->
        when (type) {
          WelcomeViewModel::class -> items.forEach { item ->
            item {
              WelcomeText(welcomeViewModel = item as WelcomeViewModel)
            }
            classroomListIndex++
          }
          PromotedStoryListViewModel::class -> items.forEach { item ->
            item {
              PromotedStoryList(
                promotedStoryListViewModel = item as PromotedStoryListViewModel,
                machineLocale = machineLocale
              )
            }
            classroomListIndex++
          }
          AllClassroomsViewModel::class -> items.forEach { _ ->
            item {
              AllClassroomsHeaderText()
            }
          }
<<<<<<< HEAD
          ClassroomSummaryViewModel::class -> stickyHeader() {
=======
          ComingSoonTopicListViewModel::class -> items.forEach { item ->
            item {
              ComingSoonTopicList(
                comingSoonTopicListViewModel = item as ComingSoonTopicListViewModel,
                machineLocale = machineLocale,
              )
            }
          }
          ClassroomSummaryViewModel::class -> stickyHeader {
>>>>>>> d2db9df1
            ClassroomList(
              classroomSummaryList = items.map { it as ClassroomSummaryViewModel },
              selectedClassroomId = classroomListViewModel.selectedClassroomId.get() ?: "",
              isSticky = listState.firstVisibleItemIndex >= classroomListIndex
            )
          }
          AllTopicsViewModel::class -> items.forEach { _ ->
            item {
              AllTopicsHeaderText()
            }
          }
          TopicSummaryViewModel::class -> {
            gridItems(
              data = items.map { it as TopicSummaryViewModel },
              columnCount = topicListSpanCount,
              horizontalArrangement = Arrangement.spacedBy(8.dp),
              modifier = Modifier
            ) { itemData ->
              TopicCard(topicSummaryViewModel = itemData)
            }
          }
        }
      }
    }
  }

  private fun logAppOnboardedEvent() {
    val startupStateProvider = appStartupStateController.getAppStartupState()
    val liveData = startupStateProvider.toLiveData()
    liveData.observe(
      activity,
      object : Observer<AsyncResult<AppStartupState>> {
        override fun onChanged(startUpStateResult: AsyncResult<AppStartupState>?) {
          when (startUpStateResult) {
            null, is AsyncResult.Pending -> {
              // Do nothing.
            }
            is AsyncResult.Success -> {
              liveData.removeObserver(this)

              if (startUpStateResult.value.startupMode ==
                AppStartupState.StartupMode.USER_NOT_YET_ONBOARDED
              ) {
                analyticsController.logAppOnboardedEvent(profileId)
              }
            }
            is AsyncResult.Failure -> {
              oppiaLogger.e(
                "ClassroomListFragment",
                "Failed to retrieve app startup state"
              )
            }
          }
        }
      }
    )
  }

  private fun logHomeActivityEvent() {
    analyticsController.logImportantEvent(
      oppiaLogger.createOpenHomeContext(),
      profileId
    )
  }
}

/** Adds a grid of items to a LazyListScope with specified arrangement and item content. */
fun <T> LazyListScope.gridItems(
  data: List<T>,
  columnCount: Int,
  modifier: Modifier,
  horizontalArrangement: Arrangement.Horizontal = Arrangement.Start,
  itemContent: @Composable BoxScope.(T) -> Unit,
) {
  val size = data.count()
  // Calculate the number of rows needed.
  val rows = if (size == 0) 0 else (size + columnCount - 1) / columnCount

  // Generate items in the LazyList.
  items(rows, key = { it }) { rowIndex ->
    // Create a row with the specified horizontal arrangement and padding.
    Row(
      horizontalArrangement = horizontalArrangement,
      modifier = modifier
        .background(
          colorResource(id = R.color.component_color_classroom_topic_list_background_color)
        )
        .padding(
          horizontal = dimensionResource(id = R.dimen.classrooms_text_margin_start),
          vertical = 10.dp
        )
    ) {
      // Populate the row with columns.
      for (columnIndex in 0 until columnCount) {
        val itemIndex = rowIndex * columnCount + columnIndex
        if (itemIndex < size) {
          Box(
            modifier = Modifier.weight(1F, fill = true),
            propagateMinConstraints = true
          ) {
            itemContent(data[itemIndex]) // Provide content for each item.
          }
        } else {
          Spacer(Modifier.weight(1F, fill = true)) // Add spacer if no more items.
        }
      }
    }

    // Add bottom padding if it's the last row.
    if (rowIndex == rows - 1) {
      Spacer(
        modifier = Modifier
          .fillMaxWidth()
          .height(dimensionResource(id = R.dimen.home_fragment_padding_bottom))
          .background(
            colorResource(id = R.color.component_color_classroom_topic_list_background_color)
          )
      )
    }
  }
}

/** Retrieves the drawable resource ID for the lesson thumbnail based on its graphic type. */
fun LessonThumbnail.getDrawableResource(): Int {
  return when (thumbnailGraphic) {
    LessonThumbnailGraphic.BAKER ->
      R.drawable.lesson_thumbnail_graphic_baker
    LessonThumbnailGraphic.CHILD_WITH_BOOK ->
      R.drawable.lesson_thumbnail_graphic_child_with_book
    LessonThumbnailGraphic.CHILD_WITH_CUPCAKES ->
      R.drawable.lesson_thumbnail_graphic_child_with_cupcakes
    LessonThumbnailGraphic.CHILD_WITH_FRACTIONS_HOMEWORK ->
      R.drawable.lesson_thumbnail_graphic_child_with_fractions_homework
    LessonThumbnailGraphic.DUCK_AND_CHICKEN ->
      R.drawable.lesson_thumbnail_graphic_duck_and_chicken
    LessonThumbnailGraphic.PERSON_WITH_PIE_CHART ->
      R.drawable.lesson_thumbnail_graphic_person_with_pie_chart
    LessonThumbnailGraphic.IDENTIFYING_THE_PARTS_OF_A_FRACTION ->
      R.drawable.topic_fractions_01
    LessonThumbnailGraphic.WRITING_FRACTIONS ->
      R.drawable.topic_fractions_02
    LessonThumbnailGraphic.EQUIVALENT_FRACTIONS ->
      R.drawable.topic_fractions_03
    LessonThumbnailGraphic.MIXED_NUMBERS_AND_IMPROPER_FRACTIONS ->
      R.drawable.topic_fractions_04
    LessonThumbnailGraphic.COMPARING_FRACTIONS ->
      R.drawable.topic_fractions_05
    LessonThumbnailGraphic.ADDING_AND_SUBTRACTING_FRACTIONS ->
      R.drawable.topic_fractions_06
    LessonThumbnailGraphic.MULTIPLYING_FRACTIONS ->
      R.drawable.topic_fractions_07
    LessonThumbnailGraphic.DIVIDING_FRACTIONS ->
      R.drawable.topic_fractions_08
    LessonThumbnailGraphic.DERIVE_A_RATIO ->
      R.drawable.topic_ratios_01
    LessonThumbnailGraphic.WHAT_IS_A_FRACTION ->
      R.drawable.topic_fractions_01
    LessonThumbnailGraphic.FRACTION_OF_A_GROUP ->
      R.drawable.topic_fractions_02
    LessonThumbnailGraphic.ADDING_FRACTIONS ->
      R.drawable.topic_fractions_03
    LessonThumbnailGraphic.MIXED_NUMBERS ->
      R.drawable.topic_fractions_04
    LessonThumbnailGraphic.SCIENCE_CLASSROOM ->
      R.drawable.ic_science
    LessonThumbnailGraphic.MATHS_CLASSROOM ->
      R.drawable.ic_maths
    LessonThumbnailGraphic.ENGLISH_CLASSROOM ->
      R.drawable.ic_english
    else ->
      R.drawable.topic_fractions_01
  }
}<|MERGE_RESOLUTION|>--- conflicted
+++ resolved
@@ -224,14 +224,6 @@
             }
             classroomListIndex++
           }
-          AllClassroomsViewModel::class -> items.forEach { _ ->
-            item {
-              AllClassroomsHeaderText()
-            }
-          }
-<<<<<<< HEAD
-          ClassroomSummaryViewModel::class -> stickyHeader() {
-=======
           ComingSoonTopicListViewModel::class -> items.forEach { item ->
             item {
               ComingSoonTopicList(
@@ -240,8 +232,12 @@
               )
             }
           }
-          ClassroomSummaryViewModel::class -> stickyHeader {
->>>>>>> d2db9df1
+          AllClassroomsViewModel::class -> items.forEach { _ ->
+            item {
+              AllClassroomsHeaderText()
+            }
+          }
+          ClassroomSummaryViewModel::class -> stickyHeader() {
             ClassroomList(
               classroomSummaryList = items.map { it as ClassroomSummaryViewModel },
               selectedClassroomId = classroomListViewModel.selectedClassroomId.get() ?: "",
