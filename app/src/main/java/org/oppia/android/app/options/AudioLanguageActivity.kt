--- conflicted
+++ resolved
@@ -5,18 +5,15 @@
 import android.os.Bundle
 import org.oppia.android.app.activity.ActivityComponentImpl
 import org.oppia.android.app.activity.InjectableAppCompatActivity
-<<<<<<< HEAD
-import org.oppia.android.app.model.ScreenName.AUDIO_LANGUAGE_ACTIVITY
-import org.oppia.android.util.logging.CurrentAppScreenNameIntentDecorator.decorateWithScreenName
-=======
 import org.oppia.android.app.model.AudioLanguage
 import org.oppia.android.app.model.AudioLanguageActivityParams
 import org.oppia.android.app.model.AudioLanguageActivityStateBundle
+import org.oppia.android.app.model.ScreenName.AUDIO_LANGUAGE_ACTIVITY
 import org.oppia.android.util.extensions.getProto
 import org.oppia.android.util.extensions.getProtoExtra
 import org.oppia.android.util.extensions.putProto
 import org.oppia.android.util.extensions.putProtoExtra
->>>>>>> 3f935261
+import org.oppia.android.util.logging.CurrentAppScreenNameIntentDecorator.decorateWithScreenName
 import javax.inject.Inject
 
 /** The activity to change the Default Audio language of the app. */
@@ -51,16 +48,11 @@
       audioLanguage: AudioLanguage
     ): Intent {
       return Intent(context, AudioLanguageActivity::class.java).apply {
-<<<<<<< HEAD
-        putExtra(AUDIO_LANGUAGE_PREFERENCE_TITLE_EXTRA_KEY, prefKey)
-        putExtra(AUDIO_LANGUAGE_PREFERENCE_SUMMARY_VALUE_EXTRA_KEY, summaryValue)
-        decorateWithScreenName(AUDIO_LANGUAGE_ACTIVITY)
-=======
         val arguments = AudioLanguageActivityParams.newBuilder().apply {
           this.audioLanguage = audioLanguage
         }.build()
         putProtoExtra(ACTIVITY_PARAMS_KEY, arguments)
->>>>>>> 3f935261
+        decorateWithScreenName(AUDIO_LANGUAGE_ACTIVITY)
       }
     }
 
