--- conflicted
+++ resolved
@@ -15,12 +15,8 @@
   private val viewModelProvider: ViewModelProvider<ProfileRenameViewModel>,
 ) {
 
-<<<<<<< HEAD
   /** Handles onCreate() of [ProfileRenameActivity]. */
-  fun handleOnCreate() {
-=======
   fun handleOnCreate(profileId: Int) {
->>>>>>> 4a897a17
     activity.supportActionBar?.setDisplayHomeAsUpEnabled(true)
     activity.supportActionBar?.setHomeAsUpIndicator(R.drawable.ic_arrow_back_white_24dp)
 
