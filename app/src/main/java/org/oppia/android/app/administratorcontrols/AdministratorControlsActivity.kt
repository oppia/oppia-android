package org.oppia.android.app.administratorcontrols

import android.content.Context
import android.content.Intent
import android.os.Bundle
import org.oppia.android.R
import org.oppia.android.app.activity.ActivityComponentImpl
import org.oppia.android.app.activity.InjectableAppCompatActivity
import org.oppia.android.app.administratorcontrols.appversion.AppVersionActivity
import org.oppia.android.app.administratorcontrols.learneranalytics.ProfileAndDeviceIdActivity
import org.oppia.android.app.drawer.NAVIGATION_PROFILE_ID_ARGUMENT_KEY
import org.oppia.android.app.settings.profile.ProfileEditFragment
import org.oppia.android.app.settings.profile.ProfileListActivity
import org.oppia.android.app.settings.profile.ProfileListFragment
import org.oppia.android.app.translation.AppLanguageResourceHandler
import org.oppia.android.util.extensions.getStringFromBundle
import javax.inject.Inject

/** Argument key for of title for selected controls in [AdministratorControlsActivity]. */
const val SELECTED_CONTROLS_TITLE_SAVED_KEY =
  "AdministratorControlsActivity.selected_controls_title"

/** Argument key for of selected profile for selected controls in [AdministratorControlsActivity]. */
const val SELECTED_PROFILE_ID_SAVED_KEY =
  "AdministratorControlsActivity.selected_profile_id"

/** Argument key for last loaded fragment in [AdministratorControlsActivity]. */
const val LAST_LOADED_FRAGMENT_EXTRA_KEY = "AdministratorControlsActivity.last_loaded_fragment"

/** Argument key used to identify [ProfileListFragment] in the backstack. */
const val PROFILE_LIST_FRAGMENT = "PROFILE_LIST_FRAGMENT"

/** Argument key used to identify [ProfileEditFragment] in the backstack. */
const val PROFILE_EDIT_FRAGMENT = "PROFILE_EDIT_FRAGMENT"

/** Argument key for the Profile deletion confirmation in [ProfileEditActivity]. */
const val IS_PROFILE_DELETION_DIALOG_VISIBLE_KEY =
  "ProfileEditActivity.is_profile_deletion_dialog_visible"

/** Argument key used to identify [AppVersionFragment] in the backstack. */
const val APP_VERSION_FRAGMENT = "APP_VERSION_FRAGMENT"
const val PROFILE_AND_DEVICE_ID_FRAGMENT = "PROFILE_AND_DEVICE_ID_FRAGMENT"

/** Activity [AdministratorControlsActivity] that allows user to change admin controls. */
class AdministratorControlsActivity :
  InjectableAppCompatActivity(),
  RouteToProfileListListener,
  RouteToAppVersionListener,
  RouteToLearnerAnalyticsListener,
  LoadLearnerAnalyticsListener,
  LoadProfileListListener,
  LoadAppVersionListener,
  LoadProfileEditListener,
  ProfileEditDeletionDialogListener,
  ShowLogoutDialogListener {
  @Inject
  lateinit var administratorControlsActivityPresenter: AdministratorControlsActivityPresenter

  @Inject
  lateinit var resourceHandler: AppLanguageResourceHandler

  private lateinit var lastLoadedFragment: String
  private var isProfileDeletionDialogVisible: Boolean = false

  override fun onCreate(savedInstanceState: Bundle?) {
    super.onCreate(savedInstanceState)
    (activityComponent as ActivityComponentImpl).inject(this)
    val extraControlsTitle =
      savedInstanceState?.getStringFromBundle(SELECTED_CONTROLS_TITLE_SAVED_KEY)
    isProfileDeletionDialogVisible =
      savedInstanceState?.getBoolean(IS_PROFILE_DELETION_DIALOG_VISIBLE_KEY) ?: false
    lastLoadedFragment = if (savedInstanceState != null) {
      savedInstanceState.getStringFromBundle(LAST_LOADED_FRAGMENT_EXTRA_KEY) as String
    } else {
      // TODO(#661): Change the default fragment in the right hand side to be EditAccount fragment in the case of multipane controls.
      PROFILE_LIST_FRAGMENT
    }
    val selectedProfileId = savedInstanceState?.getInt(SELECTED_PROFILE_ID_SAVED_KEY) ?: -1
    administratorControlsActivityPresenter.handleOnCreate(
      extraControlsTitle,
      lastLoadedFragment,
      selectedProfileId,
      isProfileDeletionDialogVisible
    )
    title = resourceHandler.getStringInLocale(R.string.administrator_controls)
  }

  override fun routeToAppVersion() {
    startActivity(AppVersionActivity.createAppVersionActivityIntent(this))
  }

  override fun routeToProfileList() {
    startActivity(ProfileListActivity.createProfileListActivityIntent(this))
  }

<<<<<<< HEAD
  override fun onBackPressed() {
    val fragment =
      supportFragmentManager.findFragmentById(
        R.id.administrator_controls_fragment_multipane_placeholder
      )
    /*
     * If the current fragment is ProfileListFragment then the activity should end on back press.
     * If it's instead ProfileEditFragment then profileListFragment should be inflated via
     * handleOnBackPressed.
     */
    if (fragment is ProfileEditFragment) {
      administratorControlsActivityPresenter.handleOnBackPressed()
    } else {
      super.onBackPressed()
=======
  override fun routeToLearnerAnalytics() {
    startActivity(ProfileAndDeviceIdActivity.createIntent(this))
  }

  companion object {
    fun createAdministratorControlsActivityIntent(context: Context, profileId: Int?): Intent {
      val intent = Intent(context, AdministratorControlsActivity::class.java)
      intent.putExtra(NAVIGATION_PROFILE_ID_ARGUMENT_KEY, profileId)
      return intent
    }

    fun getIntentKey(): String {
      return NAVIGATION_PROFILE_ID_ARGUMENT_KEY
>>>>>>> 9a8a7464
    }
  }

  override fun loadProfileList() {
    lastLoadedFragment = PROFILE_LIST_FRAGMENT
    administratorControlsActivityPresenter
      .setExtraControlsTitle(
        resourceHandler.getStringInLocale(R.string.administrator_controls_edit_profiles)
      )
    administratorControlsActivityPresenter.loadProfileList()
  }

  override fun loadAppVersion() {
    lastLoadedFragment = APP_VERSION_FRAGMENT
    administratorControlsActivityPresenter
      .setExtraControlsTitle(
        resourceHandler.getStringInLocale(R.string.administrator_controls_app_version)
      )
    administratorControlsActivityPresenter.loadAppVersion()
  }

<<<<<<< HEAD
  override fun loadProfileEdit(profileId: Int, profileName: String) {
    lastLoadedFragment = PROFILE_EDIT_FRAGMENT
    administratorControlsActivityPresenter.loadProfileEdit(profileId, profileName)
  }

  override fun loadBooleanProfileEditDeletionDialog(isProfileDeletionDialogVisible: Boolean) {
    this.isProfileDeletionDialogVisible = isProfileDeletionDialogVisible
    administratorControlsActivityPresenter.loadProfileDeletionDialog(isProfileDeletionDialogVisible)
  }

  companion object {
    /** Returns an [Intent] to start this activity. */
    fun createAdministratorControlsActivityIntent(context: Context, profileId: Int?): Intent {
      val intent = Intent(context, AdministratorControlsActivity::class.java)
      intent.putExtra(NAVIGATION_PROFILE_ID_ARGUMENT_KEY, profileId)
      return intent
    }

    /** Returns the argument key used to specify the user's internal profile ID. */
    fun getIntentKey(): String {
      return NAVIGATION_PROFILE_ID_ARGUMENT_KEY
    }
=======
  override fun loadLearnerAnalyticsData() {
    lastLoadedFragment = PROFILE_AND_DEVICE_ID_FRAGMENT
    administratorControlsActivityPresenter.setExtraControlsTitle(
      resourceHandler.getStringInLocale(R.string.profile_and_device_id_activity_title)
    )
    administratorControlsActivityPresenter.loadLearnerAnalyticsData()
>>>>>>> 9a8a7464
  }

  override fun showLogoutDialog() {
    LogoutDialogFragment.newInstance()
      .showNow(supportFragmentManager, LogoutDialogFragment.TAG_LOGOUT_DIALOG_FRAGMENT)
  }

  override fun onSaveInstanceState(outState: Bundle) {
    super.onSaveInstanceState(outState)
    administratorControlsActivityPresenter.handleOnSaveInstanceState(outState)
  }
}<|MERGE_RESOLUTION|>--- conflicted
+++ resolved
@@ -3,6 +3,7 @@
 import android.content.Context
 import android.content.Intent
 import android.os.Bundle
+import javax.inject.Inject
 import org.oppia.android.R
 import org.oppia.android.app.activity.ActivityComponentImpl
 import org.oppia.android.app.activity.InjectableAppCompatActivity
@@ -14,7 +15,6 @@
 import org.oppia.android.app.settings.profile.ProfileListFragment
 import org.oppia.android.app.translation.AppLanguageResourceHandler
 import org.oppia.android.util.extensions.getStringFromBundle
-import javax.inject.Inject
 
 /** Argument key for of title for selected controls in [AdministratorControlsActivity]. */
 const val SELECTED_CONTROLS_TITLE_SAVED_KEY =
@@ -58,7 +58,6 @@
 
   @Inject
   lateinit var resourceHandler: AppLanguageResourceHandler
-
   private lateinit var lastLoadedFragment: String
   private var isProfileDeletionDialogVisible: Boolean = false
 
@@ -93,58 +92,10 @@
     startActivity(ProfileListActivity.createProfileListActivityIntent(this))
   }
 
-<<<<<<< HEAD
-  override fun onBackPressed() {
-    val fragment =
-      supportFragmentManager.findFragmentById(
-        R.id.administrator_controls_fragment_multipane_placeholder
-      )
-    /*
-     * If the current fragment is ProfileListFragment then the activity should end on back press.
-     * If it's instead ProfileEditFragment then profileListFragment should be inflated via
-     * handleOnBackPressed.
-     */
-    if (fragment is ProfileEditFragment) {
-      administratorControlsActivityPresenter.handleOnBackPressed()
-    } else {
-      super.onBackPressed()
-=======
   override fun routeToLearnerAnalytics() {
     startActivity(ProfileAndDeviceIdActivity.createIntent(this))
   }
 
-  companion object {
-    fun createAdministratorControlsActivityIntent(context: Context, profileId: Int?): Intent {
-      val intent = Intent(context, AdministratorControlsActivity::class.java)
-      intent.putExtra(NAVIGATION_PROFILE_ID_ARGUMENT_KEY, profileId)
-      return intent
-    }
-
-    fun getIntentKey(): String {
-      return NAVIGATION_PROFILE_ID_ARGUMENT_KEY
->>>>>>> 9a8a7464
-    }
-  }
-
-  override fun loadProfileList() {
-    lastLoadedFragment = PROFILE_LIST_FRAGMENT
-    administratorControlsActivityPresenter
-      .setExtraControlsTitle(
-        resourceHandler.getStringInLocale(R.string.administrator_controls_edit_profiles)
-      )
-    administratorControlsActivityPresenter.loadProfileList()
-  }
-
-  override fun loadAppVersion() {
-    lastLoadedFragment = APP_VERSION_FRAGMENT
-    administratorControlsActivityPresenter
-      .setExtraControlsTitle(
-        resourceHandler.getStringInLocale(R.string.administrator_controls_app_version)
-      )
-    administratorControlsActivityPresenter.loadAppVersion()
-  }
-
-<<<<<<< HEAD
   override fun loadProfileEdit(profileId: Int, profileName: String) {
     lastLoadedFragment = PROFILE_EDIT_FRAGMENT
     administratorControlsActivityPresenter.loadProfileEdit(profileId, profileName)
@@ -167,14 +118,49 @@
     fun getIntentKey(): String {
       return NAVIGATION_PROFILE_ID_ARGUMENT_KEY
     }
-=======
+  }
+
+  override fun onBackPressed() {
+    val fragment =
+      supportFragmentManager.findFragmentById(
+        R.id.administrator_controls_fragment_multipane_placeholder
+      )
+    /*
+      * If the current fragment is ProfileListFragment then the activity should end on back press.
+      * If it's instead ProfileEditFragment then profileListFragment should be inflated via
+      * handleOnBackPressed.
+      */
+    if (fragment is ProfileEditFragment) {
+      administratorControlsActivityPresenter.handleOnBackPressed()
+    } else {
+      super.onBackPressed()
+    }
+  }
+
+  override fun loadProfileList() {
+    lastLoadedFragment = PROFILE_LIST_FRAGMENT
+    administratorControlsActivityPresenter
+      .setExtraControlsTitle(
+        resourceHandler.getStringInLocale(R.string.administrator_controls_edit_profiles)
+      )
+    administratorControlsActivityPresenter.loadProfileList()
+  }
+
+  override fun loadAppVersion() {
+    lastLoadedFragment = APP_VERSION_FRAGMENT
+    administratorControlsActivityPresenter
+      .setExtraControlsTitle(
+        resourceHandler.getStringInLocale(R.string.administrator_controls_app_version)
+      )
+    administratorControlsActivityPresenter.loadAppVersion()
+  }
+
   override fun loadLearnerAnalyticsData() {
     lastLoadedFragment = PROFILE_AND_DEVICE_ID_FRAGMENT
     administratorControlsActivityPresenter.setExtraControlsTitle(
       resourceHandler.getStringInLocale(R.string.profile_and_device_id_activity_title)
     )
     administratorControlsActivityPresenter.loadLearnerAnalyticsData()
->>>>>>> 9a8a7464
   }
 
   override fun showLogoutDialog() {
@@ -183,6 +169,7 @@
   }
 
   override fun onSaveInstanceState(outState: Bundle) {
+    administratorControlsActivityPresenter.handleOnSaveInstanceState(outState)
     super.onSaveInstanceState(outState)
     administratorControlsActivityPresenter.handleOnSaveInstanceState(outState)
   }
