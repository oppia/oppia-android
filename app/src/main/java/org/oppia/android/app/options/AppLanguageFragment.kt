--- conflicted
+++ resolved
@@ -15,13 +15,6 @@
 import org.oppia.android.util.extensions.putProto
 import javax.inject.Inject
 
-<<<<<<< HEAD
-private const val APP_LANGUAGE_PREFERENCE_SUMMARY_VALUE_ARGUMENT_KEY =
-  "AppLanguageFragment.app_language_preference_summary_value"
-private const val SELECTED_LANGUAGE_SAVED_KEY = "AppLanguageFragment.selected_language"
-
-=======
->>>>>>> 5d924f49
 /** The fragment to change the language of the app. */
 class AppLanguageFragment : InjectableFragment(), AppLanguageRadioButtonListener {
 
@@ -30,14 +23,6 @@
   private var profileId: Int? = -1
 
   companion object {
-<<<<<<< HEAD
-    fun newInstance(prefsSummaryValue: String): AppLanguageFragment {
-      val fragment = AppLanguageFragment()
-      val args = Bundle()
-      args.putString(APP_LANGUAGE_PREFERENCE_SUMMARY_VALUE_ARGUMENT_KEY, prefsSummaryValue)
-      fragment.arguments = args
-      return fragment
-=======
     private const val FRAGMENT_ARGUMENTS_KEY = "AppLanguageFragment.arguments"
     private const val FRAGMENT_SAVED_STATE_KEY = "AppLanguageFragment.saved_state"
 
@@ -64,7 +49,6 @@
       return getProto(
         FRAGMENT_SAVED_STATE_KEY, AppLanguageFragmentStateBundle.getDefaultInstance()
       ).oppiaLanguage
->>>>>>> 5d924f49
     }
   }
 
@@ -78,20 +62,6 @@
     container: ViewGroup?,
     savedInstanceState: Bundle?
   ): View? {
-<<<<<<< HEAD
-    val args =
-      checkNotNull(arguments) { "Expected arguments to be passed to AppLanguageFragment" }
-    val prefsSummaryValue = if (savedInstanceState == null) {
-      args.getStringFromBundle(APP_LANGUAGE_PREFERENCE_SUMMARY_VALUE_ARGUMENT_KEY)
-    } else {
-      savedInstanceState.get(SELECTED_LANGUAGE_SAVED_KEY) as String
-    }
-    return appLanguageFragmentPresenter.handleOnCreateView(
-      inflater,
-      container,
-      prefsSummaryValue!!
-=======
-
     val oppiaLanguage =
       checkNotNull(
         savedInstanceState?.retrieveLanguageFromSavedState()
@@ -104,7 +74,6 @@
       container,
       oppiaLanguage!!,
       profileId!!
->>>>>>> 5d924f49
     )
   }
 
@@ -116,12 +85,7 @@
     outState.putProto(FRAGMENT_SAVED_STATE_KEY, state)
   }
 
-<<<<<<< HEAD
-  override fun onLanguageSelected(appLanguage: String) {
-    appLanguageFragmentPresenter.onLanguageSelected(appLanguage)
-=======
   override fun onLanguageSelected(selectedLanguage: OppiaLanguage) {
     appLanguageFragmentPresenter.onLanguageSelected(selectedLanguage)
->>>>>>> 5d924f49
   }
 }