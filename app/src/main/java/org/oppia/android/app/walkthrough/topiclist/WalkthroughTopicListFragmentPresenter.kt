package org.oppia.android.app.walkthrough.topiclist

import android.content.res.Configuration
import android.content.res.Resources
import android.view.LayoutInflater
import android.view.View
import android.view.ViewGroup
import androidx.appcompat.app.AppCompatActivity
import androidx.fragment.app.Fragment
import androidx.recyclerview.widget.GridLayoutManager
import org.oppia.android.app.fragment.FragmentScope
import org.oppia.android.app.model.ProfileId
import org.oppia.android.app.model.TopicSummary
import org.oppia.android.app.recyclerview.BindableAdapter
import org.oppia.android.app.walkthrough.WalkthroughActivity
import org.oppia.android.app.walkthrough.WalkthroughFragmentChangeListener
import org.oppia.android.app.walkthrough.WalkthroughPages
import org.oppia.android.app.walkthrough.topiclist.topiclistviewmodel.WalkthroughTopicHeaderViewModel
import org.oppia.android.app.walkthrough.topiclist.topiclistviewmodel.WalkthroughTopicSummaryViewModel
import org.oppia.android.databinding.WalkthroughTopicHeaderViewBinding
import org.oppia.android.databinding.WalkthroughTopicListFragmentBinding
import org.oppia.android.databinding.WalkthroughTopicSummaryViewBinding
import javax.inject.Inject

/** The presenter for [WalkthroughTopicListFragment]. */
@FragmentScope
class WalkthroughTopicListFragmentPresenter @Inject constructor(
  val activity: AppCompatActivity,
  private val fragment: Fragment,
<<<<<<< HEAD
  private val viewModelProvider: ViewModelProvider<WalkthroughTopicViewModel>,
  private val multiTypeBuilderFactory: BindableAdapter.MultiTypeBuilder.Factory
=======
  private val viewModel: WalkthroughTopicViewModel
>>>>>>> 6b58d6a8
) {
  private lateinit var binding: WalkthroughTopicListFragmentBinding
  private val routeToNextPage = activity as WalkthroughFragmentChangeListener
  private val orientation = Resources.getSystem().configuration.orientation

  fun handleCreateView(inflater: LayoutInflater, container: ViewGroup?): View? {
    val profileId = ProfileId.newBuilder().apply {
      internalId = activity.intent.getIntExtra(
        WalkthroughActivity.WALKTHROUGH_ACTIVITY_INTERNAL_PROFILE_ID_KEY, /* defaultValue= */ -1
      )
    }.build()
    viewModel.initialize(profileId)

    binding =
      WalkthroughTopicListFragmentBinding.inflate(
        inflater,
        container,
        /* attachToRoot= */ false
      )

    binding.let {
      it.lifecycleOwner = fragment
    }
    val spanCount = if (orientation == Configuration.ORIENTATION_PORTRAIT) {
      2
    } else {
      3
    }
    val walkthroughLayoutManager = GridLayoutManager(activity.applicationContext, spanCount)
    walkthroughLayoutManager.spanSizeLookup = object : GridLayoutManager.SpanSizeLookup() {
      override fun getSpanSize(position: Int): Int {
        return if (position == 0) {
          /* number of spaces this item should occupy = */ spanCount
        } else {
          /* number of spaces this item should occupy = */ 1
        }
      }
    }
    binding.walkthroughTopicRecyclerView.apply {
      layoutManager = walkthroughLayoutManager
      adapter = createRecyclerViewAdapter()
    }

    binding.let {
      it.lifecycleOwner = fragment
      it.viewModel = viewModel
    }
    return binding.root
  }

  private fun createRecyclerViewAdapter(): BindableAdapter<WalkthroughTopicItemViewModel> {
    return multiTypeBuilderFactory.create<WalkthroughTopicItemViewModel, ViewType> { viewModel ->
      when (viewModel) {
        is WalkthroughTopicHeaderViewModel -> ViewType.VIEW_TYPE_HEADER
        is WalkthroughTopicSummaryViewModel -> ViewType.VIEW_TYPE_TOPIC
        else -> throw IllegalArgumentException("Encountered unexpected view model: $viewModel")
      }
    }
      .registerViewDataBinder(
        viewType = ViewType.VIEW_TYPE_HEADER,
        inflateDataBinding = WalkthroughTopicHeaderViewBinding::inflate,
        setViewModel = WalkthroughTopicHeaderViewBinding::setViewModel,
        transformViewModel = { it as WalkthroughTopicHeaderViewModel }
      )
      .registerViewDataBinder(
        viewType = ViewType.VIEW_TYPE_TOPIC,
        inflateDataBinding = WalkthroughTopicSummaryViewBinding::inflate,
        setViewModel = WalkthroughTopicSummaryViewBinding::setViewModel,
        transformViewModel = { it as WalkthroughTopicSummaryViewModel }
      )
      .build()
  }

  private enum class ViewType {
    VIEW_TYPE_HEADER,
    VIEW_TYPE_TOPIC
  }

  fun changePage(topicSummary: TopicSummary) {
    routeToNextPage.pageWithTopicId(WalkthroughPages.FINAL.value, topicSummary.topicId)
  }
}<|MERGE_RESOLUTION|>--- conflicted
+++ resolved
@@ -27,12 +27,8 @@
 class WalkthroughTopicListFragmentPresenter @Inject constructor(
   val activity: AppCompatActivity,
   private val fragment: Fragment,
-<<<<<<< HEAD
-  private val viewModelProvider: ViewModelProvider<WalkthroughTopicViewModel>,
+  private val viewModel: WalkthroughTopicViewModel,
   private val multiTypeBuilderFactory: BindableAdapter.MultiTypeBuilder.Factory
-=======
-  private val viewModel: WalkthroughTopicViewModel
->>>>>>> 6b58d6a8
 ) {
   private lateinit var binding: WalkthroughTopicListFragmentBinding
   private val routeToNextPage = activity as WalkthroughFragmentChangeListener
