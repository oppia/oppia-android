--- conflicted
+++ resolved
@@ -15,24 +15,16 @@
  */
 @FragmentScope
 class ViewEventLogsViewModel @Inject constructor(
-<<<<<<< HEAD
   debugAnalyticsEventLogger: Optional<DebugAnalyticsEventLogger>,
-=======
-  debugAnalyticsEventLogger: DebugAnalyticsEventLogger,
   debugFirestoreEventLogger: DebugFirestoreEventLoggerImpl,
->>>>>>> 4a7fc843
   private val machineLocale: OppiaLocale.MachineLocale,
   private val resourceHandler: AppLanguageResourceHandler
 ) : ObservableViewModel() {
   // Retrieves events from cache that are meant to be uploaded to Firebase Firestore.
   private val firestoreEvents = debugFirestoreEventLogger.getEventList()
 
-<<<<<<< HEAD
-  private val eventList = debugAnalyticsEventLogger.transform { it.getEventList() }
-=======
   // Retrieves events from cache that are meant to be uploaded to Firebase Analytics.
-  private val analyticsEvents = debugAnalyticsEventLogger.getEventList()
->>>>>>> 4a7fc843
+  private val analyticsEvents = debugAnalyticsEventLogger.transform { it.getEventList() }
 
   /**
    * List of [EventLogItemViewModel] used to populate recyclerview of [ViewEventLogsFragment]
@@ -43,16 +35,10 @@
   }
 
   private fun processEventLogsList(): List<EventLogItemViewModel> {
-<<<<<<< HEAD
-    return eventList.or(emptyList()).map {
-      EventLogItemViewModel(it, machineLocale, resourceHandler)
-    }.reversed()
-=======
-    return (analyticsEvents + firestoreEvents)
+    return (analyticsEvents.or(emptyList()) + firestoreEvents)
       .map {
         EventLogItemViewModel(it, machineLocale, resourceHandler)
       }
       .sortedByDescending { it.eventLog.timestamp }
->>>>>>> 4a7fc843
   }
 }