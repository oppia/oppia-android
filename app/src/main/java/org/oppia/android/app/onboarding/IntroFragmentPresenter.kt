--- conflicted
+++ resolved
@@ -11,12 +11,9 @@
 import org.oppia.android.app.options.AudioLanguageActivity
 import org.oppia.android.app.translation.AppLanguageResourceHandler
 import org.oppia.android.databinding.LearnerIntroFragmentBinding
-<<<<<<< HEAD
 import org.oppia.android.domain.oppialogger.OppiaLogger
 import org.oppia.android.domain.oppialogger.analytics.AnalyticsController
-=======
 import org.oppia.android.util.profile.CurrentUserProfileIdIntentDecorator.decorateWithUserProfileId
->>>>>>> 09329811
 import javax.inject.Inject
 
 /** The presenter for [IntroFragment]. */
@@ -34,11 +31,7 @@
     inflater: LayoutInflater,
     container: ViewGroup?,
     profileNickname: String,
-<<<<<<< HEAD
-    internalProfileId: Int
-=======
     profileId: ProfileId
->>>>>>> 09329811
   ): View {
     binding = LearnerIntroFragmentBinding.inflate(
       inflater,
@@ -49,8 +42,6 @@
     binding.lifecycleOwner = fragment
 
     setLearnerName(profileNickname)
-
-    val profileId = ProfileId.newBuilder().setInternalId(internalProfileId).build()
 
     analyticsController.logLowPriorityEvent(
       oppiaLogger.createProfileOnboardingStartedContext(profileId),
@@ -70,8 +61,7 @@
     binding.onboardingNavigationContinue.setOnClickListener {
       val intent = AudioLanguageActivity.createAudioLanguageActivityIntent(
         fragment.requireContext(),
-        AudioLanguage.ENGLISH_AUDIO_LANGUAGE,
-        internalProfileId
+        AudioLanguage.ENGLISH_AUDIO_LANGUAGE
       )
       intent.decorateWithUserProfileId(profileId)
       fragment.startActivity(intent)
