package org.oppia.android.app.devoptions.markstoriescompleted.testing

import android.content.Context
import android.content.Intent
import android.os.Bundle
import org.oppia.android.R
import org.oppia.android.app.activity.ActivityComponentImpl
import org.oppia.android.app.activity.InjectableAutoLocalizedAppCompatActivity
import org.oppia.android.app.devoptions.markstoriescompleted.MarkStoriesCompletedFragment
import org.oppia.android.app.model.ProfileId
import org.oppia.android.util.profile.CurrentUserProfileIdIntentDecorator.decorateWithUserProfileId
import org.oppia.android.util.profile.CurrentUserProfileIdIntentDecorator.extractCurrentUserProfileId

/** Activity for testing [MarkStoriesCompletedFragment]. */
class MarkStoriesCompletedTestActivity : InjectableAutoLocalizedAppCompatActivity() {

  private lateinit var profileId: ProfileId

  override fun onCreate(savedInstanceState: Bundle?) {
    super.onCreate(savedInstanceState)
    (activityComponent as ActivityComponentImpl).inject(this)
    supportActionBar?.setDisplayHomeAsUpEnabled(true)
    supportActionBar?.setHomeAsUpIndicator(R.drawable.ic_arrow_back_white_24dp)
    setContentView(R.layout.mark_stories_completed_activity)
    profileId = intent.extractCurrentUserProfileId()
    if (getMarkStoriesCompletedFragment() == null) {
      val markStoriesCompletedFragment = MarkStoriesCompletedFragment.newInstance(
        profileId
      )
      supportFragmentManager.beginTransaction().add(
        R.id.mark_stories_completed_container,
        markStoriesCompletedFragment
      ).commitNow()
    }
  }

  private fun getMarkStoriesCompletedFragment(): MarkStoriesCompletedFragment? {
    return supportFragmentManager
      .findFragmentById(R.id.mark_stories_completed_container) as MarkStoriesCompletedFragment?
  }

  companion object {
<<<<<<< HEAD
=======
    /** [String] key value for mapping to InternalProfileId in [Bundle]. */
    const val PROFILE_ID_EXTRA_KEY = "MarkStoriesCompletedTestActivity.profile_id"
>>>>>>> 74f39685

    /** Returns an [Intent] for [MarkStoriesCompletedTestActivity]. */
    fun createMarkStoriesCompletedTestIntent(context: Context, profileId: ProfileId): Intent {
      val intent = Intent(context, MarkStoriesCompletedTestActivity::class.java)
      intent.decorateWithUserProfileId(profileId)
      return intent
    }
  }
}<|MERGE_RESOLUTION|>--- conflicted
+++ resolved
@@ -40,12 +40,6 @@
   }
 
   companion object {
-<<<<<<< HEAD
-=======
-    /** [String] key value for mapping to InternalProfileId in [Bundle]. */
-    const val PROFILE_ID_EXTRA_KEY = "MarkStoriesCompletedTestActivity.profile_id"
->>>>>>> 74f39685
-
     /** Returns an [Intent] for [MarkStoriesCompletedTestActivity]. */
     fun createMarkStoriesCompletedTestIntent(context: Context, profileId: ProfileId): Intent {
       val intent = Intent(context, MarkStoriesCompletedTestActivity::class.java)
