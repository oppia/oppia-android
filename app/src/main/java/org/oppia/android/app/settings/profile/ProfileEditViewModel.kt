package org.oppia.android.app.settings.profile

import androidx.lifecycle.LiveData
import androidx.lifecycle.MutableLiveData
import androidx.lifecycle.Transformations
import org.oppia.android.app.activity.ActivityScope
import org.oppia.android.app.model.Profile
import org.oppia.android.app.model.ProfileId
import org.oppia.android.app.viewmodel.ObservableViewModel
import org.oppia.android.domain.profile.ProfileManagementController
import org.oppia.android.util.data.AsyncResult
import org.oppia.android.util.data.DataProviders.Companion.toLiveData
import org.oppia.android.util.logging.ConsoleLogger
import javax.inject.Inject

/** The ViewModel for [ProfileEditActivity]. */
@ActivityScope
class ProfileEditViewModel @Inject constructor(
  private val logger: ConsoleLogger,
  private val profileManagementController: ProfileManagementController
) : ObservableViewModel() {
  private lateinit var profileId: ProfileId

<<<<<<< HEAD
  lateinit var profileName: String
  var isProfileDeletionDialogShown = false
=======
  private val isAllowedDownloadAccessMutableLiveData = MutableLiveData<Boolean>()

  /** Specifies whether download access has been enabled by the user. */
  val isAllowedDownloadAccess: LiveData<Boolean> = isAllowedDownloadAccessMutableLiveData
>>>>>>> 606a16a6

  val profile: LiveData<Profile> by lazy {
    Transformations.map(
      profileManagementController.getProfile(profileId).toLiveData(),
      ::processGetProfileResult
    )
  }

  var isAdmin = false

  fun setProfileId(id: Int) {
    profileId = ProfileId.newBuilder().setInternalId(id).build()
  }

  private fun processGetProfileResult(profileResult: AsyncResult<Profile>): Profile {
    if (profileResult.isFailure()) {
      logger.e(
        "ProfileEditViewModel",
        "Failed to retrieve the profile with ID: ${profileId.internalId}",
        profileResult.getErrorOrNull()!!
      )
    }
    val profile = profileResult.getOrDefault(Profile.getDefaultInstance())
    isAllowedDownloadAccessMutableLiveData.value = profile.allowDownloadAccess
    isAdmin = profile.isAdmin
    return profile
  }
}<|MERGE_RESOLUTION|>--- conflicted
+++ resolved
@@ -1,5 +1,7 @@
 package org.oppia.android.app.settings.profile
 
+import android.widget.Switch
+import androidx.appcompat.app.AppCompatActivity
 import androidx.lifecycle.LiveData
 import androidx.lifecycle.MutableLiveData
 import androidx.lifecycle.Transformations
@@ -21,15 +23,12 @@
 ) : ObservableViewModel() {
   private lateinit var profileId: ProfileId
 
-<<<<<<< HEAD
-  lateinit var profileName: String
-  var isProfileDeletionDialogShown = false
-=======
   private val isAllowedDownloadAccessMutableLiveData = MutableLiveData<Boolean>()
 
   /** Specifies whether download access has been enabled by the user. */
   val isAllowedDownloadAccess: LiveData<Boolean> = isAllowedDownloadAccessMutableLiveData
->>>>>>> 606a16a6
+
+  var isProfileDeletionDialogShown = MutableLiveData<Boolean>()
 
   val profile: LiveData<Profile> by lazy {
     Transformations.map(
