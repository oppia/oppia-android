--- conflicted
+++ resolved
@@ -16,12 +16,9 @@
 /** The ViewModel for [ProfileEditActivity]. */
 @ActivityScope
 class ProfileEditViewModel @Inject constructor(
-<<<<<<< HEAD
   private val activity: AppCompatActivity,
   private val oppiaLogger: OppiaLogger,
-=======
   private val logger: ConsoleLogger,
->>>>>>> 022b4c6d
   private val profileManagementController: ProfileManagementController
 ) : ObservableViewModel() {
   private lateinit var profileId: ProfileId
