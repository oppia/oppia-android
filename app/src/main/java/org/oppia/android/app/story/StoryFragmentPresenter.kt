--- conflicted
+++ resolved
@@ -170,14 +170,7 @@
               storyItemViewModel.storyId,
               imageCenterAlign = true,
               displayLocale = resourceHandler.getDisplayLocale()
-            ).parseOppiaHtml(
-<<<<<<< HEAD
-              storyItemViewModel.description, binding.chapterSummary
-=======
-              storyItemViewModel.summary,
-              binding.chapterSummary
->>>>>>> 4f0377c6
-            )
+            ).parseOppiaHtml(storyItemViewModel.description, binding.chapterSummary)
           if (storyItemViewModel.chapterSummary.chapterPlayState
             == ChapterPlayState.NOT_PLAYABLE_MISSING_PREREQUISITES
           ) {
