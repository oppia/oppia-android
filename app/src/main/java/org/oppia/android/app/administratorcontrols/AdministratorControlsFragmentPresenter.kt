--- conflicted
+++ resolved
@@ -165,9 +165,6 @@
     binding.viewModel = model
   }
 
-<<<<<<< HEAD
-  /** Sets the selected fragment Argument as the selected fragment in the view model. */
-=======
   private fun bindLearnerAnalytics(
     binding: AdministratorControlsLearnerAnalyticsViewBinding,
     model: AdministratorControlsProfileAndDeviceIdViewModel
@@ -176,7 +173,7 @@
     binding.viewModel = model
   }
 
->>>>>>> 9a8a7464
+  /** Sets the selected fragment Argument as the selected fragment in the view model. */
   fun setSelectedFragment(selectedFragment: String) {
     administratorControlsViewModel.selectedFragmentIndex.set(
       getSelectedFragmentIndex(selectedFragment)
@@ -186,13 +183,9 @@
   private fun getSelectedFragmentIndex(selectedFragment: String): Int {
     return when (selectedFragment) {
       PROFILE_LIST_FRAGMENT -> 1
-<<<<<<< HEAD
       PROFILE_EDIT_FRAGMENT -> 2
       APP_VERSION_FRAGMENT -> 3
-=======
-      PROFILE_AND_DEVICE_ID_FRAGMENT -> 2
-      APP_VERSION_FRAGMENT -> 4
->>>>>>> 9a8a7464
+      PROFILE_AND_DEVICE_ID_FRAGMENT -> 4
       else -> throw InvalidParameterException("Not a valid fragment in getSelectedFragmentIndex.")
     }
   }
