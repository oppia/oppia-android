package org.oppia.android.app.player.state

import android.content.Context
import android.view.LayoutInflater
import android.view.View
import android.view.animation.AccelerateInterpolator
import android.view.animation.AlphaAnimation
import android.view.animation.AnimationSet
import android.view.animation.DecelerateInterpolator
import android.widget.TextView
import androidx.core.content.ContextCompat.getColor
import androidx.databinding.DataBindingUtil
import androidx.databinding.ObservableBoolean
import androidx.databinding.ObservableField
import androidx.databinding.ObservableList
import androidx.databinding.ViewDataBinding
import androidx.fragment.app.Fragment
import androidx.lifecycle.Observer
import kotlinx.coroutines.CoroutineDispatcher
import nl.dionsegijn.konfetti.KonfettiView
import org.oppia.android.app.model.AnswerAndResponse
import org.oppia.android.app.model.EphemeralState
import org.oppia.android.app.model.EphemeralState.StateTypeCase
<<<<<<< HEAD
import org.oppia.android.app.model.HelpIndex
import org.oppia.android.app.model.HelpIndex.IndexTypeCase.INDEXTYPE_NOT_SET
import org.oppia.android.app.model.HintIndex
import org.oppia.android.app.model.HintState
=======
>>>>>>> 8bb4f02b
import org.oppia.android.app.model.Interaction
import org.oppia.android.app.model.StringList
import org.oppia.android.app.model.SubtitledHtml
import org.oppia.android.app.model.UserAnswer
import org.oppia.android.app.player.audio.AudioUiManager
import org.oppia.android.app.player.state.StatePlayerRecyclerViewAssembler.Builder.Factory
import org.oppia.android.app.player.state.answerhandling.InteractionAnswerErrorOrAvailabilityCheckReceiver
import org.oppia.android.app.player.state.answerhandling.InteractionAnswerHandler
import org.oppia.android.app.player.state.answerhandling.InteractionAnswerReceiver
import org.oppia.android.app.player.state.itemviewmodel.ContentViewModel
import org.oppia.android.app.player.state.itemviewmodel.ContinueInteractionViewModel
import org.oppia.android.app.player.state.itemviewmodel.ContinueNavigationButtonViewModel
import org.oppia.android.app.player.state.itemviewmodel.DragAndDropSortInteractionViewModel
import org.oppia.android.app.player.state.itemviewmodel.FeedbackViewModel
import org.oppia.android.app.player.state.itemviewmodel.FractionInteractionViewModel
import org.oppia.android.app.player.state.itemviewmodel.ImageRegionSelectionInteractionViewModel
import org.oppia.android.app.player.state.itemviewmodel.InteractionViewModelFactory
import org.oppia.android.app.player.state.itemviewmodel.NextButtonViewModel
import org.oppia.android.app.player.state.itemviewmodel.NumericInputViewModel
import org.oppia.android.app.player.state.itemviewmodel.PreviousButtonViewModel
import org.oppia.android.app.player.state.itemviewmodel.PreviousResponsesHeaderViewModel
import org.oppia.android.app.player.state.itemviewmodel.RatioExpressionInputInteractionViewModel
import org.oppia.android.app.player.state.itemviewmodel.ReplayButtonViewModel
import org.oppia.android.app.player.state.itemviewmodel.ReturnToTopicButtonViewModel
import org.oppia.android.app.player.state.itemviewmodel.SelectionInteractionViewModel
import org.oppia.android.app.player.state.itemviewmodel.StateItemViewModel
import org.oppia.android.app.player.state.itemviewmodel.SubmitButtonViewModel
import org.oppia.android.app.player.state.itemviewmodel.SubmittedAnswerViewModel
import org.oppia.android.app.player.state.itemviewmodel.TextInputViewModel
import org.oppia.android.app.player.state.listener.ContinueNavigationButtonListener
import org.oppia.android.app.player.state.listener.NextNavigationButtonListener
import org.oppia.android.app.player.state.listener.PreviousNavigationButtonListener
import org.oppia.android.app.player.state.listener.PreviousResponsesHeaderClickListener
import org.oppia.android.app.player.state.listener.ReplayButtonListener
import org.oppia.android.app.player.state.listener.ReturnToTopicNavigationButtonListener
import org.oppia.android.app.player.state.listener.SubmitNavigationButtonListener
import org.oppia.android.app.recyclerview.BindableAdapter
import org.oppia.android.app.topic.conceptcard.ConceptCardFragment
import org.oppia.android.app.topic.conceptcard.ConceptCardFragment.Companion.CONCEPT_CARD_DIALOG_FRAGMENT_TAG
import org.oppia.android.app.utility.LifecycleSafeTimerFactory
import org.oppia.android.databinding.ContentItemBinding
import org.oppia.android.databinding.ContinueInteractionItemBinding
import org.oppia.android.databinding.ContinueNavigationButtonItemBinding
import org.oppia.android.databinding.DragDropInteractionItemBinding
import org.oppia.android.databinding.FeedbackItemBinding
import org.oppia.android.databinding.FractionInteractionItemBinding
import org.oppia.android.databinding.ImageRegionSelectionInteractionItemBinding
import org.oppia.android.databinding.NextButtonItemBinding
import org.oppia.android.databinding.NumericInputInteractionItemBinding
import org.oppia.android.databinding.PreviousButtonItemBinding
import org.oppia.android.databinding.PreviousResponsesHeaderItemBinding
import org.oppia.android.databinding.RatioInputInteractionItemBinding
import org.oppia.android.databinding.ReplayButtonItemBinding
import org.oppia.android.databinding.ReturnToTopicButtonItemBinding
import org.oppia.android.databinding.SelectionInteractionItemBinding
import org.oppia.android.databinding.SubmitButtonItemBinding
import org.oppia.android.databinding.SubmittedAnswerItemBinding
import org.oppia.android.databinding.SubmittedAnswerListItemBinding
import org.oppia.android.databinding.SubmittedHtmlAnswerItemBinding
import org.oppia.android.databinding.TextInputInteractionItemBinding
import org.oppia.android.util.parser.html.HtmlParser
import org.oppia.android.util.threading.BackgroundDispatcher
import javax.inject.Inject

private typealias AudioUiManagerRetriever = () -> AudioUiManager?

private const val CONGRATULATIONS_TEXT_VIEW_FADE_MILLIS: Long = 600
private const val CONGRATULATIONS_TEXT_VIEW_VISIBLE_MILLIS: Long = 800

/**
 * An assembler for generating the list of view models to bind to the state player recycler view.
 * This class also handles some non-recycler view feature management, such as the congratulations
 * message for a correct answer.
 *
 * One instance of this class should exist per fragment hosting the underlying recycler view. It's
 * expected that this class be reconstructed on configuration changes, as it nor its contents are
 * directly parcelable. The state loss from recreating this class will have the expected behavior so
 * long as the next assembler has the same feature set as the one being destroyed.
 *
 * This class should only be interacted on the main thread.
 *
 * Note that the fragment hosting this assembler is expected to implement the following interfaces:
 * - [InteractionAnswerReceiver] if interaction support is enabled
 * - [SubmitNavigationButtonListener] if interaction support is enabled
 * - [PreviousResponsesHeaderClickListener] if previous response collapsing is enabled
 * - [PreviousNavigationButtonListener] if previous state navigation is enabled
 * - [ContinueNavigationButtonListener] if next state navigation is enabled
 * - [NextNavigationButtonListener] if next state navigation is enabled
 * - [ReplayButtonListener] if replay support is enabled
 * - [ReturnToTopicNavigationButtonListener] if the return to topic button is enabled
 */
class StatePlayerRecyclerViewAssembler private constructor(
  val adapter: BindableAdapter<StateItemViewModel>,
  val rhsAdapter: BindableAdapter<StateItemViewModel>,
  private val playerFeatureSet: PlayerFeatureSet,
  private val fragment: Fragment,
  private val context: Context,
  private val congratulationsTextView: TextView?,
  private val congratulationsTextConfettiView: KonfettiView?,
  private val congratulationsTextConfettiConfig: ConfettiConfig?,
  private val fullScreenConfettiView: KonfettiView?,
  private val endOfSessionConfettiConfig: ConfettiConfig?,
  private val canSubmitAnswer: ObservableField<Boolean>?,
  private val audioActivityId: String?,
  private val currentStateName: ObservableField<String>?,
  private val isAudioPlaybackEnabled: ObservableField<Boolean>?,
  private val audioUiManagerRetriever: AudioUiManagerRetriever?,
  private val interactionViewModelFactoryMap: Map<
    String, @JvmSuppressWildcards InteractionViewModelFactory>,
  backgroundCoroutineDispatcher: CoroutineDispatcher,
  private val hasConversationView: Boolean
) : HtmlParser.CustomOppiaTagActionListener {
  /**
   * A list of view models corresponding to past view models that are hidden by default. These are
   * intentionally not retained upon configuration changes since the user can just re-expand the
   * list. Note that the first element of this list (when initialized), will always be the previous
   * answers header to help locate the items in the recycler view (when present).
   */
  private val previousAnswerViewModels: MutableList<StateItemViewModel> = mutableListOf()

  /**
   * Whether the previously submitted wrong answers should be expanded. This value is intentionally
   * not retained upon configuration changes since the user can just re-expand the list.
   */
  private var hasPreviousResponsesExpanded: Boolean = false

  val isCorrectAnswer = ObservableField<Boolean>(false)

  private val lifecycleSafeTimerFactory = LifecycleSafeTimerFactory(backgroundCoroutineDispatcher)

  /** The most recent content ID read by the audio system. */
  private var audioPlaybackContentId: String? = null

  /**
   * An ever-present [PreviousNavigationButtonListener] that can exist even if backward navigation
   * is disabled. This listener no-ops if backward navigation is enabled. This serves to allows the
   * host fragment to not need to implement [PreviousNavigationButtonListener] if backward
   * navigation is disabled.
   */
  private val previousNavigationButtonListener = object : PreviousNavigationButtonListener {
    override fun onPreviousButtonClicked() {
      if (playerFeatureSet.backwardNavigation) {
        (fragment as PreviousNavigationButtonListener).onPreviousButtonClicked()
      }
    }
  }

  private val isSplitView = ObservableField<Boolean>(false)

  override fun onConceptCardLinkClicked(view: View, skillId: String) {
    ConceptCardFragment
      .newInstance(skillId)
      .showNow(fragment.childFragmentManager, CONCEPT_CARD_DIALOG_FRAGMENT_TAG)
  }

  fun createLatestHintState(): HintState {
    return HintState.newBuilder().apply {
      isHintVisibleInLatestState = hintHandler.isHintVisibleInLatestState
      hintSequenceNumber = hintHandler.hintSequenceNumber
      trackedAnswerCount = hintHandler.trackedWrongAnswerCount
      helpIndex = hintHandler.helpIndex
    }.build()
  }

  fun updateHintState(hintState: HintState) {
    hintHandler.apply {
      isHintVisibleInLatestState = hintState.isHintVisibleInLatestState
      hintSequenceNumber = hintState.hintSequenceNumber
      trackedWrongAnswerCount = hintState.trackedAnswerCount
      helpIndex = hintState.helpIndex
    }
  }

  /**
   * Computes a list of view models corresponding to the specified [EphemeralState] and the
   * configuration of this assembler, as well as the GCS entity ID that should be associated with
   * rich-text rendering for this state.
   */
  fun compute(
    ephemeralState: EphemeralState,
    gcsEntityId: String,
    isSplitView: Boolean
  ): Pair<List<StateItemViewModel>, List<StateItemViewModel>> {
    this.isSplitView.set(isSplitView)

    val hasPreviousState = ephemeralState.hasPreviousState
    previousAnswerViewModels.clear()
    val conversationPendingItemList = mutableListOf<StateItemViewModel>()
    val extraInteractionPendingItemList = mutableListOf<StateItemViewModel>()
    if (playerFeatureSet.contentSupport) {
      addContentItem(conversationPendingItemList, ephemeralState, gcsEntityId)
    }
    val interaction = ephemeralState.state.interaction

    if (ephemeralState.stateTypeCase == StateTypeCase.PENDING_STATE) {
      addPreviousAnswers(
        conversationPendingItemList,
        extraInteractionPendingItemList,
        ephemeralState.pendingState.wrongAnswerList,
        /* isCorrectAnswer= */ false,
        gcsEntityId
      )
      if (playerFeatureSet.interactionSupport) {
        val interactionItemList =
          if (isSplitView) extraInteractionPendingItemList else conversationPendingItemList
        addInteractionForPendingState(
          interactionItemList,
          interaction,
          hasPreviousState,
          gcsEntityId
        )
      }
    } else if (ephemeralState.stateTypeCase == StateTypeCase.COMPLETED_STATE) {
      // Ensure the answer is marked in situations where that's guaranteed (e.g. completed state)
      // so that the UI always has the correct answer indication, even after configuration changes.
      isCorrectAnswer.set(true)
      addPreviousAnswers(
        conversationPendingItemList,
        extraInteractionPendingItemList,
        ephemeralState.completedState.answerList,
        /* isCorrectAnswer= */ true,
        gcsEntityId
      )
    }

    val isTerminalState = ephemeralState.stateTypeCase == StateTypeCase.TERMINAL_STATE
    var canContinueToNextState = false
    var hasGeneralContinueButton = false
    if (!isTerminalState) {
      if (ephemeralState.stateTypeCase == StateTypeCase.COMPLETED_STATE &&
        !ephemeralState.hasNextState
      ) {
        hasGeneralContinueButton = true
      } else if (ephemeralState.completedState.answerList.size > 0 && ephemeralState.hasNextState) {
        canContinueToNextState = true
      }
    }

    if (playerFeatureSet.supportAudioVoiceovers) {
      val processedStateName = ephemeralState.state.name
      val audioManager = getAudioUiManager()
      val activityId = checkNotNull(audioActivityId) {
        "Expected the audio activity ID to be set when voiceovers are enabled"
      }
      audioManager?.setStateAndExplorationId(ephemeralState.state, activityId)

      if (currentStateName?.get() != processedStateName) {
        audioPlaybackContentId = null
        currentStateName?.set(processedStateName)
        if (isAudioPlaybackEnabled()) {
          audioManager?.loadMainContentAudio(!canContinueToNextState)
        }
      }
    }

    if (isTerminalState && playerFeatureSet.showCelebrationAtEndOfSession) {
      maybeShowCelebrationForEndOfSession()
    }

    maybeAddNavigationButtons(
      conversationPendingItemList,
      extraInteractionPendingItemList,
      hasPreviousState,
      canContinueToNextState,
      hasGeneralContinueButton,
      isTerminalState
    )
    return Pair(conversationPendingItemList, extraInteractionPendingItemList)
  }

  private fun addInteractionForPendingState(
    pendingItemList: MutableList<StateItemViewModel>,
    interaction: Interaction,
    hasPreviousButton: Boolean,
    gcsEntityId: String
  ) {
    val interactionViewModelFactory = interactionViewModelFactoryMap.getValue(interaction.id)
    pendingItemList += interactionViewModelFactory(
      gcsEntityId,
      hasConversationView,
      interaction,
      fragment as InteractionAnswerReceiver,
      fragment as InteractionAnswerErrorOrAvailabilityCheckReceiver,
      hasPreviousButton,
      isSplitView.get()!!
    )
  }

  private fun addContentItem(
    pendingItemList: MutableList<StateItemViewModel>,
    ephemeralState: EphemeralState,
    gcsEntityId: String
  ) {
    val contentSubtitledHtml: SubtitledHtml = ephemeralState.state.content
    pendingItemList += ContentViewModel(
      contentSubtitledHtml.html,
      gcsEntityId,
      hasConversationView,
      isSplitView.get()!!,
      playerFeatureSet.conceptCardSupport
    )
  }

  private fun addPreviousAnswers(
    pendingItemList: MutableList<StateItemViewModel>,
    rightPendingItemList: MutableList<StateItemViewModel>,
    answersAndResponses: List<AnswerAndResponse>,
    isCorrectAnswer: Boolean,
    gcsEntityId: String
  ) {
    if (answersAndResponses.size > 1) {
      if (playerFeatureSet.wrongAnswerCollapsing) {
        PreviousResponsesHeaderViewModel(
          answersAndResponses.size - 1,
          hasConversationView,
          ObservableBoolean(hasPreviousResponsesExpanded),
          fragment as PreviousResponsesHeaderClickListener,
          isSplitView.get()!!
        ).let { viewModel ->
          pendingItemList += viewModel
          previousAnswerViewModels += viewModel
        }
      }
      // Only add previous answers if current responses are expanded, or if collapsing is disabled.
      val showPreviousAnswers = !playerFeatureSet.wrongAnswerCollapsing ||
        hasPreviousResponsesExpanded
      for (answerAndResponse in answersAndResponses.take(answersAndResponses.size - 1)) {
        if (playerFeatureSet.pastAnswerSupport) {
          createSubmittedAnswer(
            answerAndResponse.userAnswer,
            gcsEntityId,
            /* isAnswerCorrect= */ false
          ).let { viewModel ->
            if (showPreviousAnswers) {
              pendingItemList += viewModel
            }
            previousAnswerViewModels += viewModel
          }
        }
        if (playerFeatureSet.feedbackSupport) {
          createFeedbackItem(
            answerAndResponse.feedback,
            gcsEntityId
          )?.let { viewModel ->
            if (showPreviousAnswers) {
              pendingItemList += viewModel
            }
            previousAnswerViewModels += viewModel
          }
        }
      }
    }
    answersAndResponses.lastOrNull()?.let { answerAndResponse ->
      if (playerFeatureSet.pastAnswerSupport) {
        if (isCorrectAnswer && isSplitView.get()!!) {
          rightPendingItemList += createSubmittedAnswer(
            answerAndResponse.userAnswer,
            gcsEntityId,
            /* isAnswerCorrect= */ true
          )
        } else {
          pendingItemList += createSubmittedAnswer(
            answerAndResponse.userAnswer,
            gcsEntityId,
            this.isCorrectAnswer.get()!!
          )
        }
      }
      if (playerFeatureSet.feedbackSupport) {
        createFeedbackItem(answerAndResponse.feedback, gcsEntityId)?.let(
          pendingItemList::add
        )
      }
    }
  }

  /**
   * Toggles whether the previous answers should be shown based on the current state stored in
   * [PreviousResponsesHeaderViewModel] by transforming the current observable list of view models.
   *
   * This does not notify the underlying recycler view.
   */
  fun togglePreviousAnswers(itemList: ObservableList<StateItemViewModel>) {
    check(playerFeatureSet.wrongAnswerCollapsing) {
      "Cannot toggle previous answers for assembler that doesn't support wrong answer collapsing"
    }
    val headerModel = previousAnswerViewModels.first() as PreviousResponsesHeaderViewModel
    val expandPreviousAnswers = !headerModel.isExpanded.get()
    val headerIndex = itemList.indexOf(headerModel)
    val previousAnswersAndFeedbacks =
      previousAnswerViewModels.takeLast(previousAnswerViewModels.size - 1)
    if (expandPreviousAnswers) {
      // Add the pending view models to the recycler view to expand them.
      itemList.addAll(headerIndex + 1, previousAnswersAndFeedbacks)
    } else {
      // Remove the pending view models to collapse the list.
      itemList.removeAll(previousAnswersAndFeedbacks)
    }
    // Ensure the header matches the updated state.
    headerModel.isExpanded.set(expandPreviousAnswers)
    hasPreviousResponsesExpanded = expandPreviousAnswers
  }

  /**
   * Ensures that the previous responses, if any, are no longer expanded. This does not recompute
   * the recycler view adapter data--that requires another call to [compute]. If this is meant to
   * have an immediate UI effect, [togglePreviousAnswers] should be used, instead.
   */
  fun collapsePreviousResponses() {
    check(playerFeatureSet.wrongAnswerCollapsing) {
      "Cannot collapse previous answers for assembler that doesn't support wrong answer collapsing"
    }
    hasPreviousResponsesExpanded = false
  }

  /**
   * Shows a celebratory animation with a congratulations message and confetti when the learner submits
   * a correct answer.
   */
  fun showCelebrationOnCorrectAnswer() {
    check(playerFeatureSet.showCelebrationOnCorrectAnswer) {
      "Cannot show congratulations message for assembler that doesn't support it"
    }
    val textView = checkNotNull(congratulationsTextView) {
      "Expected non-null reference to congratulations text view"
    }
    val confettiView = checkNotNull(congratulationsTextConfettiView) {
      "Expected non-null reference to congratulations text confetti view"
    }
    val confettiConfig = checkNotNull(congratulationsTextConfettiConfig) {
      "Expected non-null reference to confetti animation configuration"
    }

    createBannerConfetti(confettiView, confettiConfig)
    animateCongratulationsTextView(textView)
  }

  /** Shows confetti when the learner reaches the end of an exploration session. */
  private fun maybeShowCelebrationForEndOfSession() {
    check(playerFeatureSet.showCelebrationAtEndOfSession) {
      "Cannot show end of session confetti for assembler that doesn't support it"
    }
    val confettiView = checkNotNull(fullScreenConfettiView) {
      "Expected non-null reference to full screen confetti view"
    }
    val confettiConfig = checkNotNull(endOfSessionConfettiConfig) {
      "Expected non-null reference to confetti animation configuration"
    }
    if (!confettiView.isActive()) {
      // If learners toggle back and forth from the end of the exploration we only show the confetti one
      // instance at a time.
      createEndOfSessionConfetti(confettiView, confettiConfig)
    }
  }

  /**
   * Toggles whether current audio playback is enabled. This should only be called if voiceover
   * support has been enabled.
   */
  fun toggleAudioPlaybackState() {
    if (playerFeatureSet.supportAudioVoiceovers) {
      val audioUiManager = getAudioUiManager()
      if (!isAudioPlaybackEnabled()) {
        audioUiManager?.enableAudioPlayback(audioPlaybackContentId)
      } else {
        audioUiManager?.disableAudioPlayback()
      }
    }
  }

  /**
   * Possibly reads out the specified feedback, interrupting any existing audio that's playing.
   * This should only be called if voiceover support has been enabled.
   */
  fun readOutAnswerFeedback(feedback: SubtitledHtml) {
    if (playerFeatureSet.supportAudioVoiceovers && isAudioPlaybackEnabled()) {
      audioPlaybackContentId = feedback.contentId
      getAudioUiManager()?.loadFeedbackAudio(feedback.contentId, allowAutoPlay = true)
    }
  }

  private fun isAudioPlaybackEnabled(): Boolean {
    return isAudioPlaybackEnabled?.get() == true
  }

  /**
   * Returns the currently [AudioUiManager], if defined. Callers should not cache this value, and
   * are expected to only call this if audio voiceover support is enabled.
   */
  private fun getAudioUiManager(): AudioUiManager? {
    val audioUiManagerRetriever = checkNotNull(this.audioUiManagerRetriever) {
      "Expected audio UI manager retriever to be defined when audio voiceover support is enabled"
    }
    return audioUiManagerRetriever()
  }

  private fun createSubmittedAnswer(
    userAnswer: UserAnswer,
    gcsEntityId: String,
    isAnswerCorrect: Boolean
  ): SubmittedAnswerViewModel {
    val submittedAnswerViewModel =
      SubmittedAnswerViewModel(
        userAnswer,
        gcsEntityId,
        hasConversationView,
        isSplitView.get()!!,
        playerFeatureSet.conceptCardSupport
      )
    submittedAnswerViewModel.isCorrectAnswer.set(isAnswerCorrect)
    submittedAnswerViewModel.isExtraInteractionAnswerCorrect.set(isAnswerCorrect)
    return submittedAnswerViewModel
  }

  private fun createFeedbackItem(
    feedback: SubtitledHtml,
    gcsEntityId: String
  ): FeedbackViewModel? {
    // Only show feedback if there's some to show.
    if (feedback.html.isNotEmpty()) {
      return FeedbackViewModel(
        feedback.html,
        gcsEntityId,
        hasConversationView,
        isSplitView.get()!!,
        playerFeatureSet.conceptCardSupport
      )
    }
    return null
  }

  private fun maybeAddNavigationButtons(
    conversationPendingItemList: MutableList<StateItemViewModel>,
    extraInteractionPendingItemList: MutableList<StateItemViewModel>,
    hasPreviousState: Boolean,
    canContinueToNextState: Boolean,
    hasGeneralContinueButton: Boolean,
    stateIsTerminal: Boolean
  ) {
    val hasPreviousButton = playerFeatureSet.backwardNavigation && hasPreviousState
    when {
      hasGeneralContinueButton && playerFeatureSet.forwardNavigation -> {
        addContinueNavigation(
          conversationPendingItemList,
          extraInteractionPendingItemList,
          hasPreviousButton
        )
      }
      canContinueToNextState && playerFeatureSet.forwardNavigation -> {
        addNextButtonNavigation(
          conversationPendingItemList,
          extraInteractionPendingItemList,
          hasPreviousButton
        )
      }
      stateIsTerminal -> {
        if (playerFeatureSet.replaySupport) {
          addReplyButton(conversationPendingItemList, extraInteractionPendingItemList)
        }
        if (playerFeatureSet.returnToTopicNavigation) {
          addReturnTopTopicNavigation(
            conversationPendingItemList,
            extraInteractionPendingItemList,
            hasPreviousButton
          )
        }
      }
      doesMostRecentInteractionRequireExplicitSubmission(conversationPendingItemList) &&
        playerFeatureSet.interactionSupport -> {
        addSubmitButton(
          conversationPendingItemList,
          extraInteractionPendingItemList,
          hasPreviousButton
        )
      }
      // Otherwise, just show the previous button since the interaction itself will push the answer
      // submission.
      !isMostRecentInteractionAutoNavigating(conversationPendingItemList) -> {
        addPreviousButtonNavigation(hasPreviousButton, conversationPendingItemList)
      }
      // Otherwise, there's no navigation button that should be shown since the current interaction
      // handles this or navigation in this context is disabled.
    }
  }

  private fun addSubmitButton(
    conversationPendingItemList: MutableList<StateItemViewModel>,
    extraInteractionPendingItemList: MutableList<StateItemViewModel>,
    hasPreviousButton: Boolean
  ) {
    val canSubmitAnswer = checkNotNull(this.canSubmitAnswer) {
      "Expected non-null submit answer observable for submit button when interaction support " +
        "is enabled"
    }
    val targetList =
      if (isSplitView.get()!!) extraInteractionPendingItemList else conversationPendingItemList
    val hasPrevious = if (isSplitView.get()!!) false else hasPreviousButton
    targetList += SubmitButtonViewModel(
      canSubmitAnswer,
      hasConversationView,
      hasPrevious,
      previousNavigationButtonListener,
      fragment as SubmitNavigationButtonListener,
      isSplitView.get()!!
    )
    if (isSplitView.get()!!) {
      // "previous button" should appear in the conversation recycler view only
      addPreviousButtonNavigation(hasPreviousButton, conversationPendingItemList)
    }
  }

  private fun addReturnTopTopicNavigation(
    conversationPendingItemList: MutableList<StateItemViewModel>,
    extraInteractionPendingItemList: MutableList<StateItemViewModel>,
    hasPreviousButton: Boolean
  ) {
    val targetList =
      if (isSplitView.get()!!) extraInteractionPendingItemList else conversationPendingItemList
    val hasPrevious = if (isSplitView.get()!!) false else hasPreviousButton
    targetList += ReturnToTopicButtonViewModel(
      hasPrevious,
      hasConversationView,
      previousNavigationButtonListener,
      fragment as ReturnToTopicNavigationButtonListener,
      isSplitView.get()!!
    )
    if (isSplitView.get()!!) {
      // "previous button" should appear in the conversation recycler view only
      addPreviousButtonNavigation(hasPreviousButton, conversationPendingItemList)
    }
  }

  private fun addReplyButton(
    conversationPendingItemList: MutableList<StateItemViewModel>,
    extraInteractionPendingItemList: MutableList<StateItemViewModel>
  ) {
    val targetList =
      if (isSplitView.get()!!) extraInteractionPendingItemList else conversationPendingItemList
    targetList +=
      ReplayButtonViewModel(
        hasConversationView,
        fragment as ReplayButtonListener,
        isSplitView.get()!!
      )
  }

  private fun addNextButtonNavigation(
    conversationPendingItemList: MutableList<StateItemViewModel>,
    extraInteractionPendingItemList: MutableList<StateItemViewModel>,
    hasPreviousButton: Boolean
  ) {
    val targetList =
      if (isSplitView.get()!!) extraInteractionPendingItemList else conversationPendingItemList
    val hasPrevious = if (isSplitView.get()!!) false else hasPreviousButton
    targetList += NextButtonViewModel(
      hasPrevious,
      hasConversationView,
      previousNavigationButtonListener,
      fragment as NextNavigationButtonListener,
      isSplitView.get()!!
    )
    if (isSplitView.get()!!) {
      // "previous button" should appear in the conversation recycler view only
      addPreviousButtonNavigation(hasPreviousButton, conversationPendingItemList)
    }
  }

  private fun addContinueNavigation(
    conversationPendingItemList: MutableList<StateItemViewModel>,
    extraInteractionPendingItemList: MutableList<StateItemViewModel>,
    hasPreviousButton: Boolean
  ) {
    val targetList =
      if (isSplitView.get()!!) extraInteractionPendingItemList else conversationPendingItemList
    val hasPrevious = if (isSplitView.get()!!) false else hasPreviousButton
    targetList += ContinueNavigationButtonViewModel(
      hasPrevious,
      hasConversationView,
      previousNavigationButtonListener,
      fragment as ContinueNavigationButtonListener,
      isSplitView.get()!!
    )
    if (isSplitView.get()!!) {
      // "previous button" should appear in the conversation recycler view only
      addPreviousButtonNavigation(hasPreviousButton, conversationPendingItemList)
    }
  }

  private fun addPreviousButtonNavigation(
    hasPreviousButton: Boolean,
    itemList: MutableList<StateItemViewModel>
  ) {
    if (hasPreviousButton) {
      itemList += PreviousButtonViewModel(
        hasConversationView,
        previousNavigationButtonListener,
        isSplitView.get()!!
      )
    }
  }

  private fun createBannerConfetti(confettiView: KonfettiView, config: ConfettiConfig) {
    val width = confettiView.width.toFloat()
    val height = confettiView.height.toFloat()
    // Set confetti lifetime to be the same as the congratulations text view.
    val timeToLiveMs = CONGRATULATIONS_TEXT_VIEW_FADE_MILLIS +
      CONGRATULATIONS_TEXT_VIEW_VISIBLE_MILLIS +
      CONGRATULATIONS_TEXT_VIEW_FADE_MILLIS
    val colorsList = ConfettiConfig.primaryColors.map { getColor(context, it) }

    config.startConfettiBurst(
      confettiView,
      xPosition = width / 3,
      yPosition = height / 2,
      minAngle = 180.0,
      maxAngle = 270.0,
      timeToLiveMs,
      delayMs = 0L,
      colorsList
    )
    config.startConfettiBurst(
      confettiView,
      xPosition = width * 2 / 3,
      yPosition = height / 2,
      minAngle = 270.0,
      maxAngle = 370.0,
      timeToLiveMs,
      delayMs = 0L,
      colorsList
    )
  }

  private fun animateCongratulationsTextView(congratulationsText: TextView) {
    congratulationsText.visibility = View.VISIBLE
    val fullAnimationMs = CONGRATULATIONS_TEXT_VIEW_FADE_MILLIS +
      CONGRATULATIONS_TEXT_VIEW_VISIBLE_MILLIS + CONGRATULATIONS_TEXT_VIEW_FADE_MILLIS

    val fadeIn = AlphaAnimation(0f, 1f)
    fadeIn.interpolator = DecelerateInterpolator()
    fadeIn.duration = CONGRATULATIONS_TEXT_VIEW_FADE_MILLIS

    val fadeOut = AlphaAnimation(1f, 0f)
    fadeOut.interpolator = AccelerateInterpolator()
    fadeOut.startOffset = CONGRATULATIONS_TEXT_VIEW_FADE_MILLIS +
      CONGRATULATIONS_TEXT_VIEW_VISIBLE_MILLIS
    fadeOut.duration = CONGRATULATIONS_TEXT_VIEW_FADE_MILLIS

    val animation = AnimationSet(false)
    animation.addAnimation(fadeIn)
    animation.addAnimation(fadeOut)
    congratulationsText.animation = animation

    lifecycleSafeTimerFactory.createTimer(fullAnimationMs).observe(
      fragment,
      Observer {
        congratulationsText.clearAnimation()
        congratulationsText.visibility = View.INVISIBLE
      }
    )
  }

  private fun createEndOfSessionConfetti(confettiView: KonfettiView, config: ConfettiConfig) {
    val timeToLiveMillis = 4000L
    val delayMillis = 500L
    val colorsList = ConfettiConfig.primaryColors.map { getColor(context, it) }

    config.startConfettiBurst(
      confettiView,
      xPosition = 0f,
      yPosition = 0f,
      minAngle = -90.0,
      maxAngle = 90.0,
      timeToLiveMillis,
      delayMillis,
      colorsList
    )
    config.startConfettiBurst(
      confettiView,
      xPosition = confettiView.width.toFloat(),
      yPosition = 0f,
      minAngle = 90.0,
      maxAngle = 270.0,
      timeToLiveMillis,
      delayMillis,
      colorsList
    )
  }

  /**
   * Returns whether there is currently a pending interaction that requires an additional user
   * action to submit the answer.
   */
  private fun doesMostRecentInteractionRequireExplicitSubmission(
    itemList: List<StateItemViewModel>
  ): Boolean {
    return getPendingAnswerHandler(itemList)?.isExplicitAnswerSubmissionRequired() ?: true
  }

  /**
   * Returns whether there is currently a pending interaction that also acts like a navigation
   * button.
   */
  private fun isMostRecentInteractionAutoNavigating(itemList: List<StateItemViewModel>): Boolean {
    return getPendingAnswerHandler(itemList)?.isAutoNavigating() ?: false
  }

  /**
   * Returns the latest [InteractionAnswerHandler] representing the current pending one, or null if
   * there is none.
   */
  fun getPendingAnswerHandler(itemList: List<StateItemViewModel>): InteractionAnswerHandler? {
    // In the future, it may be ideal to make this more robust by actually tracking the handler
    // corresponding to the pending interaction.
    return itemList.findLast { it is InteractionAnswerHandler } as? InteractionAnswerHandler
  }

  /**
   * Builder to construct new [StatePlayerRecyclerViewAssembler]s in a way that allows granular
   * control over the features enabled by the assembler. Instances of this class should be created
   * using its injectable [Factory].
   */
  class Builder private constructor(
    private val htmlParserFactory: HtmlParser.Factory,
    private val resourceBucketName: String,
    private val entityType: String,
    private val fragment: Fragment,
    private val context: Context,
    private val interactionViewModelFactoryMap: Map<String, InteractionViewModelFactory>,
    private val backgroundCoroutineDispatcher: CoroutineDispatcher
  ) {
    private val adapterBuilder = BindableAdapter.MultiTypeBuilder.newBuilder(
      StateItemViewModel::viewType
    )

    /**
     * Tracks features individually enabled for the assembler. No features are enabled by default.
     */
    private val featureSets = mutableSetOf(PlayerFeatureSet())
    private var congratulationsTextView: TextView? = null
    private var congratulationsTextConfettiView: KonfettiView? = null
    private var congratulationsTextConfettiConfig: ConfettiConfig? = null
    private var fullScreenConfettiView: KonfettiView? = null
    private var endOfSessionConfettiConfig: ConfettiConfig? = null
    private var hasConversationView: Boolean = true
    private var canSubmitAnswer: ObservableField<Boolean>? = null
    private var audioActivityId: String? = null
    private var currentStateName: ObservableField<String>? = null
    private var isAudioPlaybackEnabled: ObservableField<Boolean>? = null
    private var audioUiManagerRetriever: AudioUiManagerRetriever? = null
    private val customTagListener = object : HtmlParser.CustomOppiaTagActionListener {
      var proxyListener: HtmlParser.CustomOppiaTagActionListener? = null

      override fun onConceptCardLinkClicked(view: View, skillId: String) {
        proxyListener?.onConceptCardLinkClicked(view, skillId)
      }
    }

    /** Adds support for displaying state content to the learner. */
    fun addContentSupport(): Builder {
      adapterBuilder.registerViewBinder(
        viewType = StateItemViewModel.ViewType.CONTENT,
        inflateView = { parent ->
          ContentItemBinding.inflate(
            LayoutInflater.from(parent.context),
            parent,
            /* attachToParent= */ false
          ).root
        },
        bindView = { view, viewModel ->
          val binding = DataBindingUtil.findBinding<ContentItemBinding>(view)!!
          val contentViewModel = viewModel as ContentViewModel
          binding.viewModel = contentViewModel
          binding.htmlContent =
            htmlParserFactory.create(
              resourceBucketName,
              entityType,
              contentViewModel.gcsEntityId,
              imageCenterAlign = true,
              customOppiaTagActionListener = customTagListener
            ).parseOppiaHtml(
              contentViewModel.htmlContent.toString(),
              binding.contentTextView,
              supportsLinks = true,
              supportsConceptCards = contentViewModel.supportsConceptCards
            )
        }
      )
      featureSets += PlayerFeatureSet(contentSupport = true)
      return this
    }

    /** Adds support for displaying feedback to the user when they submit an answer. */
    fun addFeedbackSupport(): Builder {
      adapterBuilder.registerViewBinder(
        viewType = StateItemViewModel.ViewType.FEEDBACK,
        inflateView = { parent ->
          FeedbackItemBinding.inflate(
            LayoutInflater.from(parent.context),
            parent,
            /* attachToParent= */ false
          ).root
        },
        bindView = { view, viewModel ->
          val binding = DataBindingUtil.findBinding<FeedbackItemBinding>(view)!!
          val feedbackViewModel = viewModel as FeedbackViewModel
          binding.viewModel = feedbackViewModel
          binding.htmlContent =
            htmlParserFactory.create(
              resourceBucketName,
              entityType,
              feedbackViewModel.gcsEntityId,
              imageCenterAlign = true,
              customOppiaTagActionListener = customTagListener
            ).parseOppiaHtml(
              feedbackViewModel.htmlContent.toString(),
              binding.feedbackTextView,
              supportsLinks = true,
              supportsConceptCards = feedbackViewModel.supportsConceptCards
            )
        }
      )
      featureSets += PlayerFeatureSet(feedbackSupport = true)
      return this
    }

    /**
     * Adds support for rendering interactions and submitting answers to them. The 'continue'
     * interaction is not included since that's considered a navigation interaction.
     *
     * @param canSubmitAnswer an observable boolean that will control whether the interaction
     *     'submit' button is enabled (which can be controlled by interactions in the event that
     *     there's an error which should prevent answer submission).
     */
    fun addInteractionSupport(canSubmitAnswer: ObservableField<Boolean>): Builder {
      adapterBuilder.registerViewDataBinder(
        viewType = StateItemViewModel.ViewType.SELECTION_INTERACTION,
        inflateDataBinding = SelectionInteractionItemBinding::inflate,
        setViewModel = SelectionInteractionItemBinding::setViewModel,
        transformViewModel = { it as SelectionInteractionViewModel }
      ).registerViewDataBinder(
        viewType = StateItemViewModel.ViewType.FRACTION_INPUT_INTERACTION,
        inflateDataBinding = FractionInteractionItemBinding::inflate,
        setViewModel = FractionInteractionItemBinding::setViewModel,
        transformViewModel = { it as FractionInteractionViewModel }
      ).registerViewDataBinder(
        viewType = StateItemViewModel.ViewType.DRAG_DROP_SORT_INTERACTION,
        inflateDataBinding = DragDropInteractionItemBinding::inflate,
        setViewModel = DragDropInteractionItemBinding::setViewModel,
        transformViewModel = { it as DragAndDropSortInteractionViewModel }
      ).registerViewDataBinder(
        viewType = StateItemViewModel.ViewType.IMAGE_REGION_SELECTION_INTERACTION,
        inflateDataBinding = ImageRegionSelectionInteractionItemBinding::inflate,
        setViewModel = ImageRegionSelectionInteractionItemBinding::setViewModel,
        transformViewModel = { it as ImageRegionSelectionInteractionViewModel }
      ).registerViewDataBinder(
        viewType = StateItemViewModel.ViewType.NUMERIC_INPUT_INTERACTION,
        inflateDataBinding = NumericInputInteractionItemBinding::inflate,
        setViewModel = NumericInputInteractionItemBinding::setViewModel,
        transformViewModel = { it as NumericInputViewModel }
      ).registerViewDataBinder(
        viewType = StateItemViewModel.ViewType.TEXT_INPUT_INTERACTION,
        inflateDataBinding = TextInputInteractionItemBinding::inflate,
        setViewModel = TextInputInteractionItemBinding::setViewModel,
        transformViewModel = { it as TextInputViewModel }
      ).registerViewDataBinder(
        viewType = StateItemViewModel.ViewType.RATIO_EXPRESSION_INPUT_INTERACTION,
        inflateDataBinding = RatioInputInteractionItemBinding::inflate,
        setViewModel = RatioInputInteractionItemBinding::setViewModel,
        transformViewModel = { it as RatioExpressionInputInteractionViewModel }
      ).registerViewDataBinder(
        viewType = StateItemViewModel.ViewType.SUBMIT_ANSWER_BUTTON,
        inflateDataBinding = SubmitButtonItemBinding::inflate,
        setViewModel = SubmitButtonItemBinding::setButtonViewModel,
        transformViewModel = { it as SubmitButtonViewModel }
      )
      this.canSubmitAnswer = canSubmitAnswer
      featureSets += PlayerFeatureSet(interactionSupport = true)
      return this
    }

    /** Adds support for displaying previously submitted answers. */
    fun addPastAnswersSupport(): Builder {
      adapterBuilder.registerViewBinder(
        viewType = StateItemViewModel.ViewType.SUBMITTED_ANSWER,
        inflateView = { parent ->
          SubmittedAnswerItemBinding.inflate(
            LayoutInflater.from(parent.context), parent, /* attachToParent= */ false
          ).root
        },
        bindView = { view, viewModel ->
          val binding = DataBindingUtil.findBinding<SubmittedAnswerItemBinding>(view)!!
          val submittedAnswerViewModel = viewModel as SubmittedAnswerViewModel
          binding.viewModel = submittedAnswerViewModel
          val userAnswer = submittedAnswerViewModel.submittedUserAnswer
          when (userAnswer.textualAnswerCase) {
            UserAnswer.TextualAnswerCase.HTML_ANSWER -> {
              showSingleAnswer(binding)
              val htmlParser = htmlParserFactory.create(
                resourceBucketName,
                entityType,
                submittedAnswerViewModel.gcsEntityId,
                imageCenterAlign = false,
                customOppiaTagActionListener = customTagListener
              )
              binding.submittedAnswer = htmlParser.parseOppiaHtml(
                userAnswer.htmlAnswer,
                binding.submittedAnswerTextView,
                supportsConceptCards = submittedAnswerViewModel.supportsConceptCards
              )
            }
            UserAnswer.TextualAnswerCase.LIST_OF_HTML_ANSWERS -> {
              showListOfAnswers(binding)
              binding.submittedListAnswer = userAnswer.listOfHtmlAnswers
              binding.submittedAnswerRecyclerView.adapter =
                createListAnswerAdapter(
                  submittedAnswerViewModel.gcsEntityId,
                  submittedAnswerViewModel.supportsConceptCards
                )
            }
            else -> {
              showSingleAnswer(binding)
              binding.submittedAnswer = userAnswer.plainAnswer
              binding.accessibleAnswer = userAnswer.contentDescription
            }
          }
        }
      )
      featureSets += PlayerFeatureSet(pastAnswerSupport = true)
      return this
    }

    private fun createListAnswerAdapter(
      gcsEntityId: String,
      supportsConceptCards: Boolean
    ): BindableAdapter<StringList> {
      return BindableAdapter.SingleTypeBuilder
        .newBuilder<StringList>()
        .registerViewBinder(
          inflateView = { parent ->
            SubmittedAnswerListItemBinding.inflate(
              LayoutInflater.from(parent.context), parent, /* attachToParent= */ false
            ).root
          },
          bindView = { view, viewModel ->
            val binding = DataBindingUtil.findBinding<SubmittedAnswerListItemBinding>(view)!!
            binding.answerItem = viewModel
            binding.submittedHtmlAnswerRecyclerView.adapter =
              createNestedAdapter(gcsEntityId, supportsConceptCards)
          }
        )
        .build()
    }

    private fun createNestedAdapter(
      gcsEntityId: String,
      supportsConceptCards: Boolean
    ): BindableAdapter<String> {
      return BindableAdapter.SingleTypeBuilder
        .newBuilder<String>()
        .registerViewBinder(
          inflateView = { parent ->
            SubmittedHtmlAnswerItemBinding.inflate(
              LayoutInflater.from(parent.context), parent, /* attachToParent= */ false
            ).root
          },
          bindView = { view, viewModel ->
            val binding = DataBindingUtil.findBinding<SubmittedHtmlAnswerItemBinding>(view)!!
            binding.htmlContent =
              htmlParserFactory.create(
                resourceBucketName,
                entityType,
                gcsEntityId,
                imageCenterAlign = false,
                customOppiaTagActionListener = customTagListener
              ).parseOppiaHtml(
                viewModel,
                binding.submittedAnswerContentTextView,
                supportsConceptCards = supportsConceptCards
              )
          }
        )
        .build()
    }

    private fun showSingleAnswer(binding: ViewDataBinding) {
      when (binding) {
        is SubmittedAnswerItemBinding -> {
          binding.submittedAnswerRecyclerView.visibility = View.GONE
          binding.submittedAnswerTextView.visibility = View.VISIBLE
        }
      }
    }

    private fun showListOfAnswers(binding: ViewDataBinding) {
      when (binding) {
        is SubmittedAnswerItemBinding -> {
          binding.submittedAnswerRecyclerView.visibility = View.VISIBLE
          binding.submittedAnswerTextView.visibility = View.GONE
        }
      }
    }

    /**
     * Adds support for automatically collapsing past wrong answers. This feature is not enabled
     * without [addPastAnswersSupport] also being enabled.
     */
    fun addWrongAnswerCollapsingSupport(): Builder {
      adapterBuilder.registerViewDataBinder(
        viewType = StateItemViewModel.ViewType.PREVIOUS_RESPONSES_HEADER,
        inflateDataBinding = PreviousResponsesHeaderItemBinding::inflate,
        setViewModel = PreviousResponsesHeaderItemBinding::setViewModel,
        transformViewModel = { it as PreviousResponsesHeaderViewModel }
      )
      featureSets += PlayerFeatureSet(wrongAnswerCollapsing = true)
      return this
    }

    /** Adds support for navigating to previously completed states. */
    fun addBackwardNavigationSupport(): Builder {
      adapterBuilder.registerViewDataBinder(
        viewType = StateItemViewModel.ViewType.PREVIOUS_NAVIGATION_BUTTON,
        inflateDataBinding = PreviousButtonItemBinding::inflate,
        setViewModel = PreviousButtonItemBinding::setButtonViewModel,
        transformViewModel = { it as PreviousButtonViewModel }
      )
      featureSets += PlayerFeatureSet(backwardNavigation = true)
      return this
    }

    /**
     * Adds support for navigating to next states. Note that this also enables the 'Continue'
     * interaction.
     */
    fun addForwardNavigationSupport(): Builder {
      adapterBuilder.registerViewDataBinder(
        viewType = StateItemViewModel.ViewType.CONTINUE_INTERACTION,
        inflateDataBinding = ContinueInteractionItemBinding::inflate,
        setViewModel = ContinueInteractionItemBinding::setViewModel,
        transformViewModel = { it as ContinueInteractionViewModel }
      ).registerViewDataBinder(
        viewType = StateItemViewModel.ViewType.CONTINUE_NAVIGATION_BUTTON,
        inflateDataBinding = ContinueNavigationButtonItemBinding::inflate,
        setViewModel = ContinueNavigationButtonItemBinding::setButtonViewModel,
        transformViewModel = { it as ContinueNavigationButtonViewModel }
      ).registerViewDataBinder(
        viewType = StateItemViewModel.ViewType.NEXT_NAVIGATION_BUTTON,
        inflateDataBinding = NextButtonItemBinding::inflate,
        setViewModel = NextButtonItemBinding::setButtonViewModel,
        transformViewModel = { it as NextButtonViewModel }
      )
      featureSets += PlayerFeatureSet(forwardNavigation = true)
      return this
    }

    /**
     * Adds support for displaying a button that allows the learner to replay the lesson experience.
     */
    fun addReplayButtonSupport(): Builder {
      adapterBuilder.registerViewDataBinder(
        viewType = StateItemViewModel.ViewType.REPLAY_NAVIGATION_BUTTON,
        inflateDataBinding = ReplayButtonItemBinding::inflate,
        setViewModel = ReplayButtonItemBinding::setButtonViewModel,
        transformViewModel = { it as ReplayButtonViewModel }
      )
      featureSets += PlayerFeatureSet(replaySupport = true)
      return this
    }

    /**
     * Adds support for displaying a 'return to topic' button at the end of the lesson experience.
     */
    fun addReturnToTopicSupport(): Builder {
      adapterBuilder.registerViewDataBinder(
        viewType = StateItemViewModel.ViewType.RETURN_TO_TOPIC_NAVIGATION_BUTTON,
        inflateDataBinding = ReturnToTopicButtonItemBinding::inflate,
        setViewModel = ReturnToTopicButtonItemBinding::setButtonViewModel,
        transformViewModel = { it as ReturnToTopicButtonViewModel }
      )
      featureSets += PlayerFeatureSet(returnToTopicNavigation = true)
      return this
    }

    /**
     * Adds support for displaying a congratulations answer when the learner submits a correct
     * answer.
     */
    fun addCelebrationForCorrectAnswers(
      congratulationsTextView: TextView,
      congratulationsTextConfettiView: KonfettiView,
      confettiConfig: ConfettiConfig
    ): Builder {
      this.congratulationsTextView = congratulationsTextView
      this.congratulationsTextConfettiView = congratulationsTextConfettiView
      this.congratulationsTextConfettiConfig = confettiConfig
      featureSets += PlayerFeatureSet(showCelebrationOnCorrectAnswer = true)
      return this
    }

    /**
     * Adds support for displaying a confetti animation when the learner completes an entire
     * exploration.
     */
    fun addCelebrationForEndOfSession(
      fullScreenConfettiView: KonfettiView,
      confettiConfig: ConfettiConfig
    ): Builder {
      this.endOfSessionConfettiConfig = confettiConfig
      this.fullScreenConfettiView = fullScreenConfettiView
      featureSets += PlayerFeatureSet(showCelebrationAtEndOfSession = true)
      return this
    }

    /**
     * Adds support for displaying with proper alignment and background.
     */
    fun hasConversationView(hasConversationView: Boolean): Builder {
      this.hasConversationView = hasConversationView
      return this
    }

    /** Adds support for showing hints & possibly a solution when the learner gets stuck. */
    fun addHintsAndSolutionsSupport(): Builder {
      featureSets += PlayerFeatureSet(hintsAndSolutionsSupport = true)
      return this
    }

    /**
     * Adds support for audio voiceovers, when available, which the learner can use to read out both
     * card contents and feedback responses.
     *
     * @param audioActivityId the specified activity (e.g. exploration) ID
     * @param currentStateName observable field for tracking the name of the currently loaded state.
     *     The value of this field should be retained across configuration changes.
     * @param isAudioPlaybackEnabled observable field tracking whether audio playback is enabled.
     *     The value of this field should be retained across configuration changes.
     * @param audioUiManagerRetriever a synchronous, UI-thread-only retriever of the current
     *     [AudioUiManager], if any is present. This assembler guarantees it will never cache the
     *     manager itself, and will always re-fetch it when performing operations. Callers are
     *     responsible for ensuring consistency across multiple managers. The retriever itself will
     *     be cached, so any implicit references held by it will survive for the lifetime of the
     *     assembler.
     */
    fun addAudioVoiceoverSupport(
      audioActivityId: String,
      currentStateName: ObservableField<String>,
      isAudioPlaybackEnabled: ObservableField<Boolean>,
      audioUiManagerRetriever: () -> AudioUiManager?
    ): Builder {
      this.audioActivityId = audioActivityId
      this.currentStateName = currentStateName
      this.isAudioPlaybackEnabled = isAudioPlaybackEnabled
      this.audioUiManagerRetriever = audioUiManagerRetriever
      featureSets += PlayerFeatureSet(supportAudioVoiceovers = true)
      return this
    }

    /** Adds support for enabling concept cards links in explorations when the user gets stuck. */
    fun addConceptCardSupport(): Builder {
      featureSets += PlayerFeatureSet(conceptCardSupport = true)
      return this
    }

    /**
     * Returns a new [StatePlayerRecyclerViewAssembler] based on the builder-specified
     * configuration.
     */
    fun build(): StatePlayerRecyclerViewAssembler {
      val playerFeatureSet = featureSets.reduce(PlayerFeatureSet::union)
      val assembler = StatePlayerRecyclerViewAssembler(
        /* adapter= */ adapterBuilder.build(),
        /* rhsAdapter= */ adapterBuilder.build(),
        playerFeatureSet,
        fragment,
        context,
        congratulationsTextView,
        congratulationsTextConfettiView,
        congratulationsTextConfettiConfig,
        fullScreenConfettiView,
        endOfSessionConfettiConfig,
        canSubmitAnswer,
        audioActivityId,
        currentStateName,
        isAudioPlaybackEnabled,
        audioUiManagerRetriever,
        interactionViewModelFactoryMap,
        backgroundCoroutineDispatcher,
        hasConversationView
      )
      if (playerFeatureSet.conceptCardSupport) {
        customTagListener.proxyListener = assembler
      }
      return assembler
    }

    /** Fragment injectable factory to create new [Builder]s. */
    class Factory @Inject constructor(
      private val htmlParserFactory: HtmlParser.Factory,
      private val fragment: Fragment,
      private val context: Context,
      private val interactionViewModelFactoryMap: Map<
        String, @JvmSuppressWildcards InteractionViewModelFactory>,
      @BackgroundDispatcher private val backgroundCoroutineDispatcher: CoroutineDispatcher
    ) {
      /**
       * Returns a new [Builder] for the specified GCS resource bucket information for loading
       * assets.
       */
      fun create(resourceBucketName: String, entityType: String): Builder {
        return Builder(
          htmlParserFactory,
          resourceBucketName,
          entityType,
          fragment,
          context,
          interactionViewModelFactoryMap,
          backgroundCoroutineDispatcher
        )
      }
    }
  }

  /** Feature tracker for the assembler to help dictate how binding should behave. */
  private data class PlayerFeatureSet(
    val contentSupport: Boolean = false,
    val feedbackSupport: Boolean = false,
    val interactionSupport: Boolean = false,
    val pastAnswerSupport: Boolean = false,
    val wrongAnswerCollapsing: Boolean = false,
    val backwardNavigation: Boolean = false,
    val forwardNavigation: Boolean = false,
    val replaySupport: Boolean = false,
    val returnToTopicNavigation: Boolean = false,
    val showCelebrationOnCorrectAnswer: Boolean = false,
    val showCelebrationAtEndOfSession: Boolean = false,
    val hintsAndSolutionsSupport: Boolean = false,
    val supportAudioVoiceovers: Boolean = false,
    val conceptCardSupport: Boolean = false
  ) {
    /**
     * Returns a union of this feature set with other one. Loosely based on
     * https://stackoverflow.com/a/49605849.
     */
    fun union(other: PlayerFeatureSet): PlayerFeatureSet {
      return PlayerFeatureSet(
        contentSupport = contentSupport || other.contentSupport,
        feedbackSupport = feedbackSupport || other.feedbackSupport,
        interactionSupport = interactionSupport || other.interactionSupport,
        pastAnswerSupport = pastAnswerSupport || other.pastAnswerSupport,
        wrongAnswerCollapsing = wrongAnswerCollapsing || other.wrongAnswerCollapsing,
        backwardNavigation = backwardNavigation || other.backwardNavigation,
        forwardNavigation = forwardNavigation || other.forwardNavigation,
        replaySupport = replaySupport || other.replaySupport,
        returnToTopicNavigation = returnToTopicNavigation || other.returnToTopicNavigation,
        showCelebrationOnCorrectAnswer = showCelebrationOnCorrectAnswer ||
          other.showCelebrationOnCorrectAnswer,
        showCelebrationAtEndOfSession = showCelebrationAtEndOfSession ||
          other.showCelebrationAtEndOfSession,
        hintsAndSolutionsSupport = hintsAndSolutionsSupport || other.hintsAndSolutionsSupport,
        supportAudioVoiceovers = supportAudioVoiceovers || other.supportAudioVoiceovers,
        conceptCardSupport = conceptCardSupport || other.conceptCardSupport
      )
    }
  }
<<<<<<< HEAD

  /**
   * Handler for showing hints to the learner after a period of time in the event they submit a
   * wrong answer.
   *
   * # Flow chart for when hints are shown
   *
   *            Submit 1st              Submit wrong
   *            wrong answer            answer
   *              +---+                   +---+
   *              |   |                   |   |
   *              |   v                   |   v
   *            +-+---+----+            +-+---+-----+           +----------+
   *     Initial| No       | Wait 60s   |           | View hint | Hint     |
   *     state  | hint     +----------->+ Hint      +---------->+ consumed |
   *     +----->+ released | or, submit | available | Wait 30s  |          |
   *            |          | 2nd wrong  |           +<----------+          |
   *            +----------+ answer     +----+------+           +----+-----+
   *                                         ^                       |
   *                                         |Wait 10s               |
   *                                         |                       |
   *                                    +----+------+                |
   *                               +--->+ No        | Submit wrong   |
   *                   Submit wrong|    | hint      | answer         |
   *                   answer      |    | available +<---------------+
   *                               +----+           |
   *                                    +-----------+
   *
   * # Logic for selecting a hint
   *
   * Hints are selected based on the availability of hints to show, and any previous hints that have
   * been shown. A new hint will only be made available if its previous hint has been viewed by the
   * learner. Hints are always shown in order. If all hints have been exhausted and viewed by the
   * user, then the 'hint available' state in the diagram above will trigger the solution to be
   * made available to view, if a solution is present. Once the solution is viewed by the learner,
   * they will reach a terminal state for hints and no additional hints or solutions will be made
   * available.
   */
  private class HintHandler(
    private val lifecycleSafeTimerFactory: LifecycleSafeTimerFactory,
    private val fragment: Fragment,
    private val delayShowInitialHintMs: Long,
    private val delayShowAdditionalHintsMs: Long,
    private val delayShowAdditionalHintsFromWrongAnswerMs: Long
  ) {
    var trackedWrongAnswerCount = 0
    var helpIndex: HelpIndex = HelpIndex.getDefaultInstance()
    var hintSequenceNumber = 0
    var isHintVisibleInLatestState = false

    /** Resets this handler to prepare it for a new state, cancelling any pending hints. */
    fun reset() {
      trackedWrongAnswerCount = 0
      helpIndex = HelpIndex.getDefaultInstance()
      // Cancel any potential pending hints by advancing the sequence number. Note that this isn't
      // reset to 0 to ensure that all previous hint tasks are cancelled, and new tasks can be
      // scheduled without overlapping with past sequence numbers.
      hintSequenceNumber++
      isHintVisibleInLatestState = false
    }

    /** Hide hint when moving to any previous state. */
    fun hideHint() {
      (fragment as ShowHintAvailabilityListener).onHintAvailable(
        HelpIndex.getDefaultInstance()
      )
    }

    /**
     * Handles potentially new wrong answers that were submitted, and if so schedules a hint to be
     * shown to the user if hints are available.
     */
    fun maybeScheduleShowHint(state: State, pendingState: PendingState) {
      if (state.interaction.hintList.isEmpty()) {
        // If this state has no hints to show, do nothing.
        return
      }

      // If hint was visible in the current state show all previous hints coming back to the current
      // state. If any hint was revealed and user move between current and completed states, then
      // show those revealed hints back by making icon visible else use the previous help index.
      if (isHintVisibleInLatestState) {
        (fragment as ShowHintAvailabilityListener).onHintAvailable(helpIndex)
      }

      // Start showing hints after a wrong answer is submitted or if the user appears stuck (e.g.
      // doesn't answer after some duration). Note that if there's already a timer to show a hint,
      // it will be reset for each subsequent answer.
      val nextUnrevealedHintIndex = getNextHintIndexToReveal(state)
      val isFirstHint = helpIndex.indexTypeCase == INDEXTYPE_NOT_SET
      val wrongAnswerCount = pendingState.wrongAnswerList.size
      if (wrongAnswerCount == trackedWrongAnswerCount) {
        // If no answers have been submitted, schedule a task to automatically help after a fixed
        // amount of time. This will automatically reset if something changes other than answers
        // (e.g. revealing a hint), which may trigger more help to become available.
        if (isFirstHint) {
          // The learner needs to wait longer for the initial hint to show since they need some time
          // to read through and consider the question.
          scheduleShowHint(delayShowInitialHintMs, nextUnrevealedHintIndex)
        } else {
          scheduleShowHint(delayShowAdditionalHintsMs, nextUnrevealedHintIndex)
        }
      } else {
        // See if the learner's new wrong answer justifies showing a hint.
        if (isFirstHint) {
          if (wrongAnswerCount > 1) {
            // If more than one answer has been submitted and no hint has yet been shown, show a
            // hint immediately since the learner is probably stuck.
            showHintImmediately(nextUnrevealedHintIndex)
          }
        } else {
          // Otherwise, always schedule to show a hint on a new wrong answer for subsequent hints.
          scheduleShowHint(
            delayShowAdditionalHintsFromWrongAnswerMs,
            nextUnrevealedHintIndex
          )
        }
        trackedWrongAnswerCount = wrongAnswerCount
      }
    }

    /**
     * Returns the [HelpIndex] of the next hint or solution that hasn't yet been revealed, or
     * default if there is none.
     */
    private fun getNextHintIndexToReveal(state: State): HelpIndex {
      // Return the index of the first unrevealed hint, or the length of the list if all have been
      // revealed.
      val hintList = state.interaction.hintList
      val solution = state.interaction.solution

      val hasHelp = hintList.isNotEmpty() || solution.hasCorrectAnswer()
      val lastUnrevealedHintIndex = hintList.indices.filterNot { idx ->
        hintList[idx].hintIsRevealed
      }.firstOrNull()

      return if (!hasHelp) {
        HelpIndex.getDefaultInstance()
      } else if (lastUnrevealedHintIndex != null) {
        HelpIndex.newBuilder()
          .setHintIndex(
            HintIndex.newBuilder()
              .setIndex(lastUnrevealedHintIndex).setIsHintRevealed(false).build()
          ).build()
      } else if (solution.hasCorrectAnswer() && !solution.solutionIsRevealed) {
        HelpIndex.newBuilder().setShowSolution(true).build()
      } else {
        HelpIndex.newBuilder().setEverythingRevealed(true).build()
      }
    }

    /**
     * Schedules to allow the hint of the specified index to be shown after the specified delay,
     * cancelling any previously pending hints initiated by calls to this method.
     */
    private fun scheduleShowHint(delayMs: Long, helpIndexToShow: HelpIndex) {
      val targetSequenceNumber = ++hintSequenceNumber
      lifecycleSafeTimerFactory.createTimer(delayMs).observe(
        fragment,
        Observer {
          showHint(targetSequenceNumber, helpIndexToShow)
        }
      )
    }

    /**
     * Immediately indicates the specified hint is ready to be shown, cancelling any previously
     * pending hints initiated by calls to [scheduleShowHint].
     */
    private fun showHintImmediately(helpIndexToShow: HelpIndex) {
      showHint(++hintSequenceNumber, helpIndexToShow)
    }

    private fun showHint(targetSequenceNumber: Int, helpIndexToShow: HelpIndex) {
      // Only finish this timer if no other hints were scheduled and no cancellations occurred.
      if (targetSequenceNumber == hintSequenceNumber) {
        if (helpIndex != helpIndexToShow) {
          val hintIndex = helpIndexToShow.hintIndex.toBuilder().setIsHintRevealed(true).build()
          helpIndex = helpIndexToShow.toBuilder().setHintIndex(hintIndex).build()
          isHintVisibleInLatestState = true
          helpIndex = helpIndexToShow
          // Only indicate the hint is available if its index is actually new (including if it
          // becomes null such as in the case of the solution becoming available).
          (fragment as ShowHintAvailabilityListener).onHintAvailable(helpIndexToShow)
        }
      }
    }
  }
=======
>>>>>>> 8bb4f02b
}<|MERGE_RESOLUTION|>--- conflicted
+++ resolved
@@ -21,13 +21,6 @@
 import org.oppia.android.app.model.AnswerAndResponse
 import org.oppia.android.app.model.EphemeralState
 import org.oppia.android.app.model.EphemeralState.StateTypeCase
-<<<<<<< HEAD
-import org.oppia.android.app.model.HelpIndex
-import org.oppia.android.app.model.HelpIndex.IndexTypeCase.INDEXTYPE_NOT_SET
-import org.oppia.android.app.model.HintIndex
-import org.oppia.android.app.model.HintState
-=======
->>>>>>> 8bb4f02b
 import org.oppia.android.app.model.Interaction
 import org.oppia.android.app.model.StringList
 import org.oppia.android.app.model.SubtitledHtml
@@ -183,24 +176,6 @@
       .showNow(fragment.childFragmentManager, CONCEPT_CARD_DIALOG_FRAGMENT_TAG)
   }
 
-  fun createLatestHintState(): HintState {
-    return HintState.newBuilder().apply {
-      isHintVisibleInLatestState = hintHandler.isHintVisibleInLatestState
-      hintSequenceNumber = hintHandler.hintSequenceNumber
-      trackedAnswerCount = hintHandler.trackedWrongAnswerCount
-      helpIndex = hintHandler.helpIndex
-    }.build()
-  }
-
-  fun updateHintState(hintState: HintState) {
-    hintHandler.apply {
-      isHintVisibleInLatestState = hintState.isHintVisibleInLatestState
-      hintSequenceNumber = hintState.hintSequenceNumber
-      trackedWrongAnswerCount = hintState.trackedAnswerCount
-      helpIndex = hintState.helpIndex
-    }
-  }
-
   /**
    * Computes a list of view models corresponding to the specified [EphemeralState] and the
    * configuration of this assembler, as well as the GCS entity ID that should be associated with
@@ -1391,195 +1366,4 @@
       )
     }
   }
-<<<<<<< HEAD
-
-  /**
-   * Handler for showing hints to the learner after a period of time in the event they submit a
-   * wrong answer.
-   *
-   * # Flow chart for when hints are shown
-   *
-   *            Submit 1st              Submit wrong
-   *            wrong answer            answer
-   *              +---+                   +---+
-   *              |   |                   |   |
-   *              |   v                   |   v
-   *            +-+---+----+            +-+---+-----+           +----------+
-   *     Initial| No       | Wait 60s   |           | View hint | Hint     |
-   *     state  | hint     +----------->+ Hint      +---------->+ consumed |
-   *     +----->+ released | or, submit | available | Wait 30s  |          |
-   *            |          | 2nd wrong  |           +<----------+          |
-   *            +----------+ answer     +----+------+           +----+-----+
-   *                                         ^                       |
-   *                                         |Wait 10s               |
-   *                                         |                       |
-   *                                    +----+------+                |
-   *                               +--->+ No        | Submit wrong   |
-   *                   Submit wrong|    | hint      | answer         |
-   *                   answer      |    | available +<---------------+
-   *                               +----+           |
-   *                                    +-----------+
-   *
-   * # Logic for selecting a hint
-   *
-   * Hints are selected based on the availability of hints to show, and any previous hints that have
-   * been shown. A new hint will only be made available if its previous hint has been viewed by the
-   * learner. Hints are always shown in order. If all hints have been exhausted and viewed by the
-   * user, then the 'hint available' state in the diagram above will trigger the solution to be
-   * made available to view, if a solution is present. Once the solution is viewed by the learner,
-   * they will reach a terminal state for hints and no additional hints or solutions will be made
-   * available.
-   */
-  private class HintHandler(
-    private val lifecycleSafeTimerFactory: LifecycleSafeTimerFactory,
-    private val fragment: Fragment,
-    private val delayShowInitialHintMs: Long,
-    private val delayShowAdditionalHintsMs: Long,
-    private val delayShowAdditionalHintsFromWrongAnswerMs: Long
-  ) {
-    var trackedWrongAnswerCount = 0
-    var helpIndex: HelpIndex = HelpIndex.getDefaultInstance()
-    var hintSequenceNumber = 0
-    var isHintVisibleInLatestState = false
-
-    /** Resets this handler to prepare it for a new state, cancelling any pending hints. */
-    fun reset() {
-      trackedWrongAnswerCount = 0
-      helpIndex = HelpIndex.getDefaultInstance()
-      // Cancel any potential pending hints by advancing the sequence number. Note that this isn't
-      // reset to 0 to ensure that all previous hint tasks are cancelled, and new tasks can be
-      // scheduled without overlapping with past sequence numbers.
-      hintSequenceNumber++
-      isHintVisibleInLatestState = false
-    }
-
-    /** Hide hint when moving to any previous state. */
-    fun hideHint() {
-      (fragment as ShowHintAvailabilityListener).onHintAvailable(
-        HelpIndex.getDefaultInstance()
-      )
-    }
-
-    /**
-     * Handles potentially new wrong answers that were submitted, and if so schedules a hint to be
-     * shown to the user if hints are available.
-     */
-    fun maybeScheduleShowHint(state: State, pendingState: PendingState) {
-      if (state.interaction.hintList.isEmpty()) {
-        // If this state has no hints to show, do nothing.
-        return
-      }
-
-      // If hint was visible in the current state show all previous hints coming back to the current
-      // state. If any hint was revealed and user move between current and completed states, then
-      // show those revealed hints back by making icon visible else use the previous help index.
-      if (isHintVisibleInLatestState) {
-        (fragment as ShowHintAvailabilityListener).onHintAvailable(helpIndex)
-      }
-
-      // Start showing hints after a wrong answer is submitted or if the user appears stuck (e.g.
-      // doesn't answer after some duration). Note that if there's already a timer to show a hint,
-      // it will be reset for each subsequent answer.
-      val nextUnrevealedHintIndex = getNextHintIndexToReveal(state)
-      val isFirstHint = helpIndex.indexTypeCase == INDEXTYPE_NOT_SET
-      val wrongAnswerCount = pendingState.wrongAnswerList.size
-      if (wrongAnswerCount == trackedWrongAnswerCount) {
-        // If no answers have been submitted, schedule a task to automatically help after a fixed
-        // amount of time. This will automatically reset if something changes other than answers
-        // (e.g. revealing a hint), which may trigger more help to become available.
-        if (isFirstHint) {
-          // The learner needs to wait longer for the initial hint to show since they need some time
-          // to read through and consider the question.
-          scheduleShowHint(delayShowInitialHintMs, nextUnrevealedHintIndex)
-        } else {
-          scheduleShowHint(delayShowAdditionalHintsMs, nextUnrevealedHintIndex)
-        }
-      } else {
-        // See if the learner's new wrong answer justifies showing a hint.
-        if (isFirstHint) {
-          if (wrongAnswerCount > 1) {
-            // If more than one answer has been submitted and no hint has yet been shown, show a
-            // hint immediately since the learner is probably stuck.
-            showHintImmediately(nextUnrevealedHintIndex)
-          }
-        } else {
-          // Otherwise, always schedule to show a hint on a new wrong answer for subsequent hints.
-          scheduleShowHint(
-            delayShowAdditionalHintsFromWrongAnswerMs,
-            nextUnrevealedHintIndex
-          )
-        }
-        trackedWrongAnswerCount = wrongAnswerCount
-      }
-    }
-
-    /**
-     * Returns the [HelpIndex] of the next hint or solution that hasn't yet been revealed, or
-     * default if there is none.
-     */
-    private fun getNextHintIndexToReveal(state: State): HelpIndex {
-      // Return the index of the first unrevealed hint, or the length of the list if all have been
-      // revealed.
-      val hintList = state.interaction.hintList
-      val solution = state.interaction.solution
-
-      val hasHelp = hintList.isNotEmpty() || solution.hasCorrectAnswer()
-      val lastUnrevealedHintIndex = hintList.indices.filterNot { idx ->
-        hintList[idx].hintIsRevealed
-      }.firstOrNull()
-
-      return if (!hasHelp) {
-        HelpIndex.getDefaultInstance()
-      } else if (lastUnrevealedHintIndex != null) {
-        HelpIndex.newBuilder()
-          .setHintIndex(
-            HintIndex.newBuilder()
-              .setIndex(lastUnrevealedHintIndex).setIsHintRevealed(false).build()
-          ).build()
-      } else if (solution.hasCorrectAnswer() && !solution.solutionIsRevealed) {
-        HelpIndex.newBuilder().setShowSolution(true).build()
-      } else {
-        HelpIndex.newBuilder().setEverythingRevealed(true).build()
-      }
-    }
-
-    /**
-     * Schedules to allow the hint of the specified index to be shown after the specified delay,
-     * cancelling any previously pending hints initiated by calls to this method.
-     */
-    private fun scheduleShowHint(delayMs: Long, helpIndexToShow: HelpIndex) {
-      val targetSequenceNumber = ++hintSequenceNumber
-      lifecycleSafeTimerFactory.createTimer(delayMs).observe(
-        fragment,
-        Observer {
-          showHint(targetSequenceNumber, helpIndexToShow)
-        }
-      )
-    }
-
-    /**
-     * Immediately indicates the specified hint is ready to be shown, cancelling any previously
-     * pending hints initiated by calls to [scheduleShowHint].
-     */
-    private fun showHintImmediately(helpIndexToShow: HelpIndex) {
-      showHint(++hintSequenceNumber, helpIndexToShow)
-    }
-
-    private fun showHint(targetSequenceNumber: Int, helpIndexToShow: HelpIndex) {
-      // Only finish this timer if no other hints were scheduled and no cancellations occurred.
-      if (targetSequenceNumber == hintSequenceNumber) {
-        if (helpIndex != helpIndexToShow) {
-          val hintIndex = helpIndexToShow.hintIndex.toBuilder().setIsHintRevealed(true).build()
-          helpIndex = helpIndexToShow.toBuilder().setHintIndex(hintIndex).build()
-          isHintVisibleInLatestState = true
-          helpIndex = helpIndexToShow
-          // Only indicate the hint is available if its index is actually new (including if it
-          // becomes null such as in the case of the solution becoming available).
-          (fragment as ShowHintAvailabilityListener).onHintAvailable(helpIndexToShow)
-        }
-      }
-    }
-  }
-=======
->>>>>>> 8bb4f02b
 }