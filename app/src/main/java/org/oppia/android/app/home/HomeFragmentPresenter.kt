--- conflicted
+++ resolved
@@ -110,7 +110,6 @@
       it.viewModel = homeViewModel
     }
 
-<<<<<<< HEAD
     binding.composeView.apply {
       setViewCompositionStrategy(ViewCompositionStrategy.DisposeOnViewTreeLifecycleDestroyed)
       setContent {
@@ -119,14 +118,12 @@
         }
       }
     }
-=======
+
     logAppOnboardedEvent()
->>>>>>> f74d059b
 
     return binding.root
   }
 
-<<<<<<< HEAD
   @OptIn(
     ExperimentalFoundationApi::class,
     ExperimentalUnitApi::class,
@@ -145,7 +142,8 @@
         }
       }
     }
-=======
+  }
+
   private fun logAppOnboardedEvent() {
     val startupStateProvider = appStartupStateController.getAppStartupState()
     val liveData = startupStateProvider.toLiveData()
@@ -178,7 +176,6 @@
         }
       }
     )
->>>>>>> f74d059b
   }
 
   private fun createRecyclerViewAdapter(): BindableAdapter<HomeItemViewModel> {
