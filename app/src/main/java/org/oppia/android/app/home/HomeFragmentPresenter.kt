--- conflicted
+++ resolved
@@ -13,11 +13,7 @@
 import org.oppia.android.app.home.promotedlist.PromotedStoryListViewModel
 import org.oppia.android.app.home.topiclist.AllTopicsViewModel
 import org.oppia.android.app.home.topiclist.TopicSummaryViewModel
-<<<<<<< HEAD
-import org.oppia.android.app.model.AppStartupState
 import org.oppia.android.app.model.Profile
-=======
->>>>>>> 2a0314f1
 import org.oppia.android.app.model.ProfileId
 import org.oppia.android.app.model.ProfileType
 import org.oppia.android.app.model.TopicSummary
@@ -35,6 +31,8 @@
 import org.oppia.android.domain.profile.ProfileManagementController
 import org.oppia.android.domain.topic.TopicListController
 import org.oppia.android.domain.translation.TranslationController
+import org.oppia.android.util.data.AsyncResult
+import org.oppia.android.util.data.DataProviders.Companion.toLiveData
 import org.oppia.android.util.parser.html.StoryHtmlParserEntityType
 import org.oppia.android.util.parser.html.TopicHtmlParserEntityType
 import org.oppia.android.util.platformparameter.EnableOnboardingFlowV2
@@ -57,12 +55,8 @@
   private val dateTimeUtil: DateTimeUtil,
   private val translationController: TranslationController,
   private val multiTypeBuilderFactory: BindableAdapter.MultiTypeBuilder.Factory,
-<<<<<<< HEAD
-  private val appStartupStateController: AppStartupStateController,
   @EnableOnboardingFlowV2
   private val enableOnboardingFlowV2: PlatformParameterValue<Boolean>
-=======
->>>>>>> 2a0314f1
 ) {
   private val routeToTopicPlayStoryListener = activity as RouteToTopicPlayStoryListener
   private val exitProfileListener = activity as ExitProfileListener
@@ -116,46 +110,11 @@
       it.viewModel = homeViewModel
     }
 
-<<<<<<< HEAD
     if (enableOnboardingFlowV2.value) {
       subscribeToProfileResult(profileId)
-    } else {
-      logAppOnboardedEvent(profileId)
     }
 
     return binding.root
-  }
-
-  private fun logAppOnboardedEvent(profileId: ProfileId) {
-    val startupStateProvider = appStartupStateController.getAppStartupState()
-    val liveData = startupStateProvider.toLiveData()
-    liveData.observe(
-      activity,
-      object : Observer<AsyncResult<AppStartupState>> {
-        override fun onChanged(startUpStateResult: AsyncResult<AppStartupState>?) {
-          when (startUpStateResult) {
-            null, is AsyncResult.Pending -> {
-              // Do nothing
-            }
-            is AsyncResult.Success -> {
-              liveData.removeObserver(this)
-
-              if (startUpStateResult.value.startupMode ==
-                AppStartupState.StartupMode.USER_NOT_YET_ONBOARDED
-              ) {
-                analyticsController.logAppOnboardedEvent(profileId)
-              }
-            }
-            is AsyncResult.Failure -> {
-              oppiaLogger.e(
-                "HomeFragment",
-                "Failed to retrieve app startup state"
-              )
-            }
-          }
-        }
-      }
-    )
   }
 
   private fun subscribeToProfileResult(profileId: ProfileId) {
@@ -186,20 +145,9 @@
     // while profile onboarding is completed by each profile.
     if (!profile.completedProfileOnboarding) {
       profileManagementController.markProfileOnboardingEnded(profileId)
-      if (profile.profileType == ProfileType.SOLE_LEARNER ||
-        profile.profileType == ProfileType.SUPERVISOR
-      ) {
-        appStartupStateController.markOnboardingFlowCompleted()
-        logAppOnboardedEvent(profileId)
-      }
-    }
-  }
-
-=======
-    return binding.root
-  }
-
->>>>>>> 2a0314f1
+    }
+  }
+
   private fun createRecyclerViewAdapter(): BindableAdapter<HomeItemViewModel> {
     return multiTypeBuilderFactory.create<HomeItemViewModel, ViewType> { viewModel ->
       when (viewModel) {
