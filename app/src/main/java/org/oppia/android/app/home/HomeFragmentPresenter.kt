--- conflicted
+++ resolved
@@ -43,11 +43,8 @@
   @StoryHtmlParserEntityType private val storyEntityType: String,
   private val resourceHandler: AppLanguageResourceHandler,
   private val dateTimeUtil: DateTimeUtil,
-<<<<<<< HEAD
+  private val translationController: TranslationController,
   private val multiTypeBuilderFactory: BindableAdapter.MultiTypeBuilder.Factory
-=======
-  private val translationController: TranslationController
->>>>>>> 6b58d6a8
 ) {
   private val routeToTopicListener = activity as RouteToTopicListener
   private lateinit var binding: HomeFragmentBinding
