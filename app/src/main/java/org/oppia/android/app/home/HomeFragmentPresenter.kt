package org.oppia.android.app.home

import android.util.Log
import android.view.LayoutInflater
import android.view.View
import android.view.ViewGroup
import androidx.appcompat.app.AppCompatActivity
import androidx.fragment.app.Fragment
import androidx.recyclerview.widget.GridLayoutManager
import org.oppia.android.R
import org.oppia.android.app.drawer.KEY_NAVIGATION_PROFILE_ID
import org.oppia.android.app.fragment.FragmentScope
import org.oppia.android.app.home.promotedlist.PromotedStoryListViewModel
import org.oppia.android.app.home.topiclist.AllTopicsViewModel
<<<<<<< HEAD
import org.oppia.android.app.home.topiclist.ComingSoonTopicsListViewModel
import org.oppia.android.app.home.topiclist.PromotedStoryListViewModel
import org.oppia.android.app.home.topiclist.PromotedStoryViewModel
import org.oppia.android.app.home.topiclist.TopicListAdapter
import org.oppia.android.app.home.topiclist.TopicSummaryClickListener
import org.oppia.android.app.home.topiclist.TopicSummaryViewModel
import org.oppia.android.app.model.EventLog
import org.oppia.android.app.model.OngoingStoryList
import org.oppia.android.app.model.Profile
import org.oppia.android.app.model.ProfileId
import org.oppia.android.app.model.PromotedStoriesType
import org.oppia.android.app.model.TopicList
=======
import org.oppia.android.app.home.topiclist.TopicSummaryViewModel
import org.oppia.android.app.model.EventLog
>>>>>>> f8f068d5
import org.oppia.android.app.model.TopicSummary
import org.oppia.android.app.recyclerview.BindableAdapter
import org.oppia.android.databinding.AllTopicsBinding
import org.oppia.android.databinding.HomeFragmentBinding
import org.oppia.android.databinding.PromotedStoryListBinding
import org.oppia.android.databinding.TopicSummaryViewBinding
import org.oppia.android.databinding.WelcomeBinding
import org.oppia.android.domain.oppialogger.OppiaLogger
import org.oppia.android.domain.profile.ProfileManagementController
import org.oppia.android.domain.topic.TopicListController
import org.oppia.android.util.logging.ConsoleLogger
import org.oppia.android.util.parser.StoryHtmlParserEntityType
import org.oppia.android.util.parser.TopicHtmlParserEntityType
import org.oppia.android.util.system.OppiaClock
import javax.inject.Inject

/** The presenter for [HomeFragment]. */
@FragmentScope
class HomeFragmentPresenter @Inject constructor(
  private val activity: AppCompatActivity,
  private val fragment: Fragment,
  private val profileManagementController: ProfileManagementController,
  private val topicListController: TopicListController,
  private val oppiaClock: OppiaClock,
  private val logger: ConsoleLogger,
  private val oppiaLogger: OppiaLogger,
  @TopicHtmlParserEntityType private val topicEntityType: String,
  @StoryHtmlParserEntityType private val storyEntityType: String
) {
  private val routeToTopicListener = activity as RouteToTopicListener
<<<<<<< HEAD
  private val itemList: MutableList<HomeItemViewModel> = ArrayList()
  private val promotedStoryList: MutableList<PromotedStoryViewModel> = ArrayList()
  private val comingSoonTopicList: MutableList<ComingSoonTopicsListViewModel> = ArrayList()
  private lateinit var welcomeViewModel: WelcomeViewModel
  private lateinit var promotedStoryListViewModel: PromotedStoryListViewModel
  private lateinit var allTopicsViewModel: AllTopicsViewModel
  private lateinit var topicListAdapter: TopicListAdapter
  private lateinit var binding: HomeFragmentBinding
  private var internalProfileId: Int = -1
  private lateinit var profileId: ProfileId
  private lateinit var profileName: String
  private var promotedStoriesType = PromotedStoriesType.PromotedStoriesTypeCase.PROMOTEDSTORIESTYPE_NOT_SET
=======
  private lateinit var binding: HomeFragmentBinding
  private var internalProfileId: Int = -1
>>>>>>> f8f068d5

  fun handleCreateView(inflater: LayoutInflater, container: ViewGroup?): View? {
    binding = HomeFragmentBinding.inflate(inflater, container, /* attachToRoot= */ false)
    // NB: Both the view model and lifecycle owner must be set in order to correctly bind LiveData elements to
    // data-bound view models.

    internalProfileId = activity.intent.getIntExtra(KEY_NAVIGATION_PROFILE_ID, -1)
    logHomeActivityEvent()

    val homeViewModel = HomeViewModel(
      activity,
      fragment,
      oppiaClock,
      logger,
      internalProfileId,
      profileManagementController,
      topicListController,
      topicEntityType,
      storyEntityType
    )
<<<<<<< HEAD
    allTopicsViewModel = AllTopicsViewModel()
    itemList.add(welcomeViewModel)
    itemList.add(promotedStoryListViewModel)
    itemList.add(allTopicsViewModel)
    topicListAdapter = TopicListAdapter(activity, itemList, promotedStoryList,comingSoonTopicList)
=======
>>>>>>> f8f068d5

    val homeAdapter = createRecyclerViewAdapter()
    val spanCount = activity.resources.getInteger(R.integer.home_span_count)
    val homeLayoutManager = GridLayoutManager(activity.applicationContext, spanCount)
    homeLayoutManager.spanSizeLookup = object : GridLayoutManager.SpanSizeLookup() {
      override fun getSpanSize(position: Int): Int {
        return if (position < homeAdapter.itemCount &&
          homeAdapter.getItemViewType(position) === ViewType.TOPIC_LIST.ordinal
        ) 1
        else spanCount
      }
    }
    binding.homeRecyclerView.apply {
      adapter = homeAdapter
      layoutManager = homeLayoutManager
    }

    binding.let {
      it.lifecycleOwner = fragment
      it.viewModel = homeViewModel
    }

    return binding.root
  }

<<<<<<< HEAD
  private val profileLiveData: LiveData<Profile> by lazy {
    getProfileData()
  }

  private fun getProfileData(): LiveData<Profile> {
    return Transformations.map(
      profileManagementController.getProfile(profileId).toLiveData(),
      ::processGetProfileResult
    )
  }

  private fun subscribeToProfileLiveData() {
    profileLiveData.observe(
      activity,
      Observer<Profile> { result ->
        profileName = result.name
        setProfileName()
      }
    )
  }

  private fun processGetProfileResult(profileResult: AsyncResult<Profile>): Profile {
    if (profileResult.isFailure()) {
      logger.e("HomeFragment", "Failed to retrieve profile", profileResult.getErrorOrNull()!!)
    }
    return profileResult.getOrDefault(Profile.getDefaultInstance())
  }

  private val topicListSummaryResultLiveData: LiveData<AsyncResult<TopicList>> by lazy {
    topicListController.getTopicList().toLiveData()
  }

  private val comingSoontopicListSummaryResultLiveData: LiveData<AsyncResult<TopicList>> by lazy {
    topicListController.getComingSoonTopicList()
  }

  private fun subscribeToTopicList() {
    getAssumedSuccessfulTopicList().observe(
      fragment,
      Observer<TopicList> { result ->
        for (topicSummary in result.topicSummaryList) {
          val topicSummaryViewModel =
            TopicSummaryViewModel(
              topicSummary,
              topicEntityType,
              fragment as TopicSummaryClickListener
            )
          itemList.add(topicSummaryViewModel)
=======
  private fun createRecyclerViewAdapter(): BindableAdapter<HomeItemViewModel> {
    return BindableAdapter.MultiTypeBuilder
      .newBuilder<HomeItemViewModel, ViewType> { viewModel ->
        when (viewModel) {
          is WelcomeViewModel -> ViewType.WELCOME_MESSAGE
          is PromotedStoryListViewModel -> ViewType.PROMOTED_STORY_LIST
          is AllTopicsViewModel -> ViewType.ALL_TOPICS
          is TopicSummaryViewModel -> ViewType.TOPIC_LIST
          else -> throw IllegalArgumentException("Encountered unexpected view model: $viewModel")
>>>>>>> f8f068d5
        }
      }
<<<<<<< HEAD
    )
  }

  private fun subscribeToComingSoonTopicList() {
    getAssumedSuccessfulComingSoonTopicList().observe(
      fragment,
      Observer<TopicList> { result ->
        for (topicSummary in result.topicSummaryList) {
          val comingSoontopicViewModel =
            ComingSoonTopicsListViewModel(
              topicSummary,
              topicEntityType,
              fragment as TopicSummaryClickListener
            )
          comingSoonTopicList.add(comingSoontopicViewModel)
        }
        topicListAdapter.notifyItemChanged(1)
      }
    )
  }

  private fun getAssumedSuccessfulTopicList(): LiveData<TopicList> {
    // If there's an error loading the data, assume the default.
    return Transformations.map(topicListSummaryResultLiveData) {
      it.getOrDefault(TopicList.getDefaultInstance())
    }
  }

  private fun getAssumedSuccessfulComingSoonTopicList(): LiveData<TopicList> {
    // If there's an error loading the data, assume the default.
    return Transformations.map(comingSoontopicListSummaryResultLiveData) {
      it.getOrDefault(TopicList.getDefaultInstance())
    }
  }

  private fun setProfileName() {
    if (::welcomeViewModel.isInitialized && ::profileName.isInitialized) {
      welcomeViewModel.profileName.set(profileName)
      welcomeViewModel.greeting.set(
        DateTimeUtil(
          fragment.requireContext(),
          oppiaClock
        ).getGreetingMessage()
      )
    }
  }

  private val ongoingStoryListSummaryResultLiveData:
    LiveData<AsyncResult<OngoingStoryList>>
    by lazy {
      topicListController.getOngoingStoryList(profileId).toLiveData()
    }

  private fun subscribeToOngoingStoryList() {
    val limit = activity.resources.getInteger(R.integer.promoted_story_list_limit)
    getAssumedSuccessfulOngoingStoryList().observe(
      fragment,
      Observer<OngoingStoryList> {
        promotedStoryList.clear()
        promotedStoriesType = it.promotedStoriesType.promotedStoriesTypeCase
        if(it.promotedStoriesType.promotedStoriesTypeCase == PromotedStoriesType.PromotedStoriesTypeCase.RECENTLY_PLAYED){
          if (it.recentStoryCount != 0) {
            it.recentStoryList.take(limit).forEach { promotedStory ->
              val recentStory = PromotedStoryViewModel(
                activity,
                internalProfileId,
                storyEntityType,
                intentFactoryShim,
                promotedStoriesType
              )
              recentStory.setPromotedStory(promotedStory)
              promotedStoryList.add(recentStory)
            }
          }else {
            it.olderStoryList.take(limit).forEach { promotedStory ->
              val olderStory = PromotedStoryViewModel(
                activity,
                internalProfileId,
                storyEntityType,
                intentFactoryShim,
                promotedStoriesType
              )
              olderStory.setPromotedStory(promotedStory)
              promotedStoryList.add(olderStory)
            }
          }
          topicListAdapter.notifyItemChanged(1)
        }else if(it.promotedStoriesType.promotedStoriesTypeCase == PromotedStoriesType.PromotedStoriesTypeCase.RECOMMENDED){

          // TODO(#936): Optimise this as part of recommended stories.
          it.recommendedStoryList.take(limit).forEach { promotedStory ->
            val recommendedStory = PromotedStoryViewModel(
              activity,
              internalProfileId,
              storyEntityType,
              intentFactoryShim,
              promotedStoriesType
            )
            recommendedStory.setPromotedStory(promotedStory)
            promotedStoryList.add(recommendedStory)

          }
          topicListAdapter.notifyItemChanged(1)
        }else if(it.promotedStoriesType.promotedStoriesTypeCase == PromotedStoriesType.PromotedStoriesTypeCase.COMING_SOON) {
          subscribeToComingSoonTopicList()
        }

      }
    )
=======
      .registerViewDataBinder(
        viewType = ViewType.WELCOME_MESSAGE,
        inflateDataBinding = WelcomeBinding::inflate,
        setViewModel = WelcomeBinding::setViewModel,
        transformViewModel = { it as WelcomeViewModel }
      )
      .registerViewDataBinder(
        viewType = ViewType.PROMOTED_STORY_LIST,
        inflateDataBinding = PromotedStoryListBinding::inflate,
        setViewModel = PromotedStoryListBinding::setViewModel,
        transformViewModel = { it as PromotedStoryListViewModel }
      )
      .registerViewDataBinder(
        viewType = ViewType.ALL_TOPICS,
        inflateDataBinding = AllTopicsBinding::inflate,
        setViewModel = AllTopicsBinding::setViewModel,
        transformViewModel = { it as AllTopicsViewModel }
      )
      .registerViewDataBinder(
        viewType = ViewType.TOPIC_LIST,
        inflateDataBinding = TopicSummaryViewBinding::inflate,
        setViewModel = TopicSummaryViewBinding::setViewModel,
        transformViewModel = { it as TopicSummaryViewModel }
      )
      .build()
>>>>>>> f8f068d5
  }

  private enum class ViewType {
    WELCOME_MESSAGE,
    PROMOTED_STORY_LIST,
    ALL_TOPICS,
    TOPIC_LIST
  }

  fun onTopicSummaryClicked(topicSummary: TopicSummary) {
    routeToTopicListener.routeToTopic(internalProfileId, topicSummary.topicId)
  }

  private fun logHomeActivityEvent() {
    oppiaLogger.logTransitionEvent(
      oppiaClock.getCurrentTimeMs(), EventLog.EventAction.OPEN_HOME, eventContext = null
    )
  }
}<|MERGE_RESOLUTION|>--- conflicted
+++ resolved
@@ -1,6 +1,5 @@
 package org.oppia.android.app.home
 
-import android.util.Log
 import android.view.LayoutInflater
 import android.view.View
 import android.view.ViewGroup
@@ -12,23 +11,8 @@
 import org.oppia.android.app.fragment.FragmentScope
 import org.oppia.android.app.home.promotedlist.PromotedStoryListViewModel
 import org.oppia.android.app.home.topiclist.AllTopicsViewModel
-<<<<<<< HEAD
-import org.oppia.android.app.home.topiclist.ComingSoonTopicsListViewModel
-import org.oppia.android.app.home.topiclist.PromotedStoryListViewModel
-import org.oppia.android.app.home.topiclist.PromotedStoryViewModel
-import org.oppia.android.app.home.topiclist.TopicListAdapter
-import org.oppia.android.app.home.topiclist.TopicSummaryClickListener
 import org.oppia.android.app.home.topiclist.TopicSummaryViewModel
 import org.oppia.android.app.model.EventLog
-import org.oppia.android.app.model.OngoingStoryList
-import org.oppia.android.app.model.Profile
-import org.oppia.android.app.model.ProfileId
-import org.oppia.android.app.model.PromotedStoriesType
-import org.oppia.android.app.model.TopicList
-=======
-import org.oppia.android.app.home.topiclist.TopicSummaryViewModel
-import org.oppia.android.app.model.EventLog
->>>>>>> f8f068d5
 import org.oppia.android.app.model.TopicSummary
 import org.oppia.android.app.recyclerview.BindableAdapter
 import org.oppia.android.databinding.AllTopicsBinding
@@ -59,23 +43,8 @@
   @StoryHtmlParserEntityType private val storyEntityType: String
 ) {
   private val routeToTopicListener = activity as RouteToTopicListener
-<<<<<<< HEAD
-  private val itemList: MutableList<HomeItemViewModel> = ArrayList()
-  private val promotedStoryList: MutableList<PromotedStoryViewModel> = ArrayList()
-  private val comingSoonTopicList: MutableList<ComingSoonTopicsListViewModel> = ArrayList()
-  private lateinit var welcomeViewModel: WelcomeViewModel
-  private lateinit var promotedStoryListViewModel: PromotedStoryListViewModel
-  private lateinit var allTopicsViewModel: AllTopicsViewModel
-  private lateinit var topicListAdapter: TopicListAdapter
   private lateinit var binding: HomeFragmentBinding
   private var internalProfileId: Int = -1
-  private lateinit var profileId: ProfileId
-  private lateinit var profileName: String
-  private var promotedStoriesType = PromotedStoriesType.PromotedStoriesTypeCase.PROMOTEDSTORIESTYPE_NOT_SET
-=======
-  private lateinit var binding: HomeFragmentBinding
-  private var internalProfileId: Int = -1
->>>>>>> f8f068d5
 
   fun handleCreateView(inflater: LayoutInflater, container: ViewGroup?): View? {
     binding = HomeFragmentBinding.inflate(inflater, container, /* attachToRoot= */ false)
@@ -96,14 +65,6 @@
       topicEntityType,
       storyEntityType
     )
-<<<<<<< HEAD
-    allTopicsViewModel = AllTopicsViewModel()
-    itemList.add(welcomeViewModel)
-    itemList.add(promotedStoryListViewModel)
-    itemList.add(allTopicsViewModel)
-    topicListAdapter = TopicListAdapter(activity, itemList, promotedStoryList,comingSoonTopicList)
-=======
->>>>>>> f8f068d5
 
     val homeAdapter = createRecyclerViewAdapter()
     val spanCount = activity.resources.getInteger(R.integer.home_span_count)
@@ -129,56 +90,6 @@
     return binding.root
   }
 
-<<<<<<< HEAD
-  private val profileLiveData: LiveData<Profile> by lazy {
-    getProfileData()
-  }
-
-  private fun getProfileData(): LiveData<Profile> {
-    return Transformations.map(
-      profileManagementController.getProfile(profileId).toLiveData(),
-      ::processGetProfileResult
-    )
-  }
-
-  private fun subscribeToProfileLiveData() {
-    profileLiveData.observe(
-      activity,
-      Observer<Profile> { result ->
-        profileName = result.name
-        setProfileName()
-      }
-    )
-  }
-
-  private fun processGetProfileResult(profileResult: AsyncResult<Profile>): Profile {
-    if (profileResult.isFailure()) {
-      logger.e("HomeFragment", "Failed to retrieve profile", profileResult.getErrorOrNull()!!)
-    }
-    return profileResult.getOrDefault(Profile.getDefaultInstance())
-  }
-
-  private val topicListSummaryResultLiveData: LiveData<AsyncResult<TopicList>> by lazy {
-    topicListController.getTopicList().toLiveData()
-  }
-
-  private val comingSoontopicListSummaryResultLiveData: LiveData<AsyncResult<TopicList>> by lazy {
-    topicListController.getComingSoonTopicList()
-  }
-
-  private fun subscribeToTopicList() {
-    getAssumedSuccessfulTopicList().observe(
-      fragment,
-      Observer<TopicList> { result ->
-        for (topicSummary in result.topicSummaryList) {
-          val topicSummaryViewModel =
-            TopicSummaryViewModel(
-              topicSummary,
-              topicEntityType,
-              fragment as TopicSummaryClickListener
-            )
-          itemList.add(topicSummaryViewModel)
-=======
   private fun createRecyclerViewAdapter(): BindableAdapter<HomeItemViewModel> {
     return BindableAdapter.MultiTypeBuilder
       .newBuilder<HomeItemViewModel, ViewType> { viewModel ->
@@ -188,120 +99,8 @@
           is AllTopicsViewModel -> ViewType.ALL_TOPICS
           is TopicSummaryViewModel -> ViewType.TOPIC_LIST
           else -> throw IllegalArgumentException("Encountered unexpected view model: $viewModel")
->>>>>>> f8f068d5
         }
       }
-<<<<<<< HEAD
-    )
-  }
-
-  private fun subscribeToComingSoonTopicList() {
-    getAssumedSuccessfulComingSoonTopicList().observe(
-      fragment,
-      Observer<TopicList> { result ->
-        for (topicSummary in result.topicSummaryList) {
-          val comingSoontopicViewModel =
-            ComingSoonTopicsListViewModel(
-              topicSummary,
-              topicEntityType,
-              fragment as TopicSummaryClickListener
-            )
-          comingSoonTopicList.add(comingSoontopicViewModel)
-        }
-        topicListAdapter.notifyItemChanged(1)
-      }
-    )
-  }
-
-  private fun getAssumedSuccessfulTopicList(): LiveData<TopicList> {
-    // If there's an error loading the data, assume the default.
-    return Transformations.map(topicListSummaryResultLiveData) {
-      it.getOrDefault(TopicList.getDefaultInstance())
-    }
-  }
-
-  private fun getAssumedSuccessfulComingSoonTopicList(): LiveData<TopicList> {
-    // If there's an error loading the data, assume the default.
-    return Transformations.map(comingSoontopicListSummaryResultLiveData) {
-      it.getOrDefault(TopicList.getDefaultInstance())
-    }
-  }
-
-  private fun setProfileName() {
-    if (::welcomeViewModel.isInitialized && ::profileName.isInitialized) {
-      welcomeViewModel.profileName.set(profileName)
-      welcomeViewModel.greeting.set(
-        DateTimeUtil(
-          fragment.requireContext(),
-          oppiaClock
-        ).getGreetingMessage()
-      )
-    }
-  }
-
-  private val ongoingStoryListSummaryResultLiveData:
-    LiveData<AsyncResult<OngoingStoryList>>
-    by lazy {
-      topicListController.getOngoingStoryList(profileId).toLiveData()
-    }
-
-  private fun subscribeToOngoingStoryList() {
-    val limit = activity.resources.getInteger(R.integer.promoted_story_list_limit)
-    getAssumedSuccessfulOngoingStoryList().observe(
-      fragment,
-      Observer<OngoingStoryList> {
-        promotedStoryList.clear()
-        promotedStoriesType = it.promotedStoriesType.promotedStoriesTypeCase
-        if(it.promotedStoriesType.promotedStoriesTypeCase == PromotedStoriesType.PromotedStoriesTypeCase.RECENTLY_PLAYED){
-          if (it.recentStoryCount != 0) {
-            it.recentStoryList.take(limit).forEach { promotedStory ->
-              val recentStory = PromotedStoryViewModel(
-                activity,
-                internalProfileId,
-                storyEntityType,
-                intentFactoryShim,
-                promotedStoriesType
-              )
-              recentStory.setPromotedStory(promotedStory)
-              promotedStoryList.add(recentStory)
-            }
-          }else {
-            it.olderStoryList.take(limit).forEach { promotedStory ->
-              val olderStory = PromotedStoryViewModel(
-                activity,
-                internalProfileId,
-                storyEntityType,
-                intentFactoryShim,
-                promotedStoriesType
-              )
-              olderStory.setPromotedStory(promotedStory)
-              promotedStoryList.add(olderStory)
-            }
-          }
-          topicListAdapter.notifyItemChanged(1)
-        }else if(it.promotedStoriesType.promotedStoriesTypeCase == PromotedStoriesType.PromotedStoriesTypeCase.RECOMMENDED){
-
-          // TODO(#936): Optimise this as part of recommended stories.
-          it.recommendedStoryList.take(limit).forEach { promotedStory ->
-            val recommendedStory = PromotedStoryViewModel(
-              activity,
-              internalProfileId,
-              storyEntityType,
-              intentFactoryShim,
-              promotedStoriesType
-            )
-            recommendedStory.setPromotedStory(promotedStory)
-            promotedStoryList.add(recommendedStory)
-
-          }
-          topicListAdapter.notifyItemChanged(1)
-        }else if(it.promotedStoriesType.promotedStoriesTypeCase == PromotedStoriesType.PromotedStoriesTypeCase.COMING_SOON) {
-          subscribeToComingSoonTopicList()
-        }
-
-      }
-    )
-=======
       .registerViewDataBinder(
         viewType = ViewType.WELCOME_MESSAGE,
         inflateDataBinding = WelcomeBinding::inflate,
@@ -327,7 +126,6 @@
         transformViewModel = { it as TopicSummaryViewModel }
       )
       .build()
->>>>>>> f8f068d5
   }
 
   private enum class ViewType {
