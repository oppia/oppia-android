package org.oppia.android.app.home

import android.view.LayoutInflater
import android.view.View
import android.view.ViewGroup
import androidx.appcompat.app.AppCompatActivity
import androidx.fragment.app.Fragment
import androidx.lifecycle.Observer
import androidx.recyclerview.widget.GridLayoutManager
import org.oppia.android.R
import org.oppia.android.app.drawer.NAVIGATION_PROFILE_ID_ARGUMENT_KEY
import org.oppia.android.app.fragment.FragmentScope
import org.oppia.android.app.home.promotedlist.ComingSoonTopicListViewModel
import org.oppia.android.app.home.promotedlist.PromotedStoryListViewModel
import org.oppia.android.app.home.topiclist.AllTopicsViewModel
import org.oppia.android.app.home.topiclist.TopicSummaryViewModel
import org.oppia.android.app.model.AppStartupState
import org.oppia.android.app.model.ProfileId
import org.oppia.android.app.model.TopicSummary
import org.oppia.android.app.recyclerview.BindableAdapter
import org.oppia.android.app.translation.AppLanguageResourceHandler
import org.oppia.android.app.utility.datetime.DateTimeUtil
import org.oppia.android.databinding.AllTopicsBinding
import org.oppia.android.databinding.ComingSoonTopicListBinding
import org.oppia.android.databinding.HomeFragmentBinding
import org.oppia.android.databinding.PromotedStoryListBinding
import org.oppia.android.databinding.TopicSummaryViewBinding
import org.oppia.android.databinding.WelcomeBinding
import org.oppia.android.domain.onboarding.AppStartupStateController
import org.oppia.android.domain.oppialogger.OppiaLogger
import org.oppia.android.domain.oppialogger.analytics.AnalyticsController
import org.oppia.android.domain.profile.ProfileManagementController
import org.oppia.android.domain.topic.TopicListController
import org.oppia.android.domain.translation.TranslationController
import org.oppia.android.util.data.AsyncResult
import org.oppia.android.util.data.DataProviders.Companion.toLiveData
import org.oppia.android.util.parser.html.StoryHtmlParserEntityType
import org.oppia.android.util.parser.html.TopicHtmlParserEntityType
import org.oppia.android.util.platformparameter.EnableOnboardingFlowV2
import org.oppia.android.util.platformparameter.PlatformParameterValue
import javax.inject.Inject

/** The presenter for [HomeFragment]. */
@FragmentScope
class HomeFragmentPresenter @Inject constructor(
  private val activity: AppCompatActivity,
  private val fragment: Fragment,
  private val profileManagementController: ProfileManagementController,
  private val topicListController: TopicListController,
  private val oppiaLogger: OppiaLogger,
  private val analyticsController: AnalyticsController,
  @TopicHtmlParserEntityType private val topicEntityType: String,
  @StoryHtmlParserEntityType private val storyEntityType: String,
  private val resourceHandler: AppLanguageResourceHandler,
  private val dateTimeUtil: DateTimeUtil,
  private val translationController: TranslationController,
  private val multiTypeBuilderFactory: BindableAdapter.MultiTypeBuilder.Factory,
<<<<<<< HEAD
  private val appStartupStateController: AppStartupStateController,
  @EnableOnboardingFlowV2
  private val enableOnboardingFlowV2: PlatformParameterValue<Boolean>
=======
  private val appStartupStateController: AppStartupStateController
>>>>>>> a3e71685
) {
  private val routeToTopicPlayStoryListener = activity as RouteToTopicPlayStoryListener
  private lateinit var binding: HomeFragmentBinding
  private var internalProfileId: Int = -1
  private var profileId: ProfileId = ProfileId.getDefaultInstance()

  fun handleCreateView(inflater: LayoutInflater, container: ViewGroup?): View? {
    binding = HomeFragmentBinding.inflate(inflater, container, /* attachToRoot= */ false)
    // NB: Both the view model and lifecycle owner must be set in order to correctly bind LiveData elements to
    // data-bound view models.

    internalProfileId = activity.intent.getIntExtra(NAVIGATION_PROFILE_ID_ARGUMENT_KEY, -1)
    profileId = ProfileId.newBuilder().setInternalId(internalProfileId).build()

    logHomeActivityEvent()

    val homeViewModel = HomeViewModel(
      activity,
      fragment,
      oppiaLogger,
      internalProfileId,
      profileManagementController,
      topicListController,
      topicEntityType,
      storyEntityType,
      resourceHandler,
      dateTimeUtil,
      translationController
    )

    val homeAdapter = createRecyclerViewAdapter()
    val spanCount = activity.resources.getInteger(R.integer.home_span_count)
    val homeLayoutManager = GridLayoutManager(activity.applicationContext, spanCount)
    homeLayoutManager.spanSizeLookup = object : GridLayoutManager.SpanSizeLookup() {
      override fun getSpanSize(position: Int): Int {
        return if (position < homeAdapter.itemCount &&
          homeAdapter.getItemViewType(position) == ViewType.TOPIC_LIST.ordinal
        ) 1
        else spanCount
      }
    }
    binding.homeRecyclerView.apply {
      adapter = homeAdapter
      layoutManager = homeLayoutManager
    }

    binding.let {
      it.lifecycleOwner = fragment
      it.viewModel = homeViewModel
    }

<<<<<<< HEAD
    if (enableOnboardingFlowV2.value) {
      profileManagementController.updateProfileOnboardingState(profileId)
    } else {
      logAppOnboardedEvent(profileId)
    }
=======
    logAppOnboardedEvent()
>>>>>>> a3e71685

    return binding.root
  }

<<<<<<< HEAD
  private fun logAppOnboardedEvent(profileId: ProfileId) {
=======
  private fun logAppOnboardedEvent() {
>>>>>>> a3e71685
    val startupStateProvider = appStartupStateController.getAppStartupState()
    val liveData = startupStateProvider.toLiveData()
    liveData.observe(
      activity,
      object : Observer<AsyncResult<AppStartupState>> {
        override fun onChanged(startUpStateResult: AsyncResult<AppStartupState>?) {
          when (startUpStateResult) {
<<<<<<< HEAD
            is AsyncResult.Pending -> {
=======
            null, is AsyncResult.Pending -> {
>>>>>>> a3e71685
              // Do nothing
            }
            is AsyncResult.Success -> {
              liveData.removeObserver(this)

              if (startUpStateResult.value.startupMode ==
                AppStartupState.StartupMode.USER_NOT_YET_ONBOARDED
              ) {
<<<<<<< HEAD
                analyticsController.logAppOnboardedEvent(profileId)
=======
                analyticsController.logAppOnboardedEvent(
                  ProfileId.newBuilder().setInternalId(internalProfileId).build()
                )
>>>>>>> a3e71685
              }
            }
            is AsyncResult.Failure -> {
              oppiaLogger.e(
                "HomeFragment",
                "Failed to retrieve app startup state"
              )
            }
          }
        }
      }
    )
  }

  private fun createRecyclerViewAdapter(): BindableAdapter<HomeItemViewModel> {
    return multiTypeBuilderFactory.create<HomeItemViewModel, ViewType> { viewModel ->
      when (viewModel) {
        is WelcomeViewModel -> ViewType.WELCOME_MESSAGE
        is PromotedStoryListViewModel -> ViewType.PROMOTED_STORY_LIST
        is ComingSoonTopicListViewModel -> ViewType.COMING_SOON_TOPIC_LIST
        is AllTopicsViewModel -> ViewType.ALL_TOPICS
        is TopicSummaryViewModel -> ViewType.TOPIC_LIST
        else -> throw IllegalArgumentException("Encountered unexpected view model: $viewModel")
      }
    }
      .registerViewDataBinder(
        viewType = ViewType.WELCOME_MESSAGE,
        inflateDataBinding = WelcomeBinding::inflate,
        setViewModel = WelcomeBinding::setViewModel,
        transformViewModel = { it as WelcomeViewModel }
      )
      .registerViewDataBinder(
        viewType = ViewType.PROMOTED_STORY_LIST,
        inflateDataBinding = PromotedStoryListBinding::inflate,
        setViewModel = PromotedStoryListBinding::setViewModel,
        transformViewModel = { it as PromotedStoryListViewModel }
      )
      .registerViewDataBinder(
        viewType = ViewType.COMING_SOON_TOPIC_LIST,
        inflateDataBinding = ComingSoonTopicListBinding::inflate,
        setViewModel = ComingSoonTopicListBinding::setViewModel,
        transformViewModel = { it as ComingSoonTopicListViewModel }
      )
      .registerViewDataBinder(
        viewType = ViewType.ALL_TOPICS,
        inflateDataBinding = AllTopicsBinding::inflate,
        setViewModel = AllTopicsBinding::setViewModel,
        transformViewModel = { it as AllTopicsViewModel }
      )
      .registerViewDataBinder(
        viewType = ViewType.TOPIC_LIST,
        inflateDataBinding = TopicSummaryViewBinding::inflate,
        setViewModel = TopicSummaryViewBinding::setViewModel,
        transformViewModel = { it as TopicSummaryViewModel }
      )
      .build()
  }

  private enum class ViewType {
    WELCOME_MESSAGE,
    PROMOTED_STORY_LIST,
    COMING_SOON_TOPIC_LIST,
    ALL_TOPICS,
    TOPIC_LIST
  }

  fun onTopicSummaryClicked(topicSummary: TopicSummary) {
    routeToTopicPlayStoryListener.routeToTopicPlayStory(
      internalProfileId,
      topicSummary.topicId,
      topicSummary.firstStoryId
    )
  }

  private fun logHomeActivityEvent() {
    analyticsController.logImportantEvent(
      oppiaLogger.createOpenHomeContext(),
      ProfileId.newBuilder().apply { internalId = internalProfileId }.build()
    )
  }
}<|MERGE_RESOLUTION|>--- conflicted
+++ resolved
@@ -55,13 +55,9 @@
   private val dateTimeUtil: DateTimeUtil,
   private val translationController: TranslationController,
   private val multiTypeBuilderFactory: BindableAdapter.MultiTypeBuilder.Factory,
-<<<<<<< HEAD
   private val appStartupStateController: AppStartupStateController,
   @EnableOnboardingFlowV2
   private val enableOnboardingFlowV2: PlatformParameterValue<Boolean>
-=======
-  private val appStartupStateController: AppStartupStateController
->>>>>>> a3e71685
 ) {
   private val routeToTopicPlayStoryListener = activity as RouteToTopicPlayStoryListener
   private lateinit var binding: HomeFragmentBinding
@@ -113,24 +109,16 @@
       it.viewModel = homeViewModel
     }
 
-<<<<<<< HEAD
     if (enableOnboardingFlowV2.value) {
       profileManagementController.updateProfileOnboardingState(profileId)
     } else {
       logAppOnboardedEvent(profileId)
     }
-=======
-    logAppOnboardedEvent()
->>>>>>> a3e71685
 
     return binding.root
   }
 
-<<<<<<< HEAD
   private fun logAppOnboardedEvent(profileId: ProfileId) {
-=======
-  private fun logAppOnboardedEvent() {
->>>>>>> a3e71685
     val startupStateProvider = appStartupStateController.getAppStartupState()
     val liveData = startupStateProvider.toLiveData()
     liveData.observe(
@@ -138,11 +126,7 @@
       object : Observer<AsyncResult<AppStartupState>> {
         override fun onChanged(startUpStateResult: AsyncResult<AppStartupState>?) {
           when (startUpStateResult) {
-<<<<<<< HEAD
-            is AsyncResult.Pending -> {
-=======
             null, is AsyncResult.Pending -> {
->>>>>>> a3e71685
               // Do nothing
             }
             is AsyncResult.Success -> {
@@ -151,13 +135,7 @@
               if (startUpStateResult.value.startupMode ==
                 AppStartupState.StartupMode.USER_NOT_YET_ONBOARDED
               ) {
-<<<<<<< HEAD
                 analyticsController.logAppOnboardedEvent(profileId)
-=======
-                analyticsController.logAppOnboardedEvent(
-                  ProfileId.newBuilder().setInternalId(internalProfileId).build()
-                )
->>>>>>> a3e71685
               }
             }
             is AsyncResult.Failure -> {
