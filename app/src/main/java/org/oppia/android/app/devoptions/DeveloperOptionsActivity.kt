package org.oppia.android.app.devoptions

import android.content.Context
import android.content.Intent
import android.os.Bundle
import org.oppia.android.R
import org.oppia.android.app.activity.ActivityComponentImpl
import org.oppia.android.app.activity.InjectableAutoLocalizedAppCompatActivity
import org.oppia.android.app.devoptions.forcenetworktype.ForceNetworkTypeActivity
import org.oppia.android.app.devoptions.markchapterscompleted.MarkChaptersCompletedActivity
import org.oppia.android.app.devoptions.markstoriescompleted.MarkStoriesCompletedActivity
import org.oppia.android.app.devoptions.marktopicscompleted.MarkTopicsCompletedActivity
import org.oppia.android.app.devoptions.mathexpressionparser.MathExpressionParserActivity
import org.oppia.android.app.devoptions.vieweventlogs.ViewEventLogsActivity
import org.oppia.android.app.model.ProfileId
import org.oppia.android.app.model.ScreenName.DEVELOPER_OPTIONS_ACTIVITY
import org.oppia.android.app.translation.AppLanguageResourceHandler
import org.oppia.android.util.logging.CurrentAppScreenNameIntentDecorator.decorateWithScreenName
import org.oppia.android.util.profile.CurrentUserProfileIdIntentDecorator.decorateWithUserProfileId
import org.oppia.android.util.profile.CurrentUserProfileIdIntentDecorator.extractCurrentUserProfileId
import javax.inject.Inject

/** Activity for Developer Options. */
class DeveloperOptionsActivity :
  InjectableAutoLocalizedAppCompatActivity(),
  ForceCrashButtonClickListener,
  RouteToMarkChaptersCompletedListener,
  RouteToMarkStoriesCompletedListener,
  RouteToMarkTopicsCompletedListener,
  RouteToViewEventLogsListener,
  RouteToForceNetworkTypeListener,
  RouteToMathExpressionParserTestListener {

  @Inject
  lateinit var developerOptionsActivityPresenter: DeveloperOptionsActivityPresenter

  @Inject
  lateinit var resourceHandler: AppLanguageResourceHandler

  private lateinit var profileId: ProfileId

  override fun onCreate(savedInstanceState: Bundle?) {
    super.onCreate(savedInstanceState)
    (activityComponent as ActivityComponentImpl).inject(this)
    profileId = intent.extractCurrentUserProfileId()
    developerOptionsActivityPresenter.handleOnCreate()
    title = resourceHandler.getStringInLocale(R.string.developer_options_activity_title)
  }

  override fun routeToMarkChaptersCompleted() {
    startActivity(
      MarkChaptersCompletedActivity
        .createMarkChaptersCompletedIntent(this, profileId, showConfirmationNotice = false)
    )
  }

  override fun routeToMarkStoriesCompleted() {
    startActivity(
      MarkStoriesCompletedActivity
        .createMarkStoriesCompletedIntent(this, profileId)
    )
  }

  override fun routeToMarkTopicsCompleted() {
    startActivity(
      MarkTopicsCompletedActivity
        .createMarkTopicsCompletedIntent(this, profileId)
    )
  }

  override fun routeToViewEventLogs() {
    startActivity(ViewEventLogsActivity.createViewEventLogsActivityIntent(this, profileId))
  }

  override fun routeToForceNetworkType() {
    startActivity(ForceNetworkTypeActivity.createForceNetworkTypeActivityIntent(this, profileId))
  }

  override fun routeToMathExpressionParserTest() {
    startActivity(MathExpressionParserActivity.createIntent(this, profileId))
  }

  companion object {
<<<<<<< HEAD
    /** Function to create intent for DeveloperOptionsActivity */
    fun createDeveloperOptionsActivityIntent(context: Context, profileId: ProfileId): Intent {
=======
    /** Function to create intent for DeveloperOptionsActivity. */
    fun createDeveloperOptionsActivityIntent(context: Context, internalProfileId: Int): Intent {
>>>>>>> 74f39685
      return Intent(context, DeveloperOptionsActivity::class.java).apply {
        decorateWithScreenName(DEVELOPER_OPTIONS_ACTIVITY)
        decorateWithUserProfileId(profileId)
      }
    }
  }

  override fun forceCrash() {
    developerOptionsActivityPresenter.forceCrash()
  }
}<|MERGE_RESOLUTION|>--- conflicted
+++ resolved
@@ -81,14 +81,9 @@
   }
 
   companion object {
-<<<<<<< HEAD
     /** Function to create intent for DeveloperOptionsActivity */
     fun createDeveloperOptionsActivityIntent(context: Context, profileId: ProfileId): Intent {
-=======
-    /** Function to create intent for DeveloperOptionsActivity. */
-    fun createDeveloperOptionsActivityIntent(context: Context, internalProfileId: Int): Intent {
->>>>>>> 74f39685
-      return Intent(context, DeveloperOptionsActivity::class.java).apply {
+    return Intent(context, DeveloperOptionsActivity::class.java).apply {
         decorateWithScreenName(DEVELOPER_OPTIONS_ACTIVITY)
         decorateWithUserProfileId(profileId)
       }
