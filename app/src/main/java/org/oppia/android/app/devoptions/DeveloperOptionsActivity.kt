package org.oppia.android.app.devoptions

import android.content.Context
import android.content.Intent
import android.os.Bundle
import org.oppia.android.R
import org.oppia.android.app.activity.InjectableAppCompatActivity
import org.oppia.android.app.drawer.KEY_NAVIGATION_PROFILE_ID
import javax.inject.Inject

const val MARK_CHAPTERS_COMPLETED_FRAGMENT = "MARK_CHAPTERS_COMPLETED_FRAGMENT"
const val MARK_STORIES_COMPLETED_FRAGMENT = "MARK_STORIES_COMPLETED_FRAGMENT"
const val MARK_TOPICS_COMPLETED_FRAGMENT = "MARK_TOPICS_COMPLETED_FRAGMENT"
const val EVENT_LOGS_FRAGMENT = "EVENT_LOGS_FRAGMENT"
const val FORCE_NETWORK_TYPE_FRAGMENT = "FORCE_NETWORK_TYPE_FRAGMENT"

/** Activity for Developer Options. */
<<<<<<< HEAD
class DeveloperOptionsActivity :
  InjectableAppCompatActivity(),
  ForceCrashListener {
=======
class DeveloperOptionsActivity : InjectableAppCompatActivity() {
>>>>>>> 64b8490d
  @Inject
  lateinit var developerOptionsActivityPresenter: DeveloperOptionsActivityPresenter

  override fun onCreate(savedInstanceState: Bundle?) {
    super.onCreate(savedInstanceState)
    activityComponent.inject(this)
    developerOptionsActivityPresenter.handleOnCreate()
    title = getString(R.string.developer_options_activity_title)
  }

  companion object {
    /** Function to create intent for DeveloperOptionsActivity */
    fun createDeveloperOptionsActivityIntent(context: Context, internalProfileId: Int): Intent {
      val intent = Intent(context, DeveloperOptionsActivity::class.java)
      intent.putExtra(KEY_NAVIGATION_PROFILE_ID, internalProfileId)
      return intent
    }

    fun getIntentKey(): String {
      return KEY_NAVIGATION_PROFILE_ID
    }
  }

  override fun forceCrash() {
    developerOptionsActivityPresenter.forceCrash()
  }
}<|MERGE_RESOLUTION|>--- conflicted
+++ resolved
@@ -15,13 +15,9 @@
 const val FORCE_NETWORK_TYPE_FRAGMENT = "FORCE_NETWORK_TYPE_FRAGMENT"
 
 /** Activity for Developer Options. */
-<<<<<<< HEAD
 class DeveloperOptionsActivity :
   InjectableAppCompatActivity(),
   ForceCrashListener {
-=======
-class DeveloperOptionsActivity : InjectableAppCompatActivity() {
->>>>>>> 64b8490d
   @Inject
   lateinit var developerOptionsActivityPresenter: DeveloperOptionsActivityPresenter
 
