package org.oppia.android.app.devoptions

import android.content.Context
import android.content.Intent
import android.os.Bundle
import org.oppia.android.R
import org.oppia.android.app.activity.InjectableAppCompatActivity
import org.oppia.android.app.devoptions.markchapterscompleted.MarkChaptersCompletedActivity
import org.oppia.android.app.drawer.KEY_NAVIGATION_PROFILE_ID
import javax.inject.Inject

const val MARK_CHAPTERS_COMPLETED_FRAGMENT = "MARK_CHAPTERS_COMPLETED_FRAGMENT"
const val MARK_STORIES_COMPLETED_FRAGMENT = "MARK_STORIES_COMPLETED_FRAGMENT"
const val MARK_TOPICS_COMPLETED_FRAGMENT = "MARK_TOPICS_COMPLETED_FRAGMENT"
const val EVENT_LOGS_FRAGMENT = "EVENT_LOGS_FRAGMENT"
const val FORCE_NETWORK_TYPE_FRAGMENT = "FORCE_NETWORK_TYPE_FRAGMENT"

/** Activity for Developer Options. */
<<<<<<< HEAD
class DeveloperOptionsActivity :
  InjectableAppCompatActivity(),
  RouteToMarkChaptersCompletedListener,
  LoadMarkChaptersCompletedListener {
  @Inject
  lateinit var developerOptionsActivityPresenter: DeveloperOptionsActivityPresenter
  private var internalProfileId = -1
  private lateinit var lastLoadedFragment: String
=======
class DeveloperOptionsActivity : InjectableAppCompatActivity() {
  @Inject lateinit var developerOptionsActivityPresenter: DeveloperOptionsActivityPresenter
>>>>>>> f1d092ca

  override fun onCreate(savedInstanceState: Bundle?) {
    super.onCreate(savedInstanceState)
    activityComponent.inject(this)
<<<<<<< HEAD
    internalProfileId = intent.getIntExtra(KEY_NAVIGATION_PROFILE_ID, -1)
    lastLoadedFragment = if (savedInstanceState != null)
      savedInstanceState.get(LAST_LOADED_FRAGMENT_KEY) as String
    else
      EVENT_LOGS_FRAGMENT
    developerOptionsActivityPresenter.handleOnCreate(lastLoadedFragment)
    title = getString(R.string.developer_options_activity_title)
  }

  override fun routeToMarkChaptersCompleted() {
    startActivity(
      MarkChaptersCompletedActivity
        .createMarkChaptersCompletedIntent(this, internalProfileId)
    )
=======
    developerOptionsActivityPresenter.handleOnCreate()
    title = getString(R.string.developer_options_title)
>>>>>>> f1d092ca
  }

  companion object {
    /** Function to create intent for DeveloperOptionsActivity */
    fun createDeveloperOptionsActivityIntent(context: Context, internalProfileId: Int): Intent {
      val intent = Intent(context, DeveloperOptionsActivity::class.java)
      intent.putExtra(KEY_NAVIGATION_PROFILE_ID, internalProfileId)
      return intent
    }

    fun getIntentKey(): String {
      return KEY_NAVIGATION_PROFILE_ID
    }
  }
<<<<<<< HEAD

  override fun loadMarkChaptersCompleted() {
    lastLoadedFragment = MARK_CHAPTERS_COMPLETED_FRAGMENT
    developerOptionsActivityPresenter
  }

  override fun onSaveInstanceState(outState: Bundle) {
    developerOptionsActivityPresenter.handleOnSaveInstanceState(outState)
    super.onSaveInstanceState(outState)
  }
=======
>>>>>>> f1d092ca
}<|MERGE_RESOLUTION|>--- conflicted
+++ resolved
@@ -16,30 +16,18 @@
 const val FORCE_NETWORK_TYPE_FRAGMENT = "FORCE_NETWORK_TYPE_FRAGMENT"
 
 /** Activity for Developer Options. */
-<<<<<<< HEAD
 class DeveloperOptionsActivity :
   InjectableAppCompatActivity(),
-  RouteToMarkChaptersCompletedListener,
-  LoadMarkChaptersCompletedListener {
+  RouteToMarkChaptersCompletedListener {
   @Inject
   lateinit var developerOptionsActivityPresenter: DeveloperOptionsActivityPresenter
   private var internalProfileId = -1
-  private lateinit var lastLoadedFragment: String
-=======
-class DeveloperOptionsActivity : InjectableAppCompatActivity() {
-  @Inject lateinit var developerOptionsActivityPresenter: DeveloperOptionsActivityPresenter
->>>>>>> f1d092ca
 
   override fun onCreate(savedInstanceState: Bundle?) {
     super.onCreate(savedInstanceState)
     activityComponent.inject(this)
-<<<<<<< HEAD
     internalProfileId = intent.getIntExtra(KEY_NAVIGATION_PROFILE_ID, -1)
-    lastLoadedFragment = if (savedInstanceState != null)
-      savedInstanceState.get(LAST_LOADED_FRAGMENT_KEY) as String
-    else
-      EVENT_LOGS_FRAGMENT
-    developerOptionsActivityPresenter.handleOnCreate(lastLoadedFragment)
+    developerOptionsActivityPresenter.handleOnCreate()
     title = getString(R.string.developer_options_activity_title)
   }
 
@@ -48,10 +36,6 @@
       MarkChaptersCompletedActivity
         .createMarkChaptersCompletedIntent(this, internalProfileId)
     )
-=======
-    developerOptionsActivityPresenter.handleOnCreate()
-    title = getString(R.string.developer_options_title)
->>>>>>> f1d092ca
   }
 
   companion object {
@@ -66,17 +50,4 @@
       return KEY_NAVIGATION_PROFILE_ID
     }
   }
-<<<<<<< HEAD
-
-  override fun loadMarkChaptersCompleted() {
-    lastLoadedFragment = MARK_CHAPTERS_COMPLETED_FRAGMENT
-    developerOptionsActivityPresenter
-  }
-
-  override fun onSaveInstanceState(outState: Bundle) {
-    developerOptionsActivityPresenter.handleOnSaveInstanceState(outState)
-    super.onSaveInstanceState(outState)
-  }
-=======
->>>>>>> f1d092ca
 }