--- conflicted
+++ resolved
@@ -10,39 +10,21 @@
 import org.oppia.android.app.model.AudioLanguage
 import org.oppia.android.app.model.AudioLanguageFragmentArguments
 import org.oppia.android.app.model.AudioLanguageFragmentStateBundle
-<<<<<<< HEAD
 import org.oppia.android.app.model.ProfileId
-=======
->>>>>>> 1c4b17a1
 import org.oppia.android.app.onboarding.AudioLanguageFragmentPresenter
 import org.oppia.android.util.extensions.getProto
 import org.oppia.android.util.extensions.putProto
 import org.oppia.android.util.platformparameter.EnableOnboardingFlowV2
 import org.oppia.android.util.platformparameter.PlatformParameterValue
-<<<<<<< HEAD
 import org.oppia.android.util.profile.CurrentUserProfileIdIntentDecorator.decorateWithUserProfileId
 import org.oppia.android.util.profile.CurrentUserProfileIdIntentDecorator.extractCurrentUserProfileId
-=======
->>>>>>> 1c4b17a1
 import javax.inject.Inject
 
 /** The fragment to change the default audio language of the app. */
 class AudioLanguageFragment : InjectableFragment(), AudioLanguageRadioButtonListener {
-<<<<<<< HEAD
-  @Inject
-  lateinit var audioLanguageFragmentPresenterV1: AudioLanguageFragmentPresenterV1
-
-  @Inject
-  lateinit var audioLanguageFragmentPresenter: AudioLanguageFragmentPresenter
-
-  @Inject
-  @field:EnableOnboardingFlowV2
-  lateinit var enableOnboardingFlowV2: PlatformParameterValue<Boolean>
-=======
   @Inject lateinit var audioLanguageFragmentPresenterV1: AudioLanguageFragmentPresenterV1
 
   @Inject lateinit var audioLanguageFragmentPresenter: AudioLanguageFragmentPresenter
->>>>>>> 1c4b17a1
 
   @Inject
   @field:EnableOnboardingFlowV2
@@ -62,7 +44,6 @@
       checkNotNull(
         savedInstanceState?.retrieveLanguageFromSavedState()
           ?: arguments?.retrieveLanguageFromArguments()
-<<<<<<< HEAD
       ) { "Expected arguments to be passed to AudioLanguageFragment." }
 
     val profileId = checkNotNull(arguments?.extractCurrentUserProfileId()) {
@@ -70,11 +51,6 @@
     }
     return if (enableOnboardingFlowV2.value) {
       audioLanguageFragmentPresenter.handleCreateView(inflater, container, profileId)
-=======
-      ) { "Expected arguments to be passed to AudioLanguageFragment" }
-    return if (enableOnboardingFlowV2.value) {
-      audioLanguageFragmentPresenter.handleCreateView(inflater, container)
->>>>>>> 1c4b17a1
     } else {
       audioLanguageFragmentPresenterV1.handleOnCreateView(inflater, container, audioLanguage)
     }
