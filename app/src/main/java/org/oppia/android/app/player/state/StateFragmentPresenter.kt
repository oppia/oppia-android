package org.oppia.android.app.player.state

import android.content.Context
import android.view.LayoutInflater
import android.view.View
import android.view.ViewGroup
import android.view.inputmethod.InputMethodManager
import android.widget.TextView
import androidx.appcompat.app.AppCompatActivity
import androidx.core.content.ContextCompat.getColor
import androidx.fragment.app.Fragment
import androidx.lifecycle.LiveData
import androidx.lifecycle.Observer
import androidx.lifecycle.Transformations
import androidx.recyclerview.widget.LinearLayoutManager
import androidx.recyclerview.widget.RecyclerView
import nl.dionsegijn.konfetti.KonfettiView
import org.oppia.android.R
import org.oppia.android.app.fragment.FragmentScope
import org.oppia.android.app.model.AnswerOutcome
import org.oppia.android.app.model.EphemeralState
import org.oppia.android.app.model.HelpIndex
import org.oppia.android.app.model.Hint
import org.oppia.android.app.model.ProfileId
import org.oppia.android.app.model.Solution
import org.oppia.android.app.model.State
import org.oppia.android.app.model.UserAnswer
import org.oppia.android.app.player.audio.AudioButtonListener
import org.oppia.android.app.player.audio.AudioFragment
import org.oppia.android.app.player.audio.AudioUiManager
import org.oppia.android.app.player.state.listener.RouteToHintsAndSolutionListener
import org.oppia.android.app.player.stopplaying.StopStatePlayingSessionListener
import org.oppia.android.app.utility.SplitScreenManager
import org.oppia.android.app.viewmodel.ViewModelProvider
import org.oppia.android.databinding.StateFragmentBinding
import org.oppia.android.domain.exploration.ExplorationProgressController
import org.oppia.android.domain.topic.StoryProgressController
import org.oppia.android.util.data.AsyncResult
import org.oppia.android.util.data.DataProviders.Companion.toLiveData
import org.oppia.android.util.gcsresource.DefaultResourceBucketName
import org.oppia.android.util.logging.ConsoleLogger
import org.oppia.android.util.parser.ExplorationHtmlParserEntityType
import java.util.Date
import javax.inject.Inject

const val STATE_FRAGMENT_PROFILE_ID_ARGUMENT_KEY = "STATE_FRAGMENT_PROFILE_ID_ARGUMENT_KEY"
const val STATE_FRAGMENT_TOPIC_ID_ARGUMENT_KEY = "STATE_FRAGMENT_TOPIC_ID_ARGUMENT_KEY"
const val STATE_FRAGMENT_STORY_ID_ARGUMENT_KEY = "STATE_FRAGMENT_STORY_ID_ARGUMENT_KEY"
const val STATE_FRAGMENT_EXPLORATION_ID_ARGUMENT_KEY = "STATE_FRAGMENT_EXPLORATION_ID_ARGUMENT_KEY"
private const val TAG_AUDIO_FRAGMENT = "AUDIO_FRAGMENT"

/** The presenter for [StateFragment]. */
@FragmentScope
class StateFragmentPresenter @Inject constructor(
  @ExplorationHtmlParserEntityType private val entityType: String,
  private val activity: AppCompatActivity,
  private val fragment: Fragment,
  private val context: Context,
  private val viewModelProvider: ViewModelProvider<StateViewModel>,
  private val explorationProgressController: ExplorationProgressController,
  private val storyProgressController: StoryProgressController,
  private val logger: ConsoleLogger,
  @DefaultResourceBucketName private val resourceBucketName: String,
  private val assemblerBuilderFactory: StatePlayerRecyclerViewAssembler.Builder.Factory,
  private val splitScreenManager: SplitScreenManager
) {

  private val routeToHintsAndSolutionListener = activity as RouteToHintsAndSolutionListener
  private val hasConversationView = true

  private lateinit var currentState: State
  private lateinit var profileId: ProfileId
  private lateinit var topicId: String
  private lateinit var storyId: String
  private lateinit var explorationId: String
  private lateinit var currentStateName: String
  private lateinit var binding: StateFragmentBinding
  private lateinit var recyclerViewAdapter: RecyclerView.Adapter<*>

  private val viewModel: StateViewModel by lazy {
    getStateViewModel()
  }
  private lateinit var recyclerViewAssembler: StatePlayerRecyclerViewAssembler
  private val ephemeralStateLiveData: LiveData<AsyncResult<EphemeralState>> by lazy {
    explorationProgressController.getCurrentState().toLiveData()
  }

  private val confettiColors = listOf(
    R.color.confetti_red,
    R.color.confetti_yellow,
    R.color.confetti_blue,
    R.color.confetti_pink
  ).map { getColor(context, it) }

  fun handleCreateView(
    inflater: LayoutInflater,
    container: ViewGroup?,
    internalProfileId: Int,
    topicId: String,
    storyId: String,
    explorationId: String
  ): View? {
    profileId = ProfileId.newBuilder().setInternalId(internalProfileId).build()
    this.topicId = topicId
    this.storyId = storyId
    this.explorationId = explorationId

    binding = StateFragmentBinding.inflate(
      inflater,
      container,
      /* attachToRoot= */ false
    )
    recyclerViewAssembler = createRecyclerViewAssembler(
      assemblerBuilderFactory.create(resourceBucketName, entityType),
      binding.congratulationsTextView,
<<<<<<< HEAD
      binding.bannerConfettiView
=======
      binding.congratulationsTextConfettiView
>>>>>>> 92defb3a
    )

    val stateRecyclerViewAdapter = recyclerViewAssembler.adapter
    val rhsStateRecyclerViewAdapter = recyclerViewAssembler.rhsAdapter
    binding.stateRecyclerView.apply {
      adapter = stateRecyclerViewAdapter
    }
    binding.extraInteractionRecyclerView.apply {
      adapter = rhsStateRecyclerViewAdapter
    }
    recyclerViewAdapter = stateRecyclerViewAdapter
    binding.let {
      it.lifecycleOwner = fragment
      it.viewModel = this.viewModel
    }

    binding.stateRecyclerView.addOnLayoutChangeListener { _, _, _, _, bottom, _, _, _, oldBottom ->
      if (bottom < oldBottom) {
        binding.stateRecyclerView.postDelayed(
          {
            binding.stateRecyclerView.scrollToPosition(
              stateRecyclerViewAdapter.itemCount - 1
            )
          },
          100
        )
      }
    }

    binding.hintsAndSolutionFragmentContainer.setOnClickListener {
      routeToHintsAndSolutionListener.routeToHintsAndSolution(
        this.explorationId,
        viewModel.newAvailableHintIndex,
        viewModel.allHintsExhausted
      )
    }

    subscribeToCurrentState()
    markExplorationAsRecentlyPlayed()
    return binding.root
  }

  fun handleAnswerReadyForSubmission(answer: UserAnswer) {
    // An interaction has indicated that an answer is ready for submission.
    handleSubmitAnswer(answer)
  }

  fun onContinueButtonClicked() {
    viewModel.setHintBulbVisibility(false)
    hideKeyboard()
    moveToNextState()
  }

  fun onNextButtonClicked() = moveToNextState()

  fun onPreviousButtonClicked() {
    explorationProgressController.moveToPreviousState()
  }

  fun onReturnToTopicButtonClicked() {
    hideKeyboard()
    markExplorationCompleted()
    (activity as StopStatePlayingSessionListener).stopSession()
  }

  private fun showOrHideAudioByState(state: State) {
    if (state.recordedVoiceoversCount == 0) {
      (activity as AudioButtonListener).hideAudioButton()
    } else {
      (activity as AudioButtonListener).showAudioButton()
    }
  }

  fun onSubmitButtonClicked() {
    hideKeyboard()
    handleSubmitAnswer(viewModel.getPendingAnswer(recyclerViewAssembler::getPendingAnswerHandler))
  }

  fun onResponsesHeaderClicked() {
    recyclerViewAssembler.togglePreviousAnswers(viewModel.itemList)
    recyclerViewAssembler.adapter.notifyDataSetChanged()
  }

  fun onHintAvailable(helpIndex: HelpIndex) {
    when (helpIndex.indexTypeCase) {
      HelpIndex.IndexTypeCase.HINT_INDEX, HelpIndex.IndexTypeCase.SHOW_SOLUTION -> {
        if (helpIndex.indexTypeCase == HelpIndex.IndexTypeCase.HINT_INDEX) {
          viewModel.newAvailableHintIndex = helpIndex.hintIndex
        }
        viewModel.allHintsExhausted =
          helpIndex.indexTypeCase == HelpIndex.IndexTypeCase.SHOW_SOLUTION
        viewModel.setHintOpenedAndUnRevealedVisibility(true)
        viewModel.setHintBulbVisibility(true)
      }
      HelpIndex.IndexTypeCase.EVERYTHING_REVEALED -> {
        viewModel.setHintOpenedAndUnRevealedVisibility(false)
        viewModel.setHintBulbVisibility(true)
      }
      else -> {
        viewModel.setHintOpenedAndUnRevealedVisibility(false)
        viewModel.setHintBulbVisibility(false)
      }
    }
  }

  fun handleAudioClick() = recyclerViewAssembler.toggleAudioPlaybackState()

  fun handleKeyboardAction() {
    hideKeyboard()
    if (viewModel.getCanSubmitAnswer().get() == true) {
      handleSubmitAnswer(viewModel.getPendingAnswer(recyclerViewAssembler::getPendingAnswerHandler))
    }
  }

  private fun createRecyclerViewAssembler(
    builder: StatePlayerRecyclerViewAssembler.Builder,
    congratulationsTextView: TextView,
<<<<<<< HEAD
    bannerConfettiView: KonfettiView
=======
    congratulationsTextConfettiView: KonfettiView
>>>>>>> 92defb3a
  ): StatePlayerRecyclerViewAssembler {
    return builder
      .hasConversationView(hasConversationView)
      .addContentSupport()
      .addFeedbackSupport()
      .addInteractionSupport(viewModel.getCanSubmitAnswer())
      .addPastAnswersSupport()
      .addWrongAnswerCollapsingSupport()
      .addBackwardNavigationSupport()
      .addForwardNavigationSupport()
      .addReturnToTopicSupport()
<<<<<<< HEAD
      .addCongratulationsForCorrectAnswers(congratulationsTextView, bannerConfettiView)
=======
      .addCelebrationForCorrectAnswers(
        congratulationsTextView,
        congratulationsTextConfettiView,
        confettiColors
      )
>>>>>>> 92defb3a
      .addHintsAndSolutionsSupport()
      .addAudioVoiceoverSupport(
        explorationId, viewModel.currentStateName, viewModel.isAudioBarVisible,
        this::getAudioUiManager
      )
      .addConceptCardSupport()
      .build()
  }

  fun revealHint(saveUserChoice: Boolean, hintIndex: Int) {
    subscribeToHint(
      explorationProgressController.submitHintIsRevealed(
        currentState,
        saveUserChoice,
        hintIndex
      )
    )
  }

  fun revealSolution() {
    subscribeToSolution(explorationProgressController.submitSolutionIsRevealed(currentState))
  }

  private fun getStateViewModel(): StateViewModel {
    return viewModelProvider.getForFragment(fragment, StateViewModel::class.java)
  }

  private fun getAudioFragment(): Fragment? {
    return fragment.childFragmentManager.findFragmentByTag(TAG_AUDIO_FRAGMENT)
  }

  private fun getAudioUiManager(): AudioUiManager? {
    if (getAudioFragment() == null) {
      val audioFragment: AudioFragment = AudioFragment.newInstance(profileId.internalId)
      fragment.childFragmentManager.beginTransaction()
        .add(R.id.audio_fragment_placeholder, audioFragment, TAG_AUDIO_FRAGMENT).commitNow()
    }
    return getAudioFragment() as? AudioUiManager
  }

  private fun subscribeToCurrentState() {
    ephemeralStateLiveData.observe(
      fragment,
      Observer { result ->
        processEphemeralStateResult(result)
      }
    )
  }

  private fun processEphemeralStateResult(result: AsyncResult<EphemeralState>) {
    if (result.isFailure()) {
      logger.e(
        "StateFragment",
        "Failed to retrieve ephemeral state",
        result.getErrorOrNull()!!
      )
      return
    } else if (result.isPending()) {
      // Display nothing until a valid result is available.
      return
    }

    val ephemeralState = result.getOrThrow()
    val shouldSplit = splitScreenManager.shouldSplitScreen(ephemeralState.state.interaction.id)
    if (shouldSplit) {
      viewModel.isSplitView.set(true)
      viewModel.centerGuidelinePercentage.set(0.5f)
    } else {
      viewModel.isSplitView.set(false)
      viewModel.centerGuidelinePercentage.set(1f)
    }

    val isInNewState =
      ::currentStateName.isInitialized && currentStateName != ephemeralState.state.name

    currentState = ephemeralState.state
    currentStateName = ephemeralState.state.name
    showOrHideAudioByState(ephemeralState.state)

    val dataPair = recyclerViewAssembler.compute(
      ephemeralState,
      explorationId,
      shouldSplit
    )

    viewModel.itemList.clear()
    viewModel.itemList += dataPair.first
    viewModel.rightItemList.clear()
    viewModel.rightItemList += dataPair.second

    if (isInNewState) {
      (binding.stateRecyclerView.layoutManager as LinearLayoutManager).scrollToPositionWithOffset(
        0,
        200
      )
    }
    // assembler.show confetti
  }

  /**
   * This function listens to the result of RevealHint.
   * Whenever a hint is revealed using ExplorationProgressController.submitHintIsRevealed function,
   * this function will wait for the response from that function and based on which we can move to
   * next state.
   */
  private fun subscribeToHint(hintResultLiveData: LiveData<AsyncResult<Hint>>) {
    val hintLiveData = getHintIsRevealed(hintResultLiveData)
    hintLiveData.observe(
      fragment,
      Observer { result ->
        // If the hint was revealed remove dot and radar.
        if (result.hintIsRevealed) {
          viewModel.setHintOpenedAndUnRevealedVisibility(false)
        }
      }
    )
  }

  /**
   * This function listens to the result of RevealSolution.
   * Whenever a hint is revealed using ExplorationProgressController.submitHintIsRevealed function,
   * this function will wait for the response from that function and based on which we can move to
   * next state.
   */
  private fun subscribeToSolution(solutionResultLiveData: LiveData<AsyncResult<Solution>>) {
    val solutionLiveData = getSolutionIsRevealed(solutionResultLiveData)
    solutionLiveData.observe(
      fragment,
      Observer { result ->
        // If the hint was revealed remove dot and radar.
        if (result.solutionIsRevealed) {
          viewModel.setHintOpenedAndUnRevealedVisibility(false)
        }
      }
    )
  }

  /**
   * This function listens to the result of submitAnswer.
   * Whenever an answer is submitted using ExplorationProgressController.submitAnswer function,
   * this function will wait for the response from that function and based on which we can move to
   * next state.
   */
  private fun subscribeToAnswerOutcome(
    answerOutcomeResultLiveData: LiveData<AsyncResult<AnswerOutcome>>
  ) {
    val answerOutcomeLiveData = getAnswerOutcome(answerOutcomeResultLiveData)
    answerOutcomeLiveData.observe(
      fragment,
      Observer { result ->
        // If the answer was submitted on behalf of the Continue interaction, automatically continue to the next state.
        if (result.state.interaction.id == "Continue") {
          recyclerViewAssembler.stopHintsFromShowing()
          viewModel.setHintBulbVisibility(false)
          moveToNextState()
        } else {
          if (result.labelledAsCorrectAnswer) {
            recyclerViewAssembler.stopHintsFromShowing()
            viewModel.setHintBulbVisibility(false)
            recyclerViewAssembler.showCelebrationOnCorrectAnswer()
          } else {
            viewModel.setCanSubmitAnswer(canSubmitAnswer = false)
          }
          recyclerViewAssembler.readOutAnswerFeedback(result.feedback)
        }
      }
    )
  }

  /** Helper for [subscribeToSolution]. */
  private fun getSolutionIsRevealed(hint: LiveData<AsyncResult<Solution>>): LiveData<Solution> {
    return Transformations.map(hint, ::processSolution)
  }

  /** Helper for [subscribeToHint]. */
  private fun getHintIsRevealed(hint: LiveData<AsyncResult<Hint>>): LiveData<Hint> {
    return Transformations.map(hint, ::processHint)
  }

  /** Helper for subscribeToAnswerOutcome. */
  private fun getAnswerOutcome(
    answerOutcome: LiveData<AsyncResult<AnswerOutcome>>
  ): LiveData<AnswerOutcome> {
    return Transformations.map(answerOutcome, ::processAnswerOutcome)
  }

  /** Helper for [subscribeToAnswerOutcome]. */
  private fun processAnswerOutcome(
    ephemeralStateResult: AsyncResult<AnswerOutcome>
  ): AnswerOutcome {
    if (ephemeralStateResult.isFailure()) {
      logger.e(
        "StateFragment",
        "Failed to retrieve answer outcome",
        ephemeralStateResult.getErrorOrNull()!!
      )
    }
    return ephemeralStateResult.getOrDefault(AnswerOutcome.getDefaultInstance())
  }

  /** Helper for [subscribeToHint]. */
  private fun processHint(hintResult: AsyncResult<Hint>): Hint {
    if (hintResult.isFailure()) {
      logger.e(
        "StateFragment",
        "Failed to retrieve Hint",
        hintResult.getErrorOrNull()!!
      )
    }
    return hintResult.getOrDefault(Hint.getDefaultInstance())
  }

  /** Helper for [subscribeToSolution]. */
  private fun processSolution(solutionResult: AsyncResult<Solution>): Solution {
    if (solutionResult.isFailure()) {
      logger.e(
        "StateFragment",
        "Failed to retrieve Solution",
        solutionResult.getErrorOrNull()!!
      )
    }
    return solutionResult.getOrDefault(Solution.getDefaultInstance())
  }

  private fun handleSubmitAnswer(answer: UserAnswer) {
    subscribeToAnswerOutcome(explorationProgressController.submitAnswer(answer))
  }

  fun dismissConceptCard() {
    fragment.childFragmentManager.findFragmentByTag(
      CONCEPT_CARD_DIALOG_FRAGMENT_TAG
    )?.let { dialogFragment ->
      fragment.childFragmentManager.beginTransaction().remove(dialogFragment).commitNow()
    }
  }

  private fun moveToNextState() {
    viewModel.setCanSubmitAnswer(canSubmitAnswer = false)
    explorationProgressController.moveToNextState().observe(
      fragment,
      Observer {
        recyclerViewAssembler.collapsePreviousResponses()
      }
    )
  }

  private fun hideKeyboard() {
    val inputManager: InputMethodManager =
      activity.getSystemService(Context.INPUT_METHOD_SERVICE) as InputMethodManager
    inputManager.hideSoftInputFromWindow(
      fragment.view!!.windowToken,
      InputMethodManager.SHOW_FORCED
    )
  }

  fun setAudioBarVisibility(visibility: Boolean) =
    getStateViewModel().setAudioBarVisibility(visibility)

  fun scrollToTop() {
    binding.stateRecyclerView.smoothScrollToPosition(0)
  }

  /** Updates submit button UI as active if pendingAnswerError null else inactive. */
  fun updateSubmitButton(pendingAnswerError: String?, inputAnswerAvailable: Boolean) {
    if (inputAnswerAvailable) {
      viewModel.setCanSubmitAnswer(pendingAnswerError == null)
    } else {
      viewModel.setCanSubmitAnswer(canSubmitAnswer = false)
    }
  }

  private fun markExplorationAsRecentlyPlayed() {
    storyProgressController.recordRecentlyPlayedChapter(
      profileId,
      topicId,
      storyId,
      explorationId,
      Date().time
    )
  }

  private fun markExplorationCompleted() {
    storyProgressController.recordCompletedChapter(
      profileId,
      topicId,
      storyId,
      explorationId,
      Date().time
    )
  }
}<|MERGE_RESOLUTION|>--- conflicted
+++ resolved
@@ -113,11 +113,7 @@
     recyclerViewAssembler = createRecyclerViewAssembler(
       assemblerBuilderFactory.create(resourceBucketName, entityType),
       binding.congratulationsTextView,
-<<<<<<< HEAD
-      binding.bannerConfettiView
-=======
       binding.congratulationsTextConfettiView
->>>>>>> 92defb3a
     )
 
     val stateRecyclerViewAdapter = recyclerViewAssembler.adapter
@@ -235,11 +231,7 @@
   private fun createRecyclerViewAssembler(
     builder: StatePlayerRecyclerViewAssembler.Builder,
     congratulationsTextView: TextView,
-<<<<<<< HEAD
-    bannerConfettiView: KonfettiView
-=======
     congratulationsTextConfettiView: KonfettiView
->>>>>>> 92defb3a
   ): StatePlayerRecyclerViewAssembler {
     return builder
       .hasConversationView(hasConversationView)
@@ -251,15 +243,11 @@
       .addBackwardNavigationSupport()
       .addForwardNavigationSupport()
       .addReturnToTopicSupport()
-<<<<<<< HEAD
-      .addCongratulationsForCorrectAnswers(congratulationsTextView, bannerConfettiView)
-=======
       .addCelebrationForCorrectAnswers(
         congratulationsTextView,
         congratulationsTextConfettiView,
         confettiColors
       )
->>>>>>> 92defb3a
       .addHintsAndSolutionsSupport()
       .addAudioVoiceoverSupport(
         explorationId, viewModel.currentStateName, viewModel.isAudioBarVisible,
@@ -356,7 +344,6 @@
         200
       )
     }
-    // assembler.show confetti
   }
 
   /**
