--- conflicted
+++ resolved
@@ -202,16 +202,10 @@
 
   fun onSubmitButtonClicked() {
     hideKeyboard()
-<<<<<<< HEAD
-    handleSubmitAnswer(
-      stateViewModel.getPendingAnswer(recyclerViewAssembler::getPendingAnswerHandler)
-    )
-=======
-    val answer = viewModel.getPendingAnswer(recyclerViewAssembler::getPendingAnswerHandler)
+    val answer = stateViewModel.getPendingAnswer(recyclerViewAssembler::getPendingAnswerHandler)
     if (answer != null) {
       handleSubmitAnswer(answer)
     }
->>>>>>> 5c812a15
   }
 
   fun onResponsesHeaderClicked() {
@@ -223,18 +217,11 @@
 
   fun handleKeyboardAction() {
     hideKeyboard()
-<<<<<<< HEAD
     if (stateViewModel.getCanSubmitAnswer().get() == true) {
-      handleSubmitAnswer(
-        stateViewModel.getPendingAnswer(recyclerViewAssembler::getPendingAnswerHandler)
-      )
-=======
-    if (viewModel.getCanSubmitAnswer().get() == true) {
-      val answer = viewModel.getPendingAnswer(recyclerViewAssembler::getPendingAnswerHandler)
+      val answer = stateViewModel.getPendingAnswer(recyclerViewAssembler::getPendingAnswerHandler)
       if (answer != null) {
         handleSubmitAnswer(answer)
       }
->>>>>>> 5c812a15
     }
   }
 
