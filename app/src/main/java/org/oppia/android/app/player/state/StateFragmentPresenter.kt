--- conflicted
+++ resolved
@@ -74,7 +74,6 @@
   private val hasConversationView = true
 
   private lateinit var currentState: State
-  private var isCurrentStatePendingState = false
   private lateinit var profileId: ProfileId
   private lateinit var topicId: String
   private lateinit var storyId: String
@@ -209,15 +208,9 @@
     }
   }
 
-<<<<<<< HEAD
-  fun onHintAvailable(helpIndex: HelpIndex) {
-    this.helpIndex = helpIndex
-    showHintsAndSolutions(helpIndex)
-=======
   fun onHintAvailable(helpIndex: HelpIndex, isCurrentStatePendingState: Boolean) {
     this.helpIndex = helpIndex
     showHintsAndSolutions(helpIndex, isCurrentStatePendingState)
->>>>>>> d2372aeb
   }
 
   private fun createRecyclerViewAssembler(
@@ -318,11 +311,6 @@
 
     currentState = ephemeralState.state
     currentStateName = ephemeralState.state.name
-<<<<<<< HEAD
-    isCurrentStatePendingState =
-      ephemeralState.stateTypeCase == EphemeralState.StateTypeCase.PENDING_STATE
-=======
->>>>>>> d2372aeb
 
     showOrHideAudioByState(ephemeralState.state)
 
@@ -482,22 +470,14 @@
     )
   }
 
-<<<<<<< HEAD
-  private fun showHintsAndSolutions(helpIndex: HelpIndex) {
-=======
   private fun showHintsAndSolutions(helpIndex: HelpIndex, isCurrentStatePendingState: Boolean) {
->>>>>>> d2372aeb
     if (!isCurrentStatePendingState) {
       // If current state is not the pending top state, hide the hint bulb.
       viewModel.setHintOpenedAndUnRevealedVisibility(false)
       viewModel.setHintBulbVisibility(false)
     } else {
       when (helpIndex.indexTypeCase) {
-<<<<<<< HEAD
-        HelpIndex.IndexTypeCase.AVAILABLE_NEXT_HINT_INDEX -> {
-=======
         HelpIndex.IndexTypeCase.NEXT_AVAILABLE_HINT_INDEX -> {
->>>>>>> d2372aeb
           viewModel.setHintBulbVisibility(true)
           viewModel.setHintOpenedAndUnRevealedVisibility(true)
         }
