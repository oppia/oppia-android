package org.oppia.android.app.player.state

import android.content.Context
import android.view.LayoutInflater
import android.view.View
import android.view.ViewGroup
import android.view.inputmethod.InputMethodManager
import android.widget.TextView
import androidx.appcompat.app.AppCompatActivity
import androidx.fragment.app.Fragment
import androidx.lifecycle.LiveData
import androidx.lifecycle.Observer
import androidx.lifecycle.Transformations
import androidx.recyclerview.widget.LinearLayoutManager
import androidx.recyclerview.widget.RecyclerView
import kotlinx.coroutines.CoroutineDispatcher
import nl.dionsegijn.konfetti.KonfettiView
import org.oppia.android.R
import org.oppia.android.app.fragment.FragmentScope
import org.oppia.android.app.model.AnswerOutcome
import org.oppia.android.app.model.CheckpointState
import org.oppia.android.app.model.EphemeralState
import org.oppia.android.app.model.HelpIndex
import org.oppia.android.app.model.Hint
import org.oppia.android.app.model.HintState
import org.oppia.android.app.model.ProfileId
import org.oppia.android.app.model.Solution
import org.oppia.android.app.model.State
import org.oppia.android.app.model.UserAnswer
import org.oppia.android.app.player.audio.AudioButtonListener
import org.oppia.android.app.player.audio.AudioFragment
import org.oppia.android.app.player.audio.AudioUiManager
import org.oppia.android.app.player.state.ConfettiConfig.LARGE_CONFETTI_BURST
import org.oppia.android.app.player.state.ConfettiConfig.MEDIUM_CONFETTI_BURST
import org.oppia.android.app.player.state.ConfettiConfig.MINI_CONFETTI_BURST
import org.oppia.android.app.player.state.listener.RouteToHintsAndSolutionListener
import org.oppia.android.app.player.stopplaying.StopStatePlayingSessionWithSavedProgressListener
import org.oppia.android.app.topic.conceptcard.ConceptCardFragment.Companion.CONCEPT_CARD_DIALOG_FRAGMENT_TAG
import org.oppia.android.app.utility.LifecycleSafeTimerFactory
import org.oppia.android.app.utility.SplitScreenManager
import org.oppia.android.app.viewmodel.ViewModelProvider
import org.oppia.android.databinding.StateFragmentBinding
import org.oppia.android.domain.exploration.ExplorationProgressController
import org.oppia.android.domain.oppialogger.OppiaLogger
import org.oppia.android.domain.topic.StoryProgressController
import org.oppia.android.util.data.AsyncResult
import org.oppia.android.util.data.DataProviders.Companion.toLiveData
import org.oppia.android.util.gcsresource.DefaultResourceBucketName
import org.oppia.android.util.parser.html.ExplorationHtmlParserEntityType
import org.oppia.android.util.system.OppiaClock
import org.oppia.android.util.threading.BackgroundDispatcher
import javax.inject.Inject

const val STATE_FRAGMENT_PROFILE_ID_ARGUMENT_KEY =
  "StateFragmentPresenter.state_fragment_profile_id"
const val STATE_FRAGMENT_TOPIC_ID_ARGUMENT_KEY = "StateFragmentPresenter.state_fragment_topic_id"
const val STATE_FRAGMENT_STORY_ID_ARGUMENT_KEY = "StateFragmentPresenter.state_fragment_story_id"
const val STATE_FRAGMENT_EXPLORATION_ID_ARGUMENT_KEY =
  "StateFragmentPresenter.state_fragment_exploration_id"
private const val TAG_AUDIO_FRAGMENT = "AUDIO_FRAGMENT"

/** The presenter for [StateFragment]. */
@FragmentScope
class StateFragmentPresenter @Inject constructor(
  @ExplorationHtmlParserEntityType private val entityType: String,
  private val activity: AppCompatActivity,
  private val fragment: Fragment,
  private val context: Context,
  private val viewModelProvider: ViewModelProvider<StateViewModel>,
  private val explorationProgressController: ExplorationProgressController,
  private val storyProgressController: StoryProgressController,
  private val oppiaLogger: OppiaLogger,
  @DefaultResourceBucketName private val resourceBucketName: String,
  private val assemblerBuilderFactory: StatePlayerRecyclerViewAssembler.Builder.Factory,
  private val splitScreenManager: SplitScreenManager,
  private val oppiaClock: OppiaClock,
  @BackgroundDispatcher backgroundCoroutineDispatcher: CoroutineDispatcher
) {

  private val routeToHintsAndSolutionListener = activity as RouteToHintsAndSolutionListener
  private val hasConversationView = true

  private lateinit var currentState: State
  private var isCurrentStatePendingState = false
  private lateinit var profileId: ProfileId
  private lateinit var topicId: String
  private lateinit var storyId: String
  private lateinit var explorationId: String
  private lateinit var currentStateName: String
  private lateinit var binding: StateFragmentBinding
  private lateinit var recyclerViewAdapter: RecyclerView.Adapter<*>
  private val lifecycleSafeTimerFactory = LifecycleSafeTimerFactory(backgroundCoroutineDispatcher)

  private var isCurrentStatePendingState: Boolean = false

  private val viewModel: StateViewModel by lazy {
    getStateViewModel()
  }
  private lateinit var recyclerViewAssembler: StatePlayerRecyclerViewAssembler
  private val ephemeralStateLiveData: LiveData<AsyncResult<EphemeralState>> by lazy {
    explorationProgressController.getCurrentState().toLiveData()
  }

  private var explorationCheckpointState: CheckpointState = CheckpointState.CHECKPOINT_UNSAVED

  fun handleCreateView(
    inflater: LayoutInflater,
    container: ViewGroup?,
    internalProfileId: Int,
    topicId: String,
    storyId: String,
    explorationId: String
  ): View? {
    profileId = ProfileId.newBuilder().setInternalId(internalProfileId).build()
    this.topicId = topicId
    this.storyId = storyId
    this.explorationId = explorationId

    binding = StateFragmentBinding.inflate(
      inflater,
      container,
      /* attachToRoot= */ false
    )
    recyclerViewAssembler = createRecyclerViewAssembler(
      assemblerBuilderFactory.create(resourceBucketName, entityType),
      binding.congratulationsTextView,
      binding.congratulationsTextConfettiView,
      binding.fullScreenConfettiView
    )

    val stateRecyclerViewAdapter = recyclerViewAssembler.adapter
    val rhsStateRecyclerViewAdapter = recyclerViewAssembler.rhsAdapter
    binding.stateRecyclerView.apply {
      adapter = stateRecyclerViewAdapter
    }
    binding.extraInteractionRecyclerView.apply {
      adapter = rhsStateRecyclerViewAdapter
    }
    recyclerViewAdapter = stateRecyclerViewAdapter
    binding.let {
      it.lifecycleOwner = fragment
      it.viewModel = this.viewModel
    }

    binding.stateRecyclerView.addOnLayoutChangeListener { _, _, _, _, bottom, _, _, _, oldBottom ->
      if (bottom < oldBottom) {
        binding.stateRecyclerView.postDelayed(
          {
            binding.stateRecyclerView.scrollToPosition(
              stateRecyclerViewAdapter.itemCount - 1
            )
          },
          100
        )
      }
    }

    binding.hintsAndSolutionFragmentContainer.setOnClickListener {
      routeToHintsAndSolutionListener.routeToHintsAndSolution(
        this.explorationId,
        viewModel.newAvailableHintIndex,
        viewModel.allHintsExhausted
      )
    }

    subscribeToCurrentState()
    markExplorationAsStartedNotCompleted()
    return binding.root
  }

  fun handleAnswerReadyForSubmission(answer: UserAnswer) {
    // An interaction has indicated that an answer is ready for submission.
    handleSubmitAnswer(answer)
  }

  fun onContinueButtonClicked() {
    viewModel.setHintBulbVisibility(false)
    hideKeyboard()
    moveToNextState()
  }

  fun onNextButtonClicked() = moveToNextState()

  fun onPreviousButtonClicked() {
    // Hide the hints so that they are not visible on the previous states.
    explorationProgressController.stopNewHintsAndSolutionFromShowingUp()
    explorationProgressController.moveToPreviousState()
  }

  fun onReturnToTopicButtonClicked() {
    hideKeyboard()
    markExplorationCompleted()
    (activity as StopStatePlayingSessionWithSavedProgressListener)
      .deleteCurrentProgressAndStopSession()
  }

  private fun showOrHideAudioByState(state: State) {
    if (state.recordedVoiceoversCount == 0) {
      (activity as AudioButtonListener).hideAudioButton()
    } else {
      (activity as AudioButtonListener).showAudioButton()
    }
  }

  fun onSubmitButtonClicked() {
    hideKeyboard()
    handleSubmitAnswer(viewModel.getPendingAnswer(recyclerViewAssembler::getPendingAnswerHandler))
  }

  fun onResponsesHeaderClicked() {
    recyclerViewAssembler.togglePreviousAnswers(viewModel.itemList)
    recyclerViewAssembler.adapter.notifyDataSetChanged()
  }

<<<<<<< HEAD
  fun onHintAvailable(helpIndex: HelpIndex) {
    if (
      !isCurrentStatePendingState &&
      helpIndex.indexTypeCase != HelpIndex.IndexTypeCase.INDEXTYPE_NOT_SET
    ) {
      // If current state is not pending state and HelpIndex does not equal default instance,
      // do not allow any new hints, new solutions or the hint icon to be visible.
      return
    }
    when (helpIndex.indexTypeCase) {
      HelpIndex.IndexTypeCase.HINT_INDEX -> {
        // Update the ViewModel with the index of the un-revealed hint.
        viewModel.newAvailableHintIndex = helpIndex.hintIndex.index
        viewModel.allHintsExhausted = false
        viewModel.setHintOpenedAndUnRevealedVisibility(!helpIndex.hintIndex.isHintRevealed)
        viewModel.setHintBulbVisibility(true)
        // Notify the ExplorationProgressController that an un-revealed hint is visible.
        unrevealedHintIsVisible(helpIndex.hintIndex.index)
      }
      HelpIndex.IndexTypeCase.SHOW_SOLUTION -> {
        // Solution being visible implies that all hints have been viewed by the user.
        // 1 is subtracted from the hint count because hints are indexed from 0.
        viewModel.newAvailableHintIndex = currentState.interaction.hintCount - 1
        viewModel.allHintsExhausted = true
        // Notify the ExplorationProgressController that un-revealed solution is visible.
        unrevealedSolutionIsVisible()
        viewModel.setHintOpenedAndUnRevealedVisibility(
          !currentState.interaction.solution.solutionIsRevealed
        )
        viewModel.setHintBulbVisibility(true)
      }
      HelpIndex.IndexTypeCase.EVERYTHING_REVEALED -> {
        // EVERYTHING_REVEALED implies that all hints and solution have been viewed by the user.
        viewModel.allHintsExhausted = true
        // 1 is subtracted from the hint count because hints are indexed from 0.
        viewModel.newAvailableHintIndex = currentState.interaction.hintCount - 1
        viewModel.setHintOpenedAndUnRevealedVisibility(false)
        viewModel.setHintBulbVisibility(true)
      }
      else -> {
        viewModel.setHintOpenedAndUnRevealedVisibility(false)
        viewModel.setHintBulbVisibility(false)
      }
    }
  }

=======
>>>>>>> 8bb4f02b
  fun handleAudioClick() = recyclerViewAssembler.toggleAudioPlaybackState()

  fun handleKeyboardAction() {
    hideKeyboard()
    if (viewModel.getCanSubmitAnswer().get() == true) {
      handleSubmitAnswer(viewModel.getPendingAnswer(recyclerViewAssembler::getPendingAnswerHandler))
    }
  }

  private fun createRecyclerViewAssembler(
    builder: StatePlayerRecyclerViewAssembler.Builder,
    congratulationsTextView: TextView,
    congratulationsTextConfettiView: KonfettiView,
    fullScreenConfettiView: KonfettiView
  ): StatePlayerRecyclerViewAssembler {
    val isTablet = context.resources.getBoolean(R.bool.isTablet)
    return builder
      .hasConversationView(hasConversationView)
      .addContentSupport()
      .addFeedbackSupport()
      .addInteractionSupport(viewModel.getCanSubmitAnswer())
      .addPastAnswersSupport()
      .addWrongAnswerCollapsingSupport()
      .addBackwardNavigationSupport()
      .addForwardNavigationSupport()
      .addReturnToTopicSupport()
      .addCelebrationForCorrectAnswers(
        congratulationsTextView,
        congratulationsTextConfettiView,
        MINI_CONFETTI_BURST
      )
      .addCelebrationForEndOfSession(
        fullScreenConfettiView,
        if (isTablet) LARGE_CONFETTI_BURST else MEDIUM_CONFETTI_BURST
      )
      .addHintsAndSolutionsSupport()
      .addAudioVoiceoverSupport(
        explorationId, viewModel.currentStateName, viewModel.isAudioBarVisible,
        this::getAudioUiManager
      )
      .addConceptCardSupport()
      .build()
  }

  fun revealHint() {
    val previousHintState = recyclerViewAssembler.createLatestHintState()
    val updatedHintIndex =
      previousHintState.helpIndex.hintIndex.toBuilder().setIsHintRevealed(true).build()
    val updatedHelpIndex =
      previousHintState.helpIndex.toBuilder().setHintIndex(updatedHintIndex).build()

    subscribeToHint(
<<<<<<< HEAD
      explorationProgressController.submitHintIsRevealed(
        currentState,
        previousHintState.toBuilder().setHelpIndex(updatedHelpIndex).build()
      )
=======
      explorationProgressController.submitHintIsRevealed(saveUserChoice, hintIndex)
>>>>>>> 8bb4f02b
    )
  }

  fun revealSolution() {
<<<<<<< HEAD
    subscribeToSolution(
      explorationProgressController.submitSolutionIsRevealed(
        currentState,
        recyclerViewAssembler.createLatestHintState()
      )
    )
  }

  private fun unrevealedSolutionIsVisible() {
    if (
      currentState.interaction.solution.unrevealedSolutionIsVisible ||
      currentState.interaction.solution.solutionIsRevealed
    ) {
      // If solution is already marked as un-revealed but visible or if the solution has been
      // revealed by the user, do nothing.
      return
    }

    subscribeToUnRevealedSolution(
      explorationProgressController.submitUnrevealedSolutionIsVisible(
        currentState,
        recyclerViewAssembler.createLatestHintState()
      )
    )
  }

  private fun unrevealedHintIsVisible(indexOfHint: Int) {
    if (
      currentState.interaction.hintList[indexOfHint].unrevealedHintIsVisible ||
      currentState.interaction.hintList[indexOfHint].hintIsRevealed
    ) {
      // If solution is already marked as unrevealed or if the solution has been revealed by the
      // user, do nothing.
      return
    }
    subscribeToUnrevealedHint(
      explorationProgressController.submitUnrevealedHintIsVisible(
        currentState,
        recyclerViewAssembler.createLatestHintState()
      )
    )
=======
    subscribeToSolution(explorationProgressController.submitSolutionIsRevealed())
>>>>>>> 8bb4f02b
  }

  private fun getStateViewModel(): StateViewModel {
    return viewModelProvider.getForFragment(fragment, StateViewModel::class.java)
  }

  private fun getAudioFragment(): Fragment? {
    return fragment.childFragmentManager.findFragmentByTag(TAG_AUDIO_FRAGMENT)
  }

  private fun getAudioUiManager(): AudioUiManager? {
    if (getAudioFragment() == null) {
      val audioFragment: AudioFragment = AudioFragment.newInstance(profileId.internalId)
      fragment.childFragmentManager.beginTransaction()
        .add(R.id.audio_fragment_placeholder, audioFragment, TAG_AUDIO_FRAGMENT).commitNow()
    }
    return getAudioFragment() as? AudioUiManager
  }

  private fun subscribeToCurrentState() {
    ephemeralStateLiveData.observe(
      fragment,
      Observer { result ->
        processEphemeralStateResult(result)
      }
    )
  }

  private fun processEphemeralStateResult(result: AsyncResult<EphemeralState>) {
    if (result.isFailure()) {
      oppiaLogger.e(
        "StateFragment",
        "Failed to retrieve ephemeral state",
        result.getErrorOrNull()!!
      )
      return
    } else if (result.isPending()) {
      // Display nothing until a valid result is available.
      return
    }

    val ephemeralState = result.getOrThrow()
    explorationCheckpointState = ephemeralState.checkpointState

    recyclerViewAssembler.updateHintState(ephemeralState.hintState)

    val shouldSplit = splitScreenManager.shouldSplitScreen(ephemeralState.state.interaction.id)
    if (shouldSplit) {
      viewModel.isSplitView.set(true)
      viewModel.centerGuidelinePercentage.set(0.5f)
    } else {
      viewModel.isSplitView.set(false)
      viewModel.centerGuidelinePercentage.set(1f)
    }

    val isInNewState =
      ::currentStateName.isInitialized && currentStateName != ephemeralState.state.name

    currentState = ephemeralState.state
    currentStateName = ephemeralState.state.name
<<<<<<< HEAD

=======
>>>>>>> 8bb4f02b
    isCurrentStatePendingState =
      ephemeralState.stateTypeCase == EphemeralState.StateTypeCase.PENDING_STATE

    showOrHideAudioByState(ephemeralState.state)
    scheduleShowHintAndSolution(ephemeralState.hintState)
    showHintsAndSolutions(ephemeralState.hintState)

    val dataPair = recyclerViewAssembler.compute(
      ephemeralState,
      explorationId,
      shouldSplit
    )

    viewModel.itemList.clear()
    viewModel.itemList += dataPair.first
    viewModel.rightItemList.clear()
    viewModel.rightItemList += dataPair.second

    if (isInNewState) {
      (binding.stateRecyclerView.layoutManager as LinearLayoutManager).scrollToPositionWithOffset(
        0,
        200
      )
    }
  }

  /**
   * This function listens to the result of RevealHint.
   * Whenever a hint is revealed using ExplorationProgressController.submitHintIsRevealed function,
   * this function will wait for the response from that function and based on which we can move to
   * next state.
   */
  private fun subscribeToHint(hintResultLiveData: LiveData<AsyncResult<Hint>>) {
    val hintLiveData = getHintIsRevealed(hintResultLiveData)
    hintLiveData.observe(
      fragment,
      Observer { result ->
        // If the hint was revealed remove dot and radar.
        if (result.hintIsRevealed) {
          viewModel.setHintOpenedAndUnRevealedVisibility(false)
        }
      }
    )
  }

  /**
   * This function listens to the result of UnrevealedHintIsVisible.
   * Whenever a un-revealed hint is visible, this function will wait for the response from that
   * function and based on which we can move to next state.
   */
  private fun subscribeToUnrevealedHint(hintResultLiveData: LiveData<AsyncResult<Hint>>) {
    val hintLiveData = getUnrevealedHintIsVisible(hintResultLiveData)
    hintLiveData.observe(
      fragment,
      Observer { result ->
        // If the un-revealed hint is visible, show dot and radar.
        if (result.unrevealedHintIsVisible) {
          viewModel.setHintOpenedAndUnRevealedVisibility(true)
        }
      }
    )
  }

  /**
   * This function listens to the result of UnrevealedSolutionIsVisible.
   * Whenever a hint is revealed using ExplorationProgressController.submitHintIsRevealed function,
   * this function will wait for the response from that function and based on which we can move to
   * next state.
   */
  private fun subscribeToUnRevealedSolution(
    solutionResultLiveData: LiveData<AsyncResult<Solution>>
  ) {
    val solutionLiveData = getUnrevealedSolutionIsVisible(solutionResultLiveData)
    solutionLiveData.observe(
      fragment,
      Observer { result ->
        // If the hint was revealed remove dot and radar.
        if (result.unrevealedSolutionIsVisible) {
          viewModel.setHintOpenedAndUnRevealedVisibility(true)
        }
      }
    )
  }

  /**
   * This function listens to the result of RevealSolution.
   * Whenever a hint is revealed using ExplorationProgressController.submitHintIsRevealed function,
   * this function will wait for the response from that function and based on which we can move to
   * next state.
   */
  private fun subscribeToSolution(solutionResultLiveData: LiveData<AsyncResult<Solution>>) {
    val solutionLiveData = getSolutionIsRevealed(solutionResultLiveData)
    solutionLiveData.observe(
      fragment,
      Observer { result ->
        // If the hint was revealed remove dot and radar.
        if (result.solutionIsRevealed) {
          viewModel.setHintOpenedAndUnRevealedVisibility(false)
        }
      }
    )
  }

  /**
   * This function listens to the result of submitAnswer.
   * Whenever an answer is submitted using ExplorationProgressController.submitAnswer function,
   * this function will wait for the response from that function and based on which we can move to
   * next state.
   */
  private fun subscribeToAnswerOutcome(
    answerOutcomeResultLiveData: LiveData<AsyncResult<AnswerOutcome>>
  ) {
    val answerOutcomeLiveData = getAnswerOutcome(answerOutcomeResultLiveData)
    answerOutcomeLiveData.observe(
      fragment,
      Observer { result ->
        // If the answer was submitted on behalf of the Continue interaction, automatically continue
        // to the next state.
        if (result.state.interaction.id == "Continue") {
          explorationProgressController.stopNewHintsAndSolutionFromShowingUp()
          moveToNextState()
        } else {
          if (result.labelledAsCorrectAnswer) {
            explorationProgressController.stopNewHintsAndSolutionFromShowingUp()
            recyclerViewAssembler.showCelebrationOnCorrectAnswer()
          } else {
            viewModel.setCanSubmitAnswer(canSubmitAnswer = false)
          }
          recyclerViewAssembler.readOutAnswerFeedback(result.feedback)
        }
      }
    )
  }

  /** Helper for [subscribeToSolution]. */
  private fun getSolutionIsRevealed(hint: LiveData<AsyncResult<Solution>>): LiveData<Solution> {
    return Transformations.map(hint, ::processSolution)
  }

  /** Helper for [subscribeToSolution]. */
  private fun getUnrevealedSolutionIsVisible(
    hint: LiveData<AsyncResult<Solution>>
  ): LiveData<Solution> {
    return Transformations.map(hint, ::processUnrevealedSolution)
  }

  /** Helper for [subscribeToHint]. */
  private fun getHintIsRevealed(hint: LiveData<AsyncResult<Hint>>): LiveData<Hint> {
    return Transformations.map(hint, ::processHint)
  }

  /** Helper for [unrevealedHintIsVisible]. */
  private fun getUnrevealedHintIsVisible(hint: LiveData<AsyncResult<Hint>>): LiveData<Hint> {
    return Transformations.map(hint, ::processUnrevealedHint)
  }

  /** Helper for subscribeToAnswerOutcome. */
  private fun getAnswerOutcome(
    answerOutcome: LiveData<AsyncResult<AnswerOutcome>>
  ): LiveData<AnswerOutcome> {
    return Transformations.map(answerOutcome, ::processAnswerOutcome)
  }

  /** Helper for [subscribeToAnswerOutcome]. */
  private fun processAnswerOutcome(
    ephemeralStateResult: AsyncResult<AnswerOutcome>
  ): AnswerOutcome {
    if (ephemeralStateResult.isFailure()) {
      oppiaLogger.e(
        "StateFragment",
        "Failed to retrieve answer outcome",
        ephemeralStateResult.getErrorOrNull()!!
      )
    }
    return ephemeralStateResult.getOrDefault(AnswerOutcome.getDefaultInstance())
  }

  /** Helper for [subscribeToUnrevealedHint]. */
  private fun processUnrevealedHint(hintResult: AsyncResult<Hint>): Hint {
    if (hintResult.isFailure()) {
      oppiaLogger.e(
        "StateFragment",
        "Failed to show new hint",
        hintResult.getErrorOrNull()!!
      )
    }
    return hintResult.getOrDefault(Hint.getDefaultInstance())
  }

  /** Helper for [subscribeToHint]. */
  private fun processHint(hintResult: AsyncResult<Hint>): Hint {
    if (hintResult.isFailure()) {
      oppiaLogger.e(
        "StateFragment",
        "Failed to retrieve Hint",
        hintResult.getErrorOrNull()!!
      )
    }
    return hintResult.getOrDefault(Hint.getDefaultInstance())
  }

  /** Helper for [subscribeToUnRevealedSolution]. */
  private fun processUnrevealedSolution(solutionResult: AsyncResult<Solution>): Solution {
    if (solutionResult.isFailure()) {
      oppiaLogger.e(
        "StateFragment",
        "Failed to show new solution",
        solutionResult.getErrorOrNull()!!
      )
    }
    return solutionResult.getOrDefault(Solution.getDefaultInstance())
  }

  /** Helper for [subscribeToSolution]. */
  private fun processSolution(solutionResult: AsyncResult<Solution>): Solution {
    if (solutionResult.isFailure()) {
      oppiaLogger.e(
        "StateFragment",
        "Failed to retrieve Solution",
        solutionResult.getErrorOrNull()!!
      )
    }
    return solutionResult.getOrDefault(Solution.getDefaultInstance())
  }

  private fun handleSubmitAnswer(answer: UserAnswer) {
    subscribeToAnswerOutcome(
      explorationProgressController.submitAnswer(
        answer,
        recyclerViewAssembler.createLatestHintState()
      )
    )
  }

  fun dismissConceptCard() {
    fragment.childFragmentManager.findFragmentByTag(
      CONCEPT_CARD_DIALOG_FRAGMENT_TAG
    )?.let { dialogFragment ->
      fragment.childFragmentManager.beginTransaction().remove(dialogFragment).commitNow()
    }
  }

  private fun moveToNextState() {
    viewModel.setCanSubmitAnswer(canSubmitAnswer = false)
    explorationProgressController.moveToNextState()
      .observe(
        fragment,
        Observer {
          recyclerViewAssembler.collapsePreviousResponses()
        }
      )
  }

  private fun hideKeyboard() {
    val inputManager: InputMethodManager =
      activity.getSystemService(Context.INPUT_METHOD_SERVICE) as InputMethodManager
    inputManager.hideSoftInputFromWindow(
      fragment.view!!.windowToken,
      InputMethodManager.SHOW_FORCED
    )
  }

  fun setAudioBarVisibility(visibility: Boolean) =
    getStateViewModel().setAudioBarVisibility(visibility)

  fun scrollToTop() {
    binding.stateRecyclerView.smoothScrollToPosition(0)
  }

  /** Updates submit button UI as active if pendingAnswerError null else inactive. */
  fun updateSubmitButton(pendingAnswerError: String?, inputAnswerAvailable: Boolean) {
    if (inputAnswerAvailable) {
      viewModel.setCanSubmitAnswer(pendingAnswerError == null)
    } else {
      viewModel.setCanSubmitAnswer(canSubmitAnswer = false)
    }
  }

  /** Returns the checkpoint state for the current exploration. */
  fun getExplorationCheckpointState() = explorationCheckpointState

  private fun markExplorationAsStartedNotCompleted() {
    storyProgressController.recordChapterAsStartedNotCompleted(
      profileId,
      topicId,
      storyId,
      explorationId,
      oppiaClock.getCurrentTimeMs()
    )
  }

  private fun markExplorationCompleted() {
    storyProgressController.recordCompletedChapter(
      profileId,
      topicId,
      storyId,
      explorationId,
      oppiaClock.getCurrentTimeMs()
    )
  }

  private fun scheduleShowHintAndSolution(hintState: HintState) {
    if (hintState.delayToShowNextHintAndSolution == -1L || !isCurrentStatePendingState) {
      // Do not start timer to show new hints and solutions if the delay is set to -1 or if the
      // current state is not the pending top state.
      return
    }
    lifecycleSafeTimerFactory.createTimer(hintState.delayToShowNextHintAndSolution).observe(
      fragment,
      Observer {
        explorationProgressController.hintAndSolutionTimerCompleted(
          hintState.hintSequenceNumber,
          currentState
        )
      }
    )
  }

  private fun showHintsAndSolutions(hintState: HintState) {
    if (!isCurrentStatePendingState) {
      // If current state is not the pending top state, hide the hint bulb.
      viewModel.setHintOpenedAndUnRevealedVisibility(false)
      viewModel.setHintBulbVisibility(false)
    } else {
      when (hintState.helpIndex.indexTypeCase) {
        HelpIndex.IndexTypeCase.HINT_INDEX -> {
          viewModel.setHintBulbVisibility(true)
          viewModel.setHintOpenedAndUnRevealedVisibility(
            !hintState.helpIndex.hintIndex.isHintRevealed
          )
          viewModel.allHintsExhausted = false
          viewModel.newAvailableHintIndex = hintState.helpIndex.hintIndex.index
        }
        HelpIndex.IndexTypeCase.SHOW_SOLUTION -> {
          viewModel.setHintBulbVisibility(true)
          viewModel.setHintOpenedAndUnRevealedVisibility(true)
          // SHOW_SOLUTION implies that all hints have been viewed by the user.
          viewModel.allHintsExhausted = true
          // 1 is subtracted from the hint count because hints are indexed from 0.
          viewModel.newAvailableHintIndex = currentState.interaction.hintCount - 1
        }
        HelpIndex.IndexTypeCase.EVERYTHING_REVEALED -> {
          viewModel.setHintOpenedAndUnRevealedVisibility(false)
          viewModel.setHintBulbVisibility(true)
          // EVERYTHING_REVEALED implies that all hints and solution have been viewed by the user.
          viewModel.allHintsExhausted = true
          // 1 is subtracted from the hint count because hints are indexed from 0.
          viewModel.newAvailableHintIndex = currentState.interaction.hintCount - 1
        }
        else -> {
          viewModel.setHintOpenedAndUnRevealedVisibility(false)
          viewModel.setHintBulbVisibility(false)
        }
      }
    }
  }
}<|MERGE_RESOLUTION|>--- conflicted
+++ resolved
@@ -91,8 +91,6 @@
   private lateinit var recyclerViewAdapter: RecyclerView.Adapter<*>
   private val lifecycleSafeTimerFactory = LifecycleSafeTimerFactory(backgroundCoroutineDispatcher)
 
-  private var isCurrentStatePendingState: Boolean = false
-
   private val viewModel: StateViewModel by lazy {
     getStateViewModel()
   }
@@ -212,55 +210,6 @@
     recyclerViewAssembler.adapter.notifyDataSetChanged()
   }
 
-<<<<<<< HEAD
-  fun onHintAvailable(helpIndex: HelpIndex) {
-    if (
-      !isCurrentStatePendingState &&
-      helpIndex.indexTypeCase != HelpIndex.IndexTypeCase.INDEXTYPE_NOT_SET
-    ) {
-      // If current state is not pending state and HelpIndex does not equal default instance,
-      // do not allow any new hints, new solutions or the hint icon to be visible.
-      return
-    }
-    when (helpIndex.indexTypeCase) {
-      HelpIndex.IndexTypeCase.HINT_INDEX -> {
-        // Update the ViewModel with the index of the un-revealed hint.
-        viewModel.newAvailableHintIndex = helpIndex.hintIndex.index
-        viewModel.allHintsExhausted = false
-        viewModel.setHintOpenedAndUnRevealedVisibility(!helpIndex.hintIndex.isHintRevealed)
-        viewModel.setHintBulbVisibility(true)
-        // Notify the ExplorationProgressController that an un-revealed hint is visible.
-        unrevealedHintIsVisible(helpIndex.hintIndex.index)
-      }
-      HelpIndex.IndexTypeCase.SHOW_SOLUTION -> {
-        // Solution being visible implies that all hints have been viewed by the user.
-        // 1 is subtracted from the hint count because hints are indexed from 0.
-        viewModel.newAvailableHintIndex = currentState.interaction.hintCount - 1
-        viewModel.allHintsExhausted = true
-        // Notify the ExplorationProgressController that un-revealed solution is visible.
-        unrevealedSolutionIsVisible()
-        viewModel.setHintOpenedAndUnRevealedVisibility(
-          !currentState.interaction.solution.solutionIsRevealed
-        )
-        viewModel.setHintBulbVisibility(true)
-      }
-      HelpIndex.IndexTypeCase.EVERYTHING_REVEALED -> {
-        // EVERYTHING_REVEALED implies that all hints and solution have been viewed by the user.
-        viewModel.allHintsExhausted = true
-        // 1 is subtracted from the hint count because hints are indexed from 0.
-        viewModel.newAvailableHintIndex = currentState.interaction.hintCount - 1
-        viewModel.setHintOpenedAndUnRevealedVisibility(false)
-        viewModel.setHintBulbVisibility(true)
-      }
-      else -> {
-        viewModel.setHintOpenedAndUnRevealedVisibility(false)
-        viewModel.setHintBulbVisibility(false)
-      }
-    }
-  }
-
-=======
->>>>>>> 8bb4f02b
   fun handleAudioClick() = recyclerViewAssembler.toggleAudioPlaybackState()
 
   fun handleKeyboardAction() {
@@ -305,71 +254,14 @@
       .build()
   }
 
-  fun revealHint() {
-    val previousHintState = recyclerViewAssembler.createLatestHintState()
-    val updatedHintIndex =
-      previousHintState.helpIndex.hintIndex.toBuilder().setIsHintRevealed(true).build()
-    val updatedHelpIndex =
-      previousHintState.helpIndex.toBuilder().setHintIndex(updatedHintIndex).build()
-
+  fun revealHint(saveUserChoice: Boolean, hintIndex: Int) {
     subscribeToHint(
-<<<<<<< HEAD
-      explorationProgressController.submitHintIsRevealed(
-        currentState,
-        previousHintState.toBuilder().setHelpIndex(updatedHelpIndex).build()
-      )
-=======
       explorationProgressController.submitHintIsRevealed(saveUserChoice, hintIndex)
->>>>>>> 8bb4f02b
     )
   }
 
   fun revealSolution() {
-<<<<<<< HEAD
-    subscribeToSolution(
-      explorationProgressController.submitSolutionIsRevealed(
-        currentState,
-        recyclerViewAssembler.createLatestHintState()
-      )
-    )
-  }
-
-  private fun unrevealedSolutionIsVisible() {
-    if (
-      currentState.interaction.solution.unrevealedSolutionIsVisible ||
-      currentState.interaction.solution.solutionIsRevealed
-    ) {
-      // If solution is already marked as un-revealed but visible or if the solution has been
-      // revealed by the user, do nothing.
-      return
-    }
-
-    subscribeToUnRevealedSolution(
-      explorationProgressController.submitUnrevealedSolutionIsVisible(
-        currentState,
-        recyclerViewAssembler.createLatestHintState()
-      )
-    )
-  }
-
-  private fun unrevealedHintIsVisible(indexOfHint: Int) {
-    if (
-      currentState.interaction.hintList[indexOfHint].unrevealedHintIsVisible ||
-      currentState.interaction.hintList[indexOfHint].hintIsRevealed
-    ) {
-      // If solution is already marked as unrevealed or if the solution has been revealed by the
-      // user, do nothing.
-      return
-    }
-    subscribeToUnrevealedHint(
-      explorationProgressController.submitUnrevealedHintIsVisible(
-        currentState,
-        recyclerViewAssembler.createLatestHintState()
-      )
-    )
-=======
     subscribeToSolution(explorationProgressController.submitSolutionIsRevealed())
->>>>>>> 8bb4f02b
   }
 
   private fun getStateViewModel(): StateViewModel {
@@ -413,9 +305,6 @@
 
     val ephemeralState = result.getOrThrow()
     explorationCheckpointState = ephemeralState.checkpointState
-
-    recyclerViewAssembler.updateHintState(ephemeralState.hintState)
-
     val shouldSplit = splitScreenManager.shouldSplitScreen(ephemeralState.state.interaction.id)
     if (shouldSplit) {
       viewModel.isSplitView.set(true)
@@ -430,10 +319,6 @@
 
     currentState = ephemeralState.state
     currentStateName = ephemeralState.state.name
-<<<<<<< HEAD
-
-=======
->>>>>>> 8bb4f02b
     isCurrentStatePendingState =
       ephemeralState.stateTypeCase == EphemeralState.StateTypeCase.PENDING_STATE
 
@@ -474,45 +359,6 @@
         // If the hint was revealed remove dot and radar.
         if (result.hintIsRevealed) {
           viewModel.setHintOpenedAndUnRevealedVisibility(false)
-        }
-      }
-    )
-  }
-
-  /**
-   * This function listens to the result of UnrevealedHintIsVisible.
-   * Whenever a un-revealed hint is visible, this function will wait for the response from that
-   * function and based on which we can move to next state.
-   */
-  private fun subscribeToUnrevealedHint(hintResultLiveData: LiveData<AsyncResult<Hint>>) {
-    val hintLiveData = getUnrevealedHintIsVisible(hintResultLiveData)
-    hintLiveData.observe(
-      fragment,
-      Observer { result ->
-        // If the un-revealed hint is visible, show dot and radar.
-        if (result.unrevealedHintIsVisible) {
-          viewModel.setHintOpenedAndUnRevealedVisibility(true)
-        }
-      }
-    )
-  }
-
-  /**
-   * This function listens to the result of UnrevealedSolutionIsVisible.
-   * Whenever a hint is revealed using ExplorationProgressController.submitHintIsRevealed function,
-   * this function will wait for the response from that function and based on which we can move to
-   * next state.
-   */
-  private fun subscribeToUnRevealedSolution(
-    solutionResultLiveData: LiveData<AsyncResult<Solution>>
-  ) {
-    val solutionLiveData = getUnrevealedSolutionIsVisible(solutionResultLiveData)
-    solutionLiveData.observe(
-      fragment,
-      Observer { result ->
-        // If the hint was revealed remove dot and radar.
-        if (result.unrevealedSolutionIsVisible) {
-          viewModel.setHintOpenedAndUnRevealedVisibility(true)
         }
       }
     )
@@ -573,21 +419,9 @@
     return Transformations.map(hint, ::processSolution)
   }
 
-  /** Helper for [subscribeToSolution]. */
-  private fun getUnrevealedSolutionIsVisible(
-    hint: LiveData<AsyncResult<Solution>>
-  ): LiveData<Solution> {
-    return Transformations.map(hint, ::processUnrevealedSolution)
-  }
-
   /** Helper for [subscribeToHint]. */
   private fun getHintIsRevealed(hint: LiveData<AsyncResult<Hint>>): LiveData<Hint> {
     return Transformations.map(hint, ::processHint)
-  }
-
-  /** Helper for [unrevealedHintIsVisible]. */
-  private fun getUnrevealedHintIsVisible(hint: LiveData<AsyncResult<Hint>>): LiveData<Hint> {
-    return Transformations.map(hint, ::processUnrevealedHint)
   }
 
   /** Helper for subscribeToAnswerOutcome. */
@@ -611,18 +445,6 @@
     return ephemeralStateResult.getOrDefault(AnswerOutcome.getDefaultInstance())
   }
 
-  /** Helper for [subscribeToUnrevealedHint]. */
-  private fun processUnrevealedHint(hintResult: AsyncResult<Hint>): Hint {
-    if (hintResult.isFailure()) {
-      oppiaLogger.e(
-        "StateFragment",
-        "Failed to show new hint",
-        hintResult.getErrorOrNull()!!
-      )
-    }
-    return hintResult.getOrDefault(Hint.getDefaultInstance())
-  }
-
   /** Helper for [subscribeToHint]. */
   private fun processHint(hintResult: AsyncResult<Hint>): Hint {
     if (hintResult.isFailure()) {
@@ -635,18 +457,6 @@
     return hintResult.getOrDefault(Hint.getDefaultInstance())
   }
 
-  /** Helper for [subscribeToUnRevealedSolution]. */
-  private fun processUnrevealedSolution(solutionResult: AsyncResult<Solution>): Solution {
-    if (solutionResult.isFailure()) {
-      oppiaLogger.e(
-        "StateFragment",
-        "Failed to show new solution",
-        solutionResult.getErrorOrNull()!!
-      )
-    }
-    return solutionResult.getOrDefault(Solution.getDefaultInstance())
-  }
-
   /** Helper for [subscribeToSolution]. */
   private fun processSolution(solutionResult: AsyncResult<Solution>): Solution {
     if (solutionResult.isFailure()) {
@@ -660,12 +470,7 @@
   }
 
   private fun handleSubmitAnswer(answer: UserAnswer) {
-    subscribeToAnswerOutcome(
-      explorationProgressController.submitAnswer(
-        answer,
-        recyclerViewAssembler.createLatestHintState()
-      )
-    )
+    subscribeToAnswerOutcome(explorationProgressController.submitAnswer(answer))
   }
 
   fun dismissConceptCard() {
@@ -678,13 +483,12 @@
 
   private fun moveToNextState() {
     viewModel.setCanSubmitAnswer(canSubmitAnswer = false)
-    explorationProgressController.moveToNextState()
-      .observe(
-        fragment,
-        Observer {
-          recyclerViewAssembler.collapsePreviousResponses()
-        }
-      )
+    explorationProgressController.moveToNextState().observe(
+      fragment,
+      Observer {
+        recyclerViewAssembler.collapsePreviousResponses()
+      }
+    )
   }
 
   private fun hideKeyboard() {
