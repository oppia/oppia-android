package org.oppia.android.app.player.audio

import android.app.AlertDialog
import android.content.Context
import android.view.LayoutInflater
import android.view.View
import android.view.ViewGroup
import android.view.animation.Animation
import android.view.animation.AnimationUtils
import android.widget.SeekBar
import androidx.appcompat.app.AppCompatActivity
import androidx.fragment.app.Fragment
import androidx.lifecycle.LiveData
import androidx.lifecycle.Observer
import androidx.lifecycle.Transformations
import org.oppia.android.R
import org.oppia.android.app.fragment.FragmentScope
import org.oppia.android.app.model.AudioLanguage
import org.oppia.android.app.model.CellularDataPreference
import org.oppia.android.app.model.Profile
import org.oppia.android.app.model.ProfileId
import org.oppia.android.app.model.Spotlight
import org.oppia.android.app.model.State
import org.oppia.android.app.player.audio.AudioViewModel.UiAudioPlayStatus
import org.oppia.android.app.spotlight.SpotlightManager
import org.oppia.android.app.spotlight.SpotlightShape
import org.oppia.android.app.spotlight.SpotlightTarget
import org.oppia.android.app.translation.AppLanguageResourceHandler
import org.oppia.android.app.viewmodel.ViewModelProvider
import org.oppia.android.databinding.AudioFragmentBinding
import org.oppia.android.domain.audio.CellularAudioDialogController
import org.oppia.android.domain.oppialogger.OppiaLogger
import org.oppia.android.domain.profile.ProfileManagementController
import org.oppia.android.util.data.AsyncResult
import org.oppia.android.util.data.DataProviders.Companion.toLiveData
import org.oppia.android.util.networking.NetworkConnectionUtil
import org.oppia.android.util.platformparameter.EnableSpotlightUi
import org.oppia.android.util.platformparameter.PlatformParameterValue
import javax.inject.Inject

const val TAG_LANGUAGE_DIALOG = "LANGUAGE_DIALOG"
private const val TAG_CELLULAR_DATA_DIALOG = "CELLULAR_DATA_DIALOG"
const val AUDIO_FRAGMENT_PROFILE_ID_ARGUMENT_KEY = "AUDIO_FRAGMENT_PROFILE_ID_ARGUMENT_KEY"

/** The presenter for [AudioFragment]. */
@FragmentScope
class AudioFragmentPresenter @Inject constructor(
  private val fragment: Fragment,
  private val activity: AppCompatActivity,
  private val context: Context,
  private val cellularAudioDialogController: CellularAudioDialogController,
  private val profileManagementController: ProfileManagementController,
  private val networkConnectionUtil: NetworkConnectionUtil,
  private val viewModelProvider: ViewModelProvider<AudioViewModel>,
  private val oppiaLogger: OppiaLogger,
  private val resourceHandler: AppLanguageResourceHandler,
  @EnableSpotlightUi private val enableSpotlightUi: PlatformParameterValue<Boolean>
) {
  var userIsSeeking = false
  var userProgress = 0
  private lateinit var profileId: ProfileId
  private var feedbackId: String? = null
  private var showCellularDataDialog = true
  private var useCellularData = false
  private var prepared = false
  private val viewModel by lazy {
    getAudioViewModel()
  }
<<<<<<< HEAD
  private var isPauseAudioRequestPending = false
=======
  private lateinit var binding: AudioFragmentBinding
>>>>>>> 0ba4fae2

  /** Sets up SeekBar listener, ViewModel, and gets VoiceoverMappings or restores saved state */
  fun handleCreateView(
    inflater: LayoutInflater,
    container: ViewGroup?,
    internalProfileId: Int
  ): View? {
    profileId = ProfileId.newBuilder().setInternalId(internalProfileId).build()
    cellularAudioDialogController.getCellularDataPreference().toLiveData()
      .observe(
        fragment,
        Observer<AsyncResult<CellularDataPreference>> {
          if (it is AsyncResult.Success) {
            showCellularDataDialog = !it.value.hideDialog
            useCellularData = it.value.useCellularData
          }
        }
      )

    binding = AudioFragmentBinding.inflate(inflater, container, /* attachToRoot= */ false)
    binding.audioProgressSeekBar.setOnSeekBarChangeListener(
      object : SeekBar.OnSeekBarChangeListener {
        override fun onProgressChanged(seekBar: SeekBar?, progress: Int, fromUser: Boolean) {
          if (fromUser) {
            userProgress = progress
          }
        }

        override fun onStartTrackingTouch(seekBar: SeekBar?) {
          userIsSeeking = true
        }

        override fun onStopTrackingTouch(seekBar: SeekBar?) {
          viewModel.handleSeekTo(userProgress)
          userIsSeeking = false
        }
      })
    viewModel.playStatusLiveData.observe(
      fragment,
      Observer {
        prepared = it != UiAudioPlayStatus.LOADING && it != UiAudioPlayStatus.FAILED
        binding.audioProgressSeekBar.isEnabled = prepared
        if (prepared && isPauseAudioRequestPending) {
          pauseAudio()
        }
      }
    )

    binding.let {
      it.viewModel = viewModel
      it.audioFragment = fragment as AudioFragment
      it.lifecycleOwner = fragment
    }
    subscribeToAudioLanguageLiveData()
    return binding.root
  }

  private fun startSpotlights() {
    val audioLanguageIconSpotlightTarget = SpotlightTarget(
      binding.audioLanguageIcon,
      resourceHandler.getStringInLocale(R.string.voiceover_language_icon_spotlight_hint),
      SpotlightShape.Circle,
      Spotlight.FeatureCase.VOICEOVER_LANGUAGE_ICON
    )

    checkNotNull(getSpotlightManager()).requestSpotlightViewWithDelayedLayout(
      audioLanguageIconSpotlightTarget
    )
  }

  private fun getSpotlightManager(): SpotlightManager? {
    return fragment.requireActivity().supportFragmentManager.findFragmentByTag(
      SpotlightManager.SPOTLIGHT_FRAGMENT_TAG
    ) as? SpotlightManager
  }

  private fun getProfileData(): LiveData<String> {
    return Transformations.map(
      profileManagementController.getProfile(profileId).toLiveData(),
      ::processGetProfileResult
    )
  }

  private fun subscribeToAudioLanguageLiveData() {
    getProfileData().observe(
      activity,
      Observer<String> { result ->
        viewModel.selectedLanguageCode = result
        viewModel.loadMainContentAudio(allowAutoPlay = false, reloadingContent = false)
      }
    )
  }

  /** Gets language code by [AudioLanguage]. */
  private fun getAudioLanguage(audioLanguage: AudioLanguage): String {
    return when (audioLanguage) {
      AudioLanguage.HINDI_AUDIO_LANGUAGE -> "hi"
      AudioLanguage.FRENCH_AUDIO_LANGUAGE -> "fr"
      AudioLanguage.CHINESE_AUDIO_LANGUAGE -> "zh"
      AudioLanguage.BRAZILIAN_PORTUGUESE_LANGUAGE -> "pt"
      AudioLanguage.NO_AUDIO, AudioLanguage.UNRECOGNIZED, AudioLanguage.AUDIO_LANGUAGE_UNSPECIFIED,
      AudioLanguage.ENGLISH_AUDIO_LANGUAGE -> "en"
    }
  }

  private fun processGetProfileResult(profileResult: AsyncResult<Profile>): String {
    val profile = when (profileResult) {
      is AsyncResult.Failure -> {
        oppiaLogger.e("AudioFragment", "Failed to retrieve profile", profileResult.error)
        Profile.getDefaultInstance()
      }
      is AsyncResult.Pending -> Profile.getDefaultInstance()
      is AsyncResult.Success -> profileResult.value
    }
    return getAudioLanguage(profile.audioLanguage)
  }

  /** Sets selected language code in presenter and ViewModel */
  fun languageSelected(language: String) {
    if (viewModel.selectedLanguageCode != language) {
      viewModel.setAudioLanguageCode(language)
    }
  }

  /** Shows language dialog fragment with language list from exploration */
  fun showLanguageDialogFragment() {
    val previousFragment = fragment.childFragmentManager.findFragmentByTag(TAG_LANGUAGE_DIALOG)
    if (previousFragment != null) {
      fragment.childFragmentManager.beginTransaction().remove(previousFragment).commitNow()
    }
    val dialogFragment = LanguageDialogFragment.newInstance(
      ArrayList(viewModel.languages),
      viewModel.selectedLanguageCode
    )
    dialogFragment.showNow(fragment.childFragmentManager, TAG_LANGUAGE_DIALOG)
  }

  /** Pauses audio if in prepared state */
  fun handleOnStop() {
    if (!activity.isChangingConfigurations && prepared) {
      viewModel.pauseAudio()
    }
  }

  /** Releases audio player resources */
  fun handleOnDestroy() {
    if (!activity.isChangingConfigurations) {
      viewModel.handleRelease()
    }
  }

  fun setStateAndExplorationId(newState: State, explorationId: String) =
    viewModel.setStateAndExplorationId(newState, explorationId)

  fun loadMainContentAudio(allowAutoPlay: Boolean, reloadingContent: Boolean) =
    viewModel.loadMainContentAudio(allowAutoPlay, reloadingContent)

  fun loadFeedbackAudio(contentId: String, allowAutoPlay: Boolean) =
    viewModel.loadFeedbackAudio(contentId, allowAutoPlay)

  fun pauseAudio() {
    isPauseAudioRequestPending = true
    if (prepared && isPauseAudioRequestPending) {
      viewModel.pauseAudio()
      isPauseAudioRequestPending = false
    }
  }

  fun handleEnableAudio(saveUserChoice: Boolean) {
    setAudioFragmentVisible(true)
    if (saveUserChoice) {
      cellularAudioDialogController.setAlwaysUseCellularDataPreference()
    }
  }

  fun handleDisableAudio(saveUserChoice: Boolean) {
    setAudioFragmentVisible(false)
    if (saveUserChoice) {
      cellularAudioDialogController.setNeverUseCellularDataPreference()
    }
  }

  fun handleAudioClick(shouldEnableAudioPlayback: Boolean, feedbackId: String?) {
    this.feedbackId = feedbackId
    if (shouldEnableAudioPlayback) {
      when (networkConnectionUtil.getCurrentConnectionStatus()) {
        NetworkConnectionUtil.ProdConnectionStatus.LOCAL -> setAudioFragmentVisible(true)
        NetworkConnectionUtil.ProdConnectionStatus.CELLULAR -> {
          if (showCellularDataDialog) {
            setAudioFragmentVisible(false)
            showCellularDataDialogFragment()
          } else {
            if (useCellularData) {
              setAudioFragmentVisible(true)
            } else {
              setAudioFragmentVisible(false)
            }
          }
        }
        NetworkConnectionUtil.ProdConnectionStatus.NONE -> {
          showOfflineDialog()
          setAudioFragmentVisible(false)
        }
      }
    } else {
      setAudioFragmentVisible(false)
    }
  }

  private fun setAudioFragmentVisible(isVisible: Boolean) {
    if (isVisible) {
      showAudioFragment()
    } else {
      hideAudioFragment()
    }
  }

  private fun showAudioFragment() {
    val audioButtonListener = activity as AudioButtonListener
    audioButtonListener.setAudioBarVisibility(true)
    audioButtonListener.showAudioStreamingOn()
    audioButtonListener.scrollToTop()
    if (feedbackId == null) {
      // This isn't reloading content since it's the first case of the content auto-playing.
      loadMainContentAudio(allowAutoPlay = !enableSpotlightUi.value, reloadingContent = false)
    } else {
      loadFeedbackAudio(feedbackId!!, !enableSpotlightUi.value)
    }
    fragment.view?.startAnimation(AnimationUtils.loadAnimation(context, R.anim.slide_down_audio))
    startSpotlights()
  }

  private fun hideAudioFragment() {
    (activity as AudioButtonListener).showAudioStreamingOff()
    (fragment as AudioUiManager).pauseAudio()
    val animation = AnimationUtils.loadAnimation(context, R.anim.slide_up_audio)
    animation.setAnimationListener(object : Animation.AnimationListener {
      override fun onAnimationEnd(p0: Animation?) {
        (activity as AudioButtonListener).setAudioBarVisibility(false)
      }

      override fun onAnimationStart(p0: Animation?) {}
      override fun onAnimationRepeat(p0: Animation?) {}
    })
    fragment.view?.startAnimation(animation)
  }

  private fun showCellularDataDialogFragment() {
    val previousFragment = fragment.childFragmentManager.findFragmentByTag(TAG_CELLULAR_DATA_DIALOG)
    if (previousFragment != null) {
      fragment.childFragmentManager.beginTransaction().remove(previousFragment).commitNow()
    }
    val dialogFragment = CellularAudioDialogFragment.newInstance()
    dialogFragment.showNow(fragment.childFragmentManager, TAG_CELLULAR_DATA_DIALOG)
  }

  private fun showOfflineDialog() {
    AlertDialog.Builder(activity, R.style.OppiaAlertDialogTheme)
      .setTitle(resourceHandler.getStringInLocale(R.string.audio_dialog_offline_title))
      .setMessage(resourceHandler.getStringInLocale(R.string.audio_dialog_offline_message))
      .setPositiveButton(
        resourceHandler.getStringInLocale(R.string.audio_dialog_offline_positive)
      ) { dialog, _ ->
        dialog.dismiss()
      }.create().show()
  }

  private fun getAudioViewModel(): AudioViewModel {
    return viewModelProvider.getForFragment(fragment, AudioViewModel::class.java)
  }
}<|MERGE_RESOLUTION|>--- conflicted
+++ resolved
@@ -66,11 +66,10 @@
   private val viewModel by lazy {
     getAudioViewModel()
   }
-<<<<<<< HEAD
+  
   private var isPauseAudioRequestPending = false
-=======
   private lateinit var binding: AudioFragmentBinding
->>>>>>> 0ba4fae2
+
 
   /** Sets up SeekBar listener, ViewModel, and gets VoiceoverMappings or restores saved state */
   fun handleCreateView(
