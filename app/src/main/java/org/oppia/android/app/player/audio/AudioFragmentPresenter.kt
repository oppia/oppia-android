package org.oppia.android.app.player.audio

import android.content.Context
import android.view.LayoutInflater
import android.view.View
import android.view.ViewGroup
import android.view.animation.Animation
import android.view.animation.AnimationUtils
import android.widget.SeekBar
import androidx.appcompat.app.AlertDialog
import androidx.appcompat.app.AppCompatActivity
import androidx.fragment.app.Fragment
import androidx.lifecycle.LiveData
import androidx.lifecycle.Transformations
import org.oppia.android.R
import org.oppia.android.app.fragment.FragmentScope
import org.oppia.android.app.model.AudioLanguage
<<<<<<< HEAD
import org.oppia.android.app.model.OppiaLanguage
import org.oppia.android.app.model.Profile
=======
import org.oppia.android.app.model.CellularDataPreference
>>>>>>> fd5fbeed
import org.oppia.android.app.model.ProfileId
import org.oppia.android.app.model.Spotlight
import org.oppia.android.app.model.State
import org.oppia.android.app.player.audio.AudioViewModel.UiAudioPlayStatus
import org.oppia.android.app.spotlight.SpotlightManager
import org.oppia.android.app.spotlight.SpotlightShape
import org.oppia.android.app.spotlight.SpotlightTarget
import org.oppia.android.app.translation.AppLanguageResourceHandler
import org.oppia.android.databinding.AudioFragmentBinding
import org.oppia.android.domain.audio.CellularAudioDialogController
import org.oppia.android.domain.oppialogger.OppiaLogger
import org.oppia.android.domain.profile.ProfileManagementController
import org.oppia.android.domain.translation.TranslationController
import org.oppia.android.util.data.AsyncResult
import org.oppia.android.util.data.DataProviders.Companion.toLiveData
import org.oppia.android.util.networking.NetworkConnectionUtil
import org.oppia.android.util.platformparameter.EnableOnboardingFlowV2
import org.oppia.android.util.platformparameter.EnableSpotlightUi
import org.oppia.android.util.platformparameter.PlatformParameterValue
import javax.inject.Inject

const val TAG_LANGUAGE_DIALOG = "LANGUAGE_DIALOG"
private const val TAG_CELLULAR_DATA_DIALOG = "CELLULAR_DATA_DIALOG"

/** The presenter for [AudioFragment]. */
@FragmentScope
class AudioFragmentPresenter @Inject constructor(
  private val fragment: Fragment,
  private val activity: AppCompatActivity,
  private val context: Context,
  private val cellularAudioDialogController: CellularAudioDialogController,
  private val profileManagementController: ProfileManagementController,
  private val translationController: TranslationController,
  private val networkConnectionUtil: NetworkConnectionUtil,
  private val audioViewModel: AudioViewModel,
  private val oppiaLogger: OppiaLogger,
  private val resourceHandler: AppLanguageResourceHandler,
  @EnableSpotlightUi private val enableSpotlightUi: PlatformParameterValue<Boolean>,
  @EnableOnboardingFlowV2 private val enableOnboardingFlowV2: PlatformParameterValue<Boolean>
) {
  var userIsSeeking = false
  var userProgress = 0
  private lateinit var profileId: ProfileId
  private var feedbackId: String? = null
  private var showCellularDataDialog = true
  private var useCellularData = false
  private var prepared = false

  private var isPauseAudioRequestPending = false
  private lateinit var binding: AudioFragmentBinding

  /** Sets up SeekBar listener, ViewModel, and gets VoiceoverMappings or restores saved state. */
  fun handleCreateView(
    inflater: LayoutInflater,
    container: ViewGroup?,
    internalProfileId: Int
  ): View? {
    profileId = ProfileId.newBuilder().setInternalId(internalProfileId).build()
    cellularAudioDialogController.getCellularDataPreference().toLiveData()
      .observe(
        fragment,
        {
          if (it is AsyncResult.Success) {
            showCellularDataDialog = !it.value.hideDialog
            useCellularData = it.value.useCellularData
          }
        }
      )

    binding = AudioFragmentBinding.inflate(inflater, container, /* attachToRoot= */ false)
    binding.audioProgressSeekBar.setOnSeekBarChangeListener(
      object : SeekBar.OnSeekBarChangeListener {
        override fun onProgressChanged(seekBar: SeekBar?, progress: Int, fromUser: Boolean) {
          if (fromUser) {
            userProgress = progress
          }
        }

        override fun onStartTrackingTouch(seekBar: SeekBar?) {
          userIsSeeking = true
        }

        override fun onStopTrackingTouch(seekBar: SeekBar?) {
          audioViewModel.handleSeekTo(userProgress)
          userIsSeeking = false
        }
      })
    audioViewModel.playStatusLiveData.observe(
      fragment,
      {
        prepared = it != UiAudioPlayStatus.LOADING && it != UiAudioPlayStatus.FAILED
        binding.audioProgressSeekBar.isEnabled = prepared

        // This check will execute any pending pause request that causes issues with
        // audio not being paused as the user navigates through lessons in a topic.
        // Check #1801 for more details, and specifically
        // https://github.com/oppia/oppia-android/pull/4629#issuecomment-1410005186
        // for notes on why this fix works.
        if (prepared && isPauseAudioRequestPending) {
          pauseAudio()
        }
      }
    )

    binding.let {
      it.viewModel = audioViewModel
      it.audioFragment = fragment as AudioFragment
      it.lifecycleOwner = fragment
    }

    if (enableOnboardingFlowV2.value) {
      subscribeToAudioTranslationLanguageLiveData()
    } else {
      subscribeToAudioLanguageLiveData()
    }

    return binding.root
  }

  private fun startSpotlights() {
    val audioLanguageIconSpotlightTarget = SpotlightTarget(
      binding.audioLanguageIcon,
      resourceHandler.getStringInLocale(R.string.voiceover_language_icon_spotlight_hint),
      SpotlightShape.Circle,
      Spotlight.FeatureCase.VOICEOVER_LANGUAGE_ICON
    )

    checkNotNull(getSpotlightManager()).requestSpotlightViewWithDelayedLayout(
      audioLanguageIconSpotlightTarget
    )
  }

  private fun getSpotlightManager(): SpotlightManager? {
    return fragment.requireActivity().supportFragmentManager.findFragmentByTag(
      SpotlightManager.SPOTLIGHT_FRAGMENT_TAG
    ) as? SpotlightManager
  }

  private fun retrieveAudioLanguageCode(): LiveData<String> {
    return Transformations.map(
      profileManagementController.getAudioLanguage(profileId).toLiveData(),
      ::processAudioLanguageResult
    )
  }

  private fun subscribeToAudioLanguageLiveData() {
    retrieveAudioLanguageCode().observe(
      activity,
      { result ->
        audioViewModel.selectedLanguageCode = result
        audioViewModel.loadMainContentAudio(allowAutoPlay = false, reloadingContent = false)
      }
    )
  }

  private fun subscribeToAudioTranslationLanguageLiveData() {
    getAudioTranslationLanguage().observe(
      fragment,
      { oppiaLanguage ->
        audioViewModel.selectedLanguageCode = getAudioLanguage(oppiaLanguage)
        audioViewModel.loadMainContentAudio(allowAutoPlay = false, reloadingContent = false)
      }
    )
  }

  private fun getAudioTranslationLanguage(): LiveData<OppiaLanguage> {
    return Transformations.map(
      translationController.getAudioTranslationContentLanguage(profileId).toLiveData(),
      ::processAudioTranslationLanguage
    )
  }

  private fun processAudioTranslationLanguage(result: AsyncResult<OppiaLanguage>): OppiaLanguage {
    return when (result) {
      is AsyncResult.Success -> result.value
      is AsyncResult.Failure -> {
        oppiaLogger.e(
          "AudioFragmentPresenter",
          "Error fetching AudioTranslationLanguage.",
          result.error
        )
        OppiaLanguage.ENGLISH
      }
      is AsyncResult.Pending -> {
        oppiaLogger.d(
          "AudioFragmentPresenter",
          "Fetching AudioTranslationLanguage."
        )
        OppiaLanguage.ENGLISH
      }
    }
  }

  /** Gets language code by [OppiaLanguage]. */
  private fun getAudioLanguage(oppiaLanguage: OppiaLanguage): String {
    return when (oppiaLanguage) {
      OppiaLanguage.ARABIC -> "ar"
      OppiaLanguage.HINDI -> "hi"
      OppiaLanguage.PORTUGUESE -> "pt"
      OppiaLanguage.BRAZILIAN_PORTUGUESE -> "pt"
      OppiaLanguage.NIGERIAN_PIDGIN -> "pcm"
      else -> "en"
    }
  }

  /** Gets language code by [AudioLanguage]. */
  private fun computeLanguageCode(audioLanguage: AudioLanguage): String {
    return when (audioLanguage) {
      AudioLanguage.HINDI_AUDIO_LANGUAGE -> "hi"
      AudioLanguage.BRAZILIAN_PORTUGUESE_LANGUAGE -> "pt"
      AudioLanguage.ARABIC_LANGUAGE -> "ar"
      AudioLanguage.NIGERIAN_PIDGIN_LANGUAGE -> "pcm"
      AudioLanguage.NO_AUDIO, AudioLanguage.UNRECOGNIZED, AudioLanguage.AUDIO_LANGUAGE_UNSPECIFIED,
      AudioLanguage.ENGLISH_AUDIO_LANGUAGE -> "en"
    }
  }

  private fun processAudioLanguageResult(languageResult: AsyncResult<AudioLanguage>): String {
    val audioLanguage = when (languageResult) {
      is AsyncResult.Failure -> {
        oppiaLogger.e("AudioFragment", "Failed to retrieve audio language", languageResult.error)
        AudioLanguage.AUDIO_LANGUAGE_UNSPECIFIED
      }
      is AsyncResult.Pending -> AudioLanguage.AUDIO_LANGUAGE_UNSPECIFIED
      is AsyncResult.Success -> languageResult.value
    }
    return computeLanguageCode(audioLanguage)
  }

  /** Sets selected language code in presenter and ViewModel. */
  fun languageSelected(language: String) {
    if (audioViewModel.selectedLanguageCode != language) {
      audioViewModel.setAudioLanguageCode(language)
    }
  }

  /** Shows language dialog fragment with language list from exploration. */
  fun showLanguageDialogFragment() {
    val previousFragment = fragment.childFragmentManager.findFragmentByTag(TAG_LANGUAGE_DIALOG)
    if (previousFragment != null) {
      fragment.childFragmentManager.beginTransaction().remove(previousFragment).commitNow()
    }
    val dialogFragment = LanguageDialogFragment.newInstance(
      ArrayList(audioViewModel.languages),
      audioViewModel.selectedLanguageCode
    )
    dialogFragment.showNow(fragment.childFragmentManager, TAG_LANGUAGE_DIALOG)
  }

  /** Pauses audio if in prepared state. */
  fun handleOnStop() {
    if (!activity.isChangingConfigurations && prepared) {
      audioViewModel.pauseAudio()
    }
  }

  /** Releases audio player resources. */
  fun handleOnDestroy() {
    if (!activity.isChangingConfigurations) {
      audioViewModel.handleRelease()
    }
  }

  fun setStateAndExplorationId(newState: State, explorationId: String) =
    audioViewModel.setStateAndExplorationId(newState, explorationId)

  fun loadMainContentAudio(allowAutoPlay: Boolean, reloadingContent: Boolean) =
    audioViewModel.loadMainContentAudio(allowAutoPlay, reloadingContent)

  fun loadFeedbackAudio(contentId: String, allowAutoPlay: Boolean) =
    audioViewModel.loadFeedbackAudio(contentId, allowAutoPlay)

  fun pauseAudio() {
    isPauseAudioRequestPending = true
    if (prepared && isPauseAudioRequestPending) {
      audioViewModel.pauseAudio()
      isPauseAudioRequestPending = false
    }
  }

  fun handleEnableAudio(saveUserChoice: Boolean) {
    setAudioFragmentVisible(true)
    if (saveUserChoice) {
      cellularAudioDialogController.setAlwaysUseCellularDataPreference()
    }
  }

  fun handleDisableAudio(saveUserChoice: Boolean) {
    setAudioFragmentVisible(false)
    if (saveUserChoice) {
      cellularAudioDialogController.setNeverUseCellularDataPreference()
    }
  }

  fun handleAudioClick(shouldEnableAudioPlayback: Boolean, feedbackId: String?) {
    this.feedbackId = feedbackId
    if (shouldEnableAudioPlayback) {
      when (networkConnectionUtil.getCurrentConnectionStatus()) {
        NetworkConnectionUtil.ProdConnectionStatus.LOCAL -> setAudioFragmentVisible(true)
        NetworkConnectionUtil.ProdConnectionStatus.CELLULAR -> {
          if (showCellularDataDialog) {
            setAudioFragmentVisible(false)
            showCellularDataDialogFragment()
          } else {
            if (useCellularData) {
              setAudioFragmentVisible(true)
            } else {
              setAudioFragmentVisible(false)
            }
          }
        }
        NetworkConnectionUtil.ProdConnectionStatus.NONE -> {
          showOfflineDialog()
          setAudioFragmentVisible(false)
        }
      }
    } else {
      setAudioFragmentVisible(false)
    }
  }

  private fun setAudioFragmentVisible(isVisible: Boolean) {
    if (isVisible) {
      showAudioFragment()
    } else {
      hideAudioFragment()
    }
  }

  private fun showAudioFragment() {
    val audioButtonListener = activity as AudioButtonListener
    audioButtonListener.setAudioBarVisibility(true)
    audioButtonListener.showAudioStreamingOn()
    audioButtonListener.scrollToTop()
    if (feedbackId == null) {
      // This isn't reloading content since it's the first case of the content auto-playing.
      loadMainContentAudio(allowAutoPlay = !enableSpotlightUi.value, reloadingContent = false)
    } else {
      loadFeedbackAudio(feedbackId!!, !enableSpotlightUi.value)
    }
    fragment.view?.startAnimation(AnimationUtils.loadAnimation(context, R.anim.slide_down_audio))
    startSpotlights()
  }

  private fun hideAudioFragment() {
    (activity as AudioButtonListener).showAudioStreamingOff()
    (fragment as AudioUiManager).pauseAudio()
    val animation = AnimationUtils.loadAnimation(context, R.anim.slide_up_audio)
    animation.setAnimationListener(object : Animation.AnimationListener {
      override fun onAnimationEnd(p0: Animation?) {
        (activity as AudioButtonListener).setAudioBarVisibility(false)
      }

      override fun onAnimationStart(p0: Animation?) {}
      override fun onAnimationRepeat(p0: Animation?) {}
    })
    fragment.view?.startAnimation(animation)
  }

  private fun showCellularDataDialogFragment() {
    val previousFragment = fragment.childFragmentManager.findFragmentByTag(TAG_CELLULAR_DATA_DIALOG)
    if (previousFragment != null) {
      fragment.childFragmentManager.beginTransaction().remove(previousFragment).commitNow()
    }
    val dialogFragment = CellularAudioDialogFragment.newInstance()
    dialogFragment.showNow(fragment.childFragmentManager, TAG_CELLULAR_DATA_DIALOG)
  }

  private fun showOfflineDialog() {
    AlertDialog.Builder(activity, R.style.OppiaAlertDialogTheme)
      .setTitle(resourceHandler.getStringInLocale(R.string.audio_dialog_offline_title))
      .setMessage(resourceHandler.getStringInLocale(R.string.audio_dialog_offline_message))
      .setPositiveButton(
        resourceHandler.getStringInLocale(R.string.audio_dialog_offline_positive)
      ) { dialog, _ ->
        dialog.dismiss()
      }.create().show()
  }
}<|MERGE_RESOLUTION|>--- conflicted
+++ resolved
@@ -15,12 +15,6 @@
 import org.oppia.android.R
 import org.oppia.android.app.fragment.FragmentScope
 import org.oppia.android.app.model.AudioLanguage
-<<<<<<< HEAD
-import org.oppia.android.app.model.OppiaLanguage
-import org.oppia.android.app.model.Profile
-=======
-import org.oppia.android.app.model.CellularDataPreference
->>>>>>> fd5fbeed
 import org.oppia.android.app.model.ProfileId
 import org.oppia.android.app.model.Spotlight
 import org.oppia.android.app.model.State
@@ -33,11 +27,9 @@
 import org.oppia.android.domain.audio.CellularAudioDialogController
 import org.oppia.android.domain.oppialogger.OppiaLogger
 import org.oppia.android.domain.profile.ProfileManagementController
-import org.oppia.android.domain.translation.TranslationController
 import org.oppia.android.util.data.AsyncResult
 import org.oppia.android.util.data.DataProviders.Companion.toLiveData
 import org.oppia.android.util.networking.NetworkConnectionUtil
-import org.oppia.android.util.platformparameter.EnableOnboardingFlowV2
 import org.oppia.android.util.platformparameter.EnableSpotlightUi
 import org.oppia.android.util.platformparameter.PlatformParameterValue
 import javax.inject.Inject
@@ -53,13 +45,11 @@
   private val context: Context,
   private val cellularAudioDialogController: CellularAudioDialogController,
   private val profileManagementController: ProfileManagementController,
-  private val translationController: TranslationController,
   private val networkConnectionUtil: NetworkConnectionUtil,
   private val audioViewModel: AudioViewModel,
   private val oppiaLogger: OppiaLogger,
   private val resourceHandler: AppLanguageResourceHandler,
-  @EnableSpotlightUi private val enableSpotlightUi: PlatformParameterValue<Boolean>,
-  @EnableOnboardingFlowV2 private val enableOnboardingFlowV2: PlatformParameterValue<Boolean>
+  @EnableSpotlightUi private val enableSpotlightUi: PlatformParameterValue<Boolean>
 ) {
   var userIsSeeking = false
   var userProgress = 0
@@ -130,13 +120,7 @@
       it.audioFragment = fragment as AudioFragment
       it.lifecycleOwner = fragment
     }
-
-    if (enableOnboardingFlowV2.value) {
-      subscribeToAudioTranslationLanguageLiveData()
-    } else {
-      subscribeToAudioLanguageLiveData()
-    }
-
+    subscribeToAudioLanguageLiveData()
     return binding.root
   }
 
@@ -174,56 +158,6 @@
         audioViewModel.loadMainContentAudio(allowAutoPlay = false, reloadingContent = false)
       }
     )
-  }
-
-  private fun subscribeToAudioTranslationLanguageLiveData() {
-    getAudioTranslationLanguage().observe(
-      fragment,
-      { oppiaLanguage ->
-        audioViewModel.selectedLanguageCode = getAudioLanguage(oppiaLanguage)
-        audioViewModel.loadMainContentAudio(allowAutoPlay = false, reloadingContent = false)
-      }
-    )
-  }
-
-  private fun getAudioTranslationLanguage(): LiveData<OppiaLanguage> {
-    return Transformations.map(
-      translationController.getAudioTranslationContentLanguage(profileId).toLiveData(),
-      ::processAudioTranslationLanguage
-    )
-  }
-
-  private fun processAudioTranslationLanguage(result: AsyncResult<OppiaLanguage>): OppiaLanguage {
-    return when (result) {
-      is AsyncResult.Success -> result.value
-      is AsyncResult.Failure -> {
-        oppiaLogger.e(
-          "AudioFragmentPresenter",
-          "Error fetching AudioTranslationLanguage.",
-          result.error
-        )
-        OppiaLanguage.ENGLISH
-      }
-      is AsyncResult.Pending -> {
-        oppiaLogger.d(
-          "AudioFragmentPresenter",
-          "Fetching AudioTranslationLanguage."
-        )
-        OppiaLanguage.ENGLISH
-      }
-    }
-  }
-
-  /** Gets language code by [OppiaLanguage]. */
-  private fun getAudioLanguage(oppiaLanguage: OppiaLanguage): String {
-    return when (oppiaLanguage) {
-      OppiaLanguage.ARABIC -> "ar"
-      OppiaLanguage.HINDI -> "hi"
-      OppiaLanguage.PORTUGUESE -> "pt"
-      OppiaLanguage.BRAZILIAN_PORTUGUESE -> "pt"
-      OppiaLanguage.NIGERIAN_PIDGIN -> "pcm"
-      else -> "en"
-    }
   }
 
   /** Gets language code by [AudioLanguage]. */
