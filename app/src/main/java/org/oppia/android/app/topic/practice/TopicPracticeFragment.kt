--- conflicted
+++ resolved
@@ -54,11 +54,9 @@
     container: ViewGroup?,
     savedInstanceState: Bundle?
   ): View? {
-
     var selectedIdList = ArrayList<Int>()
     var selectedSkillId = HashMap<Int, MutableList<String>>()
     if (savedInstanceState != null) {
-<<<<<<< HEAD
       val savedArgs = savedInstanceState.getProto(
         TOPIC_PRACTICE_FRAGMENT_STATE_KEY,
         TopicPracticeFragmentStateBundle.getDefaultInstance()
@@ -67,14 +65,6 @@
       selectedSkillId = savedArgs.skillIdsMap.mapValues { entry ->
         entry.value.valuesList.toMutableList()
       } as HashMap<Int, MutableList<String>>
-=======
-      selectedIdList = savedInstanceState.getIntegerArrayList(SUBTOPIC_ID_LIST_ARGUMENT_KEY)!!
-      // TODO(#4986): Convert this to a type-safe proto.
-      @Suppress("DEPRECATION") // TODO(#5405): Ensure the correct type is being retrieved.
-      @Suppress("UNCHECKED_CAST") // Not quite safe.
-      selectedSkillId = savedInstanceState
-        .getSerializable(SKILL_ID_LIST_ARGUMENT_KEY)!! as HashMap<Int, MutableList<String>>
->>>>>>> 3a369ed0
     }
     val args = arguments?.getProto(
       TOPIC_PRACTICE_FRAGMENT_ARGUMENTS_KEY,
@@ -106,7 +96,6 @@
         )
       }
     }.build()
-
     outState.putProto(TOPIC_PRACTICE_FRAGMENT_STATE_KEY, args)
   }
 }