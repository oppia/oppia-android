package org.oppia.android.app.devoptions

import androidx.appcompat.app.AppCompatActivity
import androidx.appcompat.widget.Toolbar
import androidx.databinding.DataBindingUtil
import org.oppia.android.R
import org.oppia.android.app.activity.ActivityScope
import org.oppia.android.app.drawer.NavigationDrawerFragment
import org.oppia.android.databinding.DeveloperOptionsActivityBinding
import javax.inject.Inject

/** The presenter for [DeveloperOptionsActivity]. */
@ActivityScope
class DeveloperOptionsActivityPresenter @Inject constructor(
  private val activity: AppCompatActivity
) {
  private lateinit var navigationDrawerFragment: NavigationDrawerFragment
  private lateinit var binding: DeveloperOptionsActivityBinding

  fun handleOnCreate() {
    binding = DataBindingUtil.setContentView(
      activity,
      R.layout.developer_options_activity
    )
    setUpNavigationDrawer()
    val previousFragment = getDeveloperOptionsFragment()
    if (previousFragment != null) {
      activity.supportFragmentManager.beginTransaction().remove(previousFragment).commitNow()
    }
    activity.supportFragmentManager.beginTransaction().add(
      R.id.developer_options_fragment_placeholder,
      DeveloperOptionsFragment.newInstance()
    ).commitNow()
  }

  private fun setUpNavigationDrawer() {
    val toolbar = binding.developerOptionsActivityToolbar as Toolbar
    activity.setSupportActionBar(toolbar)
    activity.supportActionBar!!.setDisplayShowHomeEnabled(true)
    navigationDrawerFragment = activity
      .supportFragmentManager
      .findFragmentById(
        R.id.developer_options_activity_fragment_navigation_drawer
      ) as NavigationDrawerFragment
    navigationDrawerFragment.setUpDrawer(
      binding.developerOptionsActivityDrawerLayout,
      toolbar, /* menuItemId= */ -1
    )
  }

  private fun getDeveloperOptionsFragment(): DeveloperOptionsFragment? {
    return activity
      .supportFragmentManager
      .findFragmentById(
        R.id.developer_options_fragment_placeholder
      ) as DeveloperOptionsFragment?
  }
<<<<<<< HEAD

  fun forceCrash() {
    throw RuntimeException(activity.getString(R.string.force_crash_occurred))
  }

  fun handleOnSaveInstanceState(outState: Bundle) {
    outState.putString(LAST_LOADED_FRAGMENT_KEY, lastLoadedFragment)
  }
=======
>>>>>>> f1d092ca
}<|MERGE_RESOLUTION|>--- conflicted
+++ resolved
@@ -55,15 +55,8 @@
         R.id.developer_options_fragment_placeholder
       ) as DeveloperOptionsFragment?
   }
-<<<<<<< HEAD
 
   fun forceCrash() {
     throw RuntimeException(activity.getString(R.string.force_crash_occurred))
   }
-
-  fun handleOnSaveInstanceState(outState: Bundle) {
-    outState.putString(LAST_LOADED_FRAGMENT_KEY, lastLoadedFragment)
-  }
-=======
->>>>>>> f1d092ca
 }