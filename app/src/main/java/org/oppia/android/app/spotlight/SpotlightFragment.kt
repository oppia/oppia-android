package org.oppia.android.app.spotlight

import android.content.Context
import android.os.Bundle
import android.util.DisplayMetrics
import android.view.View
import android.view.ViewGroup.MarginLayoutParams
import android.view.animation.DecelerateInterpolator
import androidx.appcompat.app.AppCompatActivity
import androidx.core.view.ViewCompat
import androidx.core.view.doOnPreDraw
import androidx.lifecycle.Observer
import com.takusemba.spotlight.OnSpotlightListener
import com.takusemba.spotlight.OnTargetListener
import com.takusemba.spotlight.Spotlight
import com.takusemba.spotlight.shape.Circle
import com.takusemba.spotlight.shape.RoundedRectangle
import com.takusemba.spotlight.shape.Shape
import com.takusemba.spotlight.Target
import org.oppia.android.R
import org.oppia.android.app.fragment.FragmentComponentImpl
import org.oppia.android.app.fragment.InjectableFragment
import org.oppia.android.app.model.ProfileId
import org.oppia.android.app.model.SpotlightViewState
import org.oppia.android.app.topic.PROFILE_ID_ARGUMENT_KEY
import org.oppia.android.app.translation.AppLanguageResourceHandler
import org.oppia.android.databinding.BottomLeftOverlayBinding
import org.oppia.android.databinding.BottomRightOverlayBinding
import org.oppia.android.databinding.TopLeftOverlayBinding
import org.oppia.android.databinding.TopRightOverlayBinding
import org.oppia.android.domain.spotlight.SpotlightStateController
import org.oppia.android.util.accessibility.AccessibilityService
import org.oppia.android.util.data.AsyncResult
import org.oppia.android.util.data.DataProviders.Companion.toLiveData
import javax.inject.Inject
import org.oppia.android.util.platformparameter.EnableSpotlightUi
import org.oppia.android.util.platformparameter.PlatformParameterValue

/**
 * Fragment to hold spotlights on elements. This fragment provides a single place for all the
 * spotlight interactions, and handles lifecycle related functionality for spotlights, such as
 * surviving orientation changes and marking spotlights as seen.
 */
class SpotlightFragment : InjectableFragment(), SpotlightNavigationListener, SpotlightManager {
  @Inject
  lateinit var activity: AppCompatActivity

  @Inject
  lateinit var spotlightStateController: SpotlightStateController

  @Inject
  lateinit var accessibilityService: AccessibilityService

  @Inject
  lateinit var resourceHandler: AppLanguageResourceHandler

  @field:[Inject EnableSpotlightUi]
  lateinit var enableSpotlightUi: PlatformParameterValue<Boolean>

  private var targetList = mutableListOf<Target>()
  private lateinit var spotlight: Spotlight
  private var screenHeight: Int = 0
  private var screenWidth: Int = 0
  private lateinit var overlayBinding: Any
  private var internalProfileId: Int = -1
  private var isSpotlightActive = false
  private val isRtl by lazy {
    resourceHandler.getLayoutDirection() == ViewCompat.LAYOUT_DIRECTION_RTL
  }

  // Since this fragment does not have any view to inflate yet, all the tasks should be done here.
  override fun onAttach(context: Context) {
    super.onAttach(context)
    (fragmentComponent as FragmentComponentImpl).inject(this)
    internalProfileId = arguments?.getInt(PROFILE_ID_ARGUMENT_KEY) ?: -1
    calculateScreenSize()
  }

  override fun requestSpotlightViewWithDelayedLayout(spotlightTarget: SpotlightTarget) {
    // For the spotlights to work correctly, we must know the [SpotlightTarget]'s anchor's size and
    // position. For a view that is laid out after an animation, we must wait until the final size
    // and positions of the anchor view are measured, which can be achieved by using doOnPreDraw:
    // https://betterprogramming.pub/stop-using-post-postdelayed-in-your-android-views-9d1c8eeaadf2
    spotlightTarget.anchor.doOnPreDraw {
      val targetAfterViewFullyDrawn = SpotlightTarget(
        it,
        spotlightTarget.hint,
        spotlightTarget.shape,
        spotlightTarget.feature
      )
      requestSpotlight(targetAfterViewFullyDrawn)
    }
    spotlightTarget.anchor.invalidate()
    spotlightTarget.anchor.requestLayout()
  }

  override fun requestSpotlight(spotlightTarget: SpotlightTarget) {
    // When Talkback is turned on, do not show spotlights since they are visual tools and can
    // potentially make the app experience difficult for a non-sighted user.
    if (accessibilityService.isScreenReaderEnabled() || !enableSpotlightUi.value) return
    val profileId = ProfileId.newBuilder()
      .setInternalId(internalProfileId)
      .build()

    val featureViewStateLiveData =
      spotlightStateController.retrieveSpotlightViewState(
        profileId,
        spotlightTarget.feature
      ).toLiveData()

    // Use activity as observer because this fragment's view hasn't been created yet.
    featureViewStateLiveData.observe(
      activity,
      object : Observer<AsyncResult<SpotlightViewState>> {
        override fun onChanged(it: AsyncResult<SpotlightViewState>?) {
          if (it is AsyncResult.Success) {
            if (it.value == SpotlightViewState.SPOTLIGHT_SEEN) return
            createTarget(spotlightTarget)
            featureViewStateLiveData.removeObserver(this)
          }
        }
      }
    )
  }

  override fun clickOnDone() {
    spotlight.next()
  }

  private fun createTarget(spotlightTarget: SpotlightTarget) {
    val target = Target.Builder()
      .setShape(getShape(spotlightTarget))
      .setOverlay(requestOverlayResource(spotlightTarget))
      .setOnTargetListener(object : OnTargetListener {
        override fun onStarted() {
        }

        override fun onEnded() {
          targetList.removeFirst()
          val profileId = ProfileId.newBuilder()
            .setInternalId(internalProfileId)
            .build()
          spotlightStateController.markSpotlightViewed(profileId, spotlightTarget.feature)
        }
      })
      .build(spotlightTarget.anchor)

    targetList.add(target)
    if (!isSpotlightActive) startSpotlight()
  }

  private fun startSpotlight() {
    if (targetList.isNullOrEmpty()) return
    spotlight = Spotlight.Builder(activity)
      .setTargets(targetList)
      .setBackgroundColorRes(R.color.spotlight_overlay_background)
      .setDuration(1000L)
      .setAnimation(DecelerateInterpolator(2f))
      .setOnSpotlightListener(object : OnSpotlightListener {
        override fun onStarted() {
          isSpotlightActive = true
        }

        override fun onEnded() {
          isSpotlightActive = false
          startSpotlight()
        }
      })
      .build()

    spotlight.start()
  }

  private fun getShape(spotlightTarget: SpotlightTarget): Shape {
    return when (spotlightTarget.shape) {
      SpotlightShape.RoundedRectangle -> {
        RoundedRectangle(
          spotlightTarget.anchorHeight.toFloat(),
          spotlightTarget.anchorWidth.toFloat(),
          resources.getDimensionPixelSize(R.dimen.spotlight_highlight_rectangle_corner_radius).toFloat()
        )
      }
      SpotlightShape.Circle -> {
        return if (spotlightTarget.anchorHeight > spotlightTarget.anchorWidth) {
          Circle((spotlightTarget.anchorHeight / 2.0f))
        } else {
          Circle((spotlightTarget.anchorWidth / 2.0f))
        }
      }
    }
  }

  private fun getArrowWidth(): Float {
    return this.resources.getDimension(R.dimen.spotlight_arrow_width)
  }

  private fun getArrowHeight(): Float {
    return this.resources.getDimension(R.dimen.spotlight_arrow_height)
  }

  private fun getScreenCentreY(): Int {
    return screenHeight / 2
  }

  private fun getScreenCentreX(): Int {
    return screenWidth / 2
  }

  private fun calculateAnchorPosition(spotlightTarget: SpotlightTarget): AnchorPosition {
    return if (spotlightTarget.anchorCentreX > getScreenCentreX()) {
      if (spotlightTarget.anchorCentreY > getScreenCentreY()) {
        AnchorPosition.BottomRight
      } else {
        AnchorPosition.TopRight
      }
    } else if (spotlightTarget.anchorCentreY > getScreenCentreY()) {
      AnchorPosition.BottomLeft
    } else {
      AnchorPosition.TopLeft
    }
  }

  private fun requestOverlayResource(spotlightTarget: SpotlightTarget): View {
    return when (calculateAnchorPosition(spotlightTarget)) {
      AnchorPosition.TopLeft -> {
        if (isRtl) {
          configureTopRightOverlay(spotlightTarget)
        } else {
          configureTopLeftOverlay(spotlightTarget)
        }
      }
      AnchorPosition.TopRight -> {
        if (isRtl) {
          configureTopLeftOverlay(spotlightTarget)
        } else {
          configureTopRightOverlay(spotlightTarget)
        }
      }
      AnchorPosition.BottomRight -> {
        if (isRtl) {
          configureBottomLeftOverlay(spotlightTarget)
        } else {
          configureBottomRightOverlay(spotlightTarget)
        }
      }
      AnchorPosition.BottomLeft -> {
        if (isRtl) {
          configureBottomRightOverlay(spotlightTarget)
        } else {
          configureBottomLeftOverlay(spotlightTarget)
        }
      }
    }
  }

  private fun configureBottomLeftOverlay(spotlightTarget: SpotlightTarget): View {
    val overlayBinding = BottomLeftOverlayBinding.inflate(this.layoutInflater).also {
      this.overlayBinding = it
    }
<<<<<<< HEAD
    overlayBinding.lifecycleOwner = this
    overlayBinding.listener = this
    overlayBinding.customText.text = spotlightTarget.hint

    val arrowLayoutParams = overlayBinding.spotlightOverlayArrow.layoutParams as MarginLayoutParams
    arrowLayoutParams.computeMargins(AnchorPosition.BottomLeft, spotlightTarget)
    return overlayBinding.root
=======
    (overlayBinding as BottomLeftOverlayBinding).spotlightHintText.text = spotlightTarget.hint

    val arrowParams = (overlayBinding as BottomLeftOverlayBinding).spotlightOverlayArrow.layoutParams
      as ViewGroup.MarginLayoutParams
    if (isRtl) {
      arrowParams.setMargins(
        screenWidth - spotlightTarget.anchorLeft.toInt(),
        (spotlightTarget.anchorTop.toInt() - getArrowHeight()).toInt(),
        resources.getDimensionPixelSize(R.dimen.spotlight_overlay_arrow_left_margin),
        resources.getDimensionPixelSize(R.dimen.spotlight_overlay_arrow_left_margin)
      )
    } else {
      arrowParams.setMargins(
        spotlightTarget.anchorLeft.toInt(),
        (spotlightTarget.anchorTop.toInt() - getArrowHeight()).toInt(),
        resources.getDimensionPixelSize(R.dimen.spotlight_overlay_arrow_left_margin),
        resources.getDimensionPixelSize(R.dimen.spotlight_overlay_arrow_left_margin)
      )
    }
    (overlayBinding as BottomLeftOverlayBinding).spotlightOverlayArrow.layoutParams = arrowParams
    return (overlayBinding as BottomLeftOverlayBinding).root
>>>>>>> 8dee6c16
  }

  private fun configureBottomRightOverlay(spotlightTarget: SpotlightTarget): View {
    val overlayBinding = BottomRightOverlayBinding.inflate(this.layoutInflater).also {
      this.overlayBinding = it
    }
<<<<<<< HEAD
    overlayBinding.lifecycleOwner = this
    overlayBinding.listener = this
    overlayBinding.customText.text = spotlightTarget.hint

    val arrowLayoutParams = overlayBinding.spotlightOverlayArrow.layoutParams as MarginLayoutParams
    arrowLayoutParams.computeMargins(AnchorPosition.BottomRight, spotlightTarget)
    return overlayBinding.root
  }

  private fun configureTopRightOverlay(spotlightTarget: SpotlightTarget): View {
    val overlayBinding = TopRightOverlayBinding.inflate(this.layoutInflater).also {
      this.overlayBinding = it
=======
    (overlayBinding as BottomRightOverlayBinding).spotlightHintText.text = spotlightTarget.hint

    val arrowParams = (overlayBinding as BottomRightOverlayBinding).spotlightOverlayArrow.layoutParams
      as ViewGroup.MarginLayoutParams
    if (isRtl) {
      arrowParams.setMargins(
        resources.getDimensionPixelSize(R.dimen.spotlight_overlay_arrow_left_margin),
        (spotlightTarget.anchorTop.toInt() - getArrowHeight()).toInt(),
        screenWidth -
          (spotlightTarget.anchorLeft + getArrowWidth()).toInt(),
        resources.getDimensionPixelSize(R.dimen.spotlight_overlay_arrow_left_margin)
      )
    } else {
      arrowParams.setMargins(
        (spotlightTarget.anchorLeft + spotlightTarget.anchorWidth - getArrowWidth()).toInt(),
        (spotlightTarget.anchorTop.toInt() - getArrowHeight()).toInt(),
        resources.getDimensionPixelSize(R.dimen.spotlight_overlay_arrow_left_margin),
        resources.getDimensionPixelSize(R.dimen.spotlight_overlay_arrow_left_margin)
      )
    }
    (overlayBinding as BottomRightOverlayBinding).spotlightOverlayArrow.layoutParams = arrowParams
    return (overlayBinding as BottomRightOverlayBinding).root
  }

  private fun configureTopRightOverlay(spotlightTarget: SpotlightTarget): View {
    overlayBinding = TopRightOverlayBinding.inflate(layoutInflater)
    (overlayBinding as TopRightOverlayBinding).let {
      it.lifecycleOwner = this
      it.listener = this
    }
    (overlayBinding as TopRightOverlayBinding).spotlightHintText.text = spotlightTarget.hint

    val arrowParams = (overlayBinding as TopRightOverlayBinding).spotlightOverlayArrow.layoutParams
      as ViewGroup.MarginLayoutParams
    if (isRtl) {
      arrowParams.setMargins(
        resources.getDimensionPixelSize(R.dimen.spotlight_overlay_arrow_left_margin),
        (spotlightTarget.anchorTop + spotlightTarget.anchorHeight).toInt(),
        screenWidth - (spotlightTarget.anchorLeft + getArrowWidth()).toInt(),
        resources.getDimensionPixelSize(R.dimen.spotlight_overlay_arrow_left_margin)
      )
    } else {
      arrowParams.setMargins(
        (spotlightTarget.anchorLeft + spotlightTarget.anchorWidth - getArrowWidth()).toInt(),
        (spotlightTarget.anchorTop + spotlightTarget.anchorHeight).toInt(),
        resources.getDimensionPixelSize(R.dimen.spotlight_overlay_arrow_left_margin),
        resources.getDimensionPixelSize(R.dimen.spotlight_overlay_arrow_left_margin)
      )
>>>>>>> 8dee6c16
    }
    overlayBinding.lifecycleOwner = this
    overlayBinding.listener = this
    overlayBinding.customText.text = spotlightTarget.hint

    val arrowLayoutParams = overlayBinding.spotlightOverlayArrow.layoutParams as MarginLayoutParams
    arrowLayoutParams.computeMargins(AnchorPosition.TopRight, spotlightTarget)
    return overlayBinding.root
  }

  private fun configureTopLeftOverlay(spotlightTarget: SpotlightTarget): View {
    val overlayBinding = TopLeftOverlayBinding.inflate(this.layoutInflater).also {
      this.overlayBinding = it
    }
<<<<<<< HEAD
    overlayBinding.lifecycleOwner = this
    overlayBinding.listener = this
    overlayBinding.customText.text = spotlightTarget.hint

    val arrowLayoutParams = overlayBinding.spotlightOverlayArrow.layoutParams as MarginLayoutParams
    arrowLayoutParams.computeMargins(AnchorPosition.TopLeft, spotlightTarget)
    return overlayBinding.root
  }

  private fun MarginLayoutParams.computeMargins(
    anchorPosition: AnchorPosition, spotlightTarget: SpotlightTarget
  ) {
    setMargins(
      computeLeftMargin(anchorPosition, spotlightTarget),
      computeTopMargin(anchorPosition, spotlightTarget),
      computeRightMargin(anchorPosition, spotlightTarget),
      computeBottomMargin()
    )
  }

  private fun computeLeftMargin(anchorPosition: AnchorPosition, target: SpotlightTarget): Int {
    return when (anchorPosition) {
      AnchorPosition.BottomLeft, AnchorPosition.TopLeft ->
        if (isRtl) screenWidth - target.anchorLeft.toInt() else target.anchorLeft.toInt()
      AnchorPosition.BottomRight, AnchorPosition.TopRight -> {
        if (isRtl) {
          resources.getDimensionPixelSize(R.dimen.spotlight_overlay_arrow_left_margin)
        } else (target.anchorLeft + target.anchorWidth - getArrowWidth()).toInt()
      }
    }
  }

  private fun computeTopMargin(anchorPosition: AnchorPosition, target: SpotlightTarget): Int {
    return when (anchorPosition) {
      AnchorPosition.BottomLeft, AnchorPosition.BottomRight ->
        (target.anchorTop - getArrowHeight()).toInt()
      AnchorPosition.TopLeft, AnchorPosition.TopRight ->
        (target.anchorTop + target.anchorHeight).toInt()
    }
  }

  private fun computeRightMargin(anchorPosition: AnchorPosition, target: SpotlightTarget): Int {
    return when (anchorPosition) {
      AnchorPosition.BottomLeft, AnchorPosition.TopLeft ->
=======
    (overlayBinding as TopLeftOverlayBinding).spotlightHintText.text = spotlightTarget.hint

    val arrowParams = (overlayBinding as TopLeftOverlayBinding).spotlightOverlayArrow.layoutParams
      as ViewGroup.MarginLayoutParams
    if (isRtl) {
      arrowParams.setMargins(
        screenWidth - spotlightTarget.anchorLeft.toInt(),
        (spotlightTarget.anchorTop + spotlightTarget.anchorHeight).toInt(),
        resources.getDimensionPixelSize(R.dimen.spotlight_overlay_arrow_left_margin),
        resources.getDimensionPixelSize(R.dimen.spotlight_overlay_arrow_left_margin)
      )
    } else {
      arrowParams.setMargins(
        spotlightTarget.anchorLeft.toInt(),
        (spotlightTarget.anchorTop + spotlightTarget.anchorHeight).toInt(),
        resources.getDimensionPixelSize(R.dimen.spotlight_overlay_arrow_left_margin),
>>>>>>> 8dee6c16
        resources.getDimensionPixelSize(R.dimen.spotlight_overlay_arrow_left_margin)
      AnchorPosition.BottomRight, AnchorPosition.TopRight -> {
        if (isRtl) {
          screenWidth - (target.anchorLeft + getArrowWidth()).toInt()
        } else resources.getDimensionPixelSize(R.dimen.spotlight_overlay_arrow_left_margin)
      }
    }
  }

  private fun computeBottomMargin(): Int {
    return resources.getDimensionPixelSize(R.dimen.spotlight_overlay_arrow_left_margin)
  }

  private fun calculateScreenSize() {
    val displayMetrics = DisplayMetrics()
    activity.windowManager.defaultDisplay.getMetrics(displayMetrics)

    screenHeight = displayMetrics.heightPixels
    screenWidth = displayMetrics.widthPixels
  }

  private sealed class AnchorPosition {
    /** The position corresponding to the anchor when it is on the top left of the screen. */
    object TopLeft : AnchorPosition()
    /** The position corresponding to the anchor when it is on the top right of the screen. */
    object TopRight : AnchorPosition()
    /** The position corresponding to the anchor when it is on the bottom left of the screen. */
    object BottomLeft : AnchorPosition()
    /** The position corresponding to the anchor when it is on the bottom right of the screen. */
    object BottomRight : AnchorPosition()
  }

  companion object {
    /* Returns a new [SpotlightFragment]. */
    fun newInstance(internalProfileId: Int): SpotlightFragment {
      val spotlightFragment = SpotlightFragment()
      val args = Bundle()
      args.putInt(PROFILE_ID_ARGUMENT_KEY, internalProfileId)
      spotlightFragment.arguments = args
      return spotlightFragment
    }
  }
}<|MERGE_RESOLUTION|>--- conflicted
+++ resolved
@@ -257,47 +257,22 @@
     val overlayBinding = BottomLeftOverlayBinding.inflate(this.layoutInflater).also {
       this.overlayBinding = it
     }
-<<<<<<< HEAD
     overlayBinding.lifecycleOwner = this
     overlayBinding.listener = this
-    overlayBinding.customText.text = spotlightTarget.hint
+    overlayBinding.spotlightHintText.text = spotlightTarget.hint
 
     val arrowLayoutParams = overlayBinding.spotlightOverlayArrow.layoutParams as MarginLayoutParams
     arrowLayoutParams.computeMargins(AnchorPosition.BottomLeft, spotlightTarget)
     return overlayBinding.root
-=======
-    (overlayBinding as BottomLeftOverlayBinding).spotlightHintText.text = spotlightTarget.hint
-
-    val arrowParams = (overlayBinding as BottomLeftOverlayBinding).spotlightOverlayArrow.layoutParams
-      as ViewGroup.MarginLayoutParams
-    if (isRtl) {
-      arrowParams.setMargins(
-        screenWidth - spotlightTarget.anchorLeft.toInt(),
-        (spotlightTarget.anchorTop.toInt() - getArrowHeight()).toInt(),
-        resources.getDimensionPixelSize(R.dimen.spotlight_overlay_arrow_left_margin),
-        resources.getDimensionPixelSize(R.dimen.spotlight_overlay_arrow_left_margin)
-      )
-    } else {
-      arrowParams.setMargins(
-        spotlightTarget.anchorLeft.toInt(),
-        (spotlightTarget.anchorTop.toInt() - getArrowHeight()).toInt(),
-        resources.getDimensionPixelSize(R.dimen.spotlight_overlay_arrow_left_margin),
-        resources.getDimensionPixelSize(R.dimen.spotlight_overlay_arrow_left_margin)
-      )
-    }
-    (overlayBinding as BottomLeftOverlayBinding).spotlightOverlayArrow.layoutParams = arrowParams
-    return (overlayBinding as BottomLeftOverlayBinding).root
->>>>>>> 8dee6c16
   }
 
   private fun configureBottomRightOverlay(spotlightTarget: SpotlightTarget): View {
     val overlayBinding = BottomRightOverlayBinding.inflate(this.layoutInflater).also {
       this.overlayBinding = it
     }
-<<<<<<< HEAD
     overlayBinding.lifecycleOwner = this
     overlayBinding.listener = this
-    overlayBinding.customText.text = spotlightTarget.hint
+    overlayBinding.spotlightHintText.text = spotlightTarget.hint
 
     val arrowLayoutParams = overlayBinding.spotlightOverlayArrow.layoutParams as MarginLayoutParams
     arrowLayoutParams.computeMargins(AnchorPosition.BottomRight, spotlightTarget)
@@ -307,60 +282,10 @@
   private fun configureTopRightOverlay(spotlightTarget: SpotlightTarget): View {
     val overlayBinding = TopRightOverlayBinding.inflate(this.layoutInflater).also {
       this.overlayBinding = it
-=======
-    (overlayBinding as BottomRightOverlayBinding).spotlightHintText.text = spotlightTarget.hint
-
-    val arrowParams = (overlayBinding as BottomRightOverlayBinding).spotlightOverlayArrow.layoutParams
-      as ViewGroup.MarginLayoutParams
-    if (isRtl) {
-      arrowParams.setMargins(
-        resources.getDimensionPixelSize(R.dimen.spotlight_overlay_arrow_left_margin),
-        (spotlightTarget.anchorTop.toInt() - getArrowHeight()).toInt(),
-        screenWidth -
-          (spotlightTarget.anchorLeft + getArrowWidth()).toInt(),
-        resources.getDimensionPixelSize(R.dimen.spotlight_overlay_arrow_left_margin)
-      )
-    } else {
-      arrowParams.setMargins(
-        (spotlightTarget.anchorLeft + spotlightTarget.anchorWidth - getArrowWidth()).toInt(),
-        (spotlightTarget.anchorTop.toInt() - getArrowHeight()).toInt(),
-        resources.getDimensionPixelSize(R.dimen.spotlight_overlay_arrow_left_margin),
-        resources.getDimensionPixelSize(R.dimen.spotlight_overlay_arrow_left_margin)
-      )
-    }
-    (overlayBinding as BottomRightOverlayBinding).spotlightOverlayArrow.layoutParams = arrowParams
-    return (overlayBinding as BottomRightOverlayBinding).root
-  }
-
-  private fun configureTopRightOverlay(spotlightTarget: SpotlightTarget): View {
-    overlayBinding = TopRightOverlayBinding.inflate(layoutInflater)
-    (overlayBinding as TopRightOverlayBinding).let {
-      it.lifecycleOwner = this
-      it.listener = this
-    }
-    (overlayBinding as TopRightOverlayBinding).spotlightHintText.text = spotlightTarget.hint
-
-    val arrowParams = (overlayBinding as TopRightOverlayBinding).spotlightOverlayArrow.layoutParams
-      as ViewGroup.MarginLayoutParams
-    if (isRtl) {
-      arrowParams.setMargins(
-        resources.getDimensionPixelSize(R.dimen.spotlight_overlay_arrow_left_margin),
-        (spotlightTarget.anchorTop + spotlightTarget.anchorHeight).toInt(),
-        screenWidth - (spotlightTarget.anchorLeft + getArrowWidth()).toInt(),
-        resources.getDimensionPixelSize(R.dimen.spotlight_overlay_arrow_left_margin)
-      )
-    } else {
-      arrowParams.setMargins(
-        (spotlightTarget.anchorLeft + spotlightTarget.anchorWidth - getArrowWidth()).toInt(),
-        (spotlightTarget.anchorTop + spotlightTarget.anchorHeight).toInt(),
-        resources.getDimensionPixelSize(R.dimen.spotlight_overlay_arrow_left_margin),
-        resources.getDimensionPixelSize(R.dimen.spotlight_overlay_arrow_left_margin)
-      )
->>>>>>> 8dee6c16
     }
     overlayBinding.lifecycleOwner = this
     overlayBinding.listener = this
-    overlayBinding.customText.text = spotlightTarget.hint
+    overlayBinding.spotlightHintText.text = spotlightTarget.hint
 
     val arrowLayoutParams = overlayBinding.spotlightOverlayArrow.layoutParams as MarginLayoutParams
     arrowLayoutParams.computeMargins(AnchorPosition.TopRight, spotlightTarget)
@@ -371,10 +296,9 @@
     val overlayBinding = TopLeftOverlayBinding.inflate(this.layoutInflater).also {
       this.overlayBinding = it
     }
-<<<<<<< HEAD
     overlayBinding.lifecycleOwner = this
     overlayBinding.listener = this
-    overlayBinding.customText.text = spotlightTarget.hint
+    overlayBinding.spotlightHintText.text = spotlightTarget.hint
 
     val arrowLayoutParams = overlayBinding.spotlightOverlayArrow.layoutParams as MarginLayoutParams
     arrowLayoutParams.computeMargins(AnchorPosition.TopLeft, spotlightTarget)
@@ -416,24 +340,6 @@
   private fun computeRightMargin(anchorPosition: AnchorPosition, target: SpotlightTarget): Int {
     return when (anchorPosition) {
       AnchorPosition.BottomLeft, AnchorPosition.TopLeft ->
-=======
-    (overlayBinding as TopLeftOverlayBinding).spotlightHintText.text = spotlightTarget.hint
-
-    val arrowParams = (overlayBinding as TopLeftOverlayBinding).spotlightOverlayArrow.layoutParams
-      as ViewGroup.MarginLayoutParams
-    if (isRtl) {
-      arrowParams.setMargins(
-        screenWidth - spotlightTarget.anchorLeft.toInt(),
-        (spotlightTarget.anchorTop + spotlightTarget.anchorHeight).toInt(),
-        resources.getDimensionPixelSize(R.dimen.spotlight_overlay_arrow_left_margin),
-        resources.getDimensionPixelSize(R.dimen.spotlight_overlay_arrow_left_margin)
-      )
-    } else {
-      arrowParams.setMargins(
-        spotlightTarget.anchorLeft.toInt(),
-        (spotlightTarget.anchorTop + spotlightTarget.anchorHeight).toInt(),
-        resources.getDimensionPixelSize(R.dimen.spotlight_overlay_arrow_left_margin),
->>>>>>> 8dee6c16
         resources.getDimensionPixelSize(R.dimen.spotlight_overlay_arrow_left_margin)
       AnchorPosition.BottomRight, AnchorPosition.TopRight -> {
         if (isRtl) {
