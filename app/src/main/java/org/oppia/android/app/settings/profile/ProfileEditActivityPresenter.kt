--- conflicted
+++ resolved
@@ -19,14 +19,11 @@
 @ActivityScope
 class ProfileEditActivityPresenter @Inject constructor(
   private val activity: AppCompatActivity,
-<<<<<<< HEAD
   private val oppiaLogger: OppiaLogger,
   private val profileManagementController: ProfileManagementController,
   private val viewModelProvider: ViewModelProvider<ProfileEditViewModel>
-=======
   private val logger: ConsoleLogger,
   private val profileManagementController: ProfileManagementController
->>>>>>> 022b4c6d
 ) {
 
   @Inject
