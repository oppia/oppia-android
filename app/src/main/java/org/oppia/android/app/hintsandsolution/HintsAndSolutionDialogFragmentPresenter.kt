package org.oppia.android.app.hintsandsolution

import android.view.LayoutInflater
import android.view.View
import android.view.ViewGroup
import androidx.fragment.app.Fragment
import org.oppia.android.R
import org.oppia.android.app.fragment.FragmentScope
import org.oppia.android.app.model.HelpIndex
import org.oppia.android.app.model.ProfileId
import org.oppia.android.app.model.State
import org.oppia.android.app.model.WrittenTranslationContext
import org.oppia.android.app.recyclerview.BindableAdapter
import org.oppia.android.app.topic.conceptcard.ConceptCardFragment
import org.oppia.android.app.translation.AppLanguageResourceHandler
import org.oppia.android.databinding.HintSummaryBinding
import org.oppia.android.databinding.HintsAndSolutionFragmentBinding
import org.oppia.android.databinding.ReturnToLessonButtonItemBinding
import org.oppia.android.databinding.SolutionSummaryBinding
import org.oppia.android.util.accessibility.AccessibilityService
import org.oppia.android.util.gcsresource.DefaultResourceBucketName
import org.oppia.android.util.parser.html.ExplorationHtmlParserEntityType
import org.oppia.android.util.parser.html.HtmlParser
import javax.inject.Inject

const val TAG_REVEAL_SOLUTION_DIALOG = "REVEAL_SOLUTION_DIALOG"

/** Presenter for [HintsAndSolutionDialogFragment], sets up bindings from ViewModel. */
@FragmentScope
class HintsAndSolutionDialogFragmentPresenter @Inject constructor(
  private val fragment: Fragment,
  private val htmlParserFactory: HtmlParser.Factory,
  @DefaultResourceBucketName private val resourceBucketName: String,
  @ExplorationHtmlParserEntityType private val entityType: String,
  private val resourceHandler: AppLanguageResourceHandler,
  private val multiTypeBuilderFactory: BindableAdapter.MultiTypeBuilder.Factory,
  private val hintsAndSolutionViewModelFactory: HintsAndSolutionViewModel.Factory
) : HtmlParser.CustomOppiaTagActionListener {

  @Inject
  lateinit var accessibilityService: AccessibilityService

  private var index: Int? = null
  private val expandedItemIndexes = mutableListOf<Int>()
  private var isHintRevealed: Boolean? = null
  private var solutionIndex: Int? = null
  private var isSolutionRevealed: Boolean? = null
  private lateinit var expandedHintListIndexListener: ExpandedHintListIndexListener
  private lateinit var state: State
  private lateinit var helpIndex: HelpIndex
  private lateinit var writtenTranslationContext: WrittenTranslationContext
  private lateinit var profileId: ProfileId
  private lateinit var bindingAdapter: BindableAdapter<HintsAndSolutionItemViewModel>
  private lateinit var explorationId: String
  private lateinit var viewModel: HintsAndSolutionViewModel

  /**
   * Sets up data binding and toolbar.
   * Host activity must inherit HintsAndSolutionListener to dismiss this fragment.
   */
  fun handleCreateView(
    inflater: LayoutInflater,
    container: ViewGroup?,
    state: State,
    helpIndex: HelpIndex,
    writtenTranslationContext: WrittenTranslationContext,
    explorationId: String,
    expandedItemsList: ArrayList<Int>?,
    expandedHintListIndexListener: ExpandedHintListIndexListener,
    index: Int?,
    isHintRevealed: Boolean?,
    solutionIndex: Int?,
    isSolutionRevealed: Boolean?,
    profileId: ProfileId
  ): View {
    expandedItemIndexes += expandedItemsList ?: listOf()
    this.expandedHintListIndexListener = expandedHintListIndexListener
    this.index = index
    this.isHintRevealed = isHintRevealed
    this.solutionIndex = solutionIndex
    this.isSolutionRevealed = isSolutionRevealed
    this.state = state
    this.helpIndex = helpIndex
    this.writtenTranslationContext = writtenTranslationContext
    this.profileId = profileId
    this.explorationId = explorationId

    // Check if hints are available for this state.
    viewModel = hintsAndSolutionViewModelFactory.create(state, helpIndex, writtenTranslationContext)

    val binding =
      HintsAndSolutionFragmentBinding.inflate(inflater, container, /* attachToRoot= */ false)
    binding.hintsAndSolutionToolbar.setNavigationIcon(R.drawable.ic_close_white_24dp)
    binding.hintsAndSolutionToolbar.setNavigationContentDescription(
      R.string.hint_and_solution_activity_close_icon_description
    )
    binding.hintsAndSolutionToolbar.setNavigationOnClickListener {
      (fragment.requireActivity() as? HintsAndSolutionListener)?.dismiss()
    }
    binding.let {
      it.viewModel = this.viewModel
      it.lifecycleOwner = fragment
    }

    if (state.interaction.hintList.isNotEmpty() || state.interaction.hasSolution()) {
      binding.hintsAndSolutionRecyclerView.apply {
        bindingAdapter = createRecyclerViewAdapter()
        adapter = bindingAdapter
      }
    }

    return binding.root
  }

  private enum class ViewType {
    VIEW_TYPE_HINT_ITEM,
    VIEW_TYPE_SOLUTION_ITEM,
    VIEW_TYPE_RETURN_TO_LESSON_ITEM
  }

  private fun createRecyclerViewAdapter(): BindableAdapter<HintsAndSolutionItemViewModel> {
    return multiTypeBuilderFactory.create<HintsAndSolutionItemViewModel, ViewType> { viewModel ->
      when (viewModel) {
        is HintViewModel -> ViewType.VIEW_TYPE_HINT_ITEM
        is SolutionViewModel -> ViewType.VIEW_TYPE_SOLUTION_ITEM
        is ReturnToLessonViewModel -> ViewType.VIEW_TYPE_RETURN_TO_LESSON_ITEM
        else -> throw IllegalArgumentException("Encountered unexpected view model: $viewModel")
      }
    }.registerViewDataBinder(
      viewType = ViewType.VIEW_TYPE_HINT_ITEM,
      inflateDataBinding = HintSummaryBinding::inflate,
      setViewModel = this::bindHintViewModel,
      transformViewModel = { it as HintViewModel }
    ).registerViewDataBinder(
      viewType = ViewType.VIEW_TYPE_SOLUTION_ITEM,
      inflateDataBinding = SolutionSummaryBinding::inflate,
      setViewModel = this::bindSolutionViewModel,
      transformViewModel = { it as SolutionViewModel }
    ).registerViewDataBinder(
      viewType = ViewType.VIEW_TYPE_RETURN_TO_LESSON_ITEM,
      inflateDataBinding = ReturnToLessonButtonItemBinding::inflate,
      setViewModel = this::bindReturnToLessonViewModel,
      transformViewModel = { it as ReturnToLessonViewModel }
    ).build()
  }

  private fun bindHintViewModel(binding: HintSummaryBinding, hintViewModel: HintViewModel) {
    binding.viewModel = hintViewModel

    val position: Int = viewModel.itemList.indexOf(hintViewModel)

    binding.isListExpanded = position in expandedItemIndexes

    index?.let { index ->
      isHintRevealed?.let { isHintRevealed ->
        if (index == position && isHintRevealed) {
          hintViewModel.isHintRevealed.set(true)
        }
      }
    }

    binding.hintsAndSolutionSummary.text =
      htmlParserFactory.create(
        resourceBucketName,
        entityType,
        explorationId,
        customOppiaTagActionListener = this,
        imageCenterAlign = true,
        displayLocale = resourceHandler.getDisplayLocale()
      ).parseOppiaHtml(
        hintViewModel.hintSummary,
        binding.hintsAndSolutionSummary,
        supportsLinks = true,
        supportsConceptCards = true
      )

    binding.revealHintButton.setOnClickListener {
      hintViewModel.isHintRevealed.set(true)
      expandedHintListIndexListener.onRevealHintClicked(position, isHintRevealed = true)
      (fragment.requireActivity() as? RevealHintListener)?.revealHint(hintIndex = position)
      expandOrCollapseItem(position)
    }

    binding.expandableHintHeader.setOnClickListener {
      if (hintViewModel.isHintRevealed.get()) {
        expandOrCollapseItem(position)
      }
    }
    binding.expandHintListIcon.setOnClickListener {
      if (hintViewModel.isHintRevealed.get()) {
        expandOrCollapseItem(position)
      }
    }

    if (accessibilityService.isScreenReaderEnabled()) {
      binding.root.isClickable = false
      binding.expandHintListIcon.isClickable = true
    } else {
      binding.root.isClickable = true
      binding.expandHintListIcon.isClickable = false
    }
  }

  private fun expandOrCollapseItem(position: Int) {
    if (position in expandedItemIndexes) {
      expandedItemIndexes -= position
    } else {
      expandedItemIndexes += position
    }
    bindingAdapter.notifyItemChanged(position)
    expandedHintListIndexListener.onExpandListIconClicked(ArrayList(expandedItemIndexes))
  }

  private fun bindSolutionViewModel(
    binding: SolutionSummaryBinding,
    solutionViewModel: SolutionViewModel
  ) {
    binding.viewModel = solutionViewModel

    val position: Int = viewModel.itemList.indexOf(solutionViewModel)
    binding.isListExpanded = expandedItemIndexes.contains(position)

    solutionIndex?.let { solutionIndex ->
      isSolutionRevealed?.let { isSolutionRevealed ->
        if (solutionIndex == position && isSolutionRevealed) {
          solutionViewModel.isSolutionRevealed.set(true)
        }
      }
    }

<<<<<<< HEAD
    binding.solutionTitle.text =
      resourceHandler.capitalizeForHumans(solutionViewModel.title.get()!!)
    // TODO(#1050): Update to display answers for any answer type.
    if (solutionViewModel.correctAnswer.get().isNullOrEmpty()) {
      binding.solutionCorrectAnswer.text =
        resourceHandler.getStringInLocaleWithoutWrapping(
          R.string.hint_and_solution_activity_hints_android_solution_correct_answer,
          solutionViewModel.numerator.get().toString(),
          solutionViewModel.denominator.get().toString()
        )
    } else {
      binding.solutionCorrectAnswer.text = solutionViewModel.correctAnswer.get()
    }
    binding.solutionSummary.text = htmlParserFactory.create(
      resourceBucketName, entityType, viewModel.explorationId.get()!!, /* imageCenterAlign= */ true,
      displayLocale = resourceHandler.getDisplayLocale()
    ).parseOppiaHtml(
      solutionViewModel.solutionSummary.get()!!, binding.solutionSummary
    )
=======
    binding.solutionCorrectAnswer.text =
      htmlParserFactory.create(
        resourceBucketName,
        entityType,
        explorationId,
        imageCenterAlign = true,
        displayLocale = resourceHandler.getDisplayLocale()
      ).parseOppiaHtml(
        solutionViewModel.correctAnswerHtml,
        binding.solutionCorrectAnswer
      )
    binding.solutionSummary.text =
      htmlParserFactory.create(
        resourceBucketName,
        entityType,
        explorationId,
        customOppiaTagActionListener = this,
        imageCenterAlign = true,
        displayLocale = resourceHandler.getDisplayLocale()
      ).parseOppiaHtml(
        solutionViewModel.solutionSummary,
        binding.solutionSummary,
        supportsLinks = true,
        supportsConceptCards = true
      )
>>>>>>> 60e6d81e

    binding.showSolutionButton.setOnClickListener {
      showRevealSolutionDialogFragment()
    }

    binding.expandableSolutionHeader.setOnClickListener {
      if (solutionViewModel.isSolutionRevealed.get()) {
        expandOrCollapseItem(position)
      }
    }
    binding.expandSolutionListIcon.setOnClickListener {
      if (solutionViewModel.isSolutionRevealed.get()) {
        expandOrCollapseItem(position)
      }
    }

    if (accessibilityService.isScreenReaderEnabled()) {
      binding.root.isClickable = false
      binding.expandSolutionListIcon.isClickable = true
    } else {
      binding.root.isClickable = true
      binding.expandSolutionListIcon.isClickable = false
    }
  }

  private fun bindReturnToLessonViewModel(
    binding: ReturnToLessonButtonItemBinding,
    returnToLessonViewModel: ReturnToLessonViewModel
  ) {
    binding.buttonViewModel = returnToLessonViewModel

    binding.returnToLessonButton.setOnClickListener {
      (fragment.requireActivity() as? HintsAndSolutionListener)?.dismiss()
    }
  }

  private fun showRevealSolutionDialogFragment() {
    val previousFragment =
      fragment.childFragmentManager.findFragmentByTag(TAG_REVEAL_SOLUTION_DIALOG)
    previousFragment?.let {
      fragment.childFragmentManager.beginTransaction().remove(previousFragment).commitNow()
    }
    val dialogFragment = RevealSolutionDialogFragment.newInstance()
    dialogFragment.showNow(fragment.childFragmentManager, TAG_REVEAL_SOLUTION_DIALOG)
  }

  fun handleRevealSolution() {
    viewModel.isSolutionRevealed.set(true)
    expandedHintListIndexListener.onRevealSolutionClicked(
      solutionIndex = viewModel.solutionIndex,
      isSolutionRevealed = true
    )
    (fragment.requireActivity() as? RevealSolutionInterface)?.revealSolution()
    expandOrCollapseItem(position = viewModel.solutionIndex)
  }

  fun onRevealHintClicked(index: Int?, isHintRevealed: Boolean?) {
    this.index = index
    this.isHintRevealed = isHintRevealed
  }

  fun onRevealSolutionClicked(solutionIndex: Int?, isSolutionRevealed: Boolean?) {
    this.solutionIndex = solutionIndex
    this.isSolutionRevealed = isSolutionRevealed
  }

  override fun onConceptCardLinkClicked(view: View, skillId: String) {
    ConceptCardFragment
      .newInstance(skillId, profileId)
      .showNow(fragment.childFragmentManager, ConceptCardFragment.CONCEPT_CARD_DIALOG_FRAGMENT_TAG)
  }
}<|MERGE_RESOLUTION|>--- conflicted
+++ resolved
@@ -228,27 +228,6 @@
       }
     }
 
-<<<<<<< HEAD
-    binding.solutionTitle.text =
-      resourceHandler.capitalizeForHumans(solutionViewModel.title.get()!!)
-    // TODO(#1050): Update to display answers for any answer type.
-    if (solutionViewModel.correctAnswer.get().isNullOrEmpty()) {
-      binding.solutionCorrectAnswer.text =
-        resourceHandler.getStringInLocaleWithoutWrapping(
-          R.string.hint_and_solution_activity_hints_android_solution_correct_answer,
-          solutionViewModel.numerator.get().toString(),
-          solutionViewModel.denominator.get().toString()
-        )
-    } else {
-      binding.solutionCorrectAnswer.text = solutionViewModel.correctAnswer.get()
-    }
-    binding.solutionSummary.text = htmlParserFactory.create(
-      resourceBucketName, entityType, viewModel.explorationId.get()!!, /* imageCenterAlign= */ true,
-      displayLocale = resourceHandler.getDisplayLocale()
-    ).parseOppiaHtml(
-      solutionViewModel.solutionSummary.get()!!, binding.solutionSummary
-    )
-=======
     binding.solutionCorrectAnswer.text =
       htmlParserFactory.create(
         resourceBucketName,
@@ -274,7 +253,6 @@
         supportsLinks = true,
         supportsConceptCards = true
       )
->>>>>>> 60e6d81e
 
     binding.showSolutionButton.setOnClickListener {
       showRevealSolutionDialogFragment()
