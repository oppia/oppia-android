--- conflicted
+++ resolved
@@ -92,11 +92,7 @@
       HintsAndSolutionFragmentBinding.inflate(inflater, container, /* attachToRoot= */ false)
     binding.hintsAndSolutionToolbar.setNavigationIcon(R.drawable.ic_close_white_24dp)
     binding.hintsAndSolutionToolbar.setNavigationContentDescription(
-<<<<<<< HEAD
-      R.string.hint_and_solution_activity_close_icon_description
-=======
-      R.string.hints_and_solution_close_icon_description
->>>>>>> 37265c55
+      R.string.reveal_solution_dialog_fragment_close_icon_description
     )
     binding.hintsAndSolutionToolbar.setNavigationOnClickListener {
       (fragment.requireActivity() as? HintsAndSolutionListener)?.dismiss()
