--- conflicted
+++ resolved
@@ -30,12 +30,9 @@
     savedInstanceState: Bundle?
   ): View? {
     return developerOptionsFragmentPresenter.handleCreateView(inflater, container)
-<<<<<<< HEAD
   }
 
   fun setSelectedFragment(selectedFragment: String) {
     developerOptionsFragmentPresenter.setSelectedFragment(selectedFragment)
-=======
->>>>>>> 536f69fc
   }
 }