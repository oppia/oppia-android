package org.oppia.android.app.translation

import androidx.annotation.ArrayRes
import androidx.annotation.PluralsRes
import androidx.annotation.StringRes
import androidx.appcompat.app.AppCompatActivity
import org.oppia.android.R
import org.oppia.android.app.model.AudioLanguage
import org.oppia.android.app.model.OppiaLanguage
import org.oppia.android.util.locale.OppiaLocale
import java.util.Locale
import javax.inject.Inject

/**
 * Convenience resource handler for formatting user-readable strings, and retrieving/formatting
 * multiple string resources (including quantity strings & string arrays).
 *
 * This class is backed by the current [OppiaLocale.DisplayLocale] initialized for the app layer to
 * ensure string formatting is consistent with the current locale (& properly wraps arguments in
 * string formatting cases for bidirectional rendering).
 *
 * This class must be used for all string & string resource uses in the app layer for strings that
 * will eventually be shown to the user (non-user facing strings can make use of the utilities
 * available in [OppiaLocale.MachineLocale].
 *
 * This class is activity-injectable & automatically pulls resources for the current activity
 * (rather than needing to manually connect the current activity's resources with a display locale
 * instance).
 */
class AppLanguageResourceHandler @Inject constructor(
  private val activity: AppCompatActivity,
  private val appLanguageLocaleHandler: AppLanguageLocaleHandler
) {
  private val resources by lazy { activity.resources }

  /** See [OppiaLocale.DisplayLocale.formatInLocaleWithWrapping]. */
  fun formatInLocaleWithWrapping(format: String, vararg formatArgs: String): String {
    return getDisplayLocale().run { format.formatInLocaleWithWrapping(*formatArgs) }
  }

  /** See [OppiaLocale.DisplayLocale.formatInLocaleWithoutWrapping]. */
  fun formatInLocaleWithoutWrapping(format: String, vararg formatArgs: String): String {
    return getDisplayLocale().run { format.formatInLocaleWithoutWrapping(*formatArgs) }
  }

  /** See [OppiaLocale.DisplayLocale.capitalizeForHumans]. */
  fun capitalizeForHumans(str: String): String {
    return getDisplayLocale().run { str.capitalizeForHumans() }
  }

  /**
   * See [OppiaLocale.DisplayLocale.getStringInLocale] for specifics. This returns a string
   * corresponding to the current activity's resources.
   */
  fun getStringInLocale(@StringRes id: Int): String {
    return getDisplayLocale().run { resources.getStringInLocale(id) }
  }

  /**
   * See [OppiaLocale.DisplayLocale.getStringInLocaleWithWrapping] for specifics. This returns a
   * string corresponding to the current activity's resources.
   */
  fun getStringInLocaleWithWrapping(@StringRes id: Int, vararg formatArgs: CharSequence): String {
    return getDisplayLocale().run { resources.getStringInLocaleWithWrapping(id, *formatArgs) }
  }

  /**
   * See [OppiaLocale.DisplayLocale.getStringInLocaleWithoutWrapping] for specifics. This returns a
   * string corresponding to the current activity's resources.
   */
  fun getStringInLocaleWithoutWrapping(
    @StringRes id: Int,
    vararg formatArgs: CharSequence
  ): String {
    return getDisplayLocale().run { resources.getStringInLocaleWithoutWrapping(id, *formatArgs) }
  }

  /**
   * See [OppiaLocale.DisplayLocale.getStringArrayInLocale] for specifics. This returns a string
   * array corresponding to the current activity's resources.
   */
  fun getStringArrayInLocale(@ArrayRes id: Int): List<String> {
    return getDisplayLocale().run { resources.getStringArrayInLocale(id) }
  }

  /**
   * See [OppiaLocale.DisplayLocale.getQuantityStringInLocale] for specifics. This returns a
   * quantity string corresponding to the current activity's resources.
   */
  fun getQuantityStringInLocale(@PluralsRes id: Int, quantity: Int): String {
    return getDisplayLocale().run { resources.getQuantityStringInLocale(id, quantity) }
  }

  /**
   * See [OppiaLocale.DisplayLocale.getQuantityStringInLocaleWithWrapping] for specifics. This
   * returns a quantity string corresponding to the current activity's resources.
   */
  fun getQuantityStringInLocaleWithWrapping(
    @PluralsRes id: Int,
    quantity: Int,
    vararg formatArgs: CharSequence
  ): String {
    return getDisplayLocale().run {
      resources.getQuantityStringInLocaleWithWrapping(id, quantity, *formatArgs)
    }
  }

  /**
   * See [OppiaLocale.DisplayLocale.getQuantityStringInLocaleWithoutWrapping] for specifics. This
   * returns a quantity string corresponding to the current activity's resources.
   */
  fun getQuantityStringInLocaleWithoutWrapping(
    @PluralsRes id: Int,
    quantity: Int,
    vararg formatArgs: CharSequence
  ): String {
    return getDisplayLocale().run {
      resources.getQuantityStringInLocaleWithoutWrapping(id, quantity, *formatArgs)
    }
  }

  /** See [OppiaLocale.DisplayLocale.formatLong] for specific behavior. */
  fun formatLong(value: Long): String = getDisplayLocale().formatLong(value)

  /** See [OppiaLocale.DisplayLocale.formatDouble] for specific behavior. */
  fun formatDouble(value: Double): String = getDisplayLocale().formatDouble(value)

  /** See [OppiaLocale.DisplayLocale.toHumanReadableString] for specific behavior. */
  fun toHumanReadableString(number: Int): String =
    getDisplayLocale().toHumanReadableString(number)

  /** See [OppiaLocale.DisplayLocale.computeDateString]. */
  fun computeDateString(timestampMillis: Long): String =
    getDisplayLocale().computeDateString(timestampMillis)

  /** See [OppiaLocale.DisplayLocale.computeDateTimeString]. */
  fun computeDateTimeString(timestampMillis: Long): String =
    getDisplayLocale().computeDateTimeString(timestampMillis)

  /** See [OppiaLocale.DisplayLocale.getLayoutDirection]. */
  fun getLayoutDirection(): Int = getDisplayLocale().getLayoutDirection()

  /** Returns the current [OppiaLocale.DisplayLocale] used for resource processing. */
  fun getDisplayLocale(): OppiaLocale.DisplayLocale = appLanguageLocaleHandler.getDisplayLocale()

  // TODO(#3793): Remove this once OppiaLanguage is used as the source of truth.
  /**
   * Returns a human-readable, localized representation of the specified [AudioLanguage].
   *
   * Note that the returned string is not expected to be localized to the user's current locale.
   * Instead, it will be localized for that specific language (i.e. each language will be
   * represented within that language to make it easier to identify when choosing a language).
   */
  fun computeLocalizedDisplayName(audioLanguage: AudioLanguage): String {
    return when (audioLanguage) {
      AudioLanguage.HINDI_AUDIO_LANGUAGE -> getLocalizedDisplayName("hi")
      AudioLanguage.FRENCH_AUDIO_LANGUAGE -> getLocalizedDisplayName("fr")
      AudioLanguage.CHINESE_AUDIO_LANGUAGE -> getLocalizedDisplayName("zh")
      AudioLanguage.BRAZILIAN_PORTUGUESE_LANGUAGE -> getLocalizedDisplayName("pt", "BR")
      AudioLanguage.ARABIC_LANGUAGE -> getLocalizedDisplayName("ar", "EG")
      AudioLanguage.NIGERIAN_PIDGIN_LANGUAGE ->
        resources.getString(R.string.nigerian_pidgin_localized_language_name)
      AudioLanguage.NO_AUDIO, AudioLanguage.AUDIO_LANGUAGE_UNSPECIFIED, AudioLanguage.UNRECOGNIZED,
      AudioLanguage.ENGLISH_AUDIO_LANGUAGE -> getLocalizedDisplayName("en")
    }
  }

  /**
   * Returns a human-readable, localized representation of the specified [OppiaLanguage].
   * Note that the returned string is not expected to be localized to the user's current locale.
   * Instead, it will be localized for that specific language (i.e. each language will be
   * represented within that language to make it easier to identify when choosing a language).
   */
  fun computeLocalizedDisplayName(oppiaLanguage: OppiaLanguage): String {
    return when (oppiaLanguage) {
      OppiaLanguage.HINDI -> resources.getString(R.string.hindi_localized_language_name)
      OppiaLanguage.PORTUGUESE ->
        resources.getString(R.string.portuguese_localized_language_name)
      OppiaLanguage.SWAHILI -> resources.getString(R.string.swahili_localized_language_name)
      OppiaLanguage.BRAZILIAN_PORTUGUESE ->
        resources.getString(R.string.brazilian_portuguese_localized_language_name)
      OppiaLanguage.UNRECOGNIZED, OppiaLanguage.LANGUAGE_UNSPECIFIED,
      OppiaLanguage.ENGLISH -> resources.getString(R.string.english_localized_language_name)
      OppiaLanguage.ARABIC -> resources.getString(R.string.arabic_localized_language_name)
      OppiaLanguage.HINGLISH -> resources.getString(R.string.hinglish_localized_language_name)
      OppiaLanguage.NIGERIAN_PIDGIN ->
        resources.getString(R.string.nigerian_pidgin_localized_language_name)
    }
  }

  /**
   * Returns an [OppiaLanguage] from its human-readable, localized representation.
<<<<<<< HEAD
   * It is expected that each input string is not localized to the user's current locale, but it
   * will be localized for that specific language as per [computeLocalizedDisplayName].
   */
  fun getOppiaLanguageFromDisplayName(displayName: String): OppiaLanguage {
    return when (displayName) {
      resources.getString(R.string.hindi_localized_language_name) -> OppiaLanguage.HINDI
      resources.getString(R.string.portuguese_localized_language_name) -> OppiaLanguage.PORTUGUESE
      resources.getString(R.string.swahili_localized_language_name) -> OppiaLanguage.SWAHILI
      resources.getString(R.string.brazilian_portuguese_localized_language_name) ->
        OppiaLanguage.BRAZILIAN_PORTUGUESE
      resources.getString(R.string.english_localized_language_name) -> OppiaLanguage.ENGLISH
      resources.getString(R.string.arabic_localized_language_name) -> OppiaLanguage.ARABIC
      resources.getString(R.string.hinglish_localized_language_name) -> OppiaLanguage.HINGLISH
      resources.getString(R.string.nigerian_pidgin_localized_language_name) ->
        OppiaLanguage.NIGERIAN_PIDGIN
      else -> OppiaLanguage.UNRECOGNIZED
    }
=======
   * It is expected that each input string is localized to the user's current locale, as per
   * [computeLocalizedDisplayName].
   */
  fun getOppiaLanguageFromDisplayName(displayName: String): OppiaLanguage {
    val localizedNameMap = OppiaLanguage.values()
      .filter { it !in IGNORED_OPPIA_LANGUAGES }
      .associateBy { computeLocalizedDisplayName(it) }
    return localizedNameMap[displayName] ?: OppiaLanguage.ENGLISH
  }

  /**
   * Returns an [AudioLanguage] from its human-readable, localized representation.
   * It is expected that each input string is localized to the user's current locale, as per
   * [computeLocalizedDisplayName].
   */
  fun getAudioLanguageFromLocalizedName(localizedName: String): AudioLanguage {
    val localizedNameMap = AudioLanguage.values()
      .filter { it !in IGNORED_AUDIO_LANGUAGES }
      .associateBy { computeLocalizedDisplayName(it) }
    return localizedNameMap[localizedName] ?: AudioLanguage.ENGLISH_AUDIO_LANGUAGE
>>>>>>> 09329811
  }

  private fun getLocalizedDisplayName(languageCode: String, regionCode: String = ""): String {
    // TODO(#3791): Remove this dependency.
    val locale = Locale(languageCode, regionCode)
    return locale.getDisplayLanguage(locale).replaceFirstChar {
      if (it.isLowerCase()) it.titlecase(locale) else it.toString()
    }
  }

  private companion object {
    private val IGNORED_AUDIO_LANGUAGES =
      listOf(
        AudioLanguage.NO_AUDIO, AudioLanguage.AUDIO_LANGUAGE_UNSPECIFIED, AudioLanguage.UNRECOGNIZED
      )

    private val IGNORED_OPPIA_LANGUAGES =
      listOf(OppiaLanguage.LANGUAGE_UNSPECIFIED, OppiaLanguage.UNRECOGNIZED)
  }
}<|MERGE_RESOLUTION|>--- conflicted
+++ resolved
@@ -190,25 +190,6 @@
 
   /**
    * Returns an [OppiaLanguage] from its human-readable, localized representation.
-<<<<<<< HEAD
-   * It is expected that each input string is not localized to the user's current locale, but it
-   * will be localized for that specific language as per [computeLocalizedDisplayName].
-   */
-  fun getOppiaLanguageFromDisplayName(displayName: String): OppiaLanguage {
-    return when (displayName) {
-      resources.getString(R.string.hindi_localized_language_name) -> OppiaLanguage.HINDI
-      resources.getString(R.string.portuguese_localized_language_name) -> OppiaLanguage.PORTUGUESE
-      resources.getString(R.string.swahili_localized_language_name) -> OppiaLanguage.SWAHILI
-      resources.getString(R.string.brazilian_portuguese_localized_language_name) ->
-        OppiaLanguage.BRAZILIAN_PORTUGUESE
-      resources.getString(R.string.english_localized_language_name) -> OppiaLanguage.ENGLISH
-      resources.getString(R.string.arabic_localized_language_name) -> OppiaLanguage.ARABIC
-      resources.getString(R.string.hinglish_localized_language_name) -> OppiaLanguage.HINGLISH
-      resources.getString(R.string.nigerian_pidgin_localized_language_name) ->
-        OppiaLanguage.NIGERIAN_PIDGIN
-      else -> OppiaLanguage.UNRECOGNIZED
-    }
-=======
    * It is expected that each input string is localized to the user's current locale, as per
    * [computeLocalizedDisplayName].
    */
@@ -229,7 +210,6 @@
       .filter { it !in IGNORED_AUDIO_LANGUAGES }
       .associateBy { computeLocalizedDisplayName(it) }
     return localizedNameMap[localizedName] ?: AudioLanguage.ENGLISH_AUDIO_LANGUAGE
->>>>>>> 09329811
   }
 
   private fun getLocalizedDisplayName(languageCode: String, regionCode: String = ""): String {
