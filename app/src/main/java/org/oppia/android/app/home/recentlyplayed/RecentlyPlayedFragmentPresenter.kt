--- conflicted
+++ resolved
@@ -226,12 +226,7 @@
       storyId,
       explorationId,
       shouldSavePartialProgress = false,
-<<<<<<< HEAD
-      // Pass an empty checkpoint if the exploration does not have to be resumed.
-      ExplorationCheckpoint.getDefaultInstance()
-=======
       explorationCheckpoint = ExplorationCheckpoint.getDefaultInstance()
->>>>>>> 9245e517
     ).observe(
       fragment,
       Observer<AsyncResult<Any?>> { result ->
