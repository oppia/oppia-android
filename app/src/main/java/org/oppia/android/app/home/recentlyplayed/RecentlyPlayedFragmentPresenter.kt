--- conflicted
+++ resolved
@@ -56,12 +56,6 @@
   fun handleCreateView(
     inflater: LayoutInflater,
     container: ViewGroup?,
-<<<<<<< HEAD
-    profileId: ProfileId
-  ): View? {
-    this.profileId = profileId
-    val recentlyPlayedViewModel = recentlyPlayedViewModelFactory.create(
-=======
     internalProfileId: Int
   ): View? {
     binding = RecentlyPlayedFragmentBinding.inflate(inflater, container, /* attachToRoot= */ false)
@@ -136,7 +130,6 @@
       activity,
       promotedStory,
       entityType,
->>>>>>> 60e6d81e
       fragment as PromotedStoryClickListener,
       index,
       resourceHandler,
@@ -302,21 +295,13 @@
       // cases, lessons played from this fragment are known to be in progress, and that progress
       // can't be resumed here (hence the restart).
       explorationDataController.restartExploration(
-<<<<<<< HEAD
-        profileId, topicId, storyId, explorationId
-=======
         internalProfileId, topicId, storyId, explorationId
->>>>>>> 60e6d81e
       )
     } else {
       // The only lessons that can't have their progress saved are those that were already
       // completed.
       explorationDataController.replayExploration(
-<<<<<<< HEAD
-        profileId, topicId, storyId, explorationId
-=======
         internalProfileId, topicId, storyId, explorationId
->>>>>>> 60e6d81e
       )
     }
     startPlayingProvider.toLiveData().observe(fragment) { result ->
