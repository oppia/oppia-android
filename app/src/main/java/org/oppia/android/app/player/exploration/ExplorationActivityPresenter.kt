package org.oppia.android.app.player.exploration

import android.content.Context
import android.view.View
import android.view.inputmethod.EditorInfo
import android.widget.TextView
import androidx.appcompat.app.AppCompatActivity
import androidx.appcompat.widget.Toolbar
import androidx.core.view.doOnPreDraw
import androidx.databinding.DataBindingUtil
import androidx.lifecycle.LiveData
import androidx.lifecycle.Transformations
import org.oppia.android.R
import org.oppia.android.app.activity.ActivityScope
import org.oppia.android.app.help.HelpActivity
import org.oppia.android.app.model.CheckpointState
import org.oppia.android.app.model.EphemeralExploration
import org.oppia.android.app.model.ExplorationActivityParams
import org.oppia.android.app.model.ProfileId
import org.oppia.android.app.model.ReadingTextSize
import org.oppia.android.app.model.Spotlight
import org.oppia.android.app.model.SurveyQuestionName
import org.oppia.android.app.options.OptionsActivity
import org.oppia.android.app.player.stopplaying.ProgressDatabaseFullDialogFragment
import org.oppia.android.app.player.stopplaying.UnsavedExplorationDialogFragment
import org.oppia.android.app.spotlight.SpotlightFragment
import org.oppia.android.app.spotlight.SpotlightManager
import org.oppia.android.app.spotlight.SpotlightShape
import org.oppia.android.app.spotlight.SpotlightTarget
import org.oppia.android.app.survey.SurveyWelcomeDialogFragment
import org.oppia.android.app.survey.TAG_SURVEY_WELCOME_DIALOG
import org.oppia.android.app.topic.TopicActivity
import org.oppia.android.app.translation.AppLanguageResourceHandler
import org.oppia.android.app.utility.FontScaleConfigurationUtil
import org.oppia.android.app.viewmodel.ViewModelProvider
import org.oppia.android.databinding.ExplorationActivityBinding
import org.oppia.android.domain.exploration.ExplorationDataController
import org.oppia.android.domain.oppialogger.OppiaLogger
import org.oppia.android.domain.survey.SurveyGatingController
import org.oppia.android.domain.translation.TranslationController
import org.oppia.android.util.accessibility.AccessibilityService
import org.oppia.android.util.data.AsyncResult
import org.oppia.android.util.data.DataProviders.Companion.toLiveData
import javax.inject.Inject

private const val TAG_UNSAVED_EXPLORATION_DIALOG = "UNSAVED_EXPLORATION_DIALOG"
private const val TAG_STOP_EXPLORATION_DIALOG = "STOP_EXPLORATION_DIALOG"
private const val TAG_PROGRESS_DATABASE_FULL_DIALOG = "PROGRESS_DATABASE_FULL_DIALOG"
private const val TAG_EXPLORATION_FRAGMENT = "TAG_EXPLORATION_FRAGMENT"
private const val TAG_EXPLORATION_MANAGER_FRAGMENT = "TAG_EXPLORATION_MANAGER_FRAGMENT"
const val TAG_HINTS_AND_SOLUTION_EXPLORATION_MANAGER = "HINTS_AND_SOLUTION_EXPLORATION_MANAGER"

/** The Presenter for [ExplorationActivity]. */
@ActivityScope
class ExplorationActivityPresenter @Inject constructor(
  private val activity: AppCompatActivity,
  private val explorationDataController: ExplorationDataController,
  private val viewModelProvider: ViewModelProvider<ExplorationViewModel>,
  private val fontScaleConfigurationUtil: FontScaleConfigurationUtil,
  private val translationController: TranslationController,
  private val oppiaLogger: OppiaLogger,
  private val resourceHandler: AppLanguageResourceHandler,
  private val surveyGatingController: SurveyGatingController
) {
  @Inject lateinit var accessibilityService: AccessibilityService

  private lateinit var explorationToolbar: Toolbar
  private lateinit var explorationToolbarTitle: TextView
  private lateinit var profileId: ProfileId
  private lateinit var topicId: String
  private lateinit var storyId: String
  private lateinit var explorationId: String
  private lateinit var context: Context
  private lateinit var parentScreen: ExplorationActivityParams.ParentScreen

  private var isCheckpointingEnabled: Boolean = false

  private lateinit var oldestCheckpointExplorationId: String
  private lateinit var oldestCheckpointExplorationTitle: String
  private lateinit var binding: ExplorationActivityBinding

  private val exploreViewModel by lazy {
    getExplorationViewModel()
  }

  fun handleOnCreate(
    context: Context,
    profileId: ProfileId,
    topicId: String,
    storyId: String,
    explorationId: String,
    parentScreen: ExplorationActivityParams.ParentScreen,
    isCheckpointingEnabled: Boolean
  ) {
    binding = DataBindingUtil.setContentView<ExplorationActivityBinding>(
      activity,
      R.layout.exploration_activity
    )
    binding.apply {
      viewModel = exploreViewModel
      lifecycleOwner = activity
    }

    explorationToolbar = binding.explorationToolbar
    explorationToolbarTitle = binding.explorationToolbarTitle
    activity.setSupportActionBar(explorationToolbar)

    activity.applicationContext?.let {
      if (!accessibilityService.isScreenReaderEnabled()) {
        binding.explorationToolbarTitle.setOnClickListener {
          binding.explorationToolbarTitle.isSelected = true
        }
      }
    }

    binding.explorationToolbar.setNavigationOnClickListener {
      activity.onBackPressed()
    }

    binding.actionAudioPlayer.setOnClickListener {
      getExplorationFragment()?.handlePlayAudio()
    }

    binding.actionBottomSheetOptionsMenu.setOnClickListener {
      val bottomSheetOptionsMenu = BottomSheetOptionsMenu()
      bottomSheetOptionsMenu.showNow(activity.supportFragmentManager, bottomSheetOptionsMenu.tag)
    }

    this.profileId = profileId
    this.topicId = topicId
    this.storyId = storyId
    this.explorationId = explorationId
    this.context = context
    this.parentScreen = parentScreen
    this.isCheckpointingEnabled = isCheckpointingEnabled
    updateToolbarTitle(explorationId)

    // Retrieve oldest saved checkpoint details.
    subscribeToOldestSavedExplorationDetails()

    if (getExplorationManagerFragment() == null) {
      activity.supportFragmentManager.beginTransaction().add(
        R.id.exploration_fragment_placeholder,
        ExplorationManagerFragment.createNewInstance(profileId),
        TAG_EXPLORATION_MANAGER_FRAGMENT
      ).commitNow()
    }

    if (getSpotlightManager() == null) {
      activity.supportFragmentManager.beginTransaction().add(
        R.id.exploration_spotlight_fragment_placeholder,
        SpotlightFragment.newInstance(profileId.internalId),
        SpotlightManager.SPOTLIGHT_FRAGMENT_TAG
      ).commitNow()
    }
  }

  fun requestVoiceOverIconSpotlight(numberOfLogins: Int) {
    if (numberOfLogins >= 3) {
      // Spotlight the voice-over icon after 3 or more logins, and only if it's visible. Note that
      // the doOnPreDraw here ensures that the visibility check for the button is up-to-date before
      // a decision is made on whether to show the button.
      binding.actionAudioPlayer.doOnPreDraw {
        if (it.visibility == View.VISIBLE) {
          val audioPlayerSpotlightTarget = SpotlightTarget(
            it,
            resourceHandler.getStringInLocaleWithWrapping(
              R.string.voiceover_icon_spotlight_hint,
              resourceHandler.getStringInLocale(R.string.app_name)
            ),
            SpotlightShape.Circle,
            Spotlight.FeatureCase.VOICEOVER_PLAY_ICON
          )
          checkNotNull(getSpotlightManager()).requestSpotlight(audioPlayerSpotlightTarget)
        }
      }
    }
  }

  private fun getSpotlightManager(): SpotlightManager? {
    return activity.supportFragmentManager.findFragmentByTag(
      SpotlightManager.SPOTLIGHT_FRAGMENT_TAG
    ) as? SpotlightManager
  }

  fun loadExplorationFragment(readingTextSize: ReadingTextSize) {
    if (getExplorationFragment() == null) {
      activity.supportFragmentManager.beginTransaction().add(
        R.id.exploration_fragment_placeholder,
        ExplorationFragment.newInstance(
          profileId,
          topicId,
          storyId,
          explorationId,
          readingTextSize
        ),
        TAG_EXPLORATION_FRAGMENT
      ).commitNow()
    }

    if (getHintsAndSolutionManagerFragment() == null) {
      activity.supportFragmentManager.beginTransaction().add(
        R.id.exploration_fragment_placeholder,
        HintsAndSolutionExplorationManagerFragment(),
        TAG_HINTS_AND_SOLUTION_EXPLORATION_MANAGER
      ).commitNow()
    }
  }

  /** Action for onOptionsItemSelected. */
  fun handleOnOptionsItemSelected(itemId: Int): Boolean {
    return when (itemId) {
      R.id.action_options -> {
        val intent = OptionsActivity.createOptionsActivity(
          activity,
          profileId.internalId,
          /* isFromNavigationDrawer= */ false
        )
        fontScaleConfigurationUtil.adjustFontScale(activity, ReadingTextSize.MEDIUM_TEXT_SIZE)
        context.startActivity(intent)
        true
      }
      R.id.action_help -> {
        val intent = HelpActivity.createHelpActivityIntent(
          activity,
          profileId.internalId,
          /* isFromNavigationDrawer= */false
        )
        fontScaleConfigurationUtil.adjustFontScale(activity, ReadingTextSize.MEDIUM_TEXT_SIZE)
        context.startActivity(intent)
        true
      }
      else -> false
    }
  }

  fun showAudioButton() = exploreViewModel.showAudioButton.set(true)

  fun hideAudioButton() = exploreViewModel.showAudioButton.set(false)

  fun showAudioStreamingOn() = exploreViewModel.isAudioStreamingOn.set(true)

  fun showAudioStreamingOff() = exploreViewModel.isAudioStreamingOn.set(false)

  fun setAudioBarVisibility(isVisible: Boolean) =
    getExplorationFragment()?.setAudioBarVisibility(isVisible)

  fun scrollToTop() = getExplorationFragment()?.scrollToTop()

  private fun getExplorationManagerFragment(): ExplorationManagerFragment? {
    return activity.supportFragmentManager.findFragmentByTag(
      TAG_EXPLORATION_MANAGER_FRAGMENT
    ) as? ExplorationManagerFragment
  }

  private fun getExplorationFragment(): ExplorationFragment? {
    return activity.supportFragmentManager.findFragmentByTag(
      TAG_EXPLORATION_FRAGMENT
    ) as? ExplorationFragment
  }

  private fun getHintsAndSolutionManagerFragment(): HintsAndSolutionExplorationManagerFragment? {
    return activity.supportFragmentManager.findFragmentByTag(
      TAG_HINTS_AND_SOLUTION_EXPLORATION_MANAGER
    ) as HintsAndSolutionExplorationManagerFragment?
  }

  /** Deletes the saved progress for the current exploration and then stops the exploration. */
  fun deleteCurrentProgressAndStopExploration(isCompletion: Boolean) {
    explorationDataController.deleteExplorationProgressById(profileId, explorationId)
    stopExploration(isCompletion)
  }

  /** Deletes the oldest saved checkpoint and then stops the exploration. */
  fun deleteOldestSavedProgressAndStopExploration() {
    // If oldestCheckpointExplorationId is not initialized, it means that there was an error while
    // retrieving the oldest saved checkpoint details. In this case, the exploration is exited
    // without deleting any checkpoints.
    if (::oldestCheckpointExplorationId.isInitialized) {
      explorationDataController.deleteExplorationProgressById(
        profileId,
        oldestCheckpointExplorationId
      )
    }
    stopExploration(isCompletion = false)
  }

  private fun stopExploration(isCompletion: Boolean) {
    fontScaleConfigurationUtil.adjustFontScale(activity, ReadingTextSize.MEDIUM_TEXT_SIZE)
    explorationDataController.stopPlayingExploration(isCompletion).toLiveData()
      .observe(
<<<<<<< HEAD
        activity
      ) {
        when (it) {
          is AsyncResult.Pending -> oppiaLogger.d("ExplorationActivity", "Stopping exploration")
          is AsyncResult.Failure ->
            oppiaLogger.e("ExplorationActivity", "Failed to stop exploration", it.error)
          is AsyncResult.Success -> {
            oppiaLogger.d("ExplorationActivity", "Successfully stopped exploration")
            backPressActivitySelector()
            (activity as ExplorationActivity).finish()
=======
        activity,
        {
          when (it) {
            is AsyncResult.Pending -> oppiaLogger.d("ExplorationActivity", "Stopping exploration")
            is AsyncResult.Failure ->
              oppiaLogger.e("ExplorationActivity", "Failed to stop exploration", it.error)
            is AsyncResult.Success -> {
              oppiaLogger.d("ExplorationActivity", "Successfully stopped exploration")
              if (isCompletion) {
                maybeShowSurveyDialog(profileId, topicId)
              }
            }
>>>>>>> 96923060
          }
        }
      }
  }

  fun onKeyboardAction(actionCode: Int) {
    if (actionCode == EditorInfo.IME_ACTION_DONE) {
      val explorationFragment = activity.supportFragmentManager.findFragmentByTag(
        TAG_EXPLORATION_FRAGMENT
      ) as? ExplorationFragment
      explorationFragment?.onKeyboardAction()
    }
  }

  /**
   * Shows an appropriate dialog box or exits the exploration directly without showing any dialog
   * box when back button is pressed. This function shows [UnsavedExplorationDialogFragment] if
   * checkpointing is not enabled otherwise it either exits the exploration or shows
   * [ProgressDatabaseFullDialogFragment] depending upon the state of the saved checkpoint for the
   * current exploration.
   */
  fun backButtonPressed() {
    // check if survey should be shown
    maybeShowSurveyDialog(profileId, topicId)
    // If checkpointing is not enabled, show StopExplorationDialogFragment to exit the exploration,
    // this is expected to happen if the exploration is marked as completed.
    if (!isCheckpointingEnabled) {
      showUnsavedExplorationDialogFragment()
      return
    }
    // If checkpointing is enabled, get the current checkpoint state to show an appropriate dialog
    // fragment.
    showDialogFragmentBasedOnCurrentCheckpointState()
  }

  fun dismissConceptCard() {
    getExplorationFragment()?.dismissConceptCard()
  }

  private fun updateToolbarTitle(explorationId: String) {
    subscribeToExploration(
      explorationDataController.getExplorationById(profileId, explorationId).toLiveData()
    )
  }

  private fun subscribeToExploration(
    explorationResultLiveData: LiveData<AsyncResult<EphemeralExploration>>
  ) {
    val explorationLiveData = getEphemeralExploration(explorationResultLiveData)
    explorationLiveData.observe(activity) {
      explorationToolbarTitle.text =
        translationController.extractString(
          it.exploration.translatableTitle,
          it.writtenTranslationContext
        )
    }
  }

  private fun getExplorationViewModel(): ExplorationViewModel {
    return viewModelProvider.getForActivity(activity, ExplorationViewModel::class.java)
  }

  /** Helper for subscribeToExploration. */
  private fun getEphemeralExploration(
    exploration: LiveData<AsyncResult<EphemeralExploration>>
  ): LiveData<EphemeralExploration> {
    return Transformations.map(exploration, ::processEphemeralExploration)
  }

  /** Helper for subscribeToExploration. */
  private fun processEphemeralExploration(
    ephemeralExpResult: AsyncResult<EphemeralExploration>
  ): EphemeralExploration {
    return when (ephemeralExpResult) {
      is AsyncResult.Failure -> {
        oppiaLogger.e(
          "ExplorationActivity",
          "Failed to retrieve answer outcome",
          ephemeralExpResult.error
        )
        EphemeralExploration.getDefaultInstance()
      }
      is AsyncResult.Pending -> EphemeralExploration.getDefaultInstance()
      is AsyncResult.Success -> ephemeralExpResult.value
    }
  }

  private fun backPressActivitySelector() {
    when (parentScreen) {
      ExplorationActivityParams.ParentScreen.TOPIC_SCREEN_LESSONS_TAB,
      ExplorationActivityParams.ParentScreen.STORY_SCREEN -> activity.finish()
      ExplorationActivityParams.ParentScreen.PARENT_SCREEN_UNSPECIFIED,
      ExplorationActivityParams.ParentScreen.UNRECOGNIZED -> {
        // Default to the topic activity.
        activity.startActivity(
          TopicActivity.createTopicActivityIntent(context, profileId.internalId, topicId)
        )
      }
    }
  }

  fun revealHint(hintIndex: Int) {
    val explorationFragment =
      activity.supportFragmentManager.findFragmentByTag(
        TAG_EXPLORATION_FRAGMENT
      ) as ExplorationFragment
    explorationFragment.revealHint(hintIndex)
  }

  fun revealSolution() {
    val explorationFragment =
      activity.supportFragmentManager.findFragmentByTag(
        TAG_EXPLORATION_FRAGMENT
      ) as ExplorationFragment
    explorationFragment.revealSolution()
  }

  private fun showProgressDatabaseFullDialogFragment() {
    val previousFragment = activity.supportFragmentManager.findFragmentByTag(
      TAG_PROGRESS_DATABASE_FULL_DIALOG
    )
    if (previousFragment != null) {
      activity.supportFragmentManager.beginTransaction().remove(previousFragment).commitNow()
    }
    // If any one of oldestCheckpointExplorationId or oldestCheckpointExplorationTitle is not
    // initialized, it means that there was an error while retrieving the oldest saved checkpoint
    // details or no checkpoint was found. In this case, exit without deleting any checkpoints.
    if (
      !::oldestCheckpointExplorationId.isInitialized ||
      !::oldestCheckpointExplorationTitle.isInitialized
    ) {
      stopExploration(isCompletion = false)
      return
    }

    val dialogFragment =
      ProgressDatabaseFullDialogFragment.newInstance(oldestCheckpointExplorationTitle)
    dialogFragment.showNow(
      activity.supportFragmentManager,
      TAG_PROGRESS_DATABASE_FULL_DIALOG
    )
  }

  private fun showUnsavedExplorationDialogFragment() {
    val previousFragment =
      activity.supportFragmentManager.findFragmentByTag(TAG_UNSAVED_EXPLORATION_DIALOG)
    if (previousFragment != null) {
      activity.supportFragmentManager.beginTransaction().remove(previousFragment).commitNow()
    }
    val dialogFragment = UnsavedExplorationDialogFragment.newInstance()
    dialogFragment.showNow(
      activity.supportFragmentManager,
      TAG_UNSAVED_EXPLORATION_DIALOG
    )
  }

  /**
   * Listens to the result of [ExplorationDataController.getOldestExplorationDetailsDataProvider].
   *
   * If the result is success it updates the value of the variables [oldestCheckpointExplorationId]
   * and [oldestCheckpointExplorationTitle]. If the result fails, it does not initializes the
   * variables [oldestCheckpointExplorationId] and [oldestCheckpointExplorationTitle] with any
   * value. In cases when no checkpoint was found, [oldestCheckpointExplorationId] will remain
   * uninitialized.
   *
   * Since this function is kicked off before any other save operation, it is expected to complete
   * before any following save operations complete.
   *
   * If the operations fails or this function does not get enough time to complete, the user is not
   * blocked. Instead, the flow of the application proceeds as if the checkpoints were not found. In
   * that case, the variables [oldestCheckpointExplorationId] and [oldestCheckpointExplorationTitle]
   * are not initialized.
   */
  private fun subscribeToOldestSavedExplorationDetails() {
    explorationDataController.getOldestExplorationDetailsDataProvider(
      profileId
    ).toLiveData().observe(activity) {
      when (it) {
        is AsyncResult.Success -> {
          // Only set the exploration parameters if a checkpoint was found.
          if (it.value.explorationId.isNotEmpty()) {
            oldestCheckpointExplorationId = it.value.explorationId
            oldestCheckpointExplorationTitle = it.value.explorationTitle
          }
        }
        is AsyncResult.Failure -> {
          oppiaLogger.e(
            "ExplorationActivity",
            "Failed to retrieve oldest saved checkpoint details.",
            it.error
          )
        }
        is AsyncResult.Pending -> {} // Wait for an actual result.
      }
    }
  }

  /**
   * Checks the checkpointState for the current exploration and shows an appropriate dialog
   * fragment.
   *
   * If the checkpointState is equal to CHECKPOINT_SAVED_DATABASE_NOT_EXCEEDED_LIMIT,
   * exploration will be stopped without showing any dialogFragment. If the checkpointState is equal
   * to CHECKPOINT_SAVED_DATABASE_EXCEEDED_LIMIT, [ProgressDatabaseFullDialogFragment] will be
   * displayed to the user. Otherwise, the dialog fragment [UnsavedExplorationDialogFragment] will
   * be displayed to the user.
   */
  private fun showDialogFragmentBasedOnCurrentCheckpointState() {
    val checkpointState = getExplorationFragment()?.getExplorationCheckpointState()

    // Show UnsavedExplorationDialogFragment if checkpoint state could not be retrieved.
    if (checkpointState == null) {
      showUnsavedExplorationDialogFragment()
    } else {
      when (checkpointState) {
        CheckpointState.CHECKPOINT_SAVED_DATABASE_NOT_EXCEEDED_LIMIT -> {
          stopExploration(isCompletion = false)
        }
        CheckpointState.CHECKPOINT_SAVED_DATABASE_EXCEEDED_LIMIT -> {
          showProgressDatabaseFullDialogFragment()
        }
        else -> showUnsavedExplorationDialogFragment()
      }
    }
  }

  private fun maybeShowSurveyDialog(profileId: ProfileId, topicId: String) {
    surveyGatingController.maybeShowSurvey(profileId, topicId).toLiveData()
      .observe(
        activity,
        { gatingResult ->
          when (gatingResult) {
            is AsyncResult.Pending -> {
              oppiaLogger.d("ExplorationActivity", "A gating decision is pending")
            }
            is AsyncResult.Failure -> {
              oppiaLogger.e(
                "ExplorationActivity",
                "Failed to retrieve gating decision",
                gatingResult.error
              )
              backPressActivitySelector()
            }
            is AsyncResult.Success -> {
              if (gatingResult.value) {
                val dialogFragment =
                  SurveyWelcomeDialogFragment.newInstance(
                    profileId,
                    topicId,
                    explorationId,
                    SURVEY_QUESTIONS
                  )
                val transaction = activity.supportFragmentManager.beginTransaction()
                transaction
                  .add(dialogFragment, TAG_SURVEY_WELCOME_DIALOG)
                  .addToBackStack(null)
                  .commit()
              } else {
                backPressActivitySelector()
              }
            }
          }
        }
      )
  }

  companion object {
    private val SURVEY_QUESTIONS = listOf(
      SurveyQuestionName.USER_TYPE,
      SurveyQuestionName.MARKET_FIT,
      SurveyQuestionName.NPS
    )
  }
}<|MERGE_RESOLUTION|>--- conflicted
+++ resolved
@@ -285,22 +285,10 @@
     stopExploration(isCompletion = false)
   }
 
-  private fun stopExploration(isCompletion: Boolean) {
+  fun stopExploration(isCompletion: Boolean) {
     fontScaleConfigurationUtil.adjustFontScale(activity, ReadingTextSize.MEDIUM_TEXT_SIZE)
     explorationDataController.stopPlayingExploration(isCompletion).toLiveData()
       .observe(
-<<<<<<< HEAD
-        activity
-      ) {
-        when (it) {
-          is AsyncResult.Pending -> oppiaLogger.d("ExplorationActivity", "Stopping exploration")
-          is AsyncResult.Failure ->
-            oppiaLogger.e("ExplorationActivity", "Failed to stop exploration", it.error)
-          is AsyncResult.Success -> {
-            oppiaLogger.d("ExplorationActivity", "Successfully stopped exploration")
-            backPressActivitySelector()
-            (activity as ExplorationActivity).finish()
-=======
         activity,
         {
           when (it) {
@@ -313,10 +301,9 @@
                 maybeShowSurveyDialog(profileId, topicId)
               }
             }
->>>>>>> 96923060
           }
         }
-      }
+      )
   }
 
   fun onKeyboardAction(actionCode: Int) {
