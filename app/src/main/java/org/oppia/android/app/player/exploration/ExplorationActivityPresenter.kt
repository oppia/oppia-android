--- conflicted
+++ resolved
@@ -261,13 +261,8 @@
   /** Helper for subscribeToExploration. */
   private fun processExploration(ephemeralStateResult: AsyncResult<Exploration>): Exploration {
     if (ephemeralStateResult.isFailure()) {
-<<<<<<< HEAD
       oppiaLogger.e(
-        "StateFragment",
-=======
-      logger.e(
         "ExplorationActivity",
->>>>>>> 9782e2a5
         "Failed to retrieve answer outcome",
         ephemeralStateResult.getErrorOrNull()!!
       )
