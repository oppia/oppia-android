package org.oppia.android.app.player.exploration

import android.content.Context
<<<<<<< HEAD
import android.os.Bundle
=======
import android.view.MenuItem
>>>>>>> a9e132a7
import android.view.inputmethod.EditorInfo
import android.widget.TextView
import androidx.appcompat.app.AppCompatActivity
import androidx.appcompat.widget.Toolbar
import androidx.databinding.DataBindingUtil
import androidx.lifecycle.LiveData
import androidx.lifecycle.Observer
import androidx.lifecycle.Transformations
import org.oppia.android.R
import org.oppia.android.app.activity.ActivityScope
import org.oppia.android.app.help.HelpActivity
import org.oppia.android.app.model.CheckpointState
import org.oppia.android.app.model.EphemeralExploration
import org.oppia.android.app.model.ExplorationActivityParams
import org.oppia.android.app.model.ProfileId
import org.oppia.android.app.model.ReadingTextSize
import org.oppia.android.app.options.OptionsActivity
import org.oppia.android.app.player.stopplaying.ProgressDatabaseFullDialogFragment
import org.oppia.android.app.player.stopplaying.UnsavedExplorationDialogFragment
import org.oppia.android.app.topic.TopicActivity
import org.oppia.android.app.utility.FontScaleConfigurationUtil
import org.oppia.android.app.viewmodel.ViewModelProvider
import org.oppia.android.databinding.ExplorationActivityBinding
import org.oppia.android.domain.exploration.ExplorationDataController
import org.oppia.android.domain.oppialogger.OppiaLogger
import org.oppia.android.domain.translation.TranslationController
import org.oppia.android.util.data.AsyncResult
import org.oppia.android.util.data.DataProviders.Companion.toLiveData
import javax.inject.Inject

private const val TAG_UNSAVED_EXPLORATION_DIALOG = "UNSAVED_EXPLORATION_DIALOG"
private const val TAG_STOP_EXPLORATION_DIALOG = "STOP_EXPLORATION_DIALOG"
private const val TAG_PROGRESS_DATABASE_FULL_DIALOG = "PROGRESS_DATABASE_FULL_DIALOG"
private const val TAG_EXPLORATION_FRAGMENT = "TAG_EXPLORATION_FRAGMENT"
private const val TAG_EXPLORATION_MANAGER_FRAGMENT = "TAG_EXPLORATION_MANAGER_FRAGMENT"
const val TAG_HINTS_AND_SOLUTION_EXPLORATION_MANAGER = "HINTS_AND_SOLUTION_EXPLORATION_MANAGER"

/** The Presenter for [ExplorationActivity]. */
@ActivityScope
class ExplorationActivityPresenter @Inject constructor(
  private val activity: AppCompatActivity,
  private val explorationDataController: ExplorationDataController,
  private val viewModelProvider: ViewModelProvider<ExplorationViewModel>,
  private val fontScaleConfigurationUtil: FontScaleConfigurationUtil,
  private val translationController: TranslationController,
  private val oppiaLogger: OppiaLogger
) {
  private lateinit var explorationToolbar: Toolbar
  private lateinit var explorationToolbarTitle: TextView
  private lateinit var profileId: ProfileId
  private lateinit var topicId: String
  private lateinit var storyId: String
  private lateinit var explorationId: String
  private lateinit var context: Context
  private lateinit var parentScreen: ExplorationActivityParams.ParentScreen

  private var isCheckpointingEnabled: Boolean = false

  private lateinit var oldestCheckpointExplorationId: String
  private lateinit var oldestCheckpointExplorationTitle: String

  private val exploreViewModel by lazy {
    getExplorationViewModel()
  }

  fun handleOnCreate(
    context: Context,
    profileId: ProfileId,
    topicId: String,
    storyId: String,
    explorationId: String,
    parentScreen: ExplorationActivityParams.ParentScreen,
    isCheckpointingEnabled: Boolean
  ) {
    val binding = DataBindingUtil.setContentView<ExplorationActivityBinding>(
      activity,
      R.layout.exploration_activity
    )
    binding.apply {
      viewModel = exploreViewModel
      lifecycleOwner = activity
    }

    explorationToolbar = binding.explorationToolbar
    explorationToolbarTitle = binding.explorationToolbarTitle
    activity.setSupportActionBar(explorationToolbar)

    binding.explorationToolbarTitle.setOnClickListener {
      binding.explorationToolbarTitle.isSelected = true
    }

    binding.explorationToolbar.setNavigationOnClickListener {
      activity.onBackPressed()
    }

    binding.actionAudioPlayer.setOnClickListener {
      getExplorationFragment()?.handlePlayAudio()
    }

<<<<<<< HEAD
    binding.actionBottomSheetOptionsMenu.setOnClickListener {
      val bottomSheetOptionsMenu = BottomSheetOptionsMenu()
      bottomSheetOptionsMenu.showNow(activity.supportFragmentManager, bottomSheetOptionsMenu.tag)
    }

    updateToolbarTitle(explorationId)
    this.internalProfileId = internalProfileId
=======
    this.profileId = profileId
>>>>>>> a9e132a7
    this.topicId = topicId
    this.storyId = storyId
    this.explorationId = explorationId
    this.context = context
    this.parentScreen = parentScreen
    this.isCheckpointingEnabled = isCheckpointingEnabled
    updateToolbarTitle(explorationId)

    // Retrieve oldest saved checkpoint details.
    subscribeToOldestSavedExplorationDetails()

    if (getExplorationManagerFragment() == null) {
      activity.supportFragmentManager.beginTransaction().add(
        R.id.exploration_fragment_placeholder,
        ExplorationManagerFragment.createNewInstance(profileId),
        TAG_EXPLORATION_MANAGER_FRAGMENT
      ).commitNow()
    }
  }

  fun loadExplorationFragment(readingTextSize: ReadingTextSize) {
    if (getExplorationFragment() == null) {
      activity.supportFragmentManager.beginTransaction().add(
        R.id.exploration_fragment_placeholder,
        ExplorationFragment.newInstance(
          profileId, topicId, storyId, explorationId, readingTextSize
        ),
        TAG_EXPLORATION_FRAGMENT
      ).commitNow()
    }

    if (getHintsAndSolutionManagerFragment() == null) {
      activity.supportFragmentManager.beginTransaction().add(
        R.id.exploration_fragment_placeholder,
        HintsAndSolutionExplorationManagerFragment(),
        TAG_HINTS_AND_SOLUTION_EXPLORATION_MANAGER
      ).commitNow()
    }
  }

  /** Action for onOptionsItemSelected */
  fun handleOnOptionsItemSelected(itemId: Int): Boolean {
    return when (itemId) {
      R.id.action_options -> {
        val intent = OptionsActivity.createOptionsActivity(
          activity,
          profileId.internalId,
          /* isFromNavigationDrawer= */ false
        )
        fontScaleConfigurationUtil.adjustFontScale(activity, ReadingTextSize.MEDIUM_TEXT_SIZE)
        context.startActivity(intent)
        true
      }
      R.id.action_help -> {
        val intent = HelpActivity.createHelpActivityIntent(
          activity, profileId.internalId,
          /* isFromNavigationDrawer= */false
        )
        fontScaleConfigurationUtil.adjustFontScale(activity, ReadingTextSize.MEDIUM_TEXT_SIZE)
        context.startActivity(intent)
        true
      }
      else -> false
    }
  }

  fun showAudioButton() = exploreViewModel.showAudioButton.set(true)

  fun hideAudioButton() = exploreViewModel.showAudioButton.set(false)

  fun showAudioStreamingOn() = exploreViewModel.isAudioStreamingOn.set(true)

  fun showAudioStreamingOff() = exploreViewModel.isAudioStreamingOn.set(false)

  fun setAudioBarVisibility(isVisible: Boolean) =
    getExplorationFragment()?.setAudioBarVisibility(isVisible)

  fun scrollToTop() = getExplorationFragment()?.scrollToTop()

  private fun getExplorationManagerFragment(): ExplorationManagerFragment? {
    return activity.supportFragmentManager.findFragmentByTag(
      TAG_EXPLORATION_MANAGER_FRAGMENT
    ) as? ExplorationManagerFragment
  }

  private fun getExplorationFragment(): ExplorationFragment? {
    return activity.supportFragmentManager.findFragmentByTag(
      TAG_EXPLORATION_FRAGMENT
    ) as? ExplorationFragment
  }

  private fun getHintsAndSolutionManagerFragment(): HintsAndSolutionExplorationManagerFragment? {
    return activity.supportFragmentManager.findFragmentByTag(
      TAG_HINTS_AND_SOLUTION_EXPLORATION_MANAGER
    ) as HintsAndSolutionExplorationManagerFragment?
  }

  /** Deletes the saved progress for the current exploration and then stops the exploration. */
  fun deleteCurrentProgressAndStopExploration(isCompletion: Boolean) {
    explorationDataController.deleteExplorationProgressById(profileId, explorationId)
    stopExploration(isCompletion)
  }

  /** Deletes the oldest saved checkpoint and then stops the exploration. */
  fun deleteOldestSavedProgressAndStopExploration() {
    // If oldestCheckpointExplorationId is not initialized, it means that there was an error while
    // retrieving the oldest saved checkpoint details. In this case, the exploration is exited
    // without deleting the any checkpoints.
    oldestCheckpointExplorationId.let {
      explorationDataController.deleteExplorationProgressById(
        profileId, oldestCheckpointExplorationId
      )
    }
    stopExploration(isCompletion = false)
  }

  fun stopExploration(isCompletion: Boolean) {
    fontScaleConfigurationUtil.adjustFontScale(activity, ReadingTextSize.MEDIUM_TEXT_SIZE)
    explorationDataController.stopPlayingExploration(isCompletion).toLiveData()
      .observe(
        activity,
        Observer<AsyncResult<Any?>> {
          when (it) {
            is AsyncResult.Pending -> oppiaLogger.d("ExplorationActivity", "Stopping exploration")
            is AsyncResult.Failure ->
              oppiaLogger.e("ExplorationActivity", "Failed to stop exploration", it.error)
            is AsyncResult.Success -> {
              oppiaLogger.d("ExplorationActivity", "Successfully stopped exploration")
              backPressActivitySelector()
              (activity as ExplorationActivity).finish()
            }
          }
        }
      )
  }

  fun onKeyboardAction(actionCode: Int) {
    if (actionCode == EditorInfo.IME_ACTION_DONE) {
      val explorationFragment = activity.supportFragmentManager.findFragmentByTag(
        TAG_EXPLORATION_FRAGMENT
      ) as? ExplorationFragment
      explorationFragment?.onKeyboardAction()
    }
  }

  /**
   * Shows an appropriate dialog box or exits the exploration directly without showing any dialog
   * box when back button is pressed. This function shows [UnsavedExplorationDialogFragment] if
   * checkpointing is not enabled otherwise it either exits the exploration or shows
   * [ProgressDatabaseFullDialogFragment] depending upon the state of the saved checkpoint for the
   * current exploration.
   */
  fun backButtonPressed() {
    // If checkpointing is not enabled, show StopExplorationDialogFragment to exit the exploration,
    // this is expected to happen if the exploration is marked as completed.
    if (!isCheckpointingEnabled) {
      showUnsavedExplorationDialogFragment()
      return
    }
    // If checkpointing is enabled, get the current checkpoint state to show an appropriate dialog
    // fragment.
    showDialogFragmentBasedOnCurrentCheckpointState()
  }

  fun dismissConceptCard() {
    getExplorationFragment()?.dismissConceptCard()
  }

  private fun updateToolbarTitle(explorationId: String) {
    subscribeToExploration(
      explorationDataController.getExplorationById(profileId, explorationId).toLiveData()
    )
  }

  private fun subscribeToExploration(
    explorationResultLiveData: LiveData<AsyncResult<EphemeralExploration>>
  ) {
    val explorationLiveData = getEphemeralExploration(explorationResultLiveData)
    explorationLiveData.observe(activity) {
      explorationToolbarTitle.text =
        translationController.extractString(
          it.exploration.translatableTitle, it.writtenTranslationContext
        )
    }
  }

  private fun getExplorationViewModel(): ExplorationViewModel {
    return viewModelProvider.getForActivity(activity, ExplorationViewModel::class.java)
  }

  /** Helper for subscribeToExploration. */
  private fun getEphemeralExploration(
    exploration: LiveData<AsyncResult<EphemeralExploration>>
  ): LiveData<EphemeralExploration> {
    return Transformations.map(exploration, ::processEphemeralExploration)
  }

  /** Helper for subscribeToExploration. */
  private fun processEphemeralExploration(
    ephemeralExpResult: AsyncResult<EphemeralExploration>
  ): EphemeralExploration {
    return when (ephemeralExpResult) {
      is AsyncResult.Failure -> {
        oppiaLogger.e(
          "ExplorationActivity", "Failed to retrieve answer outcome", ephemeralExpResult.error
        )
        EphemeralExploration.getDefaultInstance()
      }
      is AsyncResult.Pending -> EphemeralExploration.getDefaultInstance()
      is AsyncResult.Success -> ephemeralExpResult.value
    }
  }

  private fun backPressActivitySelector() {
    when (parentScreen) {
      ExplorationActivityParams.ParentScreen.TOPIC_SCREEN_LESSONS_TAB,
      ExplorationActivityParams.ParentScreen.STORY_SCREEN -> activity.finish()
      ExplorationActivityParams.ParentScreen.PARENT_SCREEN_UNSPECIFIED,
      ExplorationActivityParams.ParentScreen.UNRECOGNIZED -> {
        // Default to the topic activity.
        activity.startActivity(
          TopicActivity.createTopicActivityIntent(context, profileId.internalId, topicId)
        )
      }
    }
  }

  fun revealHint(hintIndex: Int) {
    val explorationFragment =
      activity.supportFragmentManager.findFragmentByTag(
        TAG_EXPLORATION_FRAGMENT
      ) as ExplorationFragment
    explorationFragment.revealHint(hintIndex)
  }

  fun revealSolution() {
    val explorationFragment =
      activity.supportFragmentManager.findFragmentByTag(
        TAG_EXPLORATION_FRAGMENT
      ) as ExplorationFragment
    explorationFragment.revealSolution()
  }

  private fun showProgressDatabaseFullDialogFragment() {
    val previousFragment = activity.supportFragmentManager.findFragmentByTag(
      TAG_PROGRESS_DATABASE_FULL_DIALOG
    )
    if (previousFragment != null) {
      activity.supportFragmentManager.beginTransaction().remove(previousFragment).commitNow()
    }
    // If any one of oldestCheckpointExplorationId or oldestCheckpointExplorationTitle is not
    // initialized, it means that there was an error while retrieving the oldest saved checkpoint
    // details. In that case the exploration will be exited without deleting the any checkpoints.
    if (
      !::oldestCheckpointExplorationId.isInitialized ||
      !::oldestCheckpointExplorationTitle.isInitialized
    ) {
      stopExploration(isCompletion = false)
      return
    }

    val dialogFragment =
      ProgressDatabaseFullDialogFragment.newInstance(oldestCheckpointExplorationTitle)
    dialogFragment.showNow(
      activity.supportFragmentManager,
      TAG_PROGRESS_DATABASE_FULL_DIALOG
    )
  }

  private fun showUnsavedExplorationDialogFragment() {
    val previousFragment =
      activity.supportFragmentManager.findFragmentByTag(TAG_UNSAVED_EXPLORATION_DIALOG)
    if (previousFragment != null) {
      activity.supportFragmentManager.beginTransaction().remove(previousFragment).commitNow()
    }
    val dialogFragment = UnsavedExplorationDialogFragment.newInstance()
    dialogFragment.showNow(
      activity.supportFragmentManager,
      TAG_UNSAVED_EXPLORATION_DIALOG
    )
  }

  /**
   * Listens to the result of [ExplorationDataController.getOldestExplorationDetailsDataProvider].
   *
   * If the result is success it updates the value of the variables oldestCheckpointExplorationId
   * and oldestCheckpointExplorationTitle. If the result fails, it does not initializes the
   * variables oldestCheckpointExplorationId and oldestCheckpointExplorationTitle with any value.
   *
   * Since this function is kicked off before any other save operation, therefore it is expected
   * to complete before any following save operation completes.
   *
   * If operations fails or this function does not get enough time to complete, user is not blocked
   * instead the flow of the application proceeds as if the checkpoints were not found. In that case,
   * the variables oldestCheckpointExplorationId and oldestCheckpointExplorationTitle are not
   * initialized and they remain uninitialized.
   */
  private fun subscribeToOldestSavedExplorationDetails() {
    explorationDataController.getOldestExplorationDetailsDataProvider(
      profileId
    ).toLiveData().observe(
      activity,
      Observer {
        when (it) {
          is AsyncResult.Success -> {
            oldestCheckpointExplorationId = it.value.explorationId
            oldestCheckpointExplorationTitle = it.value.explorationTitle
          }
          is AsyncResult.Failure -> {
            oppiaLogger.e(
              "ExplorationActivity", "Failed to retrieve oldest saved checkpoint details.", it.error
            )
          }
          is AsyncResult.Pending -> {} // Wait for an actual result.
        }
      }
    )
  }

  /**
   * Checks the checkpointState for the current exploration and shows an appropriate dialog
   * fragment.
   *
   * If the checkpointState is equal to CHECKPOINT_SAVED_DATABASE_NOT_EXCEEDED_LIMIT,
   * exploration will be stopped without showing any dialogFragment. If the checkpointState is equal
   * to CHECKPOINT_SAVED_DATABASE_EXCEEDED_LIMIT, [ProgressDatabaseFullDialogFragment] will be
   * displayed to the user. Otherwise, the dialog fragment [UnsavedExplorationDialogFragment] will
   * be displayed to the user.
   */
  private fun showDialogFragmentBasedOnCurrentCheckpointState() {
    val checkpointState = getExplorationFragment()?.getExplorationCheckpointState()

    // Show UnsavedExplorationDialogFragment if checkpoint state could not be retrieved.
    if (checkpointState == null) {
      showUnsavedExplorationDialogFragment()
    } else {
      when (checkpointState) {
        CheckpointState.CHECKPOINT_SAVED_DATABASE_NOT_EXCEEDED_LIMIT -> {
          stopExploration(isCompletion = false)
        }
        CheckpointState.CHECKPOINT_SAVED_DATABASE_EXCEEDED_LIMIT -> {
          showProgressDatabaseFullDialogFragment()
        }
        else -> showUnsavedExplorationDialogFragment()
      }
    }
  }
}<|MERGE_RESOLUTION|>--- conflicted
+++ resolved
@@ -1,11 +1,8 @@
 package org.oppia.android.app.player.exploration
 
 import android.content.Context
-<<<<<<< HEAD
 import android.os.Bundle
-=======
 import android.view.MenuItem
->>>>>>> a9e132a7
 import android.view.inputmethod.EditorInfo
 import android.widget.TextView
 import androidx.appcompat.app.AppCompatActivity
@@ -105,7 +102,6 @@
       getExplorationFragment()?.handlePlayAudio()
     }
 
-<<<<<<< HEAD
     binding.actionBottomSheetOptionsMenu.setOnClickListener {
       val bottomSheetOptionsMenu = BottomSheetOptionsMenu()
       bottomSheetOptionsMenu.showNow(activity.supportFragmentManager, bottomSheetOptionsMenu.tag)
@@ -113,9 +109,7 @@
 
     updateToolbarTitle(explorationId)
     this.internalProfileId = internalProfileId
-=======
     this.profileId = profileId
->>>>>>> a9e132a7
     this.topicId = topicId
     this.storyId = storyId
     this.explorationId = explorationId
