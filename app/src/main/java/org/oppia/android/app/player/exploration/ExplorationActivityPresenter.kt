package org.oppia.android.app.player.exploration

import android.content.Context
import android.view.View
import android.view.inputmethod.EditorInfo
import android.widget.TextView
import androidx.appcompat.app.AppCompatActivity
import androidx.appcompat.widget.Toolbar
import androidx.core.view.doOnPreDraw
import androidx.databinding.DataBindingUtil
import androidx.lifecycle.LiveData
import androidx.lifecycle.Transformations
import org.oppia.android.R
import org.oppia.android.app.activity.ActivityScope
import org.oppia.android.app.help.HelpActivity
import org.oppia.android.app.model.CheckpointState
import org.oppia.android.app.model.EphemeralExploration
import org.oppia.android.app.model.ExplorationActivityParams
import org.oppia.android.app.model.ProfileId
import org.oppia.android.app.model.ReadingTextSize
import org.oppia.android.app.model.Spotlight
import org.oppia.android.app.model.SurveyQuestionName
import org.oppia.android.app.options.OptionsActivity
import org.oppia.android.app.player.stopplaying.ProgressDatabaseFullDialogFragment
import org.oppia.android.app.player.stopplaying.UnsavedExplorationDialogFragment
import org.oppia.android.app.spotlight.SpotlightFragment
import org.oppia.android.app.spotlight.SpotlightManager
import org.oppia.android.app.spotlight.SpotlightShape
import org.oppia.android.app.spotlight.SpotlightTarget
import org.oppia.android.app.survey.SurveyWelcomeDialogFragment
import org.oppia.android.app.survey.TAG_SURVEY_WELCOME_DIALOG
import org.oppia.android.app.topic.TopicActivity
import org.oppia.android.app.translation.AppLanguageResourceHandler
import org.oppia.android.app.utility.FontScaleConfigurationUtil
import org.oppia.android.app.viewmodel.ViewModelProvider
import org.oppia.android.databinding.ExplorationActivityBinding
import org.oppia.android.domain.exploration.ExplorationDataController
import org.oppia.android.domain.oppialogger.OppiaLogger
import org.oppia.android.domain.survey.SurveyGatingController
import org.oppia.android.domain.translation.TranslationController
import org.oppia.android.util.accessibility.AccessibilityService
import org.oppia.android.util.data.AsyncResult
import org.oppia.android.util.data.DataProviders.Companion.toLiveData
import javax.inject.Inject

private const val TAG_UNSAVED_EXPLORATION_DIALOG = "UNSAVED_EXPLORATION_DIALOG"
private const val TAG_STOP_EXPLORATION_DIALOG = "STOP_EXPLORATION_DIALOG"
private const val TAG_PROGRESS_DATABASE_FULL_DIALOG = "PROGRESS_DATABASE_FULL_DIALOG"
private const val TAG_EXPLORATION_FRAGMENT = "TAG_EXPLORATION_FRAGMENT"
private const val TAG_EXPLORATION_MANAGER_FRAGMENT = "TAG_EXPLORATION_MANAGER_FRAGMENT"
const val TAG_HINTS_AND_SOLUTION_EXPLORATION_MANAGER = "HINTS_AND_SOLUTION_EXPLORATION_MANAGER"

/** The Presenter for [ExplorationActivity]. */
@ActivityScope
class ExplorationActivityPresenter @Inject constructor(
  private val activity: AppCompatActivity,
  private val explorationDataController: ExplorationDataController,
  private val viewModelProvider: ViewModelProvider<ExplorationViewModel>,
  private val fontScaleConfigurationUtil: FontScaleConfigurationUtil,
  private val translationController: TranslationController,
  private val oppiaLogger: OppiaLogger,
  private val resourceHandler: AppLanguageResourceHandler,
  private val surveyGatingController: SurveyGatingController
) {
  @Inject lateinit var accessibilityService: AccessibilityService

  private lateinit var explorationToolbar: Toolbar
  private lateinit var explorationToolbarTitle: TextView
  private lateinit var profileId: ProfileId
  private lateinit var topicId: String
  private lateinit var storyId: String
  private lateinit var explorationId: String
  private lateinit var context: Context
  private lateinit var parentScreen: ExplorationActivityParams.ParentScreen

  private var isCheckpointingEnabled: Boolean = false

  private lateinit var oldestCheckpointExplorationId: String
  private lateinit var oldestCheckpointExplorationTitle: String
  private lateinit var binding: ExplorationActivityBinding

  private val exploreViewModel by lazy {
    getExplorationViewModel()
  }

  fun handleOnCreate(
    context: Context,
    profileId: ProfileId,
    topicId: String,
    storyId: String,
    explorationId: String,
    parentScreen: ExplorationActivityParams.ParentScreen,
    isCheckpointingEnabled: Boolean
  ) {
    binding = DataBindingUtil.setContentView(
      activity,
      R.layout.exploration_activity
    )
    binding.apply {
      viewModel = exploreViewModel
      lifecycleOwner = activity
    }

    explorationToolbar = binding.explorationToolbar
    explorationToolbarTitle = binding.explorationToolbarTitle
    activity.setSupportActionBar(explorationToolbar)

    if (!accessibilityService.isScreenReaderEnabled()) {
      binding.explorationToolbarTitle.setOnClickListener {
        binding.explorationToolbarTitle.isSelected = true
      }
    }

    binding.explorationToolbar.setNavigationOnClickListener {
      activity.onBackPressed()
    }

    binding.actionAudioPlayer.setOnClickListener {
      getExplorationFragment()?.handlePlayAudio()
    }

    binding.actionBottomSheetOptionsMenu.setOnClickListener {
      val bottomSheetOptionsMenu = BottomSheetOptionsMenu()
      bottomSheetOptionsMenu.showNow(activity.supportFragmentManager, bottomSheetOptionsMenu.tag)
    }

    this.profileId = profileId
    this.topicId = topicId
    this.storyId = storyId
    this.explorationId = explorationId
    this.context = context
    this.parentScreen = parentScreen
    this.isCheckpointingEnabled = isCheckpointingEnabled
    updateToolbarTitle(explorationId)

    // Retrieve oldest saved checkpoint details.
    subscribeToOldestSavedExplorationDetails()

    if (getExplorationManagerFragment() == null) {
      activity.supportFragmentManager.beginTransaction().add(
        R.id.exploration_fragment_placeholder,
        ExplorationManagerFragment.createNewInstance(profileId),
        TAG_EXPLORATION_MANAGER_FRAGMENT
      ).commitNow()
    }

    if (getSpotlightManager() == null) {
      activity.supportFragmentManager.beginTransaction().add(
        R.id.exploration_spotlight_fragment_placeholder,
        SpotlightFragment.newInstance(profileId.internalId),
        SpotlightManager.SPOTLIGHT_FRAGMENT_TAG
      ).commitNow()
    }
  }

  fun requestVoiceOverIconSpotlight(numberOfLogins: Int) {
    if (numberOfLogins >= 3) {
      // Spotlight the voice-over icon after 3 or more logins, and only if it's visible. Note that
      // the doOnPreDraw here ensures that the visibility check for the button is up-to-date before
      // a decision is made on whether to show the button.
      binding.actionAudioPlayer.doOnPreDraw {
        if (it.visibility == View.VISIBLE) {
          val audioPlayerSpotlightTarget = SpotlightTarget(
            it,
            resourceHandler.getStringInLocaleWithWrapping(
              R.string.voiceover_icon_spotlight_hint,
              resourceHandler.getStringInLocale(R.string.app_name)
            ),
            SpotlightShape.Circle,
            Spotlight.FeatureCase.VOICEOVER_PLAY_ICON
          )
          checkNotNull(getSpotlightManager()).requestSpotlight(audioPlayerSpotlightTarget)
        }
      }
    }
  }

  private fun getSpotlightManager(): SpotlightManager? {
    return activity.supportFragmentManager.findFragmentByTag(
      SpotlightManager.SPOTLIGHT_FRAGMENT_TAG
    ) as? SpotlightManager
  }

  fun loadExplorationFragment(readingTextSize: ReadingTextSize) {
    if (getExplorationFragment() == null) {
      activity.supportFragmentManager.beginTransaction().add(
        R.id.exploration_fragment_placeholder,
        ExplorationFragment.newInstance(
          profileId,
          topicId,
          storyId,
          explorationId,
          readingTextSize
        ),
        TAG_EXPLORATION_FRAGMENT
      ).commitNow()
    }

    if (getHintsAndSolutionManagerFragment() == null) {
      activity.supportFragmentManager.beginTransaction().add(
        R.id.exploration_fragment_placeholder,
        HintsAndSolutionExplorationManagerFragment(),
        TAG_HINTS_AND_SOLUTION_EXPLORATION_MANAGER
      ).commitNow()
    }
  }

  /** Action for onOptionsItemSelected. */
  fun handleOnOptionsItemSelected(itemId: Int): Boolean {
    return when (itemId) {
      R.id.action_options -> {
        val intent = OptionsActivity.createOptionsActivity(
          activity,
          profileId.internalId,
          /* isFromNavigationDrawer= */ false
        )
        fontScaleConfigurationUtil.adjustFontScale(activity, ReadingTextSize.MEDIUM_TEXT_SIZE)
        context.startActivity(intent)
        true
      }
      R.id.action_help -> {
        val intent = HelpActivity.createHelpActivityIntent(
          activity,
          profileId.internalId,
          /* isFromNavigationDrawer= */false
        )
        fontScaleConfigurationUtil.adjustFontScale(activity, ReadingTextSize.MEDIUM_TEXT_SIZE)
        context.startActivity(intent)
        true
      }
      else -> false
    }
  }

  fun showAudioButton() = exploreViewModel.showAudioButton.set(true)

  fun hideAudioButton() = exploreViewModel.showAudioButton.set(false)

  fun showAudioStreamingOn() = exploreViewModel.isAudioStreamingOn.set(true)

  fun showAudioStreamingOff() = exploreViewModel.isAudioStreamingOn.set(false)

  fun setAudioBarVisibility(isVisible: Boolean) =
    getExplorationFragment()?.setAudioBarVisibility(isVisible)

  fun scrollToTop() = getExplorationFragment()?.scrollToTop()

  private fun getExplorationManagerFragment(): ExplorationManagerFragment? {
    return activity.supportFragmentManager.findFragmentByTag(
      TAG_EXPLORATION_MANAGER_FRAGMENT
    ) as? ExplorationManagerFragment
  }

  private fun getExplorationFragment(): ExplorationFragment? {
    return activity.supportFragmentManager.findFragmentByTag(
      TAG_EXPLORATION_FRAGMENT
    ) as? ExplorationFragment
  }

  private fun getHintsAndSolutionManagerFragment(): HintsAndSolutionExplorationManagerFragment? {
    return activity.supportFragmentManager.findFragmentByTag(
      TAG_HINTS_AND_SOLUTION_EXPLORATION_MANAGER
    ) as HintsAndSolutionExplorationManagerFragment?
  }

  /** Deletes the saved progress for the current exploration and then stops the exploration. */
  fun deleteCurrentProgressAndStopExploration(isCompletion: Boolean) {
    explorationDataController.deleteExplorationProgressById(profileId, explorationId)
    stopExploration(isCompletion)
  }

  /** Deletes the oldest saved checkpoint and then stops the exploration. */
  fun deleteOldestSavedProgressAndStopExploration() {
    // If oldestCheckpointExplorationId is not initialized, it means that there was an error while
    // retrieving the oldest saved checkpoint details. In this case, the exploration is exited
    // without deleting any checkpoints.
    if (::oldestCheckpointExplorationId.isInitialized) {
      explorationDataController.deleteExplorationProgressById(
        profileId,
        oldestCheckpointExplorationId
      )
    }
    stopExploration(isCompletion = false)
  }

  fun stopExploration(isCompletion: Boolean) {
    fontScaleConfigurationUtil.adjustFontScale(activity, ReadingTextSize.MEDIUM_TEXT_SIZE)
    explorationDataController.stopPlayingExploration(isCompletion).toLiveData()
      .observe(
<<<<<<< HEAD
        activity
      ) {
        when (it) {
          is AsyncResult.Pending -> oppiaLogger.d("ExplorationActivity", "Stopping exploration")
          is AsyncResult.Failure ->
            oppiaLogger.e("ExplorationActivity", "Failed to stop exploration", it.error)
          is AsyncResult.Success -> {
            oppiaLogger.d("ExplorationActivity", "Successfully stopped exploration")
            if (isCompletion) {
              maybeShowSurveyDialog(profileId, topicId)
=======
        activity,
        {
          when (it) {
            is AsyncResult.Pending -> oppiaLogger.d("ExplorationActivity", "Stopping exploration")
            is AsyncResult.Failure ->
              oppiaLogger.e("ExplorationActivity", "Failed to stop exploration", it.error)
            is AsyncResult.Success -> {
              oppiaLogger.d("ExplorationActivity", "Successfully stopped exploration")
              if (isCompletion) {
                maybeShowSurveyDialog(profileId, topicId)
              } else {
                backPressActivitySelector()
              }
>>>>>>> d74576da
            }
          }
        }
      }
  }

  fun onKeyboardAction(actionCode: Int) {
    if (actionCode == EditorInfo.IME_ACTION_DONE) {
      val explorationFragment = activity.supportFragmentManager.findFragmentByTag(
        TAG_EXPLORATION_FRAGMENT
      ) as? ExplorationFragment
      explorationFragment?.onKeyboardAction()
    }
  }

  /**
   * Shows an appropriate dialog box or exits the exploration directly without showing any dialog
   * box when back button is pressed. This function shows [UnsavedExplorationDialogFragment] if
   * checkpointing is not enabled otherwise it either exits the exploration or shows
   * [ProgressDatabaseFullDialogFragment] depending upon the state of the saved checkpoint for the
   * current exploration.
   */
  fun backButtonPressed() {
    // If checkpointing is not enabled, show StopExplorationDialogFragment to exit the exploration,
    // this is expected to happen if the exploration is marked as completed.
    if (!isCheckpointingEnabled) {
      showUnsavedExplorationDialogFragment()
      return
    }
    // If checkpointing is enabled, get the current checkpoint state to show an appropriate dialog
    // fragment.
    showDialogFragmentBasedOnCurrentCheckpointState()
  }

  fun dismissConceptCard() {
    getExplorationFragment()?.dismissConceptCard()
  }

  private fun updateToolbarTitle(explorationId: String) {
    subscribeToExploration(
      explorationDataController.getExplorationById(profileId, explorationId).toLiveData()
    )
  }

  private fun subscribeToExploration(
    explorationResultLiveData: LiveData<AsyncResult<EphemeralExploration>>
  ) {
    val explorationLiveData = getEphemeralExploration(explorationResultLiveData)
    explorationLiveData.observe(activity) {
      explorationToolbarTitle.text =
        translationController.extractString(
          it.exploration.translatableTitle,
          it.writtenTranslationContext
        )
    }
  }

  private fun getExplorationViewModel(): ExplorationViewModel {
    return viewModelProvider.getForActivity(activity, ExplorationViewModel::class.java)
  }

  /** Helper for subscribeToExploration. */
  private fun getEphemeralExploration(
    exploration: LiveData<AsyncResult<EphemeralExploration>>
  ): LiveData<EphemeralExploration> {
    return Transformations.map(exploration, ::processEphemeralExploration)
  }

  /** Helper for subscribeToExploration. */
  private fun processEphemeralExploration(
    ephemeralExpResult: AsyncResult<EphemeralExploration>
  ): EphemeralExploration {
    return when (ephemeralExpResult) {
      is AsyncResult.Failure -> {
        oppiaLogger.e(
          "ExplorationActivity",
          "Failed to retrieve answer outcome",
          ephemeralExpResult.error
        )
        EphemeralExploration.getDefaultInstance()
      }
      is AsyncResult.Pending -> EphemeralExploration.getDefaultInstance()
      is AsyncResult.Success -> ephemeralExpResult.value
    }
  }

  private fun backPressActivitySelector() {
    when (parentScreen) {
      ExplorationActivityParams.ParentScreen.TOPIC_SCREEN_LESSONS_TAB,
      ExplorationActivityParams.ParentScreen.STORY_SCREEN -> activity.finish()
      ExplorationActivityParams.ParentScreen.PARENT_SCREEN_UNSPECIFIED,
      ExplorationActivityParams.ParentScreen.UNRECOGNIZED -> {
        // Default to the topic activity.
        activity.startActivity(
          TopicActivity.createTopicActivityIntent(context, profileId.internalId, topicId)
        )
      }
    }
  }

  fun revealHint(hintIndex: Int) {
    val explorationFragment =
      activity.supportFragmentManager.findFragmentByTag(
        TAG_EXPLORATION_FRAGMENT
      ) as ExplorationFragment
    explorationFragment.revealHint(hintIndex)
  }

  fun revealSolution() {
    val explorationFragment =
      activity.supportFragmentManager.findFragmentByTag(
        TAG_EXPLORATION_FRAGMENT
      ) as ExplorationFragment
    explorationFragment.revealSolution()
  }

  private fun showProgressDatabaseFullDialogFragment() {
    val previousFragment = activity.supportFragmentManager.findFragmentByTag(
      TAG_PROGRESS_DATABASE_FULL_DIALOG
    )
    if (previousFragment != null) {
      activity.supportFragmentManager.beginTransaction().remove(previousFragment).commitNow()
    }
    // If any one of oldestCheckpointExplorationId or oldestCheckpointExplorationTitle is not
    // initialized, it means that there was an error while retrieving the oldest saved checkpoint
    // details or no checkpoint was found. In this case, exit without deleting any checkpoints.
    if (
      !::oldestCheckpointExplorationId.isInitialized ||
      !::oldestCheckpointExplorationTitle.isInitialized
    ) {
      stopExploration(isCompletion = false)
      return
    }

    val dialogFragment =
      ProgressDatabaseFullDialogFragment.newInstance(oldestCheckpointExplorationTitle)
    dialogFragment.showNow(
      activity.supportFragmentManager,
      TAG_PROGRESS_DATABASE_FULL_DIALOG
    )
  }

  private fun showUnsavedExplorationDialogFragment() {
    val previousFragment =
      activity.supportFragmentManager.findFragmentByTag(TAG_UNSAVED_EXPLORATION_DIALOG)
    if (previousFragment != null) {
      activity.supportFragmentManager.beginTransaction().remove(previousFragment).commitNow()
    }
    val dialogFragment = UnsavedExplorationDialogFragment.newInstance()
    dialogFragment.showNow(
      activity.supportFragmentManager,
      TAG_UNSAVED_EXPLORATION_DIALOG
    )
  }

  /**
   * Listens to the result of [ExplorationDataController.getOldestExplorationDetailsDataProvider].
   *
   * If the result is success it updates the value of the variables [oldestCheckpointExplorationId]
   * and [oldestCheckpointExplorationTitle]. If the result fails, it does not initializes the
   * variables [oldestCheckpointExplorationId] and [oldestCheckpointExplorationTitle] with any
   * value. In cases when no checkpoint was found, [oldestCheckpointExplorationId] will remain
   * uninitialized.
   *
   * Since this function is kicked off before any other save operation, it is expected to complete
   * before any following save operations complete.
   *
   * If the operations fails or this function does not get enough time to complete, the user is not
   * blocked. Instead, the flow of the application proceeds as if the checkpoints were not found. In
   * that case, the variables [oldestCheckpointExplorationId] and [oldestCheckpointExplorationTitle]
   * are not initialized.
   */
  private fun subscribeToOldestSavedExplorationDetails() {
    explorationDataController.getOldestExplorationDetailsDataProvider(
      profileId
    ).toLiveData().observe(activity) {
      when (it) {
        is AsyncResult.Success -> {
          // Only set the exploration parameters if a checkpoint was found.
          if (it.value.explorationId.isNotEmpty()) {
            oldestCheckpointExplorationId = it.value.explorationId
            oldestCheckpointExplorationTitle = it.value.explorationTitle
          }
        }
        is AsyncResult.Failure -> {
          oppiaLogger.e(
            "ExplorationActivity",
            "Failed to retrieve oldest saved checkpoint details.",
            it.error
          )
        }
        is AsyncResult.Pending -> {} // Wait for an actual result.
      }
    }
  }

  /**
   * Checks the checkpointState for the current exploration and shows an appropriate dialog
   * fragment.
   *
   * If the checkpointState is equal to CHECKPOINT_SAVED_DATABASE_NOT_EXCEEDED_LIMIT,
   * exploration will be stopped without showing any dialogFragment. If the checkpointState is equal
   * to CHECKPOINT_SAVED_DATABASE_EXCEEDED_LIMIT, [ProgressDatabaseFullDialogFragment] will be
   * displayed to the user. Otherwise, the dialog fragment [UnsavedExplorationDialogFragment] will
   * be displayed to the user.
   */
  private fun showDialogFragmentBasedOnCurrentCheckpointState() {
    val checkpointState = getExplorationFragment()?.getExplorationCheckpointState()

    // Show UnsavedExplorationDialogFragment if checkpoint state could not be retrieved.
    if (checkpointState == null) {
      showUnsavedExplorationDialogFragment()
    } else {
      when (checkpointState) {
        CheckpointState.CHECKPOINT_SAVED_DATABASE_NOT_EXCEEDED_LIMIT -> {
          stopExploration(isCompletion = false)
        }
        CheckpointState.CHECKPOINT_SAVED_DATABASE_EXCEEDED_LIMIT -> {
          showProgressDatabaseFullDialogFragment()
        }
        else -> showUnsavedExplorationDialogFragment()
      }
    }
  }

  private fun maybeShowSurveyDialog(profileId: ProfileId, topicId: String) {
    surveyGatingController.maybeShowSurvey(profileId, topicId).toLiveData()
      .observe(
        activity
      ) { gatingResult ->
        when (gatingResult) {
          is AsyncResult.Pending -> {
            oppiaLogger.d("ExplorationActivity", "A gating decision is pending")
          }
          is AsyncResult.Failure -> {
            oppiaLogger.e(
              "ExplorationActivity",
              "Failed to retrieve gating decision",
              gatingResult.error
            )
            backPressActivitySelector()
          }
          is AsyncResult.Success -> {
            if (gatingResult.value) {
              val dialogFragment =
                SurveyWelcomeDialogFragment.newInstance(
                  profileId,
                  topicId,
                  explorationId,
                  SURVEY_QUESTIONS
                )
              val transaction = activity.supportFragmentManager.beginTransaction()
              transaction
                .add(dialogFragment, TAG_SURVEY_WELCOME_DIALOG)
                .addToBackStack(null)
                .commit()
            } else {
              backPressActivitySelector()
            }
          }
        }
      }
  }

  companion object {
    private val SURVEY_QUESTIONS = listOf(
      SurveyQuestionName.USER_TYPE,
      SurveyQuestionName.MARKET_FIT,
      SurveyQuestionName.NPS
    )
  }
}<|MERGE_RESOLUTION|>--- conflicted
+++ resolved
@@ -62,7 +62,8 @@
   private val resourceHandler: AppLanguageResourceHandler,
   private val surveyGatingController: SurveyGatingController
 ) {
-  @Inject lateinit var accessibilityService: AccessibilityService
+  @Inject
+  lateinit var accessibilityService: AccessibilityService
 
   private lateinit var explorationToolbar: Toolbar
   private lateinit var explorationToolbarTitle: TextView
@@ -287,18 +288,6 @@
     fontScaleConfigurationUtil.adjustFontScale(activity, ReadingTextSize.MEDIUM_TEXT_SIZE)
     explorationDataController.stopPlayingExploration(isCompletion).toLiveData()
       .observe(
-<<<<<<< HEAD
-        activity
-      ) {
-        when (it) {
-          is AsyncResult.Pending -> oppiaLogger.d("ExplorationActivity", "Stopping exploration")
-          is AsyncResult.Failure ->
-            oppiaLogger.e("ExplorationActivity", "Failed to stop exploration", it.error)
-          is AsyncResult.Success -> {
-            oppiaLogger.d("ExplorationActivity", "Successfully stopped exploration")
-            if (isCompletion) {
-              maybeShowSurveyDialog(profileId, topicId)
-=======
         activity,
         {
           when (it) {
@@ -312,11 +301,10 @@
               } else {
                 backPressActivitySelector()
               }
->>>>>>> d74576da
             }
           }
         }
-      }
+      )
   }
 
   fun onKeyboardAction(actionCode: Int) {
