package org.oppia.android.app.topic.lessons

import android.view.LayoutInflater
import android.view.View
import android.view.ViewGroup
import androidx.appcompat.app.AppCompatActivity
import androidx.fragment.app.Fragment
import androidx.lifecycle.Observer
import org.oppia.android.app.fragment.FragmentScope
import org.oppia.android.app.home.RouteToExplorationListener
import org.oppia.android.app.model.ChapterPlayState
import org.oppia.android.app.model.ChapterSummary
import org.oppia.android.app.model.StorySummary
import org.oppia.android.app.recyclerview.BindableAdapter
import org.oppia.android.app.topic.RouteToStoryListener
import org.oppia.android.databinding.LessonsChapterViewBinding
import org.oppia.android.databinding.TopicLessonsFragmentBinding
import org.oppia.android.databinding.TopicLessonsStorySummaryBinding
import org.oppia.android.databinding.TopicLessonsTitleBinding
import org.oppia.android.domain.exploration.ExplorationDataController
import org.oppia.android.domain.oppialogger.OppiaLogger
import org.oppia.android.util.data.AsyncResult
import javax.inject.Inject

/** The presenter for [TopicLessonsFragment]. */
@FragmentScope
class TopicLessonsFragmentPresenter @Inject constructor(
  private val activity: AppCompatActivity,
  private val fragment: Fragment,
  private val oppiaLogger: OppiaLogger,
  private val explorationDataController: ExplorationDataController,
) {
  // TODO(#3479): Enable checkpointing once mechanism to resume exploration with checkpoints is
  //  implemented.

  private val routeToExplorationListener = activity as RouteToExplorationListener
  private val routeToStoryListener = activity as RouteToStoryListener

  @Inject
  lateinit var topicLessonViewModel: TopicLessonViewModel

  private var currentExpandedChapterListIndex: Int? = null

  private lateinit var binding: TopicLessonsFragmentBinding
  private var internalProfileId: Int = -1
  private lateinit var topicId: String
  private lateinit var storyId: String

  private lateinit var expandedChapterListIndexListener: ExpandedChapterListIndexListener

  private lateinit var bindingAdapter: BindableAdapter<TopicLessonsItemViewModel>

  fun handleCreateView(
    inflater: LayoutInflater,
    container: ViewGroup?,
    currentExpandedChapterListIndex: Int?,
    expandedChapterListIndexListener: ExpandedChapterListIndexListener,
    internalProfileId: Int,
    topicId: String,
    storyId: String
  ): View? {
    this.internalProfileId = internalProfileId
    this.topicId = topicId
    this.storyId = storyId
    this.currentExpandedChapterListIndex = currentExpandedChapterListIndex
    this.expandedChapterListIndexListener = expandedChapterListIndexListener
    binding = TopicLessonsFragmentBinding.inflate(
      inflater,
      container,
      /* attachToRoot= */ false
    )
    binding.apply {
      this.lifecycleOwner = fragment
      this.viewModel = topicLessonViewModel
    }

    topicLessonViewModel.setInternalProfileId(internalProfileId)
    topicLessonViewModel.setTopicId(topicId)
    topicLessonViewModel.setStoryId(storyId)

    bindingAdapter = createRecyclerViewAdapter()
    binding.storySummaryRecyclerView.apply {
      adapter = bindingAdapter
    }
    currentExpandedChapterListIndex?.let {
      if (storyId.isNotEmpty())
        binding.storySummaryRecyclerView.layoutManager!!.scrollToPosition(it)
    }
    return binding.root
  }

  private enum class ViewType {
    VIEW_TYPE_TITLE_TEXT,
    VIEW_TYPE_STORY_ITEM
  }

<<<<<<< HEAD
  private fun subscribeToTopicLiveData() {
    topicLiveData.observe(
      fragment,
      Observer<Topic> {
        if (it.storyList.isNotEmpty()) {
          it.storyList!!.forEach { storySummary ->
            if (storySummary.storyId == storyId) {
              val index = it.storyList.indexOf(storySummary)
              currentExpandedChapterListIndex = index + 1
            }
          }
          itemList.clear()
          itemList.add(TopicLessonsTitleViewModel())
          for (storySummary in it.storyList) {
            itemList.add(
              StorySummaryViewModel(
                storySummary,
                fragment as StorySummarySelector,
                this as ChapterSummarySelector
              )
            )
          }
          val storySummaryAdapter =
            StorySummaryAdapter(
              itemList,
              expandedChapterListIndexListener,
              currentExpandedChapterListIndex,
              activity
            )
          binding.storySummaryRecyclerView.apply {
            adapter = storySummaryAdapter
          }
          if (storyId.isNotEmpty())
            binding.storySummaryRecyclerView.layoutManager!!.scrollToPosition(
              currentExpandedChapterListIndex!!
            )
=======
  private fun createRecyclerViewAdapter(): BindableAdapter<TopicLessonsItemViewModel> {
    return BindableAdapter.MultiTypeBuilder
      .newBuilder<TopicLessonsItemViewModel, ViewType> { viewModel ->
        when (viewModel) {
          is StorySummaryViewModel -> ViewType.VIEW_TYPE_STORY_ITEM
          is TopicLessonsTitleViewModel -> ViewType.VIEW_TYPE_TITLE_TEXT
          else -> throw IllegalArgumentException("Encountered unexpected view model: $viewModel")
>>>>>>> 04bc03ff
        }
      }
      .registerViewBinder(
        viewType = ViewType.VIEW_TYPE_TITLE_TEXT,
        inflateView = { parent ->
          TopicLessonsTitleBinding.inflate(
            LayoutInflater.from(parent.context),
            parent,
            /* attachToParent= */ false
          ).root
        },
        bindView = { _, _ -> }
      )
      .registerViewDataBinder(
        viewType = ViewType.VIEW_TYPE_STORY_ITEM,
        inflateDataBinding = TopicLessonsStorySummaryBinding::inflate,
        setViewModel = this::bindTopicLessonStorySummary,
        transformViewModel = { it as StorySummaryViewModel }
      )
      .build()
  }

  private fun bindTopicLessonStorySummary(
    binding: TopicLessonsStorySummaryBinding,
    storySummaryViewModel: StorySummaryViewModel
  ) {
    binding.viewModel = storySummaryViewModel

    val position = topicLessonViewModel.itemList.indexOf(storySummaryViewModel)
    if (storySummaryViewModel.storySummary.storyId == storyId) {
      val index = topicLessonViewModel.getIndexOfStory(storySummaryViewModel.storySummary)
      currentExpandedChapterListIndex = index + 1
    }

    var isChapterListVisible = false
    currentExpandedChapterListIndex?.let {
      isChapterListVisible = it == position
    }
    binding.isListExpanded = isChapterListVisible

    val chapterSummaries = storySummaryViewModel
      .storySummary.chapterList
    val completedChapterCount =
      chapterSummaries.map(ChapterSummary::getChapterPlayState)
        .filter {
          it == ChapterPlayState.COMPLETED
        }
        .size
    val storyPercentage: Int =
      (completedChapterCount * 100) / storySummaryViewModel.storySummary.chapterCount
    binding.storyPercentage = storyPercentage
    binding.storyProgressView.setStoryChapterDetails(
      storySummaryViewModel.storySummary.chapterCount,
      completedChapterCount
    )
    binding.topicPlayStoryDashedLineView.setLayerType(
      View.LAYER_TYPE_SOFTWARE,
      /* paint= */ null
    )
    binding.chapterRecyclerView.adapter = createChapterRecyclerViewAdapter()

    binding.root.setOnClickListener {
      val previousIndex: Int? = currentExpandedChapterListIndex
      currentExpandedChapterListIndex =
        if (currentExpandedChapterListIndex != null &&
          currentExpandedChapterListIndex == position
        ) {
          null
        } else {
          position
        }
      expandedChapterListIndexListener.onExpandListIconClicked(currentExpandedChapterListIndex)
      if (previousIndex != null && currentExpandedChapterListIndex != null &&
        previousIndex == currentExpandedChapterListIndex
      ) {
        bindingAdapter.notifyItemChanged(currentExpandedChapterListIndex!!)
      } else {
        previousIndex?.let {
          bindingAdapter.notifyItemChanged(previousIndex)
        }
        currentExpandedChapterListIndex?.let {
          bindingAdapter.notifyItemChanged(currentExpandedChapterListIndex!!)
        }
      }
    }
  }

  private fun createChapterRecyclerViewAdapter(): BindableAdapter<ChapterSummaryViewModel> {
    return BindableAdapter.SingleTypeBuilder
      .newBuilder<ChapterSummaryViewModel>()
      .registerViewDataBinderWithSameModelType(
        inflateDataBinding = LessonsChapterViewBinding::inflate,
        setViewModel = LessonsChapterViewBinding::setViewModel
      ).build()
  }

  private fun playExploration(
    internalProfileId: Int,
    topicId: String,
    storyId: String,
    explorationId: String,
    backflowScreen: Int?
  ) {
    explorationDataController.startPlayingExploration(
      internalProfileId,
      topicId,
      storyId,
      explorationId,
      shouldSavePartialProgress = false
    ).observe(
      fragment,
      Observer<AsyncResult<Any?>> { result ->
        when {
          result.isPending() -> oppiaLogger.d("TopicLessonsFragment", "Loading exploration")
          result.isFailure() -> oppiaLogger.e(
            "TopicLessonsFragment",
            "Failed to load exploration",
            result.getErrorOrNull()!!
          )
          else -> {
            oppiaLogger.d("TopicLessonsFragment", "Successfully loaded exploration")
            routeToExplorationListener.routeToExploration(
              internalProfileId,
              topicId,
              storyId,
              explorationId,
              backflowScreen,
              isCheckpointingEnabled = false
            )
          }
        }
      }
    )
  }

  fun selectChapterSummary(storyId: String, explorationId: String) {
    playExploration(
      internalProfileId,
      topicId,
      storyId,
      explorationId,
      backflowScreen = 0
    )
  }

  fun storySummaryClicked(storySummary: StorySummary) {
    routeToStoryListener.routeToStory(internalProfileId, topicId, storySummary.storyId)
  }
}<|MERGE_RESOLUTION|>--- conflicted
+++ resolved
@@ -94,44 +94,6 @@
     VIEW_TYPE_STORY_ITEM
   }
 
-<<<<<<< HEAD
-  private fun subscribeToTopicLiveData() {
-    topicLiveData.observe(
-      fragment,
-      Observer<Topic> {
-        if (it.storyList.isNotEmpty()) {
-          it.storyList!!.forEach { storySummary ->
-            if (storySummary.storyId == storyId) {
-              val index = it.storyList.indexOf(storySummary)
-              currentExpandedChapterListIndex = index + 1
-            }
-          }
-          itemList.clear()
-          itemList.add(TopicLessonsTitleViewModel())
-          for (storySummary in it.storyList) {
-            itemList.add(
-              StorySummaryViewModel(
-                storySummary,
-                fragment as StorySummarySelector,
-                this as ChapterSummarySelector
-              )
-            )
-          }
-          val storySummaryAdapter =
-            StorySummaryAdapter(
-              itemList,
-              expandedChapterListIndexListener,
-              currentExpandedChapterListIndex,
-              activity
-            )
-          binding.storySummaryRecyclerView.apply {
-            adapter = storySummaryAdapter
-          }
-          if (storyId.isNotEmpty())
-            binding.storySummaryRecyclerView.layoutManager!!.scrollToPosition(
-              currentExpandedChapterListIndex!!
-            )
-=======
   private fun createRecyclerViewAdapter(): BindableAdapter<TopicLessonsItemViewModel> {
     return BindableAdapter.MultiTypeBuilder
       .newBuilder<TopicLessonsItemViewModel, ViewType> { viewModel ->
@@ -139,7 +101,6 @@
           is StorySummaryViewModel -> ViewType.VIEW_TYPE_STORY_ITEM
           is TopicLessonsTitleViewModel -> ViewType.VIEW_TYPE_TITLE_TEXT
           else -> throw IllegalArgumentException("Encountered unexpected view model: $viewModel")
->>>>>>> 04bc03ff
         }
       }
       .registerViewBinder(
