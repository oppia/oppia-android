--- conflicted
+++ resolved
@@ -36,22 +36,14 @@
   private val oppiaLogger: OppiaLogger,
   private val explorationDataController: ExplorationDataController,
   private val explorationCheckpointController: ExplorationCheckpointController,
-  private val topicLessonViewModel: TopicLessonViewModel
+  private val topicLessonViewModel: TopicLessonViewModel,
+  private val accessibilityService: AccessibilityService
 ) {
 
   private val routeToResumeLessonListener = activity as RouteToResumeLessonListener
   private val routeToExplorationListener = activity as RouteToExplorationListener
   private val routeToStoryListener = activity as RouteToStoryListener
 
-<<<<<<< HEAD
-=======
-  @Inject
-  lateinit var topicLessonViewModel: TopicLessonViewModel
-
-  @Inject
-  lateinit var accessibilityService: AccessibilityService
-
->>>>>>> 4f0377c6
   private var currentExpandedChapterListIndex: Int? = null
 
   private lateinit var binding: TopicLessonsFragmentBinding
