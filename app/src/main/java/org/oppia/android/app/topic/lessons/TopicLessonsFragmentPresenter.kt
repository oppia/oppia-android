package org.oppia.android.app.topic.lessons

import android.view.LayoutInflater
import android.view.View
import android.view.ViewGroup
import androidx.appcompat.app.AppCompatActivity
import androidx.fragment.app.Fragment
import androidx.lifecycle.Observer
import org.oppia.android.app.fragment.FragmentScope
import org.oppia.android.app.home.RouteToExplorationListener
import org.oppia.android.app.model.ChapterPlayState
import org.oppia.android.app.model.ChapterSummary
import org.oppia.android.app.model.ExplorationActivityParams
import org.oppia.android.app.model.ExplorationCheckpoint
import org.oppia.android.app.model.ProfileId
import org.oppia.android.app.model.StorySummary
import org.oppia.android.app.recyclerview.BindableAdapter
import org.oppia.android.app.topic.RouteToResumeLessonListener
import org.oppia.android.app.topic.RouteToStoryListener
import org.oppia.android.databinding.LessonsCompletedChapterViewBinding
import org.oppia.android.databinding.LessonsInProgressChapterViewBinding
import org.oppia.android.databinding.LessonsLockedChapterViewBinding
import org.oppia.android.databinding.LessonsNotStartedChapterViewBinding
import org.oppia.android.databinding.TopicLessonsFragmentBinding
import org.oppia.android.databinding.TopicLessonsStorySummaryBinding
import org.oppia.android.databinding.TopicLessonsTitleBinding
import org.oppia.android.domain.exploration.ExplorationDataController
import org.oppia.android.domain.exploration.lightweightcheckpointing.ExplorationCheckpointController
import org.oppia.android.domain.oppialogger.OppiaLogger
import org.oppia.android.util.accessibility.AccessibilityService
import org.oppia.android.util.data.AsyncResult
import org.oppia.android.util.data.DataProviders.Companion.toLiveData
import javax.inject.Inject

/** The presenter for [TopicLessonsFragment]. */
@FragmentScope
class TopicLessonsFragmentPresenter @Inject constructor(
  activity: AppCompatActivity,
  private val fragment: Fragment,
  private val oppiaLogger: OppiaLogger,
  private val explorationDataController: ExplorationDataController,
  private val explorationCheckpointController: ExplorationCheckpointController,
  private val topicLessonViewModel: TopicLessonViewModel,
  private val accessibilityService: AccessibilityService,
  private val multiTypeBuilderFactory: BindableAdapter.MultiTypeBuilder.Factory,
  private val singleTypeBuilderFactory: BindableAdapter.SingleTypeBuilder.Factory
) {

  private val routeToResumeLessonListener = activity as RouteToResumeLessonListener
  private val routeToExplorationListener = activity as RouteToExplorationListener
  private val routeToStoryListener = activity as RouteToStoryListener

  private var currentExpandedChapterListIndex: Int? = null

  private lateinit var binding: TopicLessonsFragmentBinding
  private var internalProfileId: Int = -1
  private lateinit var topicId: String
  private lateinit var storyId: String
  private var isDefaultStoryExpanded: Boolean = false

  private lateinit var expandedChapterListIndexListener: ExpandedChapterListIndexListener

  private lateinit var bindingAdapter: BindableAdapter<TopicLessonsItemViewModel>

  fun handleCreateView(
    inflater: LayoutInflater,
    container: ViewGroup?,
    currentExpandedChapterListIndex: Int?,
    expandedChapterListIndexListener: ExpandedChapterListIndexListener,
    internalProfileId: Int,
    topicId: String,
    storyId: String,
    isDefaultStoryExpanded: Boolean
  ): View? {
    this.internalProfileId = internalProfileId
    this.topicId = topicId
    this.storyId = storyId
    this.isDefaultStoryExpanded = isDefaultStoryExpanded
    this.currentExpandedChapterListIndex = currentExpandedChapterListIndex
    this.expandedChapterListIndexListener = expandedChapterListIndexListener

    binding = TopicLessonsFragmentBinding.inflate(
      inflater,
      container,
      /* attachToRoot= */ false
    )
    binding.apply {
      this.lifecycleOwner = fragment
      this.viewModel = topicLessonViewModel
    }

    topicLessonViewModel.setInternalProfileId(internalProfileId)
    topicLessonViewModel.setTopicId(topicId)
    topicLessonViewModel.setStoryId(storyId)

    bindingAdapter = createRecyclerViewAdapter()
    binding.storySummaryRecyclerView.apply {
      adapter = bindingAdapter
    }
    currentExpandedChapterListIndex?.let {
      if (storyId.isNotEmpty())
        binding.storySummaryRecyclerView.layoutManager!!.scrollToPosition(it)
    }
    return binding.root
  }

  private enum class ViewType {
    VIEW_TYPE_TITLE_TEXT,
    VIEW_TYPE_STORY_ITEM
  }

  private fun createRecyclerViewAdapter(): BindableAdapter<TopicLessonsItemViewModel> {
    return multiTypeBuilderFactory.create<TopicLessonsItemViewModel, ViewType> { viewModel ->
      when (viewModel) {
        is StorySummaryViewModel -> ViewType.VIEW_TYPE_STORY_ITEM
        is TopicLessonsTitleViewModel -> ViewType.VIEW_TYPE_TITLE_TEXT
        else -> throw IllegalArgumentException("Encountered unexpected view model: $viewModel")
      }
    }
      .registerViewBinder(
        viewType = ViewType.VIEW_TYPE_TITLE_TEXT,
        inflateView = { parent ->
          TopicLessonsTitleBinding.inflate(
            LayoutInflater.from(parent.context),
            parent,
            /* attachToParent= */ false
          ).root
        },
        bindView = { _, _ -> }
      )
      .registerViewDataBinder(
        viewType = ViewType.VIEW_TYPE_STORY_ITEM,
        inflateDataBinding = TopicLessonsStorySummaryBinding::inflate,
        setViewModel = this::bindTopicLessonStorySummary,
        transformViewModel = { it as StorySummaryViewModel }
      )
      .build()
  }

  private fun bindTopicLessonStorySummary(
    binding: TopicLessonsStorySummaryBinding,
    storySummaryViewModel: StorySummaryViewModel
  ) {
    binding.viewModel = storySummaryViewModel

    val position = topicLessonViewModel.itemList.indexOf(storySummaryViewModel)
    if (storySummaryViewModel.storySummary.storyId == storyId && !isDefaultStoryExpanded) {
      val index = topicLessonViewModel.getIndexOfStory(storySummaryViewModel.storySummary)
      currentExpandedChapterListIndex = index + 1
      isDefaultStoryExpanded = true
    }

    var isChapterListVisible = false
    currentExpandedChapterListIndex?.let {
      isChapterListVisible = it == position
    }
    binding.isListExpanded = isChapterListVisible

    val chapterSummaries = storySummaryViewModel
      .storySummary.chapterList
    val completedChapterCount =
      chapterSummaries.map(ChapterSummary::getChapterPlayState)
        .filter {
          it == ChapterPlayState.COMPLETED
        }
        .size
    val inProgressChapterCount =
      chapterSummaries.map(ChapterSummary::getChapterPlayState)
        .filter {
          it == ChapterPlayState.IN_PROGRESS_SAVED
        }
        .size

    val storyPercentage: Int =
      (completedChapterCount * 100) / storySummaryViewModel.storySummary.chapterCount
    storySummaryViewModel.setStoryPercentage(storyPercentage)
    binding.storyProgressView.setStoryChapterDetails(
      storySummaryViewModel.storySummary.chapterCount,
      completedChapterCount,
      inProgressChapterCount
    )
    binding.topicPlayStoryDashedLineView.setLayerType(
      View.LAYER_TYPE_SOFTWARE,
      /* paint= */ null
    )
    binding.chapterRecyclerView.adapter = createChapterRecyclerViewAdapter()

    binding.expandListIcon.setOnClickListener {
      expandStoryList(position)
    }

    binding.root.setOnClickListener {
      expandStoryList(position)
    }

    if (accessibilityService.isScreenReaderEnabled()) {
      binding.root.isClickable = false
      binding.expandListIcon.isClickable = true
    } else {
      binding.root.isClickable = true
      binding.expandListIcon.isClickable = false
    }
  }

  private fun expandStoryList(position: Int) {
    val previousIndex: Int? = currentExpandedChapterListIndex
    currentExpandedChapterListIndex =
      if (currentExpandedChapterListIndex != null &&
        currentExpandedChapterListIndex == position
      ) {
        null
      } else {
        position
      }
    expandedChapterListIndexListener.onExpandListIconClicked(currentExpandedChapterListIndex)
    if (previousIndex != null && currentExpandedChapterListIndex != null &&
      previousIndex == currentExpandedChapterListIndex
    ) {
      bindingAdapter.notifyItemChanged(currentExpandedChapterListIndex!!)
    } else {
      previousIndex?.let {
        bindingAdapter.notifyItemChanged(previousIndex)
      }
      currentExpandedChapterListIndex?.let {
        bindingAdapter.notifyItemChanged(currentExpandedChapterListIndex!!)
      }
    }
  }

  private fun createChapterRecyclerViewAdapter(): BindableAdapter<ChapterSummaryViewModel> {
<<<<<<< HEAD
    return singleTypeBuilderFactory.create<ChapterSummaryViewModel>()
      .registerViewDataBinderWithSameModelType(
        inflateDataBinding = LessonsChapterViewBinding::inflate,
        setViewModel = LessonsChapterViewBinding::setViewModel
      ).build()
=======
    return BindableAdapter.MultiTypeBuilder
      .newBuilder<ChapterSummaryViewModel, ChapterViewType> { viewModel ->
        when (viewModel.chapterPlayState) {
          ChapterPlayState.NOT_PLAYABLE_MISSING_PREREQUISITES -> ChapterViewType.CHAPTER_LOCKED
          ChapterPlayState.COMPLETED -> ChapterViewType.CHAPTER_COMPLETED
          ChapterPlayState.IN_PROGRESS_SAVED, ChapterPlayState.IN_PROGRESS_NOT_SAVED,
          ChapterPlayState.STARTED_NOT_COMPLETED, ChapterPlayState.COMPLETION_STATUS_UNSPECIFIED
          -> ChapterViewType.CHAPTER_IN_PROGRESS
          ChapterPlayState.NOT_STARTED -> ChapterViewType.CHAPTER_NOT_STARTED
          ChapterPlayState.UNRECOGNIZED -> throw IllegalArgumentException("Play state unknown")
        }
      }
      .registerViewDataBinder(
        viewType = ChapterViewType.CHAPTER_LOCKED,
        inflateDataBinding = LessonsLockedChapterViewBinding::inflate,
        setViewModel = LessonsLockedChapterViewBinding::setViewModel,
        transformViewModel = { it }
      )
      .registerViewDataBinder(
        viewType = ChapterViewType.CHAPTER_COMPLETED,
        inflateDataBinding = LessonsCompletedChapterViewBinding::inflate,
        setViewModel = LessonsCompletedChapterViewBinding::setViewModel,
        transformViewModel = { it }
      )
      .registerViewDataBinder(
        viewType = ChapterViewType.CHAPTER_NOT_STARTED,
        inflateDataBinding = LessonsNotStartedChapterViewBinding::inflate,
        setViewModel = LessonsNotStartedChapterViewBinding::setViewModel,
        transformViewModel = { it }
      )
      .registerViewDataBinder(
        viewType = ChapterViewType.CHAPTER_IN_PROGRESS,
        inflateDataBinding = LessonsInProgressChapterViewBinding::inflate,
        setViewModel = LessonsInProgressChapterViewBinding::setViewModel,
        transformViewModel = { it }
      )
      .build()
  }

  private enum class ChapterViewType {
    CHAPTER_NOT_STARTED,
    CHAPTER_COMPLETED,
    CHAPTER_LOCKED,
    CHAPTER_IN_PROGRESS
>>>>>>> 7653898a
  }

  fun storySummaryClicked(storySummary: StorySummary) {
    routeToStoryListener.routeToStory(internalProfileId, topicId, storySummary.storyId)
  }

  fun selectChapterSummary(
    storyId: String,
    explorationId: String,
    chapterPlayState: ChapterPlayState
  ) {
    val profileId = ProfileId.newBuilder().apply {
      internalId = internalProfileId
    }.build()
    val canHavePartialProgressSaved =
      when (chapterPlayState) {
        ChapterPlayState.IN_PROGRESS_SAVED, ChapterPlayState.IN_PROGRESS_NOT_SAVED,
        ChapterPlayState.STARTED_NOT_COMPLETED, ChapterPlayState.NOT_STARTED -> true
        ChapterPlayState.COMPLETION_STATUS_UNSPECIFIED,
        ChapterPlayState.NOT_PLAYABLE_MISSING_PREREQUISITES, ChapterPlayState.UNRECOGNIZED,
        ChapterPlayState.COMPLETED -> false
      }

    when (chapterPlayState) {
      ChapterPlayState.IN_PROGRESS_SAVED -> {
        val explorationCheckpointLiveData =
          explorationCheckpointController.retrieveExplorationCheckpoint(
            profileId, explorationId
          ).toLiveData()
        explorationCheckpointLiveData.observe(
          fragment,
          object : Observer<AsyncResult<ExplorationCheckpoint>> {
            override fun onChanged(it: AsyncResult<ExplorationCheckpoint>) {
              if (it is AsyncResult.Success) {
                explorationCheckpointLiveData.removeObserver(this)
                routeToResumeLessonListener.routeToResumeLesson(
                  profileId,
                  topicId,
                  storyId,
                  explorationId,
                  parentScreen = ExplorationActivityParams.ParentScreen.TOPIC_SCREEN_LESSONS_TAB,
                  explorationCheckpoint = it.value
                )
              } else if (it is AsyncResult.Failure) {
                explorationCheckpointLiveData.removeObserver(this)
                playExploration(
                  profileId,
                  topicId,
                  storyId,
                  explorationId,
                  canHavePartialProgressSaved,
                  hadProgress = true
                )
              }
            }
          }
        )
      }
      ChapterPlayState.IN_PROGRESS_NOT_SAVED -> {
        playExploration(
          profileId,
          topicId,
          storyId,
          explorationId,
          canHavePartialProgressSaved,
          hadProgress = true
        )
      }
      else -> {
        playExploration(
          profileId,
          topicId,
          storyId,
          explorationId,
          canHavePartialProgressSaved,
          hadProgress = false
        )
      }
    }
  }

  private fun playExploration(
    profileId: ProfileId,
    topicId: String,
    storyId: String,
    explorationId: String,
    canHavePartialProgressSaved: Boolean,
    hadProgress: Boolean
  ) {
    val startPlayingProvider = when {
      !canHavePartialProgressSaved -> {
        // Only explorations that have been completed can't be saved, so replay the lesson.
        explorationDataController.replayExploration(
          internalProfileId, topicId, storyId, explorationId
        )
      }
      hadProgress -> {
        // If there was progress, either the checkpoint was never saved, failed to save, or failed
        // to be retrieved. In all cases, this is a restart.
        explorationDataController.restartExploration(
          internalProfileId, topicId, storyId, explorationId
        )
      }
      else -> {
        // If there's no progress and it was never completed, then it's a new play through (or the
        // user is very low on device memory).
        explorationDataController.startPlayingNewExploration(
          internalProfileId, topicId, storyId, explorationId
        )
      }
    }
    startPlayingProvider.toLiveData().observe(fragment) { result ->
      when (result) {
        is AsyncResult.Pending -> oppiaLogger.d("TopicLessonsFragment", "Loading exploration")
        is AsyncResult.Failure ->
          oppiaLogger.e("TopicLessonsFragment", "Failed to load exploration", result.error)
        is AsyncResult.Success -> {
          oppiaLogger.d("TopicLessonsFragment", "Successfully loaded exploration")
          routeToExplorationListener.routeToExploration(
            profileId,
            topicId,
            storyId,
            explorationId,
            parentScreen = ExplorationActivityParams.ParentScreen.TOPIC_SCREEN_LESSONS_TAB,
            isCheckpointingEnabled = canHavePartialProgressSaved
          )
        }
      }
    }
  }
}<|MERGE_RESOLUTION|>--- conflicted
+++ resolved
@@ -228,58 +228,11 @@
   }
 
   private fun createChapterRecyclerViewAdapter(): BindableAdapter<ChapterSummaryViewModel> {
-<<<<<<< HEAD
     return singleTypeBuilderFactory.create<ChapterSummaryViewModel>()
       .registerViewDataBinderWithSameModelType(
         inflateDataBinding = LessonsChapterViewBinding::inflate,
         setViewModel = LessonsChapterViewBinding::setViewModel
       ).build()
-=======
-    return BindableAdapter.MultiTypeBuilder
-      .newBuilder<ChapterSummaryViewModel, ChapterViewType> { viewModel ->
-        when (viewModel.chapterPlayState) {
-          ChapterPlayState.NOT_PLAYABLE_MISSING_PREREQUISITES -> ChapterViewType.CHAPTER_LOCKED
-          ChapterPlayState.COMPLETED -> ChapterViewType.CHAPTER_COMPLETED
-          ChapterPlayState.IN_PROGRESS_SAVED, ChapterPlayState.IN_PROGRESS_NOT_SAVED,
-          ChapterPlayState.STARTED_NOT_COMPLETED, ChapterPlayState.COMPLETION_STATUS_UNSPECIFIED
-          -> ChapterViewType.CHAPTER_IN_PROGRESS
-          ChapterPlayState.NOT_STARTED -> ChapterViewType.CHAPTER_NOT_STARTED
-          ChapterPlayState.UNRECOGNIZED -> throw IllegalArgumentException("Play state unknown")
-        }
-      }
-      .registerViewDataBinder(
-        viewType = ChapterViewType.CHAPTER_LOCKED,
-        inflateDataBinding = LessonsLockedChapterViewBinding::inflate,
-        setViewModel = LessonsLockedChapterViewBinding::setViewModel,
-        transformViewModel = { it }
-      )
-      .registerViewDataBinder(
-        viewType = ChapterViewType.CHAPTER_COMPLETED,
-        inflateDataBinding = LessonsCompletedChapterViewBinding::inflate,
-        setViewModel = LessonsCompletedChapterViewBinding::setViewModel,
-        transformViewModel = { it }
-      )
-      .registerViewDataBinder(
-        viewType = ChapterViewType.CHAPTER_NOT_STARTED,
-        inflateDataBinding = LessonsNotStartedChapterViewBinding::inflate,
-        setViewModel = LessonsNotStartedChapterViewBinding::setViewModel,
-        transformViewModel = { it }
-      )
-      .registerViewDataBinder(
-        viewType = ChapterViewType.CHAPTER_IN_PROGRESS,
-        inflateDataBinding = LessonsInProgressChapterViewBinding::inflate,
-        setViewModel = LessonsInProgressChapterViewBinding::setViewModel,
-        transformViewModel = { it }
-      )
-      .build()
-  }
-
-  private enum class ChapterViewType {
-    CHAPTER_NOT_STARTED,
-    CHAPTER_COMPLETED,
-    CHAPTER_LOCKED,
-    CHAPTER_IN_PROGRESS
->>>>>>> 7653898a
   }
 
   fun storySummaryClicked(storySummary: StorySummary) {
