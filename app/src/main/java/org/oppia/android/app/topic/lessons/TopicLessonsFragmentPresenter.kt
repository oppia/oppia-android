--- conflicted
+++ resolved
@@ -30,12 +30,8 @@
   activity: AppCompatActivity,
   private val fragment: Fragment,
   private val oppiaLogger: OppiaLogger,
-<<<<<<< HEAD
-  private val explorationDataController: ExplorationDataController
-=======
   private val explorationDataController: ExplorationDataController,
   private val explorationCheckpointController: ExplorationCheckpointController
->>>>>>> 9245e517
 ) {
   // TODO(#3479): Enable checkpointing once mechanism to resume exploration with checkpoints is
   //  implemented.
@@ -71,7 +67,6 @@
     this.storyId = storyId
     this.currentExpandedChapterListIndex = currentExpandedChapterListIndex
     this.expandedChapterListIndexListener = expandedChapterListIndexListener
-
     binding = TopicLessonsFragmentBinding.inflate(
       inflater,
       container,
@@ -226,12 +221,7 @@
       storyId,
       explorationId,
       shouldSavePartialProgress = true,
-<<<<<<< HEAD
-      // Pass an empty checkpoint if the exploration does not have to be resumed.
-      ExplorationCheckpoint.getDefaultInstance()
-=======
       explorationCheckpoint = ExplorationCheckpoint.getDefaultInstance()
->>>>>>> 9245e517
     ).observe(
       fragment,
       Observer<AsyncResult<Any?>> { result ->
