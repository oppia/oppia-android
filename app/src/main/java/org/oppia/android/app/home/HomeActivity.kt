package org.oppia.android.app.home

import android.content.Context
import android.content.Intent
import android.os.Bundle
import org.oppia.android.R
import org.oppia.android.app.activity.ActivityComponentImpl
import org.oppia.android.app.activity.InjectableAutoLocalizedAppCompatActivity
import org.oppia.android.app.activity.route.ActivityRouter
import org.oppia.android.app.drawer.ExitProfileDialogFragment
import org.oppia.android.app.drawer.TAG_SWITCH_PROFILE_DIALOG
import org.oppia.android.app.model.DestinationScreen
import org.oppia.android.app.model.ExitProfileDialogArguments
import org.oppia.android.app.model.HighlightItem
import org.oppia.android.app.model.ProfileId
import org.oppia.android.app.model.ProfileType
import org.oppia.android.app.model.RecentlyPlayedActivityParams
import org.oppia.android.app.model.RecentlyPlayedActivityTitle
import org.oppia.android.app.model.ScreenName.HOME_ACTIVITY
import org.oppia.android.app.topic.TopicActivity
import org.oppia.android.app.translation.AppLanguageResourceHandler
import org.oppia.android.util.logging.CurrentAppScreenNameIntentDecorator.decorateWithScreenName
import org.oppia.android.util.platformparameter.EnableOnboardingFlowV2
import org.oppia.android.util.platformparameter.PlatformParameterValue
import org.oppia.android.util.profile.CurrentUserProfileIdIntentDecorator.decorateWithUserProfileId
import org.oppia.android.util.profile.CurrentUserProfileIdIntentDecorator.extractCurrentUserProfileId
import javax.inject.Inject

/** The central activity for all users entering the app. */
class HomeActivity :
  InjectableAutoLocalizedAppCompatActivity(),
  RouteToTopicListener,
  RouteToTopicPlayStoryListener,
  RouteToRecentlyPlayedListener,
  ExitProfileListener {
  @Inject
  lateinit var homeActivityPresenter: HomeActivityPresenter

  @Inject
  lateinit var resourceHandler: AppLanguageResourceHandler

  @Inject
  lateinit var activityRouter: ActivityRouter

  @Inject
  @field:EnableOnboardingFlowV2
  lateinit var enableOnboardingFlowV2: PlatformParameterValue<Boolean>

  private var internalProfileId: Int = -1

  companion object {

    fun createHomeActivity(context: Context, profileId: ProfileId?): Intent {
      return Intent(context, HomeActivity::class.java).apply {
        decorateWithScreenName(HOME_ACTIVITY)
        if (profileId != null) {
          decorateWithUserProfileId(profileId)
        }
      }
    }
  }

  override fun onCreate(savedInstanceState: Bundle?) {
    super.onCreate(savedInstanceState)
    (activityComponent as ActivityComponentImpl).inject(this)

    internalProfileId = intent.extractCurrentUserProfileId().internalId
    homeActivityPresenter.handleOnCreate(internalProfileId)
    title = resourceHandler.getStringInLocale(R.string.home_activity_title)
  }

  override fun onRestart() {
    super.onRestart()
    homeActivityPresenter.handleOnRestart()
  }

  override fun routeToTopic(internalProfileId: Int, classroomId: String, topicId: String) {
    startActivity(
      TopicActivity.createTopicActivityIntent(this, internalProfileId, classroomId, topicId)
    )
  }

<<<<<<< HEAD
  override fun routeToTopicPlayStory(internalProfileId: Int, topicId: String, storyId: String) {
=======
  override fun onBackPressed() {
    val previousFragment =
      supportFragmentManager.findFragmentByTag(TAG_SWITCH_PROFILE_DIALOG)
    if (previousFragment != null) {
      supportFragmentManager.beginTransaction().remove(previousFragment).commitNow()
    }
    val exitProfileDialogArguments =
      ExitProfileDialogArguments
        .newBuilder()
        .setHighlightItem(HighlightItem.NONE)
        .build()
    val dialogFragment = ExitProfileDialogFragment
      .newInstance(exitProfileDialogArguments = exitProfileDialogArguments)
    dialogFragment.showNow(supportFragmentManager, TAG_SWITCH_PROFILE_DIALOG)
  }

  override fun routeToTopicPlayStory(
    internalProfileId: Int,
    classroomId: String,
    topicId: String,
    storyId: String
  ) {
>>>>>>> 5f01efbe
    startActivity(
      TopicActivity.createTopicPlayStoryActivityIntent(
        this,
        internalProfileId,
        classroomId,
        topicId,
        storyId
      )
    )
  }

  override fun routeToRecentlyPlayed(recentlyPlayedActivityTitle: RecentlyPlayedActivityTitle) {
    val recentlyPlayedActivityParams =
      RecentlyPlayedActivityParams
        .newBuilder()
        .setProfileId(ProfileId.newBuilder().setInternalId(internalProfileId).build())
        .setActivityTitle(recentlyPlayedActivityTitle).build()

    activityRouter.routeToScreen(
      DestinationScreen
        .newBuilder()
        .setRecentlyPlayedActivityParams(recentlyPlayedActivityParams)
        .build()
    )
  }

  override fun exitProfile(profileType: ProfileType) {
    val previousFragment =
      supportFragmentManager.findFragmentByTag(TAG_SWITCH_PROFILE_DIALOG)
    if (previousFragment != null) {
      supportFragmentManager.beginTransaction().remove(previousFragment).commitNow()
    }
    val exitProfileDialogArguments =
      ExitProfileDialogArguments
        .newBuilder().apply {
          if (enableOnboardingFlowV2.value) {
            this.profileType = profileType
          }
          this.highlightItem = HighlightItem.NONE
        }
        .build()
    val dialogFragment = ExitProfileDialogFragment
      .newInstance(exitProfileDialogArguments = exitProfileDialogArguments)
    dialogFragment.showNow(supportFragmentManager, TAG_SWITCH_PROFILE_DIALOG)
  }
}<|MERGE_RESOLUTION|>--- conflicted
+++ resolved
@@ -80,9 +80,6 @@
     )
   }
 
-<<<<<<< HEAD
-  override fun routeToTopicPlayStory(internalProfileId: Int, topicId: String, storyId: String) {
-=======
   override fun onBackPressed() {
     val previousFragment =
       supportFragmentManager.findFragmentByTag(TAG_SWITCH_PROFILE_DIALOG)
@@ -105,7 +102,6 @@
     topicId: String,
     storyId: String
   ) {
->>>>>>> 5f01efbe
     startActivity(
       TopicActivity.createTopicPlayStoryActivityIntent(
         this,
