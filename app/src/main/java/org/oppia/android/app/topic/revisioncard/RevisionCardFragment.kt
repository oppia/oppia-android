--- conflicted
+++ resolved
@@ -8,11 +8,8 @@
 import org.oppia.android.app.fragment.FragmentComponentImpl
 import org.oppia.android.app.fragment.InjectableDialogFragment
 import org.oppia.android.app.model.ProfileId
-<<<<<<< HEAD
 import org.oppia.android.app.model.ReadingTextSize
-=======
 import org.oppia.android.app.model.RevisionCardFragmentArguments
->>>>>>> 9a2e6271
 import org.oppia.android.util.extensions.getProto
 import org.oppia.android.util.extensions.putProto
 import org.oppia.android.util.profile.CurrentUserProfileIdIntentDecorator.decorateWithUserProfileId
@@ -22,16 +19,8 @@
 /* Fragment that displays revision card */
 class RevisionCardFragment : InjectableDialogFragment() {
   companion object {
-<<<<<<< HEAD
-    private const val TOPIC_ID_ARGUMENT_KEY = "RevisionCardFragment.topic_id"
-    private const val SUBTOPIC_ID_ARGUMENT_KEY = "RevisionCardFragment.subtopic_id"
-    private const val SUBTOPIC_LIST_SIZE_ARGUMENT_KEY = "RevisionCardFragment.subtopic_list_size"
-    private const val PROFILE_ID_ARGUMENT_KEY = "RevisionCardFragment.profile_id"
-    const val READING_TEXT_SIZE_ARGUMENT_KEY = "RevisionCardFragment.Reading_text_size"
-=======
     /** Arguments key for RevisionCardFragment. */
     const val REVISION_CARD_FRAGMENT_ARGUMENTS_KEY = "RevisionCardFragment.arguments"
->>>>>>> 9a2e6271
 
     /**
      * Returns a new [RevisionCardFragment] to display the specific subtopic for the given topic &
@@ -49,19 +38,12 @@
           this.topicId = topicId
           this.subtopicId = subtopicId
           this.subtopicListSize = subtopicListSize
+          this.readingTextSize=readingTextSize
         }.build()
         return RevisionCardFragment().apply {
           arguments = Bundle().apply {
-<<<<<<< HEAD
-            putString(TOPIC_ID_ARGUMENT_KEY, topicId)
-            putInt(SUBTOPIC_ID_ARGUMENT_KEY, subtopicId)
-            putProto(PROFILE_ID_ARGUMENT_KEY, profileId)
-            putInt(SUBTOPIC_LIST_SIZE_ARGUMENT_KEY, subtopicListSize)
-            putSerializable(READING_TEXT_SIZE_ARGUMENT_KEY, readingTextSize)
-=======
             putProto(REVISION_CARD_FRAGMENT_ARGUMENTS_KEY, args)
             decorateWithUserProfileId(profileId)
->>>>>>> 9a2e6271
           }
         }
       }
@@ -94,16 +76,9 @@
       checkNotNull(args?.topicId) {
         "Expected topicId to be passed to RevisionCardFragment"
       }
-<<<<<<< HEAD
-    val subtopicId = args.getInt(SUBTOPIC_ID_ARGUMENT_KEY, -1)
-    val profileId = args.getProto(PROFILE_ID_ARGUMENT_KEY, ProfileId.getDefaultInstance())
-    val subtopicListSize = args.getInt(SUBTOPIC_LIST_SIZE_ARGUMENT_KEY, -1)
-=======
     val subtopicId = args?.subtopicId ?: -1
     val profileId = arguments.extractCurrentUserProfileId()
     val subtopicListSize = args?.subtopicListSize ?: -1
->>>>>>> 9a2e6271
-
     return revisionCardFragmentPresenter.handleCreateView(
       inflater, container, topicId, subtopicId, profileId, subtopicListSize
     )
