--- conflicted
+++ resolved
@@ -26,19 +26,7 @@
 ) {
   private val defaultRegionView by lazy { bindingInterface.getDefaultRegion(parentView) }
 
-<<<<<<< HEAD
-  init { initializeShowRegionTouchListener() }
-=======
-  init {
-    imageView.setOnTouchListener { view, motionEvent ->
-      if (motionEvent.action == MotionEvent.ACTION_DOWN) {
-        onPhotoTap(motionEvent.x, motionEvent.y)
-      }
-      view.performClick()
-      return@setOnTouchListener false
-    }
-  }
->>>>>>> 5c812a15
+  init { imageView.initializeShowRegionTouchListener() }
 
   /**
    * Called when an image is clicked.
@@ -116,17 +104,7 @@
       newView.isFocusable = true
       newView.isFocusableInTouchMode = true
       newView.tag = clickableArea.label
-<<<<<<< HEAD
       newView.initializeToggleRegionTouchListener(clickableArea)
-=======
-      newView.setOnTouchListener { view, event ->
-        if (event.action == MotionEvent.ACTION_DOWN) {
-          showOrHideRegion(newView, clickableArea)
-        }
-        view.performClick()
-        return@setOnTouchListener true
-      }
->>>>>>> 5c812a15
       if (isAccessibilityEnabled) {
         // Make default region visibility gone when talkback enabled to avoid any accidental touch.
         defaultRegionView.isVisible = false
@@ -164,22 +142,22 @@
     newView.setBackgroundResource(R.drawable.selected_region_background)
   }
 
-  @SuppressLint("ClickableViewAccessibility") // Accessibility is custom-handled for image regions.
-  private fun initializeShowRegionTouchListener() {
-    imageView.setOnTouchListener { _, motionEvent ->
+  private fun View.initializeShowRegionTouchListener() {
+    setOnTouchListener { view, motionEvent ->
       if (motionEvent.action == MotionEvent.ACTION_DOWN) {
         onPhotoTap(motionEvent.x, motionEvent.y)
       }
+      view.performClick()
       return@setOnTouchListener false
     }
   }
 
-  @SuppressLint("ClickableViewAccessibility") // See initializeShowRegionTouchListener.
   private fun View.initializeToggleRegionTouchListener(clickableArea: LabeledRegion) {
-    setOnTouchListener { _, event ->
+    setOnTouchListener { view, event ->
       if (event.action == MotionEvent.ACTION_DOWN) {
-        showOrHideRegion(this@initializeToggleRegionTouchListener, clickableArea)
+        showOrHideRegion(newView, clickableArea)
       }
+      view.performClick()
       return@setOnTouchListener true
     }
   }
