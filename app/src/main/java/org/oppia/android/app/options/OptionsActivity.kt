--- conflicted
+++ resolved
@@ -103,12 +103,7 @@
     selectedFragment = if (savedInstanceState == null) {
       READING_TEXT_SIZE_FRAGMENT
     } else {
-<<<<<<< HEAD
       stateArgs?.selectedFragment as String
-=======
-      @Suppress("DEPRECATION") // TODO(#5405): Ensure the correct type is being retrieved.
-      savedInstanceState.get(SELECTED_FRAGMENT_SAVED_KEY) as String
->>>>>>> 3a369ed0
     }
     val extraOptionsTitle =
       stateArgs?.selectedOptionsTitle
