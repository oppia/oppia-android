--- conflicted
+++ resolved
@@ -119,12 +119,6 @@
     }
   }
 
-<<<<<<< HEAD
-  override fun routeAppLanguageList(appLanguage: String?) {
-    startActivityForResult(
-      AppLanguageActivity.createAppLanguageActivityIntent(this, appLanguage),
-      REQUEST_CODE_APP_LANGUAGE
-=======
   override fun routeAppLanguageList(oppiaLanguage: OppiaLanguage) {
     startActivity(
       AppLanguageActivity.createAppLanguageActivityIntent(
@@ -132,7 +126,6 @@
         oppiaLanguage,
         profileId!!
       )
->>>>>>> 5d924f49
     )
   }
 
