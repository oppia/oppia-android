--- conflicted
+++ resolved
@@ -6,18 +6,12 @@
 import android.widget.TextView
 import org.oppia.android.R
 import org.oppia.android.app.activity.ActivityComponentImpl
-<<<<<<< HEAD
-import org.oppia.android.app.activity.InjectableAppCompatActivity
-import org.oppia.android.app.model.AudioLanguage
-import org.oppia.android.app.model.AudioLanguageActivityResultBundle
-import org.oppia.android.app.model.ProfileId
-=======
 import org.oppia.android.app.activity.InjectableAutoLocalizedAppCompatActivity
 import org.oppia.android.app.drawer.NAVIGATION_PROFILE_ID_ARGUMENT_KEY
 import org.oppia.android.app.model.AudioLanguage
 import org.oppia.android.app.model.AudioLanguageActivityResultBundle
+import org.oppia.android.app.model.ProfileId
 import org.oppia.android.app.model.OppiaLanguage
->>>>>>> 74f39685
 import org.oppia.android.app.model.ReadingTextSize
 import org.oppia.android.app.model.ReadingTextSizeActivityResultBundle
 import org.oppia.android.app.model.ScreenName.OPTIONS_ACTIVITY
@@ -56,11 +50,7 @@
   // used to initially load the suitable fragment in the case of multipane.
   private var isFirstOpen = true
   private lateinit var selectedFragment: String
-<<<<<<< HEAD
   private lateinit var profileId: ProfileId
-=======
-  private var profileId: Int? = -1
->>>>>>> 74f39685
 
   companion object {
     // TODO(#1655): Re-restrict access to fields in tests post-Gradle.
@@ -89,8 +79,7 @@
       BOOL_IS_FROM_NAVIGATION_DRAWER_EXTRA_KEY,
       /* defaultValue= */ false
     )
-    profileId = intent.getIntExtra(NAVIGATION_PROFILE_ID_ARGUMENT_KEY, -1)
-    if (savedInstanceState != null) {
+   if (savedInstanceState != null) {
       isFirstOpen = false
     }
     selectedFragment = if (savedInstanceState == null) {
@@ -138,17 +127,9 @@
     startActivity(
       AppLanguageActivity.createAppLanguageActivityIntent(
         this,
-<<<<<<< HEAD
-        APP_LANGUAGE,
-        appLanguage,
-        profileId
-      ),
-      REQUEST_CODE_APP_LANGUAGE
-=======
         oppiaLanguage,
         profileId!!
       )
->>>>>>> 74f39685
     )
   }
 
