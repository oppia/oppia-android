package org.oppia.android.app.topic.lessons

import androidx.lifecycle.ViewModel
import org.oppia.android.R
import org.oppia.android.app.model.ChapterPlayState
import org.oppia.android.app.translation.AppLanguageResourceHandler
import org.oppia.android.app.viewmodel.ObservableViewModel

/** [ViewModel] for displaying a chapter summary. */
class ChapterSummaryViewModel(
  val chapterPlayState: ChapterPlayState,
  val explorationId: String,
  val chapterTitle: String,
  val previousChapterTitle: String?,
  val storyId: String,
  private val index: Int,
  private val chapterSummarySelector: ChapterSummarySelector,
  private val resourceHandler: AppLanguageResourceHandler,
  val storyIndex: Int
) : ObservableViewModel() {

  fun onClick(explorationId: String) {
    chapterSummarySelector.selectChapterSummary(storyId, explorationId, chapterPlayState)
  }

  fun computeChapterPlayStateIconContentDescription(): String {
    return when (chapterPlayState) {
      ChapterPlayState.COMPLETED -> {
        resourceHandler.getStringInLocaleWithWrapping(
          R.string.chapter_summary_activity_chapter_completed, (index + 1).toString(), chapterTitle
        )
      }
      ChapterPlayState.NOT_PLAYABLE_MISSING_PREREQUISITES -> {
        if (previousChapterTitle != null) {
          resourceHandler.getStringInLocaleWithWrapping(
<<<<<<< HEAD
            R.string.chapter_summary_activity_chapter_prerequisite_title_label,
=======
            R.string.chapter_locked_prerequisite_title_label,
            (index + 1).toString(),
            chapterTitle,
>>>>>>> 1862c4a1
            index.toString(),
            previousChapterTitle
          )
        } else {
          resourceHandler.getStringInLocaleWithWrapping(
            R.string.chapter_summary_activity_chapter_prerequisite_title_label_without_chapter_title
          )
        }
      }
      else -> {
        resourceHandler.getStringInLocaleWithWrapping(
          R.string.chapter_summary_activity_chapter_in_progress,
          (index + 1).toString(),
          chapterTitle
        )
      }
    }
  }

  fun computePlayChapterIndexText(): String {
    return resourceHandler.getStringInLocaleWithWrapping(
      R.string.chapter_summary_activity_topic_play_chapter_index, (index + 1).toString()
    )
  }
}<|MERGE_RESOLUTION|>--- conflicted
+++ resolved
@@ -33,13 +33,9 @@
       ChapterPlayState.NOT_PLAYABLE_MISSING_PREREQUISITES -> {
         if (previousChapterTitle != null) {
           resourceHandler.getStringInLocaleWithWrapping(
-<<<<<<< HEAD
-            R.string.chapter_summary_activity_chapter_prerequisite_title_label,
-=======
             R.string.chapter_locked_prerequisite_title_label,
             (index + 1).toString(),
             chapterTitle,
->>>>>>> 1862c4a1
             index.toString(),
             previousChapterTitle
           )
