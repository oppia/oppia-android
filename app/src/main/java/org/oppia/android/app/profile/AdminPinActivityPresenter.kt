--- conflicted
+++ resolved
@@ -34,11 +34,6 @@
   private var inputtedPin = false
   private var inputtedConfirmPin = false
 
-<<<<<<< HEAD
-  private val adminViewModel by lazy {
-    getAdminPinViewModel()
-  }
-
   private val args by lazy {
     activity.intent.getProtoExtra(
       ADMIN_PIN_ACTIVITY_PARAMS_KEY,
@@ -46,8 +41,6 @@
     )
   }
 
-=======
->>>>>>> 3a369ed0
   /** Binds ViewModel and sets up text and button listeners. */
   fun handleOnCreate() {
     val binding =
