package org.oppia.android.app.home

import androidx.fragment.app.Fragment
import androidx.lifecycle.ViewModel
import org.oppia.android.util.datetime.DateTimeUtil
import org.oppia.android.util.system.OppiaClock
import java.util.Objects

/** [ViewModel] for welcome text in home screen. */
class WelcomeViewModel(
  fragment: Fragment,
  oppiaClock: OppiaClock,
  val profileName: String
) : HomeItemViewModel() {

  /** Text [String] to greet the learner and display on-screen when launching the home activity. */
  val greeting: String = DateTimeUtil(
    fragment.requireContext(),
    oppiaClock
  ).getGreetingMessage()

  // Overriding equals is needed so that DataProvider combine functions used in the HomeViewModel
<<<<<<< HEAD
  // only rebinds data when the actual data values in the HomeViewModel data list changes rather than
  // the ViewModel object.
=======
  // will only rebind when the actual data in the data list changes, rather than when the ViewModel
  // object changes.
>>>>>>> 411a67a7
  override fun equals(other: Any?): Boolean {
    return other is WelcomeViewModel &&
      this.profileName == other.profileName &&
      this.greeting == other.greeting
  }

<<<<<<< HEAD
  override fun hashCode() = Objects.hash(this.profileName) + Objects.hash(this.greeting)
=======
  override fun hashCode() = Objects.hash(profileName, greeting)
>>>>>>> 411a67a7
}<|MERGE_RESOLUTION|>--- conflicted
+++ resolved
@@ -20,22 +20,13 @@
   ).getGreetingMessage()
 
   // Overriding equals is needed so that DataProvider combine functions used in the HomeViewModel
-<<<<<<< HEAD
-  // only rebinds data when the actual data values in the HomeViewModel data list changes rather than
-  // the ViewModel object.
-=======
   // will only rebind when the actual data in the data list changes, rather than when the ViewModel
   // object changes.
->>>>>>> 411a67a7
   override fun equals(other: Any?): Boolean {
     return other is WelcomeViewModel &&
       this.profileName == other.profileName &&
       this.greeting == other.greeting
   }
 
-<<<<<<< HEAD
-  override fun hashCode() = Objects.hash(this.profileName) + Objects.hash(this.greeting)
-=======
   override fun hashCode() = Objects.hash(profileName, greeting)
->>>>>>> 411a67a7
 }