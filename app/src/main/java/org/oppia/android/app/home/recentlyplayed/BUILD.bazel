--- conflicted
+++ resolved
@@ -57,39 +57,6 @@
 )
 
 oppia_android_library(
-<<<<<<< HEAD
-    name = "recently_played_view_model",
-    srcs = ["RecentlyPlayedViewModel.kt"],
-    visibility = ["//app:app_prod_visibility"],
-    deps = [
-        ":promoted_story_view_model",
-        "//app:resources",
-        "//app/src/main/java/org/oppia/android/app/home/recentlyplayed:promoted_story_click_listener",
-        "//app/src/main/java/org/oppia/android/app/home/recentlyplayed:recently_played_item_view_model",
-        "//app/src/main/java/org/oppia/android/app/home/recentlyplayed:section_title_view_model",
-        "//app/src/main/java/org/oppia/android/app/translation:app_language_resource_handler",
-        "//app/src/main/java/org/oppia/android/app/viewmodel:observable_view_model",
-        "//domain/src/main/java/org/oppia/android/domain/topic:topic_controllers",
-        "//domain/src/main/java/org/oppia/android/domain/translation:translation_controller",
-        "//model/src/main/proto:profile_java_proto_lite",
-        "//model/src/main/proto:topic_java_proto_lite",
-        "//third_party:androidx_appcompat_appcompat",
-        "//third_party:androidx_databinding_databinding-common",
-        "//third_party:androidx_lifecycle_lifecycle-common",
-        "//third_party:androidx_lifecycle_lifecycle-livedata",
-        "//third_party:androidx_lifecycle_lifecycle-livedata-core",
-        "//third_party:com_google_protobuf_protobuf-javalite",
-        "//third_party:javax_inject_javax_inject",
-        "//utility/src/main/java/org/oppia/android/util/data:async_result",
-        "//utility/src/main/java/org/oppia/android/util/data:data_provider",
-        "//utility/src/main/java/org/oppia/android/util/data:data_providers",
-        "//utility/src/main/java/org/oppia/android/util/parser/html:exploration_html_parser_entity_type",
-    ],
-)
-
-oppia_android_library(
-=======
->>>>>>> d78f2137
     name = "section_title_view_model",
     srcs = ["SectionTitleViewModel.kt"],
     visibility = ["//app:app_prod_visibility"],
