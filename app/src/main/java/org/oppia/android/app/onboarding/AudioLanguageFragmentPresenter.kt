--- conflicted
+++ resolved
@@ -141,16 +141,13 @@
       .observe(fragment) {
         when (it) {
           is AsyncResult.Success -> {
-<<<<<<< HEAD
             loginToProfile(profileId)
-=======
             val intent = HomeActivity.createHomeActivity(fragment.requireContext(), profileId)
             fragment.startActivity(intent)
             // Finish this activity as well as all activities immediately below it in the current
             // task so that the user cannot navigate back to the onboarding flow by pressing the
             // back button once onboarding is complete
             fragment.activity?.finishAffinity()
->>>>>>> e9422630
           }
           is AsyncResult.Failure ->
             oppiaLogger.e(
