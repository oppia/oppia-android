--- conflicted
+++ resolved
@@ -22,6 +22,7 @@
 import org.oppia.android.app.translation.AppLanguageResourceHandler
 import org.oppia.android.databinding.AudioLanguageSelectionFragmentBinding
 import org.oppia.android.domain.oppialogger.OppiaLogger
+import org.oppia.android.domain.profile.ProfileManagementController
 import org.oppia.android.domain.translation.TranslationController
 import org.oppia.android.util.data.AsyncResult
 import org.oppia.android.util.data.DataProviders.Companion.toLiveData
@@ -37,14 +38,10 @@
   private val activity: AppCompatActivity,
   private val appLanguageResourceHandler: AppLanguageResourceHandler,
   private val audioLanguageSelectionViewModel: AudioLanguageSelectionViewModel,
-<<<<<<< HEAD
   private val profileManagementController: ProfileManagementController,
-  private val oppiaLogger: OppiaLogger,
-  @EnableMultipleClassrooms private val enableMultipleClassrooms: PlatformParameterValue<Boolean>
-=======
   private val translationController: TranslationController,
+  @EnableMultipleClassrooms private val enableMultipleClassrooms: PlatformParameterValue<Boolean>,
   private val oppiaLogger: OppiaLogger
->>>>>>> 622edb3f
 ) {
   private lateinit var binding: AudioLanguageSelectionFragmentBinding
   private lateinit var selectedLanguage: OppiaLanguage
@@ -156,18 +153,6 @@
     translationController.updateAudioTranslationContentLanguage(profileId, audioLanguageSelection)
       .toLiveData().observe(fragment) {
         when (it) {
-<<<<<<< HEAD
-          is AsyncResult.Success -> {
-            loginToProfile(profileId)
-            val intent = HomeActivity.createHomeActivity(fragment.requireContext(), profileId)
-            fragment.startActivity(intent)
-            // Finish this activity as well as all activities immediately below it in the current
-            // task so that the user cannot navigate back to the onboarding flow by pressing the
-            // back button once onboarding is complete
-            fragment.activity?.finishAffinity()
-          }
-=======
->>>>>>> 622edb3f
           is AsyncResult.Failure ->
             oppiaLogger.e(
               "AudioLanguageFragment",
