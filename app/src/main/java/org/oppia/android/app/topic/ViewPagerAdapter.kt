package org.oppia.android.app.topic

import androidx.fragment.app.Fragment
import androidx.viewpager2.adapter.FragmentStateAdapter
import org.oppia.android.app.topic.info.TopicInfoFragment
import org.oppia.android.app.topic.lessons.TopicLessonsFragment
import org.oppia.android.app.topic.practice.TopicPracticeFragment
import org.oppia.android.app.topic.revision.TopicRevisionFragment

/** Adapter to bind fragments to [FragmentStateAdapter] inside [TopicFragment]. */
class ViewPagerAdapter(
  fragment: Fragment,
  private val internalProfileId: Int,
  private val topicId: String,
  private val storyId: String,
<<<<<<< HEAD
  private val enableMyDownloads: Boolean,
  private val isTopicDownloaded: Boolean
) : FragmentStateAdapter(fragment) {

  override fun getItemCount(): Int {
    if (enableMyDownloads && !isTopicDownloaded) {
      return 1
    } else {
      return TopicTab.values().size
    }
  }

  override fun createFragment(position: Int): Fragment {
    if (enableMyDownloads && !isTopicDownloaded) {
      return TopicInfoFragment.newInstance(internalProfileId, topicId)
    } else {
      return when (TopicTab.getTabForPosition(position)) {
        TopicTab.INFO -> {
          TopicInfoFragment.newInstance(internalProfileId, topicId)
        }
        TopicTab.LESSONS -> {
          TopicLessonsFragment.newInstance(internalProfileId, topicId, storyId)
        }
        TopicTab.PRACTICE -> {
          TopicPracticeFragment.newInstance(internalProfileId, topicId)
        }
        TopicTab.REVISION -> {
          TopicRevisionFragment.newInstance(internalProfileId, topicId)
        }
=======
  private val enablePracticeTab: Boolean
) : FragmentStateAdapter(fragment) {

  override fun getItemCount(): Int = TopicTab.getTabCount(enablePracticeTab)

  override fun createFragment(position: Int): Fragment {
    return when (TopicTab.getTabForPosition(position, enablePracticeTab)) {
      TopicTab.INFO -> {
        TopicInfoFragment.newInstance(internalProfileId, topicId)
      }
      TopicTab.LESSONS -> {
        TopicLessonsFragment.newInstance(internalProfileId, topicId, storyId)
      }
      TopicTab.PRACTICE -> {
        TopicPracticeFragment.newInstance(internalProfileId, topicId)
      }
      TopicTab.REVISION -> {
        TopicRevisionFragment.newInstance(internalProfileId, topicId)
>>>>>>> 0dbe671e
      }
    }
  }
}<|MERGE_RESOLUTION|>--- conflicted
+++ resolved
@@ -13,7 +13,7 @@
   private val internalProfileId: Int,
   private val topicId: String,
   private val storyId: String,
-<<<<<<< HEAD
+  private val enablePracticeTab: Boolean,
   private val enableMyDownloads: Boolean,
   private val isTopicDownloaded: Boolean
 ) : FragmentStateAdapter(fragment) {
@@ -22,7 +22,7 @@
     if (enableMyDownloads && !isTopicDownloaded) {
       return 1
     } else {
-      return TopicTab.values().size
+      return TopicTab.getTabCount(enablePracticeTab)
     }
   }
 
@@ -30,7 +30,7 @@
     if (enableMyDownloads && !isTopicDownloaded) {
       return TopicInfoFragment.newInstance(internalProfileId, topicId)
     } else {
-      return when (TopicTab.getTabForPosition(position)) {
+      return when (TopicTab.getTabForPosition(position, enablePracticeTab)) {
         TopicTab.INFO -> {
           TopicInfoFragment.newInstance(internalProfileId, topicId)
         }
@@ -43,26 +43,6 @@
         TopicTab.REVISION -> {
           TopicRevisionFragment.newInstance(internalProfileId, topicId)
         }
-=======
-  private val enablePracticeTab: Boolean
-) : FragmentStateAdapter(fragment) {
-
-  override fun getItemCount(): Int = TopicTab.getTabCount(enablePracticeTab)
-
-  override fun createFragment(position: Int): Fragment {
-    return when (TopicTab.getTabForPosition(position, enablePracticeTab)) {
-      TopicTab.INFO -> {
-        TopicInfoFragment.newInstance(internalProfileId, topicId)
-      }
-      TopicTab.LESSONS -> {
-        TopicLessonsFragment.newInstance(internalProfileId, topicId, storyId)
-      }
-      TopicTab.PRACTICE -> {
-        TopicPracticeFragment.newInstance(internalProfileId, topicId)
-      }
-      TopicTab.REVISION -> {
-        TopicRevisionFragment.newInstance(internalProfileId, topicId)
->>>>>>> 0dbe671e
       }
     }
   }
