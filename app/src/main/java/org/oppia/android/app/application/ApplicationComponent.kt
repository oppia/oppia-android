package org.oppia.android.app.application

import android.app.Application
import androidx.work.Configuration
import dagger.BindsInstance
import dagger.Component
import org.oppia.android.app.activity.ActivityComponent
import org.oppia.android.app.devoptions.DeveloperOptionsModule
import org.oppia.android.app.devoptions.DeveloperOptionsStarterModule
import org.oppia.android.app.shim.IntentFactoryShimModule
import org.oppia.android.app.shim.ViewBindingShimModule
import org.oppia.android.app.topic.PracticeTabModule
import org.oppia.android.data.backends.gae.NetworkConfigProdModule
import org.oppia.android.data.backends.gae.NetworkModule
import org.oppia.android.domain.classify.InteractionsModule
import org.oppia.android.domain.classify.rules.continueinteraction.ContinueModule
import org.oppia.android.domain.classify.rules.dragAndDropSortInput.DragDropSortInputModule
import org.oppia.android.domain.classify.rules.fractioninput.FractionInputModule
import org.oppia.android.domain.classify.rules.imageClickInput.ImageClickInputModule
import org.oppia.android.domain.classify.rules.itemselectioninput.ItemSelectionInputModule
import org.oppia.android.domain.classify.rules.multiplechoiceinput.MultipleChoiceInputModule
import org.oppia.android.domain.classify.rules.numberwithunits.NumberWithUnitsRuleModule
import org.oppia.android.domain.classify.rules.numericinput.NumericInputRuleModule
import org.oppia.android.domain.classify.rules.ratioinput.RatioInputModule
import org.oppia.android.domain.classify.rules.textinput.TextInputRuleModule
import org.oppia.android.domain.exploration.lightweightcheckpointing.ExplorationStorageModule
import org.oppia.android.domain.hintsandsolution.HintsAndSolutionConfigModule
import org.oppia.android.domain.hintsandsolution.HintsAndSolutionProdModule
import org.oppia.android.domain.onboarding.ExpirationMetaDataRetrieverModule
import org.oppia.android.domain.oppialogger.ApplicationStartupListener
import org.oppia.android.domain.oppialogger.LogStorageModule
import org.oppia.android.domain.oppialogger.exceptions.UncaughtExceptionLoggerModule
import org.oppia.android.domain.oppialogger.loguploader.LogUploadWorkerModule
import org.oppia.android.domain.platformparameter.PlatformParameterModule
import org.oppia.android.domain.platformparameter.syncup.PlatformParameterSyncUpWorkerModule
import org.oppia.android.domain.question.QuestionModule
import org.oppia.android.domain.topic.PrimeTopicAssetsControllerModule
import org.oppia.android.domain.workmanager.WorkManagerConfigurationModule
import org.oppia.android.util.accessibility.AccessibilityProdModule
import org.oppia.android.util.caching.CachingModule
import org.oppia.android.util.gcsresource.GcsResourceModule
import org.oppia.android.util.logging.LoggerModule
import org.oppia.android.util.logging.firebase.DebugLogReportingModule
import org.oppia.android.util.logging.firebase.FirebaseLogUploaderModule
import org.oppia.android.util.networking.NetworkConnectionDebugUtilModule
import org.oppia.android.util.networking.NetworkConnectionUtilDebugModule
import org.oppia.android.util.parser.html.HtmlParserEntityTypeModule
import org.oppia.android.util.parser.image.GlideImageLoaderModule
import org.oppia.android.util.parser.image.ImageParsingModule
import org.oppia.android.util.system.OppiaClockModule
import org.oppia.android.util.threading.DispatcherModule
import javax.inject.Provider
import javax.inject.Singleton

/**
 * Root Dagger component for the application. All application-scoped modules should be included in
 * this component.
 *
 * At the time of building the app in prod mode -
 * Remove: [DeveloperOptionsStarterModule], [DebugLogReportingModule], [NetworkConnectionUtilDebugModule]
 * Add: [LogReportingModule], [NetworkConnectionUtilProdModule]
 */
@Singleton
@Component(
  modules = [
    ApplicationModule::class, DispatcherModule::class,
    LoggerModule::class, OppiaClockModule::class,
    ContinueModule::class, FractionInputModule::class,
    ItemSelectionInputModule::class, MultipleChoiceInputModule::class,
    NumberWithUnitsRuleModule::class, NumericInputRuleModule::class,
    TextInputRuleModule::class, DragDropSortInputModule::class,
    InteractionsModule::class, GcsResourceModule::class,
    GlideImageLoaderModule::class, ImageParsingModule::class,
    HtmlParserEntityTypeModule::class, CachingModule::class,
    QuestionModule::class, DebugLogReportingModule::class,
    AccessibilityProdModule::class, ImageClickInputModule::class,
    LogStorageModule::class, IntentFactoryShimModule::class,
    ViewBindingShimModule::class, PrimeTopicAssetsControllerModule::class,
    ExpirationMetaDataRetrieverModule::class, RatioInputModule::class,
    UncaughtExceptionLoggerModule::class, ApplicationStartupListenerModule::class,
    LogUploadWorkerModule::class, WorkManagerConfigurationModule::class,
    HintsAndSolutionConfigModule::class, HintsAndSolutionProdModule::class,
    FirebaseLogUploaderModule::class, NetworkModule::class, PracticeTabModule::class,
    PlatformParameterModule::class, ExplorationStorageModule::class,
    DeveloperOptionsStarterModule::class, DeveloperOptionsModule::class,
<<<<<<< HEAD
    PlatformParameterSyncUpWorkerModule::class, NetworkConnectionUtilDebugModule::class,
=======
    NetworkConnectionUtilDebugModule::class, NetworkConfigProdModule::class,
>>>>>>> 000bbc45
    // TODO(#59): Remove this module once we completely migrate to Bazel from Gradle as we can then
    //  directly exclude debug files from the build and thus won't be requiring this module.
    NetworkConnectionDebugUtilModule::class
  ]
)
interface ApplicationComponent : ApplicationInjector {
  @Component.Builder
  interface Builder {
    @BindsInstance
    fun setApplication(application: Application): Builder
    fun build(): ApplicationComponent
  }

  fun getActivityComponentBuilderProvider(): Provider<ActivityComponent.Builder>

  fun getApplicationStartupListeners(): Set<ApplicationStartupListener>

  fun getWorkManagerConfiguration(): Configuration
}<|MERGE_RESOLUTION|>--- conflicted
+++ resolved
@@ -83,11 +83,8 @@
     FirebaseLogUploaderModule::class, NetworkModule::class, PracticeTabModule::class,
     PlatformParameterModule::class, ExplorationStorageModule::class,
     DeveloperOptionsStarterModule::class, DeveloperOptionsModule::class,
-<<<<<<< HEAD
     PlatformParameterSyncUpWorkerModule::class, NetworkConnectionUtilDebugModule::class,
-=======
-    NetworkConnectionUtilDebugModule::class, NetworkConfigProdModule::class,
->>>>>>> 000bbc45
+    NetworkConfigProdModule::class,
     // TODO(#59): Remove this module once we completely migrate to Bazel from Gradle as we can then
     //  directly exclude debug files from the build and thus won't be requiring this module.
     NetworkConnectionDebugUtilModule::class
