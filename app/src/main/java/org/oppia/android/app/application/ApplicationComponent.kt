package org.oppia.android.app.application

import android.app.Application
import androidx.work.Configuration
import dagger.BindsInstance
import dagger.Component
import org.oppia.android.app.activity.ActivityComponentImpl
import org.oppia.android.app.devoptions.DeveloperOptionsModule
import org.oppia.android.app.devoptions.DeveloperOptionsStarterModule
import org.oppia.android.app.player.state.itemviewmodel.SplitScreenInteractionModule
import org.oppia.android.app.shim.IntentFactoryShimModule
import org.oppia.android.app.shim.ViewBindingShimModule
import org.oppia.android.app.topic.PracticeTabModule
import org.oppia.android.app.translation.ActivityRecreatorProdModule
import org.oppia.android.data.backends.gae.NetworkConfigProdModule
import org.oppia.android.data.backends.gae.NetworkModule
import org.oppia.android.domain.classify.InteractionsModule
import org.oppia.android.domain.classify.rules.algebraicexpressioninput.AlgebraicExpressionInputModule
import org.oppia.android.domain.classify.rules.continueinteraction.ContinueModule
import org.oppia.android.domain.classify.rules.dragAndDropSortInput.DragDropSortInputModule
import org.oppia.android.domain.classify.rules.fractioninput.FractionInputModule
import org.oppia.android.domain.classify.rules.imageClickInput.ImageClickInputModule
import org.oppia.android.domain.classify.rules.itemselectioninput.ItemSelectionInputModule
import org.oppia.android.domain.classify.rules.mathequationinput.MathEquationInputModule
import org.oppia.android.domain.classify.rules.multiplechoiceinput.MultipleChoiceInputModule
import org.oppia.android.domain.classify.rules.numberwithunits.NumberWithUnitsRuleModule
import org.oppia.android.domain.classify.rules.numericexpressioninput.NumericExpressionInputModule
import org.oppia.android.domain.classify.rules.numericinput.NumericInputRuleModule
import org.oppia.android.domain.classify.rules.ratioinput.RatioInputModule
import org.oppia.android.domain.classify.rules.textinput.TextInputRuleModule
import org.oppia.android.domain.exploration.lightweightcheckpointing.ExplorationStorageModule
import org.oppia.android.domain.hintsandsolution.HintsAndSolutionConfigModule
import org.oppia.android.domain.hintsandsolution.HintsAndSolutionDebugModule
import org.oppia.android.domain.onboarding.ExpirationMetaDataRetrieverModule
import org.oppia.android.domain.oppialogger.ApplicationStartupListener
import org.oppia.android.domain.oppialogger.LogStorageModule
import org.oppia.android.domain.oppialogger.LoggingIdentifierModule
import org.oppia.android.domain.oppialogger.analytics.ActivityLifecycleObserverModule
import org.oppia.android.domain.oppialogger.analytics.ApplicationLifecycleModule
import org.oppia.android.domain.oppialogger.exceptions.UncaughtExceptionLoggerModule
import org.oppia.android.domain.oppialogger.loguploader.LogReportWorkerModule
import org.oppia.android.domain.platformparameter.PlatformParameterModule
import org.oppia.android.domain.platformparameter.PlatformParameterSingletonModule
import org.oppia.android.domain.platformparameter.syncup.PlatformParameterSyncUpWorkerModule
import org.oppia.android.domain.question.QuestionModule
import org.oppia.android.domain.topic.PrimeTopicAssetsControllerModule
import org.oppia.android.domain.workmanager.WorkManagerConfigurationModule
import org.oppia.android.util.accessibility.AccessibilityProdModule
import org.oppia.android.util.caching.AssetModule
import org.oppia.android.util.caching.CachingModule
import org.oppia.android.util.gcsresource.GcsResourceModule
import org.oppia.android.util.locale.LocaleProdModule
import org.oppia.android.util.logging.LoggerModule
import org.oppia.android.util.logging.SyncStatusModule
import org.oppia.android.util.logging.firebase.DebugLogReportingModule
import org.oppia.android.util.logging.firebase.FirebaseLogUploaderModule
import org.oppia.android.util.logging.performancemetrics.MetricLogSchedulerModule
import org.oppia.android.util.logging.performancemetrics.PerformanceMetricsUtilsModule
import org.oppia.android.util.networking.NetworkConnectionDebugUtilModule
import org.oppia.android.util.networking.NetworkConnectionUtilDebugModule
import org.oppia.android.util.parser.html.HtmlParserEntityTypeModule
import org.oppia.android.util.parser.image.GlideImageLoaderModule
import org.oppia.android.util.parser.image.ImageParsingModule
import org.oppia.android.util.system.OppiaClockModule
import org.oppia.android.util.threading.DispatcherModule
import javax.inject.Provider
import javax.inject.Singleton

/**
 * Root Dagger component for the application. All application-scoped modules should be included in
 * this component.
 *
 * At the time of building the app in prod mode -
 * Remove: [DeveloperOptionsStarterModule], [DebugLogReportingModule],
 * [NetworkConnectionUtilDebugModule], [HintsAndSolutionDebugModule]
 * Add: [LogReportingModule], [NetworkConnectionUtilProdModule], [HintsAndSolutionProdModule]
 *
 * When building with Bazel, please also refer to instructions in app/BUILD.bazel.
 */
@Singleton
@Component(
  modules = [
    ApplicationModule::class, DispatcherModule::class,
    LoggerModule::class, OppiaClockModule::class,
    ContinueModule::class, FractionInputModule::class,
    ItemSelectionInputModule::class, MultipleChoiceInputModule::class,
    NumberWithUnitsRuleModule::class, NumericInputRuleModule::class,
    TextInputRuleModule::class, DragDropSortInputModule::class,
    InteractionsModule::class, GcsResourceModule::class,
    GlideImageLoaderModule::class, ImageParsingModule::class,
    HtmlParserEntityTypeModule::class, CachingModule::class,
    QuestionModule::class, DebugLogReportingModule::class,
    AccessibilityProdModule::class, ImageClickInputModule::class,
    LogStorageModule::class, IntentFactoryShimModule::class,
    ViewBindingShimModule::class, PrimeTopicAssetsControllerModule::class,
    ExpirationMetaDataRetrieverModule::class, RatioInputModule::class,
    UncaughtExceptionLoggerModule::class, ApplicationStartupListenerModule::class,
    LogReportWorkerModule::class, WorkManagerConfigurationModule::class,
    HintsAndSolutionConfigModule::class, HintsAndSolutionDebugModule::class,
    FirebaseLogUploaderModule::class, NetworkModule::class, PracticeTabModule::class,
    PlatformParameterModule::class, PlatformParameterSingletonModule::class,
    ExplorationStorageModule::class, DeveloperOptionsStarterModule::class,
    DeveloperOptionsModule::class, PlatformParameterSyncUpWorkerModule::class,
    NetworkConnectionUtilDebugModule::class, NetworkConfigProdModule::class, AssetModule::class,
    LocaleProdModule::class, ActivityRecreatorProdModule::class,
    NumericExpressionInputModule::class, AlgebraicExpressionInputModule::class,
    MathEquationInputModule::class, SplitScreenInteractionModule::class,
    LoggingIdentifierModule::class, ApplicationLifecycleModule::class,
<<<<<<< HEAD
    MetricLogSchedulerModule::class, ActivityLifecycleObserverModule::class,
=======
    MetricLogSchedulerModule::class, PerformanceMetricsLoggerModule::class,
    PerformanceMetricsUtilsModule::class,
>>>>>>> 07a9d414
    // TODO(#59): Remove this module once we completely migrate to Bazel from Gradle as we can then
    //  directly exclude debug files from the build and thus won't be requiring this module.
    NetworkConnectionDebugUtilModule::class, LoggingIdentifierModule::class, SyncStatusModule::class
  ]
)
interface ApplicationComponent : ApplicationInjector {
  @Component.Builder
  interface Builder {
    @BindsInstance
    fun setApplication(application: Application): Builder
    fun build(): ApplicationComponent
  }

  fun getActivityComponentBuilderProvider(): Provider<ActivityComponentImpl.Builder>

  fun getApplicationStartupListeners(): Set<ApplicationStartupListener>

  fun getWorkManagerConfiguration(): Configuration
}<|MERGE_RESOLUTION|>--- conflicted
+++ resolved
@@ -106,12 +106,8 @@
     NumericExpressionInputModule::class, AlgebraicExpressionInputModule::class,
     MathEquationInputModule::class, SplitScreenInteractionModule::class,
     LoggingIdentifierModule::class, ApplicationLifecycleModule::class,
-<<<<<<< HEAD
     MetricLogSchedulerModule::class, ActivityLifecycleObserverModule::class,
-=======
-    MetricLogSchedulerModule::class, PerformanceMetricsLoggerModule::class,
     PerformanceMetricsUtilsModule::class,
->>>>>>> 07a9d414
     // TODO(#59): Remove this module once we completely migrate to Bazel from Gradle as we can then
     //  directly exclude debug files from the build and thus won't be requiring this module.
     NetworkConnectionDebugUtilModule::class, LoggingIdentifierModule::class, SyncStatusModule::class
