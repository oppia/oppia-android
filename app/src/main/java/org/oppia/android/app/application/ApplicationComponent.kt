package org.oppia.android.app.application

import android.app.Application
import androidx.work.Configuration
import dagger.BindsInstance
import dagger.Component
import org.oppia.android.app.activity.ActivityComponent
import org.oppia.android.app.devoptions.DeveloperOptionsModule
import org.oppia.android.app.devoptions.DeveloperOptionsStarterModule
import org.oppia.android.app.player.state.hintsandsolution.HintsAndSolutionConfigModule
import org.oppia.android.app.shim.IntentFactoryShimModule
import org.oppia.android.app.shim.ViewBindingShimModule
import org.oppia.android.app.topic.PracticeTabModule
import org.oppia.android.data.backends.gae.NetworkModule
import org.oppia.android.domain.classify.InteractionsModule
import org.oppia.android.domain.classify.rules.continueinteraction.ContinueModule
import org.oppia.android.domain.classify.rules.dragAndDropSortInput.DragDropSortInputModule
import org.oppia.android.domain.classify.rules.fractioninput.FractionInputModule
import org.oppia.android.domain.classify.rules.imageClickInput.ImageClickInputModule
import org.oppia.android.domain.classify.rules.itemselectioninput.ItemSelectionInputModule
import org.oppia.android.domain.classify.rules.multiplechoiceinput.MultipleChoiceInputModule
import org.oppia.android.domain.classify.rules.numberwithunits.NumberWithUnitsRuleModule
import org.oppia.android.domain.classify.rules.numericinput.NumericInputRuleModule
import org.oppia.android.domain.classify.rules.ratioinput.RatioInputModule
import org.oppia.android.domain.classify.rules.textinput.TextInputRuleModule
import org.oppia.android.domain.exploration.lightweightcheckpointing.ExplorationStorageModule
import org.oppia.android.domain.feedbackreporting.FeedbackReportingModule
import org.oppia.android.domain.onboarding.ExpirationMetaDataRetrieverModule
import org.oppia.android.domain.oppialogger.ApplicationStartupListener
import org.oppia.android.domain.oppialogger.LogStorageModule
import org.oppia.android.domain.oppialogger.exceptions.UncaughtExceptionLoggerModule
import org.oppia.android.domain.oppialogger.loguploader.LogUploadWorkerModule
import org.oppia.android.domain.oppialogger.loguploader.WorkManagerConfigurationModule
import org.oppia.android.domain.platformparameter.PlatformParameterModule
import org.oppia.android.domain.question.QuestionModule
import org.oppia.android.domain.topic.PrimeTopicAssetsControllerModule
import org.oppia.android.util.accessibility.AccessibilityProdModule
import org.oppia.android.util.caching.CachingModule
import org.oppia.android.util.gcsresource.GcsResourceModule
import org.oppia.android.util.logging.LoggerModule
import org.oppia.android.util.logging.firebase.DebugLogReportingModule
import org.oppia.android.util.logging.firebase.FirebaseLogUploaderModule
import org.oppia.android.util.networking.NetworkConnectionDebugUtilModule
import org.oppia.android.util.networking.NetworkConnectionUtilDebugModule
import org.oppia.android.util.parser.html.HtmlParserEntityTypeModule
import org.oppia.android.util.parser.image.GlideImageLoaderModule
import org.oppia.android.util.parser.image.ImageParsingModule
import org.oppia.android.util.system.OppiaClockModule
import org.oppia.android.util.threading.DispatcherModule
import javax.inject.Provider
import javax.inject.Singleton

/**
 * Root Dagger component for the application. All application-scoped modules should be included in
 * this component.
 *
 * At the time of building the app in prod mode -
 * Remove: [DeveloperOptionsStarterModule], [DebugLogReportingModule], [NetworkConnectionUtilDebugModule]
 * Add: [LogReportingModule], [NetworkConnectionUtilProdModule]
 */
@Singleton
@Component(
  modules = [
    ApplicationModule::class, DispatcherModule::class,
    LoggerModule::class, OppiaClockModule::class,
    ContinueModule::class, FractionInputModule::class,
    ItemSelectionInputModule::class, MultipleChoiceInputModule::class,
    NumberWithUnitsRuleModule::class, NumericInputRuleModule::class,
    TextInputRuleModule::class, DragDropSortInputModule::class,
    InteractionsModule::class, GcsResourceModule::class,
    GlideImageLoaderModule::class, ImageParsingModule::class,
    HtmlParserEntityTypeModule::class, CachingModule::class,
    QuestionModule::class, DebugLogReportingModule::class,
    AccessibilityProdModule::class, ImageClickInputModule::class,
    LogStorageModule::class, IntentFactoryShimModule::class,
    ViewBindingShimModule::class, PrimeTopicAssetsControllerModule::class,
    ExpirationMetaDataRetrieverModule::class, RatioInputModule::class,
    UncaughtExceptionLoggerModule::class, ApplicationStartupListenerModule::class,
    LogUploadWorkerModule::class, WorkManagerConfigurationModule::class,
    HintsAndSolutionConfigModule::class, FirebaseLogUploaderModule::class,
    NetworkModule::class, PracticeTabModule::class, PlatformParameterModule::class,
    ExplorationStorageModule::class, DeveloperOptionsStarterModule::class,
<<<<<<< HEAD
    DeveloperOptionsModule::class, FeedbackReportingModule::class
=======
    DeveloperOptionsModule::class, NetworkConnectionUtilDebugModule::class,
    // TODO(#59): Remove this module once we completely migrate to Bazel from Gradle as we can then
    //  directly exclude debug files from the build and thus won't be requiring this module.
    NetworkConnectionDebugUtilModule::class
>>>>>>> a0868352
  ]
)
interface ApplicationComponent : ApplicationInjector {
  @Component.Builder
  interface Builder {
    @BindsInstance
    fun setApplication(application: Application): Builder
    fun build(): ApplicationComponent
  }

  fun getActivityComponentBuilderProvider(): Provider<ActivityComponent.Builder>

  fun getApplicationStartupListeners(): Set<ApplicationStartupListener>

  fun getWorkManagerConfiguration(): Configuration
}<|MERGE_RESOLUTION|>--- conflicted
+++ resolved
@@ -80,14 +80,10 @@
     HintsAndSolutionConfigModule::class, FirebaseLogUploaderModule::class,
     NetworkModule::class, PracticeTabModule::class, PlatformParameterModule::class,
     ExplorationStorageModule::class, DeveloperOptionsStarterModule::class,
-<<<<<<< HEAD
-    DeveloperOptionsModule::class, FeedbackReportingModule::class
-=======
     DeveloperOptionsModule::class, NetworkConnectionUtilDebugModule::class,
     // TODO(#59): Remove this module once we completely migrate to Bazel from Gradle as we can then
     //  directly exclude debug files from the build and thus won't be requiring this module.
-    NetworkConnectionDebugUtilModule::class
->>>>>>> a0868352
+    NetworkConnectionDebugUtilModule::class, FeedbackReportingModule::class
   ]
 )
 interface ApplicationComponent : ApplicationInjector {
