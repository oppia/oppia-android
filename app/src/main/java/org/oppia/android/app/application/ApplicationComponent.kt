package org.oppia.android.app.application

import android.app.Application
import androidx.work.Configuration
import dagger.BindsInstance
import dagger.Component
import org.oppia.android.app.activity.ActivityComponentImpl
import org.oppia.android.app.devoptions.DeveloperOptionsModule
import org.oppia.android.app.devoptions.DeveloperOptionsStarterModule
import org.oppia.android.app.shim.IntentFactoryShimModule
import org.oppia.android.app.shim.ViewBindingShimModule
import org.oppia.android.app.topic.PracticeTabModule
import org.oppia.android.app.translation.ActivityRecreatorProdModule
import org.oppia.android.data.backends.gae.NetworkConfigProdModule
import org.oppia.android.data.backends.gae.NetworkModule
import org.oppia.android.domain.classify.InteractionsModule
import org.oppia.android.domain.classify.rules.continueinteraction.ContinueModule
import org.oppia.android.domain.classify.rules.dragAndDropSortInput.DragDropSortInputModule
import org.oppia.android.domain.classify.rules.fractioninput.FractionInputModule
import org.oppia.android.domain.classify.rules.imageClickInput.ImageClickInputModule
import org.oppia.android.domain.classify.rules.itemselectioninput.ItemSelectionInputModule
import org.oppia.android.domain.classify.rules.multiplechoiceinput.MultipleChoiceInputModule
import org.oppia.android.domain.classify.rules.numberwithunits.NumberWithUnitsRuleModule
import org.oppia.android.domain.classify.rules.numericinput.NumericInputRuleModule
import org.oppia.android.domain.classify.rules.ratioinput.RatioInputModule
import org.oppia.android.domain.classify.rules.textinput.TextInputRuleModule
import org.oppia.android.domain.exploration.lightweightcheckpointing.ExplorationStorageModule
import org.oppia.android.domain.hintsandsolution.HintsAndSolutionConfigModule
import org.oppia.android.domain.hintsandsolution.HintsAndSolutionDebugModule
import org.oppia.android.domain.onboarding.ExpirationMetaDataRetrieverModule
import org.oppia.android.domain.oppialogger.ApplicationStartupListener
import org.oppia.android.domain.oppialogger.LogStorageModule
import org.oppia.android.domain.oppialogger.LoggingIdentifierModule
import org.oppia.android.domain.oppialogger.analytics.ApplicationLifecycleModule
import org.oppia.android.domain.oppialogger.exceptions.UncaughtExceptionLoggerModule
import org.oppia.android.domain.oppialogger.loguploader.LogUploadWorkerModule
import org.oppia.android.domain.platformparameter.PlatformParameterModule
import org.oppia.android.domain.platformparameter.PlatformParameterSingletonModule
import org.oppia.android.domain.platformparameter.syncup.PlatformParameterSyncUpWorkerModule
import org.oppia.android.domain.question.QuestionModule
import org.oppia.android.domain.topic.PrimeTopicAssetsControllerModule
import org.oppia.android.domain.workmanager.WorkManagerConfigurationModule
import org.oppia.android.util.accessibility.AccessibilityProdModule
import org.oppia.android.util.caching.AssetModule
import org.oppia.android.util.caching.CachingModule
import org.oppia.android.util.gcsresource.GcsResourceModule
import org.oppia.android.util.locale.LocaleProdModule
import org.oppia.android.util.logging.LoggerModule
import org.oppia.android.util.logging.SyncStatusModule
import org.oppia.android.util.logging.firebase.DebugLogReportingModule
import org.oppia.android.util.logging.firebase.FirebaseLogUploaderModule
import org.oppia.android.util.networking.NetworkConnectionDebugUtilModule
import org.oppia.android.util.networking.NetworkConnectionUtilDebugModule
import org.oppia.android.util.parser.html.HtmlParserEntityTypeModule
import org.oppia.android.util.parser.image.GlideImageLoaderModule
import org.oppia.android.util.parser.image.ImageParsingModule
import org.oppia.android.util.system.OppiaClockModule
import org.oppia.android.util.system.UserIdProdModule
import org.oppia.android.util.threading.DispatcherModule
import javax.inject.Provider
import javax.inject.Singleton
import org.oppia.android.util.logging.SyncStatusModule

/**
 * Root Dagger component for the application. All application-scoped modules should be included in
 * this component.
 *
 * At the time of building the app in prod mode -
 * Remove: [DeveloperOptionsStarterModule], [DebugLogReportingModule],
 * [NetworkConnectionUtilDebugModule], [HintsAndSolutionDebugModule]
 * Add: [LogReportingModule], [NetworkConnectionUtilProdModule], [HintsAndSolutionProdModule]
 *
 * When building with Bazel, please also refer to instructions in app/BUILD.bazel.
 */
@Singleton
@Component(
  modules = [
    ApplicationModule::class, DispatcherModule::class,
    LoggerModule::class, OppiaClockModule::class,
    ContinueModule::class, FractionInputModule::class,
    ItemSelectionInputModule::class, MultipleChoiceInputModule::class,
    NumberWithUnitsRuleModule::class, NumericInputRuleModule::class,
    TextInputRuleModule::class, DragDropSortInputModule::class,
    InteractionsModule::class, GcsResourceModule::class,
    GlideImageLoaderModule::class, ImageParsingModule::class,
    HtmlParserEntityTypeModule::class, CachingModule::class,
    QuestionModule::class, DebugLogReportingModule::class,
    AccessibilityProdModule::class, ImageClickInputModule::class,
    LogStorageModule::class, IntentFactoryShimModule::class,
    ViewBindingShimModule::class, PrimeTopicAssetsControllerModule::class,
    ExpirationMetaDataRetrieverModule::class, RatioInputModule::class,
    UncaughtExceptionLoggerModule::class, ApplicationStartupListenerModule::class,
    LogUploadWorkerModule::class, WorkManagerConfigurationModule::class,
    HintsAndSolutionConfigModule::class, HintsAndSolutionDebugModule::class,
    FirebaseLogUploaderModule::class, NetworkModule::class, PracticeTabModule::class,
    PlatformParameterModule::class, PlatformParameterSingletonModule::class,
    ExplorationStorageModule::class, DeveloperOptionsStarterModule::class,
    DeveloperOptionsModule::class, PlatformParameterSyncUpWorkerModule::class,
    NetworkConnectionUtilDebugModule::class, NetworkConfigProdModule::class, AssetModule::class,
    LocaleProdModule::class, ActivityRecreatorProdModule::class, LoggingIdentifierModule::class,
<<<<<<< HEAD
    ApplicationLifecycleModule::class, SyncStatusModule::class,
=======
    ApplicationLifecycleModule::class, UserIdProdModule::class,
>>>>>>> a6d6ea44
    // TODO(#59): Remove this module once we completely migrate to Bazel from Gradle as we can then
    //  directly exclude debug files from the build and thus won't be requiring this module.
    NetworkConnectionDebugUtilModule::class, LoggingIdentifierModule::class, SyncStatusModule::class
  ]
)
interface ApplicationComponent : ApplicationInjector {
  @Component.Builder
  interface Builder {
    @BindsInstance
    fun setApplication(application: Application): Builder
    fun build(): ApplicationComponent
  }

  fun getActivityComponentBuilderProvider(): Provider<ActivityComponentImpl.Builder>

  fun getApplicationStartupListeners(): Set<ApplicationStartupListener>

  fun getWorkManagerConfiguration(): Configuration
}<|MERGE_RESOLUTION|>--- conflicted
+++ resolved
@@ -98,11 +98,7 @@
     DeveloperOptionsModule::class, PlatformParameterSyncUpWorkerModule::class,
     NetworkConnectionUtilDebugModule::class, NetworkConfigProdModule::class, AssetModule::class,
     LocaleProdModule::class, ActivityRecreatorProdModule::class, LoggingIdentifierModule::class,
-<<<<<<< HEAD
-    ApplicationLifecycleModule::class, SyncStatusModule::class,
-=======
     ApplicationLifecycleModule::class, UserIdProdModule::class,
->>>>>>> a6d6ea44
     // TODO(#59): Remove this module once we completely migrate to Bazel from Gradle as we can then
     //  directly exclude debug files from the build and thus won't be requiring this module.
     NetworkConnectionDebugUtilModule::class, LoggingIdentifierModule::class, SyncStatusModule::class
