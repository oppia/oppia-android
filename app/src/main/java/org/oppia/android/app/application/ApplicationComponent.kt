--- conflicted
+++ resolved
@@ -52,7 +52,7 @@
 import org.oppia.android.util.threading.DispatcherModule
 import javax.inject.Provider
 import javax.inject.Singleton
-import org.oppia.android.util.locale.MachineLocaleModule
+import org.oppia.android.util.locale.LocaleProdModule
 
 /**
  * Root Dagger component for the application. All application-scoped modules should be included in
@@ -89,11 +89,7 @@
     PlatformParameterModule::class, ExplorationStorageModule::class,
     DeveloperOptionsStarterModule::class, DeveloperOptionsModule::class,
     PlatformParameterSyncUpWorkerModule::class, NetworkConnectionUtilDebugModule::class,
-<<<<<<< HEAD
-    NetworkConfigProdModule::class, MachineLocaleModule::class,
-=======
-    NetworkConfigProdModule::class, AssetModule::class,
->>>>>>> 703f770b
+    NetworkConfigProdModule::class, AssetModule::class, LocaleProdModule::class,
     // TODO(#59): Remove this module once we completely migrate to Bazel from Gradle as we can then
     //  directly exclude debug files from the build and thus won't be requiring this module.
     NetworkConnectionDebugUtilModule::class
