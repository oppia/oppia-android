"""
This package contains the root application definitions for developer builds of the app.

Note that this will be the application configuration used for Gradle builds of the app. For Bazel,
there are specially defined top-level build flavors which will select their corresponding
application configuration.
"""

<<<<<<< HEAD
load("@io_bazel_rules_kotlin//kotlin:kotlin.bzl", "kt_android_library")
=======
load("@io_bazel_rules_kotlin//kotlin:android.bzl", "kt_android_library")
>>>>>>> f118fa27

kt_android_library(
    name = "developer_application",
    srcs = [
        "DeveloperApplicationComponent.kt",
        "DeveloperBuildFlavorModule.kt",
        "DeveloperOppiaApplication.kt",
    ],
    visibility = [
        "//:oppia_binary_visibility",
        "//app/src/test/java/org/oppia/android/app/application/dev:__pkg__",
    ],
    deps = [
<<<<<<< HEAD
=======
        "//:dagger",
>>>>>>> f118fa27
        "//app",
        "//app/src/main/java/org/oppia/android/app/application:abstract_application",
        "//app/src/main/java/org/oppia/android/app/application:application_component",
        "//app/src/main/java/org/oppia/android/app/application:common_application_modules",
        "//utility/src/main/java/org/oppia/android/util/logging:standard_event_logging_configuration_module",
        "//utility/src/main/java/org/oppia/android/util/logging/firebase:debug_module",
        "//utility/src/main/java/org/oppia/android/util/networking:debug_module",
    ],
)<|MERGE_RESOLUTION|>--- conflicted
+++ resolved
@@ -6,11 +6,7 @@
 application configuration.
 """
 
-<<<<<<< HEAD
-load("@io_bazel_rules_kotlin//kotlin:kotlin.bzl", "kt_android_library")
-=======
 load("@io_bazel_rules_kotlin//kotlin:android.bzl", "kt_android_library")
->>>>>>> f118fa27
 
 kt_android_library(
     name = "developer_application",
@@ -24,10 +20,7 @@
         "//app/src/test/java/org/oppia/android/app/application/dev:__pkg__",
     ],
     deps = [
-<<<<<<< HEAD
-=======
         "//:dagger",
->>>>>>> f118fa27
         "//app",
         "//app/src/main/java/org/oppia/android/app/application:abstract_application",
         "//app/src/main/java/org/oppia/android/app/application:application_component",
