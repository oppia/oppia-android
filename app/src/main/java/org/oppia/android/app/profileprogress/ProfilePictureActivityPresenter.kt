package org.oppia.android.app.profileprogress

import android.view.View
import androidx.appcompat.app.AppCompatActivity
import androidx.appcompat.widget.Toolbar
import androidx.databinding.DataBindingUtil
import androidx.lifecycle.LiveData
import androidx.lifecycle.Observer
import androidx.lifecycle.Transformations
import org.oppia.android.R
import org.oppia.android.app.activity.ActivityScope
import org.oppia.android.app.model.Profile
import org.oppia.android.app.model.ProfileAvatar
import org.oppia.android.app.model.ProfileId
import org.oppia.android.databinding.ProfilePictureActivityBinding
import org.oppia.android.domain.oppialogger.OppiaLogger
import org.oppia.android.domain.profile.ProfileManagementController
import org.oppia.android.util.data.AsyncResult
import org.oppia.android.util.data.DataProviders.Companion.toLiveData
import org.oppia.android.util.statusbar.StatusBarColor
import javax.inject.Inject

/** The presenter for [ProfilePictureActivity]. */
@ActivityScope
class ProfilePictureActivityPresenter @Inject constructor(
  private val activity: AppCompatActivity,
  private val profileManagementController: ProfileManagementController,
  private val oppiaLogger: OppiaLogger
) {
  private lateinit var profilePictureActivityViewModel: ProfilePictureActivityViewModel
  private lateinit var profileId: ProfileId

<<<<<<< HEAD
  fun handleOnCreate(profileId: ProfileId) {
    StatusBarColor.statusBarColorUpdate(R.color.profile_status_bar, activity, false)
=======
  fun handleOnCreate(internalProfileId: Int) {
    StatusBarColor.statusBarColorUpdate(
      R.color.component_color_shared_profile_status_bar_color, activity, false
    )
>>>>>>> c7349c3c
    val binding = DataBindingUtil
      .setContentView<ProfilePictureActivityBinding>(
        activity,
        R.layout.profile_picture_activity
      )
    profilePictureActivityViewModel = ProfilePictureActivityViewModel()

    binding.apply {
      viewModel = profilePictureActivityViewModel
      lifecycleOwner = activity
    }
    this.profileId = profileId

    subscribeToProfileLiveData()
    setUpToolbar()
  }

  private fun setUpToolbar() {
    val toolbar = activity.findViewById<View>(
      R.id.profile_picture_activity_toolbar
    ) as Toolbar
    activity.setSupportActionBar(toolbar)
    toolbar.setNavigationOnClickListener {
      activity.finish()
    }
  }

  private val profileLiveData: LiveData<Profile> by lazy {
    getProfileData()
  }

  private fun getProfileData(): LiveData<Profile> {
    return Transformations.map(
      profileManagementController.getProfile(profileId).toLiveData(),
      ::processGetProfileResult
    )
  }

  private fun subscribeToProfileLiveData() {
    profileLiveData.observe(
      activity,
      Observer<Profile> { result ->
        setProfileAvatar(result.avatar)
      }
    )
  }

  private fun processGetProfileResult(profileResult: AsyncResult<Profile>): Profile {
    return when (profileResult) {
      is AsyncResult.Failure -> {
        oppiaLogger.e("ProfilePictureActivity", "Failed to retrieve profile", profileResult.error)
        Profile.getDefaultInstance()
      }
      is AsyncResult.Pending -> Profile.getDefaultInstance()
      is AsyncResult.Success -> profileResult.value
    }
  }

  private fun setProfileAvatar(avatar: ProfileAvatar) {
    if (::profilePictureActivityViewModel.isInitialized) {
      profilePictureActivityViewModel.profileAvatar.set(avatar)
    }
  }
}<|MERGE_RESOLUTION|>--- conflicted
+++ resolved
@@ -30,15 +30,9 @@
   private lateinit var profilePictureActivityViewModel: ProfilePictureActivityViewModel
   private lateinit var profileId: ProfileId
 
-<<<<<<< HEAD
   fun handleOnCreate(profileId: ProfileId) {
     StatusBarColor.statusBarColorUpdate(R.color.profile_status_bar, activity, false)
-=======
-  fun handleOnCreate(internalProfileId: Int) {
-    StatusBarColor.statusBarColorUpdate(
-      R.color.component_color_shared_profile_status_bar_color, activity, false
-    )
->>>>>>> c7349c3c
+    
     val binding = DataBindingUtil
       .setContentView<ProfilePictureActivityBinding>(
         activity,
