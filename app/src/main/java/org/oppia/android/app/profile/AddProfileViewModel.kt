package org.oppia.android.app.profile

import androidx.databinding.ObservableField
import org.oppia.android.app.activity.ActivityScope
import org.oppia.android.app.viewmodel.ObservableViewModel
import org.oppia.android.util.platformparameter.EnableDownloadsSupport
import org.oppia.android.util.platformparameter.PlatformParameterValue
import javax.inject.Inject

/** The ViewModel for [AddProfileActivity]. */
@ActivityScope
<<<<<<< HEAD
class AddProfileViewModel @Inject constructor(
  resourceHandler: AppLanguageResourceHandler,
  @EnableDownloadsSupport private val enableDownloadsSupport: PlatformParameterValue<Boolean>
) : ObservableViewModel() {
=======
class AddProfileViewModel @Inject constructor() : ObservableViewModel() {
>>>>>>> 5cd31c36
  val validPin = ObservableField(false)
  val pinErrorMsg = ObservableField("")
  val confirmPinErrorMsg = ObservableField("")
  val nameErrorMsg = ObservableField("")
  val inputName = ObservableField("")
  val inputPin = ObservableField("")
  val inputConfirmPin = ObservableField("")
  val createPin = ObservableField(false)
  val isButtonActive = ObservableField(false)
  val showInfoAlertPopup = ObservableField<Boolean>(false)
<<<<<<< HEAD
  val showAllowDownloadAccess: Boolean by lazy { enableDownloadsSupport.value }
  val requiredTextWithStar: String = "*" +
    resourceHandler.getStringInLocale(R.string.add_profile_required)
=======
>>>>>>> 5cd31c36

  fun clearAllErrorMessages() {
    pinErrorMsg.set("")
    confirmPinErrorMsg.set("")
    nameErrorMsg.set("")
  }
}<|MERGE_RESOLUTION|>--- conflicted
+++ resolved
@@ -9,14 +9,9 @@
 
 /** The ViewModel for [AddProfileActivity]. */
 @ActivityScope
-<<<<<<< HEAD
 class AddProfileViewModel @Inject constructor(
-  resourceHandler: AppLanguageResourceHandler,
   @EnableDownloadsSupport private val enableDownloadsSupport: PlatformParameterValue<Boolean>
 ) : ObservableViewModel() {
-=======
-class AddProfileViewModel @Inject constructor() : ObservableViewModel() {
->>>>>>> 5cd31c36
   val validPin = ObservableField(false)
   val pinErrorMsg = ObservableField("")
   val confirmPinErrorMsg = ObservableField("")
@@ -27,12 +22,7 @@
   val createPin = ObservableField(false)
   val isButtonActive = ObservableField(false)
   val showInfoAlertPopup = ObservableField<Boolean>(false)
-<<<<<<< HEAD
   val showAllowDownloadAccess: Boolean by lazy { enableDownloadsSupport.value }
-  val requiredTextWithStar: String = "*" +
-    resourceHandler.getStringInLocale(R.string.add_profile_required)
-=======
->>>>>>> 5cd31c36
 
   fun clearAllErrorMessages() {
     pinErrorMsg.set("")
