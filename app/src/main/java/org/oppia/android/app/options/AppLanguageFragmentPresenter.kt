--- conflicted
+++ resolved
@@ -12,12 +12,8 @@
 /** The presenter for [AppLanguageFragment]. */
 class AppLanguageFragmentPresenter @Inject constructor(
   private val fragment: Fragment,
-<<<<<<< HEAD
-  private val languageSelectionViewModel: LanguageSelectionViewModel,
+  private val appLanguageSelectionViewModel: AppLanguageSelectionViewModel,
   private val singleTypeBuilderFactory: BindableAdapter.SingleTypeBuilder.Factory
-=======
-  private val appLanguageSelectionViewModel: AppLanguageSelectionViewModel
->>>>>>> 6b58d6a8
 ) {
   private lateinit var prefSummaryValue: String
   fun handleOnCreateView(
@@ -45,15 +41,8 @@
     return appLanguageSelectionViewModel.selectedLanguage.value
   }
 
-<<<<<<< HEAD
-  private fun createRecyclerViewAdapter(): BindableAdapter<LanguageItemViewModel> {
-    return singleTypeBuilderFactory.create<LanguageItemViewModel>()
-=======
   private fun createRecyclerViewAdapter(): BindableAdapter<AppLanguageItemViewModel> {
-    return BindableAdapter.SingleTypeBuilder
-      .newBuilder<AppLanguageItemViewModel>()
-      .setLifecycleOwner(fragment)
->>>>>>> 6b58d6a8
+    return singleTypeBuilderFactory.create<AppLanguageItemViewModel>()
       .registerViewDataBinderWithSameModelType(
         inflateDataBinding = AppLanguageItemBinding::inflate,
         setViewModel = AppLanguageItemBinding::setViewModel
