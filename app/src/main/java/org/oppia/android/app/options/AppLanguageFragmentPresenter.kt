package org.oppia.android.app.options

import android.view.LayoutInflater
import android.view.View
import android.view.ViewGroup
import androidx.fragment.app.Fragment
import org.oppia.android.app.model.AppLanguageSelection
import org.oppia.android.app.model.OppiaLanguage
import org.oppia.android.app.model.ProfileId
import org.oppia.android.app.recyclerview.BindableAdapter
import org.oppia.android.databinding.AppLanguageFragmentBinding
import org.oppia.android.databinding.AppLanguageItemBinding
import org.oppia.android.domain.oppialogger.OppiaLogger
import org.oppia.android.domain.translation.TranslationController
import org.oppia.android.util.data.AsyncResult
import org.oppia.android.util.data.DataProviders.Companion.toLiveData
import javax.inject.Inject

/** The presenter for [AppLanguageFragment]. */
class AppLanguageFragmentPresenter @Inject constructor(
  private val fragment: Fragment,
  private val appLanguageSelectionViewModel: AppLanguageSelectionViewModel,
  private val singleTypeBuilderFactory: BindableAdapter.SingleTypeBuilder.Factory,
  private val translationController: TranslationController,
  private val oppiaLogger: OppiaLogger
) {
  private lateinit var appLanguage: OppiaLanguage
  private lateinit var profileId: ProfileId

  /** Initializes and creates the views for [AppLanguageFragment]. */
  fun handleOnCreateView(
    inflater: LayoutInflater,
    container: ViewGroup?,
<<<<<<< HEAD
    prefSummaryValue: String
=======
    prefSummaryValue: OppiaLanguage,
    profileId: Int
>>>>>>> 5d924f49
  ): View? {
    val binding = AppLanguageFragmentBinding.inflate(
      inflater,
      container,
      /* attachToRoot= */ false
    )
    this.appLanguage = prefSummaryValue
    this.profileId = ProfileId.newBuilder().apply { internalId = profileId }.build()
    appLanguageSelectionViewModel.selectedLanguage.value = prefSummaryValue
    binding.viewModel = appLanguageSelectionViewModel
    binding.lifecycleOwner = fragment

    binding.languageRecyclerView.apply {
      adapter = createRecyclerViewAdapter()
    }

    return binding.root
  }

  /** Returns the currently selected [OppiaLanguage], or unspecified if there isn't one. */
  fun getLanguageSelected(): OppiaLanguage {
    return appLanguageSelectionViewModel.selectedLanguage.value
      ?: OppiaLanguage.LANGUAGE_UNSPECIFIED
  }

  private fun createRecyclerViewAdapter(): BindableAdapter<AppLanguageItemViewModel> {
    return singleTypeBuilderFactory.create<AppLanguageItemViewModel>()
      .registerViewDataBinderWithSameModelType(
        inflateDataBinding = AppLanguageItemBinding::inflate,
        setViewModel = AppLanguageItemBinding::setViewModel
      ).build()
  }

  private fun updateAppLanguage(appLanguage: OppiaLanguage) {
    // The first branch of (when) will be used in the case of multipane
    when (val parentActivity = fragment.activity) {
      is OptionsActivity -> parentActivity.optionActivityPresenter.updateAppLanguage(appLanguage)
      is AppLanguageActivity -> parentActivity.appLanguageActivityPresenter.setLanguageSelected(
        appLanguage
      )
    }
  }

  /** Updates selected language when new language is selected. */
  fun onLanguageSelected(selectedLanguage: OppiaLanguage) {
    appLanguageSelectionViewModel.selectedLanguage.value = selectedLanguage
    updateAppLanguage(selectedLanguage)
    updateAppLanguageSelection(selectedLanguage)
  }

  private fun updateAppLanguageSelection(oppiaLanguage: OppiaLanguage) {
    val selection = AppLanguageSelection.newBuilder().apply {
      selectedLanguage = oppiaLanguage
    }.build()

    translationController.updateAppLanguage(profileId, selection).toLiveData().observe(fragment) {
      when (it) {
        is AsyncResult.Success -> appLanguage = oppiaLanguage
        is AsyncResult.Failure -> {
          oppiaLogger.e(
            "AppLanguageFragmentPresenter",
            "Failed to update language to: $oppiaLanguage.",
            it.error
          )
        }
        is AsyncResult.Pending -> {} // Wait for a result.
      }
    }
  }
}<|MERGE_RESOLUTION|>--- conflicted
+++ resolved
@@ -31,12 +31,8 @@
   fun handleOnCreateView(
     inflater: LayoutInflater,
     container: ViewGroup?,
-<<<<<<< HEAD
-    prefSummaryValue: String
-=======
     prefSummaryValue: OppiaLanguage,
     profileId: Int
->>>>>>> 5d924f49
   ): View? {
     val binding = AppLanguageFragmentBinding.inflate(
       inflater,
