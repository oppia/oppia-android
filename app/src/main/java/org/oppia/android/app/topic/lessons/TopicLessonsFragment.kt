--- conflicted
+++ resolved
@@ -74,12 +74,7 @@
     val topicId = checkNotNull(arguments?.getStringFromBundle(TOPIC_ID_ARGUMENT_KEY)) {
       "Expected topic ID to be included in arguments for TopicLessonsFragment."
     }
-<<<<<<< HEAD
-
     val storyId = arguments?.getString(STORY_ID_ARGUMENT_KEY) ?: ""
-=======
-    val storyId = arguments?.getStringFromBundle(STORY_ID_ARGUMENT_KEY) ?: ""
->>>>>>> 1173afca
 
     return topicLessonsFragmentPresenter.handleCreateView(
       inflater,
