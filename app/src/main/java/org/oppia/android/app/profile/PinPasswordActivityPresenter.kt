--- conflicted
+++ resolved
@@ -29,15 +29,9 @@
   private val profileManagementController: ProfileManagementController,
   private val lifecycleSafeTimerFactory: LifecycleSafeTimerFactory,
   private val pinViewModel: PinPasswordViewModel,
-  private val resourceHandler: AppLanguageResourceHandler
+  private val resourceHandler: AppLanguageResourceHandler,
+  private val accessibilityService: AccessibilityService
 ) {
-<<<<<<< HEAD
-=======
-  @Inject lateinit var accessibilityService: AccessibilityService
-  private val pinViewModel by lazy {
-    getPinPasswordViewModel()
-  }
->>>>>>> 5c812a15
   private var profileId = -1
   private lateinit var alertDialog: AlertDialog
   private var confirmedDeletion = false
