package org.oppia.android.app.profile

import android.text.method.PasswordTransformationMethod
import android.view.animation.AnimationUtils
import androidx.appcompat.app.AlertDialog
import androidx.appcompat.app.AppCompatActivity
import androidx.databinding.DataBindingUtil
import androidx.fragment.app.DialogFragment
import org.oppia.android.R
import org.oppia.android.app.classroom.ClassroomListActivity
import org.oppia.android.app.home.HomeActivity
import org.oppia.android.app.model.PinPasswordActivityParams
import org.oppia.android.app.model.ProfileId
import org.oppia.android.app.profile.PinPasswordActivity.Companion.PIN_PASSWORD_ACTIVITY_PARAMS_KEY
import org.oppia.android.app.translation.AppLanguageResourceHandler
import org.oppia.android.app.utility.TextInputEditTextHelper.Companion.onTextChanged
import org.oppia.android.app.utility.lifecycle.LifecycleSafeTimerFactory
import org.oppia.android.databinding.PinPasswordActivityBinding
import org.oppia.android.domain.profile.ProfileManagementController
import org.oppia.android.util.accessibility.AccessibilityService
import org.oppia.android.util.data.AsyncResult
import org.oppia.android.util.data.DataProviders.Companion.toLiveData
<<<<<<< HEAD
import org.oppia.android.util.platformparameter.EnableMultipleClassrooms
import org.oppia.android.util.platformparameter.PlatformParameterValue
=======
import org.oppia.android.util.extensions.getProtoExtra
>>>>>>> 3f020921
import javax.inject.Inject
import kotlin.system.exitProcess

private const val TAG_ADMIN_SETTINGS_DIALOG = "ADMIN_SETTINGS_DIALOG"
private const val TAG_RESET_PIN_DIALOG = "RESET_PIN_DIALOG"

/** The presenter for [PinPasswordActivity]. */
class PinPasswordActivityPresenter @Inject constructor(
  private val activity: AppCompatActivity,
  private val profileManagementController: ProfileManagementController,
  private val lifecycleSafeTimerFactory: LifecycleSafeTimerFactory,
  private val pinViewModel: PinPasswordViewModel,
  private val resourceHandler: AppLanguageResourceHandler,
  private val accessibilityService: AccessibilityService,
  @EnableMultipleClassrooms private val enableMultipleClassrooms: PlatformParameterValue<Boolean>,
) {
  private var profileId = -1
  private lateinit var alertDialog: AlertDialog
  private var confirmedDeletion = false

  fun handleOnCreate() {
    val args = activity.intent.getProtoExtra(
      PIN_PASSWORD_ACTIVITY_PARAMS_KEY,
      PinPasswordActivityParams.getDefaultInstance()
    )

    val adminPin = args?.adminPin
    profileId = args?.internalProfileId ?: -1

    val binding = DataBindingUtil.setContentView<PinPasswordActivityBinding>(
      activity,
      R.layout.pin_password_activity
    )
    pinViewModel.setProfileId(profileId)
    binding.apply {
      lifecycleOwner = activity
      viewModel = pinViewModel
    }

    binding.pinPasswordToolbar.setNavigationOnClickListener {
      (activity as PinPasswordActivity).finish()
    }

    binding.showPin.setOnClickListener {
      pinViewModel.showPassword.set(!pinViewModel.showPassword.get()!!)
      if (!pinViewModel.showPassword.get()!!) {
        binding.pinPasswordInputPinEditText.transformationMethod = PasswordTransformationMethod()
        binding.pinPasswordInputPinEditText.setSelection(
          binding.pinPasswordInputPinEditText.text.toString().length
        )
      } else {
        binding.pinPasswordInputPinEditText.transformationMethod = null
        binding.pinPasswordInputPinEditText.setSelection(
          binding.pinPasswordInputPinEditText.text.toString().length
        )
      }
    }

    // If the screen reader is off, the EditText will receive focus.
    // If the screen reader is on, the EditText won't receive focus.
    // This is needed because requesting focus on the EditText when the screen reader is on gives TalkBack priority over other views in the screen, ignoring view hierachy.
    if (!accessibilityService.isScreenReaderEnabled())
      binding.pinPasswordInputPinEditText.requestFocus()

    // [onTextChanged] is a extension function defined at [TextInputEditTextHelper]
    binding.pinPasswordInputPinEditText.onTextChanged { pin ->
      pin?.let { inputtedPin ->
        if (inputtedPin.isNotEmpty()) {
          pinViewModel.errorMessage.set("")
        }
        if (inputtedPin.length == pinViewModel.correctPin.get()!!.length &&
          inputtedPin.isNotEmpty() && pinViewModel.correctPin.get()!!
            .isNotEmpty()
        ) {
          if (inputtedPin == pinViewModel.correctPin.get()) {
            profileManagementController
              .loginToProfile(
                ProfileId.newBuilder().setInternalId(profileId).build()
              ).toLiveData()
              .observe(
                activity,
                {
                  if (it is AsyncResult.Success) {
<<<<<<< HEAD
                    activity.startActivity(
                      if (enableMultipleClassrooms.value)
                        ClassroomListActivity.createClassroomListActivity(activity, profileId)
                      else
                        HomeActivity.createHomeActivity(activity, profileId)
                    )
=======
                    val profileid = ProfileId.newBuilder().setInternalId(profileId).build()
                    activity.startActivity((HomeActivity.createHomeActivity(activity, profileid)))
>>>>>>> 3f020921
                  }
                }
              )
          } else {
            pinViewModel.errorMessage.set(
              resourceHandler.getStringInLocale(R.string.pin_password_incorrect_pin)
            )
            binding.pinPasswordInputPinEditText.startAnimation(
              AnimationUtils.loadAnimation(
                activity,
                R.anim.shake
              )
            )
            lifecycleSafeTimerFactory.createTimer(1000).observe(
              activity,
              {
                binding.pinPasswordInputPinEditText.setText("")
              }
            )
          }
        }
      }
    }

    binding.forgotPin.setOnClickListener {
      if (pinViewModel.isAdmin.get()!!) {
        showAdminForgotPin()
      } else {
        val previousFrag =
          activity.supportFragmentManager.findFragmentByTag(TAG_ADMIN_SETTINGS_DIALOG)
        if (previousFrag != null) {
          activity.supportFragmentManager.beginTransaction().remove(previousFrag).commitNow()
        }
        val dialogFragment = AdminSettingsDialogFragment
          .newInstance(adminPin!!)
        dialogFragment.showNow(activity.supportFragmentManager, TAG_ADMIN_SETTINGS_DIALOG)
      }
    }

    if (pinViewModel.showAdminPinForgotPasswordPopUp.get()!!) {
      showAdminForgotPin()
    }
  }

  fun handleRouteToResetPinDialog() {
    (
      activity
        .supportFragmentManager
        .findFragmentByTag(
          TAG_ADMIN_SETTINGS_DIALOG
        ) as DialogFragment
      ).dismiss()
    val dialogFragment = ResetPinDialogFragment.newInstance(
      profileId,
      pinViewModel.name.get()!!
    )
    dialogFragment.showNow(activity.supportFragmentManager, TAG_RESET_PIN_DIALOG)
  }

  fun handleRouteToSuccessDialog() {
    (
      activity
        .supportFragmentManager
        .findFragmentByTag(
          TAG_RESET_PIN_DIALOG
        ) as DialogFragment
      ).dismiss()
    showSuccessDialog()
  }

  private fun showAdminForgotPin() {
    val appName = resourceHandler.getStringInLocale(R.string.app_name)
    pinViewModel.showAdminPinForgotPasswordPopUp.set(true)
    val resetDataButtonText =
      resourceHandler.getStringInLocaleWithWrapping(
        R.string.admin_forgot_pin_reset_app_data_button_text, appName
      )
    alertDialog = AlertDialog.Builder(activity, R.style.OppiaAlertDialogTheme)
      .setTitle(R.string.pin_password_forgot_title)
      .setMessage(
        resourceHandler.getStringInLocaleWithWrapping(R.string.admin_forgot_pin_message, appName)
      )
      .setNegativeButton(R.string.admin_settings_cancel) { dialog, _ ->
        pinViewModel.showAdminPinForgotPasswordPopUp.set(false)
        dialog.dismiss()
      }
      .setPositiveButton(resetDataButtonText) { dialog, _ ->
        // Show a confirmation dialog since this is a permanent action.
        dialog.dismiss()
        showConfirmAppResetDialog()
      }.create()
    alertDialog.setCanceledOnTouchOutside(false)
    alertDialog.show()
  }

  private fun showConfirmAppResetDialog() {
    val appName = resourceHandler.getStringInLocale(R.string.app_name)
    alertDialog = AlertDialog.Builder(activity, R.style.OppiaAlertDialogTheme)
      .setTitle(
        resourceHandler.getStringInLocaleWithWrapping(
          R.string.admin_confirm_app_wipe_title, appName
        )
      )
      .setMessage(
        resourceHandler.getStringInLocaleWithWrapping(
          R.string.admin_confirm_app_wipe_message, appName
        )
      )
      .setNegativeButton(R.string.admin_confirm_app_wipe_negative_button_text) { dialog, _ ->
        pinViewModel.showAdminPinForgotPasswordPopUp.set(false)
        dialog.dismiss()
      }
      .setPositiveButton(R.string.admin_confirm_app_wipe_positive_button_text) { _, _ ->
        profileManagementController.deleteAllProfiles().toLiveData().observe(activity) {
          // Regardless of the result of the operation, always restart the app.
          confirmedDeletion = true
          activity.finishAffinity()
        }
      }.create()
    alertDialog.setCanceledOnTouchOutside(false)
    alertDialog.show()
  }

  fun handleOnDestroy() {
    if (::alertDialog.isInitialized && alertDialog.isShowing) {
      alertDialog.dismiss()
    }

    if (confirmedDeletion) {
      confirmedDeletion = false

      // End the process forcibly since the app is not designed to recover from major on-disk state
      // changes that happen from underneath it (like deleting all profiles).
      exitProcess(0)
    }
  }

  private fun showSuccessDialog() {
    AlertDialog.Builder(activity, R.style.OppiaAlertDialogTheme)
      .setMessage(R.string.pin_password_success)
      .setPositiveButton(R.string.pin_password_close) { dialog, _ ->
        dialog.dismiss()
      }.create().show()
  }
}<|MERGE_RESOLUTION|>--- conflicted
+++ resolved
@@ -20,12 +20,9 @@
 import org.oppia.android.util.accessibility.AccessibilityService
 import org.oppia.android.util.data.AsyncResult
 import org.oppia.android.util.data.DataProviders.Companion.toLiveData
-<<<<<<< HEAD
+import org.oppia.android.util.extensions.getProtoExtra
 import org.oppia.android.util.platformparameter.EnableMultipleClassrooms
 import org.oppia.android.util.platformparameter.PlatformParameterValue
-=======
-import org.oppia.android.util.extensions.getProtoExtra
->>>>>>> 3f020921
 import javax.inject.Inject
 import kotlin.system.exitProcess
 
@@ -109,17 +106,13 @@
                 activity,
                 {
                   if (it is AsyncResult.Success) {
-<<<<<<< HEAD
+                    val profileid = ProfileId.newBuilder().setInternalId(profileId).build()
                     activity.startActivity(
                       if (enableMultipleClassrooms.value)
                         ClassroomListActivity.createClassroomListActivity(activity, profileId)
                       else
                         HomeActivity.createHomeActivity(activity, profileId)
                     )
-=======
-                    val profileid = ProfileId.newBuilder().setInternalId(profileId).build()
-                    activity.startActivity((HomeActivity.createHomeActivity(activity, profileid)))
->>>>>>> 3f020921
                   }
                 }
               )
