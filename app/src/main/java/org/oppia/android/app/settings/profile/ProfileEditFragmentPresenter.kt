package org.oppia.android.app.settings.profile

import android.content.Intent
import android.view.LayoutInflater
import android.view.View
import android.view.ViewGroup
import androidx.appcompat.app.AppCompatActivity
import androidx.fragment.app.Fragment
import androidx.lifecycle.Observer
import org.oppia.android.R
import org.oppia.android.app.administratorcontrols.AdministratorControlsActivity
import org.oppia.android.app.administratorcontrols.ProfileEditDeletionDialogListener
import org.oppia.android.app.devoptions.markchapterscompleted.MarkChaptersCompletedActivity
import org.oppia.android.app.fragment.FragmentScope
import org.oppia.android.app.model.ProfileId
import org.oppia.android.databinding.ProfileEditFragmentBinding
import org.oppia.android.domain.oppialogger.OppiaLogger
import org.oppia.android.domain.profile.ProfileManagementController
import org.oppia.android.util.data.AsyncResult
import org.oppia.android.util.data.DataProviders.Companion.toLiveData
import javax.inject.Inject

/** Argument key for profile deletion dialog in [ProfileEditFragment]. */
const val TAG_PROFILE_DELETION_DIALOG = "PROFILE_DELETION_DIALOG"

/** The presenter for [ProfileEditFragment]. */
@FragmentScope
class ProfileEditFragmentPresenter @Inject constructor(
  private val activity: AppCompatActivity,
  private val fragment: Fragment,
  private val oppiaLogger: OppiaLogger,
  private val profileManagementController: ProfileManagementController
) {

  @Inject
  lateinit var profileEditViewModel: ProfileEditViewModel

  private var isMultipane: Boolean? = null

  /** This handles OnCreateView() of [ProfileEditFragment]. */
  fun handleOnCreateView(
    inflater: LayoutInflater,
    container: ViewGroup?,
    internalProfileId: Int,
    isMultipane: Boolean
  ): View? {
    val binding = ProfileEditFragmentBinding.inflate(
      inflater,
      container,
      /* attachToRoot= */ false
    )
    binding.apply {
      viewModel = profileEditViewModel
      lifecycleOwner = fragment
    }
    this.isMultipane = isMultipane
    profileEditViewModel.setProfileId(internalProfileId)

    binding.profileRenameButton.setOnClickListener {
      activity.startActivity(
        ProfileRenameActivity.createProfileRenameActivity(
          fragment.requireContext(),
          internalProfileId
        )
      )
    }

    binding.profileResetButton.setOnClickListener {
      activity.startActivity(
        ProfileResetPinActivity.createProfileResetPinActivity(
          activity,
          internalProfileId,
          profileEditViewModel.isAdmin
        )
      )
    }

    binding.profileMarkChaptersForCompletionButton?.setOnClickListener {
      activity.startActivity(
        MarkChaptersCompletedActivity.createMarkChaptersCompletedIntent(
          activity, internalProfileId, showConfirmationNotice = true
        )
      )
    }

    binding.profileDeleteButton.setOnClickListener {
      showDeletionDialog(internalProfileId)
    }

<<<<<<< HEAD
    profileEditViewModel.isAllowedDownloadAccess.observe(
      fragment,
      Observer {
        binding.profileEditAllowDownloadSwitch.isChecked = it
      }
    )
=======
    profileEditViewModel.profile.observe(fragment) { profile ->
      if (activity is ProfileEditActivity) {
        activity.title = profile.name
      }

      binding.profileEditAllowDownloadSwitch.isChecked = profile.allowDownloadAccess
      binding.profileEditEnableInLessonLanguageSwitchingSwitch.isChecked =
        profile.allowInLessonQuickLanguageSwitching
    }
>>>>>>> 0290ef80

    binding.profileEditAllowDownloadContainer.setOnClickListener {
      val enableDownloads = !binding.profileEditAllowDownloadSwitch.isChecked
      binding.profileEditAllowDownloadSwitch.isChecked = enableDownloads
      profileManagementController.updateAllowDownloadAccess(
        ProfileId.newBuilder().setInternalId(internalProfileId).build(),
        enableDownloads
      ).toLiveData().observe(activity) {
        if (it is AsyncResult.Failure) {
          oppiaLogger.e(
            "ProfileEditActivityPresenter", "Failed to updated allow download access", it.error
          )
        }
      }
    }
    binding.profileEditEnableInLessonLanguageSwitchingContainer.setOnClickListener {
      val enableLangSwitching = !binding.profileEditEnableInLessonLanguageSwitchingSwitch.isChecked
      binding.profileEditEnableInLessonLanguageSwitchingSwitch.isChecked = enableLangSwitching
      profileManagementController.updateEnableInLessonQuickLanguageSwitching(
        ProfileId.newBuilder().setInternalId(internalProfileId).build(),
        enableLangSwitching
      ).toLiveData().observe(activity) {
        if (it is AsyncResult.Failure) {
          oppiaLogger.e(
            "ProfileEditActivityPresenter",
            "Failed to updated allow quick language switching",
            it.error
          )
        }
      }
    }
    return binding.root
  }

  private fun showDeletionDialog(internalProfileId: Int) {
    if (isMultipane == true) {
      (activity as ProfileEditDeletionDialogListener).loadProfileDeletionDialog(true)
    }
    val dialogFragment = ProfileEditDeletionDialogFragment
      .newInstance(internalProfileId)
    dialogFragment.showNow(fragment.childFragmentManager, TAG_PROFILE_DELETION_DIALOG)
  }

  /**
   * Requests the specific profile to be deleted from the app and then routes the user either to
   * administrator controls activity or profile list activity depending on whether they are
   * currently using a tablet device.
   */
  fun deleteProfile(internalProfileId: Int) {
    profileManagementController
      .deleteProfile(ProfileId.newBuilder().setInternalId(internalProfileId).build()).toLiveData()
      .observe(
        fragment,
        Observer {
          if (it is AsyncResult.Success) {
            if (fragment.requireContext().resources.getBoolean(R.bool.isTablet)) {
              val intent =
                Intent(fragment.requireContext(), AdministratorControlsActivity::class.java)
              intent.addFlags(Intent.FLAG_ACTIVITY_CLEAR_TOP)
              fragment.startActivity(intent)
            } else {
              val intent = Intent(fragment.requireContext(), ProfileListActivity::class.java)
              intent.addFlags(Intent.FLAG_ACTIVITY_CLEAR_TOP)
              fragment.startActivity(intent)
            }
          }
        }
      )
  }

  /** This loads the dialog whenever requested by the listener in [AdministratorControlsActivity]. */
  fun handleLoadProfileDeletionDialog(internalProfileId: Int) {
    showDeletionDialog(internalProfileId)
  }
}<|MERGE_RESOLUTION|>--- conflicted
+++ resolved
@@ -87,14 +87,6 @@
       showDeletionDialog(internalProfileId)
     }
 
-<<<<<<< HEAD
-    profileEditViewModel.isAllowedDownloadAccess.observe(
-      fragment,
-      Observer {
-        binding.profileEditAllowDownloadSwitch.isChecked = it
-      }
-    )
-=======
     profileEditViewModel.profile.observe(fragment) { profile ->
       if (activity is ProfileEditActivity) {
         activity.title = profile.name
@@ -104,7 +96,6 @@
       binding.profileEditEnableInLessonLanguageSwitchingSwitch.isChecked =
         profile.allowInLessonQuickLanguageSwitching
     }
->>>>>>> 0290ef80
 
     binding.profileEditAllowDownloadContainer.setOnClickListener {
       val enableDownloads = !binding.profileEditAllowDownloadSwitch.isChecked
