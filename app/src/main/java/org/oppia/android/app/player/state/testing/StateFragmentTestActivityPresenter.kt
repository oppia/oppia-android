package org.oppia.android.app.player.state.testing

import android.widget.Button
import androidx.appcompat.app.AppCompatActivity
import androidx.databinding.DataBindingUtil
import androidx.lifecycle.Observer
import org.oppia.android.R
import org.oppia.android.app.activity.ActivityScope
import org.oppia.android.app.model.ExplorationCheckpoint
import org.oppia.android.app.model.ProfileId
import org.oppia.android.app.player.exploration.HintsAndSolutionExplorationManagerFragment
import org.oppia.android.app.player.exploration.TAG_HINTS_AND_SOLUTION_EXPLORATION_MANAGER
import org.oppia.android.app.player.state.StateFragment
import org.oppia.android.app.viewmodel.ViewModelProvider
import org.oppia.android.databinding.StateFragmentTestActivityBinding
import org.oppia.android.domain.exploration.ExplorationDataController
import org.oppia.android.domain.oppialogger.OppiaLogger
import org.oppia.android.domain.topic.TEST_EXPLORATION_ID_2
import org.oppia.android.domain.topic.TEST_STORY_ID_0
import org.oppia.android.domain.topic.TEST_TOPIC_ID_0
import org.oppia.android.util.data.AsyncResult
import javax.inject.Inject

private const val TEST_ACTIVITY_TAG = "TestActivity"

/** The presenter for [StateFragmentTestActivity] */
@ActivityScope
class StateFragmentTestActivityPresenter @Inject constructor(
  private val activity: AppCompatActivity,
  private val explorationDataController: ExplorationDataController,
  private val oppiaLogger: OppiaLogger,
  private val viewModelProvider: ViewModelProvider<StateFragmentTestViewModel>
) {

  private var profileId: Int = 1
  private lateinit var topicId: String
  private lateinit var storyId: String
  private lateinit var explorationId: String

  fun handleOnCreate() {
    val binding = DataBindingUtil.setContentView<StateFragmentTestActivityBinding>(
      activity,
      R.layout.state_fragment_test_activity
    )
    binding.apply {
      lifecycleOwner = activity
      viewModel = getStateFragmentTestViewModel()
    }

    profileId = activity.intent.getIntExtra(TEST_ACTIVITY_PROFILE_ID_EXTRA_KEY, 1)
    topicId =
      activity.intent.getStringExtra(TEST_ACTIVITY_TOPIC_ID_EXTRA_KEY) ?: TEST_TOPIC_ID_0
    storyId =
      activity.intent.getStringExtra(TEST_ACTIVITY_STORY_ID_EXTRA_KEY) ?: TEST_STORY_ID_0
    explorationId =
      activity.intent.getStringExtra(TEST_ACTIVITY_EXPLORATION_ID_EXTRA_KEY)
      ?: TEST_EXPLORATION_ID_2
    activity.findViewById<Button>(R.id.play_test_exploration_button)?.setOnClickListener {
      startPlayingExploration(profileId, topicId, storyId, explorationId)
    }

    if (getHintsAndSolutionManagerFragment() == null) {
      activity.supportFragmentManager.beginTransaction().add(
        R.id.exploration_fragment_placeholder,
        HintsAndSolutionExplorationManagerFragment(),
        TAG_HINTS_AND_SOLUTION_EXPLORATION_MANAGER
      ).commitNow()
    }
  }

  fun stopExploration() = finishExploration()

  fun scrollToTop() = getStateFragment()?.scrollToTop()

  fun revealHint(saveUserChoice: Boolean, hintIndex: Int) =
    getStateFragment()?.revealHint(saveUserChoice, hintIndex)

  fun revealSolution() = getStateFragment()?.revealSolution()

  fun deleteCurrentProgressAndStopExploration() {
    explorationDataController.deleteExplorationProgressById(
      ProfileId.newBuilder().setInternalId(profileId).build(),
      explorationId
    )
    stopExploration()
  }

  private fun startPlayingExploration(
    profileId: Int,
    topicId: String,
    storyId: String,
    explorationId: String
  ) {
    // TODO(#59): With proper test ordering & isolation, this hacky clean-up should not be necessary since each test
    //  should run with a new application instance.
    explorationDataController.stopPlayingExploration()
    explorationDataController.startPlayingExploration(
      profileId,
      topicId,
      storyId,
      explorationId,
      shouldSavePartialProgress = false,
<<<<<<< HEAD
      ExplorationCheckpoint.getDefaultInstance()
=======
      explorationCheckpoint = ExplorationCheckpoint.getDefaultInstance()
>>>>>>> 9245e517
    )
      .observe(
        activity,
        Observer<AsyncResult<Any?>> { result ->
          when {
            result.isPending() -> oppiaLogger.d(TEST_ACTIVITY_TAG, "Loading exploration")
            result.isFailure() -> oppiaLogger.e(
              TEST_ACTIVITY_TAG,
              "Failed to load exploration",
              result.getErrorOrNull()!!
            )
            else -> {
              oppiaLogger.d(TEST_ACTIVITY_TAG, "Successfully loaded exploration")
              initializeExploration(profileId, topicId, storyId, explorationId)
            }
          }
        }
      )
  }

  private fun initializeExploration(
    profileId: Int,
    topicId: String,
    storyId: String,
    explorationId: String
  ) {
    getStateFragmentTestViewModel().hasExplorationStarted.set(true)

    val stateFragment = StateFragment.newInstance(profileId, topicId, storyId, explorationId)
    activity.supportFragmentManager.beginTransaction().add(
      R.id.state_fragment_placeholder,
      stateFragment
    ).commitNow()
  }

  private fun finishExploration() {
    getStateFragment()?.let { fragment ->
      activity.supportFragmentManager.beginTransaction().remove(fragment).commitNow()
    }

    getStateFragmentTestViewModel().hasExplorationStarted.set(false)
  }

  private fun getStateFragment(): StateFragment? {
    return activity.supportFragmentManager.findFragmentById(
      R.id.state_fragment_placeholder
    ) as? StateFragment
  }

  private fun getHintsAndSolutionManagerFragment(): HintsAndSolutionExplorationManagerFragment? {
    return activity.supportFragmentManager.findFragmentByTag(
      TAG_HINTS_AND_SOLUTION_EXPLORATION_MANAGER
    ) as HintsAndSolutionExplorationManagerFragment?
  }

  private fun getStateFragmentTestViewModel(): StateFragmentTestViewModel {
    return viewModelProvider.getForActivity(activity, StateFragmentTestViewModel::class.java)
  }
}<|MERGE_RESOLUTION|>--- conflicted
+++ resolved
@@ -100,11 +100,7 @@
       storyId,
       explorationId,
       shouldSavePartialProgress = false,
-<<<<<<< HEAD
-      ExplorationCheckpoint.getDefaultInstance()
-=======
       explorationCheckpoint = ExplorationCheckpoint.getDefaultInstance()
->>>>>>> 9245e517
     )
       .observe(
         activity,
