"""
This package contains the root application definitions for a Kenya user study specific alpha build
of the app.
"""

load("@dagger//:workspace_defs.bzl", "dagger_rules")
load("@io_bazel_rules_kotlin//kotlin:kotlin.bzl", "kt_android_library")

kt_android_library(
    name = "alpha_kenya_application",
    srcs = [
        "AlphaKenyaApplicationComponent.kt",
        "AlphaKenyaOppiaApplication.kt",
    ],
    visibility = ["//:oppia_binary_visibility"],
    deps = [
        ":dagger",
        "//app",
        "//app/src/main/java/org/oppia/android/app/application:abstract_application",
        "//app/src/main/java/org/oppia/android/app/application:application_component",
        "//app/src/main/java/org/oppia/android/app/application:common_application_modules",
<<<<<<< HEAD
        "//utility/src/main/java/org/oppia/android/util/logging:kenya_alpha_event_logging_configuration_module",
=======
        "//app/src/main/java/org/oppia/android/app/application/alpha:alpha_build_flavor_module",
>>>>>>> 9b30a686
        "//utility/src/main/java/org/oppia/android/util/logging/firebase:prod_module",
        "//utility/src/main/java/org/oppia/android/util/networking:prod_module",
    ],
)

dagger_rules()<|MERGE_RESOLUTION|>--- conflicted
+++ resolved
@@ -19,11 +19,8 @@
         "//app/src/main/java/org/oppia/android/app/application:abstract_application",
         "//app/src/main/java/org/oppia/android/app/application:application_component",
         "//app/src/main/java/org/oppia/android/app/application:common_application_modules",
-<<<<<<< HEAD
+        "//app/src/main/java/org/oppia/android/app/application/alpha:alpha_build_flavor_module",
         "//utility/src/main/java/org/oppia/android/util/logging:kenya_alpha_event_logging_configuration_module",
-=======
-        "//app/src/main/java/org/oppia/android/app/application/alpha:alpha_build_flavor_module",
->>>>>>> 9b30a686
         "//utility/src/main/java/org/oppia/android/util/logging/firebase:prod_module",
         "//utility/src/main/java/org/oppia/android/util/networking:prod_module",
     ],
