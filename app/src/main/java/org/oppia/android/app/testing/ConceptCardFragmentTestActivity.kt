--- conflicted
+++ resolved
@@ -30,17 +30,11 @@
   }
 
   private fun getConceptCardFragment(): ConceptCardFragment? {
-<<<<<<< HEAD
-    return supportFragmentManager.findFragmentByTag(
-      ConceptCardFragmentTestActivityPresenter.TAG_CONCEPT_CARD_DIALOG
-    ) as? ConceptCardFragment
+    return supportFragmentManager.fragments.filterIsInstance<ConceptCardFragment>().singleOrNull()
   }
 
   interface Injector {
     fun inject(activity: ConceptCardFragmentTestActivity)
-=======
-    return supportFragmentManager.fragments.filterIsInstance<ConceptCardFragment>().singleOrNull()
->>>>>>> 7cd63d3c
   }
 
   companion object {
