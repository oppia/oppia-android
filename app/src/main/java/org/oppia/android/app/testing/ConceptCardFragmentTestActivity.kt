package org.oppia.android.app.testing

import android.content.Context
import android.content.Intent
import android.os.Bundle
import org.oppia.android.app.activity.ActivityComponentImpl
import org.oppia.android.app.activity.InjectableAppCompatActivity
import org.oppia.android.app.model.ProfileId
import org.oppia.android.app.topic.conceptcard.ConceptCardFragment
import org.oppia.android.app.topic.conceptcard.ConceptCardListener
import org.oppia.android.util.profile.CurrentUserProfileIdIntentDecorator.decorateWithUserProfileId
import org.oppia.android.util.profile.CurrentUserProfileIdIntentDecorator.extractCurrentUserProfileId
import javax.inject.Inject

/** Test Activity used for testing ConceptCardFragment */
class ConceptCardFragmentTestActivity : InjectableAppCompatActivity(), ConceptCardListener {

  @Inject
  lateinit var conceptCardFragmentTestActivityController: ConceptCardFragmentTestActivityPresenter

  override fun onCreate(savedInstanceState: Bundle?) {
    super.onCreate(savedInstanceState)
    (activityComponent as ActivityComponentImpl).inject(this)
    conceptCardFragmentTestActivityController.handleOnCreate(
      intent.extractCurrentUserProfileId()
    )
  }

  override fun dismissConceptCard() {
    getConceptCardFragment()?.dismiss()
  }

  private fun getConceptCardFragment(): ConceptCardFragment? {
    return supportFragmentManager.fragments.filterIsInstance<ConceptCardFragment>().singleOrNull()
  }

  companion object {

<<<<<<< HEAD
    const val TAG_CONCEPT_CARD_DIALOG = "CONCEPT_CARD_DIALOG"

=======
>>>>>>> ac4eb44b
    fun createIntent(context: Context, profileId: ProfileId): Intent {
      return Intent(context, ConceptCardFragmentTestActivity::class.java).also {
        it.decorateWithUserProfileId(profileId)
      }
    }
  }
}<|MERGE_RESOLUTION|>--- conflicted
+++ resolved
@@ -8,8 +8,8 @@
 import org.oppia.android.app.model.ProfileId
 import org.oppia.android.app.topic.conceptcard.ConceptCardFragment
 import org.oppia.android.app.topic.conceptcard.ConceptCardListener
-import org.oppia.android.util.profile.CurrentUserProfileIdIntentDecorator.decorateWithUserProfileId
-import org.oppia.android.util.profile.CurrentUserProfileIdIntentDecorator.extractCurrentUserProfileId
+import org.oppia.android.util.extensions.getProtoExtra
+import org.oppia.android.util.extensions.putProtoExtra
 import javax.inject.Inject
 
 /** Test Activity used for testing ConceptCardFragment */
@@ -22,7 +22,7 @@
     super.onCreate(savedInstanceState)
     (activityComponent as ActivityComponentImpl).inject(this)
     conceptCardFragmentTestActivityController.handleOnCreate(
-      intent.extractCurrentUserProfileId()
+      intent.getProtoExtra(TEST_ACTIVITY_PROFILE_ID_ARGUMENT_KEY, ProfileId.getDefaultInstance())
     )
   }
 
@@ -35,15 +35,12 @@
   }
 
   companion object {
+    private const val TEST_ACTIVITY_PROFILE_ID_ARGUMENT_KEY =
+      "ConceptCardFragmentTestActivity.profile_id"
 
-<<<<<<< HEAD
-    const val TAG_CONCEPT_CARD_DIALOG = "CONCEPT_CARD_DIALOG"
-
-=======
->>>>>>> ac4eb44b
     fun createIntent(context: Context, profileId: ProfileId): Intent {
       return Intent(context, ConceptCardFragmentTestActivity::class.java).also {
-        it.decorateWithUserProfileId(profileId)
+        it.putProtoExtra(TEST_ACTIVITY_PROFILE_ID_ARGUMENT_KEY, profileId)
       }
     }
   }
