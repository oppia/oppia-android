package org.oppia.android.app.topic.questionplayer

import android.content.Context
import android.view.LayoutInflater
import android.view.View
import android.view.ViewGroup
import android.view.inputmethod.InputMethodManager
import android.widget.TextView
import androidx.appcompat.app.AppCompatActivity
import androidx.fragment.app.Fragment
import androidx.lifecycle.LiveData
import androidx.lifecycle.Observer
import androidx.lifecycle.Transformations
import nl.dionsegijn.konfetti.KonfettiView
import org.oppia.android.app.fragment.FragmentScope
import org.oppia.android.app.model.AnsweredQuestionOutcome
import org.oppia.android.app.model.EphemeralQuestion
import org.oppia.android.app.model.EphemeralState
import org.oppia.android.app.model.EventLog
import org.oppia.android.app.model.HelpIndex
import org.oppia.android.app.model.Hint
import org.oppia.android.app.model.Solution
import org.oppia.android.app.model.State
import org.oppia.android.app.model.UserAnswer
import org.oppia.android.app.player.state.ConfettiConfig.MINI_CONFETTI_BURST
import org.oppia.android.app.player.state.StatePlayerRecyclerViewAssembler
import org.oppia.android.app.player.state.listener.RouteToHintsAndSolutionListener
import org.oppia.android.app.player.stopplaying.RestartPlayingSessionListener
import org.oppia.android.app.player.stopplaying.StopStatePlayingSessionListener
<<<<<<< HEAD
import org.oppia.android.app.recyclerview.BindableAdapter
=======
import org.oppia.android.app.topic.conceptcard.ConceptCardFragment.Companion.CONCEPT_CARD_DIALOG_FRAGMENT_TAG
>>>>>>> 524799ef
import org.oppia.android.app.utility.SplitScreenManager
import org.oppia.android.app.viewmodel.ViewModelProvider
import org.oppia.android.databinding.QuestionPlayerFragmentBinding
import org.oppia.android.domain.oppialogger.OppiaLogger
import org.oppia.android.domain.question.QuestionAssessmentProgressController
import org.oppia.android.util.data.AsyncResult
import org.oppia.android.util.data.DataProviders.Companion.toLiveData
import org.oppia.android.util.gcsresource.QuestionResourceBucketName
import org.oppia.android.util.logging.ConsoleLogger
import org.oppia.android.util.system.OppiaClock
import javax.inject.Inject

/** The presenter for [QuestionPlayerFragment]. */
@FragmentScope
class QuestionPlayerFragmentPresenter @Inject constructor(
  private val singleTypeBuilderFactory: BindableAdapter.SingleTypeBuilder.Factory,
  private val multiTypeBuilderFactory: BindableAdapter.MultiTypeBuilder.Factory,
  private val activity: AppCompatActivity,
  private val fragment: Fragment,
  private val context: Context,
  private val viewModelProvider: ViewModelProvider<QuestionPlayerViewModel>,
  private val questionAssessmentProgressController: QuestionAssessmentProgressController,
  private val oppiaLogger: OppiaLogger,
  private val oppiaClock: OppiaClock,
  private val logger: ConsoleLogger,
  @QuestionResourceBucketName private val resourceBucketName: String,
  private val assemblerBuilderFactory: StatePlayerRecyclerViewAssembler.Builder.Factory,
  private val splitScreenManager: SplitScreenManager
) {
  // TODO(#503): Add tests for the question player.

  private val routeToHintsAndSolutionListener = activity as RouteToHintsAndSolutionListener
  private val hasConversationView = false

  private val questionViewModel by lazy { getQuestionPlayerViewModel() }
  private val ephemeralQuestionLiveData: LiveData<AsyncResult<EphemeralQuestion>> by lazy {
    questionAssessmentProgressController.getCurrentQuestion().toLiveData()
  }

  private lateinit var binding: QuestionPlayerFragmentBinding
  private lateinit var recyclerViewAssembler: StatePlayerRecyclerViewAssembler
  private lateinit var questionId: String
  private lateinit var currentQuestionState: State

  fun handleCreateView(inflater: LayoutInflater, container: ViewGroup?): View? {
    binding = QuestionPlayerFragmentBinding.inflate(
      inflater,
      container,
      /* attachToRoot= */ false
    )

    recyclerViewAssembler = createRecyclerViewAssembler(
      assemblerBuilderFactory.create(
        resourceBucketName,
        "skill",
        singleTypeBuilderFactory,
        multiTypeBuilderFactory
      ),
      binding.congratulationsTextView,
      binding.congratulationsTextConfettiView
    )

    binding.apply {
      lifecycleOwner = fragment
      viewModel = questionViewModel
    }
    binding.questionRecyclerView.apply {
      adapter = recyclerViewAssembler.adapter
    }
    binding.extraInteractionRecyclerView.apply {
      adapter = recyclerViewAssembler.rhsAdapter
    }

    binding.hintsAndSolutionFragmentContainer.setOnClickListener {
      routeToHintsAndSolutionListener.routeToHintsAndSolution(
        questionId,
        questionViewModel.newAvailableHintIndex,
        questionViewModel.allHintsExhausted
      )
    }
    subscribeToCurrentQuestion()
    return binding.root
  }

  fun revealHint(saveUserChoice: Boolean, hintIndex: Int) {
    subscribeToHint(
      questionAssessmentProgressController.submitHintIsRevealed(
        currentQuestionState,
        saveUserChoice,
        hintIndex
      )
    )
  }

  fun revealSolution() {
    subscribeToSolution(
      questionAssessmentProgressController.submitSolutionIsRevealed(currentQuestionState)
    )
  }

  fun dismissConceptCard() {
    fragment.childFragmentManager.findFragmentByTag(
      CONCEPT_CARD_DIALOG_FRAGMENT_TAG
    )?.let { dialogFragment ->
      fragment.childFragmentManager.beginTransaction().remove(dialogFragment).commitNow()
    }
  }

  fun onHintAvailable(helpIndex: HelpIndex) {
    when (helpIndex.indexTypeCase) {
      HelpIndex.IndexTypeCase.HINT_INDEX, HelpIndex.IndexTypeCase.SHOW_SOLUTION -> {
        if (helpIndex.indexTypeCase == HelpIndex.IndexTypeCase.HINT_INDEX) {
          questionViewModel.newAvailableHintIndex = helpIndex.hintIndex
        }
        questionViewModel.allHintsExhausted =
          helpIndex.indexTypeCase == HelpIndex.IndexTypeCase.SHOW_SOLUTION
        questionViewModel.setHintOpenedAndUnRevealedVisibility(true)
        questionViewModel.setHintBulbVisibility(true)
      }
      HelpIndex.IndexTypeCase.EVERYTHING_REVEALED -> {
        questionViewModel.setHintOpenedAndUnRevealedVisibility(false)
        questionViewModel.setHintBulbVisibility(true)
      }
      else -> {
        questionViewModel.setHintOpenedAndUnRevealedVisibility(false)
        questionViewModel.setHintBulbVisibility(false)
      }
    }
  }

  fun handleAnswerReadyForSubmission(answer: UserAnswer) {
    // An interaction has indicated that an answer is ready for submission.
    handleSubmitAnswer(answer)
  }

  fun onContinueButtonClicked() {
    questionViewModel.setHintBulbVisibility(false)
    hideKeyboard()
    moveToNextState()
  }

  fun onNextButtonClicked() = moveToNextState()

  fun onReplayButtonClicked() {
    hideKeyboard()
    (activity as RestartPlayingSessionListener).restartSession()
  }

  fun onReturnToTopicButtonClicked() {
    hideKeyboard()
    (activity as StopStatePlayingSessionListener).stopSession()
  }

  fun onSubmitButtonClicked() {
    hideKeyboard()
    handleSubmitAnswer(
      questionViewModel.getPendingAnswer(
        recyclerViewAssembler::getPendingAnswerHandler
      )
    )
  }

  fun onResponsesHeaderClicked() {
    recyclerViewAssembler.togglePreviousAnswers(questionViewModel.itemList)
    recyclerViewAssembler.adapter.notifyDataSetChanged()
  }

  /**
   * Updates whether the submit button should be active based on whether the pending answer is in an
   * error state.
   */
  fun updateSubmitButton(pendingAnswerError: String?, inputAnswerAvailable: Boolean) {
    if (inputAnswerAvailable) {
      questionViewModel.setCanSubmitAnswer(pendingAnswerError == null)
    } else {
      questionViewModel.setCanSubmitAnswer(canSubmitAnswer = false)
    }
  }

  fun handleKeyboardAction() = onSubmitButtonClicked()

  private fun subscribeToCurrentQuestion() {
    ephemeralQuestionLiveData.observe(
      fragment,
      Observer {
        processEphemeralQuestionResult(it)
      }
    )
  }

  private fun processEphemeralQuestionResult(result: AsyncResult<EphemeralQuestion>) {
    if (result.isFailure()) {
      logger.e(
        "QuestionPlayerFragment",
        "Failed to retrieve ephemeral question",
        result.getErrorOrNull()!!
      )
    } else if (result.isPending()) {
      // Display nothing until a valid result is available.
      return
    }
    val ephemeralQuestion = result.getOrThrow()
    // TODO(#497): Update this to properly link to question assets.
    val skillId = ephemeralQuestion.question.linkedSkillIdsList.firstOrNull() ?: ""

    questionId = ephemeralQuestion.question.questionId

    updateProgress(ephemeralQuestion.currentQuestionIndex, ephemeralQuestion.totalQuestionCount)
    logQuestionPlayerEvent(
      ephemeralQuestion.question.questionId,
      ephemeralQuestion.question.linkedSkillIdsList
    )
    updateEndSessionMessage(ephemeralQuestion.ephemeralState)

    currentQuestionState = ephemeralQuestion.ephemeralState.state

    val isSplitView =
      splitScreenManager.shouldSplitScreen(ephemeralQuestion.ephemeralState.state.interaction.id)

    if (isSplitView) {
      questionViewModel.isSplitView.set(true)
      questionViewModel.centerGuidelinePercentage.set(0.5f)
    } else {
      questionViewModel.isSplitView.set(false)
      questionViewModel.centerGuidelinePercentage.set(1f)
    }

    val dataPair = recyclerViewAssembler.compute(
      ephemeralQuestion.ephemeralState,
      skillId,
      isSplitView
    )

    questionViewModel.itemList.clear()
    questionViewModel.itemList += dataPair.first
    questionViewModel.rightItemList.clear()
    questionViewModel.rightItemList += dataPair.second
  }

  private fun updateProgress(currentQuestionIndex: Int, questionCount: Int) {
    questionViewModel.currentQuestion.set(currentQuestionIndex + 1)
    questionViewModel.questionCount.set(questionCount)
    questionViewModel.progressPercentage.set(
      (((currentQuestionIndex + 1) / questionCount.toDouble()) * 100).toInt()
    )
    questionViewModel.isAtEndOfSession.set(currentQuestionIndex == questionCount)
  }

  private fun updateEndSessionMessage(ephemeralState: EphemeralState) {
    val isStateTerminal =
      ephemeralState.stateTypeCase == EphemeralState.StateTypeCase.TERMINAL_STATE
    val endSessionViewsVisibility = if (isStateTerminal) View.VISIBLE else View.GONE
    binding.endSessionHeaderTextView.visibility = endSessionViewsVisibility
    binding.endSessionBodyTextView.visibility = endSessionViewsVisibility
  }

  private fun handleSubmitAnswer(answer: UserAnswer) {
    subscribeToAnswerOutcome(questionAssessmentProgressController.submitAnswer(answer))
  }

  /** This function listens to and processes the result of submitAnswer from QuestionAssessmentProgressController. */
  private fun subscribeToAnswerOutcome(
    answerOutcomeResultLiveData: LiveData<AsyncResult<AnsweredQuestionOutcome>>
  ) {
    val answerOutcomeLiveData =
      Transformations.map(answerOutcomeResultLiveData, ::processAnsweredQuestionOutcome)
    answerOutcomeLiveData.observe(
      fragment,
      Observer<AnsweredQuestionOutcome> { result ->
        recyclerViewAssembler.isCorrectAnswer.set(result.isCorrectAnswer)
        if (result.isCorrectAnswer) {
          recyclerViewAssembler.stopHintsFromShowing()
          questionViewModel.setHintBulbVisibility(false)
          recyclerViewAssembler.showCelebrationOnCorrectAnswer()
        } else {
          questionViewModel.setCanSubmitAnswer(canSubmitAnswer = false)
        }
      }
    )
  }

  /**
   * This function listens to the result of RevealHint.
   * Whenever a hint is revealed using QuestionAssessmentProgressController.submitHintIsRevealed function,
   * this function will wait for the response from that function and based on which we can move to next state.
   */
  private fun subscribeToHint(hintResultLiveData: LiveData<AsyncResult<Hint>>) {
    val hintLiveData = getHintIsRevealed(hintResultLiveData)
    hintLiveData.observe(
      fragment,
      Observer { result ->
        // If the hint was revealed remove dot and radar.
        if (result.hintIsRevealed) {
          questionViewModel.setHintOpenedAndUnRevealedVisibility(false)
        }
      }
    )
  }

  /**
   * This function listens to the result of RevealSolution.
   * Whenever a hint is revealed using QuestionAssessmentProgressController.submitHintIsRevealed function,
   * this function will wait for the response from that function and based on which we can move to next state.
   */
  private fun subscribeToSolution(solutionResultLiveData: LiveData<AsyncResult<Solution>>) {
    val solutionLiveData = getSolutionIsRevealed(solutionResultLiveData)
    solutionLiveData.observe(
      fragment,
      Observer { result ->
        // If the hint was revealed remove dot and radar.
        if (result.solutionIsRevealed) {
          questionViewModel.setHintOpenedAndUnRevealedVisibility(false)
        }
      }
    )
  }

  /** Helper for [subscribeToSolution]. */
  private fun getSolutionIsRevealed(hint: LiveData<AsyncResult<Solution>>): LiveData<Solution> {
    return Transformations.map(hint, ::processSolution)
  }

  /** Helper for [subscribeToHint]. */
  private fun getHintIsRevealed(hint: LiveData<AsyncResult<Hint>>): LiveData<Hint> {
    return Transformations.map(hint, ::processHint)
  }

  /** Helper for [subscribeToHint]. */
  private fun processHint(hintResult: AsyncResult<Hint>): Hint {
    if (hintResult.isFailure()) {
      logger.e(
        "QuestionPlayerFragment",
        "Failed to retrieve Hint",
        hintResult.getErrorOrNull()!!
      )
    }
    return hintResult.getOrDefault(Hint.getDefaultInstance())
  }

  /** Helper for [subscribeToSolution]. */
  private fun processSolution(solutionResult: AsyncResult<Solution>): Solution {
    if (solutionResult.isFailure()) {
      logger.e(
        "QuestionPlayerFragment",
        "Failed to retrieve Solution",
        solutionResult.getErrorOrNull()!!
      )
    }
    return solutionResult.getOrDefault(Solution.getDefaultInstance())
  }

  /** Helper for subscribeToAnswerOutcome. */
  private fun processAnsweredQuestionOutcome(
    answeredQuestionOutcomeResult: AsyncResult<AnsweredQuestionOutcome>
  ): AnsweredQuestionOutcome {
    if (answeredQuestionOutcomeResult.isFailure()) {
      logger.e(
        "QuestionPlayerFragment",
        "Failed to retrieve answer outcome",
        answeredQuestionOutcomeResult.getErrorOrNull()!!
      )
    }
    return answeredQuestionOutcomeResult.getOrDefault(AnsweredQuestionOutcome.getDefaultInstance())
  }

  private fun moveToNextState() {
    questionViewModel.setCanSubmitAnswer(canSubmitAnswer = false)
    questionAssessmentProgressController.moveToNextQuestion()
  }

  private fun hideKeyboard() {
    val inputManager: InputMethodManager =
      activity.getSystemService(Context.INPUT_METHOD_SERVICE) as InputMethodManager
    inputManager.hideSoftInputFromWindow(
      fragment.view!!.windowToken,
      InputMethodManager.SHOW_FORCED
    )
  }

  private fun createRecyclerViewAssembler(
    builder: StatePlayerRecyclerViewAssembler.Builder,
    congratulationsTextView: TextView,
    congratulationsTextConfettiView: KonfettiView
  ): StatePlayerRecyclerViewAssembler {
    // TODO(#501): Add support early exit detection & message, which requires changes in the training progress
    //  controller & possibly the ephemeral question data model.
    // TODO(#502): Add support for surfacing skills that need to be reviewed by the learner.
    return builder
      .hasConversationView(hasConversationView)
      .addContentSupport()
      .addFeedbackSupport()
      .addInteractionSupport(questionViewModel.getCanSubmitAnswer())
      .addPastAnswersSupport()
      .addWrongAnswerCollapsingSupport()
      .addForwardNavigationSupport()
      .addReplayButtonSupport()
      .addReturnToTopicSupport()
      .addHintsAndSolutionsSupport()
      .addCelebrationForCorrectAnswers(
        congratulationsTextView,
        congratulationsTextConfettiView,
        MINI_CONFETTI_BURST
      )
      .addConceptCardSupport()
      .build()
  }

  private fun getQuestionPlayerViewModel(): QuestionPlayerViewModel {
    return viewModelProvider.getForFragment(fragment, QuestionPlayerViewModel::class.java)
  }

  private fun logQuestionPlayerEvent(questionId: String, skillIds: List<String>) {
    oppiaLogger.logTransitionEvent(
      oppiaClock.getCurrentTimeMs(),
      EventLog.EventAction.OPEN_QUESTION_PLAYER,
      oppiaLogger.createQuestionContext(
        questionId,
        skillIds
      )
    )
  }
}<|MERGE_RESOLUTION|>--- conflicted
+++ resolved
@@ -27,11 +27,8 @@
 import org.oppia.android.app.player.state.listener.RouteToHintsAndSolutionListener
 import org.oppia.android.app.player.stopplaying.RestartPlayingSessionListener
 import org.oppia.android.app.player.stopplaying.StopStatePlayingSessionListener
-<<<<<<< HEAD
 import org.oppia.android.app.recyclerview.BindableAdapter
-=======
 import org.oppia.android.app.topic.conceptcard.ConceptCardFragment.Companion.CONCEPT_CARD_DIALOG_FRAGMENT_TAG
->>>>>>> 524799ef
 import org.oppia.android.app.utility.SplitScreenManager
 import org.oppia.android.app.viewmodel.ViewModelProvider
 import org.oppia.android.databinding.QuestionPlayerFragmentBinding
@@ -84,12 +81,7 @@
     )
 
     recyclerViewAssembler = createRecyclerViewAssembler(
-      assemblerBuilderFactory.create(
-        resourceBucketName,
-        "skill",
-        singleTypeBuilderFactory,
-        multiTypeBuilderFactory
-      ),
+      assemblerBuilderFactory.create(resourceBucketName, "skill"),
       binding.congratulationsTextView,
       binding.congratulationsTextConfettiView
     )
