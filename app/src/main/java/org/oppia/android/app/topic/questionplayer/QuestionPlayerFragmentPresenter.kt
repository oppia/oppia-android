--- conflicted
+++ resolved
@@ -11,6 +11,7 @@
 import androidx.lifecycle.LiveData
 import androidx.lifecycle.Observer
 import androidx.lifecycle.Transformations
+import kotlinx.coroutines.CoroutineDispatcher
 import nl.dionsegijn.konfetti.KonfettiView
 import org.oppia.android.app.fragment.FragmentScope
 import org.oppia.android.app.model.AnsweredQuestionOutcome
@@ -19,6 +20,7 @@
 import org.oppia.android.app.model.EventLog
 import org.oppia.android.app.model.HelpIndex
 import org.oppia.android.app.model.Hint
+import org.oppia.android.app.model.HintState
 import org.oppia.android.app.model.Solution
 import org.oppia.android.app.model.State
 import org.oppia.android.app.model.UserAnswer
@@ -28,6 +30,7 @@
 import org.oppia.android.app.player.stopplaying.RestartPlayingSessionListener
 import org.oppia.android.app.player.stopplaying.StopStatePlayingSessionListener
 import org.oppia.android.app.topic.conceptcard.ConceptCardFragment.Companion.CONCEPT_CARD_DIALOG_FRAGMENT_TAG
+import org.oppia.android.app.utility.LifecycleSafeTimerFactory
 import org.oppia.android.app.utility.SplitScreenManager
 import org.oppia.android.app.viewmodel.ViewModelProvider
 import org.oppia.android.databinding.QuestionPlayerFragmentBinding
@@ -37,6 +40,7 @@
 import org.oppia.android.util.data.DataProviders.Companion.toLiveData
 import org.oppia.android.util.gcsresource.QuestionResourceBucketName
 import org.oppia.android.util.system.OppiaClock
+import org.oppia.android.util.threading.BackgroundDispatcher
 import javax.inject.Inject
 
 /** The presenter for [QuestionPlayerFragment]. */
@@ -51,7 +55,8 @@
   private val oppiaLogger: OppiaLogger,
   @QuestionResourceBucketName private val resourceBucketName: String,
   private val assemblerBuilderFactory: StatePlayerRecyclerViewAssembler.Builder.Factory,
-  private val splitScreenManager: SplitScreenManager
+  private val splitScreenManager: SplitScreenManager,
+  @BackgroundDispatcher backgroundCoroutineDispatcher: CoroutineDispatcher
 ) {
   // TODO(#503): Add tests for the question player.
 
@@ -67,6 +72,9 @@
   private lateinit var recyclerViewAssembler: StatePlayerRecyclerViewAssembler
   private lateinit var questionId: String
   private lateinit var currentQuestionState: State
+  private var isCurrentQuestionStatePendingState: Boolean = false
+
+  private val lifecycleSafeTimerFactory = LifecycleSafeTimerFactory(backgroundCoroutineDispatcher)
 
   fun handleCreateView(inflater: LayoutInflater, container: ViewGroup?): View? {
     binding = QuestionPlayerFragmentBinding.inflate(
@@ -105,17 +113,13 @@
 
   fun revealHint(saveUserChoice: Boolean, hintIndex: Int) {
     subscribeToHint(
-      questionAssessmentProgressController.submitHintIsRevealed(
-        currentQuestionState,
-        saveUserChoice,
-        hintIndex
-      )
+      questionAssessmentProgressController.submitHintIsRevealed(saveUserChoice, hintIndex)
     )
   }
 
   fun revealSolution() {
     subscribeToSolution(
-      questionAssessmentProgressController.submitSolutionIsRevealed(currentQuestionState)
+      questionAssessmentProgressController.submitSolutionIsRevealed()
     )
   }
 
@@ -124,28 +128,6 @@
       CONCEPT_CARD_DIALOG_FRAGMENT_TAG
     )?.let { dialogFragment ->
       fragment.childFragmentManager.beginTransaction().remove(dialogFragment).commitNow()
-    }
-  }
-
-  fun onHintAvailable(helpIndex: HelpIndex) {
-    when (helpIndex.indexTypeCase) {
-      HelpIndex.IndexTypeCase.HINT_INDEX, HelpIndex.IndexTypeCase.SHOW_SOLUTION -> {
-        if (helpIndex.indexTypeCase == HelpIndex.IndexTypeCase.HINT_INDEX) {
-          questionViewModel.newAvailableHintIndex = helpIndex.hintIndex.index
-        }
-        questionViewModel.allHintsExhausted =
-          helpIndex.indexTypeCase == HelpIndex.IndexTypeCase.SHOW_SOLUTION
-        questionViewModel.setHintOpenedAndUnRevealedVisibility(true)
-        questionViewModel.setHintBulbVisibility(true)
-      }
-      HelpIndex.IndexTypeCase.EVERYTHING_REVEALED -> {
-        questionViewModel.setHintOpenedAndUnRevealedVisibility(false)
-        questionViewModel.setHintBulbVisibility(true)
-      }
-      else -> {
-        questionViewModel.setHintOpenedAndUnRevealedVisibility(false)
-        questionViewModel.setHintBulbVisibility(false)
-      }
     }
   }
 
@@ -234,8 +216,6 @@
     updateEndSessionMessage(ephemeralQuestion.ephemeralState)
 
     currentQuestionState = ephemeralQuestion.ephemeralState.state
-<<<<<<< HEAD
-=======
     isCurrentQuestionStatePendingState =
       ephemeralQuestion.ephemeralState.stateTypeCase == EphemeralState.StateTypeCase.PENDING_STATE
 
@@ -243,7 +223,6 @@
       scheduleShowHintAndSolution(ephemeralQuestion.ephemeralState.hintState)
       showHintsAndSolutions(ephemeralQuestion.ephemeralState.hintState)
     }
->>>>>>> c5aba93f
 
     val isSplitView =
       splitScreenManager.shouldSplitScreen(ephemeralQuestion.ephemeralState.state.interaction.id)
@@ -300,9 +279,9 @@
       Observer<AnsweredQuestionOutcome> { result ->
         recyclerViewAssembler.isCorrectAnswer.set(result.isCorrectAnswer)
         if (result.isCorrectAnswer) {
-          recyclerViewAssembler.stopHintsFromShowing()
           questionViewModel.setHintBulbVisibility(false)
           recyclerViewAssembler.showCelebrationOnCorrectAnswer()
+          questionAssessmentProgressController.stopNewHintsAndSolutionFromShowingUp()
         } else {
           questionViewModel.setCanSubmitAnswer(canSubmitAnswer = false)
         }
@@ -450,8 +429,6 @@
       )
     )
   }
-<<<<<<< HEAD
-=======
 
   private fun scheduleShowHintAndSolution(hintState: HintState) {
     if (hintState.delayToShowNextHintAndSolution == -1L || !isCurrentQuestionStatePendingState) {
@@ -508,5 +485,4 @@
       }
     }
   }
->>>>>>> c5aba93f
 }