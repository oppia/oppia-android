--- conflicted
+++ resolved
@@ -40,52 +40,19 @@
   RevealSolutionInterface,
   DefaultFontSizeStateListener,
   HintsAndSolutionExplorationManagerListener,
-<<<<<<< HEAD
   ConceptCardListener,
   BottomSheetOptionsMenuItemClickListener,
   RequestVoiceOverIconSpotlightListener {
 
   @Inject lateinit var explorationActivityPresenter: ExplorationActivityPresenter
-
-=======
-  ConceptCardListener {
-
-  @Inject
-  lateinit var explorationActivityPresenter: ExplorationActivityPresenter
-  private lateinit var profileId: ProfileId
-  private lateinit var topicId: String
-  private lateinit var storyId: String
-  private lateinit var explorationId: String
->>>>>>> 94a4140a
   private lateinit var state: State
   private lateinit var writtenTranslationContext: WrittenTranslationContext
 
   override fun onCreate(savedInstanceState: Bundle?) {
     super.onCreate(savedInstanceState)
     (activityComponent as ActivityComponentImpl).inject(this)
-<<<<<<< HEAD
 
-    val params = intent.getProtoExtra(PARAMS_KEY, ExplorationActivityParams.getDefaultInstance())
-=======
-    val internalProfileId = intent.getIntExtra(EXPLORATION_ACTIVITY_PROFILE_ID_ARGUMENT_KEY, -1)
-    profileId = ProfileId.newBuilder().apply { internalId = internalProfileId }.build()
-    topicId = checkNotNull(intent.getStringExtra(EXPLORATION_ACTIVITY_TOPIC_ID_ARGUMENT_KEY)) {
-      "Expected $EXPLORATION_ACTIVITY_TOPIC_ID_ARGUMENT_KEY to be in intent extras."
-    }
-    storyId = checkNotNull(intent.getStringExtra(EXPLORATION_ACTIVITY_STORY_ID_ARGUMENT_KEY)) {
-      "Expected $EXPLORATION_ACTIVITY_STORY_ID_ARGUMENT_KEY to be in intent extras."
-    }
-    explorationId = checkNotNull(
-      intent.getStringExtra(
-        EXPLORATION_ACTIVITY_EXPLORATION_ID_ARGUMENT_KEY
-      )
-    ) {
-      "Expected EXPLORATION_ACTIVITY_EXPLORATION_ID_ARGUMENT_KEY to be in intent extras."
-    }
-    backflowScreen = intent.getIntExtra(EXPLORATION_ACTIVITY_BACKFLOW_SCREEN_KEY, -1)
-    isCheckpointingEnabled =
-      intent.getBooleanExtra(EXPLORATION_ACTIVITY_IS_CHECKPOINTING_ENABLED_KEY, false)
->>>>>>> 94a4140a
+    val params = intent.extractParams()
     explorationActivityPresenter.handleOnCreate(
       this,
       params.profileId,
@@ -135,6 +102,9 @@
         decorateWithScreenName(EXPLORATION_ACTIVITY)
       }
     }
+
+    private fun Intent.extractParams() =
+      getProtoExtra(PARAMS_KEY, ExplorationActivityParams.getDefaultInstance())
   }
 
   override fun onBackPressed() {
@@ -195,7 +165,7 @@
         state,
         helpIndex,
         writtenTranslationContext,
-        profileId
+        intent.extractParams().profileId
       )
       hintsAndSolutionDialogFragment.showNow(supportFragmentManager, TAG_HINTS_AND_SOLUTION_DIALOG)
     }
