--- conflicted
+++ resolved
@@ -16,16 +16,13 @@
 @FragmentScope
 class DeveloperOptionsViewModel @Inject constructor(activity: AppCompatActivity) {
 
-<<<<<<< HEAD
+  private val forceCrashButtonClickListener = activity as ForceCrashButtonClickListener
   private val routeToMarkChaptersCompletedListener =
     activity as RouteToMarkChaptersCompletedListener
   private val routeToMarkStoriesCompletedListener =
     activity as RouteToMarkStoriesCompletedListener
   private val routeToMarkTopicsCompletedListener =
     activity as RouteToMarkTopicsCompletedListener
-=======
-  private val forceCrashButtonClickListener = activity as ForceCrashButtonClickListener
->>>>>>> d3783998
 
   /**
    * List of [DeveloperOptionsItemViewModel] used to populate recyclerview of
