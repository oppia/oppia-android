--- conflicted
+++ resolved
@@ -16,16 +16,13 @@
 @FragmentScope
 class DeveloperOptionsViewModel @Inject constructor(activity: AppCompatActivity) {
   private val forceCrashButtonClickListener = activity as ForceCrashButtonClickListener
-<<<<<<< HEAD
   private val routeToMarkChaptersCompletedListener =
     activity as RouteToMarkChaptersCompletedListener
   private val routeToMarkStoriesCompletedListener =
     activity as RouteToMarkStoriesCompletedListener
   private val routeToMarkTopicsCompletedListener =
     activity as RouteToMarkTopicsCompletedListener
-=======
   private val routeToViewEventLogsListener = activity as RouteToViewEventLogsListener
->>>>>>> ada699e3
 
   /**
    * List of [DeveloperOptionsItemViewModel] used to populate recyclerview of
@@ -37,17 +34,12 @@
 
   private fun processDeveloperOptionsList(): List<DeveloperOptionsItemViewModel> {
     return listOf(
-<<<<<<< HEAD
       DeveloperOptionsModifyLessonProgressViewModel(
         routeToMarkChaptersCompletedListener,
         routeToMarkStoriesCompletedListener,
         routeToMarkTopicsCompletedListener
       ),
-      DeveloperOptionsViewLogsViewModel(),
-=======
-      DeveloperOptionsModifyLessonProgressViewModel(),
       DeveloperOptionsViewLogsViewModel(routeToViewEventLogsListener),
->>>>>>> ada699e3
       DeveloperOptionsOverrideAppBehaviorsViewModel(forceCrashButtonClickListener)
     )
   }
