--- conflicted
+++ resolved
@@ -16,11 +16,7 @@
 import org.oppia.android.databinding.DragDropSingleItemBinding
 import org.oppia.android.databinding.ItemSelectionInteractionItemsBinding
 import org.oppia.android.databinding.MultipleChoiceInteractionItemsBinding
-<<<<<<< HEAD
-import org.oppia.android.databinding.ProfileInputViewBinding
 import org.oppia.android.databinding.PromotedStoryCardBinding
-=======
->>>>>>> 9895d514
 import org.oppia.android.util.parser.HtmlParser
 import javax.inject.Inject
 
@@ -35,38 +31,6 @@
 // TODO(#1619): Remove file post-Gradle
 class ViewBindingShimImpl @Inject constructor() : ViewBindingShim {
 
-<<<<<<< HEAD
-  override fun inflateProfileInputView(
-    inflater: LayoutInflater,
-    parent: ViewGroup,
-    attachToParent: Boolean
-  ): View {
-    return DataBindingUtil.inflate<ProfileInputViewBinding>(
-      inflater,
-      R.layout.profile_input_view,
-      parent,
-      attachToParent
-    ).root
-  }
-
-  override fun provideProfileInputViewBindingLabelText(
-    profileInputView: View
-  ): TextView {
-    return DataBindingUtil.findBinding<ProfileInputViewBinding>(profileInputView)!!.labelText
-  }
-
-  override fun provideProfileInputViewBindingInput(
-    profileInputView: View
-  ): EditText {
-    return DataBindingUtil.findBinding<ProfileInputViewBinding>(profileInputView)!!.input
-  }
-
-  override fun provideProfileInputViewBindingErrorText(
-    profileInputView: View
-  ): TextView {
-    return DataBindingUtil.findBinding<ProfileInputViewBinding>(profileInputView)!!.errorText
-  }
-
   override fun inflatePromotedStoryCardBinding(
     inflater: LayoutInflater,
     parent: ViewGroup,
@@ -88,8 +52,6 @@
     binding.viewModel = viewModel
   }
 
-=======
->>>>>>> 9895d514
   override fun provideSelectionInteractionViewInflatedView(
     inflater: LayoutInflater,
     parent: ViewGroup,
