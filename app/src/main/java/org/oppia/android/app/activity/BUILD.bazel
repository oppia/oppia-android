"""
Constructs for setting up activities for injection in the Dagger graph.
"""

load("//defs:oppia_android_library.bzl", "oppia_android_library")

# TODO(#59): Define these exported files as separate libraries from top-level targets.
exports_files([
    "ActivityComponentImpl.kt",
    "ActivityIntentFactoriesModule.kt",
    "ActivityModule.kt",
])

oppia_android_library(
    name = "activity_scope",
    srcs = [
        "ActivityScope.kt",
    ],
    visibility = ["//app:app_visibility"],
    deps = [
        "//third_party:javax_inject_javax_inject",
    ],
)

oppia_android_library(
    name = "injectable_app_compat_activity",
    srcs = [
        "InjectableAppCompatActivity.kt",
    ],
    visibility = [
        "//app:app_visibility",
    ],
    deps = [
        ":activity_component",
        ":activity_component_factory",
        "//app/src/main/java/org/oppia/android/app/fragment:fragment_component",
        "//app/src/main/java/org/oppia/android/app/fragment:fragment_component_builder_injector",
        "//app/src/main/java/org/oppia/android/app/fragment:fragment_component_factory",
        "//app/src/main/java/org/oppia/android/app/translation:app_language_activity_injector",
        "//app/src/main/java/org/oppia/android/app/translation:app_language_activity_injector_provider",
        "//app/src/main/java/org/oppia/android/app/translation:app_language_application_injector",
        "//app/src/main/java/org/oppia/android/app/translation:app_language_application_injector_provider",
        "//app/src/main/java/org/oppia/android/app/translation:app_language_locale_handler",
        "//app/src/main/java/org/oppia/android/app/translation:app_language_watcher_mixin",
        "//third_party:androidx_appcompat_appcompat",
        "//third_party:androidx_fragment_fragment",
        "//third_party:javax_inject_javax_inject",
    ],
)

<<<<<<< HEAD
oppia_android_library(
=======
kt_android_library(
    name = "injectable_auto_localized_app_compat_activity",
    srcs = ["InjectableAutoLocalizedAppCompatActivity.kt"],
    visibility = ["//app:app_visibility"],
    deps = [":injectable_app_compat_activity"],
)

kt_android_library(
    name = "injectable_system_localized_app_compat_activity",
    srcs = ["InjectableSystemLocalizedAppCompatActivity.kt"],
    visibility = ["//app:app_visibility"],
    deps = [":injectable_app_compat_activity"],
)

kt_android_library(
>>>>>>> d7fa24ff
    name = "activity_component",
    srcs = [
        "ActivityComponent.kt",
    ],
    visibility = [
        "//app:app_visibility",
        "//testing:testing_testing_visibility",
    ],
    deps = [
        "//app/src/main/java/org/oppia/android/app/translation:app_language_activity_injector",
        "//app/src/main/java/org/oppia/android/app/utility/datetime:date_time_util",
    ],
)

oppia_android_library(
    name = "activity_component_factory",
    srcs = [
        "ActivityComponentFactory.kt",
    ],
    visibility = [
        "//app:__pkg__",
        "//app:app_testing_visibility",
        "//app/src/main/java/org/oppia/android/app/application:__pkg__",
        "//testing:testing_testing_visibility",
    ],
    deps = [
        ":activity_component",
        "//third_party:androidx_appcompat_appcompat",
    ],
)

oppia_android_library(
    name = "activity_intent_factories_shim",
    srcs = [
        "ActivityIntentFactories.kt",
    ],
    visibility = [
        "//app:app_visibility",
    ],
    deps = [
        "//model/src/main/proto:arguments_java_proto_lite",
        "//model/src/main/proto:profile_java_proto_lite",
    ],
)<|MERGE_RESOLUTION|>--- conflicted
+++ resolved
@@ -48,25 +48,21 @@
     ],
 )
 
-<<<<<<< HEAD
 oppia_android_library(
-=======
-kt_android_library(
     name = "injectable_auto_localized_app_compat_activity",
     srcs = ["InjectableAutoLocalizedAppCompatActivity.kt"],
     visibility = ["//app:app_visibility"],
     deps = [":injectable_app_compat_activity"],
 )
 
-kt_android_library(
+oppia_android_library(
     name = "injectable_system_localized_app_compat_activity",
     srcs = ["InjectableSystemLocalizedAppCompatActivity.kt"],
     visibility = ["//app:app_visibility"],
     deps = [":injectable_app_compat_activity"],
 )
 
-kt_android_library(
->>>>>>> d7fa24ff
+oppia_android_library(
     name = "activity_component",
     srcs = [
         "ActivityComponent.kt",
