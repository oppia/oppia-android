--- conflicted
+++ resolved
@@ -738,12 +738,8 @@
         "//domain/src/main/java/org/oppia/android/domain/oppialogger:startup_listener",
         "//domain/src/main/java/org/oppia/android/domain/oppialogger/exceptions:logger_module",
         "//domain/src/main/java/org/oppia/android/domain/oppialogger/loguploader:worker_module",
-<<<<<<< HEAD
         "//model/src/main/proto:arguments_java_proto_lite",
-=======
         "//domain/src/main/java/org/oppia/android/domain/profile:profile_management_controller",
-        "//model:arguments_java_proto_lite",
->>>>>>> 4bc4d6a9
         "//app/src/main/java/org/oppia/android/app/testing/activity:test_activity",
         "//third_party:androidx_databinding_databinding-adapters",
         "//third_party:androidx_databinding_databinding-common",
