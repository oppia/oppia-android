--- conflicted
+++ resolved
@@ -759,11 +759,8 @@
         ":views",
         "//app/src/main/java/org/oppia/android/app/activity:activity_intent_factories_shim",
         "//app/src/main/java/org/oppia/android/app/activity:injectable_app_compat_activity",
-<<<<<<< HEAD
         "//app/src/main/java/org/oppia/android/app/activity/route:activity_router",
-=======
         "//app/src/main/java/org/oppia/android/app/fragment:injectable_bottom_sheet_dialog_fragment",
->>>>>>> 87f0e981
         "//app/src/main/java/org/oppia/android/app/fragment:injectable_dialog_fragment",
         "//app/src/main/java/org/oppia/android/app/fragment:injectable_fragment",
         "//app/src/main/java/org/oppia/android/app/shim:prod_modules",
