# TODO(#1532): Rename file to 'BUILD' post-Gradle.
"""
This library contains the app's core source files and functionality.
Note that:
 - Most files should be built inside of app library. However, listener files, annotation
files, view files, view model files, and binding adapter files need to be manually added. The
documentation below specifies where these files should be added.
- If your file uses Data-binding views or Kotlin synthetic imports these must be removed in
order to build with Bazel.
- All binding adapters must be written in Java.
"""

load("@dagger//:workspace_defs.bzl", "dagger_rules")
load("@io_bazel_rules_kotlin//kotlin:kotlin.bzl", "kt_android_library")
load("@tools_android//tools/crashlytics:defs.bzl", "crashlytics_android_library")
load("@tools_android//tools/googleservices:defs.bzl", "google_services_xml")
load("//app:app_test.bzl", "app_test")
load("//app:test_with_resources.bzl", "test_with_resources")

package(default_visibility = [
    "//domain:__subpackages__",
    "//utility:__subpackages__",
])

exports_files(["src/main/AndroidManifest.xml"])

# Corresponds to being accessible to all app layer targets.
package_group(
    name = "app_visibility",
    packages = [
        "//app/...",
    ],
)

# Visibility for migrated app tests.
package_group(
    name = "app_testing_visibility",
    packages = [
        "//app/src/sharedTest/...",
        "//app/src/test/...",
    ],
)

filegroup(
    name = "test_manifest",
    srcs = ["src/test/AndroidManifest.xml"],
    visibility = ["//:oppia_testing_visibility"],
)

filegroup(
    name = "data_binder_mapper_impl",
    srcs = ["src/test/java/DataBinderMapperImpl.java"],
    visibility = [":app_testing_visibility"],
)

# Source files for the migrated source files library. The files inside the migrated source files
# library are dependencies in app module that have their own libraries.
# Place your files here if:
#  - A file of any type has their own BAZEL library
# NOTE: if the file is added here make sure to remove this from the other sub lists
# of EXCLUDED_APP_LIB_FILES.
# keep sorted
MIGRATED_SOURCE_FILES = glob([
    "src/main/java/org/oppia/android/app/activity/*.kt",
    "src/main/java/org/oppia/android/app/fragment/*.kt",
    "src/main/java/org/oppia/android/app/utility/datetime/*.kt",
]) + [
    "src/main/java/org/oppia/android/app/viewmodel/ObservableArrayList.kt",
    "src/main/java/org/oppia/android/app/viewmodel/ObservableViewModel.kt",
]

# Source files for the annotations library. The files inside the annotations library are dependencies
# for all other libraries in app module, except the listeners library.
# Place your file here if:
#  - A view, view model, or layout file depends on it
#  - It is an annotation or helper file of some kind
#  - It is not considered a listener
#  - It does not depend on any other file not included in this list

# keep sorted
ANNOTATIONS = [
    "src/main/java/org/oppia/android/app/utility/KeyboardHelper.kt",
]

# Source files for the listeners library. The files inside the listeners library are dependencies for
# all other libraries in app module, except the annotations library.
# Place your file here if:
#  - A view, view model, or layout file depends on it
#  - It is either a listener, an interface, or a direct dependency of one in this list

# keep sorted
LISTENERS = [
    "src/main/java/org/oppia/android/app/administratorcontrols/LoadAppVersionListener.kt",
    "src/main/java/org/oppia/android/app/administratorcontrols/LoadLearnerAnalyticsListener.kt",
    "src/main/java/org/oppia/android/app/administratorcontrols/LoadProfileEditListener.kt",
    "src/main/java/org/oppia/android/app/administratorcontrols/LoadProfileListListener.kt",
    "src/main/java/org/oppia/android/app/administratorcontrols/ProfileEditDeletionDialogListener.kt",
    "src/main/java/org/oppia/android/app/administratorcontrols/RouteToAppVersionListener.kt",
    "src/main/java/org/oppia/android/app/administratorcontrols/RouteToLearnerAnalyticsListener.kt",
    "src/main/java/org/oppia/android/app/administratorcontrols/RouteToProfileListListener.kt",
    "src/main/java/org/oppia/android/app/administratorcontrols/ShowLogoutDialogListener.kt",
    "src/main/java/org/oppia/android/app/devoptions/ForceCrashButtonClickListener.kt",
    "src/main/java/org/oppia/android/app/devoptions/RouteToForceNetworkTypeListener.kt",
    "src/main/java/org/oppia/android/app/devoptions/RouteToMarkChaptersCompletedListener.kt",
    "src/main/java/org/oppia/android/app/devoptions/RouteToMarkStoriesCompletedListener.kt",
    "src/main/java/org/oppia/android/app/devoptions/RouteToMarkTopicsCompletedListener.kt",
    "src/main/java/org/oppia/android/app/devoptions/RouteToMathExpressionParserTestListener.kt",
    "src/main/java/org/oppia/android/app/devoptions/RouteToViewEventLogsListener.kt",
    "src/main/java/org/oppia/android/app/drawer/RouteToProfileProgressListener.kt",
    "src/main/java/org/oppia/android/app/help/LoadFaqListFragmentListener.kt",
    "src/main/java/org/oppia/android/app/help/LoadLicenseListFragmentListener.kt",
    "src/main/java/org/oppia/android/app/help/LoadLicenseTextViewerFragmentListener.kt",
    "src/main/java/org/oppia/android/app/help/LoadPoliciesFragmentListener.kt",
    "src/main/java/org/oppia/android/app/help/LoadThirdPartyDependencyListFragmentListener.kt",
    "src/main/java/org/oppia/android/app/help/RouteToFAQListListener.kt",
    "src/main/java/org/oppia/android/app/help/RouteToThirdPartyDependencyListListener.kt",
    "src/main/java/org/oppia/android/app/help/faq/RouteToFAQSingleListener.kt",
    "src/main/java/org/oppia/android/app/help/thirdparty/RouteToLicenseListListener.kt",
    "src/main/java/org/oppia/android/app/help/thirdparty/RouteToLicenseTextListener.kt",
    "src/main/java/org/oppia/android/app/home/RouteToRecentlyPlayedListener.kt",
    "src/main/java/org/oppia/android/app/home/RouteToTopicListener.kt",
    "src/main/java/org/oppia/android/app/home/RouteToTopicPlayStoryListener.kt",
    "src/main/java/org/oppia/android/app/home/recentlyplayed/PromotedStoryClickListener.kt",
    "src/main/java/org/oppia/android/app/home/topiclist/TopicSummaryClickListener.kt",
    "src/main/java/org/oppia/android/app/onboarding/OnboardingNavigationListener.kt",
    "src/main/java/org/oppia/android/app/onboarding/RouteToProfileListListener.kt",
    "src/main/java/org/oppia/android/app/options/AppLanguageRadioButtonListener.kt",
    "src/main/java/org/oppia/android/app/options/AudioLanguageRadioButtonListener.kt",
    "src/main/java/org/oppia/android/app/options/LoadAppLanguageListListener.kt",
    "src/main/java/org/oppia/android/app/options/LoadAudioLanguageListListener.kt",
    "src/main/java/org/oppia/android/app/options/LoadReadingTextSizeListener.kt",
    "src/main/java/org/oppia/android/app/options/RouteToAppLanguageListListener.kt",
    "src/main/java/org/oppia/android/app/options/RouteToAudioLanguageListListener.kt",
    "src/main/java/org/oppia/android/app/options/RouteToReadingTextSizeListener.kt",
    "src/main/java/org/oppia/android/app/options/TextSizeRadioButtonListener.kt",
    "src/main/java/org/oppia/android/app/player/audio/LanguageInterface.kt",
    "src/main/java/org/oppia/android/app/player/exploration/BottomSheetOptionsMenuItemClickListener.kt",
    "src/main/java/org/oppia/android/app/player/state/answerhandling/InteractionAnswerErrorOrAvailabilityCheckReceiver.kt",
    "src/main/java/org/oppia/android/app/player/state/answerhandling/InteractionAnswerHandler.kt",
    "src/main/java/org/oppia/android/app/player/state/listener/ContinueNavigationButtonListener.kt",
    "src/main/java/org/oppia/android/app/player/state/listener/NextNavigationButtonListener.kt",
    "src/main/java/org/oppia/android/app/player/state/listener/PreviousNavigationButtonListener.kt",
    "src/main/java/org/oppia/android/app/player/state/listener/PreviousResponsesHeaderClickListener.kt",
    "src/main/java/org/oppia/android/app/player/state/listener/ReplayButtonListener.kt",
    "src/main/java/org/oppia/android/app/player/state/listener/ReturnToTopicNavigationButtonListener.kt",
    "src/main/java/org/oppia/android/app/player/state/listener/RouteToHintsAndSolutionListener.kt",
    "src/main/java/org/oppia/android/app/player/state/listener/StateKeyboardButtonListener.kt",
    "src/main/java/org/oppia/android/app/player/state/listener/SubmitNavigationButtonListener.kt",
    "src/main/java/org/oppia/android/app/policies/RouteToPoliciesListener.kt",
    "src/main/java/org/oppia/android/app/profile/RouteToAdminPinListener.kt",
    "src/main/java/org/oppia/android/app/profileprogress/ProfilePictureClickListener.kt",
    "src/main/java/org/oppia/android/app/profileprogress/RouteToCompletedStoryListListener.kt",
    "src/main/java/org/oppia/android/app/profileprogress/RouteToOngoingTopicListListener.kt",
    "src/main/java/org/oppia/android/app/recyclerview/OnDragEndedListener.kt",
    "src/main/java/org/oppia/android/app/recyclerview/OnItemDragListener.kt",
    "src/main/java/org/oppia/android/app/settings/profile/LoadProfileEditDeletionDialogListener.kt",
    "src/main/java/org/oppia/android/app/settings/profile/RouteToProfileEditListener.kt",
    "src/main/java/org/oppia/android/app/survey/SelectedAnswerAvailabilityReceiver.kt",
    "src/main/java/org/oppia/android/app/topic/RouteToRevisionCardListener.kt",
    "src/main/java/org/oppia/android/app/topic/lessons/ChapterSummarySelector.kt",
    "src/main/java/org/oppia/android/app/topic/lessons/StorySummarySelector.kt",
    "src/main/java/org/oppia/android/app/topic/revision/RevisionSubtopicSelector.kt",
    "src/main/java/org/oppia/android/app/topic/revisioncard/ReturnToTopicClickListener.kt",
    "src/main/java/org/oppia/android/app/utility/OnClickableAreaClickedListener.kt",
    "src/main/java/org/oppia/android/app/utility/RegionClickEvent.kt",
    "src/main/java/org/oppia/android/app/walkthrough/WalkthroughActivityListener.kt",
    "src/main/java/org/oppia/android/app/walkthrough/WalkthroughFragmentChangeListener.kt",
    "src/main/java/org/oppia/android/app/walkthrough/WalkthroughPageChanger.kt",
    "src/main/java/org/oppia/android/app/walkthrough/end/WalkthroughEndPageChanger.kt",
]

# Source files for the databinding_resources library.
# The files inside this list include all layout files. Please note that layouts MUST NOT depend on
# presenters or fragments. Instead, they should depend on a listener or interface as an abstraction.

# keep sorted
DATABINDING_LAYOUTS = ["src/main/res/layout*/**"]

# View Models

# TODO(#1617): Remove genrules post-gradle
# Source files for the view_models library that import resources.
# Place your file here if:
#  - It is a view model
#  - It imports resources (ex: `import org.oppia.android.R`)

# keep sorted
VIEW_MODELS_WITH_RESOURCE_IMPORTS = [
    "src/main/java/org/oppia/android/app/administratorcontrols/appversion/AppVersionViewModel.kt",
    "src/main/java/org/oppia/android/app/administratorcontrols/learneranalytics/ControlButtonsViewModel.kt",
    "src/main/java/org/oppia/android/app/administratorcontrols/learneranalytics/DeviceIdItemViewModel.kt",
    "src/main/java/org/oppia/android/app/administratorcontrols/learneranalytics/ProfileLearnerIdItemViewModel.kt",
    "src/main/java/org/oppia/android/app/administratorcontrols/learneranalytics/ProfileListViewModel.kt",
    "src/main/java/org/oppia/android/app/administratorcontrols/learneranalytics/SyncStatusItemViewModel.kt",
    "src/main/java/org/oppia/android/app/devoptions/forcenetworktype/ForceNetworkTypeViewModel.kt",
    "src/main/java/org/oppia/android/app/devoptions/mathexpressionparser/MathExpressionParserViewModel.kt",
    "src/main/java/org/oppia/android/app/drawer/NavigationDrawerHeaderViewModel.kt",
    "src/main/java/org/oppia/android/app/help/HelpItemViewModel.kt",
    "src/main/java/org/oppia/android/app/help/HelpListViewModel.kt",
    "src/main/java/org/oppia/android/app/help/HelpViewModel.kt",
    "src/main/java/org/oppia/android/app/help/faq/FAQListViewModel.kt",
    "src/main/java/org/oppia/android/app/help/thirdparty/LicenseListViewModel.kt",
    "src/main/java/org/oppia/android/app/help/thirdparty/LicenseTextViewModel.kt",
    "src/main/java/org/oppia/android/app/help/thirdparty/ThirdPartyDependencyListViewModel.kt",
    "src/main/java/org/oppia/android/app/hintsandsolution/HintsAndSolutionViewModel.kt",
    "src/main/java/org/oppia/android/app/hintsandsolution/SolutionViewModel.kt",
    "src/main/java/org/oppia/android/app/home/HomeViewModel.kt",
    "src/main/java/org/oppia/android/app/home/WelcomeViewModel.kt",
    "src/main/java/org/oppia/android/app/home/promotedlist/ComingSoonTopicsViewModel.kt",
    "src/main/java/org/oppia/android/app/home/promotedlist/PromotedStoryListViewModel.kt",
    "src/main/java/org/oppia/android/app/home/promotedlist/PromotedStoryViewModel.kt",
    "src/main/java/org/oppia/android/app/home/recentlyplayed/PromotedStoryViewModel.kt",
    "src/main/java/org/oppia/android/app/home/recentlyplayed/RecentlyPlayedViewModel.kt",
    "src/main/java/org/oppia/android/app/home/topiclist/TopicSummaryViewModel.kt",
    "src/main/java/org/oppia/android/app/onboarding/OnboadingSlideViewModel.kt",
    "src/main/java/org/oppia/android/app/onboarding/OnboardingViewModel.kt",
    "src/main/java/org/oppia/android/app/ongoingtopiclist/OngoingTopicItemViewModel.kt",
    "src/main/java/org/oppia/android/app/options/OptionsReadingTextSizeViewModel.kt",
    "src/main/java/org/oppia/android/app/options/TextSizeItemViewModel.kt",
    "src/main/java/org/oppia/android/app/parser/FractionParsingUiError.kt",
    "src/main/java/org/oppia/android/app/parser/StringToNumberParser.kt",
    "src/main/java/org/oppia/android/app/parser/StringToRatioParser.kt",
    "src/main/java/org/oppia/android/app/player/audio/AudioViewModel.kt",
    "src/main/java/org/oppia/android/app/player/state/itemviewmodel/DragDropInteractionContentViewModel.kt",
    "src/main/java/org/oppia/android/app/player/state/itemviewmodel/FractionInteractionViewModel.kt",
    "src/main/java/org/oppia/android/app/player/state/itemviewmodel/ImageRegionSelectionInteractionViewModel.kt",
    "src/main/java/org/oppia/android/app/player/state/itemviewmodel/MathExpressionInteractionsViewModel.kt",
    "src/main/java/org/oppia/android/app/player/state/itemviewmodel/PreviousResponsesHeaderViewModel.kt",
    "src/main/java/org/oppia/android/app/player/state/itemviewmodel/RatioExpressionInputInteractionViewModel.kt",
    "src/main/java/org/oppia/android/app/player/state/itemviewmodel/SelectionInteractionViewModel.kt",
    "src/main/java/org/oppia/android/app/player/state/itemviewmodel/SubmittedAnswerViewModel.kt",
    "src/main/java/org/oppia/android/app/player/state/itemviewmodel/TextInputViewModel.kt",
    "src/main/java/org/oppia/android/app/profile/AddProfileViewModel.kt",
    "src/main/java/org/oppia/android/app/profile/PinPasswordViewModel.kt",
    "src/main/java/org/oppia/android/app/profile/ResetPinViewModel.kt",
    "src/main/java/org/oppia/android/app/profileprogress/ProfileProgressViewModel.kt",
    "src/main/java/org/oppia/android/app/profileprogress/RecentlyPlayedStorySummaryViewModel.kt",
    "src/main/java/org/oppia/android/app/story/storyitemviewmodel/StoryChapterSummaryViewModel.kt",
    "src/main/java/org/oppia/android/app/story/storyitemviewmodel/StoryHeaderViewModel.kt",
    "src/main/java/org/oppia/android/app/survey/SurveyViewModel.kt",
    "src/main/java/org/oppia/android/app/survey/surveyitemviewmodel/FreeFormItemsViewModel.kt",
    "src/main/java/org/oppia/android/app/survey/surveyitemviewmodel/MarketFitItemsViewModel.kt",
    "src/main/java/org/oppia/android/app/survey/surveyitemviewmodel/MultipleChoiceOptionContentViewModel.kt",
    "src/main/java/org/oppia/android/app/survey/surveyitemviewmodel/NpsItemsViewModel.kt",
    "src/main/java/org/oppia/android/app/survey/surveyitemviewmodel/UserTypeItemsViewModel.kt",
    "src/main/java/org/oppia/android/app/topic/TopicViewModel.kt",
    "src/main/java/org/oppia/android/app/topic/info/TopicInfoViewModel.kt",
    "src/main/java/org/oppia/android/app/topic/lessons/ChapterSummaryViewModel.kt",
    "src/main/java/org/oppia/android/app/topic/lessons/StorySummaryViewModel.kt",
    "src/main/java/org/oppia/android/app/topic/questionplayer/QuestionPlayerViewModel.kt",
    "src/main/java/org/oppia/android/app/topic/revisioncard/RevisionCardViewModel.kt",
    "src/main/java/org/oppia/android/app/utility/RatioExtensions.kt",
    "src/main/java/org/oppia/android/app/walkthrough/topiclist/topiclistviewmodel/WalkthroughTopicSummaryViewModel.kt",
]

# Source files for the view_models library that DO NOT import resources.
# Place your file here if:
#  - It is a view model
#  - It does not import resources

# keep sorted
VIEW_MODELS = [
    "src/main/java/org/oppia/android/app/administratorcontrols/administratorcontrolsitemviewmodel/AdministratorControlsAccountActionsViewModel.kt",
    "src/main/java/org/oppia/android/app/administratorcontrols/administratorcontrolsitemviewmodel/AdministratorControlsAppInformationViewModel.kt",
    "src/main/java/org/oppia/android/app/administratorcontrols/administratorcontrolsitemviewmodel/AdministratorControlsDownloadPermissionsViewModel.kt",
    "src/main/java/org/oppia/android/app/administratorcontrols/administratorcontrolsitemviewmodel/AdministratorControlsGeneralViewModel.kt",
    "src/main/java/org/oppia/android/app/administratorcontrols/administratorcontrolsitemviewmodel/AdministratorControlsItemViewModel.kt",
    "src/main/java/org/oppia/android/app/administratorcontrols/administratorcontrolsitemviewmodel/AdministratorControlsProfileAndDeviceIdViewModel.kt",
    "src/main/java/org/oppia/android/app/administratorcontrols/administratorcontrolsitemviewmodel/AdministratorControlsProfileViewModel.kt",
    "src/main/java/org/oppia/android/app/administratorcontrols/AdministratorControlsViewModel.kt",
    "src/main/java/org/oppia/android/app/devoptions/marktopicscompleted/TopicViewModel.kt",
    "src/main/java/org/oppia/android/app/completedstorylist/CompletedStoryItemViewModel.kt",
    "src/main/java/org/oppia/android/app/completedstorylist/CompletedStoryListViewModel.kt",
    "src/main/java/org/oppia/android/app/devoptions/devoptionsitemviewmodel/DeveloperOptionsItemViewModel.kt",
    "src/main/java/org/oppia/android/app/devoptions/devoptionsitemviewmodel/DeveloperOptionsModifyLessonProgressViewModel.kt",
    "src/main/java/org/oppia/android/app/devoptions/devoptionsitemviewmodel/DeveloperOptionsOverrideAppBehaviorsViewModel.kt",
    "src/main/java/org/oppia/android/app/devoptions/devoptionsitemviewmodel/DeveloperOptionsTestParsersViewModel.kt",
    "src/main/java/org/oppia/android/app/devoptions/devoptionsitemviewmodel/DeveloperOptionsViewLogsViewModel.kt",
    "src/main/java/org/oppia/android/app/devoptions/DeveloperOptionsViewModel.kt",
    "src/main/java/org/oppia/android/app/devoptions/forcenetworktype/NetworkTypeItemViewModel.kt",
    "src/main/java/org/oppia/android/app/devoptions/markchapterscompleted/ChapterSummaryViewModel.kt",
    "src/main/java/org/oppia/android/app/devoptions/markchapterscompleted/MarkChaptersCompletedItemViewModel.kt",
    "src/main/java/org/oppia/android/app/devoptions/markchapterscompleted/MarkChaptersCompletedViewModel.kt",
    "src/main/java/org/oppia/android/app/devoptions/markchapterscompleted/StorySummaryViewModel.kt",
    "src/main/java/org/oppia/android/app/devoptions/markstoriescompleted/MarkStoriesCompletedViewModel.kt",
    "src/main/java/org/oppia/android/app/devoptions/markstoriescompleted/StorySummaryViewModel.kt",
    "src/main/java/org/oppia/android/app/devoptions/marktopicscompleted/MarkTopicsCompletedViewModel.kt",
    "src/main/java/org/oppia/android/app/devoptions/vieweventlogs/EventLogItemViewModel.kt",
    "src/main/java/org/oppia/android/app/devoptions/vieweventlogs/ViewEventLogsViewModel.kt",
    "src/main/java/org/oppia/android/app/drawer/NavigationDrawerFooterViewModel.kt",
    "src/main/java/org/oppia/android/app/help/faq/faqItemViewModel/FAQContentViewModel.kt",
    "src/main/java/org/oppia/android/app/help/faq/faqItemViewModel/FAQHeaderViewModel.kt",
    "src/main/java/org/oppia/android/app/help/faq/faqItemViewModel/FAQItemViewModel.kt",
    "src/main/java/org/oppia/android/app/help/HelpItems.kt",
    "src/main/java/org/oppia/android/app/help/thirdparty/LicenseItemViewModel.kt",
    "src/main/java/org/oppia/android/app/help/thirdparty/ThirdPartyDependencyItemViewModel.kt",
    "src/main/java/org/oppia/android/app/hintsandsolution/HintViewModel.kt",
    "src/main/java/org/oppia/android/app/hintsandsolution/HintsAndSolutionItemViewModel.kt",
    "src/main/java/org/oppia/android/app/hintsandsolution/ReturnToLessonViewModel.kt",
    "src/main/java/org/oppia/android/app/home/HomeItemViewModel.kt",
    "src/main/java/org/oppia/android/app/home/promotedlist/ComingSoonTopicListViewModel.kt",
    "src/main/java/org/oppia/android/app/home/recentlyplayed/RecentlyPlayedItemViewModel.kt",
    "src/main/java/org/oppia/android/app/home/recentlyplayed/SectionTitleViewModel.kt",
    "src/main/java/org/oppia/android/app/home/topiclist/AllTopicsViewModel.kt",
    "src/main/java/org/oppia/android/app/home/UserAppHistoryViewModel.kt",
    "src/main/java/org/oppia/android/app/onboarding/OnboardingSlideFinalViewModel.kt",
    "src/main/java/org/oppia/android/app/onboarding/OnboardingViewPagerViewModel.kt",
    "src/main/java/org/oppia/android/app/onboarding/ViewPagerSlide.kt",
    "src/main/java/org/oppia/android/app/ongoingtopiclist/OngoingTopicListViewModel.kt",
    "src/main/java/org/oppia/android/app/options/AppLanguageItemViewModel.kt",
    "src/main/java/org/oppia/android/app/options/AppLanguageSelectionViewModel.kt",
    "src/main/java/org/oppia/android/app/options/AudioLanguageItemViewModel.kt",
    "src/main/java/org/oppia/android/app/options/AudioLanguageSelectionViewModel.kt",
    "src/main/java/org/oppia/android/app/options/OptionControlsViewModel.kt",
    "src/main/java/org/oppia/android/app/options/OptionsAppLanguageViewModel.kt",
    "src/main/java/org/oppia/android/app/options/OptionsAudioLanguageViewModel.kt",
    "src/main/java/org/oppia/android/app/options/OptionsItemViewModel.kt",
    "src/main/java/org/oppia/android/app/options/ReadingTextSizeSelectionViewModel.kt",
    "src/main/java/org/oppia/android/app/player/exploration/ExplorationViewModel.kt",
    "src/main/java/org/oppia/android/app/player/state/itemviewmodel/ContentViewModel.kt",
    "src/main/java/org/oppia/android/app/player/state/itemviewmodel/ContinueInteractionViewModel.kt",
    "src/main/java/org/oppia/android/app/player/state/itemviewmodel/ContinueNavigationButtonViewModel.kt",
    "src/main/java/org/oppia/android/app/player/state/itemviewmodel/DragAndDropSortInteractionViewModel.kt",
    "src/main/java/org/oppia/android/app/player/state/itemviewmodel/FeedbackViewModel.kt",
    "src/main/java/org/oppia/android/app/player/state/itemviewmodel/NextButtonViewModel.kt",
    "src/main/java/org/oppia/android/app/player/state/itemviewmodel/NumericInputViewModel.kt",
    "src/main/java/org/oppia/android/app/player/state/itemviewmodel/PreviousButtonViewModel.kt",
    "src/main/java/org/oppia/android/app/player/state/itemviewmodel/ReplayButtonViewModel.kt",
    "src/main/java/org/oppia/android/app/player/state/itemviewmodel/ReturnToTopicButtonViewModel.kt",
    "src/main/java/org/oppia/android/app/player/state/itemviewmodel/SelectionInteractionContentViewModel.kt",
    "src/main/java/org/oppia/android/app/player/state/itemviewmodel/StateItemViewModel.kt",
    "src/main/java/org/oppia/android/app/player/state/itemviewmodel/SubmitButtonViewModel.kt",
    "src/main/java/org/oppia/android/app/player/state/StateViewModel.kt",
    "src/main/java/org/oppia/android/app/player/state/testing/StateFragmentTestViewModel.kt",
    "src/main/java/org/oppia/android/app/profile/AdminAuthViewModel.kt",
    "src/main/java/org/oppia/android/app/profile/AdminPinViewModel.kt",
    "src/main/java/org/oppia/android/app/profile/AdminSettingsViewModel.kt",
    "src/main/java/org/oppia/android/app/profile/ProfileChooserViewModel.kt",
    "src/main/java/org/oppia/android/app/profileprogress/ProfilePictureActivityViewModel.kt",
    "src/main/java/org/oppia/android/app/profileprogress/ProfileProgressHeaderViewModel.kt",
    "src/main/java/org/oppia/android/app/profileprogress/ProfileProgressItemViewModel.kt",
    "src/main/java/org/oppia/android/app/recyclerview/BindableAdapter.kt",
    "src/main/java/org/oppia/android/app/recyclerview/DividerItemDecorator.kt",
    "src/main/java/org/oppia/android/app/recyclerview/DragAndDropItemFacilitator.kt",
    "src/main/java/org/oppia/android/app/resumelesson/ResumeLessonViewModel.kt",
    "src/main/java/org/oppia/android/app/settings/profile/ProfileEditViewModel.kt",
    "src/main/java/org/oppia/android/app/settings/profile/ProfileListViewModel.kt",
    "src/main/java/org/oppia/android/app/settings/profile/ProfileRenameViewModel.kt",
    "src/main/java/org/oppia/android/app/settings/profile/ProfileResetPinViewModel.kt",
    "src/main/java/org/oppia/android/app/story/ExplorationSelectionListener.kt",
    "src/main/java/org/oppia/android/app/story/StoryFragmentScroller.kt",
    "src/main/java/org/oppia/android/app/story/storyitemviewmodel/StoryItemViewModel.kt",
    "src/main/java/org/oppia/android/app/story/StoryViewModel.kt",
    "src/main/java/org/oppia/android/app/survey/surveyitemviewmodel/SurveyAnswerItemViewModel.kt",
    "src/main/java/org/oppia/android/app/testing/BindableAdapterTestDataModel.kt",
    "src/main/java/org/oppia/android/app/testing/BindableAdapterTestViewModel.kt",
    "src/main/java/org/oppia/android/app/testing/CircularProgressIndicatorAdaptersTestViewModel.kt",
    "src/main/java/org/oppia/android/app/topic/conceptcard/ConceptCardViewModel.kt",
    "src/main/java/org/oppia/android/app/topic/lessons/TopicLessonViewModel.kt",
    "src/main/java/org/oppia/android/app/topic/lessons/TopicLessonsItemViewModel.kt",
    "src/main/java/org/oppia/android/app/topic/lessons/TopicLessonsTitleViewModel.kt",
    "src/main/java/org/oppia/android/app/topic/practice/practiceitemviewmodel/TopicPracticeFooterViewModel.kt",
    "src/main/java/org/oppia/android/app/topic/practice/practiceitemviewmodel/TopicPracticeHeaderViewModel.kt",
    "src/main/java/org/oppia/android/app/topic/practice/practiceitemviewmodel/TopicPracticeItemViewModel.kt",
    "src/main/java/org/oppia/android/app/topic/practice/practiceitemviewmodel/TopicPracticeSubtopicViewModel.kt",
    "src/main/java/org/oppia/android/app/topic/practice/TopicPracticeViewModel.kt",
    "src/main/java/org/oppia/android/app/topic/revision/revisionitemviewmodel/TopicRevisionItemViewModel.kt",
    "src/main/java/org/oppia/android/app/topic/revision/TopicRevisionViewModel.kt",
    "src/main/java/org/oppia/android/app/walkthrough/end/WalkthroughFinalViewModel.kt",
    "src/main/java/org/oppia/android/app/walkthrough/topiclist/topiclistviewmodel/WalkthroughTopicHeaderViewModel.kt",
    "src/main/java/org/oppia/android/app/walkthrough/topiclist/WalkthroughTopicItemViewModel.kt",
    "src/main/java/org/oppia/android/app/walkthrough/topiclist/WalkthroughTopicViewModel.kt",
    "src/main/java/org/oppia/android/app/walkthrough/WalkthroughViewModel.kt",
    "src/main/java/org/oppia/android/app/walkthrough/welcome/WalkthroughWelcomeViewModel.kt",
] + [
    "update_" + view_models_with_resource_imports[0:-3]
    for view_models_with_resource_imports in VIEW_MODELS_WITH_RESOURCE_IMPORTS
]

# TODO(#1617): Remove genrules post-gradle
# Genrule for source files in the view_models library.
# Because each databinding library must have a unique package name and manifest, resources must be
# imported using the proper package name when building with Bazel. This genrule alters those imports
# in order to keep Gradle building.

[
    genrule(
        name = "update_" + file[0:-3],
        srcs = [file],
        outs = [file[0:-3] + "_updated.kt"],
        cmd = """
    cat $(SRCS) |
    sed 's/import org.oppia.android.R/import org.oppia.android.app.view.models.R/g' > $(OUTS)
    """,
    )
    for file in VIEW_MODELS_WITH_RESOURCE_IMPORTS
]

# Views

# TODO(#1617): Remove genrules post-gradle
# Source files for the views library that import resources.
# Place your file here if:
#  - It is a view file
#  - It imports resources (ex: `import org.oppia.android.R`)

# keep sorted
VIEWS_WITH_RESOURCE_IMPORTS = [
    "src/main/java/org/oppia/android/app/customview/ChapterNotStartedContainerConstraintLayout.kt",
    "src/main/java/org/oppia/android/app/customview/ContinueButtonView.kt",
    "src/main/java/org/oppia/android/app/customview/LessonThumbnailImageView.kt",
    "src/main/java/org/oppia/android/app/customview/PromotedStoryCardView.kt",
    "src/main/java/org/oppia/android/app/customview/SegmentedCircularProgressView.kt",
    "src/main/java/org/oppia/android/app/customview/SurveyOnboardingBackgroundView.kt",
    "src/main/java/org/oppia/android/app/customview/VerticalDashedLineView.kt",
    "src/main/java/org/oppia/android/app/survey/SurveyMultipleChoiceOptionView.kt",
    "src/main/java/org/oppia/android/app/survey/SurveyNpsItemOptionView.kt",
    "src/main/java/org/oppia/android/app/utility/ClickableAreasImage.kt",
]

# Source files for the views library that DO NOT import resources.
# Place your file here if:
#  - It is a view file
#  - It does not import resources
#  - It holds a circular dependency with a view (including views in VIEWS_WITH_RESOURCE_IMPORTS)

# keep sorted
VIEWS = [
    "src/main/java/org/oppia/android/app/administratorcontrols/learneranalytics/CopyIdMaterialButtonView.kt",
    "src/main/java/org/oppia/android/app/customview/interaction/FractionInputInteractionView.kt",
    "src/main/java/org/oppia/android/app/customview/interaction/MathExpressionInteractionsView.kt",
    "src/main/java/org/oppia/android/app/customview/interaction/NumericInputInteractionView.kt",
    "src/main/java/org/oppia/android/app/customview/interaction/TextInputInteractionView.kt",
    "src/main/java/org/oppia/android/app/customview/interaction/RatioInputInteractionView.kt",
    "src/main/java/org/oppia/android/app/home/promotedlist/ComingSoonTopicsListView.kt",
    "src/main/java/org/oppia/android/app/home/promotedlist/PromotedStoryListView.kt",
    "src/main/java/org/oppia/android/app/player/state/DragDropSortInteractionView.kt",
    "src/main/java/org/oppia/android/app/player/state/ImageRegionSelectionInteractionView.kt",
    "src/main/java/org/oppia/android/app/player/state/SelectionInteractionView.kt",
    "//app/src/main/java/org/oppia/android/app/view:ViewComponentImpl.kt",
] + [
    "update_" + views_with_resource_imports[0:-3]
    for views_with_resource_imports in VIEWS_WITH_RESOURCE_IMPORTS
]

# TODO(#1617): Remove genrules post-gradle
# Genrule for source files in the views library.
# Because each databinding library must have a unique package name and manifest, resources must be
# imported using the proper package name when building with Bazel. This genrule alters those imports
# in order to keep Gradle building.

[
    genrule(
        name = "update_" + file[0:-3],
        srcs = [file],
        outs = [file[0:-3] + "_updated.kt"],
        cmd = """
     cat $(SRCS) |
     sed 's/import org.oppia.android.R/import org.oppia.android.app.views.R/g' > $(OUTS)
     """,
    )
    for file in VIEWS_WITH_RESOURCE_IMPORTS
]

# Binding Adapters

# TODO(#1617): Remove genrules post-gradle
# Binding adapter files that import resources.
# Place your file here if:
#  - It is a binding adapter
#  - It imports resources (ex: `import org.oppia.android.R`)

# keep sorted
BINDING_ADAPTERS_WITH_RESOURCE_IMPORTS = [
    "src/main/java/org/oppia/android/app/databinding/DrawableBindingAdapters.java",
    "src/main/java/org/oppia/android/app/databinding/ImageViewBindingAdapters.java",
    "src/main/java/org/oppia/android/app/databinding/TextViewBindingAdapters.java",
]

# Binding adapter files that DO NOT import resources.
# Place your file here if:
#  - It is a binding adapter
#  - It does not import resources

# keep sorted
BINDING_ADAPTERS = [
    "src/main/java/org/oppia/android/app/databinding/AppCompatCheckBoxBindingAdapters.java",
    "src/main/java/org/oppia/android/app/databinding/CircularProgressIndicatorAdapters.java",
    "src/main/java/org/oppia/android/app/databinding/ConstraintLayoutAdapters.java",
    "src/main/java/org/oppia/android/app/databinding/EditTextBindingAdapters.java",
    "src/main/java/org/oppia/android/app/databinding/GuidelineBindingAdapters.java",
    "src/main/java/org/oppia/android/app/databinding/MarginBindingAdapters.java",
    "src/main/java/org/oppia/android/app/databinding/StateAssemblerMarginBindingAdapters.java",
    "src/main/java/org/oppia/android/app/databinding/StateAssemblerPaddingBindingAdapters.java",
    "src/main/java/org/oppia/android/app/databinding/TextInputLayoutBindingAdapters.java",
    "src/main/java/org/oppia/android/app/databinding/ViewBindingAdapters.java",
    "src/main/java/org/oppia/android/app/recyclerview/RecyclerViewBindingAdapter.java",
] + [
    "update_" + binding_adapters_with_resource_imports[0:-5]
    for binding_adapters_with_resource_imports in BINDING_ADAPTERS_WITH_RESOURCE_IMPORTS
]

# TODO(#1617): Remove genrules post-gradle
# Genrule for source files in the binding_adapters library.
# Because each databinding library must have a unique package name and manifest, resources must be
# imported using the proper package name when building with Bazel. This genrule alters those imports
# in order to keep Gradle building.

[genrule(
    name = "update_" + file[0:-5],
    srcs = [file],
    outs = [file[0:-5] + "_updated.java"],
    cmd = """
     cat $(SRCS) |
     sed 's/import org.oppia.android.R/import org.oppia.android.app.databinding.adapters.R/g' |
     sed 's/BindingAdapters {/BindingAdapters_updated {/g' > $(OUTS)
     """,
) for file in BINDING_ADAPTERS_WITH_RESOURCE_IMPORTS]

# keep sorted
SNAP_HELPER = ["src/main/java/org/oppia/android/app/recyclerview/StartSnapHelper.kt"]

# Files to be excluded from the source list for the app library. This list includes all the files
# built by the following libraries:
# - view_models
# - views
# - listeners
# - annotations
# - binding_adapters

EXCLUDED_APP_LIB_FILES = VIEW_MODELS + VIEW_MODELS_WITH_RESOURCE_IMPORTS + VIEWS + VIEWS_WITH_RESOURCE_IMPORTS + BINDING_ADAPTERS + BINDING_ADAPTERS_WITH_RESOURCE_IMPORTS + LISTENERS + ANNOTATIONS + SNAP_HELPER + MIGRATED_SOURCE_FILES

# Files to be built by the app library. All of these files are assumed to have resource imports and
# will be processed by the app library genrule regardless in order to avoid any import issues.

APP_FILES_WITH_RESOURCE_IMPORTS = glob(
    ["src/main/java/org/oppia/android/app/**/*.kt"],
    exclude = EXCLUDED_APP_LIB_FILES,
)

# Genrule for source files in the app library.
# Because each databinding library must have a unique package name and manifest, resources must be
# imported using the proper package name when building with Bazel. This genrule alters those imports
# in order to keep Gradle building.

[
    genrule(
        name = "update_" + file[0:-3],
        srcs = [file],
        outs = [file[0:-3] + "_updated.kt"],
        cmd = """
     cat $(SRCS) |
     sed 's/import org.oppia.android.R/import org.oppia.android.app.ui.R/g' |
     sed 's/import org.oppia.android.databinding./import org.oppia.android.app.databinding.databinding./g' > $(OUTS)
     """,
    )
    for file in APP_FILES_WITH_RESOURCE_IMPORTS
]

# Files to be built by the app library.
APP_FILES = [] + [
    "update_" + app_files_with_resource_imports[0:-3]
    for app_files_with_resource_imports in APP_FILES_WITH_RESOURCE_IMPORTS
]

# Library for non-layout resource files.
android_library(
    name = "resources",
    custom_package = "org.oppia.android.app",
    exports_manifest = True,
    manifest = "src/main/AndroidManifest.xml",
    resource_files = glob(
        ["src/main/res/**"],
        exclude = DATABINDING_LAYOUTS,
    ),
    visibility = ["//app:__subpackages__"],
    deps = ["//third_party:com_google_android_material_material"],
)

# Library for layout resource files.
android_library(
    name = "databinding_resources",
    custom_package = "org.oppia.android.app.databinding",
    enable_data_binding = True,
    exports_manifest = True,
    manifest = "src/main/DatabindingResourcesManifest.xml",
    resource_files = glob(DATABINDING_LAYOUTS),
    visibility = [
        "//app/src/main/java/org/oppia/android/app/shim:__pkg__",
        "//app/src/main/java/org/oppia/android/app/testing/activity:__pkg__",
    ],
    deps = [
        ":annotations",
        ":binding_adapters",
        ":resources",
        ":view_models",
        ":views",
        "//app/src/main/java/org/oppia/android/app/spotlight",
        "//app/src/main/java/org/oppia/android/app/translation:app_language_activity_injector_provider",
        "//app/src/main/java/org/oppia/android/app/translation:app_language_resource_handler",
        "//model/src/main/proto:interaction_object_java_proto_lite",
        "//model/src/main/proto:thumbnail_java_proto_lite",
        "//model/src/main/proto:version_java_proto_lite",
        "//third_party:androidx_annotation_annotation",
        "//third_party:androidx_constraintlayout_constraintlayout",
        "//third_party:androidx_core_core",
        "//third_party:androidx_databinding_databinding-adapters",
        "//third_party:androidx_databinding_databinding-common",
        "//third_party:androidx_databinding_databinding-runtime",
        "//third_party:androidx_drawerlayout_drawerlayout",
        "//third_party:androidx_lifecycle_lifecycle-livedata-core",
        "//third_party:androidx_recyclerview_recyclerview",
        "//third_party:androidx_viewpager2_viewpager2",
        "//third_party:androidx_viewpager_viewpager",
        "//third_party:circularimageview_circular_image_view",
        "//third_party:com_google_android_flexbox_flexbox",
        "//third_party:com_google_android_material_material",
        "//third_party:de_hdodenhof_circleimageview",
        "//third_party:javax_annotation_javax_annotation-api_jar",
        "//third_party:nl_dionsegijn_konfetti",
        "//utility/src/main/java/org/oppia/android/util/system:oppia_clock",
        "//utility/src/main/java/org/oppia/android/util/system:oppia_clock_injector_provider",
    ],
)

# Library for listener files required to build views and view_model libraries.
kt_android_library(
    name = "listeners",
    srcs = LISTENERS,
    custom_package = "org.oppia.android.app",
    deps = [
        ":dagger",
        "//domain/src/main/java/org/oppia/android/domain/audio:cellular_audio_dialog_controller",
        "//model/src/main/proto:arguments_java_proto_lite",
        "//model/src/main/proto:question_java_proto_lite",
        "//model/src/main/proto:survey_java_proto_lite",
        "//model/src/main/proto:topic_java_proto_lite",
        "//third_party:androidx_recyclerview_recyclerview",
    ],
)

# Library for all view files required to build layout files.
kt_android_library(
    name = "views",
    srcs = VIEWS,
    custom_package = "org.oppia.android.app.views",
    manifest = "src/main/ViewsManifest.xml",
    deps = [
        ":annotations",
        ":listeners",
        ":resources",
        ":snap_helper",
        ":view_models",
        "//app/src/main/java/org/oppia/android/app/shim:view_binding_shim",
        "//app/src/main/java/org/oppia/android/app/spotlight",
        "//app/src/main/java/org/oppia/android/app/utility/lifecycle:lifecycle_safe_timer_factory",
        "//app/src/main/java/org/oppia/android/app/view:view_component_factory",
        "//app/src/main/java/org/oppia/android/app/view:view_scope",
        "//third_party:androidx_appcompat_appcompat",
        "//third_party:androidx_core_core-ktx",
        "//third_party:androidx_databinding_databinding-common",
        "//third_party:androidx_databinding_databinding-runtime",
        "//third_party:circularimageview_circular_image_view",
        "//utility/src/main/java/org/oppia/android/util/accessibility",
        "//utility/src/main/java/org/oppia/android/util/parser/html:html_parser",
        "//utility/src/main/java/org/oppia/android/util/parser/image:image_loader",
        "//utility/src/main/java/org/oppia/android/util/parser/image:image_parsing_annonations",
        "//utility/src/main/java/org/oppia/android/util/parser/image:image_transformation",
    ],
)

# Library for scope annotations required to build views and view_model libraries.
kt_android_library(
    name = "annotations",
    srcs = ANNOTATIONS,
    custom_package = "org.oppia.android.app",
    deps = [
        ":dagger",
        "//app/src/main/java/org/oppia/android/app/activity:activity_scope",
        "//app/src/main/java/org/oppia/android/app/fragment:fragment_scope",
    ],
)

# Library for all view model files.
kt_android_library(
    name = "view_models",
    srcs = VIEW_MODELS,
    custom_package = "org.oppia.android.app.view.models",
    enable_data_binding = True,
    manifest = "src/main/ViewModelsManifest.xml",
    visibility = [
        "//app/src/main/java/org/oppia/android/app/shim:__pkg__",
    ],
    deps = [
        ":annotations",
        ":dagger",
        ":listeners",
        ":resources",
        "//app/src/main/java/org/oppia/android/app/shim:intent_factory_shim",
        "//app/src/main/java/org/oppia/android/app/utility/datetime:date_time_util",
        "//app/src/main/java/org/oppia/android/app/utility/math:math_expression_accessibility_util",
        "//app/src/main/java/org/oppia/android/app/viewmodel:observable_array_list",
        "//app/src/main/java/org/oppia/android/app/viewmodel:observable_view_model",
        "//app/src/main/java/org/oppia/android/app/viewmodel:view_model_provider",
        "//domain",
        "//domain/src/main/java/org/oppia/android/domain/audio:audio_player_controller",
        "//domain/src/main/java/org/oppia/android/domain/clipboard:clipboard_controller",
        "//domain/src/main/java/org/oppia/android/domain/onboarding:state_controller",
        "//domain/src/main/java/org/oppia/android/domain/profile:profile_management_controller",
        "//model/src/main/proto:arguments_java_proto_lite",
        "//third_party:androidx_core_core",
        "//third_party:androidx_databinding_databinding-common",
        "//third_party:androidx_databinding_databinding-runtime",
        "//utility",
        "//utility/src/main/java/org/oppia/android/util/extensions:context_extensions",
        "//utility/src/main/java/org/oppia/android/util/logging/firebase:debug_module",
        "//utility/src/main/java/org/oppia/android/util/math:fraction_parser",
        "//utility/src/main/java/org/oppia/android/util/networking:network_connection_debug_util",
        "//utility/src/main/java/org/oppia/android/util/parser/html:html_parser",
    ],
)

# Library for snap helper used to build views.
kt_android_library(
    name = "snap_helper",
    srcs = SNAP_HELPER,
    custom_package = "org.oppia.android.app.recyclerview",
    deps = ["//third_party:androidx_recyclerview_recyclerview"],
)

# TODO(#1639): Translate binding adapters back to Kotlin post-Bazel modularization.
# Library for all custom data-binding adapters under org/oppia/android/app/databinding.
android_library(
    name = "binding_adapters",
    srcs = BINDING_ADAPTERS,
    custom_package = "org.oppia.android.app.databinding.adapters",
    enable_data_binding = True,
    manifest = "src/main/DatabindingAdaptersManifest.xml",
    deps = [
        ":dagger",
        ":resources",
        ":view_models",
        "//app/src/main/java/org/oppia/android/app/translation:app_language_activity_injector_provider",
        "//app/src/main/java/org/oppia/android/app/translation:app_language_resource_handler",
        "//model/src/main/proto:thumbnail_java_proto_lite",
        "//third_party:androidx_annotation_annotation",
        "//third_party:androidx_constraintlayout_constraintlayout",
        "//third_party:androidx_lifecycle_lifecycle-livedata-core",
        "//third_party:androidx_lifecycle_lifecycle-livedata-ktx",
        "//third_party:circularimageview_circular_image_view",
        "//third_party:com_google_android_material_material",
        "//third_party:de_hdodenhof_circleimageview",
        "//utility",
        "//utility/src/main/java/org/oppia/android/util/system:oppia_clock",
        "//utility/src/main/java/org/oppia/android/util/system:oppia_clock_injector_provider",
    ],
)

# Library containing all activity, fragment, and view-based UI flows in the app.
kt_android_library(
    name = "app",
    srcs = APP_FILES + [
        "//app/src/main/java/org/oppia/android/app/activity:ActivityComponentImpl.kt",
        "//app/src/main/java/org/oppia/android/app/activity:ActivityIntentFactoriesModule.kt",
        "//app/src/main/java/org/oppia/android/app/activity:ActivityModule.kt",
        "//app/src/main/java/org/oppia/android/app/activity/route:ActivityRouterModule.kt",
        "//app/src/main/java/org/oppia/android/app/fragment:FragmentComponentBuilderModule.kt",
        "//app/src/main/java/org/oppia/android/app/fragment:FragmentComponentImpl.kt",
        "//app/src/main/java/org/oppia/android/app/fragment:FragmentModule.kt",
        "//app/src/main/java/org/oppia/android/app/view:ViewComponentBuilderModule.kt",
        "//app/src/main/java/org/oppia/android/app/spotlight:SpotlightFragment_updated.kt",
    ],
    custom_package = "org.oppia.android.app.ui",
    enable_data_binding = 1,
    manifest = "src/main/AppAndroidManifest.xml",
    visibility = ["//visibility:public"],
    deps = [
        ":binding_adapters",
        ":dagger",
        ":databinding_resources",
        ":resources",
        ":view_models",
        ":views",
        "//app/src/main/java/org/oppia/android/app/activity:activity_intent_factories_shim",
        "//app/src/main/java/org/oppia/android/app/activity:injectable_auto_localized_app_compat_activity",
        "//app/src/main/java/org/oppia/android/app/activity:injectable_system_localized_app_compat_activity",
        "//app/src/main/java/org/oppia/android/app/activity/route:activity_router",
        "//app/src/main/java/org/oppia/android/app/fragment:injectable_bottom_sheet_dialog_fragment",
        "//app/src/main/java/org/oppia/android/app/fragment:injectable_dialog_fragment",
        "//app/src/main/java/org/oppia/android/app/fragment:injectable_fragment",
        "//app/src/main/java/org/oppia/android/app/shim:prod_modules",
        "//app/src/main/java/org/oppia/android/app/testing/activity:test_activity",
        "//domain/src/main/java/org/oppia/android/domain/onboarding:state_controller",
        "//domain/src/main/java/org/oppia/android/domain/oppialogger:startup_listener",
        "//domain/src/main/java/org/oppia/android/domain/profile:profile_management_controller",
        "//domain/src/main/java/org/oppia/android/domain/spotlight:spotlight_state_controller",
        "//domain/src/main/java/org/oppia/android/domain/survey:gating_controller",
        "//domain/src/main/java/org/oppia/android/domain/survey:survey_controller",
        "//model/src/main/proto:arguments_java_proto_lite",
        "//third_party:androidx_databinding_databinding-adapters",
        "//third_party:androidx_databinding_databinding-common",
        "//third_party:androidx_databinding_databinding-runtime",
        "//third_party:androidx_lifecycle_lifecycle-extensions",
        "//third_party:androidx_lifecycle_lifecycle-livedata-core",
        "//third_party:androidx_lifecycle_lifecycle-livedata-ktx",
        "//third_party:androidx_multidex_multidex",
        "//third_party:androidx_viewpager2_viewpager2",
        "//third_party:androidx_viewpager_viewpager",
        "//third_party:com_caverock_androidsvg",
        "//third_party:com_github_takusemba_spotlight",
        "//third_party:com_google_android_flexbox_flexbox",
        "//third_party:javax_annotation_javax_annotation-api_jar",
        "//utility",
        "//utility/src/main/java/org/oppia/android/util/extensions:bundle_extensions",
        "//utility/src/main/java/org/oppia/android/util/parser/image:image_loader",
        "//utility/src/main/java/org/oppia/android/util/parser/image:image_parsing_annonations",
        "//utility/src/main/java/org/oppia/android/util/statusbar:status_bar_color",
    ],
)

# Library that builds test-only source files.

# All app-specific files that are only used for testing
# purposes but are not tests should be included in this list. These files should not be included in
# the app library or the final binary but should be dependencies for tests.

# Place your file here if:
#  - It is not a test file
#  - Only test files depend on it

kt_android_library(
    name = "test_deps",
    testonly = True,
    srcs = [
        "src/sharedTest/java/org/oppia/android/app/recyclerview/RecyclerViewMatcher.kt",
        "src/sharedTest/java/org/oppia/android/app/utility/ClickActions.kt",
        "src/sharedTest/java/org/oppia/android/app/utility/DragViewAction.kt",
        "src/sharedTest/java/org/oppia/android/app/utility/DrawableMatcher.kt",
        "src/sharedTest/java/org/oppia/android/app/utility/EspressoTestsMatchers.kt",
        "src/sharedTest/java/org/oppia/android/app/utility/FontSizeMatcher.kt",
        "src/sharedTest/java/org/oppia/android/app/utility/OrientationChangeAction.kt",
        "src/sharedTest/java/org/oppia/android/app/utility/ProgressMatcher.kt",
        "src/sharedTest/java/org/oppia/android/app/utility/TabMatcher.kt",
    ],
    visibility = [
        ":app_testing_visibility",
        "//app:__subpackages__",
    ],
    deps = [
        ":app",
        "//testing",
        "//third_party:org_mockito_mockito-core",
    ],
)

# keep sorted
TEST_DEPS = [
    ":app",
    ":dagger",
    ":resources",
    ":test_deps",
    "//app/src/main/java/org/oppia/android/app/application:application_component",
    "//app/src/main/java/org/oppia/android/app/application:application_injector",
    "//app/src/main/java/org/oppia/android/app/application:application_injector_provider",
    "//app/src/main/java/org/oppia/android/app/application:common_application_modules",
    "//app/src/main/java/org/oppia/android/app/application/testing:testing_build_flavor_module",
    "//app/src/main/java/org/oppia/android/app/testing/activity:test_activity",
    "//app/src/main/java/org/oppia/android/app/translation/testing:test_module",
    "//app/src/main/java/org/oppia/android/app/utility/math:math_expression_accessibility_util",
    "//config/src/java/org/oppia/android/config:all_languages_config",
    "//domain",
    "//domain/src/main/java/org/oppia/android/domain/audio:audio_player_controller",
    "//domain/src/main/java/org/oppia/android/domain/classify/rules/algebraicexpressioninput:algebraic_expression_input_rule_module",
    "//domain/src/main/java/org/oppia/android/domain/classify/rules/continueinteraction:continue_module",
    "//domain/src/main/java/org/oppia/android/domain/classify/rules/dragAndDropSortInput:drag_and_drop_sort_input_module",
    "//domain/src/main/java/org/oppia/android/domain/classify/rules/fractioninput:fraction_input_module",
    "//domain/src/main/java/org/oppia/android/domain/classify/rules/imageClickInput:image_click_input_module",
    "//domain/src/main/java/org/oppia/android/domain/classify/rules/itemselectioninput:item_selection_input_module",
    "//domain/src/main/java/org/oppia/android/domain/classify/rules/mathequationinput:math_equation_input_rule_module",
    "//domain/src/main/java/org/oppia/android/domain/classify/rules/multiplechoiceinput:multiple_choice_input_module",
    "//domain/src/main/java/org/oppia/android/domain/classify/rules/numberwithunits:number_with_units_rule_module",
    "//domain/src/main/java/org/oppia/android/domain/classify/rules/numericexpressioninput:numeric_expression_input_rule_module",
    "//domain/src/main/java/org/oppia/android/domain/classify/rules/numericinput:numeric_input_rule_module",
    "//domain/src/main/java/org/oppia/android/domain/classify/rules/ratioinput:ratio_input_module",
    "//domain/src/main/java/org/oppia/android/domain/classify/rules/textinput:text_input_rule_module",
    "//domain/src/main/java/org/oppia/android/domain/exploration/testing:test_module",
    "//domain/src/main/java/org/oppia/android/domain/onboarding/testing:fake_exploration_meta_data_retriever",
    "//domain/src/main/java/org/oppia/android/domain/onboarding/testing:retriever_test_module",
    "//testing",
    "//testing/src/main/java/org/oppia/android/testing/data:data_provider_test_monitor",
    "//testing/src/main/java/org/oppia/android/testing/espresso:edit_text_input_action",
    "//testing/src/main/java/org/oppia/android/testing/espresso:generic_view_matchers",
    "//testing/src/main/java/org/oppia/android/testing/espresso:image_view_matcher",
    "//testing/src/main/java/org/oppia/android/testing/espresso:konfetti_view_matcher",
    "//testing/src/main/java/org/oppia/android/testing/espresso:text_input_action",
    "//testing/src/main/java/org/oppia/android/testing/junit:initialize_default_locale_rule",
    "//testing/src/main/java/org/oppia/android/testing/logging:event_log_subject",
    "//testing/src/main/java/org/oppia/android/testing/math:math_equation_subject",
    "//testing/src/main/java/org/oppia/android/testing/math:math_expression_subject",
    "//testing/src/main/java/org/oppia/android/testing/mockito",
    "//testing/src/main/java/org/oppia/android/testing/network",
    "//testing/src/main/java/org/oppia/android/testing/network:test_module",
    "//testing/src/main/java/org/oppia/android/testing/platformparameter:test_module",
    "//testing/src/main/java/org/oppia/android/testing/robolectric:is_on_robolectric",
    "//testing/src/main/java/org/oppia/android/testing/robolectric:test_module",
    "//testing/src/main/java/org/oppia/android/testing/threading:coroutine_executor_service",
    "//testing/src/main/java/org/oppia/android/testing/threading:test_module",
    "//testing/src/main/java/org/oppia/android/testing/time:test_module",
    "//third_party:androidx_annotation_annotation",
    "//third_party:androidx_core_core",
    "//third_party:androidx_databinding_databinding-adapters",
    "//third_party:androidx_databinding_databinding-common",
    "//third_party:androidx_databinding_databinding-compiler",
    "//third_party:androidx_databinding_databinding-runtime",
    "//third_party:androidx_navigation_navigation-fragment",
    "//third_party:androidx_navigation_navigation-ui",
    "//third_party:androidx_test_espresso_espresso-contrib",
    "//third_party:androidx_test_espresso_espresso-core",
    "//third_party:androidx_test_espresso_espresso-intents",
    "//third_party:androidx_test_ext_junit",
    "//third_party:androidx_test_runner",
    "//third_party:androidx_work_work-testing",
    "//third_party:com_github_bumptech_glide_mocks",
    "//third_party:com_google_truth_truth",
    "//third_party:org_jetbrains_kotlin_kotlin-reflect",
    "//third_party:org_jetbrains_kotlin_kotlin-test-junit",
    "//third_party:org_jetbrains_kotlinx_kotlinx-coroutines-test",
    "//third_party:org_mockito_mockito-core",
    "//third_party:org_robolectric_annotations",
    "//third_party:robolectric_android-all",
    "//utility",
    "//utility/src/main/java/org/oppia/android/util/accessibility",
    "//utility/src/main/java/org/oppia/android/util/accessibility:test_module",
    "//utility/src/main/java/org/oppia/android/util/caching:asset_prod_module",
    "//utility/src/main/java/org/oppia/android/util/caching/testing:caching_test_module",
    "//utility/src/main/java/org/oppia/android/util/logging:standard_event_logging_configuration_module",
    "//utility/src/main/java/org/oppia/android/util/logging/firebase:debug_module",
    "//utility/src/main/java/org/oppia/android/util/math:math_expression_parser",
    "//utility/src/main/java/org/oppia/android/util/networking:debug_module",
    "//utility/src/main/java/org/oppia/android/util/parser/html:html_parser",
    "//utility/src/main/java/org/oppia/android/util/parser/html:html_parser_entity_type_module",
    "//utility/src/main/java/org/oppia/android/util/parser/html:list_item_leading_margin_span",
    "//utility/src/main/java/org/oppia/android/util/parser/html:policy_type",
    "//utility/src/main/java/org/oppia/android/util/parser/image:glide_image_loader",
    "//utility/src/main/java/org/oppia/android/util/parser/image:glide_image_loader_module",
    "//utility/src/main/java/org/oppia/android/util/parser/image:image_parsing_module",
    "//utility/src/main/java/org/oppia/android/util/parser/image:image_transformation",
    "//utility/src/main/java/org/oppia/android/util/parser/image:test_glide_image_loader",
    "//utility/src/main/java/org/oppia/android/util/profile:profile_name_validator",
]

# App module tests. Note that all tests are assumed to be tests with resources (even though not all
# are). Note that if a test file imports resources or binding files, it must be wrapped by
# test_with_resources().

# Qualified file paths for test classes that have been migrated over to their own packages &
# shouldn't be defined as module-level tests.
# keep sorted
MIGRATED_TESTS = [
]

# Unit tests.
[app_test(
    name = test_file_path,
    filtered_tests = MIGRATED_TESTS,
    manifest_values = {
        "applicationId": "org.oppia.android",
        "minSdkVersion": "19",
        "targetSdkVersion": "30",
        "versionCode": "0",
        "versionName": "0.1-alpha",
    },
    processed_src = test_with_resources(test_file_path),
    test_path_prefix = "src/test/java/",
    deps = TEST_DEPS,
) for test_file_path in glob(["src/test/java/org/oppia/android/app/**/*Test.kt"])]

# Shared tests.
[app_test(
    name = test_file_path,
    filtered_tests = MIGRATED_TESTS,
    manifest_values = {
        "applicationId": "org.oppia.android",
        "minSdkVersion": "19",
        "targetSdkVersion": "30",
        "versionCode": "0",
        "versionName": "0.1-alpha",
    },
    processed_src = test_with_resources(test_file_path),
    test_path_prefix = "src/sharedTest/java/",
    deps = TEST_DEPS,
) for test_file_path in glob(["src/sharedTest/java/org/oppia/android/app/**/*Test.kt"])]

# TODO(#1566): Move Firebase rules to their own package & remove default visibility
# Package for all Firebase dependencies.
# To reference these dependencies, add '//app:crashlytics' and '//app:crashlytics_deps'
# to your build rule's dependency list.

GOOGLE_SERVICES_RESOURCES = google_services_xml(
    package_name = "org.oppia.android",
    google_services_json = "google-services.json",
)

crashlytics_android_library(
    name = "crashlytics",
    package_name = "org.oppia.android",
    build_id = "48fc9d17-e102-444c-8e0d-638d75ec0942",
    resource_files = GOOGLE_SERVICES_RESOURCES,
)

android_library(
    name = "crashlytics_deps",
    exports = [
        "//third_party:com_crashlytics_sdk_android_crashlytics",
        "//third_party:com_google_firebase_firebase-analytics",
        "//third_party:com_google_firebase_firebase-crashlytics",
        "//third_party:io_fabric_sdk_android_fabric",
    ],
)

android_library(
    name = "firestore_deps",
    exports = [
        "//third_party:com_google_auto_value_auto-value-annotations",
<<<<<<< HEAD
        "//third_party:com_google_firebase_firebase-appcheck",
        "//third_party:com_google_firebase_firebase-appcheck-playintegrity",
=======
>>>>>>> dddbd98d
        "//third_party:org_checkerframework_checker-qual",
    ],
)

dagger_rules()<|MERGE_RESOLUTION|>--- conflicted
+++ resolved
@@ -1022,11 +1022,8 @@
     name = "firestore_deps",
     exports = [
         "//third_party:com_google_auto_value_auto-value-annotations",
-<<<<<<< HEAD
         "//third_party:com_google_firebase_firebase-appcheck",
         "//third_party:com_google_firebase_firebase-appcheck-playintegrity",
-=======
->>>>>>> dddbd98d
         "//third_party:org_checkerframework_checker-qual",
     ],
 )
