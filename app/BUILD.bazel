# TODO(#1532): Rename file to 'BUILD' post-Gradle.
"""
This library contains the app's core source files and functionality.
Note that:
 - Most files should be built inside of app library. However, listener files, annotation
files, view files, view model files, and binding adapter files need to be manually added. The
documentation below specifies where these files should be added.
- If your file uses Data-binding views or Kotlin synthetic imports these must be removed in
order to build with Bazel.
- All binding adapters must be written in Java.
"""

load("@io_bazel_rules_kotlin//kotlin:android.bzl", "kt_android_library")
load("@tools_android//tools/crashlytics:defs.bzl", "crashlytics_android_library")
load("@tools_android//tools/googleservices:defs.bzl", "google_services_xml")
load("//app:app_test.bzl", "app_test")
load("//app:test_with_resources.bzl", "test_with_resources")

package(default_visibility = [
    "//domain:__subpackages__",
    "//utility:__subpackages__",
])

exports_files(["src/main/AndroidManifest.xml"])

# Corresponds to being accessible to all app layer targets.
package_group(
    name = "app_visibility",
    packages = [
        "//app/...",
    ],
)

# Visibility for migrated app tests.
package_group(
    name = "app_testing_visibility",
    packages = [
        "//app",
        "//app/src/main/java/org/oppia/android/app/notice/testing",
        "//app/src/main/java/org/oppia/android/app/player/exploration/testing",
        "//app/src/sharedTest/...",
        "//app/src/test/...",
    ],
)

filegroup(
    name = "test_manifest",
    srcs = ["src/test/AndroidManifest.xml"],
    visibility = ["//:oppia_testing_visibility"],
)

filegroup(
    name = "data_binder_mapper_impl",
    srcs = ["src/test/java/DataBinderMapperImpl.java"],
    visibility = [":app_testing_visibility"],
)

# Source files for the migrated source files library. The files inside the migrated source files
# library are dependencies in app module that have their own libraries.
# Place your files here if:
#  - A file of any type has their own BAZEL library
# NOTE: if the file is added here make sure to remove this from the other sub lists
# of EXCLUDED_APP_LIB_FILES.
# keep sorted
MIGRATED_SOURCE_FILES = glob([
    "src/main/java/org/oppia/android/app/activity/*.kt",
    "src/main/java/org/oppia/android/app/fragment/*.kt",
    "src/main/java/org/oppia/android/app/utility/datetime/*.kt",
]) + [
    "src/main/java/org/oppia/android/app/viewmodel/ObservableArrayList.kt",
    "src/main/java/org/oppia/android/app/viewmodel/ObservableViewModel.kt",
]

# Source files for the annotations library. The files inside the annotations library are dependencies
# for all other libraries in app module, except the listeners library.
# Place your file here if:
#  - A view, view model, or layout file depends on it
#  - It is an annotation or helper file of some kind
#  - It is not considered a listener
#  - It does not depend on any other file not included in this list

# keep sorted
ANNOTATIONS = [
    "src/main/java/org/oppia/android/app/utility/KeyboardHelper.kt",
]

# Source files for the listeners library. The files inside the listeners library are dependencies for
# all other libraries in app module, except the annotations library.
# Place your file here if:
#  - A view, view model, or layout file depends on it
#  - It is either a listener, an interface, or a direct dependency of one in this list

# keep sorted
LISTENERS = [
    "src/main/java/org/oppia/android/app/administratorcontrols/LoadAppVersionListener.kt",
    "src/main/java/org/oppia/android/app/administratorcontrols/LoadLearnerAnalyticsListener.kt",
    "src/main/java/org/oppia/android/app/administratorcontrols/LoadProfileEditListener.kt",
    "src/main/java/org/oppia/android/app/administratorcontrols/LoadProfileListListener.kt",
    "src/main/java/org/oppia/android/app/administratorcontrols/ProfileEditDeletionDialogListener.kt",
    "src/main/java/org/oppia/android/app/administratorcontrols/RouteToAppVersionListener.kt",
    "src/main/java/org/oppia/android/app/administratorcontrols/RouteToLearnerAnalyticsListener.kt",
    "src/main/java/org/oppia/android/app/administratorcontrols/RouteToProfileListListener.kt",
    "src/main/java/org/oppia/android/app/administratorcontrols/ShowLogoutDialogListener.kt",
    "src/main/java/org/oppia/android/app/devoptions/ForceCrashButtonClickListener.kt",
    "src/main/java/org/oppia/android/app/devoptions/RouteToForceNetworkTypeListener.kt",
    "src/main/java/org/oppia/android/app/devoptions/RouteToMarkChaptersCompletedListener.kt",
    "src/main/java/org/oppia/android/app/devoptions/RouteToMarkStoriesCompletedListener.kt",
    "src/main/java/org/oppia/android/app/devoptions/RouteToMarkTopicsCompletedListener.kt",
    "src/main/java/org/oppia/android/app/devoptions/RouteToMathExpressionParserTestListener.kt",
    "src/main/java/org/oppia/android/app/devoptions/RouteToViewEventLogsListener.kt",
    "src/main/java/org/oppia/android/app/drawer/RouteToProfileProgressListener.kt",
    "src/main/java/org/oppia/android/app/help/LoadFaqListFragmentListener.kt",
    "src/main/java/org/oppia/android/app/help/LoadLicenseListFragmentListener.kt",
    "src/main/java/org/oppia/android/app/help/LoadLicenseTextViewerFragmentListener.kt",
    "src/main/java/org/oppia/android/app/help/LoadPoliciesFragmentListener.kt",
    "src/main/java/org/oppia/android/app/help/LoadThirdPartyDependencyListFragmentListener.kt",
    "src/main/java/org/oppia/android/app/help/RouteToFAQListListener.kt",
    "src/main/java/org/oppia/android/app/help/RouteToThirdPartyDependencyListListener.kt",
    "src/main/java/org/oppia/android/app/help/faq/RouteToFAQSingleListener.kt",
    "src/main/java/org/oppia/android/app/help/thirdparty/RouteToLicenseListListener.kt",
    "src/main/java/org/oppia/android/app/help/thirdparty/RouteToLicenseTextListener.kt",
    "src/main/java/org/oppia/android/app/home/RouteToRecentlyPlayedListener.kt",
    "src/main/java/org/oppia/android/app/home/RouteToTopicListener.kt",
    "src/main/java/org/oppia/android/app/home/RouteToTopicPlayStoryListener.kt",
    "src/main/java/org/oppia/android/app/home/recentlyplayed/PromotedStoryClickListener.kt",
    "src/main/java/org/oppia/android/app/home/topiclist/TopicSummaryClickListener.kt",
    "src/main/java/org/oppia/android/app/onboarding/OnboardingNavigationListener.kt",
    "src/main/java/org/oppia/android/app/onboarding/RouteToProfileListListener.kt",
    "src/main/java/org/oppia/android/app/options/AppLanguageRadioButtonListener.kt",
    "src/main/java/org/oppia/android/app/options/AudioLanguageRadioButtonListener.kt",
    "src/main/java/org/oppia/android/app/options/LoadAppLanguageListListener.kt",
    "src/main/java/org/oppia/android/app/options/LoadAudioLanguageListListener.kt",
    "src/main/java/org/oppia/android/app/options/LoadReadingTextSizeListener.kt",
    "src/main/java/org/oppia/android/app/options/RouteToAppLanguageListListener.kt",
    "src/main/java/org/oppia/android/app/options/RouteToAudioLanguageListListener.kt",
    "src/main/java/org/oppia/android/app/options/RouteToReadingTextSizeListener.kt",
    "src/main/java/org/oppia/android/app/options/TextSizeRadioButtonListener.kt",
    "src/main/java/org/oppia/android/app/player/audio/LanguageInterface.kt",
    "src/main/java/org/oppia/android/app/player/exploration/BottomSheetOptionsMenuItemClickListener.kt",
    "src/main/java/org/oppia/android/app/player/state/answerhandling/InteractionAnswerErrorOrAvailabilityCheckReceiver.kt",
    "src/main/java/org/oppia/android/app/player/state/answerhandling/InteractionAnswerHandler.kt",
    "src/main/java/org/oppia/android/app/player/state/listener/ContinueNavigationButtonListener.kt",
    "src/main/java/org/oppia/android/app/player/state/listener/NextNavigationButtonListener.kt",
    "src/main/java/org/oppia/android/app/player/state/listener/PreviousNavigationButtonListener.kt",
    "src/main/java/org/oppia/android/app/player/state/listener/PreviousResponsesHeaderClickListener.kt",
    "src/main/java/org/oppia/android/app/player/state/listener/ReplayButtonListener.kt",
    "src/main/java/org/oppia/android/app/player/state/listener/ReturnToTopicNavigationButtonListener.kt",
    "src/main/java/org/oppia/android/app/player/state/listener/RouteToHintsAndSolutionListener.kt",
    "src/main/java/org/oppia/android/app/player/state/listener/StateKeyboardButtonListener.kt",
    "src/main/java/org/oppia/android/app/player/state/listener/SubmitNavigationButtonListener.kt",
    "src/main/java/org/oppia/android/app/policies/RouteToPoliciesListener.kt",
    "src/main/java/org/oppia/android/app/profile/RouteToAdminPinListener.kt",
    "src/main/java/org/oppia/android/app/profileprogress/ProfilePictureClickListener.kt",
    "src/main/java/org/oppia/android/app/profileprogress/RouteToCompletedStoryListListener.kt",
    "src/main/java/org/oppia/android/app/profileprogress/RouteToOngoingTopicListListener.kt",
    "src/main/java/org/oppia/android/app/recyclerview/OnDragEndedListener.kt",
    "src/main/java/org/oppia/android/app/recyclerview/OnItemDragListener.kt",
    "src/main/java/org/oppia/android/app/settings/profile/LoadProfileEditDeletionDialogListener.kt",
    "src/main/java/org/oppia/android/app/settings/profile/RouteToProfileEditListener.kt",
    "src/main/java/org/oppia/android/app/survey/SelectedAnswerAvailabilityReceiver.kt",
    "src/main/java/org/oppia/android/app/topic/RouteToRevisionCardListener.kt",
    "src/main/java/org/oppia/android/app/topic/lessons/ChapterSummarySelector.kt",
    "src/main/java/org/oppia/android/app/topic/lessons/StorySummarySelector.kt",
    "src/main/java/org/oppia/android/app/topic/revision/RevisionSubtopicSelector.kt",
    "src/main/java/org/oppia/android/app/topic/revisioncard/ReturnToTopicClickListener.kt",
    "src/main/java/org/oppia/android/app/utility/OnClickableAreaClickedListener.kt",
    "src/main/java/org/oppia/android/app/utility/RegionClickEvent.kt",
    "src/main/java/org/oppia/android/app/walkthrough/WalkthroughActivityListener.kt",
    "src/main/java/org/oppia/android/app/walkthrough/WalkthroughFragmentChangeListener.kt",
    "src/main/java/org/oppia/android/app/walkthrough/WalkthroughPageChanger.kt",
    "src/main/java/org/oppia/android/app/walkthrough/end/WalkthroughEndPageChanger.kt",
]

# Source files for the databinding_resources library.
# The files inside this list include all layout files. Please note that layouts MUST NOT depend on
# presenters or fragments. Instead, they should depend on a listener or interface as an abstraction.

# keep sorted
DATABINDING_LAYOUTS = ["src/main/res/layout*/**"]

# View Models

# TODO(#1617): Remove genrules post-gradle
# Source files for the view_models library that import resources.
# Place your file here if:
#  - It is a view model
#  - It imports resources (ex: `import org.oppia.android.R`)

# keep sorted
VIEW_MODELS_WITH_RESOURCE_IMPORTS = [
    "src/main/java/org/oppia/android/app/administratorcontrols/appversion/AppVersionViewModel.kt",
    "src/main/java/org/oppia/android/app/administratorcontrols/learneranalytics/ControlButtonsViewModel.kt",
    "src/main/java/org/oppia/android/app/administratorcontrols/learneranalytics/DeviceIdItemViewModel.kt",
    "src/main/java/org/oppia/android/app/administratorcontrols/learneranalytics/ProfileLearnerIdItemViewModel.kt",
    "src/main/java/org/oppia/android/app/administratorcontrols/learneranalytics/ProfileListViewModel.kt",
    "src/main/java/org/oppia/android/app/administratorcontrols/learneranalytics/SyncStatusItemViewModel.kt",
    "src/main/java/org/oppia/android/app/devoptions/forcenetworktype/ForceNetworkTypeViewModel.kt",
    "src/main/java/org/oppia/android/app/devoptions/mathexpressionparser/MathExpressionParserViewModel.kt",
    "src/main/java/org/oppia/android/app/drawer/NavigationDrawerHeaderViewModel.kt",
    "src/main/java/org/oppia/android/app/help/HelpItemViewModel.kt",
    "src/main/java/org/oppia/android/app/help/HelpListViewModel.kt",
    "src/main/java/org/oppia/android/app/help/HelpViewModel.kt",
    "src/main/java/org/oppia/android/app/help/faq/FAQListViewModel.kt",
    "src/main/java/org/oppia/android/app/help/thirdparty/LicenseListViewModel.kt",
    "src/main/java/org/oppia/android/app/help/thirdparty/LicenseTextViewModel.kt",
    "src/main/java/org/oppia/android/app/help/thirdparty/ThirdPartyDependencyListViewModel.kt",
    "src/main/java/org/oppia/android/app/hintsandsolution/HintsAndSolutionViewModel.kt",
    "src/main/java/org/oppia/android/app/hintsandsolution/SolutionViewModel.kt",
    "src/main/java/org/oppia/android/app/home/HomeViewModel.kt",
    "src/main/java/org/oppia/android/app/home/WelcomeViewModel.kt",
    "src/main/java/org/oppia/android/app/home/promotedlist/ComingSoonTopicsViewModel.kt",
    "src/main/java/org/oppia/android/app/home/promotedlist/PromotedStoryListViewModel.kt",
    "src/main/java/org/oppia/android/app/home/promotedlist/PromotedStoryViewModel.kt",
    "src/main/java/org/oppia/android/app/home/recentlyplayed/PromotedStoryViewModel.kt",
    "src/main/java/org/oppia/android/app/home/recentlyplayed/RecentlyPlayedViewModel.kt",
    "src/main/java/org/oppia/android/app/home/topiclist/TopicSummaryViewModel.kt",
    "src/main/java/org/oppia/android/app/onboarding/OnboadingSlideViewModel.kt",
    "src/main/java/org/oppia/android/app/onboarding/OnboardingViewModel.kt",
    "src/main/java/org/oppia/android/app/ongoingtopiclist/OngoingTopicItemViewModel.kt",
    "src/main/java/org/oppia/android/app/options/OptionsReadingTextSizeViewModel.kt",
    "src/main/java/org/oppia/android/app/options/TextSizeItemViewModel.kt",
    "src/main/java/org/oppia/android/app/parser/FractionParsingUiError.kt",
    "src/main/java/org/oppia/android/app/parser/StringToNumberParser.kt",
    "src/main/java/org/oppia/android/app/parser/StringToRatioParser.kt",
    "src/main/java/org/oppia/android/app/player/audio/AudioViewModel.kt",
    "src/main/java/org/oppia/android/app/player/state/itemviewmodel/DragAndDropSortInteractionViewModel.kt",
    "src/main/java/org/oppia/android/app/player/state/itemviewmodel/DragDropInteractionContentViewModel.kt",
    "src/main/java/org/oppia/android/app/player/state/itemviewmodel/FractionInteractionViewModel.kt",
    "src/main/java/org/oppia/android/app/player/state/itemviewmodel/ImageRegionSelectionInteractionViewModel.kt",
    "src/main/java/org/oppia/android/app/player/state/itemviewmodel/MathExpressionInteractionsViewModel.kt",
    "src/main/java/org/oppia/android/app/player/state/itemviewmodel/PreviousResponsesHeaderViewModel.kt",
    "src/main/java/org/oppia/android/app/player/state/itemviewmodel/RatioExpressionInputInteractionViewModel.kt",
    "src/main/java/org/oppia/android/app/player/state/itemviewmodel/SelectionInteractionViewModel.kt",
    "src/main/java/org/oppia/android/app/player/state/itemviewmodel/SubmittedAnswerViewModel.kt",
    "src/main/java/org/oppia/android/app/player/state/itemviewmodel/TextInputViewModel.kt",
    "src/main/java/org/oppia/android/app/profile/AddProfileViewModel.kt",
    "src/main/java/org/oppia/android/app/profile/PinPasswordViewModel.kt",
    "src/main/java/org/oppia/android/app/profile/ResetPinViewModel.kt",
    "src/main/java/org/oppia/android/app/profileprogress/ProfileProgressViewModel.kt",
    "src/main/java/org/oppia/android/app/profileprogress/RecentlyPlayedStorySummaryViewModel.kt",
    "src/main/java/org/oppia/android/app/story/storyitemviewmodel/StoryChapterSummaryViewModel.kt",
    "src/main/java/org/oppia/android/app/story/storyitemviewmodel/StoryHeaderViewModel.kt",
    "src/main/java/org/oppia/android/app/survey/SurveyViewModel.kt",
    "src/main/java/org/oppia/android/app/survey/surveyitemviewmodel/FreeFormItemsViewModel.kt",
    "src/main/java/org/oppia/android/app/survey/surveyitemviewmodel/MarketFitItemsViewModel.kt",
    "src/main/java/org/oppia/android/app/survey/surveyitemviewmodel/MultipleChoiceOptionContentViewModel.kt",
    "src/main/java/org/oppia/android/app/survey/surveyitemviewmodel/NpsItemsViewModel.kt",
    "src/main/java/org/oppia/android/app/survey/surveyitemviewmodel/UserTypeItemsViewModel.kt",
    "src/main/java/org/oppia/android/app/topic/TopicViewModel.kt",
    "src/main/java/org/oppia/android/app/topic/info/TopicInfoViewModel.kt",
    "src/main/java/org/oppia/android/app/topic/lessons/ChapterSummaryViewModel.kt",
    "src/main/java/org/oppia/android/app/topic/lessons/StorySummaryViewModel.kt",
    "src/main/java/org/oppia/android/app/topic/questionplayer/QuestionPlayerViewModel.kt",
    "src/main/java/org/oppia/android/app/topic/revisioncard/RevisionCardViewModel.kt",
    "src/main/java/org/oppia/android/app/utility/RatioExtensions.kt",
    "src/main/java/org/oppia/android/app/walkthrough/topiclist/topiclistviewmodel/WalkthroughTopicSummaryViewModel.kt",
]

# Source files for the view_models library that DO NOT import resources.
# Place your file here if:
#  - It is a view model
#  - It does not import resources

# keep sorted
VIEW_MODELS = [
    "src/main/java/org/oppia/android/app/administratorcontrols/administratorcontrolsitemviewmodel/AdministratorControlsAccountActionsViewModel.kt",
    "src/main/java/org/oppia/android/app/administratorcontrols/administratorcontrolsitemviewmodel/AdministratorControlsAppInformationViewModel.kt",
    "src/main/java/org/oppia/android/app/administratorcontrols/administratorcontrolsitemviewmodel/AdministratorControlsDownloadPermissionsViewModel.kt",
    "src/main/java/org/oppia/android/app/administratorcontrols/administratorcontrolsitemviewmodel/AdministratorControlsGeneralViewModel.kt",
    "src/main/java/org/oppia/android/app/administratorcontrols/administratorcontrolsitemviewmodel/AdministratorControlsItemViewModel.kt",
    "src/main/java/org/oppia/android/app/administratorcontrols/administratorcontrolsitemviewmodel/AdministratorControlsProfileAndDeviceIdViewModel.kt",
    "src/main/java/org/oppia/android/app/administratorcontrols/administratorcontrolsitemviewmodel/AdministratorControlsProfileViewModel.kt",
    "src/main/java/org/oppia/android/app/administratorcontrols/AdministratorControlsViewModel.kt",
    "src/main/java/org/oppia/android/app/devoptions/marktopicscompleted/TopicViewModel.kt",
    "src/main/java/org/oppia/android/app/completedstorylist/CompletedStoryItemViewModel.kt",
    "src/main/java/org/oppia/android/app/completedstorylist/CompletedStoryListViewModel.kt",
    "src/main/java/org/oppia/android/app/devoptions/devoptionsitemviewmodel/DeveloperOptionsItemViewModel.kt",
    "src/main/java/org/oppia/android/app/devoptions/devoptionsitemviewmodel/DeveloperOptionsModifyLessonProgressViewModel.kt",
    "src/main/java/org/oppia/android/app/devoptions/devoptionsitemviewmodel/DeveloperOptionsOverrideAppBehaviorsViewModel.kt",
    "src/main/java/org/oppia/android/app/devoptions/devoptionsitemviewmodel/DeveloperOptionsTestParsersViewModel.kt",
    "src/main/java/org/oppia/android/app/devoptions/devoptionsitemviewmodel/DeveloperOptionsViewLogsViewModel.kt",
    "src/main/java/org/oppia/android/app/devoptions/DeveloperOptionsViewModel.kt",
    "src/main/java/org/oppia/android/app/devoptions/forcenetworktype/NetworkTypeItemViewModel.kt",
    "src/main/java/org/oppia/android/app/devoptions/markchapterscompleted/ChapterSummaryViewModel.kt",
    "src/main/java/org/oppia/android/app/devoptions/markchapterscompleted/MarkChaptersCompletedItemViewModel.kt",
    "src/main/java/org/oppia/android/app/devoptions/markchapterscompleted/MarkChaptersCompletedViewModel.kt",
    "src/main/java/org/oppia/android/app/devoptions/markchapterscompleted/StorySummaryViewModel.kt",
    "src/main/java/org/oppia/android/app/devoptions/markstoriescompleted/MarkStoriesCompletedViewModel.kt",
    "src/main/java/org/oppia/android/app/devoptions/markstoriescompleted/StorySummaryViewModel.kt",
    "src/main/java/org/oppia/android/app/devoptions/marktopicscompleted/MarkTopicsCompletedViewModel.kt",
    "src/main/java/org/oppia/android/app/devoptions/vieweventlogs/EventLogItemViewModel.kt",
    "src/main/java/org/oppia/android/app/devoptions/vieweventlogs/ViewEventLogsViewModel.kt",
    "src/main/java/org/oppia/android/app/drawer/NavigationDrawerFooterViewModel.kt",
    "src/main/java/org/oppia/android/app/help/faq/faqItemViewModel/FAQContentViewModel.kt",
    "src/main/java/org/oppia/android/app/help/faq/faqItemViewModel/FAQHeaderViewModel.kt",
    "src/main/java/org/oppia/android/app/help/faq/faqItemViewModel/FAQItemViewModel.kt",
    "src/main/java/org/oppia/android/app/help/HelpItems.kt",
    "src/main/java/org/oppia/android/app/help/thirdparty/LicenseItemViewModel.kt",
    "src/main/java/org/oppia/android/app/help/thirdparty/ThirdPartyDependencyItemViewModel.kt",
    "src/main/java/org/oppia/android/app/hintsandsolution/HintViewModel.kt",
    "src/main/java/org/oppia/android/app/hintsandsolution/HintsAndSolutionItemViewModel.kt",
    "src/main/java/org/oppia/android/app/hintsandsolution/ReturnToLessonViewModel.kt",
    "src/main/java/org/oppia/android/app/home/HomeItemViewModel.kt",
    "src/main/java/org/oppia/android/app/home/promotedlist/ComingSoonTopicListViewModel.kt",
    "src/main/java/org/oppia/android/app/home/recentlyplayed/RecentlyPlayedItemViewModel.kt",
    "src/main/java/org/oppia/android/app/home/recentlyplayed/SectionTitleViewModel.kt",
    "src/main/java/org/oppia/android/app/home/topiclist/AllTopicsViewModel.kt",
    "src/main/java/org/oppia/android/app/home/UserAppHistoryViewModel.kt",
    "src/main/java/org/oppia/android/app/onboarding/OnboardingSlideFinalViewModel.kt",
    "src/main/java/org/oppia/android/app/onboarding/OnboardingViewPagerViewModel.kt",
    "src/main/java/org/oppia/android/app/onboarding/ViewPagerSlide.kt",
    "src/main/java/org/oppia/android/app/ongoingtopiclist/OngoingTopicListViewModel.kt",
    "src/main/java/org/oppia/android/app/options/AppLanguageItemViewModel.kt",
    "src/main/java/org/oppia/android/app/options/AppLanguageSelectionViewModel.kt",
    "src/main/java/org/oppia/android/app/options/AudioLanguageItemViewModel.kt",
    "src/main/java/org/oppia/android/app/options/AudioLanguageSelectionViewModel.kt",
    "src/main/java/org/oppia/android/app/options/OptionControlsViewModel.kt",
    "src/main/java/org/oppia/android/app/options/OptionsAppLanguageViewModel.kt",
    "src/main/java/org/oppia/android/app/options/OptionsAudioLanguageViewModel.kt",
    "src/main/java/org/oppia/android/app/options/OptionsItemViewModel.kt",
    "src/main/java/org/oppia/android/app/options/ReadingTextSizeSelectionViewModel.kt",
    "src/main/java/org/oppia/android/app/player/exploration/ExplorationViewModel.kt",
    "src/main/java/org/oppia/android/app/player/state/itemviewmodel/ContentViewModel.kt",
    "src/main/java/org/oppia/android/app/player/state/itemviewmodel/ContinueInteractionViewModel.kt",
    "src/main/java/org/oppia/android/app/player/state/itemviewmodel/ContinueNavigationButtonViewModel.kt",
    "src/main/java/org/oppia/android/app/player/state/itemviewmodel/FeedbackViewModel.kt",
    "src/main/java/org/oppia/android/app/player/state/itemviewmodel/NextButtonViewModel.kt",
    "src/main/java/org/oppia/android/app/player/state/itemviewmodel/NumericInputViewModel.kt",
    "src/main/java/org/oppia/android/app/player/state/itemviewmodel/PreviousButtonViewModel.kt",
    "src/main/java/org/oppia/android/app/player/state/itemviewmodel/ReplayButtonViewModel.kt",
    "src/main/java/org/oppia/android/app/player/state/itemviewmodel/ReturnToTopicButtonViewModel.kt",
    "src/main/java/org/oppia/android/app/player/state/itemviewmodel/SelectionInteractionContentViewModel.kt",
    "src/main/java/org/oppia/android/app/player/state/itemviewmodel/StateItemViewModel.kt",
    "src/main/java/org/oppia/android/app/player/state/itemviewmodel/SubmitButtonViewModel.kt",
    "src/main/java/org/oppia/android/app/player/state/StateViewModel.kt",
    "src/main/java/org/oppia/android/app/player/state/testing/StateFragmentTestViewModel.kt",
    "src/main/java/org/oppia/android/app/profile/AdminAuthViewModel.kt",
    "src/main/java/org/oppia/android/app/profile/AdminPinViewModel.kt",
    "src/main/java/org/oppia/android/app/profile/AdminSettingsViewModel.kt",
    "src/main/java/org/oppia/android/app/profile/ProfileChooserViewModel.kt",
    "src/main/java/org/oppia/android/app/profileprogress/ProfilePictureActivityViewModel.kt",
    "src/main/java/org/oppia/android/app/profileprogress/ProfileProgressHeaderViewModel.kt",
    "src/main/java/org/oppia/android/app/profileprogress/ProfileProgressItemViewModel.kt",
    "src/main/java/org/oppia/android/app/recyclerview/BindableAdapter.kt",
    "src/main/java/org/oppia/android/app/recyclerview/DividerItemDecorator.kt",
    "src/main/java/org/oppia/android/app/recyclerview/DragAndDropItemFacilitator.kt",
    "src/main/java/org/oppia/android/app/resumelesson/ResumeLessonViewModel.kt",
    "src/main/java/org/oppia/android/app/settings/profile/ProfileEditViewModel.kt",
    "src/main/java/org/oppia/android/app/settings/profile/ProfileListViewModel.kt",
    "src/main/java/org/oppia/android/app/settings/profile/ProfileRenameViewModel.kt",
    "src/main/java/org/oppia/android/app/settings/profile/ProfileResetPinViewModel.kt",
    "src/main/java/org/oppia/android/app/story/ExplorationSelectionListener.kt",
    "src/main/java/org/oppia/android/app/story/StoryFragmentScroller.kt",
    "src/main/java/org/oppia/android/app/story/storyitemviewmodel/StoryItemViewModel.kt",
    "src/main/java/org/oppia/android/app/story/StoryViewModel.kt",
    "src/main/java/org/oppia/android/app/survey/surveyitemviewmodel/SurveyAnswerItemViewModel.kt",
    "src/main/java/org/oppia/android/app/testing/BindableAdapterTestDataModel.kt",
    "src/main/java/org/oppia/android/app/testing/BindableAdapterTestViewModel.kt",
    "src/main/java/org/oppia/android/app/testing/CircularProgressIndicatorAdaptersTestViewModel.kt",
    "src/main/java/org/oppia/android/app/topic/conceptcard/ConceptCardViewModel.kt",
    "src/main/java/org/oppia/android/app/topic/lessons/TopicLessonViewModel.kt",
    "src/main/java/org/oppia/android/app/topic/lessons/TopicLessonsItemViewModel.kt",
    "src/main/java/org/oppia/android/app/topic/lessons/TopicLessonsTitleViewModel.kt",
    "src/main/java/org/oppia/android/app/topic/practice/practiceitemviewmodel/TopicPracticeFooterViewModel.kt",
    "src/main/java/org/oppia/android/app/topic/practice/practiceitemviewmodel/TopicPracticeHeaderViewModel.kt",
    "src/main/java/org/oppia/android/app/topic/practice/practiceitemviewmodel/TopicPracticeItemViewModel.kt",
    "src/main/java/org/oppia/android/app/topic/practice/practiceitemviewmodel/TopicPracticeSubtopicViewModel.kt",
    "src/main/java/org/oppia/android/app/topic/practice/TopicPracticeViewModel.kt",
    "src/main/java/org/oppia/android/app/topic/revision/revisionitemviewmodel/TopicRevisionItemViewModel.kt",
    "src/main/java/org/oppia/android/app/topic/revision/TopicRevisionViewModel.kt",
    "src/main/java/org/oppia/android/app/walkthrough/end/WalkthroughFinalViewModel.kt",
    "src/main/java/org/oppia/android/app/walkthrough/topiclist/topiclistviewmodel/WalkthroughTopicHeaderViewModel.kt",
    "src/main/java/org/oppia/android/app/walkthrough/topiclist/WalkthroughTopicItemViewModel.kt",
    "src/main/java/org/oppia/android/app/walkthrough/topiclist/WalkthroughTopicViewModel.kt",
    "src/main/java/org/oppia/android/app/walkthrough/WalkthroughViewModel.kt",
    "src/main/java/org/oppia/android/app/walkthrough/welcome/WalkthroughWelcomeViewModel.kt",
] + [
    "update_" + view_models_with_resource_imports[0:-3]
    for view_models_with_resource_imports in VIEW_MODELS_WITH_RESOURCE_IMPORTS
]

# TODO(#1617): Remove genrules post-gradle
# Genrule for source files in the view_models library.
# Because each databinding library must have a unique package name and manifest, resources must be
# imported using the proper package name when building with Bazel. This genrule alters those imports
# in order to keep Gradle building.

[
    genrule(
        name = "update_" + file[0:-3],
        srcs = [file],
        outs = [file[0:-3] + "_updated.kt"],
        cmd = """
    cat $(SRCS) |
    sed 's/import org.oppia.android.R/import org.oppia.android.app.view.models.R/g' > $(OUTS)
    """,
    )
    for file in VIEW_MODELS_WITH_RESOURCE_IMPORTS
]

# Views

# TODO(#1617): Remove genrules post-gradle
# Source files for the views library that import resources.
# Place your file here if:
#  - It is a view file
#  - It imports resources (ex: `import org.oppia.android.R`)

# keep sorted
VIEWS_WITH_RESOURCE_IMPORTS = [
    "src/main/java/org/oppia/android/app/customview/ChapterNotStartedContainerConstraintLayout.kt",
    "src/main/java/org/oppia/android/app/customview/ContinueButtonView.kt",
    "src/main/java/org/oppia/android/app/customview/LessonThumbnailImageView.kt",
    "src/main/java/org/oppia/android/app/customview/PromotedStoryCardView.kt",
    "src/main/java/org/oppia/android/app/customview/SegmentedCircularProgressView.kt",
    "src/main/java/org/oppia/android/app/customview/SurveyOnboardingBackgroundView.kt",
    "src/main/java/org/oppia/android/app/customview/VerticalDashedLineView.kt",
    "src/main/java/org/oppia/android/app/survey/SurveyMultipleChoiceOptionView.kt",
    "src/main/java/org/oppia/android/app/survey/SurveyNpsItemOptionView.kt",
    "src/main/java/org/oppia/android/app/utility/ClickableAreasImage.kt",
]

# Source files for the views library that DO NOT import resources.
# Place your file here if:
#  - It is a view file
#  - It does not import resources
#  - It holds a circular dependency with a view (including views in VIEWS_WITH_RESOURCE_IMPORTS)

# keep sorted
VIEWS = [
    "src/main/java/org/oppia/android/app/administratorcontrols/learneranalytics/CopyIdMaterialButtonView.kt",
    "src/main/java/org/oppia/android/app/customview/interaction/FractionInputInteractionView.kt",
    "src/main/java/org/oppia/android/app/customview/interaction/MathExpressionInteractionsView.kt",
    "src/main/java/org/oppia/android/app/customview/interaction/NumericInputInteractionView.kt",
    "src/main/java/org/oppia/android/app/customview/interaction/TextInputInteractionView.kt",
    "src/main/java/org/oppia/android/app/customview/interaction/RatioInputInteractionView.kt",
    "src/main/java/org/oppia/android/app/home/promotedlist/ComingSoonTopicsListView.kt",
    "src/main/java/org/oppia/android/app/home/promotedlist/PromotedStoryListView.kt",
    "src/main/java/org/oppia/android/app/player/state/DragDropSortInteractionView.kt",
    "src/main/java/org/oppia/android/app/player/state/ImageRegionSelectionInteractionView.kt",
    "src/main/java/org/oppia/android/app/player/state/SelectionInteractionView.kt",
    "//app/src/main/java/org/oppia/android/app/view:ViewComponentImpl.kt",
] + [
    "update_" + views_with_resource_imports[0:-3]
    for views_with_resource_imports in VIEWS_WITH_RESOURCE_IMPORTS
]

# TODO(#1617): Remove genrules post-gradle
# Genrule for source files in the views library.
# Because each databinding library must have a unique package name and manifest, resources must be
# imported using the proper package name when building with Bazel. This genrule alters those imports
# in order to keep Gradle building.

[
    genrule(
        name = "update_" + file[0:-3],
        srcs = [file],
        outs = [file[0:-3] + "_updated.kt"],
        cmd = """
     cat $(SRCS) |
     sed 's/import org.oppia.android.R/import org.oppia.android.app.views.R/g' > $(OUTS)
     """,
    )
    for file in VIEWS_WITH_RESOURCE_IMPORTS
]

# Binding Adapters

# TODO(#1617): Remove genrules post-gradle
# Binding adapter files that import resources.
# Place your file here if:
#  - It is a binding adapter
#  - It imports resources (ex: `import org.oppia.android.R`)

# keep sorted
BINDING_ADAPTERS_WITH_RESOURCE_IMPORTS = [
    "src/main/java/org/oppia/android/app/databinding/DrawableBindingAdapters.java",
    "src/main/java/org/oppia/android/app/databinding/ImageViewBindingAdapters.java",
    "src/main/java/org/oppia/android/app/databinding/TextViewBindingAdapters.java",
]

# Binding adapter files that DO NOT import resources.
# Place your file here if:
#  - It is a binding adapter
#  - It does not import resources

# keep sorted
BINDING_ADAPTERS = [
    "src/main/java/org/oppia/android/app/databinding/AppCompatCheckBoxBindingAdapters.java",
    "src/main/java/org/oppia/android/app/databinding/CircularProgressIndicatorAdapters.java",
    "src/main/java/org/oppia/android/app/databinding/ConstraintLayoutAdapters.java",
    "src/main/java/org/oppia/android/app/databinding/EditTextBindingAdapters.java",
    "src/main/java/org/oppia/android/app/databinding/GuidelineBindingAdapters.java",
    "src/main/java/org/oppia/android/app/databinding/MarginBindingAdapters.java",
    "src/main/java/org/oppia/android/app/databinding/StateAssemblerMarginBindingAdapters.java",
    "src/main/java/org/oppia/android/app/databinding/StateAssemblerPaddingBindingAdapters.java",
    "src/main/java/org/oppia/android/app/databinding/TextInputLayoutBindingAdapters.java",
    "src/main/java/org/oppia/android/app/databinding/ViewBindingAdapters.java",
    "src/main/java/org/oppia/android/app/recyclerview/RecyclerViewBindingAdapter.java",
] + [
    "update_" + binding_adapters_with_resource_imports[0:-5]
    for binding_adapters_with_resource_imports in BINDING_ADAPTERS_WITH_RESOURCE_IMPORTS
]

# TODO(#1617): Remove genrules post-gradle
# Genrule for source files in the binding_adapters library.
# Because each databinding library must have a unique package name and manifest, resources must be
# imported using the proper package name when building with Bazel. This genrule alters those imports
# in order to keep Gradle building.

[genrule(
    name = "update_" + file[0:-5],
    srcs = [file],
    outs = [file[0:-5] + "_updated.java"],
    cmd = """
     cat $(SRCS) |
     sed 's/import org.oppia.android.R/import org.oppia.android.app.databinding.adapters.R/g' |
     sed 's/BindingAdapters {/BindingAdapters_updated {/g' > $(OUTS)
     """,
) for file in BINDING_ADAPTERS_WITH_RESOURCE_IMPORTS]

# keep sorted
SNAP_HELPER = ["src/main/java/org/oppia/android/app/recyclerview/StartSnapHelper.kt"]

# Files to be excluded from the source list for the app library. This list includes all the files
# built by the following libraries:
# - view_models
# - views
# - listeners
# - annotations
# - binding_adapters

EXCLUDED_APP_LIB_FILES = VIEW_MODELS + VIEW_MODELS_WITH_RESOURCE_IMPORTS + VIEWS + VIEWS_WITH_RESOURCE_IMPORTS + BINDING_ADAPTERS + BINDING_ADAPTERS_WITH_RESOURCE_IMPORTS + LISTENERS + ANNOTATIONS + SNAP_HELPER + MIGRATED_SOURCE_FILES

# Files to be built by the app library. All of these files are assumed to have resource imports and
# will be processed by the app library genrule regardless in order to avoid any import issues.

APP_FILES_WITH_RESOURCE_IMPORTS = glob(
    ["src/main/java/org/oppia/android/app/**/*.kt"],
    exclude = EXCLUDED_APP_LIB_FILES,
)

# Genrule for source files in the app library.
# Because each databinding library must have a unique package name and manifest, resources must be
# imported using the proper package name when building with Bazel. This genrule alters those imports
# in order to keep Gradle building.

[
    genrule(
        name = "update_" + file[0:-3],
        srcs = [file],
        outs = [file[0:-3] + "_updated.kt"],
        cmd = """
     cat $(SRCS) |
     sed 's/import org.oppia.android.R/import org.oppia.android.app.ui.R/g' |
     sed 's/import org.oppia.android.databinding./import org.oppia.android.app.databinding.databinding./g' > $(OUTS)
     """,
    )
    for file in APP_FILES_WITH_RESOURCE_IMPORTS
]

# Files to be built by the app library.
APP_FILES = [] + [
    "update_" + app_files_with_resource_imports[0:-3]
    for app_files_with_resource_imports in APP_FILES_WITH_RESOURCE_IMPORTS
]

# Library for non-layout resource files.
android_library(
    name = "resources",
    custom_package = "org.oppia.android.app",
    exports_manifest = True,
    manifest = "src/main/AndroidManifest.xml",
    resource_files = glob(
        ["src/main/res/**"],
        exclude = DATABINDING_LAYOUTS,
    ),
    visibility = ["//app:__subpackages__"],
    deps = ["//third_party:com_google_android_material_material"],
)

# Library for layout resource files.
android_library(
    name = "databinding_resources",
    custom_package = "org.oppia.android.app.databinding",
    enable_data_binding = True,
    exports_manifest = True,
    manifest = "src/main/DatabindingResourcesManifest.xml",
    resource_files = glob(DATABINDING_LAYOUTS),
    visibility = [
        "//app/src/main/java/org/oppia/android/app/shim:__pkg__",
        "//app/src/main/java/org/oppia/android/app/testing/activity:__pkg__",
    ],
    deps = [
        ":annotations",
        ":binding_adapters",
        ":resources",
        ":view_models",
        ":views",
        "//app/src/main/java/org/oppia/android/app/spotlight",
        "//app/src/main/java/org/oppia/android/app/translation:app_language_activity_injector_provider",
        "//app/src/main/java/org/oppia/android/app/translation:app_language_resource_handler",
        "//model/src/main/proto:interaction_object_java_proto_lite",
        "//model/src/main/proto:thumbnail_java_proto_lite",
        "//model/src/main/proto:version_java_proto_lite",
        "//third_party:androidx_annotation_annotation",
        "//third_party:androidx_constraintlayout_constraintlayout",
        "//third_party:androidx_core_core",
        "//third_party:androidx_databinding_databinding-adapters",
        "//third_party:androidx_databinding_databinding-common",
        "//third_party:androidx_databinding_databinding-runtime",
        "//third_party:androidx_drawerlayout_drawerlayout",
        "//third_party:androidx_lifecycle_lifecycle-livedata-core",
        "//third_party:androidx_recyclerview_recyclerview",
        "//third_party:androidx_viewpager2_viewpager2",
        "//third_party:androidx_viewpager_viewpager",
        "//third_party:com_google_android_flexbox_flexbox",
        "//third_party:com_google_android_material_material",
<<<<<<< HEAD
        "//third_party:de_hdodenhof_circleimageview",
        "//third_party:javax_annotation_javax_annotation-api",
=======
        "//third_party:javax_annotation_javax_annotation-api_jar",
>>>>>>> 4a7fc843
        "//third_party:nl_dionsegijn_konfetti",
        "//utility/src/main/java/org/oppia/android/util/system:oppia_clock",
        "//utility/src/main/java/org/oppia/android/util/system:oppia_clock_injector_provider",
    ],
)

# Library for listener files required to build views and view_model libraries.
kt_android_library(
    name = "listeners",
    srcs = LISTENERS,
    custom_package = "org.oppia.android.app",
    deps = [
        "//domain/src/main/java/org/oppia/android/domain/audio:cellular_audio_dialog_controller",
        "//model/src/main/proto:arguments_java_proto_lite",
        "//model/src/main/proto:question_java_proto_lite",
        "//model/src/main/proto:survey_java_proto_lite",
        "//model/src/main/proto:topic_java_proto_lite",
        "//third_party:androidx_recyclerview_recyclerview",
    ],
)

# Library for all view files required to build layout files.
kt_android_library(
    name = "views",
    srcs = VIEWS,
    custom_package = "org.oppia.android.app.views",
    manifest = "src/main/ViewsManifest.xml",
    deps = [
        ":annotations",
        ":listeners",
        ":resources",
        ":snap_helper",
        ":view_models",
        "//app/src/main/java/org/oppia/android/app/shim:view_binding_shim",
        "//app/src/main/java/org/oppia/android/app/spotlight",
        "//app/src/main/java/org/oppia/android/app/utility/lifecycle:lifecycle_safe_timer_factory",
        "//app/src/main/java/org/oppia/android/app/view:view_component_factory",
        "//app/src/main/java/org/oppia/android/app/view:view_scope",
        "//third_party:androidx_appcompat_appcompat",
        "//third_party:androidx_core_core-ktx",
        "//third_party:androidx_databinding_databinding-common",
        "//third_party:androidx_databinding_databinding-runtime",
        "//utility/src/main/java/org/oppia/android/util/accessibility",
        "//utility/src/main/java/org/oppia/android/util/parser/html:html_parser",
        "//utility/src/main/java/org/oppia/android/util/parser/image:image_loader",
        "//utility/src/main/java/org/oppia/android/util/parser/image:image_parsing_annonations",
        "//utility/src/main/java/org/oppia/android/util/parser/image:image_transformation",
    ],
)

# Library for scope annotations required to build views and view_model libraries.
kt_android_library(
    name = "annotations",
    srcs = ANNOTATIONS,
    custom_package = "org.oppia.android.app",
    deps = [
        "//app/src/main/java/org/oppia/android/app/activity:activity_scope",
        "//app/src/main/java/org/oppia/android/app/fragment:fragment_scope",
    ],
)

# Library for all view model files.
kt_android_library(
    name = "view_models",
    srcs = VIEW_MODELS,
    custom_package = "org.oppia.android.app.view.models",
    enable_data_binding = True,
    manifest = "src/main/ViewModelsManifest.xml",
    visibility = [
        "//app/src/main/java/org/oppia/android/app/shim:__pkg__",
    ],
    deps = [
        ":annotations",
        ":listeners",
        ":resources",
        "//app/src/main/java/org/oppia/android/app/shim:intent_factory_shim",
        "//app/src/main/java/org/oppia/android/app/utility/datetime:date_time_util",
        "//app/src/main/java/org/oppia/android/app/utility/math:math_expression_accessibility_util",
        "//app/src/main/java/org/oppia/android/app/viewmodel:observable_array_list",
        "//app/src/main/java/org/oppia/android/app/viewmodel:observable_view_model",
        "//domain",
        "//domain/src/main/java/org/oppia/android/domain/audio:audio_player_controller",
        "//domain/src/main/java/org/oppia/android/domain/clipboard:clipboard_controller",
        "//domain/src/main/java/org/oppia/android/domain/onboarding:state_controller",
        "//domain/src/main/java/org/oppia/android/domain/profile:profile_management_controller",
        "//model/src/main/proto:arguments_java_proto_lite",
        "//third_party:androidx_core_core",
        "//third_party:androidx_databinding_databinding-common",
        "//third_party:androidx_databinding_databinding-runtime",
        "//utility/src/main/java/org/oppia/android/util/extensions:context_extensions",
        "//utility/src/main/java/org/oppia/android/util/logging/firebase:debug_module",
        "//utility/src/main/java/org/oppia/android/util/math:fraction_parser",
        "//utility/src/main/java/org/oppia/android/util/networking:network_connection_debug_util",
        "//utility/src/main/java/org/oppia/android/util/parser/html:html_parser",
    ],
)

# Library for snap helper used to build views.
kt_android_library(
    name = "snap_helper",
    srcs = SNAP_HELPER,
    custom_package = "org.oppia.android.app.recyclerview",
    deps = ["//third_party:androidx_recyclerview_recyclerview"],
)

# TODO(#1639): Translate binding adapters back to Kotlin post-Bazel modularization.
# Library for all custom data-binding adapters under org/oppia/android/app/databinding.
android_library(
    name = "binding_adapters",
    srcs = BINDING_ADAPTERS,
    custom_package = "org.oppia.android.app.databinding.adapters",
    enable_data_binding = True,
    manifest = "src/main/DatabindingAdaptersManifest.xml",
    deps = [
        ":resources",
        ":view_models",
        "//app/src/main/java/org/oppia/android/app/translation:app_language_activity_injector_provider",
        "//app/src/main/java/org/oppia/android/app/translation:app_language_resource_handler",
        "//model/src/main/proto:thumbnail_java_proto_lite",
        "//third_party:androidx_annotation_annotation",
        "//third_party:androidx_constraintlayout_constraintlayout",
        "//third_party:androidx_lifecycle_lifecycle-livedata-core",
        "//third_party:androidx_lifecycle_lifecycle-livedata-ktx",
        "//third_party:com_google_android_material_material",
<<<<<<< HEAD
        "//third_party:de_hdodenhof_circleimageview",
=======
        "//utility",
>>>>>>> 4a7fc843
        "//utility/src/main/java/org/oppia/android/util/system:oppia_clock",
        "//utility/src/main/java/org/oppia/android/util/system:oppia_clock_injector_provider",
    ],
)

# Library containing all activity, fragment, and view-based UI flows in the app.
kt_android_library(
    name = "app",
    srcs = APP_FILES + [
        "//app/src/main/java/org/oppia/android/app/activity:ActivityComponentImpl.kt",
        "//app/src/main/java/org/oppia/android/app/activity:ActivityIntentFactoriesModule.kt",
        "//app/src/main/java/org/oppia/android/app/activity:ActivityModule.kt",
        "//app/src/main/java/org/oppia/android/app/activity/route:ActivityRouterModule.kt",
        "//app/src/main/java/org/oppia/android/app/fragment:FragmentComponentBuilderModule.kt",
        "//app/src/main/java/org/oppia/android/app/fragment:FragmentComponentImpl.kt",
        "//app/src/main/java/org/oppia/android/app/fragment:FragmentModule.kt",
        "//app/src/main/java/org/oppia/android/app/view:ViewComponentBuilderModule.kt",
        "//app/src/main/java/org/oppia/android/app/spotlight:SpotlightFragment_updated.kt",
    ],
    custom_package = "org.oppia.android.app.ui",
    enable_data_binding = 1,
    manifest = "src/main/AppAndroidManifest.xml",
    visibility = ["//visibility:public"],
    deps = [
        ":binding_adapters",
        ":databinding_resources",
        ":resources",
        ":view_models",
        ":views",
        "//:dagger",
        "//app:crashlytics",
        "//app/src/main/java/org/oppia/android/app/activity:activity_intent_factories_shim",
        "//app/src/main/java/org/oppia/android/app/activity:injectable_auto_localized_app_compat_activity",
        "//app/src/main/java/org/oppia/android/app/activity:injectable_system_localized_app_compat_activity",
        "//app/src/main/java/org/oppia/android/app/activity/route:activity_router",
        "//app/src/main/java/org/oppia/android/app/fragment:injectable_bottom_sheet_dialog_fragment",
        "//app/src/main/java/org/oppia/android/app/fragment:injectable_dialog_fragment",
        "//app/src/main/java/org/oppia/android/app/fragment:injectable_fragment",
        "//app/src/main/java/org/oppia/android/app/shim:prod_modules",
        "//app/src/main/java/org/oppia/android/app/testing/activity:test_activity",
        "//domain/src/main/java/org/oppia/android/domain/onboarding:state_controller",
        "//domain/src/main/java/org/oppia/android/domain/oppialogger:startup_listener",
        "//domain/src/main/java/org/oppia/android/domain/profile:profile_management_controller",
        "//domain/src/main/java/org/oppia/android/domain/spotlight:spotlight_state_controller",
        "//domain/src/main/java/org/oppia/android/domain/survey:gating_controller",
        "//domain/src/main/java/org/oppia/android/domain/survey:survey_controller",
        "//model/src/main/proto:arguments_java_proto_lite",
        "//third_party:androidx_databinding_databinding-adapters",
        "//third_party:androidx_databinding_databinding-common",
        "//third_party:androidx_databinding_databinding-runtime",
        "//third_party:androidx_lifecycle_lifecycle-extensions",
        "//third_party:androidx_lifecycle_lifecycle-livedata-core",
        "//third_party:androidx_lifecycle_lifecycle-livedata-ktx",
        "//third_party:androidx_multidex_multidex",
        "//third_party:androidx_viewpager2_viewpager2",
        "//third_party:androidx_viewpager_viewpager",
        "//third_party:com_caverock_androidsvg",
        "//third_party:com_github_takusemba_spotlight",
        "//third_party:com_google_android_flexbox_flexbox",
        "//third_party:javax_annotation_javax_annotation-api",
        "//utility/src/main/java/org/oppia/android/util/extensions:bundle_extensions",
        "//utility/src/main/java/org/oppia/android/util/parser/image:image_loader",
        "//utility/src/main/java/org/oppia/android/util/parser/image:image_parsing_annonations",
        "//utility/src/main/java/org/oppia/android/util/statusbar:status_bar_color",
    ],
)

# Library that builds test-only source files.

# All app-specific files that are only used for testing
# purposes but are not tests should be included in this list. These files should not be included in
# the app library or the final binary but should be dependencies for tests.

# Place your file here if:
#  - It is not a test file
#  - Only test files depend on it

kt_android_library(
    name = "test_deps",
    testonly = True,
    srcs = [
        "src/sharedTest/java/org/oppia/android/app/recyclerview/RecyclerViewMatcher.kt",
        "src/sharedTest/java/org/oppia/android/app/utility/ClickActions.kt",
        "src/sharedTest/java/org/oppia/android/app/utility/DragViewAction.kt",
        "src/sharedTest/java/org/oppia/android/app/utility/DrawableMatcher.kt",
        "src/sharedTest/java/org/oppia/android/app/utility/EspressoTestsMatchers.kt",
        "src/sharedTest/java/org/oppia/android/app/utility/FontSizeMatcher.kt",
        "src/sharedTest/java/org/oppia/android/app/utility/OrientationChangeAction.kt",
        "src/sharedTest/java/org/oppia/android/app/utility/ProgressMatcher.kt",
        "src/sharedTest/java/org/oppia/android/app/utility/TabMatcher.kt",
    ],
    visibility = [
        ":app_testing_visibility",
        "//app:__subpackages__",
    ],
    deps = [
        ":app",
        "//testing",
        "//third_party:org_mockito_mockito-core",
    ],
)

# keep sorted
TEST_DEPS = [
    ":app",
    ":resources",
    ":test_deps",
    "//:dagger",
    "//app/src/main/java/org/oppia/android/app/application:application_component",
    "//app/src/main/java/org/oppia/android/app/application:application_injector",
    "//app/src/main/java/org/oppia/android/app/application:application_injector_provider",
    "//app/src/main/java/org/oppia/android/app/application:common_application_modules",
    "//app/src/main/java/org/oppia/android/app/application/testing:testing_build_flavor_module",
    "//app/src/main/java/org/oppia/android/app/testing/activity:test_activity",
    "//app/src/main/java/org/oppia/android/app/translation/testing:test_module",
    "//app/src/main/java/org/oppia/android/app/utility/math:math_expression_accessibility_util",
    "//config/src/java/org/oppia/android/config:all_languages_config",
    "//domain",
    "//domain/src/main/java/org/oppia/android/domain/audio:audio_player_controller",
    "//domain/src/main/java/org/oppia/android/domain/classify/rules/algebraicexpressioninput:algebraic_expression_input_rule_module",
    "//domain/src/main/java/org/oppia/android/domain/classify/rules/continueinteraction:continue_module",
    "//domain/src/main/java/org/oppia/android/domain/classify/rules/dragAndDropSortInput:drag_and_drop_sort_input_module",
    "//domain/src/main/java/org/oppia/android/domain/classify/rules/fractioninput:fraction_input_module",
    "//domain/src/main/java/org/oppia/android/domain/classify/rules/imageClickInput:image_click_input_module",
    "//domain/src/main/java/org/oppia/android/domain/classify/rules/itemselectioninput:item_selection_input_module",
    "//domain/src/main/java/org/oppia/android/domain/classify/rules/mathequationinput:math_equation_input_rule_module",
    "//domain/src/main/java/org/oppia/android/domain/classify/rules/multiplechoiceinput:multiple_choice_input_module",
    "//domain/src/main/java/org/oppia/android/domain/classify/rules/numberwithunits:number_with_units_rule_module",
    "//domain/src/main/java/org/oppia/android/domain/classify/rules/numericexpressioninput:numeric_expression_input_rule_module",
    "//domain/src/main/java/org/oppia/android/domain/classify/rules/numericinput:numeric_input_rule_module",
    "//domain/src/main/java/org/oppia/android/domain/classify/rules/ratioinput:ratio_input_module",
    "//domain/src/main/java/org/oppia/android/domain/classify/rules/textinput:text_input_rule_module",
    "//domain/src/main/java/org/oppia/android/domain/exploration/testing:test_module",
    "//domain/src/main/java/org/oppia/android/domain/onboarding/testing:fake_exploration_meta_data_retriever",
    "//domain/src/main/java/org/oppia/android/domain/onboarding/testing:retriever_test_module",
    "//testing",
    "//testing/src/main/java/org/oppia/android/testing/data:data_provider_test_monitor",
    "//testing/src/main/java/org/oppia/android/testing/espresso:edit_text_input_action",
    "//testing/src/main/java/org/oppia/android/testing/espresso:generic_view_matchers",
    "//testing/src/main/java/org/oppia/android/testing/espresso:image_view_matcher",
    "//testing/src/main/java/org/oppia/android/testing/espresso:konfetti_view_matcher",
    "//testing/src/main/java/org/oppia/android/testing/espresso:text_input_action",
    "//testing/src/main/java/org/oppia/android/testing/junit:initialize_default_locale_rule",
    "//testing/src/main/java/org/oppia/android/testing/logging:event_log_subject",
    "//testing/src/main/java/org/oppia/android/testing/math:math_equation_subject",
    "//testing/src/main/java/org/oppia/android/testing/math:math_expression_subject",
    "//testing/src/main/java/org/oppia/android/testing/mockito",
    "//testing/src/main/java/org/oppia/android/testing/network",
    "//testing/src/main/java/org/oppia/android/testing/network:test_module",
    "//testing/src/main/java/org/oppia/android/testing/platformparameter:test_module",
    "//testing/src/main/java/org/oppia/android/testing/robolectric:is_on_robolectric",
    "//testing/src/main/java/org/oppia/android/testing/robolectric:test_module",
    "//testing/src/main/java/org/oppia/android/testing/threading:coroutine_executor_service",
    "//testing/src/main/java/org/oppia/android/testing/threading:test_module",
    "//testing/src/main/java/org/oppia/android/testing/time:test_module",
    "//third_party:androidx_annotation_annotation",
    "//third_party:androidx_core_core",
    "//third_party:androidx_databinding_databinding-adapters",
    "//third_party:androidx_databinding_databinding-common",
    "//third_party:androidx_databinding_databinding-compiler",
    "//third_party:androidx_databinding_databinding-runtime",
    "//third_party:androidx_navigation_navigation-fragment",
    "//third_party:androidx_navigation_navigation-ui",
    "//third_party:androidx_test_espresso_espresso-contrib",
    "//third_party:androidx_test_espresso_espresso-core",
    "//third_party:androidx_test_espresso_espresso-intents",
    "//third_party:androidx_test_ext_junit",
    "//third_party:androidx_test_runner",
    "//third_party:androidx_work_work-testing",
    "//third_party:com_github_bumptech_glide_mocks",
    "//third_party:com_google_truth_truth",
    "//third_party:org_jetbrains_kotlin_kotlin-reflect",
    "//third_party:org_jetbrains_kotlin_kotlin-test-junit",
    "//third_party:org_jetbrains_kotlinx_kotlinx-coroutines-test",
    "//third_party:org_mockito_mockito-core",
    "//third_party:org_robolectric_annotations",
    "//third_party:robolectric_android-all",
    "//utility/src/main/java/org/oppia/android/util/accessibility",
    "//utility/src/main/java/org/oppia/android/util/accessibility:test_module",
    "//utility/src/main/java/org/oppia/android/util/caching:asset_prod_module",
    "//utility/src/main/java/org/oppia/android/util/caching/testing:caching_test_module",
    "//utility/src/main/java/org/oppia/android/util/logging:standard_event_logging_configuration_module",
    "//utility/src/main/java/org/oppia/android/util/logging/firebase:debug_module",
    "//utility/src/main/java/org/oppia/android/util/math:math_expression_parser",
    "//utility/src/main/java/org/oppia/android/util/networking:debug_module",
    "//utility/src/main/java/org/oppia/android/util/parser/html:html_parser",
    "//utility/src/main/java/org/oppia/android/util/parser/html:html_parser_entity_type_module",
    "//utility/src/main/java/org/oppia/android/util/parser/html:list_item_leading_margin_span",
    "//utility/src/main/java/org/oppia/android/util/parser/html:policy_type",
    "//utility/src/main/java/org/oppia/android/util/parser/image:glide_image_loader",
    "//utility/src/main/java/org/oppia/android/util/parser/image:glide_image_loader_module",
    "//utility/src/main/java/org/oppia/android/util/parser/image:image_parsing_module",
    "//utility/src/main/java/org/oppia/android/util/parser/image:image_transformation",
    "//utility/src/main/java/org/oppia/android/util/parser/image:test_glide_image_loader",
    "//utility/src/main/java/org/oppia/android/util/profile:profile_name_validator",
]

# App module tests. Note that all tests are assumed to be tests with resources (even though not all
# are). Note that if a test file imports resources or binding files, it must be wrapped by
# test_with_resources().

# Qualified file paths for test classes that have been migrated over to their own packages &
# shouldn't be defined as module-level tests.
# keep sorted
MIGRATED_TESTS = [
]

# Unit tests.
[app_test(
    name = test_file_path,
    filtered_tests = MIGRATED_TESTS,
    manifest_values = {
        "applicationId": "org.oppia.android",
        "minSdkVersion": "19",
        "targetSdkVersion": "30",
        "versionCode": "0",
        "versionName": "0.1-alpha",
    },
    processed_src = test_with_resources(test_file_path),
    test_path_prefix = "src/test/java/",
    deps = TEST_DEPS,
) for test_file_path in glob(["src/test/java/org/oppia/android/app/**/*Test.kt"])]

# Shared tests.
[app_test(
    name = test_file_path,
    filtered_tests = MIGRATED_TESTS,
    manifest_values = {
        "applicationId": "org.oppia.android",
        "minSdkVersion": "19",
        "targetSdkVersion": "30",
        "versionCode": "0",
        "versionName": "0.1-alpha",
    },
    processed_src = test_with_resources(test_file_path),
    test_path_prefix = "src/sharedTest/java/",
    deps = TEST_DEPS,
) for test_file_path in glob(["src/sharedTest/java/org/oppia/android/app/**/*Test.kt"])]

# TODO(#1566): Move Firebase rules to their own package & remove default visibility
# Package for all Firebase dependencies.
# To reference these dependencies, add '//app:crashlytics' and '//app:crashlytics_deps'
# to your build rule's dependency list.

GOOGLE_SERVICES_RESOURCES = google_services_xml(
    package_name = "org.oppia.android",
    google_services_json = "google-services.json",
)

crashlytics_android_library(
    name = "crashlytics",
    package_name = "org.oppia.android",
    build_id = "48fc9d17-e102-444c-8e0d-638d75ec0942",
    resource_files = GOOGLE_SERVICES_RESOURCES,
)

android_library(
    name = "crashlytics_deps",
    exports = [
        "//third_party:com_crashlytics_sdk_android_crashlytics",
        "//third_party:com_google_firebase_firebase-analytics",
        "//third_party:com_google_firebase_firebase-crashlytics",
        "//third_party:io_fabric_sdk_android_fabric",
    ],
)

android_library(
    name = "firestore_deps",
    exports = [
        "//third_party:com_google_auto_value_auto-value-annotations",
        "//third_party:com_google_firebase_firebase-appcheck",
        "//third_party:com_google_firebase_firebase-appcheck-debug",
        "//third_party:com_google_firebase_firebase-appcheck-playintegrity",
        "//third_party:org_checkerframework_checker-qual",
    ],
)<|MERGE_RESOLUTION|>--- conflicted
+++ resolved
@@ -616,12 +616,7 @@
         "//third_party:androidx_viewpager_viewpager",
         "//third_party:com_google_android_flexbox_flexbox",
         "//third_party:com_google_android_material_material",
-<<<<<<< HEAD
-        "//third_party:de_hdodenhof_circleimageview",
         "//third_party:javax_annotation_javax_annotation-api",
-=======
-        "//third_party:javax_annotation_javax_annotation-api_jar",
->>>>>>> 4a7fc843
         "//third_party:nl_dionsegijn_konfetti",
         "//utility/src/main/java/org/oppia/android/util/system:oppia_clock",
         "//utility/src/main/java/org/oppia/android/util/system:oppia_clock_injector_provider",
@@ -746,11 +741,6 @@
         "//third_party:androidx_lifecycle_lifecycle-livedata-core",
         "//third_party:androidx_lifecycle_lifecycle-livedata-ktx",
         "//third_party:com_google_android_material_material",
-<<<<<<< HEAD
-        "//third_party:de_hdodenhof_circleimageview",
-=======
-        "//utility",
->>>>>>> 4a7fc843
         "//utility/src/main/java/org/oppia/android/util/system:oppia_clock",
         "//utility/src/main/java/org/oppia/android/util/system:oppia_clock_injector_provider",
     ],
