# TODO(#1532): Rename file to 'BUILD' post-Gradle.
"""
This library contains the app's core source files and functionality.
Note that:
 - Most files should be built inside of app library. However, listener files, annotation
files, view files, view model files, and binding adapter files need to be manually added. The
documentation below specifies where these files should be added.
- If your file uses Data-binding views or Kotlin synthetic imports these must be removed in
order to build with Bazel.
- All binding adapters must be written in Java.
"""

load("@dagger//:workspace_defs.bzl", "dagger_rules")
load("@io_bazel_rules_kotlin//kotlin:kotlin.bzl", "kt_android_library")
load("@rules_jvm_external//:defs.bzl", "artifact")
load("@tools_android//tools/crashlytics:defs.bzl", "crashlytics_android_library")
load("@tools_android//tools/googleservices:defs.bzl", "google_services_xml")
load("//app:app_test.bzl", "app_test")
load("//app:test_with_resources.bzl", "test_with_resources")

package(default_visibility = ["//utility:__subpackages__"])

exports_files(["src/main/AndroidManifest.xml"])

# Source files for the annotations library. The files inside the annotations library are dependencies
# for all other libraries in app module, except the listeners library.
# Place your file here if:
#  - A view, view model, or layout file depends on it
#  - It is an annotation or helper file of some kind
#  - It is not considered a listener
#  - It does not depend on any other file not included in this list

# keep sorted
ANNOTATIONS = [
    "src/main/java/org/oppia/android/app/activity/ActivityScope.kt",
    "src/main/java/org/oppia/android/app/fragment/FragmentScope.kt",
    "src/main/java/org/oppia/android/app/utility/ContextExtensions.kt",
    "src/main/java/org/oppia/android/app/utility/KeyboardHelper.kt",
]

# Source files for the listeners library. The files inside the listeners library are dependencies for
# all other libraries in app module, except the annotations library.
# Place your file here if:
#  - A view, view model, or layout file depends on it
#  - It is either a listener, an interface, or a direct dependency of one in this list

# keep sorted
LISTENERS = [
    "src/main/java/org/oppia/android/app/administratorcontrols/LoadAppVersionListener.kt",
    "src/main/java/org/oppia/android/app/administratorcontrols/LoadProfileListListener.kt",
    "src/main/java/org/oppia/android/app/administratorcontrols/RouteToAppVersionListener.kt",
    "src/main/java/org/oppia/android/app/administratorcontrols/RouteToProfileListListener.kt",
    "src/main/java/org/oppia/android/app/drawer/RouteToProfileProgressListener.kt",
    "src/main/java/org/oppia/android/app/help/RouteToFAQListListener.kt",
    "src/main/java/org/oppia/android/app/help/faq/RouteToFAQSingleListener.kt",
    "src/main/java/org/oppia/android/app/home/RouteToRecentlyPlayedListener.kt",
    "src/main/java/org/oppia/android/app/home/RouteToTopicListener.kt",
    "src/main/java/org/oppia/android/app/home/RouteToTopicPlayStoryListener.kt",
    "src/main/java/org/oppia/android/app/home/recentlyplayed/OngoingStoryClickListener.kt",
    "src/main/java/org/oppia/android/app/home/topiclist/TopicSummaryClickListener.kt",
    "src/main/java/org/oppia/android/app/onboarding/OnboardingNavigationListener.kt",
    "src/main/java/org/oppia/android/app/onboarding/RouteToProfileListListener.kt",
    "src/main/java/org/oppia/android/app/options/LanguageRadioButtonListener.kt",
    "src/main/java/org/oppia/android/app/options/LoadAppLanguageListListener.kt",
    "src/main/java/org/oppia/android/app/options/LoadAudioLanguageListListener.kt",
    "src/main/java/org/oppia/android/app/options/LoadReadingTextSizeListener.kt",
    "src/main/java/org/oppia/android/app/options/RouteToAppLanguageListListener.kt",
    "src/main/java/org/oppia/android/app/options/RouteToAudioLanguageListListener.kt",
    "src/main/java/org/oppia/android/app/options/RouteToReadingTextSizeListener.kt",
    "src/main/java/org/oppia/android/app/player/audio/LanguageInterface.kt",
    "src/main/java/org/oppia/android/app/player/state/answerhandling/InteractionAnswerErrorOrAvailabilityCheckReceiver.kt",
    "src/main/java/org/oppia/android/app/player/state/answerhandling/InteractionAnswerHandler.kt",
    "src/main/java/org/oppia/android/app/player/state/listener/ContinueNavigationButtonListener.kt",
    "src/main/java/org/oppia/android/app/player/state/listener/NextNavigationButtonListener.kt",
    "src/main/java/org/oppia/android/app/player/state/listener/PreviousNavigationButtonListener.kt",
    "src/main/java/org/oppia/android/app/player/state/listener/PreviousResponsesHeaderClickListener.kt",
    "src/main/java/org/oppia/android/app/player/state/listener/ReplayButtonListener.kt",
    "src/main/java/org/oppia/android/app/player/state/listener/ReturnToTopicNavigationButtonListener.kt",
    "src/main/java/org/oppia/android/app/player/state/listener/RouteToHintsAndSolutionListener.kt",
    "src/main/java/org/oppia/android/app/player/state/listener/StateKeyboardButtonListener.kt",
    "src/main/java/org/oppia/android/app/player/state/listener/SubmitNavigationButtonListener.kt",
    "src/main/java/org/oppia/android/app/profile/RouteToAdminPinListener.kt",
    "src/main/java/org/oppia/android/app/profileprogress/ProfilePictureClickListener.kt",
    "src/main/java/org/oppia/android/app/profileprogress/RouteToCompletedStoryListListener.kt",
    "src/main/java/org/oppia/android/app/profileprogress/RouteToOngoingTopicListListener.kt",
    "src/main/java/org/oppia/android/app/recyclerview/OnDragEndedListener.kt",
    "src/main/java/org/oppia/android/app/recyclerview/OnItemDragListener.kt",
    "src/main/java/org/oppia/android/app/story/ExplorationSelectionListener.kt",
    "src/main/java/org/oppia/android/app/topic/RouteToRevisionCardListener.kt",
    "src/main/java/org/oppia/android/app/topic/lessons/ChapterSummarySelector.kt",
    "src/main/java/org/oppia/android/app/topic/lessons/StorySummarySelector.kt",
    "src/main/java/org/oppia/android/app/topic/revision/RevisionSubtopicSelector.kt",
    "src/main/java/org/oppia/android/app/topic/revisioncard/ReturnToTopicClickListener.kt",
    "src/main/java/org/oppia/android/app/utility/OnClickableAreaClickedListener.kt",
    "src/main/java/org/oppia/android/app/utility/RegionClickEvent.kt",
    "src/main/java/org/oppia/android/app/walkthrough/WalkthroughActivityListener.kt",
    "src/main/java/org/oppia/android/app/walkthrough/WalkthroughFragmentChangeListener.kt",
    "src/main/java/org/oppia/android/app/walkthrough/WalkthroughPageChanger.kt",
    "src/main/java/org/oppia/android/app/walkthrough/end/WalkthroughEndPageChanger.kt",
]

# Source files for the databinding_resources library.
# The files inside this list include all layout files. Please note that layouts MUST NOT depend on
# presenters or fragments. Instead, they should depend on a listener or interface as an abstraction.

# keep sorted
DATABINDING_LAYOUTS = ["src/main/res/layout*/**"]

# View Models

# TODO(#1617): Remove genrules post-gradle
# Source files for the view_models library that import resources.
# Place your file here if:
#  - It is a view model
#  - It imports resources (ex: `import org.oppia.android.R`)

# keep sorted
VIEW_MODELS_WITH_RESOURCE_IMPORTS = [
    "src/main/java/org/oppia/android/app/administratorcontrols/administratorcontrolsitemviewmodel/AdministratorControlsAccountActionsViewModel.kt",
    "src/main/java/org/oppia/android/app/help/HelpItemViewModel.kt",
    "src/main/java/org/oppia/android/app/help/HelpListViewModel.kt",
    "src/main/java/org/oppia/android/app/help/faq/FAQListViewModel.kt",
    "src/main/java/org/oppia/android/app/home/HomeViewModel.kt",
    "src/main/java/org/oppia/android/app/home/promotedlist/PromotedStoryListViewModel.kt",
    "src/main/java/org/oppia/android/app/home/promotedlist/PromotedStoryViewModel.kt",
    "src/main/java/org/oppia/android/app/home/topiclist/TopicSummaryViewModel.kt",
    "src/main/java/org/oppia/android/app/onboarding/OnboadingSlideViewModel.kt",
    "src/main/java/org/oppia/android/app/onboarding/OnboardingViewModel.kt",
    "src/main/java/org/oppia/android/app/parser/StringToFractionParser.kt",
    "src/main/java/org/oppia/android/app/parser/StringToNumberParser.kt",
    "src/main/java/org/oppia/android/app/parser/StringToRatioParser.kt",
    "src/main/java/org/oppia/android/app/player/state/itemviewmodel/FractionInteractionViewModel.kt",
    "src/main/java/org/oppia/android/app/player/state/itemviewmodel/ImageRegionSelectionInteractionViewModel.kt",
    "src/main/java/org/oppia/android/app/player/state/itemviewmodel/RatioExpressionInputInteractionViewModel.kt",
    "src/main/java/org/oppia/android/app/profileprogress/ProfileProgressViewModel.kt",
    "src/main/java/org/oppia/android/app/topic/info/TopicInfoViewModel.kt",
    "src/main/java/org/oppia/android/app/utility/RatioExtensions.kt",
]

# Source files for the view_models library that DO NOT import resources.
# Place your file here if:
#  - It is a view model
#  - It does not import resources

# keep sorted
VIEW_MODELS = [
    "src/main/java/org/oppia/android/app/administratorcontrols/administratorcontrolsitemviewmodel/AdministratorControlsAppInformationViewModel.kt",
    "src/main/java/org/oppia/android/app/administratorcontrols/administratorcontrolsitemviewmodel/AdministratorControlsDownloadPermissionsViewModel.kt",
    "src/main/java/org/oppia/android/app/administratorcontrols/administratorcontrolsitemviewmodel/AdministratorControlsGeneralViewModel.kt",
    "src/main/java/org/oppia/android/app/administratorcontrols/administratorcontrolsitemviewmodel/AdministratorControlsItemViewModel.kt",
    "src/main/java/org/oppia/android/app/administratorcontrols/administratorcontrolsitemviewmodel/AdministratorControlsProfileViewModel.kt",
    "src/main/java/org/oppia/android/app/administratorcontrols/AdministratorControlsViewModel.kt",
    "src/main/java/org/oppia/android/app/administratorcontrols/appversion/AppVersionViewModel.kt",
    "src/main/java/org/oppia/android/app/completedstorylist/CompletedStoryItemViewModel.kt",
    "src/main/java/org/oppia/android/app/completedstorylist/CompletedStoryListViewModel.kt",
    "src/main/java/org/oppia/android/app/drawer/NavigationDrawerFooterViewModel.kt",
    "src/main/java/org/oppia/android/app/drawer/NavigationDrawerHeaderViewModel.kt",
    "src/main/java/org/oppia/android/app/help/faq/faqItemViewModel/FAQContentViewModel.kt",
    "src/main/java/org/oppia/android/app/help/faq/faqItemViewModel/FAQHeaderViewModel.kt",
    "src/main/java/org/oppia/android/app/help/faq/faqItemViewModel/FAQItemViewModel.kt",
    "src/main/java/org/oppia/android/app/help/HelpItems.kt",
    "src/main/java/org/oppia/android/app/hintsandsolution/HintsAndSolutionItemViewModel.kt",
    "src/main/java/org/oppia/android/app/hintsandsolution/HintsDividerViewModel.kt",
    "src/main/java/org/oppia/android/app/hintsandsolution/HintsViewModel.kt",
    "src/main/java/org/oppia/android/app/hintsandsolution/SolutionViewModel.kt",
    "src/main/java/org/oppia/android/app/home/HomeItemViewModel.kt",
    "src/main/java/org/oppia/android/app/home/recentlyplayed/OngoingStoryViewModel.kt",
    "src/main/java/org/oppia/android/app/home/recentlyplayed/RecentlyPlayedItemViewModel.kt",
    "src/main/java/org/oppia/android/app/home/recentlyplayed/SectionTitleViewModel.kt",
    "src/main/java/org/oppia/android/app/home/topiclist/AllTopicsViewModel.kt",
    "src/main/java/org/oppia/android/app/home/UserAppHistoryViewModel.kt",
    "src/main/java/org/oppia/android/app/home/WelcomeViewModel.kt",
    "src/main/java/org/oppia/android/app/onboarding/OnboardingSlideFinalViewModel.kt",
    "src/main/java/org/oppia/android/app/onboarding/ViewPagerSlide.kt",
    "src/main/java/org/oppia/android/app/ongoingtopiclist/OngoingTopicItemViewModel.kt",
    "src/main/java/org/oppia/android/app/ongoingtopiclist/OngoingTopicListViewModel.kt",
    "src/main/java/org/oppia/android/app/options/LanguageItemViewModel.kt",
    "src/main/java/org/oppia/android/app/options/LanguageSelectionViewModel.kt",
    "src/main/java/org/oppia/android/app/options/OptionControlsViewModel.kt",
    "src/main/java/org/oppia/android/app/options/OptionsAppLanguageViewModel.kt",
    "src/main/java/org/oppia/android/app/options/OptionsAudioLanguageViewModel.kt",
    "src/main/java/org/oppia/android/app/options/OptionsItemViewModel.kt",
    "src/main/java/org/oppia/android/app/options/OptionsReadingTextSizeViewModel.kt",
    "src/main/java/org/oppia/android/app/player/audio/AudioViewModel.kt",
    "src/main/java/org/oppia/android/app/player/exploration/ExplorationViewModel.kt",
    "src/main/java/org/oppia/android/app/player/state/itemviewmodel/ContentViewModel.kt",
    "src/main/java/org/oppia/android/app/player/state/itemviewmodel/ContinueInteractionViewModel.kt",
    "src/main/java/org/oppia/android/app/player/state/itemviewmodel/ContinueNavigationButtonViewModel.kt",
    "src/main/java/org/oppia/android/app/player/state/itemviewmodel/DragAndDropSortInteractionViewModel.kt",
    "src/main/java/org/oppia/android/app/player/state/itemviewmodel/DragDropInteractionContentViewModel.kt",
    "src/main/java/org/oppia/android/app/player/state/itemviewmodel/FeedbackViewModel.kt",
    "src/main/java/org/oppia/android/app/player/state/itemviewmodel/NextButtonViewModel.kt",
    "src/main/java/org/oppia/android/app/player/state/itemviewmodel/NumericInputViewModel.kt",
    "src/main/java/org/oppia/android/app/player/state/itemviewmodel/PreviousButtonViewModel.kt",
    "src/main/java/org/oppia/android/app/player/state/itemviewmodel/PreviousResponsesHeaderViewModel.kt",
    "src/main/java/org/oppia/android/app/player/state/itemviewmodel/ReplayButtonViewModel.kt",
    "src/main/java/org/oppia/android/app/player/state/itemviewmodel/ReturnToTopicButtonViewModel.kt",
    "src/main/java/org/oppia/android/app/player/state/itemviewmodel/SelectionInteractionContentViewModel.kt",
    "src/main/java/org/oppia/android/app/player/state/itemviewmodel/SelectionInteractionViewModel.kt",
    "src/main/java/org/oppia/android/app/player/state/itemviewmodel/StateItemViewModel.kt",
    "src/main/java/org/oppia/android/app/player/state/itemviewmodel/SubmitButtonViewModel.kt",
    "src/main/java/org/oppia/android/app/player/state/itemviewmodel/SubmittedAnswerViewModel.kt",
    "src/main/java/org/oppia/android/app/player/state/itemviewmodel/TextInputViewModel.kt",
    "src/main/java/org/oppia/android/app/player/state/StateViewModel.kt",
    "src/main/java/org/oppia/android/app/player/state/testing/StateFragmentTestViewModel.kt",
    "src/main/java/org/oppia/android/app/profile/AddProfileViewModel.kt",
    "src/main/java/org/oppia/android/app/profile/AdminAuthViewModel.kt",
    "src/main/java/org/oppia/android/app/profile/AdminPinViewModel.kt",
    "src/main/java/org/oppia/android/app/profile/AdminSettingsViewModel.kt",
    "src/main/java/org/oppia/android/app/profile/PinPasswordViewModel.kt",
    "src/main/java/org/oppia/android/app/profile/ProfileChooserViewModel.kt",
    "src/main/java/org/oppia/android/app/profile/ResetPinViewModel.kt",
    "src/main/java/org/oppia/android/app/profileprogress/ProfilePictureActivityViewModel.kt",
    "src/main/java/org/oppia/android/app/profileprogress/ProfileProgressHeaderViewModel.kt",
    "src/main/java/org/oppia/android/app/profileprogress/ProfileProgressItemViewModel.kt",
    "src/main/java/org/oppia/android/app/profileprogress/RecentlyPlayedStorySummaryViewModel.kt",
    "src/main/java/org/oppia/android/app/recyclerview/BindableAdapter.kt",
    "src/main/java/org/oppia/android/app/recyclerview/DividerItemDecorator.kt",
    "src/main/java/org/oppia/android/app/recyclerview/DragAndDropItemFacilitator.kt",
    "src/main/java/org/oppia/android/app/settings/profile/ProfileEditViewModel.kt",
    "src/main/java/org/oppia/android/app/settings/profile/ProfileListViewModel.kt",
    "src/main/java/org/oppia/android/app/settings/profile/ProfileRenameViewModel.kt",
    "src/main/java/org/oppia/android/app/settings/profile/ProfileResetPinViewModel.kt",
    "src/main/java/org/oppia/android/app/shim/IntentFactoryShim.kt",
    "src/main/java/org/oppia/android/app/story/StoryFragmentScroller.kt",
    "src/main/java/org/oppia/android/app/story/storyitemviewmodel/StoryChapterSummaryViewModel.kt",
    "src/main/java/org/oppia/android/app/story/storyitemviewmodel/StoryHeaderViewModel.kt",
    "src/main/java/org/oppia/android/app/story/storyitemviewmodel/StoryItemViewModel.kt",
    "src/main/java/org/oppia/android/app/story/StoryViewModel.kt",
    "src/main/java/org/oppia/android/app/testing/BindableAdapterTestDataModel.kt",
    "src/main/java/org/oppia/android/app/testing/BindableAdapterTestViewModel.kt",
    "src/main/java/org/oppia/android/app/topic/conceptcard/ConceptCardViewModel.kt",
    "src/main/java/org/oppia/android/app/topic/lessons/StorySummaryViewModel.kt",
    "src/main/java/org/oppia/android/app/topic/lessons/ChapterSummaryViewModel.kt",
    "src/main/java/org/oppia/android/app/topic/lessons/TopicLessonsItemViewModel.kt",
    "src/main/java/org/oppia/android/app/topic/lessons/TopicLessonsTitleViewModel.kt",
    "src/main/java/org/oppia/android/app/topic/practice/practiceitemviewmodel/TopicPracticeFooterViewModel.kt",
    "src/main/java/org/oppia/android/app/topic/practice/practiceitemviewmodel/TopicPracticeHeaderViewModel.kt",
    "src/main/java/org/oppia/android/app/topic/practice/practiceitemviewmodel/TopicPracticeItemViewModel.kt",
    "src/main/java/org/oppia/android/app/topic/practice/practiceitemviewmodel/TopicPracticeSubtopicViewModel.kt",
    "src/main/java/org/oppia/android/app/topic/practice/TopicPracticeViewModel.kt",
    "src/main/java/org/oppia/android/app/topic/questionplayer/QuestionPlayerViewModel.kt",
    "src/main/java/org/oppia/android/app/topic/revision/revisionitemviewmodel/TopicRevisionItemViewModel.kt",
    "src/main/java/org/oppia/android/app/topic/revision/TopicRevisionViewModel.kt",
    "src/main/java/org/oppia/android/app/topic/revisioncard/RevisionCardViewModel.kt",
    "src/main/java/org/oppia/android/app/topic/TopicViewModel.kt",
    "src/main/java/org/oppia/android/app/viewmodel/ObservableArrayList.kt",
    "src/main/java/org/oppia/android/app/viewmodel/ObservableViewModel.kt",
    "src/main/java/org/oppia/android/app/walkthrough/end/WalkthroughFinalViewModel.kt",
    "src/main/java/org/oppia/android/app/walkthrough/topiclist/topiclistviewmodel/WalkthroughTopicHeaderViewModel.kt",
    "src/main/java/org/oppia/android/app/walkthrough/topiclist/topiclistviewmodel/WalkthroughTopicSummaryViewModel.kt",
    "src/main/java/org/oppia/android/app/walkthrough/topiclist/WalkthroughTopicItemViewModel.kt",
    "src/main/java/org/oppia/android/app/walkthrough/topiclist/WalkthroughTopicViewModel.kt",
    "src/main/java/org/oppia/android/app/walkthrough/WalkthroughViewModel.kt",
    "src/main/java/org/oppia/android/app/walkthrough/welcome/WalkthroughWelcomeViewModel.kt",
] + [
    "update_" + view_models_with_resource_imports[0:-3]
    for view_models_with_resource_imports in VIEW_MODELS_WITH_RESOURCE_IMPORTS
]

# TODO(#1617): Remove genrules post-gradle
# Genrule for source files in the view_models library.
# Because each databinding library must have a unique package name and manifest, resources must be
# imported using the proper package name when building with Bazel. This genrule alters those imports
# in order to keep Gradle building.

[
    genrule(
        name = "update_" + file[0:-3],
        srcs = [file],
        outs = [file[0:-3] + "_updated.kt"],
        cmd = """
    cat $(SRCS) |
    sed 's/import org.oppia.android.R/import org.oppia.android.app.view.models.R/g' > $(OUTS)
    """,
    )
    for file in VIEW_MODELS_WITH_RESOURCE_IMPORTS
]

# Views

# TODO(#1617): Remove genrules post-gradle
# Source files for the views library that import resources.
# Place your file here if:
#  - It is a view file
#  - It imports resources (ex: `import org.oppia.android.R`)

# keep sorted
VIEWS_WITH_RESOURCE_IMPORTS = [
    "src/main/java/org/oppia/android/app/customview/LessonThumbnailImageView.kt",
    "src/main/java/org/oppia/android/app/customview/SegmentedCircularProgressView.kt",
    "src/main/java/org/oppia/android/app/utility/ClickableAreasImage.kt",
]

# Source files for the views library that DO NOT import resources.
# Place your file here if:
#  - It is a view file
#  - It does not import resources
#  - It holds a circular dependency with a view (including views in VIEWS_WITH_RESOURCE_IMPORTS)

# keep sorted
VIEWS = [
    "src/main/java/org/oppia/android/app/application/ApplicationInjector.kt",
    "src/main/java/org/oppia/android/app/application/ApplicationInjectorProvider.kt",
    "src/main/java/org/oppia/android/app/customview/interaction/FractionInputInteractionView.kt",
    "src/main/java/org/oppia/android/app/customview/interaction/NumericInputInteractionView.kt",
    "src/main/java/org/oppia/android/app/customview/interaction/TextInputInteractionView.kt",
    "src/main/java/org/oppia/android/app/customview/interaction/RatioInputInteractionView.kt",
    "src/main/java/org/oppia/android/app/home/promotedlist/PromotedStoryListView.kt",
    "src/main/java/org/oppia/android/app/player/state/DragDropSortInteractionView.kt",
    "src/main/java/org/oppia/android/app/player/state/ImageRegionSelectionInteractionView.kt",
    "src/main/java/org/oppia/android/app/player/state/SelectionInteractionView.kt",
    "src/main/java/org/oppia/android/app/shim/ViewBindingShim.kt",
    "src/main/java/org/oppia/android/app/shim/ViewComponentFactory.kt",
    "src/main/java/org/oppia/android/app/view/ViewComponent.kt",
    "src/main/java/org/oppia/android/app/view/ViewScope.kt",
] + [
    "update_" + views_with_resource_imports[0:-3]
    for views_with_resource_imports in VIEWS_WITH_RESOURCE_IMPORTS
]

# TODO(#1617): Remove genrules post-gradle
# Genrule for source files in the views library.
# Because each databinding library must have a unique package name and manifest, resources must be
# imported using the proper package name when building with Bazel. This genrule alters those imports
# in order to keep Gradle building.

[
    genrule(
        name = "update_" + file[0:-3],
        srcs = [file],
        outs = [file[0:-3] + "_updated.kt"],
        cmd = """
     cat $(SRCS) |
     sed 's/import org.oppia.android.R/import org.oppia.android.app.views.R/g' > $(OUTS)
     """,
    )
    for file in VIEWS_WITH_RESOURCE_IMPORTS
]

# Binding Adapters

# TODO(#1617): Remove genrules post-gradle
# Binding adapter files that import resources.
# Place your file here if:
#  - It is a binding adapter
#  - It imports resources (ex: `import org.oppia.android.R`)

# keep sorted
BINDING_ADAPTERS_WITH_RESOURCE_IMPORTS = [
    "src/main/java/org/oppia/android/app/databinding/DrawableBindingAdapters.java",
    "src/main/java/org/oppia/android/app/databinding/ImageViewBindingAdapters.java",
    "src/main/java/org/oppia/android/app/databinding/TextViewBindingAdapters.java",
]

# Binding adapter files that DO NOT import resources.
# Place your file here if:
#  - It is a binding adapter
#  - It does not import resources

# keep sorted
BINDING_ADAPTERS = [
    "src/main/java/org/oppia/android/app/databinding/ConstraintLayoutAdapters.java",
    "src/main/java/org/oppia/android/app/databinding/EditTextBindingAdapters.java",
    "src/main/java/org/oppia/android/app/databinding/GuidelineBindingAdapters.java",
    "src/main/java/org/oppia/android/app/databinding/MarginBindingAdapters.java",
    "src/main/java/org/oppia/android/app/databinding/PinViewBindingAdapters.java",
    "src/main/java/org/oppia/android/app/databinding/StateAssemblerMarginBindingAdapters.java",
    "src/main/java/org/oppia/android/app/databinding/StateAssemblerPaddingBindingAdapters.java",
    "src/main/java/org/oppia/android/app/databinding/TextInputLayoutBindingAdapters.java",
    "src/main/java/org/oppia/android/app/databinding/ViewBindingAdapters.java",
    "src/main/java/org/oppia/android/app/recyclerview/RecyclerViewBindingAdapter.java",
] + [
    "update_" + binding_adapters_with_resource_imports[0:-5]
    for binding_adapters_with_resource_imports in BINDING_ADAPTERS_WITH_RESOURCE_IMPORTS
]

# TODO(#1617): Remove genrules post-gradle
# Genrule for source files in the binding_adapters library.
# Because each databinding library must have a unique package name and manifest, resources must be
# imported using the proper package name when building with Bazel. This genrule alters those imports
# in order to keep Gradle building.

[genrule(
    name = "update_" + file[0:-5],
    srcs = [file],
    outs = [file[0:-5] + "_updated.java"],
    cmd = """
     cat $(SRCS) |
     sed 's/import org.oppia.android.R/import org.oppia.android.app.databinding.adapters.R/g' |
     sed 's/BindingAdapters {/BindingAdapters_updated {/g' > $(OUTS)
     """,
) for file in BINDING_ADAPTERS_WITH_RESOURCE_IMPORTS]

# keep sorted
SNAP_HELPER = ["src/main/java/org/oppia/android/app/recyclerview/StartSnapHelper.kt"]

# Files to be excluded from the source list for the app library. This list includes all the files
# built by the following libraries:
# - view_models
# - views
# - listeners
# - annotations
# - binding_adapters

EXCLUDED_APP_LIB_FILES = VIEW_MODELS + VIEW_MODELS_WITH_RESOURCE_IMPORTS + VIEWS + VIEWS_WITH_RESOURCE_IMPORTS + BINDING_ADAPTERS + BINDING_ADAPTERS_WITH_RESOURCE_IMPORTS + LISTENERS + ANNOTATIONS + SNAP_HELPER

# Files to be built by the app library. All of these files are assumed to have resource imports and
# will be processed by the app library genrule regardless in order to avoid any import issues.

APP_FILES_WITH_RESOURCE_IMPORTS = glob(
    ["src/main/java/org/oppia/android/app/**/*.kt"],
    exclude = EXCLUDED_APP_LIB_FILES,
)

# Genrule for source files in the app library.
# Because each databinding library must have a unique package name and manifest, resources must be
# imported using the proper package name when building with Bazel. This genrule alters those imports
# in order to keep Gradle building.

[
    genrule(
        name = "update_" + file[0:-3],
        srcs = [file],
        outs = [file[0:-3] + "_updated.kt"],
        cmd = """
     cat $(SRCS) |
     sed 's/import org.oppia.android.R/import org.oppia.android.app.ui.R/g' |
     sed 's/import org.oppia.android.databinding./import org.oppia.android.app.databinding.databinding./g' > $(OUTS)
     """,
    )
    for file in APP_FILES_WITH_RESOURCE_IMPORTS
]

# Files to be built by the app library.
APP_FILES = [] + [
    "update_" + app_files_with_resource_imports[0:-3]
    for app_files_with_resource_imports in APP_FILES_WITH_RESOURCE_IMPORTS
]

# Library for non-layout resource files.
android_library(
    name = "resources",
    custom_package = "org.oppia.android.app",
    exports_manifest = True,
    manifest = "src/main/AndroidManifest.xml",
    resource_files = glob(
        ["src/main/res/**"],
        exclude = DATABINDING_LAYOUTS,
    ),
<<<<<<< HEAD
    deps = [
        artifact("com.google.android.material:material"),
    ],
=======
    visibility = ["//visibility:private"],
    deps = ["//third_party:com_google_android_material_material"],
>>>>>>> f8f068d5
)

# Library for layout resource files.
android_library(
    name = "databinding_resources",
    srcs = BINDING_ADAPTERS,
    custom_package = "org.oppia.android.app.databinding",
    enable_data_binding = True,
    exports_manifest = True,
    manifest = "src/main/DatabindingResourcesManifest.xml",
    resource_files = glob(DATABINDING_LAYOUTS),
    deps = [
        ":annotations",
        ":binding_adapters",
        ":resources",
        ":view_models",
        ":views",
        "//model",
        "//third_party:androidx_annotation_annotation",
        "//third_party:androidx_constraintlayout_constraintlayout",
        "//third_party:androidx_core_core",
        "//third_party:androidx_databinding_databinding-adapters",
        "//third_party:androidx_databinding_databinding-common",
        "//third_party:androidx_databinding_databinding-runtime",
        "//third_party:androidx_drawerlayout_drawerlayout",
        "//third_party:androidx_lifecycle_lifecycle-livedata-core",
        "//third_party:androidx_recyclerview_recyclerview",
        "//third_party:androidx_viewpager2_viewpager2",
        "//third_party:androidx_viewpager_viewpager",
        "//third_party:circularimageview_circular_image_view",
        "//third_party:com_chaos_view_pinview",
        "//third_party:com_google_android_flexbox",
        "//third_party:com_google_android_material_material",
        "//third_party:de_hdodenhof_circleimageview",
        "//third_party:javax_annotation_javax_annotation-api_jar",
        "//third_party:nl_dionsegijn_konfetti",
    ],
)

# Library for listener files required to build views and view_model libraries.
kt_android_library(
    name = "listeners",
    srcs = LISTENERS,
    custom_package = "org.oppia.android.app",
    deps = [
        ":dagger",
        "//model",
        "//third_party:androidx_recyclerview_recyclerview",
    ],
)

# Library for all view files required to build layout files.
kt_android_library(
    name = "views",
    srcs = VIEWS,
    custom_package = "org.oppia.android.app.views",
    manifest = "src/main/ViewsManifest.xml",
    deps = [
        ":annotations",
        ":listeners",
        ":resources",
        ":snap_helper",
        ":view_models",
        "//model",
        "//third_party:androidx_appcompat_appcompat",
        "//third_party:androidx_core_core-ktx",
        "//third_party:androidx_databinding_databinding-common",
        "//third_party:androidx_databinding_databinding-runtime",
        "//third_party:circularimageview_circular_image_view",
    ],
)

# Library for scope annotations required to build views and view_model libraries.
kt_android_library(
    name = "annotations",
    srcs = ANNOTATIONS,
    custom_package = "org.oppia.android.app",
    deps = [
        ":dagger",
        "//model",
    ],
)

# Library for all view model files.
kt_android_library(
    name = "view_models",
    srcs = VIEW_MODELS,
    custom_package = "org.oppia.android.app.view.models",
    enable_data_binding = True,
    manifest = "src/main/ViewModelsManifest.xml",
    deps = [
        ":annotations",
        ":dagger",
        ":listeners",
        ":resources",
        "//domain",
        "//model",
        "//third_party:androidx_databinding_databinding-common",
        "//third_party:androidx_databinding_databinding-runtime",
        "//utility",
    ],
)

# Library for snap helper used to build views.
kt_android_library(
    name = "snap_helper",
    srcs = SNAP_HELPER,
    custom_package = "org.oppia.android.app.recyclerview",
<<<<<<< HEAD
    deps = [artifact("androidx.recyclerview:recyclerview:1.0.0")],
=======
    deps = ["//third_party:androidx_recyclerview_recyclerview"],
>>>>>>> f8f068d5
)

# TODO(#1639): Translate binding adapters back to Kotlin post-Bazel modularization.
# Library for all custom data-binding adapters under org/oppia/android/app/databinding.
android_library(
    name = "binding_adapters",
    srcs = BINDING_ADAPTERS,
    custom_package = "org.oppia.android.app.databinding.adapters",
    enable_data_binding = True,
    manifest = "src/main/DatabindingAdaptersManifest.xml",
    deps = [
        ":dagger",
        ":resources",
        ":view_models",
        "//model",
        "//third_party:androidx_annotation_annotation",
        "//third_party:androidx_constraintlayout_constraintlayout",
        "//third_party:androidx_lifecycle_lifecycle-livedata-core",
        "//third_party:androidx_lifecycle_lifecycle-livedata-ktx",
        "//third_party:circularimageview_circular_image_view",
        "//third_party:com_chaos_view_pinview",
        "//third_party:com_google_android_material_material",
        "//utility",
    ],
)

# Library containing all activity, fragment, and view-based UI flows in the app.
kt_android_library(
    name = "app",
    srcs = APP_FILES,
    custom_package = "org.oppia.android.app.ui",
    enable_data_binding = 1,
    manifest = "src/main/AppAndroidManifest.xml",
    visibility = ["//visibility:public"],
    deps = [
        ":binding_adapters",
        ":dagger",
        ":databinding_resources",
        ":resources",
        ":view_models",
        ":views",
        "//model",
        "//third_party:androidx_databinding_databinding-adapters",
        "//third_party:androidx_databinding_databinding-common",
        "//third_party:androidx_databinding_databinding-runtime",
        "//third_party:androidx_lifecycle_lifecycle-extensions",
        "//third_party:androidx_lifecycle_lifecycle-livedata-core",
        "//third_party:androidx_lifecycle_lifecycle-livedata-ktx",
        "//third_party:androidx_multidex_multidex",
        "//third_party:androidx_viewpager2_viewpager2",
        "//third_party:androidx_viewpager_viewpager",
        "//third_party:androidx_work_work-runtime-ktx",
        "//third_party:com_caverock_androidsvg-aar",
        "//third_party:com_google_android_flexbox",
        "//third_party:javax_annotation_javax_annotation-api_jar",
        "//utility",
    ],
)

# Library that builds test-only source files.

# All app-specific files that are only used for testing
# purposes but are not tests should be included in this list. These files should not be included in
# the app library or the final binary but should be dependencies for tests.

# Place your file here if:
#  - It is not a test file
#  - Only test files depend on it

kt_android_library(
    name = "test_deps",
    testonly = True,
    srcs = [
        "src/sharedTest/java/org/oppia/android/app/parser/RichTextViewMatcher.kt",
        "src/sharedTest/java/org/oppia/android/app/recyclerview/RecyclerViewMatcher.kt",
        "src/sharedTest/java/org/oppia/android/app/utility/ClickActions.kt",
        "src/sharedTest/java/org/oppia/android/app/utility/DragViewAction.kt",
        "src/sharedTest/java/org/oppia/android/app/utility/DrawableMatcher.kt",
        "src/sharedTest/java/org/oppia/android/app/utility/EspressoTestsMatchers.kt",
        "src/sharedTest/java/org/oppia/android/app/utility/FontSizeMatcher.kt",
        "src/sharedTest/java/org/oppia/android/app/utility/MockitoKotlinHelper.kt",
        "src/sharedTest/java/org/oppia/android/app/utility/OrientationChangeAction.kt",
        "src/sharedTest/java/org/oppia/android/app/utility/ProgressMatcher.kt",
        "src/sharedTest/java/org/oppia/android/app/utility/TabMatcher.kt",
    ],
    deps = [
        ":app",
        "//testing",
        "//third_party:org_mockito_mockito-core",
    ],
)

# keep sorted
TEST_DEPS = [
    ":app",
    ":dagger",
    ":resources",
    ":test_deps",
    "//domain",
    "//testing",
    "//third_party:androidx_annotation_annotation",
    "//third_party:androidx_databinding_databinding-adapters",
    "//third_party:androidx_databinding_databinding-common",
    "//third_party:androidx_databinding_databinding-compiler",
    "//third_party:androidx_databinding_databinding-runtime",
    "//third_party:androidx_navigation_navigation-fragment",
    "//third_party:androidx_navigation_navigation-ui",
    "//third_party:androidx_test_espresso_espresso-contrib",
    "//third_party:androidx_test_espresso_espresso-core",
    "//third_party:androidx_test_espresso_espresso-intents",
    "//third_party:androidx_test_ext_junit",
    "//third_party:androidx_test_runner",
    "//third_party:com_github_bumptech_glide_mocks",
    "//third_party:com_google_truth_truth",
    "//third_party:org_jetbrains_kotlin_kotlin-reflect",
    "//third_party:org_jetbrains_kotlin_kotlin-test-junit",
    "//third_party:org_jetbrains_kotlinx_kotlinx-coroutines-test",
    "//third_party:org_mockito_mockito-core",
    "//third_party:org_robolectric_annotations",
    "//third_party:robolectric_android-all",
    "//utility",
]

# App module tests.

# Note that if a test file imports resources or binding files, it must be wrapped by
# test_with_resources().

app_test(
    name = "HomeActivityLocalTest",
    srcs = ["src/test/java/org/oppia/android/app/home/HomeActivityLocalTest.kt"],
    test_class = "org.oppia.android.app.home.HomeActivityLocalTest",
    deps = TEST_DEPS,
)

app_test(
    name = "ExplorationActivityLocalTest",
    srcs = ["src/test/java/org/oppia/android/app/player/exploration/ExplorationActivityLocalTest.kt"],
    test_class = "org.oppia.android.app.player.exploration.ExplorationActivityLocalTest",
    deps = TEST_DEPS,
)

app_test(
    name = "StateFragmentLocalTest",
    srcs = [test_with_resources("src/test/java/org/oppia/android/app/player/state/StateFragmentLocalTest.kt")],
    test_class = "org.oppia.android.app.player.state.StateFragmentLocalTest",
    deps = TEST_DEPS,
)

app_test(
    name = "ProfileChooserFragmentLocalTest",
    srcs = ["src/test/java/org/oppia/android/app/profile/ProfileChooserFragmentLocalTest.kt"],
    test_class = "org.oppia.android.app.profile.ProfileChooserFragmentLocalTest",
    deps = TEST_DEPS,
)

app_test(
    name = "StoryActivityLocalTest",
    srcs = ["src/test/java/org/oppia/android/app/story/StoryActivityLocalTest.kt"],
    test_class = "org.oppia.android.app.story.StoryActivityLocalTest",
    deps = TEST_DEPS,
)

app_test(
    name = "CompletedStoryListSpanTest",
    srcs = [test_with_resources("src/test/java/org/oppia/android/app/testing/CompletedStoryListSpanTest.kt")],
    test_class = "org.oppia.android.app.testing.CompletedStoryListSpanTest",
    deps = TEST_DEPS,
)

app_test(
    name = "OngoingTopicListSpanTest",
    srcs = [test_with_resources("src/test/java/org/oppia/android/app/testing/OngoingTopicListSpanTest.kt")],
    test_class = "org.oppia.android.app.testing.OngoingTopicListSpanTest",
    deps = TEST_DEPS,
)

app_test(
    name = "ProfileChooserSpanTest",
    srcs = ["src/test/java/org/oppia/android/app/testing/ProfileChooserSpanTest.kt"],
    test_class = "org.oppia.android.app.testing.ProfileChooserSpanTest",
    deps = TEST_DEPS,
)

app_test(
    name = "TopicRevisionSpanTest",
    srcs = [test_with_resources("src/test/java/org/oppia/android/app/testing/TopicRevisionSpanTest.kt")],
    test_class = "org.oppia.android.app.testing.TopicRevisionSpanTest",
    deps = TEST_DEPS,
)

app_test(
    name = "PlayerSplitScreenTesting",
    srcs = ["src/test/java/org/oppia/android/app/testing/player/split/PlayerSplitScreenTesting.kt"],
    test_class = "org.oppia.android.app.testing.player.split.PlayerSplitScreenTesting",
    deps = TEST_DEPS,
)

app_test(
    name = "StateFragmentAccessibilityTest",
    srcs = [test_with_resources("src/test/java/org/oppia/android/app/testing/player/state/StateFragmentAccessibilityTest.kt")],
    test_class = "org.oppia.android.app.testing.player.state.StateFragmentAccessibilityTest",
    deps = TEST_DEPS,
)

app_test(
    name = "TopicInfoFragmentLocalTest",
    srcs = ["src/test/java/org/oppia/android/app/topic/info/TopicInfoFragmentLocalTest.kt"],
    test_class = "org.oppia.android.app.topic.info.TopicInfoFragmentLocalTest",
    deps = TEST_DEPS,
)

app_test(
    name = "TopicLessonsFragmentLocalTest",
    srcs = ["src/test/java/org/oppia/android/app/topic/lessons/TopicLessonsFragmentLocalTest.kt"],
    test_class = "org.oppia.android.app.topic.lessons.TopicLessonsFragmentLocalTest",
    deps = TEST_DEPS,
)

app_test(
    name = "RevisionCardActivityLocalTest",
    srcs = ["src/test/java/org/oppia/android/app/topic/revisioncard/RevisionCardActivityLocalTest.kt"],
    test_class = "org.oppia.android.app.topic.revisioncard.RevisionCardActivityLocalTest",
    deps = TEST_DEPS,
)

# App Module Shared Tests

app_test(
    name = "AdministratorControlsActivityTest",
    srcs = [test_with_resources("src/sharedTest/java/org/oppia/android/app/administratorcontrols/AdministratorControlsActivityTest.kt")],
    test_class = "org.oppia.android.app.administratorcontrols.AdministratorControlsActivityTest",
    deps = TEST_DEPS,
)

app_test(
    name = "AppVersionActivityTest",
    srcs = [test_with_resources("src/sharedTest/java/org/oppia/android/app/administratorcontrols/AppVersionActivityTest.kt")],
    manifest_values = {
        "applicationId": "org.oppia.android",
        "minSdkVersion": "19",
        "targetSdkVersion": "28",
        "versionCode": "0",
        "versionName": "0.1-alpha",
    },
    test_class = "org.oppia.android.app.administratorcontrols.AppVersionActivityTest",
    deps = TEST_DEPS,
)

app_test(
    name = "CompletedStoryListActivityTest",
    srcs = [test_with_resources("src/sharedTest/java/org/oppia/android/app/completedstorylist/CompletedStoryListActivityTest.kt")],
    test_class = "org.oppia.android.app.completedstorylist.CompletedStoryListActivityTest",
    deps = TEST_DEPS,
)

app_test(
    name = "FAQListFragmentTest",
    srcs = [test_with_resources("src/sharedTest/java/org/oppia/android/app/faq/FAQListFragmentTest.kt")],
    test_class = "org.oppia.android.app.faq.FAQListFragmentTest",
    deps = TEST_DEPS,
)

app_test(
    name = "FAQSingleActivityTest",
    srcs = [test_with_resources("src/sharedTest/java/org/oppia/android/app/faq/FAQSingleActivityTest.kt")],
    test_class = "org.oppia.android.app.faq.FAQSingleActivityTest",
    deps = TEST_DEPS,
)

app_test(
    name = "HelpFragmentTest",
    srcs = [test_with_resources("src/sharedTest/java/org/oppia/android/app/help/HelpFragmentTest.kt")],
    test_class = "org.oppia.android.app.help.HelpFragmentTest",
    deps = TEST_DEPS,
)

app_test(
    name = "HomeActivityTest",
    srcs = [test_with_resources("src/sharedTest/java/org/oppia/android/app/home/HomeActivityTest.kt")],
    test_class = "org.oppia.android.app.home.HomeActivityTest",
    deps = TEST_DEPS,
)

app_test(
    name = "RecentlyPlayedFragmentTest",
    srcs = [test_with_resources("src/sharedTest/java/org/oppia/android/app/home/RecentlyPlayedFragmentTest.kt")],
    test_class = "org.oppia.android.app.home.RecentlyPlayedFragmentTest",
    deps = TEST_DEPS,
)

app_test(
    name = "MyDownloadsFragmentTest",
    srcs = [test_with_resources("src/sharedTest/java/org/oppia/android/app/mydownloads/MyDownloadsFragmentTest.kt")],
    test_class = "org.oppia.android.app.mydownloads.MyDownloadsFragmentTest",
    deps = TEST_DEPS,
)

# TODO(#973): Fix app module tests for Robolectric.
app_test(
    name = "OnboardingFragmentTest",
    srcs = [test_with_resources("src/sharedTest/java/org/oppia/android/app/onboarding/OnboardingFragmentTest.kt")],
    test_class = "org.oppia.android.app.onboarding.OnboardingFragmentTest",
    deps = TEST_DEPS,
)

app_test(
    name = "OngoingTopicListActivityTest",
    srcs = [test_with_resources("src/sharedTest/java/org/oppia/android/app/ongoingtopiclist/OngoingTopicListActivityTest.kt")],
    test_class = "org.oppia.android.app.ongoingtopiclist.OngoingTopicListActivityTest",
    deps = TEST_DEPS,
)

app_test(
    name = "OptionsFragmentTest",
    srcs = [test_with_resources("src/sharedTest/java/org/oppia/android/app/options/OptionsFragmentTest.kt")],
    test_class = "org.oppia.android.app.options.OptionsFragmentTest",
    deps = TEST_DEPS,
)

app_test(
    name = "HtmlParserTest",
    srcs = [test_with_resources("src/sharedTest/java/org/oppia/android/app/parser/HtmlParserTest.kt")],
    test_class = "org.oppia.android.app.parser.HtmlParserTest",
    deps = TEST_DEPS,
)

app_test(
    name = "AudioFragmentTest",
    srcs = [test_with_resources("src/sharedTest/java/org/oppia/android/app/player/audio/AudioFragmentTest.kt")],
    test_class = "org.oppia.android.app.player.audio.AudioFragmentTest",
    deps = TEST_DEPS,
)

app_test(
    name = "ExplorationActivityTest",
    srcs = [test_with_resources("src/sharedTest/java/org/oppia/android/app/player/exploration/ExplorationActivityTest.kt")],
    test_class = "org.oppia.android.app.player.exploration.ExplorationActivityTest",
    deps = TEST_DEPS,
)

app_test(
    name = "StateFragmentTest",
    srcs = [test_with_resources("src/sharedTest/java/org/oppia/android/app/player/state/StateFragmentTest.kt")],
    test_class = "org.oppia.android.app.player.state.StateFragmentTest",
    deps = TEST_DEPS,
)

app_test(
    name = "AddProfileActivityTest",
    srcs = [test_with_resources("src/sharedTest/java/org/oppia/android/app/profile/AddProfileActivityTest.kt")],
    test_class = "org.oppia.android.app.profile.AddProfileActivityTest",
    deps = TEST_DEPS,
)

app_test(
    name = "AdminAuthActivityTest",
    srcs = [test_with_resources("src/sharedTest/java/org/oppia/android/app/profile/AdminAuthActivityTest.kt")],
    test_class = "org.oppia.android.app.profile.AdminAuthActivityTest",
    deps = TEST_DEPS,
)

app_test(
    name = "AdminPinActivityTest",
    srcs = [test_with_resources("src/sharedTest/java/org/oppia/android/app/profile/AdminPinActivityTest.kt")],
    test_class = "org.oppia.android.app.profile.AdminPinActivityTest",
    deps = TEST_DEPS,
)

app_test(
    name = "PinPasswordActivityTest",
    srcs = [test_with_resources("src/sharedTest/java/org/oppia/android/app/profile/PinPasswordActivityTest.kt")],
    test_class = "org.oppia.android.app.profile.PinPasswordActivityTest",
    deps = TEST_DEPS,
)

# TODO(#973): Fix app module tests for Robolectric.
app_test(
    name = "ProfileChooserFragmentTest",
    srcs = [test_with_resources("src/sharedTest/java/org/oppia/android/app/profile/ProfileChooserFragmentTest.kt")],
    test_class = "org.oppia.android.app.profile.ProfileChooserFragmentTest",
    deps = TEST_DEPS,
)

app_test(
    name = "ProfilePictureActivityTest",
    srcs = [test_with_resources("src/sharedTest/java/org/oppia/android/app/profileprogress/ProfilePictureActivityTest.kt")],
    test_class = "org.oppia.android.app.profileprogress.ProfilePictureActivityTest",
    deps = TEST_DEPS,
)

app_test(
    name = "ProfileProgressFragmentTest",
    srcs = [test_with_resources("src/sharedTest/java/org/oppia/android/app/profileprogress/ProfileProgressFragmentTest.kt")],
    test_class = "org.oppia.android.app.profileprogress.ProfileProgressFragmentTest",
    deps = TEST_DEPS,
)

app_test(
    name = "BindableAdapterTest",
    srcs = [test_with_resources("src/sharedTest/java/org/oppia/android/app/recyclerview/BindableAdapterTest.kt")],
    test_class = "org.oppia.android.app.recyclerview.BindableAdapterTest",
    deps = TEST_DEPS,
)

app_test(
    name = "ProfileEditActivityTest",
    srcs = [test_with_resources("src/sharedTest/java/org/oppia/android/app/settings/profile/ProfileEditActivityTest.kt")],
    test_class = "org.oppia.android.app.settings.profile.ProfileEditActivityTest",
    deps = TEST_DEPS,
)

app_test(
    name = "ProfileListFragmentTest",
    srcs = [test_with_resources("src/sharedTest/java/org/oppia/android/app/settings/profile/ProfileListFragmentTest.kt")],
    test_class = "org.oppia.android.app.settings.profile.ProfileListFragmentTest",
    deps = TEST_DEPS,
)

app_test(
    name = "ProfileRenameActivityTest",
    srcs = [test_with_resources("src/sharedTest/java/org/oppia/android/app/settings/profile/ProfileRenameActivityTest.kt")],
    test_class = "org.oppia.android.app.settings.profile.ProfileRenameActivityTest",
    deps = TEST_DEPS,
)

app_test(
    name = "ProfileResetPinActivityTest",
    srcs = [test_with_resources("src/sharedTest/java/org/oppia/android/app/settings/profile/ProfileResetPinActivityTest.kt")],
    test_class = "org.oppia.android.app.settings.profile.ProfileResetPinActivityTest",
    deps = TEST_DEPS,
)

app_test(
    name = "SplashActivityTest",
    srcs = [test_with_resources("src/sharedTest/java/org/oppia/android/app/splash/SplashActivityTest.kt")],
    test_class = "org.oppia.android.app.splash.SplashActivityTest",
    deps = TEST_DEPS,
)

app_test(
    name = "StoryActivityTest",
    srcs = [test_with_resources("src/sharedTest/java/org/oppia/android/app/story/StoryActivityTest.kt")],
    test_class = "org.oppia.android.app.story.StoryActivityTest",
    deps = TEST_DEPS,
)

app_test(
    name = "StoryFragmentTest",
    srcs = [test_with_resources("src/sharedTest/java/org/oppia/android/app/story/StoryFragmentTest.kt")],
    test_class = "org.oppia.android.app.story.StoryFragmentTest",
    deps = TEST_DEPS,
)

app_test(
    name = "DragDropTestActivityTest",
    srcs = [test_with_resources("src/sharedTest/java/org/oppia/android/app/testing/DragDropTestActivityTest.kt")],
    test_class = "org.oppia.android.app.testing.DragDropTestActivityTest",
    deps = TEST_DEPS,
)

app_test(
    name = "ImageRegionSelectionInteractionViewTest",
    srcs = [test_with_resources("src/sharedTest/java/org/oppia/android/app/testing/ImageRegionSelectionInteractionViewTest.kt")],
    test_class = "org.oppia.android.app.testing.ImageRegionSelectionInteractionViewTest",
    deps = TEST_DEPS,
)

# TODO(#973): Fix app module tests for Robolectric.
app_test(
    name = "InputInteractionViewTestActivityTest",
    srcs = [test_with_resources("src/sharedTest/java/org/oppia/android/app/testing/InputInteractionViewTestActivityTest.kt")],
    test_class = "org.oppia.android.app.testing.InputInteractionViewTestActivityTest",
    deps = TEST_DEPS,
)

# TODO(#973): Fix app module tests for Robolectric.
app_test(
    name = "NavigationDrawerActivityTest",
    srcs = [test_with_resources("src/sharedTest/java/org/oppia/android/app/testing/NavigationDrawerActivityTest.kt")],
    test_class = "org.oppia.android.app.testing.NavigationDrawerActivityTest",
    deps = TEST_DEPS,
)

app_test(
    name = "TestFontScaleConfigurationUtilActivityTest",
    srcs = [test_with_resources("src/sharedTest/java/org/oppia/android/app/testing/TestFontScaleConfigurationUtilActivityTest.kt")],
    test_class = "org.oppia.android.app.testing.TestFontScaleConfigurationUtilActivityTest",
    deps = TEST_DEPS,
)

app_test(
    name = "TopicTestActivityForStoryTest",
    srcs = [test_with_resources("src/sharedTest/java/org/oppia/android/app/testing/TopicTestActivityForStoryTest.kt")],
    test_class = "org.oppia.android.app.testing.TopicTestActivityForStoryTest",
    deps = TEST_DEPS,
)

app_test(
    name = "TopicFragmentTest",
    srcs = [test_with_resources("src/sharedTest/java/org/oppia/android/app/topic/TopicFragmentTest.kt")],
    test_class = "org.oppia.android.app.topic.TopicFragmentTest",
    deps = TEST_DEPS,
)

app_test(
    name = "ConceptCardFragmentTest",
    srcs = [test_with_resources("src/sharedTest/java/org/oppia/android/app/topic/conceptcard/ConceptCardFragmentTest.kt")],
    test_class = "org.oppia.android.app.topic.conceptcard.ConceptCardFragmentTest",
    deps = TEST_DEPS,
)

app_test(
    name = "TopicInfoFragmentTest",
    srcs = [test_with_resources("src/sharedTest/java/org/oppia/android/app/topic/info/TopicInfoFragmentTest.kt")],
    test_class = "org.oppia.android.app.topic.info.TopicInfoFragmentTest",
    deps = TEST_DEPS,
)

app_test(
    name = "TopicLessonsFragmentTest",
    srcs = [test_with_resources("src/sharedTest/java/org/oppia/android/app/topic/lessons/TopicLessonsFragmentTest.kt")],
    test_class = "org.oppia.android.app.topic.lessons.TopicLessonsFragmentTest",
    deps = TEST_DEPS,
)

app_test(
    name = "TopicPracticeFragmentTest",
    srcs = [test_with_resources("src/sharedTest/java/org/oppia/android/app/topic/practice/TopicPracticeFragmentTest.kt")],
    test_class = "org.oppia.android.app.topic.practice.TopicPracticeFragmentTest",
    deps = TEST_DEPS,
)

app_test(
    name = "QuestionPlayerActivityTest",
    srcs = [test_with_resources("src/sharedTest/java/org/oppia/android/app/topic/questionplayer/QuestionPlayerActivityTest.kt")],
    test_class = "org.oppia.android.app.topic.questionplayer.QuestionPlayerActivityTest",
    deps = TEST_DEPS,
)

app_test(
    name = "TopicRevisionFragmentTest",
    srcs = [test_with_resources("src/sharedTest/java/org/oppia/android/app/topic/revision/TopicRevisionFragmentTest.kt")],
    test_class = "org.oppia.android.app.topic.revision.TopicRevisionFragmentTest",
    deps = TEST_DEPS,
)

app_test(
    name = "RevisionCardFragmentTest",
    srcs = [test_with_resources("src/sharedTest/java/org/oppia/android/app/topic/revisioncard/RevisionCardFragmentTest.kt")],
    test_class = "org.oppia.android.app.topic.revisioncard.RevisionCardFragmentTest",
    deps = TEST_DEPS,
)

app_test(
    name = "WalkthroughActivityTest",
    srcs = [test_with_resources("src/sharedTest/java/org/oppia/android/app/walkthrough/WalkthroughActivityTest.kt")],
    test_class = "org.oppia.android.app.walkthrough.WalkthroughActivityTest",
    deps = TEST_DEPS,
)

app_test(
    name = "WalkthroughFinalFragmentTest",
    srcs = [test_with_resources("src/sharedTest/java/org/oppia/android/app/walkthrough/WalkthroughFinalFragmentTest.kt")],
    test_class = "org.oppia.android.app.walkthrough.WalkthroughFinalFragmentTest",
    deps = TEST_DEPS,
)

app_test(
    name = "WalkthroughTopicListFragmentTest",
    srcs = [test_with_resources("src/sharedTest/java/org/oppia/android/app/walkthrough/WalkthroughTopicListFragmentTest.kt")],
    test_class = "org.oppia.android.app.walkthrough.WalkthroughTopicListFragmentTest",
    deps = TEST_DEPS,
)

app_test(
    name = "WalkthroughWelcomeFragmentTest",
    srcs = [test_with_resources("src/sharedTest/java/org/oppia/android/app/walkthrough/WalkthroughWelcomeFragmentTest.kt")],
    test_class = "org.oppia.android.app.walkthrough.WalkthroughWelcomeFragmentTest",
    deps = TEST_DEPS,
)

# TODO(#1566): Move Firebase rules to their own package & remove default visibility
# Package for all Firebase dependencies.
# To reference these dependencies, add '//app:crashlytics' and '//app:crashlytics_deps'
# to your build rule's dependency list.

GOOGLE_SERVICES_RESOURCES = google_services_xml(
    package_name = "org.oppia.android",
    google_services_json = "google-services.json",
)

crashlytics_android_library(
    name = "crashlytics",
    package_name = "org.oppia.android",
    build_id = "48fc9d17-e102-444c-8e0d-638d75ec0942",
    resource_files = GOOGLE_SERVICES_RESOURCES,
)

android_library(
    name = "crashlytics_deps",
    exports = [
        "//third_party:com_crashlytics_sdk_android_crashlytics",
        "//third_party:com_google_firebase_firebase-analytics",
        "//third_party:com_google_firebase_firebase-crashlytics",
        "//third_party:io_fabric_sdk_android_fabric",
    ],
)

dagger_rules()<|MERGE_RESOLUTION|>--- conflicted
+++ resolved
@@ -12,7 +12,6 @@
 
 load("@dagger//:workspace_defs.bzl", "dagger_rules")
 load("@io_bazel_rules_kotlin//kotlin:kotlin.bzl", "kt_android_library")
-load("@rules_jvm_external//:defs.bzl", "artifact")
 load("@tools_android//tools/crashlytics:defs.bzl", "crashlytics_android_library")
 load("@tools_android//tools/googleservices:defs.bzl", "google_services_xml")
 load("//app:app_test.bzl", "app_test")
@@ -448,14 +447,8 @@
         ["src/main/res/**"],
         exclude = DATABINDING_LAYOUTS,
     ),
-<<<<<<< HEAD
-    deps = [
-        artifact("com.google.android.material:material"),
-    ],
-=======
     visibility = ["//visibility:private"],
     deps = ["//third_party:com_google_android_material_material"],
->>>>>>> f8f068d5
 )
 
 # Library for layout resource files.
@@ -564,11 +557,7 @@
     name = "snap_helper",
     srcs = SNAP_HELPER,
     custom_package = "org.oppia.android.app.recyclerview",
-<<<<<<< HEAD
-    deps = [artifact("androidx.recyclerview:recyclerview:1.0.0")],
-=======
     deps = ["//third_party:androidx_recyclerview_recyclerview"],
->>>>>>> f8f068d5
 )
 
 # TODO(#1639): Translate binding adapters back to Kotlin post-Bazel modularization.
