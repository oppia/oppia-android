# TODO(#1532): Rename file to 'BUILD' post-Gradle.
"""
This library contains the app's core source files and functionality.
Note that:
 - Most files should be built inside of app library. However, listener files, annotation
files, view files, view model files, and binding adapter files need to be manually added. The
documentation below specifies where these files should be added.
- If your file uses Data-binding views or Kotlin synthetic imports these must be removed in
order to build with Bazel.
- All binding adapters must be written in Java.
"""

load("@dagger//:workspace_defs.bzl", "dagger_rules")
load("@io_bazel_rules_kotlin//kotlin:kotlin.bzl", "kt_android_library")
load("@tools_android//tools/crashlytics:defs.bzl", "crashlytics_android_library")
load("@tools_android//tools/googleservices:defs.bzl", "google_services_xml")
load("//app:app_test.bzl", "app_test")
load("//app:test_with_resources.bzl", "test_with_resources")

package(default_visibility = ["//utility:__subpackages__"])

exports_files(["src/main/AndroidManifest.xml"])

# Source files for the migrated source files library. The files inside the migrated source files
# library are dependencies in app module that have their own libraries.
# Place your files here if:
#  - A file of any type has their own BAZEL library
# NOTE: if the file is added here make sure to remove this from the other sub lists
# of EXCLUDED_APP_LIB_FILES.
# keep sorted
MIGRATED_SOURCE_FILES = [
    "src/main/java/org/oppia/android/app/viewmodel/ObservableArrayList.kt",
    "src/main/java/org/oppia/android/app/viewmodel/ObservableViewModel.kt",
]

# Source files for the annotations library. The files inside the annotations library are dependencies
# for all other libraries in app module, except the listeners library.
# Place your file here if:
#  - A view, view model, or layout file depends on it
#  - It is an annotation or helper file of some kind
#  - It is not considered a listener
#  - It does not depend on any other file not included in this list

# keep sorted
ANNOTATIONS = [
    "src/main/java/org/oppia/android/app/activity/ActivityScope.kt",
    "src/main/java/org/oppia/android/app/fragment/FragmentScope.kt",
    "src/main/java/org/oppia/android/app/utility/KeyboardHelper.kt",
]

# Source files for the listeners library. The files inside the listeners library are dependencies for
# all other libraries in app module, except the annotations library.
# Place your file here if:
#  - A view, view model, or layout file depends on it
#  - It is either a listener, an interface, or a direct dependency of one in this list

# keep sorted
LISTENERS = [
    "src/main/java/org/oppia/android/app/administratorcontrols/LoadAppVersionListener.kt",
    "src/main/java/org/oppia/android/app/administratorcontrols/LoadProfileListListener.kt",
    "src/main/java/org/oppia/android/app/administratorcontrols/RouteToAppVersionListener.kt",
    "src/main/java/org/oppia/android/app/administratorcontrols/RouteToProfileListListener.kt",
    "src/main/java/org/oppia/android/app/administratorcontrols/ShowLogoutDialogListener.kt",
    "src/main/java/org/oppia/android/app/devoptions/ForceCrashButtonClickListener.kt",
    "src/main/java/org/oppia/android/app/devoptions/RouteToMarkChaptersCompletedListener.kt",
    "src/main/java/org/oppia/android/app/devoptions/RouteToMarkStoriesCompletedListener.kt",
    "src/main/java/org/oppia/android/app/devoptions/RouteToMarkTopicsCompletedListener.kt",
    "src/main/java/org/oppia/android/app/devoptions/RouteToViewEventLogsListener.kt",
    "src/main/java/org/oppia/android/app/drawer/RouteToProfileProgressListener.kt",
    "src/main/java/org/oppia/android/app/help/RouteToFAQListListener.kt",
    "src/main/java/org/oppia/android/app/help/faq/RouteToFAQSingleListener.kt",
    "src/main/java/org/oppia/android/app/home/RouteToRecentlyPlayedListener.kt",
    "src/main/java/org/oppia/android/app/home/RouteToTopicListener.kt",
    "src/main/java/org/oppia/android/app/home/RouteToTopicPlayStoryListener.kt",
    "src/main/java/org/oppia/android/app/home/recentlyplayed/OngoingStoryClickListener.kt",
    "src/main/java/org/oppia/android/app/home/topiclist/TopicSummaryClickListener.kt",
    "src/main/java/org/oppia/android/app/onboarding/OnboardingNavigationListener.kt",
    "src/main/java/org/oppia/android/app/onboarding/RouteToProfileListListener.kt",
    "src/main/java/org/oppia/android/app/options/LanguageRadioButtonListener.kt",
    "src/main/java/org/oppia/android/app/options/LoadAppLanguageListListener.kt",
    "src/main/java/org/oppia/android/app/options/LoadAudioLanguageListListener.kt",
    "src/main/java/org/oppia/android/app/options/LoadReadingTextSizeListener.kt",
    "src/main/java/org/oppia/android/app/options/RouteToAppLanguageListListener.kt",
    "src/main/java/org/oppia/android/app/options/RouteToAudioLanguageListListener.kt",
    "src/main/java/org/oppia/android/app/options/RouteToReadingTextSizeListener.kt",
    "src/main/java/org/oppia/android/app/options/TextSizeRadioButtonListener.kt",
    "src/main/java/org/oppia/android/app/player/audio/LanguageInterface.kt",
    "src/main/java/org/oppia/android/app/player/state/answerhandling/InteractionAnswerErrorOrAvailabilityCheckReceiver.kt",
    "src/main/java/org/oppia/android/app/player/state/answerhandling/InteractionAnswerHandler.kt",
    "src/main/java/org/oppia/android/app/player/state/listener/ContinueNavigationButtonListener.kt",
    "src/main/java/org/oppia/android/app/player/state/listener/NextNavigationButtonListener.kt",
    "src/main/java/org/oppia/android/app/player/state/listener/PreviousNavigationButtonListener.kt",
    "src/main/java/org/oppia/android/app/player/state/listener/PreviousResponsesHeaderClickListener.kt",
    "src/main/java/org/oppia/android/app/player/state/listener/ReplayButtonListener.kt",
    "src/main/java/org/oppia/android/app/player/state/listener/ReturnToTopicNavigationButtonListener.kt",
    "src/main/java/org/oppia/android/app/player/state/listener/RouteToHintsAndSolutionListener.kt",
    "src/main/java/org/oppia/android/app/player/state/listener/StateKeyboardButtonListener.kt",
    "src/main/java/org/oppia/android/app/player/state/listener/SubmitNavigationButtonListener.kt",
    "src/main/java/org/oppia/android/app/profile/RouteToAdminPinListener.kt",
    "src/main/java/org/oppia/android/app/profileprogress/ProfilePictureClickListener.kt",
    "src/main/java/org/oppia/android/app/profileprogress/RouteToCompletedStoryListListener.kt",
    "src/main/java/org/oppia/android/app/profileprogress/RouteToOngoingTopicListListener.kt",
    "src/main/java/org/oppia/android/app/recyclerview/OnDragEndedListener.kt",
    "src/main/java/org/oppia/android/app/recyclerview/OnItemDragListener.kt",
    "src/main/java/org/oppia/android/app/story/ExplorationSelectionListener.kt",
    "src/main/java/org/oppia/android/app/topic/RouteToRevisionCardListener.kt",
    "src/main/java/org/oppia/android/app/topic/lessons/ChapterSummarySelector.kt",
    "src/main/java/org/oppia/android/app/topic/lessons/StorySummarySelector.kt",
    "src/main/java/org/oppia/android/app/topic/revision/RevisionSubtopicSelector.kt",
    "src/main/java/org/oppia/android/app/topic/revisioncard/ReturnToTopicClickListener.kt",
    "src/main/java/org/oppia/android/app/utility/OnClickableAreaClickedListener.kt",
    "src/main/java/org/oppia/android/app/utility/RegionClickEvent.kt",
    "src/main/java/org/oppia/android/app/walkthrough/WalkthroughActivityListener.kt",
    "src/main/java/org/oppia/android/app/walkthrough/WalkthroughFragmentChangeListener.kt",
    "src/main/java/org/oppia/android/app/walkthrough/WalkthroughPageChanger.kt",
    "src/main/java/org/oppia/android/app/walkthrough/end/WalkthroughEndPageChanger.kt",
]

# Source files for the databinding_resources library.
# The files inside this list include all layout files. Please note that layouts MUST NOT depend on
# presenters or fragments. Instead, they should depend on a listener or interface as an abstraction.

# keep sorted
DATABINDING_LAYOUTS = ["src/main/res/layout*/**"]

# View Models

# TODO(#1617): Remove genrules post-gradle
# Source files for the view_models library that import resources.
# Place your file here if:
#  - It is a view model
#  - It imports resources (ex: `import org.oppia.android.R`)

# keep sorted
VIEW_MODELS_WITH_RESOURCE_IMPORTS = [
    "src/main/java/org/oppia/android/app/help/HelpItemViewModel.kt",
    "src/main/java/org/oppia/android/app/help/HelpListViewModel.kt",
    "src/main/java/org/oppia/android/app/help/faq/FAQListViewModel.kt",
    "src/main/java/org/oppia/android/app/home/HomeViewModel.kt",
    "src/main/java/org/oppia/android/app/home/promotedlist/ComingSoonTopicsViewModel.kt",
    "src/main/java/org/oppia/android/app/home/promotedlist/PromotedStoryListViewModel.kt",
    "src/main/java/org/oppia/android/app/home/promotedlist/PromotedStoryViewModel.kt",
    "src/main/java/org/oppia/android/app/home/topiclist/TopicSummaryViewModel.kt",
    "src/main/java/org/oppia/android/app/onboarding/OnboadingSlideViewModel.kt",
    "src/main/java/org/oppia/android/app/onboarding/OnboardingViewModel.kt",
    "src/main/java/org/oppia/android/app/options/TextSizeItemViewModel.kt",
    "src/main/java/org/oppia/android/app/parser/StringToFractionParser.kt",
    "src/main/java/org/oppia/android/app/parser/StringToNumberParser.kt",
    "src/main/java/org/oppia/android/app/parser/StringToRatioParser.kt",
    "src/main/java/org/oppia/android/app/player/state/itemviewmodel/FractionInteractionViewModel.kt",
    "src/main/java/org/oppia/android/app/player/state/itemviewmodel/ImageRegionSelectionInteractionViewModel.kt",
    "src/main/java/org/oppia/android/app/player/state/itemviewmodel/RatioExpressionInputInteractionViewModel.kt",
    "src/main/java/org/oppia/android/app/profileprogress/ProfileProgressViewModel.kt",
    "src/main/java/org/oppia/android/app/topic/info/TopicInfoViewModel.kt",
    "src/main/java/org/oppia/android/app/utility/RatioExtensions.kt",
]

# Source files for the view_models library that DO NOT import resources.
# Place your file here if:
#  - It is a view model
#  - It does not import resources

# keep sorted
VIEW_MODELS = [
    "src/main/java/org/oppia/android/app/administratorcontrols/administratorcontrolsitemviewmodel/AdministratorControlsAccountActionsViewModel.kt",
    "src/main/java/org/oppia/android/app/administratorcontrols/administratorcontrolsitemviewmodel/AdministratorControlsAppInformationViewModel.kt",
    "src/main/java/org/oppia/android/app/administratorcontrols/administratorcontrolsitemviewmodel/AdministratorControlsDownloadPermissionsViewModel.kt",
    "src/main/java/org/oppia/android/app/administratorcontrols/administratorcontrolsitemviewmodel/AdministratorControlsGeneralViewModel.kt",
    "src/main/java/org/oppia/android/app/administratorcontrols/administratorcontrolsitemviewmodel/AdministratorControlsItemViewModel.kt",
    "src/main/java/org/oppia/android/app/administratorcontrols/administratorcontrolsitemviewmodel/AdministratorControlsProfileViewModel.kt",
    "src/main/java/org/oppia/android/app/administratorcontrols/AdministratorControlsViewModel.kt",
    "src/main/java/org/oppia/android/app/administratorcontrols/appversion/AppVersionViewModel.kt",
    "src/main/java/org/oppia/android/app/completedstorylist/CompletedStoryItemViewModel.kt",
    "src/main/java/org/oppia/android/app/completedstorylist/CompletedStoryListViewModel.kt",
    "src/main/java/org/oppia/android/app/devoptions/devoptionsitemviewmodel/DeveloperOptionsItemViewModel.kt",
    "src/main/java/org/oppia/android/app/devoptions/devoptionsitemviewmodel/DeveloperOptionsModifyLessonProgressViewModel.kt",
    "src/main/java/org/oppia/android/app/devoptions/devoptionsitemviewmodel/DeveloperOptionsOverrideAppBehaviorsViewModel.kt",
    "src/main/java/org/oppia/android/app/devoptions/devoptionsitemviewmodel/DeveloperOptionsViewLogsViewModel.kt",
    "src/main/java/org/oppia/android/app/devoptions/DeveloperOptionsViewModel.kt",
    "src/main/java/org/oppia/android/app/devoptions/markchapterscompleted/ChapterSummaryViewModel.kt",
    "src/main/java/org/oppia/android/app/devoptions/markchapterscompleted/MarkChaptersCompletedItemViewModel.kt",
    "src/main/java/org/oppia/android/app/devoptions/markchapterscompleted/MarkChaptersCompletedViewModel.kt",
    "src/main/java/org/oppia/android/app/devoptions/markchapterscompleted/StorySummaryViewModel.kt",
    "src/main/java/org/oppia/android/app/devoptions/markstoriescompleted/MarkStoriesCompletedViewModel.kt",
    "src/main/java/org/oppia/android/app/devoptions/markstoriescompleted/StorySummaryViewModel.kt",
    "src/main/java/org/oppia/android/app/devoptions/marktopicscompleted/MarkTopicsCompletedViewModel.kt",
    "src/main/java/org/oppia/android/app/devoptions/marktopicscompleted/TopicViewModel.kt",
    "src/main/java/org/oppia/android/app/devoptions/vieweventlogs/EventLogItemViewModel.kt",
    "src/main/java/org/oppia/android/app/devoptions/vieweventlogs/ViewEventLogsViewModel.kt",
    "src/main/java/org/oppia/android/app/drawer/NavigationDrawerFooterViewModel.kt",
    "src/main/java/org/oppia/android/app/drawer/NavigationDrawerHeaderViewModel.kt",
    "src/main/java/org/oppia/android/app/help/faq/faqItemViewModel/FAQContentViewModel.kt",
    "src/main/java/org/oppia/android/app/help/faq/faqItemViewModel/FAQHeaderViewModel.kt",
    "src/main/java/org/oppia/android/app/help/faq/faqItemViewModel/FAQItemViewModel.kt",
    "src/main/java/org/oppia/android/app/help/HelpItems.kt",
    "src/main/java/org/oppia/android/app/hintsandsolution/HintsAndSolutionItemViewModel.kt",
    "src/main/java/org/oppia/android/app/hintsandsolution/HintsDividerViewModel.kt",
    "src/main/java/org/oppia/android/app/hintsandsolution/HintsViewModel.kt",
    "src/main/java/org/oppia/android/app/hintsandsolution/SolutionViewModel.kt",
    "src/main/java/org/oppia/android/app/home/HomeItemViewModel.kt",
    "src/main/java/org/oppia/android/app/home/promotedlist/ComingSoonTopicListViewModel.kt",
    "src/main/java/org/oppia/android/app/home/recentlyplayed/OngoingStoryViewModel.kt",
    "src/main/java/org/oppia/android/app/home/recentlyplayed/RecentlyPlayedItemViewModel.kt",
    "src/main/java/org/oppia/android/app/home/recentlyplayed/SectionTitleViewModel.kt",
    "src/main/java/org/oppia/android/app/home/topiclist/AllTopicsViewModel.kt",
    "src/main/java/org/oppia/android/app/home/UserAppHistoryViewModel.kt",
    "src/main/java/org/oppia/android/app/home/WelcomeViewModel.kt",
    "src/main/java/org/oppia/android/app/onboarding/OnboardingSlideFinalViewModel.kt",
    "src/main/java/org/oppia/android/app/onboarding/OnboardingViewPagerViewModel.kt",
    "src/main/java/org/oppia/android/app/onboarding/ViewPagerSlide.kt",
    "src/main/java/org/oppia/android/app/ongoingtopiclist/OngoingTopicItemViewModel.kt",
    "src/main/java/org/oppia/android/app/ongoingtopiclist/OngoingTopicListViewModel.kt",
    "src/main/java/org/oppia/android/app/options/LanguageItemViewModel.kt",
    "src/main/java/org/oppia/android/app/options/LanguageSelectionViewModel.kt",
    "src/main/java/org/oppia/android/app/options/OptionControlsViewModel.kt",
    "src/main/java/org/oppia/android/app/options/OptionsAppLanguageViewModel.kt",
    "src/main/java/org/oppia/android/app/options/OptionsAudioLanguageViewModel.kt",
    "src/main/java/org/oppia/android/app/options/OptionsItemViewModel.kt",
    "src/main/java/org/oppia/android/app/options/OptionsReadingTextSizeViewModel.kt",
    "src/main/java/org/oppia/android/app/options/ReadingTextSizeSelectionViewModel.kt",
    "src/main/java/org/oppia/android/app/player/audio/AudioViewModel.kt",
    "src/main/java/org/oppia/android/app/player/exploration/ExplorationViewModel.kt",
    "src/main/java/org/oppia/android/app/player/state/itemviewmodel/ContentViewModel.kt",
    "src/main/java/org/oppia/android/app/player/state/itemviewmodel/ContinueInteractionViewModel.kt",
    "src/main/java/org/oppia/android/app/player/state/itemviewmodel/ContinueNavigationButtonViewModel.kt",
    "src/main/java/org/oppia/android/app/player/state/itemviewmodel/DragAndDropSortInteractionViewModel.kt",
    "src/main/java/org/oppia/android/app/player/state/itemviewmodel/DragDropInteractionContentViewModel.kt",
    "src/main/java/org/oppia/android/app/player/state/itemviewmodel/FeedbackViewModel.kt",
    "src/main/java/org/oppia/android/app/player/state/itemviewmodel/NextButtonViewModel.kt",
    "src/main/java/org/oppia/android/app/player/state/itemviewmodel/NumericInputViewModel.kt",
    "src/main/java/org/oppia/android/app/player/state/itemviewmodel/PreviousButtonViewModel.kt",
    "src/main/java/org/oppia/android/app/player/state/itemviewmodel/PreviousResponsesHeaderViewModel.kt",
    "src/main/java/org/oppia/android/app/player/state/itemviewmodel/ReplayButtonViewModel.kt",
    "src/main/java/org/oppia/android/app/player/state/itemviewmodel/ReturnToTopicButtonViewModel.kt",
    "src/main/java/org/oppia/android/app/player/state/itemviewmodel/SelectionInteractionContentViewModel.kt",
    "src/main/java/org/oppia/android/app/player/state/itemviewmodel/SelectionInteractionViewModel.kt",
    "src/main/java/org/oppia/android/app/player/state/itemviewmodel/StateItemViewModel.kt",
    "src/main/java/org/oppia/android/app/player/state/itemviewmodel/SubmitButtonViewModel.kt",
    "src/main/java/org/oppia/android/app/player/state/itemviewmodel/SubmittedAnswerViewModel.kt",
    "src/main/java/org/oppia/android/app/player/state/itemviewmodel/TextInputViewModel.kt",
    "src/main/java/org/oppia/android/app/player/state/StateViewModel.kt",
    "src/main/java/org/oppia/android/app/player/state/testing/StateFragmentTestViewModel.kt",
    "src/main/java/org/oppia/android/app/profile/AddProfileViewModel.kt",
    "src/main/java/org/oppia/android/app/profile/AdminAuthViewModel.kt",
    "src/main/java/org/oppia/android/app/profile/AdminPinViewModel.kt",
    "src/main/java/org/oppia/android/app/profile/AdminSettingsViewModel.kt",
    "src/main/java/org/oppia/android/app/profile/PinPasswordViewModel.kt",
    "src/main/java/org/oppia/android/app/profile/ProfileChooserViewModel.kt",
    "src/main/java/org/oppia/android/app/profile/ResetPinViewModel.kt",
    "src/main/java/org/oppia/android/app/profileprogress/ProfilePictureActivityViewModel.kt",
    "src/main/java/org/oppia/android/app/profileprogress/ProfileProgressHeaderViewModel.kt",
    "src/main/java/org/oppia/android/app/profileprogress/ProfileProgressItemViewModel.kt",
    "src/main/java/org/oppia/android/app/profileprogress/RecentlyPlayedStorySummaryViewModel.kt",
    "src/main/java/org/oppia/android/app/recyclerview/BindableAdapter.kt",
    "src/main/java/org/oppia/android/app/recyclerview/DividerItemDecorator.kt",
    "src/main/java/org/oppia/android/app/recyclerview/DragAndDropItemFacilitator.kt",
    "src/main/java/org/oppia/android/app/settings/profile/ProfileEditViewModel.kt",
    "src/main/java/org/oppia/android/app/settings/profile/ProfileListViewModel.kt",
    "src/main/java/org/oppia/android/app/settings/profile/ProfileRenameViewModel.kt",
    "src/main/java/org/oppia/android/app/settings/profile/ProfileResetPinViewModel.kt",
    "src/main/java/org/oppia/android/app/shim/IntentFactoryShim.kt",
    "src/main/java/org/oppia/android/app/story/StoryFragmentScroller.kt",
    "src/main/java/org/oppia/android/app/story/storyitemviewmodel/StoryChapterSummaryViewModel.kt",
    "src/main/java/org/oppia/android/app/story/storyitemviewmodel/StoryHeaderViewModel.kt",
    "src/main/java/org/oppia/android/app/story/storyitemviewmodel/StoryItemViewModel.kt",
    "src/main/java/org/oppia/android/app/story/StoryViewModel.kt",
    "src/main/java/org/oppia/android/app/testing/BindableAdapterTestDataModel.kt",
    "src/main/java/org/oppia/android/app/testing/BindableAdapterTestViewModel.kt",
    "src/main/java/org/oppia/android/app/topic/conceptcard/ConceptCardViewModel.kt",
    "src/main/java/org/oppia/android/app/topic/lessons/StorySummaryViewModel.kt",
    "src/main/java/org/oppia/android/app/topic/lessons/ChapterSummaryViewModel.kt",
    "src/main/java/org/oppia/android/app/topic/lessons/TopicLessonViewModel.kt",
    "src/main/java/org/oppia/android/app/topic/lessons/TopicLessonsItemViewModel.kt",
    "src/main/java/org/oppia/android/app/topic/lessons/TopicLessonsTitleViewModel.kt",
    "src/main/java/org/oppia/android/app/topic/practice/practiceitemviewmodel/TopicPracticeFooterViewModel.kt",
    "src/main/java/org/oppia/android/app/topic/practice/practiceitemviewmodel/TopicPracticeHeaderViewModel.kt",
    "src/main/java/org/oppia/android/app/topic/practice/practiceitemviewmodel/TopicPracticeItemViewModel.kt",
    "src/main/java/org/oppia/android/app/topic/practice/practiceitemviewmodel/TopicPracticeSubtopicViewModel.kt",
    "src/main/java/org/oppia/android/app/topic/practice/TopicPracticeViewModel.kt",
    "src/main/java/org/oppia/android/app/topic/questionplayer/QuestionPlayerViewModel.kt",
    "src/main/java/org/oppia/android/app/topic/revision/revisionitemviewmodel/TopicRevisionItemViewModel.kt",
    "src/main/java/org/oppia/android/app/topic/revision/TopicRevisionViewModel.kt",
    "src/main/java/org/oppia/android/app/topic/revisioncard/RevisionCardViewModel.kt",
    "src/main/java/org/oppia/android/app/topic/TopicViewModel.kt",
    "src/main/java/org/oppia/android/app/walkthrough/end/WalkthroughFinalViewModel.kt",
    "src/main/java/org/oppia/android/app/walkthrough/topiclist/topiclistviewmodel/WalkthroughTopicHeaderViewModel.kt",
    "src/main/java/org/oppia/android/app/walkthrough/topiclist/topiclistviewmodel/WalkthroughTopicSummaryViewModel.kt",
    "src/main/java/org/oppia/android/app/walkthrough/topiclist/WalkthroughTopicItemViewModel.kt",
    "src/main/java/org/oppia/android/app/walkthrough/topiclist/WalkthroughTopicViewModel.kt",
    "src/main/java/org/oppia/android/app/walkthrough/WalkthroughViewModel.kt",
    "src/main/java/org/oppia/android/app/walkthrough/welcome/WalkthroughWelcomeViewModel.kt",
] + [
    "update_" + view_models_with_resource_imports[0:-3]
    for view_models_with_resource_imports in VIEW_MODELS_WITH_RESOURCE_IMPORTS
]

# TODO(#1617): Remove genrules post-gradle
# Genrule for source files in the view_models library.
# Because each databinding library must have a unique package name and manifest, resources must be
# imported using the proper package name when building with Bazel. This genrule alters those imports
# in order to keep Gradle building.

[
    genrule(
        name = "update_" + file[0:-3],
        srcs = [file],
        outs = [file[0:-3] + "_updated.kt"],
        cmd = """
    cat $(SRCS) |
    sed 's/import org.oppia.android.R/import org.oppia.android.app.view.models.R/g' > $(OUTS)
    """,
    )
    for file in VIEW_MODELS_WITH_RESOURCE_IMPORTS
]

# Views

# TODO(#1617): Remove genrules post-gradle
# Source files for the views library that import resources.
# Place your file here if:
#  - It is a view file
#  - It imports resources (ex: `import org.oppia.android.R`)

# keep sorted
VIEWS_WITH_RESOURCE_IMPORTS = [
    "src/main/java/org/oppia/android/app/customview/LessonThumbnailImageView.kt",
    "src/main/java/org/oppia/android/app/customview/SegmentedCircularProgressView.kt",
    "src/main/java/org/oppia/android/app/utility/ClickableAreasImage.kt",
]

# Source files for the views library that DO NOT import resources.
# Place your file here if:
#  - It is a view file
#  - It does not import resources
#  - It holds a circular dependency with a view (including views in VIEWS_WITH_RESOURCE_IMPORTS)

# keep sorted
VIEWS = [
    "src/main/java/org/oppia/android/app/application/ApplicationInjector.kt",
    "src/main/java/org/oppia/android/app/application/ApplicationInjectorProvider.kt",
    "src/main/java/org/oppia/android/app/customview/interaction/FractionInputInteractionView.kt",
    "src/main/java/org/oppia/android/app/customview/interaction/NumericInputInteractionView.kt",
    "src/main/java/org/oppia/android/app/customview/interaction/TextInputInteractionView.kt",
    "src/main/java/org/oppia/android/app/customview/interaction/RatioInputInteractionView.kt",
    "src/main/java/org/oppia/android/app/home/promotedlist/ComingSoonTopicsListView.kt",
    "src/main/java/org/oppia/android/app/home/promotedlist/PromotedStoryListView.kt",
    "src/main/java/org/oppia/android/app/player/state/DragDropSortInteractionView.kt",
    "src/main/java/org/oppia/android/app/player/state/ImageRegionSelectionInteractionView.kt",
    "src/main/java/org/oppia/android/app/player/state/SelectionInteractionView.kt",
    "src/main/java/org/oppia/android/app/shim/ViewBindingShim.kt",
    "src/main/java/org/oppia/android/app/shim/ViewComponentFactory.kt",
    "src/main/java/org/oppia/android/app/view/ViewComponent.kt",
    "src/main/java/org/oppia/android/app/view/ViewScope.kt",
] + [
    "update_" + views_with_resource_imports[0:-3]
    for views_with_resource_imports in VIEWS_WITH_RESOURCE_IMPORTS
]

# TODO(#1617): Remove genrules post-gradle
# Genrule for source files in the views library.
# Because each databinding library must have a unique package name and manifest, resources must be
# imported using the proper package name when building with Bazel. This genrule alters those imports
# in order to keep Gradle building.

[
    genrule(
        name = "update_" + file[0:-3],
        srcs = [file],
        outs = [file[0:-3] + "_updated.kt"],
        cmd = """
     cat $(SRCS) |
     sed 's/import org.oppia.android.R/import org.oppia.android.app.views.R/g' > $(OUTS)
     """,
    )
    for file in VIEWS_WITH_RESOURCE_IMPORTS
]

# Binding Adapters

# TODO(#1617): Remove genrules post-gradle
# Binding adapter files that import resources.
# Place your file here if:
#  - It is a binding adapter
#  - It imports resources (ex: `import org.oppia.android.R`)

# keep sorted
BINDING_ADAPTERS_WITH_RESOURCE_IMPORTS = [
    "src/main/java/org/oppia/android/app/databinding/DrawableBindingAdapters.java",
    "src/main/java/org/oppia/android/app/databinding/ImageViewBindingAdapters.java",
    "src/main/java/org/oppia/android/app/databinding/TextViewBindingAdapters.java",
]

# Binding adapter files that DO NOT import resources.
# Place your file here if:
#  - It is a binding adapter
#  - It does not import resources

# keep sorted
BINDING_ADAPTERS = [
    "src/main/java/org/oppia/android/app/databinding/ConstraintLayoutAdapters.java",
    "src/main/java/org/oppia/android/app/databinding/EditTextBindingAdapters.java",
    "src/main/java/org/oppia/android/app/databinding/GuidelineBindingAdapters.java",
    "src/main/java/org/oppia/android/app/databinding/MarginBindingAdapters.java",
    "src/main/java/org/oppia/android/app/databinding/PinViewBindingAdapters.java",
    "src/main/java/org/oppia/android/app/databinding/StateAssemblerMarginBindingAdapters.java",
    "src/main/java/org/oppia/android/app/databinding/StateAssemblerPaddingBindingAdapters.java",
    "src/main/java/org/oppia/android/app/databinding/TextInputLayoutBindingAdapters.java",
    "src/main/java/org/oppia/android/app/databinding/ViewBindingAdapters.java",
    "src/main/java/org/oppia/android/app/recyclerview/RecyclerViewBindingAdapter.java",
] + [
    "update_" + binding_adapters_with_resource_imports[0:-5]
    for binding_adapters_with_resource_imports in BINDING_ADAPTERS_WITH_RESOURCE_IMPORTS
]

# TODO(#1617): Remove genrules post-gradle
# Genrule for source files in the binding_adapters library.
# Because each databinding library must have a unique package name and manifest, resources must be
# imported using the proper package name when building with Bazel. This genrule alters those imports
# in order to keep Gradle building.

[genrule(
    name = "update_" + file[0:-5],
    srcs = [file],
    outs = [file[0:-5] + "_updated.java"],
    cmd = """
     cat $(SRCS) |
     sed 's/import org.oppia.android.R/import org.oppia.android.app.databinding.adapters.R/g' |
     sed 's/BindingAdapters {/BindingAdapters_updated {/g' > $(OUTS)
     """,
) for file in BINDING_ADAPTERS_WITH_RESOURCE_IMPORTS]

# keep sorted
SNAP_HELPER = ["src/main/java/org/oppia/android/app/recyclerview/StartSnapHelper.kt"]

# Files to be excluded from the source list for the app library. This list includes all the files
# built by the following libraries:
# - view_models
# - views
# - listeners
# - annotations
# - binding_adapters

EXCLUDED_APP_LIB_FILES = VIEW_MODELS + VIEW_MODELS_WITH_RESOURCE_IMPORTS + VIEWS + VIEWS_WITH_RESOURCE_IMPORTS + BINDING_ADAPTERS + BINDING_ADAPTERS_WITH_RESOURCE_IMPORTS + LISTENERS + ANNOTATIONS + SNAP_HELPER + MIGRATED_SOURCE_FILES

# Files to be built by the app library. All of these files are assumed to have resource imports and
# will be processed by the app library genrule regardless in order to avoid any import issues.

APP_FILES_WITH_RESOURCE_IMPORTS = glob(
    ["src/main/java/org/oppia/android/app/**/*.kt"],
    exclude = EXCLUDED_APP_LIB_FILES,
)

# Genrule for source files in the app library.
# Because each databinding library must have a unique package name and manifest, resources must be
# imported using the proper package name when building with Bazel. This genrule alters those imports
# in order to keep Gradle building.

[
    genrule(
        name = "update_" + file[0:-3],
        srcs = [file],
        outs = [file[0:-3] + "_updated.kt"],
        cmd = """
     cat $(SRCS) |
     sed 's/import org.oppia.android.R/import org.oppia.android.app.ui.R/g' |
     sed 's/import org.oppia.android.databinding./import org.oppia.android.app.databinding.databinding./g' > $(OUTS)
     """,
    )
    for file in APP_FILES_WITH_RESOURCE_IMPORTS
]

# Files to be built by the app library.
APP_FILES = [] + [
    "update_" + app_files_with_resource_imports[0:-3]
    for app_files_with_resource_imports in APP_FILES_WITH_RESOURCE_IMPORTS
]

# Library for non-layout resource files.
android_library(
    name = "resources",
    custom_package = "org.oppia.android.app",
    exports_manifest = True,
    manifest = "src/main/AndroidManifest.xml",
    resource_files = glob(
        ["src/main/res/**"],
        exclude = DATABINDING_LAYOUTS,
    ),
    visibility = ["//visibility:private"],
    deps = ["//third_party:com_google_android_material_material"],
)

# Library for layout resource files.
android_library(
    name = "databinding_resources",
    srcs = BINDING_ADAPTERS,
    custom_package = "org.oppia.android.app.databinding",
    enable_data_binding = True,
    exports_manifest = True,
    manifest = "src/main/DatabindingResourcesManifest.xml",
    resource_files = glob(DATABINDING_LAYOUTS),
    deps = [
        ":annotations",
        ":binding_adapters",
        ":resources",
        ":view_models",
        ":views",
        "//model:interaction_object_java_proto_lite",
        "//model:thumbnail_java_proto_lite",
        "//third_party:androidx_annotation_annotation",
        "//third_party:androidx_constraintlayout_constraintlayout",
        "//third_party:androidx_core_core",
        "//third_party:androidx_databinding_databinding-adapters",
        "//third_party:androidx_databinding_databinding-common",
        "//third_party:androidx_databinding_databinding-runtime",
        "//third_party:androidx_drawerlayout_drawerlayout",
        "//third_party:androidx_lifecycle_lifecycle-livedata-core",
        "//third_party:androidx_recyclerview_recyclerview",
        "//third_party:androidx_viewpager2_viewpager2",
        "//third_party:androidx_viewpager_viewpager",
        "//third_party:circularimageview_circular_image_view",
        "//third_party:com_google_android_flexbox_flexbox",
        "//third_party:com_google_android_material_material",
        "//third_party:de_hdodenhof_circleimageview",
        "//third_party:io_github_chaosleung_pinview",
        "//third_party:javax_annotation_javax_annotation-api_jar",
        "//third_party:nl_dionsegijn_konfetti",
    ],
)

# Library for listener files required to build views and view_model libraries.
kt_android_library(
    name = "listeners",
    srcs = LISTENERS,
    custom_package = "org.oppia.android.app",
    deps = [
        ":dagger",
        "//model:question_java_proto_lite",
        "//model:topic_java_proto_lite",
        "//third_party:androidx_recyclerview_recyclerview",
    ],
)

# Library for all view files required to build layout files.
kt_android_library(
    name = "views",
    srcs = VIEWS,
    custom_package = "org.oppia.android.app.views",
    manifest = "src/main/ViewsManifest.xml",
    deps = [
        ":annotations",
        ":listeners",
        ":resources",
        ":snap_helper",
        ":view_models",
        "//third_party:androidx_appcompat_appcompat",
        "//third_party:androidx_core_core-ktx",
        "//third_party:androidx_databinding_databinding-common",
        "//third_party:androidx_databinding_databinding-runtime",
        "//third_party:circularimageview_circular_image_view",
        "//utility/src/main/java/org/oppia/android/util/accessibility",
        "//utility/src/main/java/org/oppia/android/util/caching:caching_module",
        "//utility/src/main/java/org/oppia/android/util/gcsresource:prod_module",
        "//utility/src/main/java/org/oppia/android/util/image:drawable",
        "//utility/src/main/java/org/oppia/android/util/image:parser",
        "//utility/src/main/java/org/oppia/android/util/image:targets",
        "//utility/src/main/java/org/oppia/android/util/logging:prod_module",
        "//utility/src/main/java/org/oppia/android/util/logging/firebase:prod_module",
        "//utility/src/main/java/org/oppia/android/util/system:prod_module",
    ],
)

# Library for scope annotations required to build views and view_model libraries.
kt_android_library(
    name = "annotations",
    srcs = ANNOTATIONS,
    custom_package = "org.oppia.android.app",
    deps = [
        ":dagger",
    ],
)

# Library for all view model files.
kt_android_library(
    name = "view_models",
    srcs = VIEW_MODELS,
    custom_package = "org.oppia.android.app.view.models",
    enable_data_binding = True,
    manifest = "src/main/ViewModelsManifest.xml",
    deps = [
        ":annotations",
        ":dagger",
        ":listeners",
        ":resources",
        "//app:crashlytics",
        "//app/src/main/java/org/oppia/android/app/viewmodel:observable_array_list",
        "//app/src/main/java/org/oppia/android/app/viewmodel:observable_view_model",
        "//app/src/main/java/org/oppia/android/app/viewmodel:view_model_provider",
        "//domain",
        "//third_party:androidx_databinding_databinding-common",
        "//third_party:androidx_databinding_databinding-runtime",
        "//utility/src/main/java/org/oppia/android/util/datetime:date_time_util",
        "//utility/src/main/java/org/oppia/android/util/extensions:context_extensions",
<<<<<<< HEAD
        "//utility/src/main/java/org/oppia/android/util/system:oppia_date_time_formatter",
        "//utility/src/main/java/org/oppia/android/util/threading:prod_module",
=======
        "//utility/src/main/java/org/oppia/android/util/logging/firebase:debug_module",
>>>>>>> 63d03f11
    ],
)

# Library for snap helper used to build views.
kt_android_library(
    name = "snap_helper",
    srcs = SNAP_HELPER,
    custom_package = "org.oppia.android.app.recyclerview",
    deps = ["//third_party:androidx_recyclerview_recyclerview"],
)

# TODO(#1639): Translate binding adapters back to Kotlin post-Bazel modularization.
# Library for all custom data-binding adapters under org/oppia/android/app/databinding.
android_library(
    name = "binding_adapters",
    srcs = BINDING_ADAPTERS,
    custom_package = "org.oppia.android.app.databinding.adapters",
    enable_data_binding = True,
    manifest = "src/main/DatabindingAdaptersManifest.xml",
    deps = [
        ":dagger",
        ":resources",
        ":view_models",
        "//model:thumbnail_java_proto_lite",
        "//third_party:androidx_annotation_annotation",
        "//third_party:androidx_constraintlayout_constraintlayout",
        "//third_party:androidx_lifecycle_lifecycle-livedata-core",
        "//third_party:androidx_lifecycle_lifecycle-livedata-ktx",
        "//third_party:circularimageview_circular_image_view",
        "//third_party:com_google_android_material_material",
        "//third_party:io_github_chaosleung_pinview",
        "//utility/src/main/java/org/oppia/android/util/threading:prod_module",
    ],
)

# Library containing all activity, fragment, and view-based UI flows in the app.
kt_android_library(
    name = "app",
    srcs = APP_FILES,
    custom_package = "org.oppia.android.app.ui",
    enable_data_binding = 1,
    manifest = "src/main/AppAndroidManifest.xml",
    visibility = ["//visibility:public"],
    deps = [
        ":binding_adapters",
        ":dagger",
        ":databinding_resources",
        ":resources",
        ":view_models",
        ":views",
        "//data/src/main/java/org/oppia/android/data/backends/gae:prod_module",
        "//model:arguments_java_proto_lite",
        "//third_party:androidx_databinding_databinding-adapters",
        "//third_party:androidx_databinding_databinding-common",
        "//third_party:androidx_databinding_databinding-runtime",
        "//third_party:androidx_lifecycle_lifecycle-extensions",
        "//third_party:androidx_lifecycle_lifecycle-livedata-core",
        "//third_party:androidx_lifecycle_lifecycle-livedata-ktx",
        "//third_party:androidx_multidex_multidex",
        "//third_party:androidx_viewpager2_viewpager2",
        "//third_party:androidx_viewpager_viewpager",
        "//third_party:androidx_work_work-runtime-ktx",
        "//third_party:com_caverock_androidsvg",
        "//third_party:com_google_android_flexbox_flexbox",
        "//third_party:javax_annotation_javax_annotation-api_jar",
        "//utility/src/main/java/org/oppia/android/util/accessibility:prod_module",
        "//utility/src/main/java/org/oppia/android/util/extensions:bundle_extensions",
        "//utility/src/main/java/org/oppia/android/util/statusbar:status_bar_color",
    ],
)

# Library that builds test-only source files.

# All app-specific files that are only used for testing
# purposes but are not tests should be included in this list. These files should not be included in
# the app library or the final binary but should be dependencies for tests.

# Place your file here if:
#  - It is not a test file
#  - Only test files depend on it

kt_android_library(
    name = "test_deps",
    testonly = True,
    srcs = [
        "src/sharedTest/java/org/oppia/android/app/recyclerview/RecyclerViewMatcher.kt",
        "src/sharedTest/java/org/oppia/android/app/utility/ClickActions.kt",
        "src/sharedTest/java/org/oppia/android/app/utility/DragViewAction.kt",
        "src/sharedTest/java/org/oppia/android/app/utility/DrawableMatcher.kt",
        "src/sharedTest/java/org/oppia/android/app/utility/EspressoTestsMatchers.kt",
        "src/sharedTest/java/org/oppia/android/app/utility/FontSizeMatcher.kt",
        "src/sharedTest/java/org/oppia/android/app/utility/OrientationChangeAction.kt",
        "src/sharedTest/java/org/oppia/android/app/utility/ProgressMatcher.kt",
        "src/sharedTest/java/org/oppia/android/app/utility/TabMatcher.kt",
    ],
    deps = [
        ":app",
        "//testing",
        "//third_party:org_mockito_mockito-core",
        "//utility/src/main/java/org/oppia/android/util/image:drawable",
        "//utility/src/main/java/org/oppia/android/util/image:parser",
    ],
)

# keep sorted
TEST_DEPS = [
    ":app",
    ":crashlytics",
    ":dagger",
    ":resources",
    ":test_deps",
    "//domain",
    "//testing",
    "//testing/src/main/java/org/oppia/android/testing/espresso:edit_text_input_action",
    "//testing/src/main/java/org/oppia/android/testing/espresso:generic_view_matchers",
    "//testing/src/main/java/org/oppia/android/testing/espresso:image_view_matcher",
    "//testing/src/main/java/org/oppia/android/testing/espresso:konfetti_view_matcher",
    "//testing/src/main/java/org/oppia/android/testing/mockito",
    "//testing/src/main/java/org/oppia/android/testing/robolectric:is_on_robolectric",
    "//testing/src/main/java/org/oppia/android/testing/robolectric:test_module",
    "//testing/src/main/java/org/oppia/android/testing/threading:coroutine_executor_service",
    "//testing/src/main/java/org/oppia/android/testing/threading:test_module",
    "//testing/src/main/java/org/oppia/android/testing/time:test_module",
    "//third_party:androidx_annotation_annotation",
    "//third_party:androidx_databinding_databinding-adapters",
    "//third_party:androidx_databinding_databinding-common",
    "//third_party:androidx_databinding_databinding-compiler",
    "//third_party:androidx_databinding_databinding-runtime",
    "//third_party:androidx_navigation_navigation-fragment",
    "//third_party:androidx_navigation_navigation-ui",
    "//third_party:androidx_test_espresso_espresso-contrib",
    "//third_party:androidx_test_espresso_espresso-core",
    "//third_party:androidx_test_espresso_espresso-intents",
    "//third_party:androidx_test_ext_junit",
    "//third_party:androidx_test_runner",
    "//third_party:com_github_bumptech_glide_mocks",
    "//third_party:com_google_truth_truth",
    "//third_party:org_jetbrains_kotlin_kotlin-reflect",
    "//third_party:org_jetbrains_kotlin_kotlin-test-junit",
    "//third_party:org_jetbrains_kotlinx_kotlinx-coroutines-test",
    "//third_party:org_mockito_mockito-core",
    "//third_party:org_robolectric_annotations",
    "//third_party:robolectric_android-all",
    "//utility/src/main/java/org/oppia/android/util/accessibility",
    "//utility/src/main/java/org/oppia/android/util/accessibility:prod_module",
    "//utility/src/main/java/org/oppia/android/util/accessibility:test_module",
    "//utility/src/main/java/org/oppia/android/util/caching/testing:caching_test_module",
    "//utility/src/main/java/org/oppia/android/util/html:parser",
    "//utility/src/main/java/org/oppia/android/util/image:drawable",
    "//utility/src/main/java/org/oppia/android/util/image:parser",
    "//utility/src/main/java/org/oppia/android/util/image:tag_handler",
    "//utility/src/main/java/org/oppia/android/util/image:targets",
    "//utility/src/main/java/org/oppia/android/util/image:test_glide_image_loader",
]

# App module tests. Note that all tests are assumed to be tests with resources (even though not all
# are). Note that if a test file imports resources or binding files, it must be wrapped by
# test_with_resources().

# Qualified file paths for test classes that have been migrated over to their own packages &
# shouldn't be defined as module-level tests.
# keep sorted
MIGRATED_TESTS = [
]

# Unit tests.
[app_test(
    name = test_file_path,
    filtered_tests = MIGRATED_TESTS,
    manifest_values = {
        "applicationId": "org.oppia.android",
        "minSdkVersion": "19",
        "targetSdkVersion": "28",
        "versionCode": "0",
        "versionName": "0.1-alpha",
    },
    processed_src = test_with_resources(test_file_path),
    test_path_prefix = "src/test/java/",
    deps = TEST_DEPS,
) for test_file_path in glob(["src/test/java/org/oppia/android/app/**/*Test.kt"])]

# Shared tests.
[app_test(
    name = test_file_path,
    filtered_tests = MIGRATED_TESTS,
    manifest_values = {
        "applicationId": "org.oppia.android",
        "minSdkVersion": "19",
        "targetSdkVersion": "28",
        "versionCode": "0",
        "versionName": "0.1-alpha",
    },
    processed_src = test_with_resources(test_file_path),
    test_path_prefix = "src/sharedTest/java/",
    deps = TEST_DEPS,
) for test_file_path in glob(["src/sharedTest/java/org/oppia/android/app/**/*Test.kt"])]

# TODO(#1566): Move Firebase rules to their own package & remove default visibility
# Package for all Firebase dependencies.
# To reference these dependencies, add '//app:crashlytics' and '//app:crashlytics_deps'
# to your build rule's dependency list.

GOOGLE_SERVICES_RESOURCES = google_services_xml(
    package_name = "org.oppia.android",
    google_services_json = "google-services.json",
)

crashlytics_android_library(
    name = "crashlytics",
    package_name = "org.oppia.android",
    build_id = "48fc9d17-e102-444c-8e0d-638d75ec0942",
    resource_files = GOOGLE_SERVICES_RESOURCES,
)

android_library(
    name = "crashlytics_deps",
    exports = [
        "//third_party:com_crashlytics_sdk_android_crashlytics",
        "//third_party:com_google_firebase_firebase-analytics",
        "//third_party:com_google_firebase_firebase-crashlytics",
        "//third_party:io_fabric_sdk_android_fabric",
    ],
)

dagger_rules()<|MERGE_RESOLUTION|>--- conflicted
+++ resolved
@@ -600,12 +600,9 @@
         "//third_party:androidx_databinding_databinding-runtime",
         "//utility/src/main/java/org/oppia/android/util/datetime:date_time_util",
         "//utility/src/main/java/org/oppia/android/util/extensions:context_extensions",
-<<<<<<< HEAD
+        "//utility/src/main/java/org/oppia/android/util/logging/firebase:debug_module",
         "//utility/src/main/java/org/oppia/android/util/system:oppia_date_time_formatter",
         "//utility/src/main/java/org/oppia/android/util/threading:prod_module",
-=======
-        "//utility/src/main/java/org/oppia/android/util/logging/firebase:debug_module",
->>>>>>> 63d03f11
     ],
 )
 
