--- conflicted
+++ resolved
@@ -579,13 +579,6 @@
         artifact("androidx.lifecycle:lifecycle-livedata-core:2.2.0"),
         artifact("androidx.lifecycle:lifecycle-livedata-ktx:2.2.0"),
         artifact("androidx.multidex:multidex:2.0.1"),
-<<<<<<< HEAD
-        artifact("androidx.navigation:navigation-fragment-ktx:2.0.0"),
-        artifact("androidx.navigation:navigation-fragment:2.0.0"),
-        artifact("androidx.navigation:navigation-ui-ktx:2.0.0"),
-        artifact("androidx.navigation:navigation-ui:2.0.0"),
-=======
->>>>>>> 8cacffbc
         artifact("androidx.viewpager:viewpager:1.0.0"),
         artifact("com.caverock:androidsvg-aar"),
         artifact("javax.annotation:javax.annotation-api:jar"),
