# TODO(#1532): Rename file to 'BUILD' post-Gradle.
'''
This library contains the app's core source files and functionality
'''
load("@rules_jvm_external//:defs.bzl", "artifact")
load("@dagger//:workspace_defs.bzl", "dagger_rules")
load("@tools_android//tools/crashlytics:defs.bzl", "crashlytics_android_library")
load("@tools_android//tools/googleservices:defs.bzl", "google_services_xml")
load("@io_bazel_rules_kotlin//kotlin:kotlin.bzl", "kt_android_library")

# Source files for annotations library.
ANNOTATIONS = [
    "src/main/java/org/oppia/app/activity/ActivityScope.kt",
    "src/main/java/org/oppia/app/fragment/FragmentScope.kt",
    "src/main/java/org/oppia/app/utility/KeyboardHelper.kt",
]

# Source files for listener library.
LISTENERS = [
    "src/main/java/org/oppia/app/administratorcontrols/RouteToAppVersionListener.kt",
    "src/main/java/org/oppia/app/administratorcontrols/RouteToProfileListListener.kt",
    "src/main/java/org/oppia/app/drawer/RouteToProfileProgressListener.kt",
    "src/main/java/org/oppia/app/help/faq/RouteToFAQSingleListener.kt",
    "src/main/java/org/oppia/app/help/RouteToFAQListListener.kt",
    "src/main/java/org/oppia/app/home/recentlyplayed/OngoingStoryClickListener.kt",
    "src/main/java/org/oppia/app/home/RouteToRecentlyPlayedListener.kt",
    "src/main/java/org/oppia/app/home/RouteToTopicPlayStoryListener.kt",
    "src/main/java/org/oppia/app/home/topiclist/TopicSummaryClickListener.kt",
    "src/main/java/org/oppia/app/onboarding/OnboardingNavigationListener.kt",
    "src/main/java/org/oppia/app/onboarding/RouteToProfileListListener.kt",
    "src/main/java/org/oppia/app/options/RouteToAppLanguageListListener.kt",
    "src/main/java/org/oppia/app/options/RouteToAudioLanguageListListener.kt",
    "src/main/java/org/oppia/app/options/RouteToStoryTextSizeListener.kt",
    "src/main/java/org/oppia/app/player/audio/LanguageInterface.kt",
    "src/main/java/org/oppia/app/player/state/answerhandling/InteractionAnswerErrorOrAvailabilityCheckReceiver.kt",
    "src/main/java/org/oppia/app/player/state/answerhandling/InteractionAnswerHandler.kt",
    "src/main/java/org/oppia/app/player/state/listener/ContinueNavigationButtonListener.kt",
    "src/main/java/org/oppia/app/player/state/listener/NextNavigationButtonListener.kt",
    "src/main/java/org/oppia/app/player/state/listener/PreviousNavigationButtonListener.kt",
    "src/main/java/org/oppia/app/player/state/listener/PreviousResponsesHeaderClickListener.kt",
    "src/main/java/org/oppia/app/player/state/listener/ReplayButtonListener.kt",
    "src/main/java/org/oppia/app/player/state/listener/ReturnToTopicNavigationButtonListener.kt",
    "src/main/java/org/oppia/app/player/state/listener/RouteToHintsAndSolutionListener.kt",
    "src/main/java/org/oppia/app/player/state/listener/StateKeyboardButtonListener.kt",
    "src/main/java/org/oppia/app/player/state/listener/SubmitNavigationButtonListener.kt",
    "src/main/java/org/oppia/app/profile/RouteToAdminPinListener.kt",
    "src/main/java/org/oppia/app/profileprogress/ProfilePictureClickListener.kt",
    "src/main/java/org/oppia/app/profileprogress/RouteToCompletedStoryListListener.kt",
    "src/main/java/org/oppia/app/profileprogress/RouteToOngoingTopicListListener.kt",
    "src/main/java/org/oppia/app/recyclerview/OnDragEndedListener.kt",
    "src/main/java/org/oppia/app/recyclerview/OnItemDragListener.kt",
    "src/main/java/org/oppia/app/story/ExplorationSelectionListener.kt",
    "src/main/java/org/oppia/app/topic/lessons/StorySummarySelector.kt",
    "src/main/java/org/oppia/app/topic/revision/RevisionSubtopicSelector.kt",
    "src/main/java/org/oppia/app/topic/revisioncard/ReturnToTopicClickListener.kt",
    "src/main/java/org/oppia/app/topic/RouteToRevisionCardListener.kt",
    "src/main/java/org/oppia/app/utility/OnClickableAreaClickedListener.kt",
    "src/main/java/org/oppia/app/utility/RegionClickEvent.kt",
    "src/main/java/org/oppia/app/walkthrough/end/WalkthroughEndPageChanger.kt",
    "src/main/java/org/oppia/app/walkthrough/WalkthroughActivityListener.kt",
    "src/main/java/org/oppia/app/walkthrough/WalkthroughFragmentChangeListener.kt",
    "src/main/java/org/oppia/app/walkthrough/WalkthroughPageChanger.kt",
]

<<<<<<< HEAD
# Layout files for databinding_resources library.
DATABINDING_LAYOUTS = ["src/main/res/layout*/**"]
=======
# TODO(#1617): Remove genrules post-gradle
# Files altered by genrules to be excluded in the app library
ALTERED_VIEW_MODELS = [
    "src/main/java/org/oppia/app/administratorcontrols/administratorcontrolsitemviewmodel/AdministratorControlsAccountActionsViewModel.kt",
    "src/main/java/org/oppia/app/help/faq/FAQListViewModel.kt",
    "src/main/java/org/oppia/app/help/HelpItemViewModel.kt",
    "src/main/java/org/oppia/app/help/HelpListViewModel.kt",
    "src/main/java/org/oppia/app/onboarding/OnboadingSlideViewModel.kt",
    "src/main/java/org/oppia/app/onboarding/OnboardingViewModel.kt",
    "src/main/java/org/oppia/app/parser/StringToFractionParser.kt",
    "src/main/java/org/oppia/app/parser/StringToNumberParser.kt",
    "src/main/java/org/oppia/app/player/state/itemviewmodel/FractionInteractionViewModel.kt",
    "src/main/java/org/oppia/app/player/state/itemviewmodel/ImageRegionSelectionInteractionViewModel.kt",
    "src/main/java/org/oppia/app/topic/info/TopicInfoViewModel.kt",
]
>>>>>>> 47e0e360

# Source files for view_model library
VIEW_MODELS = [
    "src/main/java/org/oppia/app/administratorcontrols/administratorcontrolsitemviewmodel/AdministratorControlsAppInformationViewModel.kt",
    "src/main/java/org/oppia/app/administratorcontrols/administratorcontrolsitemviewmodel/AdministratorControlsDownloadPermissionsViewModel.kt",
    "src/main/java/org/oppia/app/administratorcontrols/administratorcontrolsitemviewmodel/AdministratorControlsGeneralViewModel.kt",
    "src/main/java/org/oppia/app/administratorcontrols/administratorcontrolsitemviewmodel/AdministratorControlsItemViewModel.kt",
    "src/main/java/org/oppia/app/administratorcontrols/administratorcontrolsitemviewmodel/AdministratorControlsProfileViewModel.kt",
    "src/main/java/org/oppia/app/administratorcontrols/AdministratorControlsViewModel.kt",
    "src/main/java/org/oppia/app/administratorcontrols/appversion/AppVersionViewModel.kt",
    "src/main/java/org/oppia/app/completedstorylist/CompletedStoryItemViewModel.kt",
    "src/main/java/org/oppia/app/completedstorylist/CompletedStoryListViewModel.kt",
    "src/main/java/org/oppia/app/drawer/NavigationDrawerFooterViewModel.kt",
    "src/main/java/org/oppia/app/drawer/NavigationDrawerHeaderViewModel.kt",
    "src/main/java/org/oppia/app/help/faq/faqItemViewModel/FAQContentViewModel.kt",
    "src/main/java/org/oppia/app/help/faq/faqItemViewModel/FAQHeaderViewModel.kt",
    "src/main/java/org/oppia/app/help/faq/faqItemViewModel/FAQItemViewModel.kt",
    "src/main/java/org/oppia/app/help/HelpItems.kt",
    "src/main/java/org/oppia/app/hintsandsolution/HintsAndSolutionItemViewModel.kt",
    "src/main/java/org/oppia/app/hintsandsolution/HintsViewModel.kt",
    "src/main/java/org/oppia/app/hintsandsolution/SolutionViewModel.kt",
    "src/main/java/org/oppia/app/home/HomeItemViewModel.kt",
    "src/main/java/org/oppia/app/home/recentlyplayed/OngoingStoryViewModel.kt",
    "src/main/java/org/oppia/app/home/recentlyplayed/RecentlyPlayedItemViewModel.kt",
    "src/main/java/org/oppia/app/home/recentlyplayed/SectionTitleViewModel.kt",
    "src/main/java/org/oppia/app/home/topiclist/AllTopicsViewModel.kt",
    "src/main/java/org/oppia/app/home/topiclist/PromotedStoryListViewModel.kt",
    "src/main/java/org/oppia/app/home/topiclist/PromotedStoryViewModel.kt",
    "src/main/java/org/oppia/app/home/topiclist/TopicSummaryViewModel.kt",
    "src/main/java/org/oppia/app/home/UserAppHistoryViewModel.kt",
    "src/main/java/org/oppia/app/home/WelcomeViewModel.kt",
    "src/main/java/org/oppia/app/onboarding/OnboardingSlideFinalViewModel.kt",
    "src/main/java/org/oppia/app/onboarding/ViewPagerSlide.kt",
    "src/main/java/org/oppia/app/ongoingtopiclist/OngoingTopicItemViewModel.kt",
    "src/main/java/org/oppia/app/ongoingtopiclist/OngoingTopicListViewModel.kt",
    "src/main/java/org/oppia/app/options/OptionControlsViewModel.kt",
    "src/main/java/org/oppia/app/options/OptionsAppLanguageViewModel.kt",
    "src/main/java/org/oppia/app/options/OptionsAudioLanguageViewModel.kt",
    "src/main/java/org/oppia/app/options/OptionsItemViewModel.kt",
    "src/main/java/org/oppia/app/options/OptionsStoryTextSizeViewModel.kt",
    "src/main/java/org/oppia/app/player/audio/AudioViewModel.kt",
    "src/main/java/org/oppia/app/player/exploration/ExplorationViewModel.kt",
    "src/main/java/org/oppia/app/player/state/itemviewmodel/ContentViewModel.kt",
    "src/main/java/org/oppia/app/player/state/itemviewmodel/ContinueInteractionViewModel.kt",
    "src/main/java/org/oppia/app/player/state/itemviewmodel/ContinueNavigationButtonViewModel.kt",
    "src/main/java/org/oppia/app/player/state/itemviewmodel/DragAndDropSortInteractionViewModel.kt",
    "src/main/java/org/oppia/app/player/state/itemviewmodel/DragDropInteractionContentViewModel.kt",
    "src/main/java/org/oppia/app/player/state/itemviewmodel/FeedbackViewModel.kt",
    "src/main/java/org/oppia/app/player/state/itemviewmodel/NextButtonViewModel.kt",
    "src/main/java/org/oppia/app/player/state/itemviewmodel/NumericInputViewModel.kt",
    "src/main/java/org/oppia/app/player/state/itemviewmodel/PreviousButtonViewModel.kt",
    "src/main/java/org/oppia/app/player/state/itemviewmodel/PreviousResponsesHeaderViewModel.kt",
    "src/main/java/org/oppia/app/player/state/itemviewmodel/ReplayButtonViewModel.kt",
    "src/main/java/org/oppia/app/player/state/itemviewmodel/ReturnToTopicButtonViewModel.kt",
    "src/main/java/org/oppia/app/player/state/itemviewmodel/SelectionInteractionContentViewModel.kt",
    "src/main/java/org/oppia/app/player/state/itemviewmodel/SelectionInteractionViewModel.kt",
    "src/main/java/org/oppia/app/player/state/itemviewmodel/StateItemViewModel.kt",
    "src/main/java/org/oppia/app/player/state/itemviewmodel/SubmitButtonViewModel.kt",
    "src/main/java/org/oppia/app/player/state/itemviewmodel/SubmittedAnswerViewModel.kt",
    "src/main/java/org/oppia/app/player/state/itemviewmodel/TextInputViewModel.kt",
    "src/main/java/org/oppia/app/player/state/StateViewModel.kt",
    "src/main/java/org/oppia/app/player/state/testing/StateFragmentTestViewModel.kt",
    "src/main/java/org/oppia/app/profile/AddProfileViewModel.kt",
    "src/main/java/org/oppia/app/profile/AdminAuthViewModel.kt",
    "src/main/java/org/oppia/app/profile/AdminPinViewModel.kt",
    "src/main/java/org/oppia/app/profile/AdminSettingsViewModel.kt",
    "src/main/java/org/oppia/app/profile/PinPasswordViewModel.kt",
    "src/main/java/org/oppia/app/profile/ProfileChooserViewModel.kt",
    "src/main/java/org/oppia/app/profile/ResetPinViewModel.kt",
    "src/main/java/org/oppia/app/profileprogress/ProfilePictureActivityViewModel.kt",
    "src/main/java/org/oppia/app/profileprogress/ProfileProgressHeaderViewModel.kt",
    "src/main/java/org/oppia/app/profileprogress/ProfileProgressItemViewModel.kt",
    "src/main/java/org/oppia/app/profileprogress/ProfileProgressViewModel.kt",
    "src/main/java/org/oppia/app/profileprogress/RecentlyPlayedStorySummaryViewModel.kt",
    "src/main/java/org/oppia/app/recyclerview/BindableAdapter.kt",
    "src/main/java/org/oppia/app/recyclerview/DividerItemDecorator.kt",
    "src/main/java/org/oppia/app/recyclerview/DragAndDropItemFacilitator.kt",
    "src/main/java/org/oppia/app/settings/profile/ProfileEditViewModel.kt",
    "src/main/java/org/oppia/app/settings/profile/ProfileListViewModel.kt",
    "src/main/java/org/oppia/app/settings/profile/ProfileRenameViewModel.kt",
    "src/main/java/org/oppia/app/settings/profile/ProfileResetPinViewModel.kt",
    "src/main/java/org/oppia/app/shim/IntentFactoryShim.kt",
    "src/main/java/org/oppia/app/story/StoryFragmentScroller.kt",
    "src/main/java/org/oppia/app/story/storyitemviewmodel/StoryChapterSummaryViewModel.kt",
    "src/main/java/org/oppia/app/story/storyitemviewmodel/StoryHeaderViewModel.kt",
    "src/main/java/org/oppia/app/story/storyitemviewmodel/StoryItemViewModel.kt",
    "src/main/java/org/oppia/app/story/StoryViewModel.kt",
    "src/main/java/org/oppia/app/testing/BindableAdapterTestViewModel.kt",
    "src/main/java/org/oppia/app/topic/conceptcard/ConceptCardViewModel.kt",
    "src/main/java/org/oppia/app/topic/lessons/StorySummaryViewModel.kt",
    "src/main/java/org/oppia/app/topic/lessons/TopicLessonsItemViewModel.kt",
    "src/main/java/org/oppia/app/topic/lessons/TopicLessonsTitleViewModel.kt",
    "src/main/java/org/oppia/app/topic/practice/practiceitemviewmodel/TopicPracticeFooterViewModel.kt",
    "src/main/java/org/oppia/app/topic/practice/practiceitemviewmodel/TopicPracticeHeaderViewModel.kt",
    "src/main/java/org/oppia/app/topic/practice/practiceitemviewmodel/TopicPracticeItemViewModel.kt",
    "src/main/java/org/oppia/app/topic/practice/practiceitemviewmodel/TopicPracticeSubtopicViewModel.kt",
    "src/main/java/org/oppia/app/topic/practice/TopicPracticeViewModel.kt",
    "src/main/java/org/oppia/app/topic/questionplayer/QuestionPlayerViewModel.kt",
    "src/main/java/org/oppia/app/topic/revision/revisionitemviewmodel/TopicRevisionItemViewModel.kt",
    "src/main/java/org/oppia/app/topic/revision/TopicRevisionViewModel.kt",
    "src/main/java/org/oppia/app/topic/revisioncard/RevisionCardViewModel.kt",
    "src/main/java/org/oppia/app/topic/TopicViewModel.kt",
    "src/main/java/org/oppia/app/viewmodel/ObservableArrayList.kt",
    "src/main/java/org/oppia/app/viewmodel/ObservableViewModel.kt",
    "src/main/java/org/oppia/app/walkthrough/end/WalkthroughFinalViewModel.kt",
    "src/main/java/org/oppia/app/walkthrough/topiclist/topiclistviewmodel/WalkthroughTopicHeaderViewModel.kt",
    "src/main/java/org/oppia/app/walkthrough/topiclist/topiclistviewmodel/WalkthroughTopicSummaryViewModel.kt",
    "src/main/java/org/oppia/app/walkthrough/topiclist/WalkthroughTopicItemViewModel.kt",
    "src/main/java/org/oppia/app/walkthrough/topiclist/WalkthroughTopicViewModel.kt",
    "src/main/java/org/oppia/app/walkthrough/WalkthroughViewModel.kt",
    "src/main/java/org/oppia/app/walkthrough/welcome/WalkthroughWelcomeViewModel.kt",
] + [
    "update_" + altered_view_models[0:-3]
    for altered_view_models in ALTERED_VIEW_MODELS
]

# TODO(#1617): Remove genrules post-gradle
<<<<<<< HEAD
# Files altered by genrules to be excluded in the app library
ALTERED_VIEW_MODELS = [
    "src/main/java/org/oppia/app/administratorcontrols/administratorcontrolsitemviewmodel/AdministratorControlsAccountActionsViewModel.kt",
    "src/main/java/org/oppia/app/help/faq/FAQListViewModel.kt",
    "src/main/java/org/oppia/app/help/HelpItemViewModel.kt",
    "src/main/java/org/oppia/app/help/HelpListViewModel.kt",
    "src/main/java/org/oppia/app/onboarding/OnboadingSlideViewModel.kt",
    "src/main/java/org/oppia/app/onboarding/OnboardingViewModel.kt",
    "src/main/java/org/oppia/app/parser/StringToFractionParser.kt",
    "src/main/java/org/oppia/app/parser/StringToNumberParser.kt",
    "src/main/java/org/oppia/app/player/state/itemviewmodel/FractionInteractionViewModel.kt",
    "src/main/java/org/oppia/app/player/state/itemviewmodel/ImageRegionSelectionInteractionViewModel.kt",
    "src/main/java/org/oppia/app/topic/info/TopicInfoViewModel.kt",
]

[VIEW_MODELS.append("update_" + altered_view_models[0:-3])
for altered_view_models in ALTERED_VIEW_MODELS]

# TODO(#1617): Remove genrules post-gradle
=======
>>>>>>> 47e0e360
'''
Genrule for source files in the view_models library.

Because each databinding library must have a unique package name and manifest, resources must be
imported using the proper package name when building with Bazel. This genrule alters those imports
in order to keep Gradle building.
'''
[genrule(
    name = "update_" + file[0:-3],
    srcs = [file],
    outs = [file[0:-3] + "_updated.kt"],
    cmd = '''
    cat $(SRCS) |
    sed 's/import org.oppia.app.R/import org.oppia.app.view.models.R/g' > $(OUTS)
    ''',
)
for file in ALTERED_VIEW_MODELS]

# TODO(#1617): Remove genrules post-gradle
# View files altered by genrules to be excluded in the app library.
ALTERED_VIEWS = [
    "src/main/java/org/oppia/app/customview/LessonThumbnailImageView.kt",
    "src/main/java/org/oppia/app/customview/SegmentedCircularProgressView.kt",
    "src/main/java/org/oppia/app/profile/ProfileInputView.kt",
    "src/main/java/org/oppia/app/utility/ClickableAreasImage.kt",
]

# Source files and genrule targets for views library.
VIEWS = [
    "src/main/java/org/oppia/app/customview/interaction/FractionInputInteractionView.kt",
    "src/main/java/org/oppia/app/customview/interaction/NumericInputInteractionView.kt",
    "src/main/java/org/oppia/app/customview/interaction/TextInputInteractionView.kt",
    "src/main/java/org/oppia/app/player/state/DragDropSortInteractionView.kt",
    "src/main/java/org/oppia/app/player/state/ImageRegionSelectionInteractionView.kt",
    "src/main/java/org/oppia/app/player/state/SelectionInteractionView.kt",
    "src/main/java/org/oppia/app/shim/ViewBindingShim.kt",
    "src/main/java/org/oppia/app/shim/ViewComponentFactory.kt",
    "src/main/java/org/oppia/app/view/ViewComponent.kt",
    "src/main/java/org/oppia/app/view/ViewScope.kt",
] + [
    "update_" + altered_views[0:-3]
    for altered_views in ALTERED_VIEWS
]

# TODO(#1617): Remove genrules post-gradle
<<<<<<< HEAD
# View files altered by genrules to be excluded in the app library.
ALTERED_VIEWS = [
    "src/main/java/org/oppia/app/customview/LessonThumbnailImageView.kt",
    "src/main/java/org/oppia/app/customview/SegmentedCircularProgressView.kt",
    "src/main/java/org/oppia/app/profile/ProfileInputView.kt",
    "src/main/java/org/oppia/app/utility/ClickableAreasImage.kt",
]

[VIEWS.append("update_" + altered_views[0:-3])
for altered_views in ALTERED_VIEWS]

# TODO(#1617): Remove genrules post-gradle
=======
>>>>>>> 47e0e360
'''
Genrule for source files in the views library.

Because each databinding library must have a unique package name and manifest, resources must be
imported using the proper package name when building with Bazel. This genrule alters those imports
in order to keep Gradle building.
'''
[genrule(
     name = "update_" + file[0:-3],
     srcs = [file],
     outs = [file[0:-3] + "_updated.kt"],
     cmd = '''
     cat $(SRCS) |
     sed 's/import org.oppia.app.R/import org.oppia.app.views.R/g' > $(OUTS)
     ''',
 )
for file in ALTERED_VIEWS]

# Source files and genrule targets for databinding_adapters library.
DATABINDING_ADAPTERS = [
    "src/main/java/org/oppia/app/databinding/EditTextBindingAdapters.java",
    "src/main/java/org/oppia/app/databinding/GuidelineBindingAdapters.java",
    "src/main/java/org/oppia/app/databinding/MarginBindingAdapters.java",
    "src/main/java/org/oppia/app/databinding/StateAssemblerMarginBindingAdapters.java",
    "src/main/java/org/oppia/app/databinding/StateAssemblerPaddingBindingAdapters.java",
    "src/main/java/org/oppia/app/databinding/ViewBindingAdapters.java",
]

# TODO(#1617): Remove genrules post-gradle
# Adapter files altered by genrules to be excluded in the app library.
ALTERED_DATABINDING_ADAPTERS = [
    "src/main/java/org/oppia/app/databinding/DrawableBindingAdapters.java",
    "src/main/java/org/oppia/app/databinding/ImageViewBindingAdapters.java",
    "src/main/java/org/oppia/app/databinding/TextViewBindingAdapters.java",
]

[DATABINDING_ADAPTERS.append("update_" + altered_adapters[0:-5])
for altered_adapters in ALTERED_DATABINDING_ADAPTERS]

# TODO(#1617): Remove genrules post-gradle
'''
Genrule for source files in the databinding_adapters library.

Because each databinding library must have a unique package name and manifest, resources must be
imported using the proper package name when building with Bazel. This genrule alters those imports
in order to keep Gradle building.
'''
[genrule(
     name = "update_" + file[0:-5],
     srcs = [file],
     outs = [file[0:-5] + "_updated.java"],
     cmd = '''
     cat $(SRCS) |
     sed 's/import org.oppia.app.R/import org.oppia.app.databinding.adapters.R/g' |
     sed 's/BindingAdapters {/BindingAdapters_updated {/g' > $(OUTS)
     ''',
 )
for file in ALTERED_DATABINDING_ADAPTERS]

# Source files for recyclerview_adapters library.
RECYCLERVIEW_ADAPTERS = [
    "src/main/java/org/oppia/app/recyclerview/RecyclerViewBindingAdapter.java"
]

ADAPTERS = DATABINDING_ADAPTERS + RECYCLERVIEW_ADAPTERS

# Library for non-layout resource files
android_library(
    name = "resources",
    custom_package = "org.oppia.app",
    manifest = "src/main/AndroidManifest.xml",
    resource_files = glob(["src/main/res/**",], exclude = DATABINDING_LAYOUTS),
    exports_manifest = True,
    deps = [
        artifact("com.google.android.material:material"),
    ],
    visibility = ["//visibility:private"],
)

# Library for layout resource files
android_library(
    name = "databinding_resources",
    custom_package = "org.oppia.app.databinding",
    manifest = "src/main/DatabindingResourcesManifest.xml",
    srcs = ADAPTERS,
    resource_files = glob(DATABINDING_LAYOUTS),
    enable_data_binding = True,
    exports_manifest = True,
    deps = [
        ":annotations",
        ":databinding_adapters",
        ":recyclerview_adapters",
        ":resources",
        ":view_models",
        ":views",
        "//model",
        "@circularimageview//circularimageview:circular_image_view",
        artifact("androidx.annotation:annotation"),
        artifact("androidx.constraintlayout:constraintlayout"),
        artifact("androidx.core:core:1.0.1"),
        artifact("androidx.databinding:databinding-adapters"),
        artifact("androidx.databinding:databinding-common"),
        artifact("androidx.databinding:databinding-runtime"),
        artifact("androidx.lifecycle:lifecycle-livedata-core:jar:2.0.0-alpha1"),
        artifact("androidx.recyclerview:recyclerview:1.0.0"),
        artifact("androidx.viewpager:viewpager:1.0.0"),
        artifact("com.chaos.view:pinview:1.4.3"),
        artifact("com.google.android.material:material"),
        artifact("de.hdodenhof:circleimageview:3.0.1"),
        artifact("javax.annotation:javax.annotation-api"),
    ],
)

# Library for listener files required to build views and view_model libraries
kt_android_library(
    name = "listeners",
    custom_package = "org.oppia.app",
    srcs = LISTENERS,
    deps = [
        ":dagger",
        "//model",
        artifact("androidx.recyclerview:recyclerview:1.0.0"),
    ],
    visibility = ["//visibility:private"],
)

# Library for all view files required to build layout files
kt_android_library(
    name = "views",
    custom_package = "org.oppia.app.views",
    manifest = "src/main/ViewsManifest.xml",
    srcs = VIEWS,
    deps = [
        ":annotations",
        ":listeners",
        ":resources",
        ":view_models",
        "//model",
        "@circularimageview//circularimageview:circular_image_view",
        artifact("androidx.appcompat:appcompat"),
        artifact("androidx.core:core-ktx"),
        artifact("androidx.databinding:databinding-common"),
        artifact("androidx.databinding:databinding-runtime"),
    ],
    visibility = ["//visibility:private"],
)

# Library for scope annotations required to build views and view_model libraries
kt_android_library(
    name = "annotations",
    custom_package = "org.oppia.app",
    srcs = ANNOTATIONS,
    deps = [
        ":dagger",
        "//model",
    ],
    visibility = ["//visibility:private"],
)

# Library for all view model files
kt_android_library(
    name = "view_models",
    custom_package = "org.oppia.app.view.models",
    srcs = VIEW_MODELS,
    enable_data_binding = True,
    manifest = "src/main/ViewModelsManifest.xml",
    deps = [
        ":annotations",
        ":dagger",
        ":listeners",
        ":resources",
        "//domain",
        "//model",
        "//utility",
        artifact("androidx.databinding:databinding-common"),
        artifact("androidx.databinding:databinding-runtime"),
    ],
    visibility = ["//visibility:private"],
)

# Library for all custom data-binding adapters under org/oppia/app/databinding
android_library(
    name = "databinding_adapters",
    custom_package = "org.oppia.app.databinding.adapters",
    srcs = DATABINDING_ADAPTERS,
    enable_data_binding = True,
    manifest = "src/main/DatabindingAdaptersManifest.xml",
    deps = [
        ":dagger",
        ":resources",
        ":view_models",
        "//model",
        "//utility",
        "@circularimageview//circularimageview:circular_image_view",
        artifact("androidx.annotation:annotation"),
        artifact("androidx.constraintlayout:constraintlayout:1.1.3"),
    ],
    visibility = ["//visibility:private"],
)

# Library for all custom databinding adapters under org/oppia/app/recyclerview
android_library(
    name = "recyclerview_adapters",
    custom_package = "org.oppia.app.recyclerview.adapters",
    srcs = RECYCLERVIEW_ADAPTERS,
    enable_data_binding = True,
    manifest = "src/main/RecyclerviewAdaptersManifest.xml",
    deps = [
        ":dagger",
        ":view_models",
        "//model",
        "//domain",
        "//utility",
        artifact("androidx.annotation:annotation"),
        artifact("androidx.lifecycle:lifecycle-livedata-core:jar:2.0.0-alpha1"),
        artifact("androidx.lifecycle:lifecycle-livedata-ktx"),
    ],
    visibility = ["//visibility:private"],
)

# TODO(#1566): Move Firebase rules to their own package & remove default visibility
'''
Package for all Firebase dependencies.
To reference these dependencies, add '//app:crashlytics' and '//app:crashlytics_deps'
to your build rule's dependency list.
'''
package(default_visibility = ["//visibility:public"])

GOOGLE_SERVICES_RESOURCES = google_services_xml(
    package_name = "org.oppia.app",
    google_services_json = "google-services.json",
)

crashlytics_android_library(
    name = "crashlytics",
    package_name = "org.oppia.app",
    build_id = "48fc9d17-e102-444c-8e0d-638d75ec0942",
    resource_files = GOOGLE_SERVICES_RESOURCES,
)

android_library(
    name = "crashlytics_deps",
    exports = [
        artifact("com.crashlytics.sdk.android:crashlytics"),
        artifact("io.fabric.sdk.android:fabric"),
        artifact("com.google.firebase:firebase-analytics"),
        artifact("com.google.firebase:firebase-crashlytics"),
    ],
)

dagger_rules()<|MERGE_RESOLUTION|>--- conflicted
+++ resolved
@@ -62,10 +62,9 @@
     "src/main/java/org/oppia/app/walkthrough/WalkthroughPageChanger.kt",
 ]
 
-<<<<<<< HEAD
 # Layout files for databinding_resources library.
 DATABINDING_LAYOUTS = ["src/main/res/layout*/**"]
-=======
+
 # TODO(#1617): Remove genrules post-gradle
 # Files altered by genrules to be excluded in the app library
 ALTERED_VIEW_MODELS = [
@@ -81,7 +80,6 @@
     "src/main/java/org/oppia/app/player/state/itemviewmodel/ImageRegionSelectionInteractionViewModel.kt",
     "src/main/java/org/oppia/app/topic/info/TopicInfoViewModel.kt",
 ]
->>>>>>> 47e0e360
 
 # Source files for view_model library
 VIEW_MODELS = [
@@ -198,29 +196,6 @@
     for altered_view_models in ALTERED_VIEW_MODELS
 ]
 
-# TODO(#1617): Remove genrules post-gradle
-<<<<<<< HEAD
-# Files altered by genrules to be excluded in the app library
-ALTERED_VIEW_MODELS = [
-    "src/main/java/org/oppia/app/administratorcontrols/administratorcontrolsitemviewmodel/AdministratorControlsAccountActionsViewModel.kt",
-    "src/main/java/org/oppia/app/help/faq/FAQListViewModel.kt",
-    "src/main/java/org/oppia/app/help/HelpItemViewModel.kt",
-    "src/main/java/org/oppia/app/help/HelpListViewModel.kt",
-    "src/main/java/org/oppia/app/onboarding/OnboadingSlideViewModel.kt",
-    "src/main/java/org/oppia/app/onboarding/OnboardingViewModel.kt",
-    "src/main/java/org/oppia/app/parser/StringToFractionParser.kt",
-    "src/main/java/org/oppia/app/parser/StringToNumberParser.kt",
-    "src/main/java/org/oppia/app/player/state/itemviewmodel/FractionInteractionViewModel.kt",
-    "src/main/java/org/oppia/app/player/state/itemviewmodel/ImageRegionSelectionInteractionViewModel.kt",
-    "src/main/java/org/oppia/app/topic/info/TopicInfoViewModel.kt",
-]
-
-[VIEW_MODELS.append("update_" + altered_view_models[0:-3])
-for altered_view_models in ALTERED_VIEW_MODELS]
-
-# TODO(#1617): Remove genrules post-gradle
-=======
->>>>>>> 47e0e360
 '''
 Genrule for source files in the view_models library.
 
@@ -265,22 +240,6 @@
     for altered_views in ALTERED_VIEWS
 ]
 
-# TODO(#1617): Remove genrules post-gradle
-<<<<<<< HEAD
-# View files altered by genrules to be excluded in the app library.
-ALTERED_VIEWS = [
-    "src/main/java/org/oppia/app/customview/LessonThumbnailImageView.kt",
-    "src/main/java/org/oppia/app/customview/SegmentedCircularProgressView.kt",
-    "src/main/java/org/oppia/app/profile/ProfileInputView.kt",
-    "src/main/java/org/oppia/app/utility/ClickableAreasImage.kt",
-]
-
-[VIEWS.append("update_" + altered_views[0:-3])
-for altered_views in ALTERED_VIEWS]
-
-# TODO(#1617): Remove genrules post-gradle
-=======
->>>>>>> 47e0e360
 '''
 Genrule for source files in the views library.
 
