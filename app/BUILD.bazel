--- conflicted
+++ resolved
@@ -685,131 +685,15 @@
     "//utility",
 ]
 
-<<<<<<< HEAD
-"""
-App module tests. Note that all tests are assumed to be tests with resources (even though not all
-are).
-=======
-# App module tests.
->>>>>>> 37eff052
-
-# Note that if a test file imports resources or binding files, it must be wrapped by
+# App module tests. Note that all tests are assumed to be tests with resources (even though not all
+# are). Note that if a test file imports resources or binding files, it must be wrapped by
 # test_with_resources().
 
-<<<<<<< HEAD
 # Qualified file paths for test classes that have been migrated over to their own packages &
 # shouldn't be defined as module-level tests.
 # keep sorted
 MIGRATED_TESTS = [
 ]
-=======
-app_test(
-    name = "HomeActivityLocalTest",
-    srcs = ["src/test/java/org/oppia/android/app/home/HomeActivityLocalTest.kt"],
-    test_class = "org.oppia.android.app.home.HomeActivityLocalTest",
-    deps = TEST_DEPS,
-)
-
-app_test(
-    name = "ExplorationActivityLocalTest",
-    srcs = ["src/test/java/org/oppia/android/app/player/exploration/ExplorationActivityLocalTest.kt"],
-    test_class = "org.oppia.android.app.player.exploration.ExplorationActivityLocalTest",
-    deps = TEST_DEPS,
-)
-
-app_test(
-    name = "StateFragmentLocalTest",
-    srcs = [test_with_resources("src/test/java/org/oppia/android/app/player/state/StateFragmentLocalTest.kt")],
-    test_class = "org.oppia.android.app.player.state.StateFragmentLocalTest",
-    deps = TEST_DEPS,
-)
-
-app_test(
-    name = "ProfileChooserFragmentLocalTest",
-    srcs = ["src/test/java/org/oppia/android/app/profile/ProfileChooserFragmentLocalTest.kt"],
-    test_class = "org.oppia.android.app.profile.ProfileChooserFragmentLocalTest",
-    deps = TEST_DEPS,
-)
-
-app_test(
-    name = "StoryActivityLocalTest",
-    srcs = ["src/test/java/org/oppia/android/app/story/StoryActivityLocalTest.kt"],
-    test_class = "org.oppia.android.app.story.StoryActivityLocalTest",
-    deps = TEST_DEPS,
-)
-
-app_test(
-    name = "CompletedStoryListSpanTest",
-    srcs = [test_with_resources("src/test/java/org/oppia/android/app/testing/CompletedStoryListSpanTest.kt")],
-    test_class = "org.oppia.android.app.testing.CompletedStoryListSpanTest",
-    deps = TEST_DEPS,
-)
-
-app_test(
-    name = "OngoingTopicListSpanTest",
-    srcs = [test_with_resources("src/test/java/org/oppia/android/app/testing/OngoingTopicListSpanTest.kt")],
-    test_class = "org.oppia.android.app.testing.OngoingTopicListSpanTest",
-    deps = TEST_DEPS,
-)
-
-app_test(
-    name = "ProfileChooserSpanTest",
-    srcs = ["src/test/java/org/oppia/android/app/testing/ProfileChooserSpanTest.kt"],
-    test_class = "org.oppia.android.app.testing.ProfileChooserSpanTest",
-    deps = TEST_DEPS,
-)
-
-app_test(
-    name = "TopicRevisionSpanTest",
-    srcs = [test_with_resources("src/test/java/org/oppia/android/app/testing/TopicRevisionSpanTest.kt")],
-    test_class = "org.oppia.android.app.testing.TopicRevisionSpanTest",
-    deps = TEST_DEPS,
-)
-
-app_test(
-    name = "PlayerSplitScreenTesting",
-    srcs = ["src/test/java/org/oppia/android/app/testing/player/split/PlayerSplitScreenTesting.kt"],
-    test_class = "org.oppia.android.app.testing.player.split.PlayerSplitScreenTesting",
-    deps = TEST_DEPS,
-)
-
-app_test(
-    name = "StateFragmentAccessibilityTest",
-    srcs = [test_with_resources("src/test/java/org/oppia/android/app/testing/player/state/StateFragmentAccessibilityTest.kt")],
-    test_class = "org.oppia.android.app.testing.player.state.StateFragmentAccessibilityTest",
-    deps = TEST_DEPS,
-)
-
-app_test(
-    name = "TopicInfoFragmentLocalTest",
-    srcs = ["src/test/java/org/oppia/android/app/topic/info/TopicInfoFragmentLocalTest.kt"],
-    test_class = "org.oppia.android.app.topic.info.TopicInfoFragmentLocalTest",
-    deps = TEST_DEPS,
-)
-
-app_test(
-    name = "TopicLessonsFragmentLocalTest",
-    srcs = ["src/test/java/org/oppia/android/app/topic/lessons/TopicLessonsFragmentLocalTest.kt"],
-    test_class = "org.oppia.android.app.topic.lessons.TopicLessonsFragmentLocalTest",
-    deps = TEST_DEPS,
-)
-
-app_test(
-    name = "RevisionCardActivityLocalTest",
-    srcs = ["src/test/java/org/oppia/android/app/topic/revisioncard/RevisionCardActivityLocalTest.kt"],
-    test_class = "org.oppia.android.app.topic.revisioncard.RevisionCardActivityLocalTest",
-    deps = TEST_DEPS,
-)
-
-# App Module Shared Tests
-
-app_test(
-    name = "AdministratorControlsActivityTest",
-    srcs = [test_with_resources("src/sharedTest/java/org/oppia/android/app/administratorcontrols/AdministratorControlsActivityTest.kt")],
-    test_class = "org.oppia.android.app.administratorcontrols.AdministratorControlsActivityTest",
-    deps = TEST_DEPS,
-)
->>>>>>> 37eff052
 
 # Unit tests.
 [app_test(
