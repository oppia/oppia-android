# TODO(#1532): Rename file to 'BUILD' post-Gradle.
'''
This library contains the app's core source files and functionality
'''
load("@rules_jvm_external//:defs.bzl", "artifact")
load("@dagger//:workspace_defs.bzl", "dagger_rules")
load("@tools_android//tools/crashlytics:defs.bzl", "crashlytics_android_library")
load("@tools_android//tools/googleservices:defs.bzl", "google_services_xml")
load("@io_bazel_rules_kotlin//kotlin:kotlin.bzl", "kt_android_library")
load("//app:app_test.bzl", "app_test")

# Source files for annotations library.
ANNOTATIONS = [
    "src/main/java/org/oppia/app/activity/ActivityScope.kt",
    "src/main/java/org/oppia/app/fragment/FragmentScope.kt",
    "src/main/java/org/oppia/app/utility/KeyboardHelper.kt",
]

# Source files for listener library.
LISTENERS = [
    "src/main/java/org/oppia/app/administratorcontrols/RouteToAppVersionListener.kt",
    "src/main/java/org/oppia/app/administratorcontrols/RouteToProfileListListener.kt",
    "src/main/java/org/oppia/app/drawer/RouteToProfileProgressListener.kt",
    "src/main/java/org/oppia/app/help/faq/RouteToFAQSingleListener.kt",
    "src/main/java/org/oppia/app/help/RouteToFAQListListener.kt",
    "src/main/java/org/oppia/app/home/recentlyplayed/OngoingStoryClickListener.kt",
    "src/main/java/org/oppia/app/home/RouteToRecentlyPlayedListener.kt",
    "src/main/java/org/oppia/app/home/RouteToTopicPlayStoryListener.kt",
    "src/main/java/org/oppia/app/home/topiclist/TopicSummaryClickListener.kt",
    "src/main/java/org/oppia/app/onboarding/OnboardingListener.kt",
    "src/main/java/org/oppia/app/onboarding/RouteToProfileListListener.kt",
    "src/main/java/org/oppia/app/options/RouteToAppLanguageListListener.kt",
    "src/main/java/org/oppia/app/options/RouteToAudioLanguageListListener.kt",
    "src/main/java/org/oppia/app/options/RouteToStoryTextSizeListener.kt",
    "src/main/java/org/oppia/app/player/audio/LanguageInterface.kt",
    "src/main/java/org/oppia/app/player/state/answerhandling/InteractionAnswerErrorOrAvailabilityCheckReceiver.kt",
    "src/main/java/org/oppia/app/player/state/answerhandling/InteractionAnswerHandler.kt",
    "src/main/java/org/oppia/app/player/state/listener/ContinueNavigationButtonListener.kt",
    "src/main/java/org/oppia/app/player/state/listener/NextNavigationButtonListener.kt",
    "src/main/java/org/oppia/app/player/state/listener/PreviousNavigationButtonListener.kt",
    "src/main/java/org/oppia/app/player/state/listener/PreviousResponsesHeaderClickListener.kt",
    "src/main/java/org/oppia/app/player/state/listener/ReplayButtonListener.kt",
    "src/main/java/org/oppia/app/player/state/listener/ReturnToTopicNavigationButtonListener.kt",
    "src/main/java/org/oppia/app/player/state/listener/RouteToHintsAndSolutionListener.kt",
    "src/main/java/org/oppia/app/player/state/listener/StateKeyboardButtonListener.kt",
    "src/main/java/org/oppia/app/player/state/listener/SubmitNavigationButtonListener.kt",
    "src/main/java/org/oppia/app/profile/RouteToAdminPinListener.kt",
    "src/main/java/org/oppia/app/profileprogress/ProfilePictureClickListener.kt",
    "src/main/java/org/oppia/app/profileprogress/RouteToCompletedStoryListListener.kt",
    "src/main/java/org/oppia/app/profileprogress/RouteToOngoingTopicListListener.kt",
    "src/main/java/org/oppia/app/recyclerview/OnDragEndedListener.kt",
    "src/main/java/org/oppia/app/recyclerview/OnItemDragListener.kt",
    "src/main/java/org/oppia/app/story/ExplorationSelectionListener.kt",
    "src/main/java/org/oppia/app/topic/lessons/StorySummarySelector.kt",
    "src/main/java/org/oppia/app/topic/revision/RevisionSubtopicSelector.kt",
    "src/main/java/org/oppia/app/topic/revisioncard/ReturnToTopicClickListener.kt",
    "src/main/java/org/oppia/app/topic/RouteToRevisionCardListener.kt",
    "src/main/java/org/oppia/app/utility/OnClickableAreaClickedListener.kt",
    "src/main/java/org/oppia/app/utility/RegionClickEvent.kt",
    "src/main/java/org/oppia/app/walkthrough/end/WalkthroughEndPageChanger.kt",
    "src/main/java/org/oppia/app/walkthrough/WalkthroughActivityListener.kt",
    "src/main/java/org/oppia/app/walkthrough/WalkthroughFragmentChangeListener.kt",
    "src/main/java/org/oppia/app/walkthrough/WalkthroughPageChanger.kt",
]

# Layout files for databinding_resources library.
LAYOUTS = ["src/main/res/layout*/**"]

# Source files for view_model library
VIEW_MODELS = [
    "src/main/java/org/oppia/app/administratorcontrols/administratorcontrolsitemviewmodel/AdministratorControlsAppInformationViewModel.kt",
    "src/main/java/org/oppia/app/administratorcontrols/administratorcontrolsitemviewmodel/AdministratorControlsDownloadPermissionsViewModel.kt",
    "src/main/java/org/oppia/app/administratorcontrols/administratorcontrolsitemviewmodel/AdministratorControlsGeneralViewModel.kt",
    "src/main/java/org/oppia/app/administratorcontrols/administratorcontrolsitemviewmodel/AdministratorControlsItemViewModel.kt",
    "src/main/java/org/oppia/app/administratorcontrols/administratorcontrolsitemviewmodel/AdministratorControlsProfileViewModel.kt",
    "src/main/java/org/oppia/app/administratorcontrols/AdministratorControlsViewModel.kt",
    "src/main/java/org/oppia/app/administratorcontrols/appversion/AppVersionViewModel.kt",
    "src/main/java/org/oppia/app/completedstorylist/CompletedStoryItemViewModel.kt",
    "src/main/java/org/oppia/app/completedstorylist/CompletedStoryListViewModel.kt",
    "src/main/java/org/oppia/app/drawer/NavigationDrawerFooterViewModel.kt",
    "src/main/java/org/oppia/app/drawer/NavigationDrawerHeaderViewModel.kt",
    "src/main/java/org/oppia/app/help/faq/faqItemViewModel/FAQContentViewModel.kt",
    "src/main/java/org/oppia/app/help/faq/faqItemViewModel/FAQHeaderViewModel.kt",
    "src/main/java/org/oppia/app/help/faq/faqItemViewModel/FAQItemViewModel.kt",
    "src/main/java/org/oppia/app/help/HelpItems.kt",
    "src/main/java/org/oppia/app/hintsandsolution/HintsAndSolutionItemViewModel.kt",
    "src/main/java/org/oppia/app/hintsandsolution/HintsViewModel.kt",
    "src/main/java/org/oppia/app/hintsandsolution/SolutionViewModel.kt",
    "src/main/java/org/oppia/app/home/HomeItemViewModel.kt",
    "src/main/java/org/oppia/app/home/recentlyplayed/OngoingStoryViewModel.kt",
    "src/main/java/org/oppia/app/home/recentlyplayed/RecentlyPlayedItemViewModel.kt",
    "src/main/java/org/oppia/app/home/recentlyplayed/SectionTitleViewModel.kt",
    "src/main/java/org/oppia/app/home/topiclist/AllTopicsViewModel.kt",
    "src/main/java/org/oppia/app/home/topiclist/PromotedStoryListViewModel.kt",
    "src/main/java/org/oppia/app/home/topiclist/PromotedStoryViewModel.kt",
    "src/main/java/org/oppia/app/home/topiclist/TopicSummaryViewModel.kt",
    "src/main/java/org/oppia/app/home/UserAppHistoryViewModel.kt",
    "src/main/java/org/oppia/app/home/WelcomeViewModel.kt",
    "src/main/java/org/oppia/app/onboarding/OnboardingSlideFinalViewModel.kt",
    "src/main/java/org/oppia/app/onboarding/ViewPagerSlide.kt",
    "src/main/java/org/oppia/app/ongoingtopiclist/OngoingTopicItemViewModel.kt",
    "src/main/java/org/oppia/app/ongoingtopiclist/OngoingTopicListViewModel.kt",
    "src/main/java/org/oppia/app/options/OptionControlsViewModel.kt",
    "src/main/java/org/oppia/app/options/OptionsAppLanguageViewModel.kt",
    "src/main/java/org/oppia/app/options/OptionsAudioLanguageViewModel.kt",
    "src/main/java/org/oppia/app/options/OptionsItemViewModel.kt",
    "src/main/java/org/oppia/app/options/OptionsStoryTextViewViewModel.kt",
    "src/main/java/org/oppia/app/player/audio/AudioViewModel.kt",
    "src/main/java/org/oppia/app/player/exploration/ExplorationViewModel.kt",
    "src/main/java/org/oppia/app/player/state/itemviewmodel/ContentViewModel.kt",
    "src/main/java/org/oppia/app/player/state/itemviewmodel/ContinueInteractionViewModel.kt",
    "src/main/java/org/oppia/app/player/state/itemviewmodel/ContinueNavigationButtonViewModel.kt",
    "src/main/java/org/oppia/app/player/state/itemviewmodel/DragAndDropSortInteractionViewModel.kt",
    "src/main/java/org/oppia/app/player/state/itemviewmodel/DragDropInteractionContentViewModel.kt",
    "src/main/java/org/oppia/app/player/state/itemviewmodel/FeedbackViewModel.kt",
    "src/main/java/org/oppia/app/player/state/itemviewmodel/NextButtonViewModel.kt",
    "src/main/java/org/oppia/app/player/state/itemviewmodel/NumericInputViewModel.kt",
    "src/main/java/org/oppia/app/player/state/itemviewmodel/PreviousButtonViewModel.kt",
    "src/main/java/org/oppia/app/player/state/itemviewmodel/PreviousResponsesHeaderViewModel.kt",
    "src/main/java/org/oppia/app/player/state/itemviewmodel/ReplayButtonViewModel.kt",
    "src/main/java/org/oppia/app/player/state/itemviewmodel/ReturnToTopicButtonViewModel.kt",
    "src/main/java/org/oppia/app/player/state/itemviewmodel/SelectionInteractionContentViewModel.kt",
    "src/main/java/org/oppia/app/player/state/itemviewmodel/SelectionInteractionViewModel.kt",
    "src/main/java/org/oppia/app/player/state/itemviewmodel/StateItemViewModel.kt",
    "src/main/java/org/oppia/app/player/state/itemviewmodel/SubmitButtonViewModel.kt",
    "src/main/java/org/oppia/app/player/state/itemviewmodel/SubmittedAnswerViewModel.kt",
    "src/main/java/org/oppia/app/player/state/itemviewmodel/TextInputViewModel.kt",
    "src/main/java/org/oppia/app/player/state/StateViewModel.kt",
    "src/main/java/org/oppia/app/player/state/testing/StateFragmentTestViewModel.kt",
    "src/main/java/org/oppia/app/profile/AddProfileViewModel.kt",
    "src/main/java/org/oppia/app/profile/AdminAuthViewModel.kt",
    "src/main/java/org/oppia/app/profile/AdminPinViewModel.kt",
    "src/main/java/org/oppia/app/profile/AdminSettingsViewModel.kt",
    "src/main/java/org/oppia/app/profile/PinPasswordViewModel.kt",
    "src/main/java/org/oppia/app/profile/ProfileChooserViewModel.kt",
    "src/main/java/org/oppia/app/profile/ResetPinViewModel.kt",
    "src/main/java/org/oppia/app/profileprogress/ProfilePictureActivityViewModel.kt",
    "src/main/java/org/oppia/app/profileprogress/ProfileProgressHeaderViewModel.kt",
    "src/main/java/org/oppia/app/profileprogress/ProfileProgressItemViewModel.kt",
    "src/main/java/org/oppia/app/profileprogress/ProfileProgressViewModel.kt",
    "src/main/java/org/oppia/app/profileprogress/RecentlyPlayedStorySummaryViewModel.kt",
    "src/main/java/org/oppia/app/recyclerview/BindableAdapter.kt",
    "src/main/java/org/oppia/app/recyclerview/DividerItemDecorator.kt",
    "src/main/java/org/oppia/app/recyclerview/DragAndDropItemFacilitator.kt",
    "src/main/java/org/oppia/app/settings/profile/ProfileEditViewModel.kt",
    "src/main/java/org/oppia/app/settings/profile/ProfileListViewModel.kt",
    "src/main/java/org/oppia/app/settings/profile/ProfileRenameViewModel.kt",
    "src/main/java/org/oppia/app/settings/profile/ProfileResetPinViewModel.kt",
    "src/main/java/org/oppia/app/shim/IntentFactoryShim.kt",
    "src/main/java/org/oppia/app/story/StoryFragmentScroller.kt",
    "src/main/java/org/oppia/app/story/storyitemviewmodel/StoryChapterSummaryViewModel.kt",
    "src/main/java/org/oppia/app/story/storyitemviewmodel/StoryHeaderViewModel.kt",
    "src/main/java/org/oppia/app/story/storyitemviewmodel/StoryItemViewModel.kt",
    "src/main/java/org/oppia/app/story/StoryViewModel.kt",
    "src/main/java/org/oppia/app/testing/BindableAdapterTestViewModel.kt",
    "src/main/java/org/oppia/app/topic/conceptcard/ConceptCardViewModel.kt",
    "src/main/java/org/oppia/app/topic/lessons/StorySummaryViewModel.kt",
    "src/main/java/org/oppia/app/topic/lessons/TopicLessonsItemViewModel.kt",
    "src/main/java/org/oppia/app/topic/lessons/TopicLessonsTitleViewModel.kt",
    "src/main/java/org/oppia/app/topic/practice/practiceitemviewmodel/TopicPracticeFooterViewModel.kt",
    "src/main/java/org/oppia/app/topic/practice/practiceitemviewmodel/TopicPracticeHeaderViewModel.kt",
    "src/main/java/org/oppia/app/topic/practice/practiceitemviewmodel/TopicPracticeItemViewModel.kt",
    "src/main/java/org/oppia/app/topic/practice/practiceitemviewmodel/TopicPracticeSubtopicViewModel.kt",
    "src/main/java/org/oppia/app/topic/practice/TopicPracticeViewModel.kt",
    "src/main/java/org/oppia/app/topic/questionplayer/QuestionPlayerViewModel.kt",
    "src/main/java/org/oppia/app/topic/revision/revisionitemviewmodel/TopicRevisionItemViewModel.kt",
    "src/main/java/org/oppia/app/topic/revision/TopicRevisionViewModel.kt",
    "src/main/java/org/oppia/app/topic/revisioncard/RevisionCardViewModel.kt",
    "src/main/java/org/oppia/app/topic/TopicViewModel.kt",
    "src/main/java/org/oppia/app/viewmodel/ObservableArrayList.kt",
    "src/main/java/org/oppia/app/viewmodel/ObservableViewModel.kt",
    "src/main/java/org/oppia/app/walkthrough/end/WalkthroughFinalViewModel.kt",
    "src/main/java/org/oppia/app/walkthrough/topiclist/topiclistviewmodel/WalkthroughTopicHeaderViewModel.kt",
    "src/main/java/org/oppia/app/walkthrough/topiclist/topiclistviewmodel/WalkthroughTopicSummaryViewModel.kt",
    "src/main/java/org/oppia/app/walkthrough/topiclist/WalkthroughTopicItemViewModel.kt",
    "src/main/java/org/oppia/app/walkthrough/topiclist/WalkthroughTopicViewModel.kt",
    "src/main/java/org/oppia/app/walkthrough/WalkthroughViewModel.kt",
    "src/main/java/org/oppia/app/walkthrough/welcome/WalkthroughWelcomeViewModel.kt",
]

# TODO(#1617): Remove genrules post-gradle
# Files altered by genrules to be excluded in the app library
ALTERED_VIEW_MODELS = [
    "src/main/java/org/oppia/app/administratorcontrols/administratorcontrolsitemviewmodel/AdministratorControlsAccountActionsViewModel.kt",
    "src/main/java/org/oppia/app/help/faq/FAQListViewModel.kt",
    "src/main/java/org/oppia/app/help/HelpItemViewModel.kt",
    "src/main/java/org/oppia/app/help/HelpListViewModel.kt",
    "src/main/java/org/oppia/app/onboarding/OnboadingSlideViewModel.kt",
    "src/main/java/org/oppia/app/onboarding/OnboardingViewModel.kt",
    "src/main/java/org/oppia/app/parser/StringToFractionParser.kt",
    "src/main/java/org/oppia/app/parser/StringToNumberParser.kt",
    "src/main/java/org/oppia/app/player/state/itemviewmodel/FractionInteractionViewModel.kt",
    "src/main/java/org/oppia/app/player/state/itemviewmodel/ImageRegionSelectionInteractionViewModel.kt",
    "src/main/java/org/oppia/app/topic/info/TopicInfoViewModel.kt",
]

[VIEW_MODELS.append("update_" + altered_view_models[0:-3])
for altered_view_models in ALTERED_VIEW_MODELS]

# TODO(#1617): Remove genrules post-gradle
'''
Genrule for source files in the view_models library.

Because each databinding library must have a unique package name and manifest, resources must be
imported using the proper package name when building with Bazel. This genrule alters those imports
in order to keep Gradle building.
'''
[genrule(
    name = "update_" + file[0:-3],
    srcs = [file],
    outs = [file[0:-3] + "_updated.kt"],
    cmd = '''
    cat $(SRCS) |
    sed 's/import org.oppia.app.R/import org.oppia.app.view.models.R/g' > $(OUTS)
    ''',
)
for file in ALTERED_VIEW_MODELS]

# Source files and genrule targets for views library.
VIEWS = [
    "src/main/java/org/oppia/app/customview/interaction/FractionInputInteractionView.kt",
    "src/main/java/org/oppia/app/customview/interaction/NumericInputInteractionView.kt",
    "src/main/java/org/oppia/app/customview/interaction/TextInputInteractionView.kt",
    "src/main/java/org/oppia/app/player/state/DragDropSortInteractionView.kt",
    "src/main/java/org/oppia/app/player/state/ImageRegionSelectionInteractionView.kt",
    "src/main/java/org/oppia/app/player/state/SelectionInteractionView.kt",
    "src/main/java/org/oppia/app/shim/ViewBindingShim.kt",
    "src/main/java/org/oppia/app/shim/ViewComponentFactory.kt",
    "src/main/java/org/oppia/app/view/ViewComponent.kt",
    "src/main/java/org/oppia/app/view/ViewScope.kt",
]

# TODO(#1617): Remove genrules post-gradle
# View files altered by genrules to be excluded in the app library.
ALTERED_VIEWS = [
    "src/main/java/org/oppia/app/customview/LessonThumbnailImageView.kt",
    "src/main/java/org/oppia/app/customview/SegmentedCircularProgressView.kt",
    "src/main/java/org/oppia/app/profile/ProfileInputView.kt",
    "src/main/java/org/oppia/app/utility/ClickableAreasImage.kt",
]

[VIEWS.append("update_" + altered_views[0:-3])
for altered_views in ALTERED_VIEWS]

# TODO(#1617): Remove genrules post-gradle
'''
Genrule for source files in the views library.

Because each databinding library must have a unique package name and manifest, resources must be
imported using the proper package name when building with Bazel. This genrule alters those imports
in order to keep Gradle building.
'''
[genrule(
     name = "update_" + file[0:-3],
     srcs = [file],
     outs = [file[0:-3] + "_updated.kt"],
     cmd = '''
     cat $(SRCS) |
     sed 's/import org.oppia.app.R/import org.oppia.app.views.R/g' > $(OUTS)
     ''',
 )
for file in ALTERED_VIEWS]

# Source files and genrule targets for databinding_adapters library.
DATABINDING_ADAPTERS = [
    "src/main/java/org/oppia/app/databinding/EditTextBindingAdapters.java",
    "src/main/java/org/oppia/app/databinding/GuidelineBindingAdapters.java",
    "src/main/java/org/oppia/app/databinding/MarginBindingAdapters.java",
    "src/main/java/org/oppia/app/databinding/StateAssemblerMarginBindingAdapters.java",
    "src/main/java/org/oppia/app/databinding/StateAssemblerPaddingBindingAdapters.java",
    "src/main/java/org/oppia/app/databinding/ViewBindingAdapters.java",
]

# TODO(#1617): Remove genrules post-gradle
# Adapter files altered by genrules to be excluded in the app library.
ALTERED_DATABINDING_ADAPTERS = [
    "src/main/java/org/oppia/app/databinding/DrawableBindingAdapters.java",
    "src/main/java/org/oppia/app/databinding/ImageViewBindingAdapters.java",
    "src/main/java/org/oppia/app/databinding/TextViewBindingAdapters.java",
]

[DATABINDING_ADAPTERS.append("update_" + altered_adapters[0:-5])
for altered_adapters in ALTERED_DATABINDING_ADAPTERS]

# TODO(#1617): Remove genrules post-gradle
'''
Genrule for source files in the databinding_adapters library.

Because each databinding library must have a unique package name and manifest, resources must be
imported using the proper package name when building with Bazel. This genrule alters those imports
in order to keep Gradle building.
'''
[genrule(
     name = "update_" + file[0:-5],
     srcs = [file],
     outs = [file[0:-5] + "_updated.java"],
     cmd = '''
     cat $(SRCS) |
     sed 's/import org.oppia.app.R/import org.oppia.app.databinding.adapters.R/g' |
     sed 's/BindingAdapters {/BindingAdapters_updated {/g' > $(OUTS)
     ''',
 )
for file in ALTERED_DATABINDING_ADAPTERS]

# Source files for recyclerview_adapters library.
RECYCLERVIEW_ADAPTERS = [
    "src/main/java/org/oppia/app/recyclerview/RecyclerViewBindingAdapter.java"
]

ADAPTERS = DATABINDING_ADAPTERS + RECYCLERVIEW_ADAPTERS + ALTERED_DATABINDING_ADAPTERS

EXCLUDED_APP_LIB_FILES = VIEW_MODELS + ALTERED_VIEW_MODELS + VIEWS + ALTERED_VIEWS + ADAPTERS + LISTENERS + ANNOTATIONS

GENRULE_APP_FILES = glob(["src/main/java/org/oppia/app/**/*.kt"], exclude = EXCLUDED_APP_LIB_FILES)

APP_FILES = []

'''
Genrule that alters both resource import statements and class names for adapter files in order to
account for altered package and file name.
'''
[genrule(
     name = "update_" + file[0:-3],
     srcs = [file[0:-3] + ".kt"],
     outs = [file[0:-3] + "_updated.kt"],
     cmd = '''
     cat $(SRCS) |
     sed 's/import org.oppia.app.R/import org.oppia.app.ui.R/g' |
     sed 's/import org.oppia.app.databinding./import org.oppia.app.databinding.databinding./g' > $(OUTS)
     ''',
 )
for file in GENRULE_APP_FILES]

[APP_FILES.append("update_" + file[0:-3]) for file in GENRULE_APP_FILES]

# Library for non-layout resource files
android_library(
    name = "resources",
    custom_package = "org.oppia.app",
    manifest = "src/main/AndroidManifest.xml",
    resource_files = glob(["src/main/res/**",], exclude = LAYOUTS),
    exports_manifest = True,
    deps = [
        artifact("com.google.android.material:material"),
    ],
    visibility = ["//visibility:private"],
)

# Library for layout resource files
android_library(
    name = "databinding_resources",
    custom_package = "org.oppia.app.databinding",
    manifest = "src/main/DatabindingResourcesManifest.xml",
    srcs = ADAPTERS,
    resource_files = glob(LAYOUTS),
    enable_data_binding = 1,
    exports_manifest = True,
    deps = [
        ":annotations",
        ":databinding_adapters",
        ":recyclerview_adapters",
        ":resources",
        ":view_models",
        ":views",
        "//model",
        "@circularimageview//circularimageview:circular_image_view",
        artifact("androidx.annotation:annotation"),
        artifact("androidx.constraintlayout:constraintlayout"),
        artifact("androidx.core:core:1.0.1"),
        artifact("androidx.databinding:databinding-adapters"),
        artifact("androidx.databinding:databinding-common"),
        artifact("androidx.databinding:databinding-runtime"),
        artifact("androidx.lifecycle:lifecycle-livedata-core:jar:2.0.0-alpha1"),
        artifact("androidx.recyclerview:recyclerview:1.0.0"),
        artifact("androidx.viewpager:viewpager:1.0.0"),
        artifact("com.chaos.view:pinview:1.4.3"),
        artifact("com.google.android.material:material"),
        artifact("de.hdodenhof:circleimageview:3.0.1"),
        artifact("javax.annotation:javax.annotation-api"),
    ],
)

# Library for listener files required to build views and view_model libraries
kt_android_library(
    name = "listeners",
    custom_package = "org.oppia.app",
    srcs = LISTENERS,
    deps = [
        "//model",
        ":dagger",
        artifact("androidx.recyclerview:recyclerview:1.0.0"),
    ],
    visibility = ["//visibility:private"],
)

# Library for all view files required to build layout files
kt_android_library(
    name = "views",
    custom_package = "org.oppia.app.views",
    manifest = "src/main/ViewsManifest.xml",
    srcs = VIEWS,
    deps = [
        ":annotations",
        ":listeners",
        ":resources",
        ":view_models",
        "//model",
        "@circularimageview//circularimageview:circular_image_view",
        artifact("androidx.appcompat:appcompat"),
        artifact("androidx.core:core-ktx"),
    ],
    visibility = ["//visibility:private"],
)

# Library for scope annotations required to build views and view_model libraries
kt_android_library(
    name = "annotations",
    custom_package = "org.oppia.app",
    srcs = ANNOTATIONS,
    deps = [
        "//model",
        ":dagger",
    ],
    visibility = ["//visibility:private"],
)

# Library for all view model files
kt_android_library(
    name = "view_models",
    custom_package = "org.oppia.app.view.models",
    srcs = VIEW_MODELS,
    enable_data_binding = 1,
    manifest = "src/main/ViewModelsManifest.xml",
    deps = [
        ":annotations",
        ":dagger",
        ":listeners",
        ":resources",
        "//domain",
        "//model",
        "//utility",
        artifact("androidx.databinding:databinding-runtime"),
        artifact("androidx.databinding:databinding-common"),
    ],
    visibility = ["//visibility:private"],
)

# TODO(#1639): Translate binding adapters back to Kotlin post-Bazel modularization.
# Library for all custom data-binding adapters under org/oppia/app/databinding
android_library(
    name = "databinding_adapters",
    custom_package = "org.oppia.app.databinding.adapters",
    srcs = DATABINDING_ADAPTERS,
    enable_data_binding = 1,
    manifest = "src/main/DatabindingAdaptersManifest.xml",
    deps = [
        ":dagger",
        ":resources",
        ":view_models",
        "//model",
        "//utility",
        "@circularimageview//circularimageview:circular_image_view",
        artifact("androidx.annotation:annotation"),
        artifact("androidx.constraintlayout:constraintlayout:1.1.3"),
    ],
    visibility = ["//visibility:private"],
)

# TODO(#1639): Translate binding adapters back to Kotlin post-Bazel modularization.
# Library for all custom databinding adapters under org/oppia/app/recyclerview
android_library(
    name = "recyclerview_adapters",
    custom_package = "org.oppia.app.recyclerview.adapters",
    srcs = RECYCLERVIEW_ADAPTERS,
    enable_data_binding = 1,
    manifest = "src/main/RecyclerviewAdaptersManifest.xml",
    deps = [
        ":dagger",
        ":view_models",
        "//model",
        "//utility",
        artifact("androidx.annotation:annotation"),
        artifact("androidx.lifecycle:lifecycle-livedata-core:jar:2.0.0-alpha1"),
        artifact("androidx.lifecycle:lifecycle-livedata-ktx"),
    ],
    visibility = ["//visibility:private"],
)

kt_android_library(
    name = "app",
    custom_package = "org.oppia.app.ui",
    srcs = APP_FILES,
    enable_data_binding = 1,
    manifest = "src/main/AppAndroidManifest.xml",
    deps = [
        "//data",
        "//model",
        "//utility",
        ":dagger",
        ":databinding_adapters",
        ":databinding_resources",
        ":resources",
        ":view_models",
        ":views",
<<<<<<< HEAD
        ":databinding_adapters",
        "//model",
        "//utility",
        ":resources",
        ":databinding_resources",
        "//data",
        artifact("androidx.appcompat:appcompat"),
        artifact("com.github.bumptech.glide:glide"),
        artifact("com.caverock:androidsvg-aar"),
        artifact("com.chaos.view:pinview"),
        artifact("androidx.core:core"),
=======
        artifact("androidx.databinding:databinding-adapters"),
        artifact("androidx.databinding:databinding-common"),
        artifact("androidx.databinding:databinding-runtime"),
>>>>>>> 907eb7b6
        artifact("androidx.lifecycle:lifecycle-extensions:2.2.0"),
        artifact("androidx.lifecycle:lifecycle-livedata-core:2.2.0"),
        artifact("androidx.lifecycle:lifecycle-livedata-ktx:2.2.0"),
        artifact("androidx.multidex:multidex:2.0.1"),
<<<<<<< HEAD
        artifact("androidx.multidex:multidex-instrumentation:2.0.0"),
        artifact("com.google.android.material:material:1.2.0-alpha02"),
=======
>>>>>>> 907eb7b6
        artifact("androidx.viewpager:viewpager:1.0.0"),
        artifact("com.caverock:androidsvg-aar"),
        artifact("javax.annotation:javax.annotation-api:jar"),
    ],
    visibility = ["//visibility:public"],
)

TEST_DEPS = [
    ":app",
    ":dagger",
    "//utility",
    "//testing",
    "//domain",
    "//data",
    ":resources",
    "@robolectric//bazel:android-all",
    artifact("org.jetbrains.kotlin:kotlin-reflect"),
    artifact("com.google.truth:truth"),
    artifact("androidx.test.ext:junit"),
    artifact("androidx.databinding:databinding-runtime"),
    artifact("androidx.databinding:databinding-adapters"),
    artifact("androidx.databinding:databinding-common"),
    artifact("androidx.annotation:annotation"),
    artifact("androidx.databinding:databinding-compiler"),
    artifact("androidx.test:runner:1.2.0"),
    artifact("org.jetbrains.kotlinx:kotlinx-coroutines-test:1.2.2"),
    artifact("org.robolectric:annotations:4.3"),
    artifact("org.mockito:mockito-core"),
    artifact("androidx.test.espresso:espresso-contrib:3.1.0"),
    artifact("androidx.test.espresso:espresso-core:3.2.0"),
    artifact("androidx.test.espresso:espresso-intents:3.1.0"),
]

RUNTIME_DEPS = [
    artifact("androidx.databinding:databinding-runtime"),
    artifact("androidx.databinding:databinding-adapters"),
    artifact("androidx.databinding:databinding-common"),
]
#
#android_library(
#    name = "DataBinderMapperImpl",
#    srcs = ["src/test/java/DataBinderMapperImpl.java"],
#    deps = [
#        artifact("androidx.databinding:databinding-runtime"),
#        artifact("androidx.databinding:databinding-adapters"),
#        artifact("androidx.databinding:databinding-common"),
#    ]
#)

app_test(
    name = "HomeActivityLocalTest",
    srcs = [
        "src/test/java/org/oppia/app/home/HomeActivityLocalTest.kt",
        "src/test/java/DataBinderMapperImpl.java"
    ],
    test_class = "org.oppia.app.home.HomeActivityLocalTest",
    deps = TEST_DEPS,
)

app_test(
    name = "StateFragmentLocalTest",
    srcs = [
        "src/test/java/org/oppia/app/player/state/StateFragmentLocalTest.kt",
        "src/test/java/DataBinderMapperImpl.java"
    ],
    test_class = "org.oppia.app.player.state.StateFragmentLocalTest",
    deps = TEST_DEPS,
)

# TODO(#1566): Move Firebase rules to their own package & remove default visibility
'''
Package for all Firebase dependencies.
To reference these dependencies, add '//app:crashlytics' and '//app:crashlytics_deps'
to your build rule's dependency list.
'''
package(default_visibility = ["//visibility:public"])

GOOGLE_SERVICES_RESOURCES = google_services_xml(
    package_name = "org.oppia.app",
    google_services_json = "google-services.json",
)

crashlytics_android_library(
    name = "crashlytics",
    package_name = "org.oppia.app",
    build_id = "48fc9d17-e102-444c-8e0d-638d75ec0942",
    resource_files = GOOGLE_SERVICES_RESOURCES,
)

android_library(
    name = "crashlytics_deps",
    exports = [
        artifact("com.crashlytics.sdk.android:crashlytics"),
        artifact("io.fabric.sdk.android:fabric"),
        artifact("com.google.firebase:firebase-analytics"),
        artifact("com.google.firebase:firebase-crashlytics"),
    ],
)

dagger_rules()<|MERGE_RESOLUTION|>--- conflicted
+++ resolved
@@ -502,32 +502,13 @@
         ":resources",
         ":view_models",
         ":views",
-<<<<<<< HEAD
-        ":databinding_adapters",
-        "//model",
-        "//utility",
-        ":resources",
-        ":databinding_resources",
-        "//data",
-        artifact("androidx.appcompat:appcompat"),
-        artifact("com.github.bumptech.glide:glide"),
-        artifact("com.caverock:androidsvg-aar"),
-        artifact("com.chaos.view:pinview"),
-        artifact("androidx.core:core"),
-=======
         artifact("androidx.databinding:databinding-adapters"),
         artifact("androidx.databinding:databinding-common"),
         artifact("androidx.databinding:databinding-runtime"),
->>>>>>> 907eb7b6
         artifact("androidx.lifecycle:lifecycle-extensions:2.2.0"),
         artifact("androidx.lifecycle:lifecycle-livedata-core:2.2.0"),
         artifact("androidx.lifecycle:lifecycle-livedata-ktx:2.2.0"),
         artifact("androidx.multidex:multidex:2.0.1"),
-<<<<<<< HEAD
-        artifact("androidx.multidex:multidex-instrumentation:2.0.0"),
-        artifact("com.google.android.material:material:1.2.0-alpha02"),
-=======
->>>>>>> 907eb7b6
         artifact("androidx.viewpager:viewpager:1.0.0"),
         artifact("com.caverock:androidsvg-aar"),
         artifact("javax.annotation:javax.annotation-api:jar"),
@@ -566,16 +547,8 @@
     artifact("androidx.databinding:databinding-adapters"),
     artifact("androidx.databinding:databinding-common"),
 ]
-#
-#android_library(
-#    name = "DataBinderMapperImpl",
-#    srcs = ["src/test/java/DataBinderMapperImpl.java"],
-#    deps = [
-#        artifact("androidx.databinding:databinding-runtime"),
-#        artifact("androidx.databinding:databinding-adapters"),
-#        artifact("androidx.databinding:databinding-common"),
-#    ]
-#)
+
+''' App module tests'''
 
 app_test(
     name = "HomeActivityLocalTest",
