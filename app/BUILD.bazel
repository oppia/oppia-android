# TODO(#1532): Rename file to 'BUILD' post-Gradle.
"""
This library contains the app's core source files and functionality.
Note that:
 - Most files should be built inside of app library. However, listener files, annotation
files, view files, view model files, and binding adapter files need to be manually added. The
documentation below specifies where these files should be added.
- If your file uses Data-binding views or Kotlin synthetic imports these must be removed in
order to build with Bazel.
- All binding adapters must be written in Java.
"""

load("@dagger//:workspace_defs.bzl", "dagger_rules")
load("@io_bazel_rules_kotlin//kotlin:kotlin.bzl", "kt_android_library")
load("@tools_android//tools/crashlytics:defs.bzl", "crashlytics_android_library")
load("@tools_android//tools/googleservices:defs.bzl", "google_services_xml")
load("//app:app_test.bzl", "app_test")
load("//app:test_with_resources.bzl", "test_with_resources")

package(default_visibility = ["//utility:__subpackages__"])

exports_files(["src/main/AndroidManifest.xml"])

# Source files for the migrated source files library. The files inside the migrated source files
# library are dependencies in app module that have their own libraries.
# Place your files here if:
#  - A file of any type has their own BAZEL library
# NOTE: if the file is added here make sure to remove this from the other sub lists
# of EXCLUDED_APP_LIB_FILES.
# keep sorted
MIGRATED_SOURCE_FILES = [
    "src/main/java/org/oppia/android/app/viewmodel/ObservableArrayList.kt",
    "src/main/java/org/oppia/android/app/viewmodel/ObservableViewModel.kt",
]

# Source files for the annotations library. The files inside the annotations library are dependencies
# for all other libraries in app module, except the listeners library.
# Place your file here if:
#  - A view, view model, or layout file depends on it
#  - It is an annotation or helper file of some kind
#  - It is not considered a listener
#  - It does not depend on any other file not included in this list

# keep sorted
ANNOTATIONS = [
    "src/main/java/org/oppia/android/app/activity/ActivityScope.kt",
    "src/main/java/org/oppia/android/app/fragment/FragmentScope.kt",
    "src/main/java/org/oppia/android/app/utility/KeyboardHelper.kt",
]

# Source files for the listeners library. The files inside the listeners library are dependencies for
# all other libraries in app module, except the annotations library.
# Place your file here if:
#  - A view, view model, or layout file depends on it
#  - It is either a listener, an interface, or a direct dependency of one in this list

# keep sorted
LISTENERS = [
    "src/main/java/org/oppia/android/app/administratorcontrols/LoadAppVersionListener.kt",
    "src/main/java/org/oppia/android/app/administratorcontrols/LoadProfileListListener.kt",
    "src/main/java/org/oppia/android/app/administratorcontrols/RouteToAppVersionListener.kt",
    "src/main/java/org/oppia/android/app/administratorcontrols/RouteToProfileListListener.kt",
    "src/main/java/org/oppia/android/app/administratorcontrols/ShowLogoutDialogListener.kt",
    "src/main/java/org/oppia/android/app/drawer/RouteToProfileProgressListener.kt",
    "src/main/java/org/oppia/android/app/help/RouteToFAQListListener.kt",
    "src/main/java/org/oppia/android/app/help/faq/RouteToFAQSingleListener.kt",
    "src/main/java/org/oppia/android/app/home/RouteToRecentlyPlayedListener.kt",
    "src/main/java/org/oppia/android/app/home/RouteToTopicListener.kt",
    "src/main/java/org/oppia/android/app/home/RouteToTopicPlayStoryListener.kt",
    "src/main/java/org/oppia/android/app/home/recentlyplayed/OngoingStoryClickListener.kt",
    "src/main/java/org/oppia/android/app/home/topiclist/TopicSummaryClickListener.kt",
    "src/main/java/org/oppia/android/app/onboarding/OnboardingNavigationListener.kt",
    "src/main/java/org/oppia/android/app/onboarding/RouteToProfileListListener.kt",
    "src/main/java/org/oppia/android/app/options/LanguageRadioButtonListener.kt",
    "src/main/java/org/oppia/android/app/options/LoadAppLanguageListListener.kt",
    "src/main/java/org/oppia/android/app/options/LoadAudioLanguageListListener.kt",
    "src/main/java/org/oppia/android/app/options/LoadReadingTextSizeListener.kt",
    "src/main/java/org/oppia/android/app/options/RouteToAppLanguageListListener.kt",
    "src/main/java/org/oppia/android/app/options/RouteToAudioLanguageListListener.kt",
    "src/main/java/org/oppia/android/app/options/RouteToReadingTextSizeListener.kt",
    "src/main/java/org/oppia/android/app/player/audio/LanguageInterface.kt",
    "src/main/java/org/oppia/android/app/player/state/answerhandling/InteractionAnswerErrorOrAvailabilityCheckReceiver.kt",
    "src/main/java/org/oppia/android/app/player/state/answerhandling/InteractionAnswerHandler.kt",
    "src/main/java/org/oppia/android/app/player/state/listener/ContinueNavigationButtonListener.kt",
    "src/main/java/org/oppia/android/app/player/state/listener/NextNavigationButtonListener.kt",
    "src/main/java/org/oppia/android/app/player/state/listener/PreviousNavigationButtonListener.kt",
    "src/main/java/org/oppia/android/app/player/state/listener/PreviousResponsesHeaderClickListener.kt",
    "src/main/java/org/oppia/android/app/player/state/listener/ReplayButtonListener.kt",
    "src/main/java/org/oppia/android/app/player/state/listener/ReturnToTopicNavigationButtonListener.kt",
    "src/main/java/org/oppia/android/app/player/state/listener/RouteToHintsAndSolutionListener.kt",
    "src/main/java/org/oppia/android/app/player/state/listener/StateKeyboardButtonListener.kt",
    "src/main/java/org/oppia/android/app/player/state/listener/SubmitNavigationButtonListener.kt",
    "src/main/java/org/oppia/android/app/profile/RouteToAdminPinListener.kt",
    "src/main/java/org/oppia/android/app/profileprogress/ProfilePictureClickListener.kt",
    "src/main/java/org/oppia/android/app/profileprogress/RouteToCompletedStoryListListener.kt",
    "src/main/java/org/oppia/android/app/profileprogress/RouteToOngoingTopicListListener.kt",
    "src/main/java/org/oppia/android/app/recyclerview/OnDragEndedListener.kt",
    "src/main/java/org/oppia/android/app/recyclerview/OnItemDragListener.kt",
    "src/main/java/org/oppia/android/app/story/ExplorationSelectionListener.kt",
    "src/main/java/org/oppia/android/app/topic/RouteToRevisionCardListener.kt",
    "src/main/java/org/oppia/android/app/topic/lessons/ChapterSummarySelector.kt",
    "src/main/java/org/oppia/android/app/topic/lessons/StorySummarySelector.kt",
    "src/main/java/org/oppia/android/app/topic/revision/RevisionSubtopicSelector.kt",
    "src/main/java/org/oppia/android/app/topic/revisioncard/ReturnToTopicClickListener.kt",
    "src/main/java/org/oppia/android/app/utility/OnClickableAreaClickedListener.kt",
    "src/main/java/org/oppia/android/app/utility/RegionClickEvent.kt",
    "src/main/java/org/oppia/android/app/walkthrough/WalkthroughActivityListener.kt",
    "src/main/java/org/oppia/android/app/walkthrough/WalkthroughFragmentChangeListener.kt",
    "src/main/java/org/oppia/android/app/walkthrough/WalkthroughPageChanger.kt",
    "src/main/java/org/oppia/android/app/walkthrough/end/WalkthroughEndPageChanger.kt",
]

# Source files for the databinding_resources library.
# The files inside this list include all layout files. Please note that layouts MUST NOT depend on
# presenters or fragments. Instead, they should depend on a listener or interface as an abstraction.

# keep sorted
DATABINDING_LAYOUTS = ["src/main/res/layout*/**"]

# View Models

# TODO(#1617): Remove genrules post-gradle
# Source files for the view_models library that import resources.
# Place your file here if:
#  - It is a view model
#  - It imports resources (ex: `import org.oppia.android.R`)

# keep sorted
VIEW_MODELS_WITH_RESOURCE_IMPORTS = [
    "src/main/java/org/oppia/android/app/help/HelpItemViewModel.kt",
    "src/main/java/org/oppia/android/app/help/HelpListViewModel.kt",
    "src/main/java/org/oppia/android/app/help/faq/FAQListViewModel.kt",
    "src/main/java/org/oppia/android/app/home/HomeViewModel.kt",
    "src/main/java/org/oppia/android/app/home/promotedlist/ComingSoonTopicsViewModel.kt",
    "src/main/java/org/oppia/android/app/home/promotedlist/PromotedStoryListViewModel.kt",
    "src/main/java/org/oppia/android/app/home/promotedlist/PromotedStoryViewModel.kt",
    "src/main/java/org/oppia/android/app/home/topiclist/TopicSummaryViewModel.kt",
    "src/main/java/org/oppia/android/app/onboarding/OnboadingSlideViewModel.kt",
    "src/main/java/org/oppia/android/app/onboarding/OnboardingViewModel.kt",
    "src/main/java/org/oppia/android/app/parser/StringToFractionParser.kt",
    "src/main/java/org/oppia/android/app/parser/StringToNumberParser.kt",
    "src/main/java/org/oppia/android/app/parser/StringToRatioParser.kt",
    "src/main/java/org/oppia/android/app/player/state/itemviewmodel/FractionInteractionViewModel.kt",
    "src/main/java/org/oppia/android/app/player/state/itemviewmodel/ImageRegionSelectionInteractionViewModel.kt",
    "src/main/java/org/oppia/android/app/player/state/itemviewmodel/RatioExpressionInputInteractionViewModel.kt",
    "src/main/java/org/oppia/android/app/profileprogress/ProfileProgressViewModel.kt",
    "src/main/java/org/oppia/android/app/topic/info/TopicInfoViewModel.kt",
    "src/main/java/org/oppia/android/app/utility/RatioExtensions.kt",
]

# Source files for the view_models library that DO NOT import resources.
# Place your file here if:
#  - It is a view model
#  - It does not import resources

# keep sorted
VIEW_MODELS = [
    "src/main/java/org/oppia/android/app/administratorcontrols/administratorcontrolsitemviewmodel/AdministratorControlsAccountActionsViewModel.kt",
    "src/main/java/org/oppia/android/app/administratorcontrols/administratorcontrolsitemviewmodel/AdministratorControlsAppInformationViewModel.kt",
    "src/main/java/org/oppia/android/app/administratorcontrols/administratorcontrolsitemviewmodel/AdministratorControlsDownloadPermissionsViewModel.kt",
    "src/main/java/org/oppia/android/app/administratorcontrols/administratorcontrolsitemviewmodel/AdministratorControlsGeneralViewModel.kt",
    "src/main/java/org/oppia/android/app/administratorcontrols/administratorcontrolsitemviewmodel/AdministratorControlsItemViewModel.kt",
    "src/main/java/org/oppia/android/app/administratorcontrols/administratorcontrolsitemviewmodel/AdministratorControlsProfileViewModel.kt",
    "src/main/java/org/oppia/android/app/administratorcontrols/AdministratorControlsViewModel.kt",
    "src/main/java/org/oppia/android/app/administratorcontrols/appversion/AppVersionViewModel.kt",
    "src/main/java/org/oppia/android/app/completedstorylist/CompletedStoryItemViewModel.kt",
    "src/main/java/org/oppia/android/app/completedstorylist/CompletedStoryListViewModel.kt",
    "src/main/java/org/oppia/android/app/drawer/NavigationDrawerFooterViewModel.kt",
    "src/main/java/org/oppia/android/app/drawer/NavigationDrawerHeaderViewModel.kt",
    "src/main/java/org/oppia/android/app/help/faq/faqItemViewModel/FAQContentViewModel.kt",
    "src/main/java/org/oppia/android/app/help/faq/faqItemViewModel/FAQHeaderViewModel.kt",
    "src/main/java/org/oppia/android/app/help/faq/faqItemViewModel/FAQItemViewModel.kt",
    "src/main/java/org/oppia/android/app/help/HelpItems.kt",
    "src/main/java/org/oppia/android/app/hintsandsolution/HintsAndSolutionItemViewModel.kt",
    "src/main/java/org/oppia/android/app/hintsandsolution/HintsDividerViewModel.kt",
    "src/main/java/org/oppia/android/app/hintsandsolution/HintsViewModel.kt",
    "src/main/java/org/oppia/android/app/hintsandsolution/SolutionViewModel.kt",
    "src/main/java/org/oppia/android/app/home/HomeItemViewModel.kt",
    "src/main/java/org/oppia/android/app/home/promotedlist/ComingSoonTopicListViewModel.kt",
    "src/main/java/org/oppia/android/app/home/recentlyplayed/OngoingStoryViewModel.kt",
    "src/main/java/org/oppia/android/app/home/recentlyplayed/RecentlyPlayedItemViewModel.kt",
    "src/main/java/org/oppia/android/app/home/recentlyplayed/SectionTitleViewModel.kt",
    "src/main/java/org/oppia/android/app/home/topiclist/AllTopicsViewModel.kt",
    "src/main/java/org/oppia/android/app/home/UserAppHistoryViewModel.kt",
    "src/main/java/org/oppia/android/app/home/WelcomeViewModel.kt",
    "src/main/java/org/oppia/android/app/onboarding/OnboardingSlideFinalViewModel.kt",
    "src/main/java/org/oppia/android/app/onboarding/OnboardingViewPagerViewModel.kt",
    "src/main/java/org/oppia/android/app/onboarding/ViewPagerSlide.kt",
    "src/main/java/org/oppia/android/app/ongoingtopiclist/OngoingTopicItemViewModel.kt",
    "src/main/java/org/oppia/android/app/ongoingtopiclist/OngoingTopicListViewModel.kt",
    "src/main/java/org/oppia/android/app/options/LanguageItemViewModel.kt",
    "src/main/java/org/oppia/android/app/options/LanguageSelectionViewModel.kt",
    "src/main/java/org/oppia/android/app/options/OptionControlsViewModel.kt",
    "src/main/java/org/oppia/android/app/options/OptionsAppLanguageViewModel.kt",
    "src/main/java/org/oppia/android/app/options/OptionsAudioLanguageViewModel.kt",
    "src/main/java/org/oppia/android/app/options/OptionsItemViewModel.kt",
    "src/main/java/org/oppia/android/app/options/OptionsReadingTextSizeViewModel.kt",
    "src/main/java/org/oppia/android/app/player/audio/AudioViewModel.kt",
    "src/main/java/org/oppia/android/app/player/exploration/ExplorationViewModel.kt",
    "src/main/java/org/oppia/android/app/player/state/itemviewmodel/ContentViewModel.kt",
    "src/main/java/org/oppia/android/app/player/state/itemviewmodel/ContinueInteractionViewModel.kt",
    "src/main/java/org/oppia/android/app/player/state/itemviewmodel/ContinueNavigationButtonViewModel.kt",
    "src/main/java/org/oppia/android/app/player/state/itemviewmodel/DragAndDropSortInteractionViewModel.kt",
    "src/main/java/org/oppia/android/app/player/state/itemviewmodel/DragDropInteractionContentViewModel.kt",
    "src/main/java/org/oppia/android/app/player/state/itemviewmodel/FeedbackViewModel.kt",
    "src/main/java/org/oppia/android/app/player/state/itemviewmodel/NextButtonViewModel.kt",
    "src/main/java/org/oppia/android/app/player/state/itemviewmodel/NumericInputViewModel.kt",
    "src/main/java/org/oppia/android/app/player/state/itemviewmodel/PreviousButtonViewModel.kt",
    "src/main/java/org/oppia/android/app/player/state/itemviewmodel/PreviousResponsesHeaderViewModel.kt",
    "src/main/java/org/oppia/android/app/player/state/itemviewmodel/ReplayButtonViewModel.kt",
    "src/main/java/org/oppia/android/app/player/state/itemviewmodel/ReturnToTopicButtonViewModel.kt",
    "src/main/java/org/oppia/android/app/player/state/itemviewmodel/SelectionInteractionContentViewModel.kt",
    "src/main/java/org/oppia/android/app/player/state/itemviewmodel/SelectionInteractionViewModel.kt",
    "src/main/java/org/oppia/android/app/player/state/itemviewmodel/StateItemViewModel.kt",
    "src/main/java/org/oppia/android/app/player/state/itemviewmodel/SubmitButtonViewModel.kt",
    "src/main/java/org/oppia/android/app/player/state/itemviewmodel/SubmittedAnswerViewModel.kt",
    "src/main/java/org/oppia/android/app/player/state/itemviewmodel/TextInputViewModel.kt",
    "src/main/java/org/oppia/android/app/player/state/StateViewModel.kt",
    "src/main/java/org/oppia/android/app/player/state/testing/StateFragmentTestViewModel.kt",
    "src/main/java/org/oppia/android/app/profile/AddProfileViewModel.kt",
    "src/main/java/org/oppia/android/app/profile/AdminAuthViewModel.kt",
    "src/main/java/org/oppia/android/app/profile/AdminPinViewModel.kt",
    "src/main/java/org/oppia/android/app/profile/AdminSettingsViewModel.kt",
    "src/main/java/org/oppia/android/app/profile/PinPasswordViewModel.kt",
    "src/main/java/org/oppia/android/app/profile/ProfileChooserViewModel.kt",
    "src/main/java/org/oppia/android/app/profile/ResetPinViewModel.kt",
    "src/main/java/org/oppia/android/app/profileprogress/ProfilePictureActivityViewModel.kt",
    "src/main/java/org/oppia/android/app/profileprogress/ProfileProgressHeaderViewModel.kt",
    "src/main/java/org/oppia/android/app/profileprogress/ProfileProgressItemViewModel.kt",
    "src/main/java/org/oppia/android/app/profileprogress/RecentlyPlayedStorySummaryViewModel.kt",
    "src/main/java/org/oppia/android/app/recyclerview/BindableAdapter.kt",
    "src/main/java/org/oppia/android/app/recyclerview/DividerItemDecorator.kt",
    "src/main/java/org/oppia/android/app/recyclerview/DragAndDropItemFacilitator.kt",
    "src/main/java/org/oppia/android/app/settings/profile/ProfileEditViewModel.kt",
    "src/main/java/org/oppia/android/app/settings/profile/ProfileListViewModel.kt",
    "src/main/java/org/oppia/android/app/settings/profile/ProfileRenameViewModel.kt",
    "src/main/java/org/oppia/android/app/settings/profile/ProfileResetPinViewModel.kt",
    "src/main/java/org/oppia/android/app/shim/IntentFactoryShim.kt",
    "src/main/java/org/oppia/android/app/story/StoryFragmentScroller.kt",
    "src/main/java/org/oppia/android/app/story/storyitemviewmodel/StoryChapterSummaryViewModel.kt",
    "src/main/java/org/oppia/android/app/story/storyitemviewmodel/StoryHeaderViewModel.kt",
    "src/main/java/org/oppia/android/app/story/storyitemviewmodel/StoryItemViewModel.kt",
    "src/main/java/org/oppia/android/app/story/StoryViewModel.kt",
    "src/main/java/org/oppia/android/app/testing/BindableAdapterTestDataModel.kt",
    "src/main/java/org/oppia/android/app/testing/BindableAdapterTestViewModel.kt",
    "src/main/java/org/oppia/android/app/topic/conceptcard/ConceptCardViewModel.kt",
    "src/main/java/org/oppia/android/app/topic/lessons/StorySummaryViewModel.kt",
    "src/main/java/org/oppia/android/app/topic/lessons/ChapterSummaryViewModel.kt",
    "src/main/java/org/oppia/android/app/topic/lessons/TopicLessonViewModel.kt",
    "src/main/java/org/oppia/android/app/topic/lessons/TopicLessonsItemViewModel.kt",
    "src/main/java/org/oppia/android/app/topic/lessons/TopicLessonsTitleViewModel.kt",
    "src/main/java/org/oppia/android/app/topic/practice/practiceitemviewmodel/TopicPracticeFooterViewModel.kt",
    "src/main/java/org/oppia/android/app/topic/practice/practiceitemviewmodel/TopicPracticeHeaderViewModel.kt",
    "src/main/java/org/oppia/android/app/topic/practice/practiceitemviewmodel/TopicPracticeItemViewModel.kt",
    "src/main/java/org/oppia/android/app/topic/practice/practiceitemviewmodel/TopicPracticeSubtopicViewModel.kt",
    "src/main/java/org/oppia/android/app/topic/practice/TopicPracticeViewModel.kt",
    "src/main/java/org/oppia/android/app/topic/questionplayer/QuestionPlayerViewModel.kt",
    "src/main/java/org/oppia/android/app/topic/revision/revisionitemviewmodel/TopicRevisionItemViewModel.kt",
    "src/main/java/org/oppia/android/app/topic/revision/TopicRevisionViewModel.kt",
    "src/main/java/org/oppia/android/app/topic/revisioncard/RevisionCardViewModel.kt",
    "src/main/java/org/oppia/android/app/topic/TopicViewModel.kt",
    "src/main/java/org/oppia/android/app/walkthrough/end/WalkthroughFinalViewModel.kt",
    "src/main/java/org/oppia/android/app/walkthrough/topiclist/topiclistviewmodel/WalkthroughTopicHeaderViewModel.kt",
    "src/main/java/org/oppia/android/app/walkthrough/topiclist/topiclistviewmodel/WalkthroughTopicSummaryViewModel.kt",
    "src/main/java/org/oppia/android/app/walkthrough/topiclist/WalkthroughTopicItemViewModel.kt",
    "src/main/java/org/oppia/android/app/walkthrough/topiclist/WalkthroughTopicViewModel.kt",
    "src/main/java/org/oppia/android/app/walkthrough/WalkthroughViewModel.kt",
    "src/main/java/org/oppia/android/app/walkthrough/welcome/WalkthroughWelcomeViewModel.kt",
] + [
    "update_" + view_models_with_resource_imports[0:-3]
    for view_models_with_resource_imports in VIEW_MODELS_WITH_RESOURCE_IMPORTS
]

# TODO(#1617): Remove genrules post-gradle
# Genrule for source files in the view_models library.
# Because each databinding library must have a unique package name and manifest, resources must be
# imported using the proper package name when building with Bazel. This genrule alters those imports
# in order to keep Gradle building.

[
    genrule(
        name = "update_" + file[0:-3],
        srcs = [file],
        outs = [file[0:-3] + "_updated.kt"],
        cmd = """
    cat $(SRCS) |
    sed 's/import org.oppia.android.R/import org.oppia.android.app.view.models.R/g' > $(OUTS)
    """,
    )
    for file in VIEW_MODELS_WITH_RESOURCE_IMPORTS
]

# Views

# TODO(#1617): Remove genrules post-gradle
# Source files for the views library that import resources.
# Place your file here if:
#  - It is a view file
#  - It imports resources (ex: `import org.oppia.android.R`)

# keep sorted
VIEWS_WITH_RESOURCE_IMPORTS = [
    "src/main/java/org/oppia/android/app/customview/LessonThumbnailImageView.kt",
    "src/main/java/org/oppia/android/app/customview/SegmentedCircularProgressView.kt",
    "src/main/java/org/oppia/android/app/utility/ClickableAreasImage.kt",
]

# Source files for the views library that DO NOT import resources.
# Place your file here if:
#  - It is a view file
#  - It does not import resources
#  - It holds a circular dependency with a view (including views in VIEWS_WITH_RESOURCE_IMPORTS)

# keep sorted
VIEWS = [
    "src/main/java/org/oppia/android/app/application/ApplicationInjector.kt",
    "src/main/java/org/oppia/android/app/application/ApplicationInjectorProvider.kt",
    "src/main/java/org/oppia/android/app/customview/interaction/FractionInputInteractionView.kt",
    "src/main/java/org/oppia/android/app/customview/interaction/NumericInputInteractionView.kt",
    "src/main/java/org/oppia/android/app/customview/interaction/TextInputInteractionView.kt",
    "src/main/java/org/oppia/android/app/customview/interaction/RatioInputInteractionView.kt",
    "src/main/java/org/oppia/android/app/home/promotedlist/ComingSoonTopicsListView.kt",
    "src/main/java/org/oppia/android/app/home/promotedlist/PromotedStoryListView.kt",
    "src/main/java/org/oppia/android/app/player/state/DragDropSortInteractionView.kt",
    "src/main/java/org/oppia/android/app/player/state/ImageRegionSelectionInteractionView.kt",
    "src/main/java/org/oppia/android/app/player/state/SelectionInteractionView.kt",
    "src/main/java/org/oppia/android/app/shim/ViewBindingShim.kt",
    "src/main/java/org/oppia/android/app/shim/ViewComponentFactory.kt",
    "src/main/java/org/oppia/android/app/view/ViewComponent.kt",
    "src/main/java/org/oppia/android/app/view/ViewScope.kt",
] + [
    "update_" + views_with_resource_imports[0:-3]
    for views_with_resource_imports in VIEWS_WITH_RESOURCE_IMPORTS
]

# TODO(#1617): Remove genrules post-gradle
# Genrule for source files in the views library.
# Because each databinding library must have a unique package name and manifest, resources must be
# imported using the proper package name when building with Bazel. This genrule alters those imports
# in order to keep Gradle building.

[
    genrule(
        name = "update_" + file[0:-3],
        srcs = [file],
        outs = [file[0:-3] + "_updated.kt"],
        cmd = """
     cat $(SRCS) |
     sed 's/import org.oppia.android.R/import org.oppia.android.app.views.R/g' > $(OUTS)
     """,
    )
    for file in VIEWS_WITH_RESOURCE_IMPORTS
]

# Binding Adapters

# TODO(#1617): Remove genrules post-gradle
# Binding adapter files that import resources.
# Place your file here if:
#  - It is a binding adapter
#  - It imports resources (ex: `import org.oppia.android.R`)

# keep sorted
BINDING_ADAPTERS_WITH_RESOURCE_IMPORTS = [
    "src/main/java/org/oppia/android/app/databinding/DrawableBindingAdapters.java",
    "src/main/java/org/oppia/android/app/databinding/ImageViewBindingAdapters.java",
    "src/main/java/org/oppia/android/app/databinding/TextViewBindingAdapters.java",
]

# Binding adapter files that DO NOT import resources.
# Place your file here if:
#  - It is a binding adapter
#  - It does not import resources

# keep sorted
BINDING_ADAPTERS = [
    "src/main/java/org/oppia/android/app/databinding/ConstraintLayoutAdapters.java",
    "src/main/java/org/oppia/android/app/databinding/EditTextBindingAdapters.java",
    "src/main/java/org/oppia/android/app/databinding/GuidelineBindingAdapters.java",
    "src/main/java/org/oppia/android/app/databinding/MarginBindingAdapters.java",
    "src/main/java/org/oppia/android/app/databinding/PinViewBindingAdapters.java",
    "src/main/java/org/oppia/android/app/databinding/StateAssemblerMarginBindingAdapters.java",
    "src/main/java/org/oppia/android/app/databinding/StateAssemblerPaddingBindingAdapters.java",
    "src/main/java/org/oppia/android/app/databinding/TextInputLayoutBindingAdapters.java",
    "src/main/java/org/oppia/android/app/databinding/ViewBindingAdapters.java",
    "src/main/java/org/oppia/android/app/recyclerview/RecyclerViewBindingAdapter.java",
] + [
    "update_" + binding_adapters_with_resource_imports[0:-5]
    for binding_adapters_with_resource_imports in BINDING_ADAPTERS_WITH_RESOURCE_IMPORTS
]

# TODO(#1617): Remove genrules post-gradle
# Genrule for source files in the binding_adapters library.
# Because each databinding library must have a unique package name and manifest, resources must be
# imported using the proper package name when building with Bazel. This genrule alters those imports
# in order to keep Gradle building.

[genrule(
    name = "update_" + file[0:-5],
    srcs = [file],
    outs = [file[0:-5] + "_updated.java"],
    cmd = """
     cat $(SRCS) |
     sed 's/import org.oppia.android.R/import org.oppia.android.app.databinding.adapters.R/g' |
     sed 's/BindingAdapters {/BindingAdapters_updated {/g' > $(OUTS)
     """,
) for file in BINDING_ADAPTERS_WITH_RESOURCE_IMPORTS]

# keep sorted
SNAP_HELPER = ["src/main/java/org/oppia/android/app/recyclerview/StartSnapHelper.kt"]

# Files to be excluded from the source list for the app library. This list includes all the files
# built by the following libraries:
# - view_models
# - views
# - listeners
# - annotations
# - binding_adapters

EXCLUDED_APP_LIB_FILES = VIEW_MODELS + VIEW_MODELS_WITH_RESOURCE_IMPORTS + VIEWS + VIEWS_WITH_RESOURCE_IMPORTS + BINDING_ADAPTERS + BINDING_ADAPTERS_WITH_RESOURCE_IMPORTS + LISTENERS + ANNOTATIONS + SNAP_HELPER + MIGRATED_SOURCE_FILES

# Files to be built by the app library. All of these files are assumed to have resource imports and
# will be processed by the app library genrule regardless in order to avoid any import issues.

APP_FILES_WITH_RESOURCE_IMPORTS = glob(
    ["src/main/java/org/oppia/android/app/**/*.kt"],
    exclude = EXCLUDED_APP_LIB_FILES,
)

# Genrule for source files in the app library.
# Because each databinding library must have a unique package name and manifest, resources must be
# imported using the proper package name when building with Bazel. This genrule alters those imports
# in order to keep Gradle building.

[
    genrule(
        name = "update_" + file[0:-3],
        srcs = [file],
        outs = [file[0:-3] + "_updated.kt"],
        cmd = """
     cat $(SRCS) |
     sed 's/import org.oppia.android.R/import org.oppia.android.app.ui.R/g' |
     sed 's/import org.oppia.android.databinding./import org.oppia.android.app.databinding.databinding./g' > $(OUTS)
     """,
    )
    for file in APP_FILES_WITH_RESOURCE_IMPORTS
]

# Files to be built by the app library.
APP_FILES = [] + [
    "update_" + app_files_with_resource_imports[0:-3]
    for app_files_with_resource_imports in APP_FILES_WITH_RESOURCE_IMPORTS
]

# Library for non-layout resource files.
android_library(
    name = "resources",
    custom_package = "org.oppia.android.app",
    exports_manifest = True,
    manifest = "src/main/AndroidManifest.xml",
    resource_files = glob(
        ["src/main/res/**"],
        exclude = DATABINDING_LAYOUTS,
    ),
    visibility = ["//visibility:private"],
    deps = ["//third_party:com_google_android_material_material"],
)

# Library for layout resource files.
android_library(
    name = "databinding_resources",
    srcs = BINDING_ADAPTERS,
    custom_package = "org.oppia.android.app.databinding",
    enable_data_binding = True,
    exports_manifest = True,
    manifest = "src/main/DatabindingResourcesManifest.xml",
    resource_files = glob(DATABINDING_LAYOUTS),
    deps = [
        ":annotations",
        ":binding_adapters",
        ":resources",
        ":view_models",
        ":views",
        "//model",
        "//model:interaction_object_java_proto_lite",
        "//model:thumbnail_java_proto_lite",
        "//third_party:androidx_annotation_annotation",
        "//third_party:androidx_constraintlayout_constraintlayout",
        "//third_party:androidx_core_core",
        "//third_party:androidx_databinding_databinding-adapters",
        "//third_party:androidx_databinding_databinding-common",
        "//third_party:androidx_databinding_databinding-runtime",
        "//third_party:androidx_drawerlayout_drawerlayout",
        "//third_party:androidx_lifecycle_lifecycle-livedata-core",
        "//third_party:androidx_recyclerview_recyclerview",
        "//third_party:androidx_viewpager2_viewpager2",
        "//third_party:androidx_viewpager_viewpager",
        "//third_party:circularimageview_circular_image_view",
        "//third_party:com_google_android_flexbox_flexbox",
        "//third_party:com_google_android_material_material",
        "//third_party:de_hdodenhof_circleimageview",
        "//third_party:io_github_chaosleung_pinview",
        "//third_party:javax_annotation_javax_annotation-api_jar",
        "//third_party:nl_dionsegijn_konfetti",
    ],
)

# Library for listener files required to build views and view_model libraries.
kt_android_library(
    name = "listeners",
    srcs = LISTENERS,
    custom_package = "org.oppia.android.app",
    deps = [
        ":dagger",
        "//model",
        "//model:question_java_proto_lite",
        "//model:topic_java_proto_lite",
        "//third_party:androidx_recyclerview_recyclerview",
    ],
)

# Library for all view files required to build layout files.
kt_android_library(
    name = "views",
    srcs = VIEWS,
    custom_package = "org.oppia.android.app.views",
    manifest = "src/main/ViewsManifest.xml",
    deps = [
        ":annotations",
        ":listeners",
        ":resources",
        ":snap_helper",
        ":view_models",
        "//model",
        "//third_party:androidx_appcompat_appcompat",
        "//third_party:androidx_core_core-ktx",
        "//third_party:androidx_databinding_databinding-common",
        "//third_party:androidx_databinding_databinding-runtime",
        "//third_party:circularimageview_circular_image_view",
        "//utility/src/main/java/org/oppia/android/util/accessibility",
        "//utility/src/main/java/org/oppia/android/util/caching:caching_module",
        "//utility/src/main/java/org/oppia/android/util/logging:prod_module",
        "//utility/src/main/java/org/oppia/android/util/logging/firebase:prod_module",
    ],
)

# Library for scope annotations required to build views and view_model libraries.
kt_android_library(
    name = "annotations",
    srcs = ANNOTATIONS,
    custom_package = "org.oppia.android.app",
    deps = [
        ":dagger",
        "//model",
    ],
)

# Library for all view model files.
kt_android_library(
    name = "view_models",
    srcs = VIEW_MODELS,
    custom_package = "org.oppia.android.app.view.models",
    enable_data_binding = True,
    manifest = "src/main/ViewModelsManifest.xml",
    deps = [
        ":annotations",
        ":dagger",
        ":listeners",
        ":resources",
        "//app/src/main/java/org/oppia/android/app/viewmodel:observable_array_list",
        "//app/src/main/java/org/oppia/android/app/viewmodel:observable_view_model",
        "//app/src/main/java/org/oppia/android/app/viewmodel:view_model_provider",
        "//domain",
        "//model",
        "//third_party:androidx_databinding_databinding-common",
        "//third_party:androidx_databinding_databinding-runtime",
        "//utility/src/main/java/org/oppia/android/util/datetime:date_time_util",
        "//utility/src/main/java/org/oppia/android/util/extensions:context_extensions",
        "//utility/src/main/java/org/oppia/android/util/system:oppia_date_time_formatter",
    ],
)

# Library for snap helper used to build views.
kt_android_library(
    name = "snap_helper",
    srcs = SNAP_HELPER,
    custom_package = "org.oppia.android.app.recyclerview",
    deps = ["//third_party:androidx_recyclerview_recyclerview"],
)

# TODO(#1639): Translate binding adapters back to Kotlin post-Bazel modularization.
# Library for all custom data-binding adapters under org/oppia/android/app/databinding.
android_library(
    name = "binding_adapters",
    srcs = BINDING_ADAPTERS,
    custom_package = "org.oppia.android.app.databinding.adapters",
    enable_data_binding = True,
    manifest = "src/main/DatabindingAdaptersManifest.xml",
    deps = [
        ":dagger",
        ":resources",
        ":view_models",
        "//model",
        "//model:thumbnail_java_proto_lite",
        "//third_party:androidx_annotation_annotation",
        "//third_party:androidx_constraintlayout_constraintlayout",
        "//third_party:androidx_lifecycle_lifecycle-livedata-core",
        "//third_party:androidx_lifecycle_lifecycle-livedata-ktx",
        "//third_party:circularimageview_circular_image_view",
        "//third_party:com_google_android_material_material",
<<<<<<< HEAD
=======
        "//third_party:io_github_chaosleung_pinview",
        "//utility",
>>>>>>> 720963fd
    ],
)

# Library containing all activity, fragment, and view-based UI flows in the app.
kt_android_library(
    name = "app",
    srcs = APP_FILES,
    custom_package = "org.oppia.android.app.ui",
    enable_data_binding = 1,
    manifest = "src/main/AppAndroidManifest.xml",
    visibility = ["//visibility:public"],
    deps = [
        ":binding_adapters",
        ":dagger",
        ":databinding_resources",
        ":resources",
        ":view_models",
        ":views",
        "//data/src/main/java/org/oppia/android/data/backends/gae:prod_module",
        "//model",
        "//third_party:androidx_databinding_databinding-adapters",
        "//third_party:androidx_databinding_databinding-common",
        "//third_party:androidx_databinding_databinding-runtime",
        "//third_party:androidx_lifecycle_lifecycle-extensions",
        "//third_party:androidx_lifecycle_lifecycle-livedata-core",
        "//third_party:androidx_lifecycle_lifecycle-livedata-ktx",
        "//third_party:androidx_multidex_multidex",
        "//third_party:androidx_viewpager2_viewpager2",
        "//third_party:androidx_viewpager_viewpager",
        "//third_party:androidx_work_work-runtime-ktx",
        "//third_party:com_caverock_androidsvg",
        "//third_party:com_google_android_flexbox_flexbox",
        "//third_party:javax_annotation_javax_annotation-api_jar",
        "//utility/src/main/java/org/oppia/android/util/accessibility:prod_module",
        "//utility/src/main/java/org/oppia/android/util/extensions:bundle_extensions",
        "//utility/src/main/java/org/oppia/android/util/statusbar:status_bar_color",
    ],
)

# Library that builds test-only source files.

# All app-specific files that are only used for testing
# purposes but are not tests should be included in this list. These files should not be included in
# the app library or the final binary but should be dependencies for tests.

# Place your file here if:
#  - It is not a test file
#  - Only test files depend on it

kt_android_library(
    name = "test_deps",
    testonly = True,
    srcs = [
        "src/sharedTest/java/org/oppia/android/app/recyclerview/RecyclerViewMatcher.kt",
        "src/sharedTest/java/org/oppia/android/app/utility/ClickActions.kt",
        "src/sharedTest/java/org/oppia/android/app/utility/DragViewAction.kt",
        "src/sharedTest/java/org/oppia/android/app/utility/DrawableMatcher.kt",
        "src/sharedTest/java/org/oppia/android/app/utility/EspressoTestsMatchers.kt",
        "src/sharedTest/java/org/oppia/android/app/utility/FontSizeMatcher.kt",
        "src/sharedTest/java/org/oppia/android/app/utility/OrientationChangeAction.kt",
        "src/sharedTest/java/org/oppia/android/app/utility/ProgressMatcher.kt",
        "src/sharedTest/java/org/oppia/android/app/utility/TabMatcher.kt",
    ],
    deps = [
        ":app",
        "//testing",
        "//third_party:org_mockito_mockito-core",
    ],
)

# keep sorted
TEST_DEPS = [
    ":app",
    ":dagger",
    ":resources",
    ":test_deps",
    "//domain",
    "//testing",
    "//testing/src/main/java/org/oppia/android/testing/espresso:edit_text_input_action",
    "//testing/src/main/java/org/oppia/android/testing/espresso:generic_view_matchers",
    "//testing/src/main/java/org/oppia/android/testing/espresso:image_view_matcher",
    "//testing/src/main/java/org/oppia/android/testing/espresso:konfetti_view_matcher",
    "//testing/src/main/java/org/oppia/android/testing/mockito",
    "//testing/src/main/java/org/oppia/android/testing/robolectric:is_on_robolectric",
    "//testing/src/main/java/org/oppia/android/testing/robolectric:test_module",
    "//testing/src/main/java/org/oppia/android/testing/threading:coroutine_executor_service",
    "//testing/src/main/java/org/oppia/android/testing/threading:test_module",
    "//testing/src/main/java/org/oppia/android/testing/time:test_module",
    "//third_party:androidx_annotation_annotation",
    "//third_party:androidx_databinding_databinding-adapters",
    "//third_party:androidx_databinding_databinding-common",
    "//third_party:androidx_databinding_databinding-compiler",
    "//third_party:androidx_databinding_databinding-runtime",
    "//third_party:androidx_navigation_navigation-fragment",
    "//third_party:androidx_navigation_navigation-ui",
    "//third_party:androidx_test_espresso_espresso-contrib",
    "//third_party:androidx_test_espresso_espresso-core",
    "//third_party:androidx_test_espresso_espresso-intents",
    "//third_party:androidx_test_ext_junit",
    "//third_party:androidx_test_runner",
    "//third_party:com_github_bumptech_glide_mocks",
    "//third_party:com_google_truth_truth",
    "//third_party:org_jetbrains_kotlin_kotlin-reflect",
    "//third_party:org_jetbrains_kotlin_kotlin-test-junit",
    "//third_party:org_jetbrains_kotlinx_kotlinx-coroutines-test",
    "//third_party:org_mockito_mockito-core",
    "//third_party:org_robolectric_annotations",
    "//third_party:robolectric_android-all",
    "//utility",
    "//utility/src/main/java/org/oppia/android/util/accessibility",
    "//utility/src/main/java/org/oppia/android/util/accessibility:test_module",
    "//utility/src/main/java/org/oppia/android/util/caching/testing:caching_test_module",
]

# App module tests. Note that all tests are assumed to be tests with resources (even though not all
# are). Note that if a test file imports resources or binding files, it must be wrapped by
# test_with_resources().

# Qualified file paths for test classes that have been migrated over to their own packages &
# shouldn't be defined as module-level tests.
# keep sorted
MIGRATED_TESTS = [
]

# Unit tests.
[app_test(
    name = test_file_path,
    filtered_tests = MIGRATED_TESTS,
    manifest_values = {
        "applicationId": "org.oppia.android",
        "minSdkVersion": "19",
        "targetSdkVersion": "28",
        "versionCode": "0",
        "versionName": "0.1-alpha",
    },
    processed_src = test_with_resources(test_file_path),
    test_path_prefix = "src/test/java/",
    deps = TEST_DEPS,
) for test_file_path in glob(["src/test/java/org/oppia/android/app/**/*Test.kt"])]

# Shared tests.
[app_test(
    name = test_file_path,
    filtered_tests = MIGRATED_TESTS,
    manifest_values = {
        "applicationId": "org.oppia.android",
        "minSdkVersion": "19",
        "targetSdkVersion": "28",
        "versionCode": "0",
        "versionName": "0.1-alpha",
    },
    processed_src = test_with_resources(test_file_path),
    test_path_prefix = "src/sharedTest/java/",
    deps = TEST_DEPS,
) for test_file_path in glob(["src/sharedTest/java/org/oppia/android/app/**/*Test.kt"])]

# TODO(#1566): Move Firebase rules to their own package & remove default visibility
# Package for all Firebase dependencies.
# To reference these dependencies, add '//app:crashlytics' and '//app:crashlytics_deps'
# to your build rule's dependency list.

GOOGLE_SERVICES_RESOURCES = google_services_xml(
    package_name = "org.oppia.android",
    google_services_json = "google-services.json",
)

crashlytics_android_library(
    name = "crashlytics",
    package_name = "org.oppia.android",
    build_id = "48fc9d17-e102-444c-8e0d-638d75ec0942",
    resource_files = GOOGLE_SERVICES_RESOURCES,
)

android_library(
    name = "crashlytics_deps",
    exports = [
        "//third_party:com_crashlytics_sdk_android_crashlytics",
        "//third_party:com_google_firebase_firebase-analytics",
        "//third_party:com_google_firebase_firebase-crashlytics",
        "//third_party:io_fabric_sdk_android_fabric",
    ],
)

dagger_rules()<|MERGE_RESOLUTION|>--- conflicted
+++ resolved
@@ -608,11 +608,7 @@
         "//third_party:androidx_lifecycle_lifecycle-livedata-ktx",
         "//third_party:circularimageview_circular_image_view",
         "//third_party:com_google_android_material_material",
-<<<<<<< HEAD
-=======
         "//third_party:io_github_chaosleung_pinview",
-        "//utility",
->>>>>>> 720963fd
     ],
 )
 
