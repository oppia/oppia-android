# TODO(#1532): Rename file to 'BUILD' post-Gradle.
"""
This library contains the app's core source files and functionality.
Note that:
 - Most files should be built inside of app library. However, listener files, annotation
files, view files, view model files, and binding adapter files need to be manually added. The
documentation below specifies where these files should be added.
- If your file uses Data-binding views or Kotlin synthetic imports these must be removed in
order to build with Bazel.
- All binding adapters must be written in Java.
"""

load("@dagger//:workspace_defs.bzl", "dagger_rules")
load("@io_bazel_rules_kotlin//kotlin:kotlin.bzl", "kt_android_library")
load("@tools_android//tools/crashlytics:defs.bzl", "crashlytics_android_library")
load("@tools_android//tools/googleservices:defs.bzl", "google_services_xml")
load("//app:app_test.bzl", "app_test")
load("//app:test_with_resources.bzl", "test_with_resources")

package(default_visibility = [
    "//domain:__subpackages__",
    "//utility:__subpackages__",
])

exports_files(["src/main/AndroidManifest.xml"])

# Corresponds to being accessible to all app layer targets.
package_group(
    name = "app_visibility",
    packages = [
        "//app/...",
    ],
)

# Visibility for migrated app tests.
package_group(
    name = "app_testing_visibility",
    packages = [
        "//app/src/sharedTest/...",
        "//app/src/test/...",
    ],
)

filegroup(
    name = "test_manifest",
    srcs = ["src/test/AndroidManifest.xml"],
    visibility = ["//:oppia_testing_visibility"],
)

filegroup(
    name = "data_binder_mapper_impl",
    srcs = ["src/test/java/DataBinderMapperImpl.java"],
    visibility = [":app_testing_visibility"],
)

# Source files for the migrated source files library. The files inside the migrated source files
# library are dependencies in app module that have their own libraries.
# Place your files here if:
#  - A file of any type has their own BAZEL library
# NOTE: if the file is added here make sure to remove this from the other sub lists
# of EXCLUDED_APP_LIB_FILES.
# keep sorted
MIGRATED_SOURCE_FILES = glob([
    "src/main/java/org/oppia/android/app/activity/*.kt",
    "src/main/java/org/oppia/android/app/fragment/*.kt",
    "src/main/java/org/oppia/android/app/utility/datetime/*.kt",
]) + [
    "src/main/java/org/oppia/android/app/viewmodel/ObservableArrayList.kt",
    "src/main/java/org/oppia/android/app/viewmodel/ObservableViewModel.kt",
]

# Source files for the annotations library. The files inside the annotations library are dependencies
# for all other libraries in app module, except the listeners library.
# Place your file here if:
#  - A view, view model, or layout file depends on it
#  - It is an annotation or helper file of some kind
#  - It is not considered a listener
#  - It does not depend on any other file not included in this list

# keep sorted
ANNOTATIONS = [
    "src/main/java/org/oppia/android/app/utility/KeyboardHelper.kt",
]

# Source files for the listeners library. The files inside the listeners library are dependencies for
# all other libraries in app module, except the annotations library.
# Place your file here if:
#  - A view, view model, or layout file depends on it
#  - It is either a listener, an interface, or a direct dependency of one in this list

# keep sorted
LISTENERS = [
    "src/main/java/org/oppia/android/app/administratorcontrols/LoadAppVersionListener.kt",
    "src/main/java/org/oppia/android/app/administratorcontrols/LoadLearnerAnalyticsListener.kt",
    "src/main/java/org/oppia/android/app/administratorcontrols/LoadProfileEditListener.kt",
    "src/main/java/org/oppia/android/app/administratorcontrols/LoadProfileListListener.kt",
    "src/main/java/org/oppia/android/app/administratorcontrols/ProfileEditDeletionDialogListener.kt",
    "src/main/java/org/oppia/android/app/administratorcontrols/RouteToAppVersionListener.kt",
    "src/main/java/org/oppia/android/app/administratorcontrols/RouteToLearnerAnalyticsListener.kt",
    "src/main/java/org/oppia/android/app/administratorcontrols/RouteToProfileListListener.kt",
    "src/main/java/org/oppia/android/app/administratorcontrols/ShowLogoutDialogListener.kt",
    "src/main/java/org/oppia/android/app/devoptions/ForceCrashButtonClickListener.kt",
    "src/main/java/org/oppia/android/app/devoptions/RouteToForceNetworkTypeListener.kt",
    "src/main/java/org/oppia/android/app/devoptions/RouteToMarkChaptersCompletedListener.kt",
    "src/main/java/org/oppia/android/app/devoptions/RouteToMarkStoriesCompletedListener.kt",
    "src/main/java/org/oppia/android/app/devoptions/RouteToMarkTopicsCompletedListener.kt",
    "src/main/java/org/oppia/android/app/devoptions/RouteToMathExpressionParserTestListener.kt",
    "src/main/java/org/oppia/android/app/devoptions/RouteToViewEventLogsListener.kt",
    "src/main/java/org/oppia/android/app/drawer/RouteToProfileProgressListener.kt",
    "src/main/java/org/oppia/android/app/help/LoadFaqListFragmentListener.kt",
    "src/main/java/org/oppia/android/app/help/LoadLicenseListFragmentListener.kt",
    "src/main/java/org/oppia/android/app/help/LoadLicenseTextViewerFragmentListener.kt",
    "src/main/java/org/oppia/android/app/help/LoadPoliciesFragmentListener.kt",
    "src/main/java/org/oppia/android/app/help/LoadThirdPartyDependencyListFragmentListener.kt",
    "src/main/java/org/oppia/android/app/help/RouteToFAQListListener.kt",
    "src/main/java/org/oppia/android/app/help/RouteToThirdPartyDependencyListListener.kt",
    "src/main/java/org/oppia/android/app/help/faq/RouteToFAQSingleListener.kt",
    "src/main/java/org/oppia/android/app/help/thirdparty/RouteToLicenseListListener.kt",
    "src/main/java/org/oppia/android/app/help/thirdparty/RouteToLicenseTextListener.kt",
    "src/main/java/org/oppia/android/app/home/RouteToRecentlyPlayedListener.kt",
    "src/main/java/org/oppia/android/app/home/RouteToTopicListener.kt",
    "src/main/java/org/oppia/android/app/home/RouteToTopicPlayStoryListener.kt",
    "src/main/java/org/oppia/android/app/home/recentlyplayed/OngoingStoryClickListener.kt",
    "src/main/java/org/oppia/android/app/home/topiclist/TopicSummaryClickListener.kt",
    "src/main/java/org/oppia/android/app/onboarding/OnboardingNavigationListener.kt",
    "src/main/java/org/oppia/android/app/onboarding/RouteToProfileListListener.kt",
    "src/main/java/org/oppia/android/app/options/AppLanguageRadioButtonListener.kt",
    "src/main/java/org/oppia/android/app/options/AudioLanguageRadioButtonListener.kt",
    "src/main/java/org/oppia/android/app/options/LoadAppLanguageListListener.kt",
    "src/main/java/org/oppia/android/app/options/LoadAudioLanguageListListener.kt",
    "src/main/java/org/oppia/android/app/options/LoadReadingTextSizeListener.kt",
    "src/main/java/org/oppia/android/app/options/RouteToAppLanguageListListener.kt",
    "src/main/java/org/oppia/android/app/options/RouteToAudioLanguageListListener.kt",
    "src/main/java/org/oppia/android/app/options/RouteToReadingTextSizeListener.kt",
    "src/main/java/org/oppia/android/app/options/TextSizeRadioButtonListener.kt",
    "src/main/java/org/oppia/android/app/player/audio/LanguageInterface.kt",
    "src/main/java/org/oppia/android/app/player/exploration/BottomSheetOptionsMenuItemClickListener.kt",
    "src/main/java/org/oppia/android/app/player/state/answerhandling/InteractionAnswerErrorOrAvailabilityCheckReceiver.kt",
    "src/main/java/org/oppia/android/app/player/state/answerhandling/InteractionAnswerHandler.kt",
    "src/main/java/org/oppia/android/app/player/state/listener/ContinueNavigationButtonListener.kt",
    "src/main/java/org/oppia/android/app/player/state/listener/NextNavigationButtonListener.kt",
    "src/main/java/org/oppia/android/app/player/state/listener/PreviousNavigationButtonListener.kt",
    "src/main/java/org/oppia/android/app/player/state/listener/PreviousResponsesHeaderClickListener.kt",
    "src/main/java/org/oppia/android/app/player/state/listener/ReplayButtonListener.kt",
    "src/main/java/org/oppia/android/app/player/state/listener/ReturnToTopicNavigationButtonListener.kt",
    "src/main/java/org/oppia/android/app/player/state/listener/RouteToHintsAndSolutionListener.kt",
    "src/main/java/org/oppia/android/app/player/state/listener/StateKeyboardButtonListener.kt",
    "src/main/java/org/oppia/android/app/player/state/listener/SubmitNavigationButtonListener.kt",
    "src/main/java/org/oppia/android/app/policies/RouteToPoliciesListener.kt",
    "src/main/java/org/oppia/android/app/profile/RouteToAdminPinListener.kt",
    "src/main/java/org/oppia/android/app/profileprogress/ProfilePictureClickListener.kt",
    "src/main/java/org/oppia/android/app/profileprogress/RouteToCompletedStoryListListener.kt",
    "src/main/java/org/oppia/android/app/profileprogress/RouteToOngoingTopicListListener.kt",
    "src/main/java/org/oppia/android/app/recyclerview/OnDragEndedListener.kt",
    "src/main/java/org/oppia/android/app/recyclerview/OnItemDragListener.kt",
    "src/main/java/org/oppia/android/app/settings/profile/LoadProfileEditDeletionDialogListener.kt",
    "src/main/java/org/oppia/android/app/settings/profile/RouteToProfileEditListener.kt",
    "src/main/java/org/oppia/android/app/topic/RouteToRevisionCardListener.kt",
    "src/main/java/org/oppia/android/app/topic/lessons/ChapterSummarySelector.kt",
    "src/main/java/org/oppia/android/app/topic/lessons/StorySummarySelector.kt",
    "src/main/java/org/oppia/android/app/topic/revision/RevisionSubtopicSelector.kt",
    "src/main/java/org/oppia/android/app/topic/revisioncard/ReturnToTopicClickListener.kt",
    "src/main/java/org/oppia/android/app/utility/OnClickableAreaClickedListener.kt",
    "src/main/java/org/oppia/android/app/utility/RegionClickEvent.kt",
    "src/main/java/org/oppia/android/app/walkthrough/WalkthroughActivityListener.kt",
    "src/main/java/org/oppia/android/app/walkthrough/WalkthroughFragmentChangeListener.kt",
    "src/main/java/org/oppia/android/app/walkthrough/WalkthroughPageChanger.kt",
    "src/main/java/org/oppia/android/app/walkthrough/end/WalkthroughEndPageChanger.kt",
]

# Source files for the databinding_resources library.
# The files inside this list include all layout files. Please note that layouts MUST NOT depend on
# presenters or fragments. Instead, they should depend on a listener or interface as an abstraction.

# keep sorted
DATABINDING_LAYOUTS = ["src/main/res/layout*/**"]

# View Models

# TODO(#1617): Remove genrules post-gradle
# Source files for the view_models library that import resources.
# Place your file here if:
#  - It is a view model
#  - It imports resources (ex: `import org.oppia.android.R`)

# keep sorted
VIEW_MODELS_WITH_RESOURCE_IMPORTS = [
    "src/main/java/org/oppia/android/app/administratorcontrols/appversion/AppVersionViewModel.kt",
    "src/main/java/org/oppia/android/app/administratorcontrols/learneranalytics/DeviceIdItemViewModel.kt",
    "src/main/java/org/oppia/android/app/administratorcontrols/learneranalytics/ProfileLearnerIdItemViewModel.kt",
    "src/main/java/org/oppia/android/app/administratorcontrols/learneranalytics/ProfileListViewModel.kt",
    "src/main/java/org/oppia/android/app/administratorcontrols/learneranalytics/SyncStatusItemViewModel.kt",
    "src/main/java/org/oppia/android/app/devoptions/forcenetworktype/ForceNetworkTypeViewModel.kt",
    "src/main/java/org/oppia/android/app/devoptions/mathexpressionparser/MathExpressionParserViewModel.kt",
    "src/main/java/org/oppia/android/app/drawer/NavigationDrawerHeaderViewModel.kt",
    "src/main/java/org/oppia/android/app/help/HelpItemViewModel.kt",
    "src/main/java/org/oppia/android/app/help/HelpListViewModel.kt",
    "src/main/java/org/oppia/android/app/help/HelpViewModel.kt",
    "src/main/java/org/oppia/android/app/help/faq/FAQListViewModel.kt",
    "src/main/java/org/oppia/android/app/help/thirdparty/LicenseListViewModel.kt",
    "src/main/java/org/oppia/android/app/help/thirdparty/LicenseTextViewModel.kt",
    "src/main/java/org/oppia/android/app/help/thirdparty/ThirdPartyDependencyListViewModel.kt",
    "src/main/java/org/oppia/android/app/hintsandsolution/HintsViewModel.kt",
    "src/main/java/org/oppia/android/app/home/HomeViewModel.kt",
    "src/main/java/org/oppia/android/app/home/WelcomeViewModel.kt",
    "src/main/java/org/oppia/android/app/home/promotedlist/ComingSoonTopicsViewModel.kt",
    "src/main/java/org/oppia/android/app/home/promotedlist/PromotedStoryListViewModel.kt",
    "src/main/java/org/oppia/android/app/home/promotedlist/PromotedStoryViewModel.kt",
    "src/main/java/org/oppia/android/app/home/recentlyplayed/OngoingStoryViewModel.kt",
    "src/main/java/org/oppia/android/app/home/topiclist/TopicSummaryViewModel.kt",
    "src/main/java/org/oppia/android/app/onboarding/OnboadingSlideViewModel.kt",
    "src/main/java/org/oppia/android/app/onboarding/OnboardingViewModel.kt",
    "src/main/java/org/oppia/android/app/ongoingtopiclist/OngoingTopicItemViewModel.kt",
    "src/main/java/org/oppia/android/app/options/OptionsReadingTextSizeViewModel.kt",
    "src/main/java/org/oppia/android/app/options/TextSizeItemViewModel.kt",
    "src/main/java/org/oppia/android/app/parser/FractionParsingUiError.kt",
    "src/main/java/org/oppia/android/app/parser/StringToNumberParser.kt",
    "src/main/java/org/oppia/android/app/parser/StringToRatioParser.kt",
    "src/main/java/org/oppia/android/app/player/audio/AudioViewModel.kt",
    "src/main/java/org/oppia/android/app/player/state/itemviewmodel/DragDropInteractionContentViewModel.kt",
    "src/main/java/org/oppia/android/app/player/state/itemviewmodel/FractionInteractionViewModel.kt",
    "src/main/java/org/oppia/android/app/player/state/itemviewmodel/ImageRegionSelectionInteractionViewModel.kt",
    "src/main/java/org/oppia/android/app/player/state/itemviewmodel/MathExpressionInteractionsViewModel.kt",
    "src/main/java/org/oppia/android/app/player/state/itemviewmodel/PreviousResponsesHeaderViewModel.kt",
    "src/main/java/org/oppia/android/app/player/state/itemviewmodel/RatioExpressionInputInteractionViewModel.kt",
    "src/main/java/org/oppia/android/app/player/state/itemviewmodel/SubmittedAnswerViewModel.kt",
    "src/main/java/org/oppia/android/app/player/state/itemviewmodel/TextInputViewModel.kt",
    "src/main/java/org/oppia/android/app/profile/AddProfileViewModel.kt",
    "src/main/java/org/oppia/android/app/profile/PinPasswordViewModel.kt",
    "src/main/java/org/oppia/android/app/profile/ResetPinViewModel.kt",
    "src/main/java/org/oppia/android/app/profileprogress/ProfileProgressViewModel.kt",
    "src/main/java/org/oppia/android/app/profileprogress/RecentlyPlayedStorySummaryViewModel.kt",
    "src/main/java/org/oppia/android/app/story/storyitemviewmodel/StoryChapterSummaryViewModel.kt",
    "src/main/java/org/oppia/android/app/story/storyitemviewmodel/StoryHeaderViewModel.kt",
    "src/main/java/org/oppia/android/app/topic/TopicViewModel.kt",
    "src/main/java/org/oppia/android/app/topic/info/TopicInfoViewModel.kt",
    "src/main/java/org/oppia/android/app/topic/lessons/ChapterSummaryViewModel.kt",
    "src/main/java/org/oppia/android/app/topic/lessons/StorySummaryViewModel.kt",
    "src/main/java/org/oppia/android/app/topic/questionplayer/QuestionPlayerViewModel.kt",
    "src/main/java/org/oppia/android/app/utility/RatioExtensions.kt",
    "src/main/java/org/oppia/android/app/walkthrough/topiclist/topiclistviewmodel/WalkthroughTopicSummaryViewModel.kt",
]

# Source files for the view_models library that DO NOT import resources.
# Place your file here if:
#  - It is a view model
#  - It does not import resources

# keep sorted
VIEW_MODELS = [
    "src/main/java/org/oppia/android/app/administratorcontrols/administratorcontrolsitemviewmodel/AdministratorControlsAccountActionsViewModel.kt",
    "src/main/java/org/oppia/android/app/administratorcontrols/administratorcontrolsitemviewmodel/AdministratorControlsAppInformationViewModel.kt",
    "src/main/java/org/oppia/android/app/administratorcontrols/administratorcontrolsitemviewmodel/AdministratorControlsDownloadPermissionsViewModel.kt",
    "src/main/java/org/oppia/android/app/administratorcontrols/administratorcontrolsitemviewmodel/AdministratorControlsGeneralViewModel.kt",
    "src/main/java/org/oppia/android/app/administratorcontrols/administratorcontrolsitemviewmodel/AdministratorControlsItemViewModel.kt",
    "src/main/java/org/oppia/android/app/administratorcontrols/administratorcontrolsitemviewmodel/AdministratorControlsProfileAndDeviceIdViewModel.kt",
    "src/main/java/org/oppia/android/app/administratorcontrols/administratorcontrolsitemviewmodel/AdministratorControlsProfileViewModel.kt",
    "src/main/java/org/oppia/android/app/administratorcontrols/AdministratorControlsViewModel.kt",
    "src/main/java/org/oppia/android/app/devoptions/marktopicscompleted/TopicViewModel.kt",
    "src/main/java/org/oppia/android/app/completedstorylist/CompletedStoryItemViewModel.kt",
    "src/main/java/org/oppia/android/app/completedstorylist/CompletedStoryListViewModel.kt",
    "src/main/java/org/oppia/android/app/devoptions/devoptionsitemviewmodel/DeveloperOptionsItemViewModel.kt",
    "src/main/java/org/oppia/android/app/devoptions/devoptionsitemviewmodel/DeveloperOptionsModifyLessonProgressViewModel.kt",
    "src/main/java/org/oppia/android/app/devoptions/devoptionsitemviewmodel/DeveloperOptionsOverrideAppBehaviorsViewModel.kt",
    "src/main/java/org/oppia/android/app/devoptions/devoptionsitemviewmodel/DeveloperOptionsTestParsersViewModel.kt",
    "src/main/java/org/oppia/android/app/devoptions/devoptionsitemviewmodel/DeveloperOptionsViewLogsViewModel.kt",
    "src/main/java/org/oppia/android/app/devoptions/DeveloperOptionsViewModel.kt",
    "src/main/java/org/oppia/android/app/devoptions/forcenetworktype/NetworkTypeItemViewModel.kt",
    "src/main/java/org/oppia/android/app/devoptions/markchapterscompleted/ChapterSummaryViewModel.kt",
    "src/main/java/org/oppia/android/app/devoptions/markchapterscompleted/MarkChaptersCompletedItemViewModel.kt",
    "src/main/java/org/oppia/android/app/devoptions/markchapterscompleted/MarkChaptersCompletedViewModel.kt",
    "src/main/java/org/oppia/android/app/devoptions/markchapterscompleted/StorySummaryViewModel.kt",
    "src/main/java/org/oppia/android/app/devoptions/markstoriescompleted/MarkStoriesCompletedViewModel.kt",
    "src/main/java/org/oppia/android/app/devoptions/markstoriescompleted/StorySummaryViewModel.kt",
    "src/main/java/org/oppia/android/app/devoptions/marktopicscompleted/MarkTopicsCompletedViewModel.kt",
    "src/main/java/org/oppia/android/app/devoptions/vieweventlogs/EventLogItemViewModel.kt",
    "src/main/java/org/oppia/android/app/devoptions/vieweventlogs/ViewEventLogsViewModel.kt",
    "src/main/java/org/oppia/android/app/drawer/NavigationDrawerFooterViewModel.kt",
    "src/main/java/org/oppia/android/app/help/faq/faqItemViewModel/FAQContentViewModel.kt",
    "src/main/java/org/oppia/android/app/help/faq/faqItemViewModel/FAQHeaderViewModel.kt",
    "src/main/java/org/oppia/android/app/help/faq/faqItemViewModel/FAQItemViewModel.kt",
    "src/main/java/org/oppia/android/app/help/HelpItems.kt",
    "src/main/java/org/oppia/android/app/help/thirdparty/LicenseItemViewModel.kt",
    "src/main/java/org/oppia/android/app/help/thirdparty/ThirdPartyDependencyItemViewModel.kt",
    "src/main/java/org/oppia/android/app/hintsandsolution/HintsAndSolutionItemViewModel.kt",
    "src/main/java/org/oppia/android/app/hintsandsolution/ReturnToLessonViewModel.kt",
    "src/main/java/org/oppia/android/app/hintsandsolution/SolutionViewModel.kt",
    "src/main/java/org/oppia/android/app/home/HomeItemViewModel.kt",
    "src/main/java/org/oppia/android/app/home/promotedlist/ComingSoonTopicListViewModel.kt",
    "src/main/java/org/oppia/android/app/home/recentlyplayed/RecentlyPlayedItemViewModel.kt",
    "src/main/java/org/oppia/android/app/home/recentlyplayed/SectionTitleViewModel.kt",
    "src/main/java/org/oppia/android/app/home/topiclist/AllTopicsViewModel.kt",
    "src/main/java/org/oppia/android/app/home/UserAppHistoryViewModel.kt",
    "src/main/java/org/oppia/android/app/onboarding/OnboardingSlideFinalViewModel.kt",
    "src/main/java/org/oppia/android/app/onboarding/OnboardingViewPagerViewModel.kt",
    "src/main/java/org/oppia/android/app/onboarding/ViewPagerSlide.kt",
    "src/main/java/org/oppia/android/app/ongoingtopiclist/OngoingTopicListViewModel.kt",
    "src/main/java/org/oppia/android/app/options/AppLanguageItemViewModel.kt",
    "src/main/java/org/oppia/android/app/options/AppLanguageSelectionViewModel.kt",
    "src/main/java/org/oppia/android/app/options/AudioLanguageItemViewModel.kt",
    "src/main/java/org/oppia/android/app/options/AudioLanguageSelectionViewModel.kt",
    "src/main/java/org/oppia/android/app/options/OptionControlsViewModel.kt",
    "src/main/java/org/oppia/android/app/options/OptionsAppLanguageViewModel.kt",
    "src/main/java/org/oppia/android/app/options/OptionsAudioLanguageViewModel.kt",
    "src/main/java/org/oppia/android/app/options/OptionsItemViewModel.kt",
    "src/main/java/org/oppia/android/app/options/ReadingTextSizeSelectionViewModel.kt",
    "src/main/java/org/oppia/android/app/player/exploration/ExplorationViewModel.kt",
    "src/main/java/org/oppia/android/app/player/state/itemviewmodel/ContentViewModel.kt",
    "src/main/java/org/oppia/android/app/player/state/itemviewmodel/ContinueInteractionViewModel.kt",
    "src/main/java/org/oppia/android/app/player/state/itemviewmodel/ContinueNavigationButtonViewModel.kt",
    "src/main/java/org/oppia/android/app/player/state/itemviewmodel/DragAndDropSortInteractionViewModel.kt",
    "src/main/java/org/oppia/android/app/player/state/itemviewmodel/FeedbackViewModel.kt",
    "src/main/java/org/oppia/android/app/player/state/itemviewmodel/NextButtonViewModel.kt",
    "src/main/java/org/oppia/android/app/player/state/itemviewmodel/NumericInputViewModel.kt",
    "src/main/java/org/oppia/android/app/player/state/itemviewmodel/PreviousButtonViewModel.kt",
    "src/main/java/org/oppia/android/app/player/state/itemviewmodel/ReplayButtonViewModel.kt",
    "src/main/java/org/oppia/android/app/player/state/itemviewmodel/ReturnToTopicButtonViewModel.kt",
    "src/main/java/org/oppia/android/app/player/state/itemviewmodel/SelectionInteractionContentViewModel.kt",
    "src/main/java/org/oppia/android/app/player/state/itemviewmodel/SelectionInteractionViewModel.kt",
    "src/main/java/org/oppia/android/app/player/state/itemviewmodel/StateItemViewModel.kt",
    "src/main/java/org/oppia/android/app/player/state/itemviewmodel/SubmitButtonViewModel.kt",
    "src/main/java/org/oppia/android/app/player/state/StateViewModel.kt",
    "src/main/java/org/oppia/android/app/player/state/testing/StateFragmentTestViewModel.kt",
    "src/main/java/org/oppia/android/app/profile/AdminAuthViewModel.kt",
    "src/main/java/org/oppia/android/app/profile/AdminPinViewModel.kt",
    "src/main/java/org/oppia/android/app/profile/AdminSettingsViewModel.kt",
    "src/main/java/org/oppia/android/app/profile/ProfileChooserViewModel.kt",
    "src/main/java/org/oppia/android/app/profileprogress/ProfilePictureActivityViewModel.kt",
    "src/main/java/org/oppia/android/app/profileprogress/ProfileProgressHeaderViewModel.kt",
    "src/main/java/org/oppia/android/app/profileprogress/ProfileProgressItemViewModel.kt",
    "src/main/java/org/oppia/android/app/recyclerview/BindableAdapter.kt",
    "src/main/java/org/oppia/android/app/recyclerview/DividerItemDecorator.kt",
    "src/main/java/org/oppia/android/app/recyclerview/DragAndDropItemFacilitator.kt",
    "src/main/java/org/oppia/android/app/resumelesson/ResumeLessonViewModel.kt",
    "src/main/java/org/oppia/android/app/settings/profile/ProfileEditViewModel.kt",
    "src/main/java/org/oppia/android/app/settings/profile/ProfileListViewModel.kt",
    "src/main/java/org/oppia/android/app/settings/profile/ProfileRenameViewModel.kt",
    "src/main/java/org/oppia/android/app/settings/profile/ProfileResetPinViewModel.kt",
    "src/main/java/org/oppia/android/app/story/ExplorationSelectionListener.kt",
    "src/main/java/org/oppia/android/app/story/StoryFragmentScroller.kt",
    "src/main/java/org/oppia/android/app/story/storyitemviewmodel/StoryItemViewModel.kt",
    "src/main/java/org/oppia/android/app/story/StoryViewModel.kt",
    "src/main/java/org/oppia/android/app/testing/BindableAdapterTestDataModel.kt",
    "src/main/java/org/oppia/android/app/testing/BindableAdapterTestViewModel.kt",
    "src/main/java/org/oppia/android/app/topic/conceptcard/ConceptCardViewModel.kt",
    "src/main/java/org/oppia/android/app/topic/lessons/TopicLessonViewModel.kt",
    "src/main/java/org/oppia/android/app/topic/lessons/TopicLessonsItemViewModel.kt",
    "src/main/java/org/oppia/android/app/topic/lessons/TopicLessonsTitleViewModel.kt",
    "src/main/java/org/oppia/android/app/topic/practice/practiceitemviewmodel/TopicPracticeFooterViewModel.kt",
    "src/main/java/org/oppia/android/app/topic/practice/practiceitemviewmodel/TopicPracticeHeaderViewModel.kt",
    "src/main/java/org/oppia/android/app/topic/practice/practiceitemviewmodel/TopicPracticeItemViewModel.kt",
    "src/main/java/org/oppia/android/app/topic/practice/practiceitemviewmodel/TopicPracticeSubtopicViewModel.kt",
    "src/main/java/org/oppia/android/app/topic/practice/TopicPracticeViewModel.kt",
    "src/main/java/org/oppia/android/app/topic/revision/revisionitemviewmodel/TopicRevisionItemViewModel.kt",
    "src/main/java/org/oppia/android/app/topic/revision/TopicRevisionViewModel.kt",
    "src/main/java/org/oppia/android/app/topic/revisioncard/RevisionCardViewModel.kt",
    "src/main/java/org/oppia/android/app/walkthrough/end/WalkthroughFinalViewModel.kt",
    "src/main/java/org/oppia/android/app/walkthrough/topiclist/topiclistviewmodel/WalkthroughTopicHeaderViewModel.kt",
    "src/main/java/org/oppia/android/app/walkthrough/topiclist/WalkthroughTopicItemViewModel.kt",
    "src/main/java/org/oppia/android/app/walkthrough/topiclist/WalkthroughTopicViewModel.kt",
    "src/main/java/org/oppia/android/app/walkthrough/WalkthroughViewModel.kt",
    "src/main/java/org/oppia/android/app/walkthrough/welcome/WalkthroughWelcomeViewModel.kt",
] + [
    "update_" + view_models_with_resource_imports[0:-3]
    for view_models_with_resource_imports in VIEW_MODELS_WITH_RESOURCE_IMPORTS
]

# TODO(#1617): Remove genrules post-gradle
# Genrule for source files in the view_models library.
# Because each databinding library must have a unique package name and manifest, resources must be
# imported using the proper package name when building with Bazel. This genrule alters those imports
# in order to keep Gradle building.

[
    genrule(
        name = "update_" + file[0:-3],
        srcs = [file],
        outs = [file[0:-3] + "_updated.kt"],
        cmd = """
    cat $(SRCS) |
    sed 's/import org.oppia.android.R/import org.oppia.android.app.view.models.R/g' > $(OUTS)
    """,
    )
    for file in VIEW_MODELS_WITH_RESOURCE_IMPORTS
]

# Views

# TODO(#1617): Remove genrules post-gradle
# Source files for the views library that import resources.
# Place your file here if:
#  - It is a view file
#  - It imports resources (ex: `import org.oppia.android.R`)

# keep sorted
VIEWS_WITH_RESOURCE_IMPORTS = [
<<<<<<< HEAD
    "src/main/java/org/oppia/android/app/customview/ChapterNotStartedContainerConstraintLayout.kt",
=======
    "src/main/java/org/oppia/android/app/customview/ContinueButtonView.kt",
>>>>>>> 6f26b9e9
    "src/main/java/org/oppia/android/app/customview/LessonThumbnailImageView.kt",
    "src/main/java/org/oppia/android/app/customview/PromotedStoryCardView.kt",
    "src/main/java/org/oppia/android/app/customview/SegmentedCircularProgressView.kt",
    "src/main/java/org/oppia/android/app/customview/VerticalDashedLineView.kt",
    "src/main/java/org/oppia/android/app/utility/ClickableAreasImage.kt",
]

# Source files for the views library that DO NOT import resources.
# Place your file here if:
#  - It is a view file
#  - It does not import resources
#  - It holds a circular dependency with a view (including views in VIEWS_WITH_RESOURCE_IMPORTS)

# keep sorted
VIEWS = [
    "src/main/java/org/oppia/android/app/administratorcontrols/learneranalytics/CopyIdMaterialButtonView.kt",
    "src/main/java/org/oppia/android/app/customview/interaction/FractionInputInteractionView.kt",
    "src/main/java/org/oppia/android/app/customview/interaction/MathExpressionInteractionsView.kt",
    "src/main/java/org/oppia/android/app/customview/interaction/NumericInputInteractionView.kt",
    "src/main/java/org/oppia/android/app/customview/interaction/TextInputInteractionView.kt",
    "src/main/java/org/oppia/android/app/customview/interaction/RatioInputInteractionView.kt",
    "src/main/java/org/oppia/android/app/home/promotedlist/ComingSoonTopicsListView.kt",
    "src/main/java/org/oppia/android/app/home/promotedlist/PromotedStoryListView.kt",
    "src/main/java/org/oppia/android/app/player/state/DragDropSortInteractionView.kt",
    "src/main/java/org/oppia/android/app/player/state/ImageRegionSelectionInteractionView.kt",
    "src/main/java/org/oppia/android/app/player/state/SelectionInteractionView.kt",
    "//app/src/main/java/org/oppia/android/app/view:ViewComponentImpl.kt",
] + [
    "update_" + views_with_resource_imports[0:-3]
    for views_with_resource_imports in VIEWS_WITH_RESOURCE_IMPORTS
]

# TODO(#1617): Remove genrules post-gradle
# Genrule for source files in the views library.
# Because each databinding library must have a unique package name and manifest, resources must be
# imported using the proper package name when building with Bazel. This genrule alters those imports
# in order to keep Gradle building.

[
    genrule(
        name = "update_" + file[0:-3],
        srcs = [file],
        outs = [file[0:-3] + "_updated.kt"],
        cmd = """
     cat $(SRCS) |
     sed 's/import org.oppia.android.R/import org.oppia.android.app.views.R/g' > $(OUTS)
     """,
    )
    for file in VIEWS_WITH_RESOURCE_IMPORTS
]

# Binding Adapters

# TODO(#1617): Remove genrules post-gradle
# Binding adapter files that import resources.
# Place your file here if:
#  - It is a binding adapter
#  - It imports resources (ex: `import org.oppia.android.R`)

# keep sorted
BINDING_ADAPTERS_WITH_RESOURCE_IMPORTS = [
    "src/main/java/org/oppia/android/app/databinding/DrawableBindingAdapters.java",
    "src/main/java/org/oppia/android/app/databinding/ImageViewBindingAdapters.java",
    "src/main/java/org/oppia/android/app/databinding/TextViewBindingAdapters.java",
]

# Binding adapter files that DO NOT import resources.
# Place your file here if:
#  - It is a binding adapter
#  - It does not import resources

# keep sorted
BINDING_ADAPTERS = [
    "src/main/java/org/oppia/android/app/databinding/ConstraintLayoutAdapters.java",
    "src/main/java/org/oppia/android/app/databinding/EditTextBindingAdapters.java",
    "src/main/java/org/oppia/android/app/databinding/GuidelineBindingAdapters.java",
    "src/main/java/org/oppia/android/app/databinding/MarginBindingAdapters.java",
    "src/main/java/org/oppia/android/app/databinding/StateAssemblerMarginBindingAdapters.java",
    "src/main/java/org/oppia/android/app/databinding/StateAssemblerPaddingBindingAdapters.java",
    "src/main/java/org/oppia/android/app/databinding/TextInputLayoutBindingAdapters.java",
    "src/main/java/org/oppia/android/app/databinding/ViewBindingAdapters.java",
    "src/main/java/org/oppia/android/app/recyclerview/RecyclerViewBindingAdapter.java",
] + [
    "update_" + binding_adapters_with_resource_imports[0:-5]
    for binding_adapters_with_resource_imports in BINDING_ADAPTERS_WITH_RESOURCE_IMPORTS
]

# TODO(#1617): Remove genrules post-gradle
# Genrule for source files in the binding_adapters library.
# Because each databinding library must have a unique package name and manifest, resources must be
# imported using the proper package name when building with Bazel. This genrule alters those imports
# in order to keep Gradle building.

[genrule(
    name = "update_" + file[0:-5],
    srcs = [file],
    outs = [file[0:-5] + "_updated.java"],
    cmd = """
     cat $(SRCS) |
     sed 's/import org.oppia.android.R/import org.oppia.android.app.databinding.adapters.R/g' |
     sed 's/BindingAdapters {/BindingAdapters_updated {/g' > $(OUTS)
     """,
) for file in BINDING_ADAPTERS_WITH_RESOURCE_IMPORTS]

# keep sorted
SNAP_HELPER = ["src/main/java/org/oppia/android/app/recyclerview/StartSnapHelper.kt"]

# Files to be excluded from the source list for the app library. This list includes all the files
# built by the following libraries:
# - view_models
# - views
# - listeners
# - annotations
# - binding_adapters

EXCLUDED_APP_LIB_FILES = VIEW_MODELS + VIEW_MODELS_WITH_RESOURCE_IMPORTS + VIEWS + VIEWS_WITH_RESOURCE_IMPORTS + BINDING_ADAPTERS + BINDING_ADAPTERS_WITH_RESOURCE_IMPORTS + LISTENERS + ANNOTATIONS + SNAP_HELPER + MIGRATED_SOURCE_FILES

# Files to be built by the app library. All of these files are assumed to have resource imports and
# will be processed by the app library genrule regardless in order to avoid any import issues.

APP_FILES_WITH_RESOURCE_IMPORTS = glob(
    ["src/main/java/org/oppia/android/app/**/*.kt"],
    exclude = EXCLUDED_APP_LIB_FILES,
)

# Genrule for source files in the app library.
# Because each databinding library must have a unique package name and manifest, resources must be
# imported using the proper package name when building with Bazel. This genrule alters those imports
# in order to keep Gradle building.

[
    genrule(
        name = "update_" + file[0:-3],
        srcs = [file],
        outs = [file[0:-3] + "_updated.kt"],
        cmd = """
     cat $(SRCS) |
     sed 's/import org.oppia.android.R/import org.oppia.android.app.ui.R/g' |
     sed 's/import org.oppia.android.databinding./import org.oppia.android.app.databinding.databinding./g' > $(OUTS)
     """,
    )
    for file in APP_FILES_WITH_RESOURCE_IMPORTS
]

# Files to be built by the app library.
APP_FILES = [] + [
    "update_" + app_files_with_resource_imports[0:-3]
    for app_files_with_resource_imports in APP_FILES_WITH_RESOURCE_IMPORTS
]

# Library for non-layout resource files.
android_library(
    name = "resources",
    custom_package = "org.oppia.android.app",
    exports_manifest = True,
    manifest = "src/main/AndroidManifest.xml",
    resource_files = glob(
        ["src/main/res/**"],
        exclude = DATABINDING_LAYOUTS,
    ),
    visibility = ["//app:__subpackages__"],
    deps = ["//third_party:com_google_android_material_material"],
)

# Library for layout resource files.
android_library(
    name = "databinding_resources",
    custom_package = "org.oppia.android.app.databinding",
    enable_data_binding = True,
    exports_manifest = True,
    manifest = "src/main/DatabindingResourcesManifest.xml",
    resource_files = glob(DATABINDING_LAYOUTS),
    visibility = [
        "//app/src/main/java/org/oppia/android/app/shim:__pkg__",
        "//app/src/main/java/org/oppia/android/app/testing/activity:__pkg__",
    ],
    deps = [
        ":annotations",
        ":binding_adapters",
        ":resources",
        ":view_models",
        ":views",
        "//app/src/main/java/org/oppia/android/app/spotlight",
        "//app/src/main/java/org/oppia/android/app/translation:app_language_activity_injector_provider",
        "//app/src/main/java/org/oppia/android/app/translation:app_language_resource_handler",
        "//model/src/main/proto:interaction_object_java_proto_lite",
        "//model/src/main/proto:thumbnail_java_proto_lite",
        "//model/src/main/proto:version_java_proto_lite",
        "//third_party:androidx_annotation_annotation",
        "//third_party:androidx_constraintlayout_constraintlayout",
        "//third_party:androidx_core_core",
        "//third_party:androidx_databinding_databinding-adapters",
        "//third_party:androidx_databinding_databinding-common",
        "//third_party:androidx_databinding_databinding-runtime",
        "//third_party:androidx_drawerlayout_drawerlayout",
        "//third_party:androidx_lifecycle_lifecycle-livedata-core",
        "//third_party:androidx_recyclerview_recyclerview",
        "//third_party:androidx_viewpager2_viewpager2",
        "//third_party:androidx_viewpager_viewpager",
        "//third_party:circularimageview_circular_image_view",
        "//third_party:com_google_android_flexbox_flexbox",
        "//third_party:com_google_android_material_material",
        "//third_party:de_hdodenhof_circleimageview",
        "//third_party:javax_annotation_javax_annotation-api_jar",
        "//third_party:nl_dionsegijn_konfetti",
        "//utility/src/main/java/org/oppia/android/util/system:oppia_clock",
        "//utility/src/main/java/org/oppia/android/util/system:oppia_clock_injector_provider",
    ],
)

# Library for listener files required to build views and view_model libraries.
kt_android_library(
    name = "listeners",
    srcs = LISTENERS,
    custom_package = "org.oppia.android.app",
    deps = [
        ":dagger",
        "//domain/src/main/java/org/oppia/android/domain/audio:cellular_audio_dialog_controller",
        "//model/src/main/proto:arguments_java_proto_lite",
        "//model/src/main/proto:question_java_proto_lite",
        "//model/src/main/proto:topic_java_proto_lite",
        "//third_party:androidx_recyclerview_recyclerview",
    ],
)

# Library for all view files required to build layout files.
kt_android_library(
    name = "views",
    srcs = VIEWS,
    custom_package = "org.oppia.android.app.views",
    manifest = "src/main/ViewsManifest.xml",
    deps = [
        ":annotations",
        ":listeners",
        ":resources",
        ":snap_helper",
        ":view_models",
        "//app/src/main/java/org/oppia/android/app/shim:view_binding_shim",
<<<<<<< HEAD
        "//app/src/main/java/org/oppia/android/app/spotlight",
=======
        "//app/src/main/java/org/oppia/android/app/utility/lifecycle:lifecycle_safe_timer_factory",
>>>>>>> 6f26b9e9
        "//app/src/main/java/org/oppia/android/app/view:view_component_factory",
        "//app/src/main/java/org/oppia/android/app/view:view_scope",
        "//third_party:androidx_appcompat_appcompat",
        "//third_party:androidx_core_core-ktx",
        "//third_party:androidx_databinding_databinding-common",
        "//third_party:androidx_databinding_databinding-runtime",
        "//third_party:circularimageview_circular_image_view",
        "//utility/src/main/java/org/oppia/android/util/accessibility",
        "//utility/src/main/java/org/oppia/android/util/parser/html:html_parser",
        "//utility/src/main/java/org/oppia/android/util/parser/image:image_loader",
        "//utility/src/main/java/org/oppia/android/util/parser/image:image_parsing_annonations",
        "//utility/src/main/java/org/oppia/android/util/parser/image:image_transformation",
    ],
)

# Library for scope annotations required to build views and view_model libraries.
kt_android_library(
    name = "annotations",
    srcs = ANNOTATIONS,
    custom_package = "org.oppia.android.app",
    deps = [
        ":dagger",
        "//app/src/main/java/org/oppia/android/app/activity:activity_scope",
        "//app/src/main/java/org/oppia/android/app/fragment:fragment_scope",
    ],
)

# Library for all view model files.
kt_android_library(
    name = "view_models",
    srcs = VIEW_MODELS,
    custom_package = "org.oppia.android.app.view.models",
    enable_data_binding = True,
    manifest = "src/main/ViewModelsManifest.xml",
    visibility = [
        "//app/src/main/java/org/oppia/android/app/shim:__pkg__",
    ],
    deps = [
        ":annotations",
        ":dagger",
        ":listeners",
        ":resources",
        "//app/src/main/java/org/oppia/android/app/shim:intent_factory_shim",
        "//app/src/main/java/org/oppia/android/app/utility/datetime:date_time_util",
        "//app/src/main/java/org/oppia/android/app/utility/math:math_expression_accessibility_util",
        "//app/src/main/java/org/oppia/android/app/viewmodel:observable_array_list",
        "//app/src/main/java/org/oppia/android/app/viewmodel:observable_view_model",
        "//app/src/main/java/org/oppia/android/app/viewmodel:view_model_provider",
        "//domain",
        "//domain/src/main/java/org/oppia/android/domain/audio:audio_player_controller",
        "//domain/src/main/java/org/oppia/android/domain/clipboard:clipboard_controller",
        "//domain/src/main/java/org/oppia/android/domain/onboarding:state_controller",
        "//domain/src/main/java/org/oppia/android/domain/profile:profile_management_controller",
        "//model/src/main/proto:arguments_java_proto_lite",
        "//third_party:androidx_core_core",
        "//third_party:androidx_databinding_databinding-common",
        "//third_party:androidx_databinding_databinding-runtime",
        "//utility",
        "//utility/src/main/java/org/oppia/android/util/extensions:context_extensions",
        "//utility/src/main/java/org/oppia/android/util/logging/firebase:debug_event_logger",
        "//utility/src/main/java/org/oppia/android/util/math:fraction_parser",
        "//utility/src/main/java/org/oppia/android/util/networking:network_connection_debug_util",
        "//utility/src/main/java/org/oppia/android/util/parser/html:html_parser",
    ],
)

# Library for snap helper used to build views.
kt_android_library(
    name = "snap_helper",
    srcs = SNAP_HELPER,
    custom_package = "org.oppia.android.app.recyclerview",
    deps = ["//third_party:androidx_recyclerview_recyclerview"],
)

# TODO(#1639): Translate binding adapters back to Kotlin post-Bazel modularization.
# Library for all custom data-binding adapters under org/oppia/android/app/databinding.
android_library(
    name = "binding_adapters",
    srcs = BINDING_ADAPTERS,
    custom_package = "org.oppia.android.app.databinding.adapters",
    enable_data_binding = True,
    manifest = "src/main/DatabindingAdaptersManifest.xml",
    deps = [
        ":dagger",
        ":resources",
        ":view_models",
        "//app/src/main/java/org/oppia/android/app/translation:app_language_activity_injector_provider",
        "//app/src/main/java/org/oppia/android/app/translation:app_language_resource_handler",
        "//model/src/main/proto:thumbnail_java_proto_lite",
        "//third_party:androidx_annotation_annotation",
        "//third_party:androidx_constraintlayout_constraintlayout",
        "//third_party:androidx_lifecycle_lifecycle-livedata-core",
        "//third_party:androidx_lifecycle_lifecycle-livedata-ktx",
        "//third_party:circularimageview_circular_image_view",
        "//third_party:com_google_android_material_material",
        "//third_party:de_hdodenhof_circleimageview",
        "//utility",
        "//utility/src/main/java/org/oppia/android/util/system:oppia_clock",
        "//utility/src/main/java/org/oppia/android/util/system:oppia_clock_injector_provider",
    ],
)

# Library containing all activity, fragment, and view-based UI flows in the app.
kt_android_library(
    name = "app",
    srcs = APP_FILES + [
        "//app/src/main/java/org/oppia/android/app/activity:ActivityComponentImpl.kt",
        "//app/src/main/java/org/oppia/android/app/activity:ActivityIntentFactoriesModule.kt",
        "//app/src/main/java/org/oppia/android/app/activity:ActivityModule.kt",
        "//app/src/main/java/org/oppia/android/app/activity/route:ActivityRouterModule.kt",
        "//app/src/main/java/org/oppia/android/app/fragment:FragmentComponentBuilderModule.kt",
        "//app/src/main/java/org/oppia/android/app/fragment:FragmentComponentImpl.kt",
        "//app/src/main/java/org/oppia/android/app/fragment:FragmentModule.kt",
        "//app/src/main/java/org/oppia/android/app/view:ViewComponentBuilderModule.kt",
        "//app/src/main/java/org/oppia/android/app/spotlight:SpotlightFragment_updated.kt",
    ],
    custom_package = "org.oppia.android.app.ui",
    enable_data_binding = 1,
    manifest = "src/main/AppAndroidManifest.xml",
    visibility = ["//visibility:public"],
    deps = [
        ":binding_adapters",
        ":dagger",
        ":databinding_resources",
        ":resources",
        ":view_models",
        ":views",
        "//app/src/main/java/org/oppia/android/app/activity:activity_intent_factories_shim",
        "//app/src/main/java/org/oppia/android/app/activity:injectable_app_compat_activity",
        "//app/src/main/java/org/oppia/android/app/activity/route:activity_router",
        "//app/src/main/java/org/oppia/android/app/fragment:injectable_bottom_sheet_dialog_fragment",
        "//app/src/main/java/org/oppia/android/app/fragment:injectable_dialog_fragment",
        "//app/src/main/java/org/oppia/android/app/fragment:injectable_fragment",
        "//app/src/main/java/org/oppia/android/app/shim:prod_modules",
        "//app/src/main/java/org/oppia/android/app/testing/activity:test_activity",
        "//domain/src/main/java/org/oppia/android/domain/onboarding:state_controller",
        "//domain/src/main/java/org/oppia/android/domain/oppialogger:startup_listener",
        "//domain/src/main/java/org/oppia/android/domain/profile:profile_management_controller",
        "//domain/src/main/java/org/oppia/android/domain/spotlight:spotlight_state_controller",
        "//model/src/main/proto:arguments_java_proto_lite",
        "//third_party:androidx_databinding_databinding-adapters",
        "//third_party:androidx_databinding_databinding-common",
        "//third_party:androidx_databinding_databinding-runtime",
        "//third_party:androidx_lifecycle_lifecycle-extensions",
        "//third_party:androidx_lifecycle_lifecycle-livedata-core",
        "//third_party:androidx_lifecycle_lifecycle-livedata-ktx",
        "//third_party:androidx_multidex_multidex",
        "//third_party:androidx_viewpager2_viewpager2",
        "//third_party:androidx_viewpager_viewpager",
        "//third_party:com_caverock_androidsvg",
        "//third_party:com_github_takusemba_spotlight",
        "//third_party:com_google_android_flexbox_flexbox",
        "//third_party:javax_annotation_javax_annotation-api_jar",
        "//utility",
        "//utility/src/main/java/org/oppia/android/util/extensions:bundle_extensions",
        "//utility/src/main/java/org/oppia/android/util/parser/image:image_loader",
        "//utility/src/main/java/org/oppia/android/util/parser/image:image_parsing_annonations",
        "//utility/src/main/java/org/oppia/android/util/statusbar:status_bar_color",
    ],
)

# Library that builds test-only source files.

# All app-specific files that are only used for testing
# purposes but are not tests should be included in this list. These files should not be included in
# the app library or the final binary but should be dependencies for tests.

# Place your file here if:
#  - It is not a test file
#  - Only test files depend on it

kt_android_library(
    name = "test_deps",
    testonly = True,
    srcs = [
        "src/sharedTest/java/org/oppia/android/app/recyclerview/RecyclerViewMatcher.kt",
        "src/sharedTest/java/org/oppia/android/app/utility/ClickActions.kt",
        "src/sharedTest/java/org/oppia/android/app/utility/DragViewAction.kt",
        "src/sharedTest/java/org/oppia/android/app/utility/DrawableMatcher.kt",
        "src/sharedTest/java/org/oppia/android/app/utility/EspressoTestsMatchers.kt",
        "src/sharedTest/java/org/oppia/android/app/utility/FontSizeMatcher.kt",
        "src/sharedTest/java/org/oppia/android/app/utility/OrientationChangeAction.kt",
        "src/sharedTest/java/org/oppia/android/app/utility/ProgressMatcher.kt",
        "src/sharedTest/java/org/oppia/android/app/utility/TabMatcher.kt",
    ],
    visibility = [
        ":app_testing_visibility",
        "//app:__subpackages__",
    ],
    deps = [
        ":app",
        "//testing",
        "//third_party:org_mockito_mockito-core",
    ],
)

# keep sorted
TEST_DEPS = [
    ":app",
    ":dagger",
    ":resources",
    ":test_deps",
    "//app/src/main/java/org/oppia/android/app/application:application_component",
    "//app/src/main/java/org/oppia/android/app/application:application_injector",
    "//app/src/main/java/org/oppia/android/app/application:application_injector_provider",
    "//app/src/main/java/org/oppia/android/app/application:common_application_modules",
    "//app/src/main/java/org/oppia/android/app/application/testing:testing_build_flavor_module",
    "//app/src/main/java/org/oppia/android/app/testing/activity:test_activity",
    "//app/src/main/java/org/oppia/android/app/translation/testing:test_module",
    "//app/src/main/java/org/oppia/android/app/utility/math:math_expression_accessibility_util",
    "//config/src/java/org/oppia/android/config:all_languages_config",
    "//domain",
    "//domain/src/main/java/org/oppia/android/domain/audio:audio_player_controller",
    "//domain/src/main/java/org/oppia/android/domain/classify/rules/algebraicexpressioninput:algebraic_expression_input_rule_module",
    "//domain/src/main/java/org/oppia/android/domain/classify/rules/continueinteraction:continue_module",
    "//domain/src/main/java/org/oppia/android/domain/classify/rules/dragAndDropSortInput:drag_and_drop_sort_input_module",
    "//domain/src/main/java/org/oppia/android/domain/classify/rules/fractioninput:fraction_input_module",
    "//domain/src/main/java/org/oppia/android/domain/classify/rules/imageClickInput:image_click_input_module",
    "//domain/src/main/java/org/oppia/android/domain/classify/rules/itemselectioninput:item_selection_input_module",
    "//domain/src/main/java/org/oppia/android/domain/classify/rules/mathequationinput:math_equation_input_rule_module",
    "//domain/src/main/java/org/oppia/android/domain/classify/rules/multiplechoiceinput:multiple_choice_input_module",
    "//domain/src/main/java/org/oppia/android/domain/classify/rules/numberwithunits:number_with_units_rule_module",
    "//domain/src/main/java/org/oppia/android/domain/classify/rules/numericexpressioninput:numeric_expression_input_rule_module",
    "//domain/src/main/java/org/oppia/android/domain/classify/rules/numericinput:numeric_input_rule_module",
    "//domain/src/main/java/org/oppia/android/domain/classify/rules/ratioinput:ratio_input_module",
    "//domain/src/main/java/org/oppia/android/domain/classify/rules/textinput:text_input_rule_module",
    "//domain/src/main/java/org/oppia/android/domain/exploration/testing:test_module",
    "//domain/src/main/java/org/oppia/android/domain/onboarding/testing:fake_exploration_meta_data_retriever",
    "//domain/src/main/java/org/oppia/android/domain/onboarding/testing:retriever_test_module",
    "//testing",
    "//testing/src/main/java/org/oppia/android/testing/data:data_provider_test_monitor",
    "//testing/src/main/java/org/oppia/android/testing/espresso:edit_text_input_action",
    "//testing/src/main/java/org/oppia/android/testing/espresso:generic_view_matchers",
    "//testing/src/main/java/org/oppia/android/testing/espresso:image_view_matcher",
    "//testing/src/main/java/org/oppia/android/testing/espresso:konfetti_view_matcher",
    "//testing/src/main/java/org/oppia/android/testing/espresso:text_input_action",
    "//testing/src/main/java/org/oppia/android/testing/junit:initialize_default_locale_rule",
    "//testing/src/main/java/org/oppia/android/testing/math:math_equation_subject",
    "//testing/src/main/java/org/oppia/android/testing/math:math_expression_subject",
    "//testing/src/main/java/org/oppia/android/testing/mockito",
    "//testing/src/main/java/org/oppia/android/testing/network",
    "//testing/src/main/java/org/oppia/android/testing/network:test_module",
    "//testing/src/main/java/org/oppia/android/testing/platformparameter:test_module",
    "//testing/src/main/java/org/oppia/android/testing/robolectric:is_on_robolectric",
    "//testing/src/main/java/org/oppia/android/testing/robolectric:test_module",
    "//testing/src/main/java/org/oppia/android/testing/threading:coroutine_executor_service",
    "//testing/src/main/java/org/oppia/android/testing/threading:test_module",
    "//testing/src/main/java/org/oppia/android/testing/time:test_module",
    "//third_party:androidx_annotation_annotation",
    "//third_party:androidx_core_core",
    "//third_party:androidx_databinding_databinding-adapters",
    "//third_party:androidx_databinding_databinding-common",
    "//third_party:androidx_databinding_databinding-compiler",
    "//third_party:androidx_databinding_databinding-runtime",
    "//third_party:androidx_navigation_navigation-fragment",
    "//third_party:androidx_navigation_navigation-ui",
    "//third_party:androidx_test_espresso_espresso-contrib",
    "//third_party:androidx_test_espresso_espresso-core",
    "//third_party:androidx_test_espresso_espresso-intents",
    "//third_party:androidx_test_ext_junit",
    "//third_party:androidx_test_runner",
    "//third_party:androidx_work_work-testing",
    "//third_party:com_github_bumptech_glide_mocks",
    "//third_party:com_google_truth_truth",
    "//third_party:org_jetbrains_kotlin_kotlin-reflect",
    "//third_party:org_jetbrains_kotlin_kotlin-test-junit",
    "//third_party:org_jetbrains_kotlinx_kotlinx-coroutines-test",
    "//third_party:org_mockito_mockito-core",
    "//third_party:org_robolectric_annotations",
    "//third_party:robolectric_android-all",
    "//utility",
    "//utility/src/main/java/org/oppia/android/util/accessibility",
    "//utility/src/main/java/org/oppia/android/util/accessibility:test_module",
    "//utility/src/main/java/org/oppia/android/util/caching:asset_prod_module",
    "//utility/src/main/java/org/oppia/android/util/caching/testing:caching_test_module",
    "//utility/src/main/java/org/oppia/android/util/logging:standard_event_logging_configuration_module",
    "//utility/src/main/java/org/oppia/android/util/logging/firebase:debug_module",
    "//utility/src/main/java/org/oppia/android/util/math:math_expression_parser",
    "//utility/src/main/java/org/oppia/android/util/networking:debug_module",
    "//utility/src/main/java/org/oppia/android/util/parser/html:html_parser",
    "//utility/src/main/java/org/oppia/android/util/parser/html:html_parser_entity_type_module",
    "//utility/src/main/java/org/oppia/android/util/parser/html:list_item_leading_margin_span",
    "//utility/src/main/java/org/oppia/android/util/parser/html:policy_type",
    "//utility/src/main/java/org/oppia/android/util/parser/image:glide_image_loader",
    "//utility/src/main/java/org/oppia/android/util/parser/image:glide_image_loader_module",
    "//utility/src/main/java/org/oppia/android/util/parser/image:image_parsing_module",
    "//utility/src/main/java/org/oppia/android/util/parser/image:image_transformation",
    "//utility/src/main/java/org/oppia/android/util/parser/image:test_glide_image_loader",
    "//utility/src/main/java/org/oppia/android/util/profile:profile_name_validator",
]

# App module tests. Note that all tests are assumed to be tests with resources (even though not all
# are). Note that if a test file imports resources or binding files, it must be wrapped by
# test_with_resources().

# Qualified file paths for test classes that have been migrated over to their own packages &
# shouldn't be defined as module-level tests.
# keep sorted
MIGRATED_TESTS = [
]

# Unit tests.
[app_test(
    name = test_file_path,
    filtered_tests = MIGRATED_TESTS,
    manifest_values = {
        "applicationId": "org.oppia.android",
        "minSdkVersion": "19",
        "targetSdkVersion": "30",
        "versionCode": "0",
        "versionName": "0.1-alpha",
    },
    processed_src = test_with_resources(test_file_path),
    test_path_prefix = "src/test/java/",
    deps = TEST_DEPS,
) for test_file_path in glob(["src/test/java/org/oppia/android/app/**/*Test.kt"])]

# Shared tests.
[app_test(
    name = test_file_path,
    filtered_tests = MIGRATED_TESTS,
    manifest_values = {
        "applicationId": "org.oppia.android",
        "minSdkVersion": "19",
        "targetSdkVersion": "30",
        "versionCode": "0",
        "versionName": "0.1-alpha",
    },
    processed_src = test_with_resources(test_file_path),
    test_path_prefix = "src/sharedTest/java/",
    deps = TEST_DEPS,
) for test_file_path in glob(["src/sharedTest/java/org/oppia/android/app/**/*Test.kt"])]

# TODO(#1566): Move Firebase rules to their own package & remove default visibility
# Package for all Firebase dependencies.
# To reference these dependencies, add '//app:crashlytics' and '//app:crashlytics_deps'
# to your build rule's dependency list.

GOOGLE_SERVICES_RESOURCES = google_services_xml(
    package_name = "org.oppia.android",
    google_services_json = "google-services.json",
)

crashlytics_android_library(
    name = "crashlytics",
    package_name = "org.oppia.android",
    build_id = "48fc9d17-e102-444c-8e0d-638d75ec0942",
    resource_files = GOOGLE_SERVICES_RESOURCES,
)

android_library(
    name = "crashlytics_deps",
    exports = [
        "//third_party:com_crashlytics_sdk_android_crashlytics",
        "//third_party:com_google_firebase_firebase-analytics",
        "//third_party:com_google_firebase_firebase-crashlytics",
        "//third_party:io_fabric_sdk_android_fabric",
    ],
)

dagger_rules()<|MERGE_RESOLUTION|>--- conflicted
+++ resolved
@@ -394,11 +394,8 @@
 
 # keep sorted
 VIEWS_WITH_RESOURCE_IMPORTS = [
-<<<<<<< HEAD
     "src/main/java/org/oppia/android/app/customview/ChapterNotStartedContainerConstraintLayout.kt",
-=======
     "src/main/java/org/oppia/android/app/customview/ContinueButtonView.kt",
->>>>>>> 6f26b9e9
     "src/main/java/org/oppia/android/app/customview/LessonThumbnailImageView.kt",
     "src/main/java/org/oppia/android/app/customview/PromotedStoryCardView.kt",
     "src/main/java/org/oppia/android/app/customview/SegmentedCircularProgressView.kt",
@@ -637,11 +634,8 @@
         ":snap_helper",
         ":view_models",
         "//app/src/main/java/org/oppia/android/app/shim:view_binding_shim",
-<<<<<<< HEAD
         "//app/src/main/java/org/oppia/android/app/spotlight",
-=======
         "//app/src/main/java/org/oppia/android/app/utility/lifecycle:lifecycle_safe_timer_factory",
->>>>>>> 6f26b9e9
         "//app/src/main/java/org/oppia/android/app/view:view_component_factory",
         "//app/src/main/java/org/oppia/android/app/view:view_scope",
         "//third_party:androidx_appcompat_appcompat",
