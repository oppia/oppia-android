# TODO(#1532): Rename file to 'BUILD' post-Gradle.
"""
This library contains the app's core source files and functionality.
Note that:
 - Most files should be built inside of app library. However, listener files, annotation
files, view files, view model files, and binding adapter files need to be manually added. The
documentation below specifies where these files should be added.
- If your file uses Data-binding views or Kotlin synthetic imports these must be removed in
order to build with Bazel.
- All binding adapters must be written in Java.
"""

load("@dagger//:workspace_defs.bzl", "dagger_rules")
load("@io_bazel_rules_kotlin//kotlin:kotlin.bzl", "kt_android_library")
load("@tools_android//tools/crashlytics:defs.bzl", "crashlytics_android_library")
load("@tools_android//tools/googleservices:defs.bzl", "google_services_xml")
load("//app:app_test.bzl", "app_test")
load("//app:test_with_resources.bzl", "test_with_resources")

package(default_visibility = [
    "//domain:__subpackages__",
    "//utility:__subpackages__",
])

exports_files(["src/main/AndroidManifest.xml"])

# Corresponds to being accessible to all app layer targets.
package_group(
    name = "app_visibility",
    packages = [
        "//app/...",
    ],
)

# Visibility for migrated app tests.
package_group(
    name = "app_testing_visibility",
    packages = [
        "//app/src/test/...",
    ],
)

filegroup(
    name = "test_manifest",
    srcs = ["src/test/AndroidManifest.xml"],
    visibility = ["//:oppia_testing_visibility"],
)

# Source files for the migrated source files library. The files inside the migrated source files
# library are dependencies in app module that have their own libraries.
# Place your files here if:
#  - A file of any type has their own BAZEL library
# NOTE: if the file is added here make sure to remove this from the other sub lists
# of EXCLUDED_APP_LIB_FILES.
# keep sorted
MIGRATED_SOURCE_FILES = glob([
    "src/main/java/org/oppia/android/app/activity/*.kt",
    "src/main/java/org/oppia/android/app/fragment/*.kt",
    "src/main/java/org/oppia/android/app/utility/datetime/*.kt",
]) + [
    "src/main/java/org/oppia/android/app/viewmodel/ObservableArrayList.kt",
    "src/main/java/org/oppia/android/app/viewmodel/ObservableViewModel.kt",
]

# Source files for the annotations library. The files inside the annotations library are dependencies
# for all other libraries in app module, except the listeners library.
# Place your file here if:
#  - A view, view model, or layout file depends on it
#  - It is an annotation or helper file of some kind
#  - It is not considered a listener
#  - It does not depend on any other file not included in this list

# keep sorted
ANNOTATIONS = [
    "src/main/java/org/oppia/android/app/utility/KeyboardHelper.kt",
]

# Source files for the listeners library. The files inside the listeners library are dependencies for
# all other libraries in app module, except the annotations library.
# Place your file here if:
#  - A view, view model, or layout file depends on it
#  - It is either a listener, an interface, or a direct dependency of one in this list

# keep sorted
LISTENERS = [
    "src/main/java/org/oppia/android/app/administratorcontrols/LoadAppVersionListener.kt",
    "src/main/java/org/oppia/android/app/administratorcontrols/LoadProfileListListener.kt",
    "src/main/java/org/oppia/android/app/administratorcontrols/RouteToAppVersionListener.kt",
    "src/main/java/org/oppia/android/app/administratorcontrols/RouteToProfileListListener.kt",
    "src/main/java/org/oppia/android/app/administratorcontrols/ShowLogoutDialogListener.kt",
    "src/main/java/org/oppia/android/app/devoptions/ForceCrashButtonClickListener.kt",
    "src/main/java/org/oppia/android/app/devoptions/RouteToForceNetworkTypeListener.kt",
    "src/main/java/org/oppia/android/app/devoptions/RouteToMarkChaptersCompletedListener.kt",
    "src/main/java/org/oppia/android/app/devoptions/RouteToMarkStoriesCompletedListener.kt",
    "src/main/java/org/oppia/android/app/devoptions/RouteToMarkTopicsCompletedListener.kt",
    "src/main/java/org/oppia/android/app/devoptions/RouteToViewEventLogsListener.kt",
    "src/main/java/org/oppia/android/app/drawer/RouteToProfileProgressListener.kt",
    "src/main/java/org/oppia/android/app/help/LoadFaqListFragmentListener.kt",
    "src/main/java/org/oppia/android/app/help/LoadLicenseListFragmentListener.kt",
    "src/main/java/org/oppia/android/app/help/LoadLicenseTextViewerFragmentListener.kt",
    "src/main/java/org/oppia/android/app/help/LoadThirdPartyDependencyListFragmentListener.kt",
    "src/main/java/org/oppia/android/app/help/RouteToFAQListListener.kt",
    "src/main/java/org/oppia/android/app/help/RouteToThirdPartyDependencyListListener.kt",
    "src/main/java/org/oppia/android/app/help/faq/RouteToFAQSingleListener.kt",
    "src/main/java/org/oppia/android/app/help/thirdparty/RouteToLicenseListListener.kt",
    "src/main/java/org/oppia/android/app/help/thirdparty/RouteToLicenseTextListener.kt",
    "src/main/java/org/oppia/android/app/home/RouteToRecentlyPlayedListener.kt",
    "src/main/java/org/oppia/android/app/home/RouteToTopicListener.kt",
    "src/main/java/org/oppia/android/app/home/RouteToTopicPlayStoryListener.kt",
    "src/main/java/org/oppia/android/app/home/recentlyplayed/OngoingStoryClickListener.kt",
    "src/main/java/org/oppia/android/app/home/topiclist/TopicSummaryClickListener.kt",
    "src/main/java/org/oppia/android/app/onboarding/OnboardingNavigationListener.kt",
    "src/main/java/org/oppia/android/app/onboarding/RouteToProfileListListener.kt",
    "src/main/java/org/oppia/android/app/options/LanguageRadioButtonListener.kt",
    "src/main/java/org/oppia/android/app/options/LoadAppLanguageListListener.kt",
    "src/main/java/org/oppia/android/app/options/LoadAudioLanguageListListener.kt",
    "src/main/java/org/oppia/android/app/options/LoadReadingTextSizeListener.kt",
    "src/main/java/org/oppia/android/app/options/RouteToAppLanguageListListener.kt",
    "src/main/java/org/oppia/android/app/options/RouteToAudioLanguageListListener.kt",
    "src/main/java/org/oppia/android/app/options/RouteToReadingTextSizeListener.kt",
    "src/main/java/org/oppia/android/app/options/TextSizeRadioButtonListener.kt",
    "src/main/java/org/oppia/android/app/player/audio/LanguageInterface.kt",
    "src/main/java/org/oppia/android/app/player/state/answerhandling/InteractionAnswerErrorOrAvailabilityCheckReceiver.kt",
    "src/main/java/org/oppia/android/app/player/state/answerhandling/InteractionAnswerHandler.kt",
    "src/main/java/org/oppia/android/app/player/state/listener/ContinueNavigationButtonListener.kt",
    "src/main/java/org/oppia/android/app/player/state/listener/NextNavigationButtonListener.kt",
    "src/main/java/org/oppia/android/app/player/state/listener/PreviousNavigationButtonListener.kt",
    "src/main/java/org/oppia/android/app/player/state/listener/PreviousResponsesHeaderClickListener.kt",
    "src/main/java/org/oppia/android/app/player/state/listener/ReplayButtonListener.kt",
    "src/main/java/org/oppia/android/app/player/state/listener/ReturnToTopicNavigationButtonListener.kt",
    "src/main/java/org/oppia/android/app/player/state/listener/RouteToHintsAndSolutionListener.kt",
    "src/main/java/org/oppia/android/app/player/state/listener/StateKeyboardButtonListener.kt",
    "src/main/java/org/oppia/android/app/player/state/listener/SubmitNavigationButtonListener.kt",
    "src/main/java/org/oppia/android/app/profile/RouteToAdminPinListener.kt",
    "src/main/java/org/oppia/android/app/profileprogress/ProfilePictureClickListener.kt",
    "src/main/java/org/oppia/android/app/profileprogress/RouteToCompletedStoryListListener.kt",
    "src/main/java/org/oppia/android/app/profileprogress/RouteToOngoingTopicListListener.kt",
    "src/main/java/org/oppia/android/app/recyclerview/OnDragEndedListener.kt",
    "src/main/java/org/oppia/android/app/recyclerview/OnItemDragListener.kt",
    "src/main/java/org/oppia/android/app/topic/RouteToRevisionCardListener.kt",
    "src/main/java/org/oppia/android/app/topic/lessons/ChapterSummarySelector.kt",
    "src/main/java/org/oppia/android/app/topic/lessons/StorySummarySelector.kt",
    "src/main/java/org/oppia/android/app/topic/revision/RevisionSubtopicSelector.kt",
    "src/main/java/org/oppia/android/app/topic/revisioncard/ReturnToTopicClickListener.kt",
    "src/main/java/org/oppia/android/app/utility/OnClickableAreaClickedListener.kt",
    "src/main/java/org/oppia/android/app/utility/RegionClickEvent.kt",
    "src/main/java/org/oppia/android/app/walkthrough/WalkthroughActivityListener.kt",
    "src/main/java/org/oppia/android/app/walkthrough/WalkthroughFragmentChangeListener.kt",
    "src/main/java/org/oppia/android/app/walkthrough/WalkthroughPageChanger.kt",
    "src/main/java/org/oppia/android/app/walkthrough/end/WalkthroughEndPageChanger.kt",
]

# Source files for the databinding_resources library.
# The files inside this list include all layout files. Please note that layouts MUST NOT depend on
# presenters or fragments. Instead, they should depend on a listener or interface as an abstraction.

# keep sorted
DATABINDING_LAYOUTS = ["src/main/res/layout*/**"]

# View Models

# TODO(#1617): Remove genrules post-gradle
# Source files for the view_models library that import resources.
# Place your file here if:
#  - It is a view model
#  - It imports resources (ex: `import org.oppia.android.R`)

# keep sorted
VIEW_MODELS_WITH_RESOURCE_IMPORTS = [
    "src/main/java/org/oppia/android/app/administratorcontrols/appversion/AppVersionViewModel.kt",
    "src/main/java/org/oppia/android/app/devoptions/forcenetworktype/ForceNetworkTypeViewModel.kt",
    "src/main/java/org/oppia/android/app/drawer/NavigationDrawerHeaderViewModel.kt",
    "src/main/java/org/oppia/android/app/help/HelpItemViewModel.kt",
    "src/main/java/org/oppia/android/app/help/HelpListViewModel.kt",
    "src/main/java/org/oppia/android/app/help/HelpViewModel.kt",
    "src/main/java/org/oppia/android/app/help/faq/FAQListViewModel.kt",
    "src/main/java/org/oppia/android/app/help/thirdparty/LicenseListViewModel.kt",
    "src/main/java/org/oppia/android/app/help/thirdparty/LicenseTextViewModel.kt",
    "src/main/java/org/oppia/android/app/help/thirdparty/ThirdPartyDependencyListViewModel.kt",
    "src/main/java/org/oppia/android/app/hintsandsolution/HintsViewModel.kt",
    "src/main/java/org/oppia/android/app/home/HomeViewModel.kt",
    "src/main/java/org/oppia/android/app/home/WelcomeViewModel.kt",
    "src/main/java/org/oppia/android/app/home/promotedlist/ComingSoonTopicsViewModel.kt",
    "src/main/java/org/oppia/android/app/home/promotedlist/PromotedStoryListViewModel.kt",
    "src/main/java/org/oppia/android/app/home/promotedlist/PromotedStoryViewModel.kt",
    "src/main/java/org/oppia/android/app/home/recentlyplayed/OngoingStoryViewModel.kt",
    "src/main/java/org/oppia/android/app/home/topiclist/TopicSummaryViewModel.kt",
    "src/main/java/org/oppia/android/app/onboarding/OnboadingSlideViewModel.kt",
    "src/main/java/org/oppia/android/app/onboarding/OnboardingViewModel.kt",
    "src/main/java/org/oppia/android/app/ongoingtopiclist/OngoingTopicItemViewModel.kt",
    "src/main/java/org/oppia/android/app/options/TextSizeItemViewModel.kt",
    "src/main/java/org/oppia/android/app/parser/StringToFractionParser.kt",
    "src/main/java/org/oppia/android/app/parser/StringToNumberParser.kt",
    "src/main/java/org/oppia/android/app/parser/StringToRatioParser.kt",
    "src/main/java/org/oppia/android/app/player/state/itemviewmodel/DragDropInteractionContentViewModel.kt",
    "src/main/java/org/oppia/android/app/player/state/itemviewmodel/FractionInteractionViewModel.kt",
    "src/main/java/org/oppia/android/app/player/state/itemviewmodel/ImageRegionSelectionInteractionViewModel.kt",
    "src/main/java/org/oppia/android/app/player/state/itemviewmodel/PreviousResponsesHeaderViewModel.kt",
    "src/main/java/org/oppia/android/app/player/state/itemviewmodel/RatioExpressionInputInteractionViewModel.kt",
    "src/main/java/org/oppia/android/app/player/state/itemviewmodel/SubmittedAnswerViewModel.kt",
    "src/main/java/org/oppia/android/app/profile/PinPasswordViewModel.kt",
    "src/main/java/org/oppia/android/app/profile/ResetPinViewModel.kt",
    "src/main/java/org/oppia/android/app/profileprogress/ProfileProgressViewModel.kt",
    "src/main/java/org/oppia/android/app/profileprogress/RecentlyPlayedStorySummaryViewModel.kt",
    "src/main/java/org/oppia/android/app/story/storyitemviewmodel/StoryChapterSummaryViewModel.kt",
    "src/main/java/org/oppia/android/app/story/storyitemviewmodel/StoryHeaderViewModel.kt",
    "src/main/java/org/oppia/android/app/topic/TopicViewModel.kt",
    "src/main/java/org/oppia/android/app/topic/info/TopicInfoViewModel.kt",
    "src/main/java/org/oppia/android/app/topic/lessons/ChapterSummaryViewModel.kt",
    "src/main/java/org/oppia/android/app/topic/lessons/StorySummaryViewModel.kt",
    "src/main/java/org/oppia/android/app/topic/questionplayer/QuestionPlayerViewModel.kt",
    "src/main/java/org/oppia/android/app/utility/RatioExtensions.kt",
    "src/main/java/org/oppia/android/app/walkthrough/topiclist/topiclistviewmodel/WalkthroughTopicSummaryViewModel.kt",
]

# Source files for the view_models library that DO NOT import resources.
# Place your file here if:
#  - It is a view model
#  - It does not import resources

# keep sorted
VIEW_MODELS = [
    "src/main/java/org/oppia/android/app/administratorcontrols/administratorcontrolsitemviewmodel/AdministratorControlsAccountActionsViewModel.kt",
    "src/main/java/org/oppia/android/app/administratorcontrols/administratorcontrolsitemviewmodel/AdministratorControlsAppInformationViewModel.kt",
    "src/main/java/org/oppia/android/app/administratorcontrols/administratorcontrolsitemviewmodel/AdministratorControlsDownloadPermissionsViewModel.kt",
    "src/main/java/org/oppia/android/app/administratorcontrols/administratorcontrolsitemviewmodel/AdministratorControlsGeneralViewModel.kt",
    "src/main/java/org/oppia/android/app/administratorcontrols/administratorcontrolsitemviewmodel/AdministratorControlsItemViewModel.kt",
    "src/main/java/org/oppia/android/app/administratorcontrols/administratorcontrolsitemviewmodel/AdministratorControlsProfileViewModel.kt",
    "src/main/java/org/oppia/android/app/administratorcontrols/AdministratorControlsViewModel.kt",
    "src/main/java/org/oppia/android/app/devoptions/marktopicscompleted/TopicViewModel.kt",
    "src/main/java/org/oppia/android/app/completedstorylist/CompletedStoryItemViewModel.kt",
    "src/main/java/org/oppia/android/app/completedstorylist/CompletedStoryListViewModel.kt",
    "src/main/java/org/oppia/android/app/devoptions/devoptionsitemviewmodel/DeveloperOptionsItemViewModel.kt",
    "src/main/java/org/oppia/android/app/devoptions/devoptionsitemviewmodel/DeveloperOptionsModifyLessonProgressViewModel.kt",
    "src/main/java/org/oppia/android/app/devoptions/devoptionsitemviewmodel/DeveloperOptionsOverrideAppBehaviorsViewModel.kt",
    "src/main/java/org/oppia/android/app/devoptions/devoptionsitemviewmodel/DeveloperOptionsViewLogsViewModel.kt",
    "src/main/java/org/oppia/android/app/devoptions/DeveloperOptionsViewModel.kt",
    "src/main/java/org/oppia/android/app/devoptions/forcenetworktype/NetworkTypeItemViewModel.kt",
    "src/main/java/org/oppia/android/app/devoptions/markchapterscompleted/ChapterSummaryViewModel.kt",
    "src/main/java/org/oppia/android/app/devoptions/markchapterscompleted/MarkChaptersCompletedItemViewModel.kt",
    "src/main/java/org/oppia/android/app/devoptions/markchapterscompleted/MarkChaptersCompletedViewModel.kt",
    "src/main/java/org/oppia/android/app/devoptions/markchapterscompleted/StorySummaryViewModel.kt",
    "src/main/java/org/oppia/android/app/devoptions/markstoriescompleted/MarkStoriesCompletedViewModel.kt",
    "src/main/java/org/oppia/android/app/devoptions/markstoriescompleted/StorySummaryViewModel.kt",
    "src/main/java/org/oppia/android/app/devoptions/marktopicscompleted/MarkTopicsCompletedViewModel.kt",
    "src/main/java/org/oppia/android/app/devoptions/vieweventlogs/EventLogItemViewModel.kt",
    "src/main/java/org/oppia/android/app/devoptions/vieweventlogs/ViewEventLogsViewModel.kt",
    "src/main/java/org/oppia/android/app/drawer/NavigationDrawerFooterViewModel.kt",
    "src/main/java/org/oppia/android/app/help/faq/faqItemViewModel/FAQContentViewModel.kt",
    "src/main/java/org/oppia/android/app/help/faq/faqItemViewModel/FAQHeaderViewModel.kt",
    "src/main/java/org/oppia/android/app/help/faq/faqItemViewModel/FAQItemViewModel.kt",
    "src/main/java/org/oppia/android/app/help/HelpItems.kt",
    "src/main/java/org/oppia/android/app/help/thirdparty/LicenseItemViewModel.kt",
    "src/main/java/org/oppia/android/app/help/thirdparty/ThirdPartyDependencyItemViewModel.kt",
    "src/main/java/org/oppia/android/app/hintsandsolution/HintsAndSolutionItemViewModel.kt",
    "src/main/java/org/oppia/android/app/hintsandsolution/HintsDividerViewModel.kt",
    "src/main/java/org/oppia/android/app/hintsandsolution/SolutionViewModel.kt",
    "src/main/java/org/oppia/android/app/home/HomeItemViewModel.kt",
    "src/main/java/org/oppia/android/app/home/promotedlist/ComingSoonTopicListViewModel.kt",
    "src/main/java/org/oppia/android/app/home/recentlyplayed/RecentlyPlayedItemViewModel.kt",
    "src/main/java/org/oppia/android/app/home/recentlyplayed/SectionTitleViewModel.kt",
    "src/main/java/org/oppia/android/app/home/topiclist/AllTopicsViewModel.kt",
    "src/main/java/org/oppia/android/app/home/UserAppHistoryViewModel.kt",
    "src/main/java/org/oppia/android/app/onboarding/OnboardingSlideFinalViewModel.kt",
    "src/main/java/org/oppia/android/app/onboarding/OnboardingViewPagerViewModel.kt",
    "src/main/java/org/oppia/android/app/onboarding/ViewPagerSlide.kt",
    "src/main/java/org/oppia/android/app/ongoingtopiclist/OngoingTopicListViewModel.kt",
    "src/main/java/org/oppia/android/app/options/LanguageItemViewModel.kt",
    "src/main/java/org/oppia/android/app/options/LanguageSelectionViewModel.kt",
    "src/main/java/org/oppia/android/app/options/OptionControlsViewModel.kt",
    "src/main/java/org/oppia/android/app/options/OptionsAppLanguageViewModel.kt",
    "src/main/java/org/oppia/android/app/options/OptionsAudioLanguageViewModel.kt",
    "src/main/java/org/oppia/android/app/options/OptionsItemViewModel.kt",
    "src/main/java/org/oppia/android/app/options/OptionsReadingTextSizeViewModel.kt",
    "src/main/java/org/oppia/android/app/options/ReadingTextSizeSelectionViewModel.kt",
    "src/main/java/org/oppia/android/app/player/audio/AudioViewModel.kt",
    "src/main/java/org/oppia/android/app/player/exploration/ExplorationViewModel.kt",
    "src/main/java/org/oppia/android/app/player/state/itemviewmodel/ContentViewModel.kt",
    "src/main/java/org/oppia/android/app/player/state/itemviewmodel/ContinueInteractionViewModel.kt",
    "src/main/java/org/oppia/android/app/player/state/itemviewmodel/ContinueNavigationButtonViewModel.kt",
    "src/main/java/org/oppia/android/app/player/state/itemviewmodel/DragAndDropSortInteractionViewModel.kt",
    "src/main/java/org/oppia/android/app/player/state/itemviewmodel/FeedbackViewModel.kt",
    "src/main/java/org/oppia/android/app/player/state/itemviewmodel/NextButtonViewModel.kt",
    "src/main/java/org/oppia/android/app/player/state/itemviewmodel/NumericInputViewModel.kt",
    "src/main/java/org/oppia/android/app/player/state/itemviewmodel/PreviousButtonViewModel.kt",
    "src/main/java/org/oppia/android/app/player/state/itemviewmodel/ReplayButtonViewModel.kt",
    "src/main/java/org/oppia/android/app/player/state/itemviewmodel/ReturnToTopicButtonViewModel.kt",
    "src/main/java/org/oppia/android/app/player/state/itemviewmodel/SelectionInteractionContentViewModel.kt",
    "src/main/java/org/oppia/android/app/player/state/itemviewmodel/SelectionInteractionViewModel.kt",
    "src/main/java/org/oppia/android/app/player/state/itemviewmodel/StateItemViewModel.kt",
    "src/main/java/org/oppia/android/app/player/state/itemviewmodel/SubmitButtonViewModel.kt",
    "src/main/java/org/oppia/android/app/player/state/itemviewmodel/TextInputViewModel.kt",
    "src/main/java/org/oppia/android/app/player/state/StateViewModel.kt",
    "src/main/java/org/oppia/android/app/player/state/testing/StateFragmentTestViewModel.kt",
    "src/main/java/org/oppia/android/app/profile/AddProfileViewModel.kt",
    "src/main/java/org/oppia/android/app/profile/AdminAuthViewModel.kt",
    "src/main/java/org/oppia/android/app/profile/AdminPinViewModel.kt",
    "src/main/java/org/oppia/android/app/profile/AdminSettingsViewModel.kt",
    "src/main/java/org/oppia/android/app/profile/ProfileChooserViewModel.kt",
    "src/main/java/org/oppia/android/app/profileprogress/ProfilePictureActivityViewModel.kt",
    "src/main/java/org/oppia/android/app/profileprogress/ProfileProgressHeaderViewModel.kt",
    "src/main/java/org/oppia/android/app/profileprogress/ProfileProgressItemViewModel.kt",
    "src/main/java/org/oppia/android/app/recyclerview/BindableAdapter.kt",
    "src/main/java/org/oppia/android/app/recyclerview/DividerItemDecorator.kt",
    "src/main/java/org/oppia/android/app/recyclerview/DragAndDropItemFacilitator.kt",
    "src/main/java/org/oppia/android/app/resumelesson/ResumeLessonViewModel.kt",
    "src/main/java/org/oppia/android/app/settings/profile/ProfileEditViewModel.kt",
    "src/main/java/org/oppia/android/app/settings/profile/ProfileListViewModel.kt",
    "src/main/java/org/oppia/android/app/settings/profile/ProfileRenameViewModel.kt",
    "src/main/java/org/oppia/android/app/settings/profile/ProfileResetPinViewModel.kt",
    "src/main/java/org/oppia/android/app/story/ExplorationSelectionListener.kt",
    "src/main/java/org/oppia/android/app/story/StoryFragmentScroller.kt",
    "src/main/java/org/oppia/android/app/story/storyitemviewmodel/StoryItemViewModel.kt",
    "src/main/java/org/oppia/android/app/story/StoryViewModel.kt",
    "src/main/java/org/oppia/android/app/testing/BindableAdapterTestDataModel.kt",
    "src/main/java/org/oppia/android/app/testing/BindableAdapterTestViewModel.kt",
    "src/main/java/org/oppia/android/app/topic/conceptcard/ConceptCardViewModel.kt",
    "src/main/java/org/oppia/android/app/topic/lessons/TopicLessonViewModel.kt",
    "src/main/java/org/oppia/android/app/topic/lessons/TopicLessonsItemViewModel.kt",
    "src/main/java/org/oppia/android/app/topic/lessons/TopicLessonsTitleViewModel.kt",
    "src/main/java/org/oppia/android/app/topic/practice/practiceitemviewmodel/TopicPracticeFooterViewModel.kt",
    "src/main/java/org/oppia/android/app/topic/practice/practiceitemviewmodel/TopicPracticeHeaderViewModel.kt",
    "src/main/java/org/oppia/android/app/topic/practice/practiceitemviewmodel/TopicPracticeItemViewModel.kt",
    "src/main/java/org/oppia/android/app/topic/practice/practiceitemviewmodel/TopicPracticeSubtopicViewModel.kt",
    "src/main/java/org/oppia/android/app/topic/practice/TopicPracticeViewModel.kt",
    "src/main/java/org/oppia/android/app/topic/revision/revisionitemviewmodel/TopicRevisionItemViewModel.kt",
    "src/main/java/org/oppia/android/app/topic/revision/TopicRevisionViewModel.kt",
    "src/main/java/org/oppia/android/app/topic/revisioncard/RevisionCardViewModel.kt",
    "src/main/java/org/oppia/android/app/walkthrough/end/WalkthroughFinalViewModel.kt",
    "src/main/java/org/oppia/android/app/walkthrough/topiclist/topiclistviewmodel/WalkthroughTopicHeaderViewModel.kt",
    "src/main/java/org/oppia/android/app/walkthrough/topiclist/WalkthroughTopicItemViewModel.kt",
    "src/main/java/org/oppia/android/app/walkthrough/topiclist/WalkthroughTopicViewModel.kt",
    "src/main/java/org/oppia/android/app/walkthrough/WalkthroughViewModel.kt",
    "src/main/java/org/oppia/android/app/walkthrough/welcome/WalkthroughWelcomeViewModel.kt",
] + [
    "update_" + view_models_with_resource_imports[0:-3]
    for view_models_with_resource_imports in VIEW_MODELS_WITH_RESOURCE_IMPORTS
]

# TODO(#1617): Remove genrules post-gradle
# Genrule for source files in the view_models library.
# Because each databinding library must have a unique package name and manifest, resources must be
# imported using the proper package name when building with Bazel. This genrule alters those imports
# in order to keep Gradle building.

[
    genrule(
        name = "update_" + file[0:-3],
        srcs = [file],
        outs = [file[0:-3] + "_updated.kt"],
        cmd = """
    cat $(SRCS) |
    sed 's/import org.oppia.android.R/import org.oppia.android.app.view.models.R/g' > $(OUTS)
    """,
    )
    for file in VIEW_MODELS_WITH_RESOURCE_IMPORTS
]

# Views

# TODO(#1617): Remove genrules post-gradle
# Source files for the views library that import resources.
# Place your file here if:
#  - It is a view file
#  - It imports resources (ex: `import org.oppia.android.R`)

# keep sorted
VIEWS_WITH_RESOURCE_IMPORTS = [
    "src/main/java/org/oppia/android/app/customview/LessonThumbnailImageView.kt",
    "src/main/java/org/oppia/android/app/customview/SegmentedCircularProgressView.kt",
    "src/main/java/org/oppia/android/app/utility/ClickableAreasImage.kt",
]

# Source files for the views library that DO NOT import resources.
# Place your file here if:
#  - It is a view file
#  - It does not import resources
#  - It holds a circular dependency with a view (including views in VIEWS_WITH_RESOURCE_IMPORTS)

# keep sorted
VIEWS = [
    "src/main/java/org/oppia/android/app/customview/interaction/FractionInputInteractionView.kt",
    "src/main/java/org/oppia/android/app/customview/interaction/NumericInputInteractionView.kt",
    "src/main/java/org/oppia/android/app/customview/interaction/TextInputInteractionView.kt",
    "src/main/java/org/oppia/android/app/customview/interaction/RatioInputInteractionView.kt",
    "src/main/java/org/oppia/android/app/home/promotedlist/ComingSoonTopicsListView.kt",
    "src/main/java/org/oppia/android/app/home/promotedlist/PromotedStoryListView.kt",
    "src/main/java/org/oppia/android/app/player/state/DragDropSortInteractionView.kt",
    "src/main/java/org/oppia/android/app/player/state/ImageRegionSelectionInteractionView.kt",
    "src/main/java/org/oppia/android/app/player/state/SelectionInteractionView.kt",
    "//app/src/main/java/org/oppia/android/app/view:ViewComponentImpl.kt",
] + [
    "update_" + views_with_resource_imports[0:-3]
    for views_with_resource_imports in VIEWS_WITH_RESOURCE_IMPORTS
]

# TODO(#1617): Remove genrules post-gradle
# Genrule for source files in the views library.
# Because each databinding library must have a unique package name and manifest, resources must be
# imported using the proper package name when building with Bazel. This genrule alters those imports
# in order to keep Gradle building.

[
    genrule(
        name = "update_" + file[0:-3],
        srcs = [file],
        outs = [file[0:-3] + "_updated.kt"],
        cmd = """
     cat $(SRCS) |
     sed 's/import org.oppia.android.R/import org.oppia.android.app.views.R/g' > $(OUTS)
     """,
    )
    for file in VIEWS_WITH_RESOURCE_IMPORTS
]

# Binding Adapters

# TODO(#1617): Remove genrules post-gradle
# Binding adapter files that import resources.
# Place your file here if:
#  - It is a binding adapter
#  - It imports resources (ex: `import org.oppia.android.R`)

# keep sorted
BINDING_ADAPTERS_WITH_RESOURCE_IMPORTS = [
    "src/main/java/org/oppia/android/app/databinding/DrawableBindingAdapters.java",
    "src/main/java/org/oppia/android/app/databinding/ImageViewBindingAdapters.java",
    "src/main/java/org/oppia/android/app/databinding/TextViewBindingAdapters.java",
]

# Binding adapter files that DO NOT import resources.
# Place your file here if:
#  - It is a binding adapter
#  - It does not import resources

# keep sorted
BINDING_ADAPTERS = [
    "src/main/java/org/oppia/android/app/databinding/ConstraintLayoutAdapters.java",
    "src/main/java/org/oppia/android/app/databinding/EditTextBindingAdapters.java",
    "src/main/java/org/oppia/android/app/databinding/GuidelineBindingAdapters.java",
    "src/main/java/org/oppia/android/app/databinding/MarginBindingAdapters.java",
    "src/main/java/org/oppia/android/app/databinding/PinViewBindingAdapters.java",
    "src/main/java/org/oppia/android/app/databinding/StateAssemblerMarginBindingAdapters.java",
    "src/main/java/org/oppia/android/app/databinding/StateAssemblerPaddingBindingAdapters.java",
    "src/main/java/org/oppia/android/app/databinding/TextInputLayoutBindingAdapters.java",
    "src/main/java/org/oppia/android/app/databinding/ViewBindingAdapters.java",
    "src/main/java/org/oppia/android/app/recyclerview/RecyclerViewBindingAdapter.java",
] + [
    "update_" + binding_adapters_with_resource_imports[0:-5]
    for binding_adapters_with_resource_imports in BINDING_ADAPTERS_WITH_RESOURCE_IMPORTS
]

# TODO(#1617): Remove genrules post-gradle
# Genrule for source files in the binding_adapters library.
# Because each databinding library must have a unique package name and manifest, resources must be
# imported using the proper package name when building with Bazel. This genrule alters those imports
# in order to keep Gradle building.

[genrule(
    name = "update_" + file[0:-5],
    srcs = [file],
    outs = [file[0:-5] + "_updated.java"],
    cmd = """
     cat $(SRCS) |
     sed 's/import org.oppia.android.R/import org.oppia.android.app.databinding.adapters.R/g' |
     sed 's/BindingAdapters {/BindingAdapters_updated {/g' > $(OUTS)
     """,
) for file in BINDING_ADAPTERS_WITH_RESOURCE_IMPORTS]

# keep sorted
SNAP_HELPER = ["src/main/java/org/oppia/android/app/recyclerview/StartSnapHelper.kt"]

# Files to be excluded from the source list for the app library. This list includes all the files
# built by the following libraries:
# - view_models
# - views
# - listeners
# - annotations
# - binding_adapters

EXCLUDED_APP_LIB_FILES = VIEW_MODELS + VIEW_MODELS_WITH_RESOURCE_IMPORTS + VIEWS + VIEWS_WITH_RESOURCE_IMPORTS + BINDING_ADAPTERS + BINDING_ADAPTERS_WITH_RESOURCE_IMPORTS + LISTENERS + ANNOTATIONS + SNAP_HELPER + MIGRATED_SOURCE_FILES

# Files to be built by the app library. All of these files are assumed to have resource imports and
# will be processed by the app library genrule regardless in order to avoid any import issues.

APP_FILES_WITH_RESOURCE_IMPORTS = glob(
    ["src/main/java/org/oppia/android/app/**/*.kt"],
    exclude = EXCLUDED_APP_LIB_FILES,
)

# Genrule for source files in the app library.
# Because each databinding library must have a unique package name and manifest, resources must be
# imported using the proper package name when building with Bazel. This genrule alters those imports
# in order to keep Gradle building.

[
    genrule(
        name = "update_" + file[0:-3],
        srcs = [file],
        outs = [file[0:-3] + "_updated.kt"],
        cmd = """
     cat $(SRCS) |
     sed 's/import org.oppia.android.R/import org.oppia.android.app.ui.R/g' |
     sed 's/import org.oppia.android.databinding./import org.oppia.android.app.databinding.databinding./g' > $(OUTS)
     """,
    )
    for file in APP_FILES_WITH_RESOURCE_IMPORTS
]

# Files to be built by the app library.
APP_FILES = [] + [
    "update_" + app_files_with_resource_imports[0:-3]
    for app_files_with_resource_imports in APP_FILES_WITH_RESOURCE_IMPORTS
]

# Library for non-layout resource files.
android_library(
    name = "resources",
    custom_package = "org.oppia.android.app",
    exports_manifest = True,
    manifest = "src/main/AndroidManifest.xml",
    resource_files = glob(
        ["src/main/res/**"],
        exclude = DATABINDING_LAYOUTS,
    ),
    visibility = ["//app:__subpackages__"],
    deps = ["//third_party:com_google_android_material_material"],
)

# Library for layout resource files.
android_library(
    name = "databinding_resources",
    srcs = BINDING_ADAPTERS,
    custom_package = "org.oppia.android.app.databinding",
    enable_data_binding = True,
    exports_manifest = True,
    manifest = "src/main/DatabindingResourcesManifest.xml",
    resource_files = glob(DATABINDING_LAYOUTS),
    visibility = [
        "//app/src/main/java/org/oppia/android/app/shim:__pkg__",
    ],
    deps = [
        ":annotations",
        ":binding_adapters",
        ":resources",
        ":view_models",
        ":views",
        "//app/src/main/java/org/oppia/android/app/translation:app_language_activity_injector_provider",
        "//app/src/main/java/org/oppia/android/app/translation:app_language_resource_handler",
        "//model:interaction_object_java_proto_lite",
        "//model:thumbnail_java_proto_lite",
        "//third_party:androidx_annotation_annotation",
        "//third_party:androidx_constraintlayout_constraintlayout",
        "//third_party:androidx_core_core",
        "//third_party:androidx_databinding_databinding-adapters",
        "//third_party:androidx_databinding_databinding-common",
        "//third_party:androidx_databinding_databinding-runtime",
        "//third_party:androidx_drawerlayout_drawerlayout",
        "//third_party:androidx_lifecycle_lifecycle-livedata-core",
        "//third_party:androidx_recyclerview_recyclerview",
        "//third_party:androidx_viewpager2_viewpager2",
        "//third_party:androidx_viewpager_viewpager",
        "//third_party:circularimageview_circular_image_view",
        "//third_party:com_google_android_flexbox_flexbox",
        "//third_party:com_google_android_material_material",
        "//third_party:de_hdodenhof_circleimageview",
        "//third_party:io_github_chaosleung_pinview",
        "//third_party:javax_annotation_javax_annotation-api_jar",
        "//third_party:nl_dionsegijn_konfetti",
        "//utility/src/main/java/org/oppia/android/util/system:oppia_clock",
        "//utility/src/main/java/org/oppia/android/util/system:oppia_clock_injector_provider",
    ],
)

# Library for listener files required to build views and view_model libraries.
kt_android_library(
    name = "listeners",
    srcs = LISTENERS,
    custom_package = "org.oppia.android.app",
    deps = [
        ":dagger",
        "//model:question_java_proto_lite",
        "//model:topic_java_proto_lite",
        "//third_party:androidx_recyclerview_recyclerview",
    ],
)

# Library for all view files required to build layout files.
kt_android_library(
    name = "views",
    srcs = VIEWS,
    custom_package = "org.oppia.android.app.views",
    manifest = "src/main/ViewsManifest.xml",
    deps = [
        ":annotations",
        ":listeners",
        ":resources",
        ":snap_helper",
        ":view_models",
        "//app/src/main/java/org/oppia/android/app/shim:view_binding_shim",
        "//app/src/main/java/org/oppia/android/app/view:view_component_factory",
        "//app/src/main/java/org/oppia/android/app/view:view_scope",
        "//third_party:androidx_appcompat_appcompat",
        "//third_party:androidx_core_core-ktx",
        "//third_party:androidx_databinding_databinding-common",
        "//third_party:androidx_databinding_databinding-runtime",
        "//third_party:circularimageview_circular_image_view",
        "//utility/src/main/java/org/oppia/android/util/accessibility",
        "//utility/src/main/java/org/oppia/android/util/caching:caching_prod_module",
        "//utility/src/main/java/org/oppia/android/util/logging:prod_module",
        "//utility/src/main/java/org/oppia/android/util/logging/firebase:prod_module",
    ],
)

# Library for scope annotations required to build views and view_model libraries.
kt_android_library(
    name = "annotations",
    srcs = ANNOTATIONS,
    custom_package = "org.oppia.android.app",
    deps = [
        ":dagger",
        "//app/src/main/java/org/oppia/android/app/activity:activity_scope",
        "//app/src/main/java/org/oppia/android/app/fragment:fragment_scope",
    ],
)

# Library for all view model files.
kt_android_library(
    name = "view_models",
    srcs = VIEW_MODELS,
    custom_package = "org.oppia.android.app.view.models",
    enable_data_binding = True,
    manifest = "src/main/ViewModelsManifest.xml",
    visibility = [
        "//app/src/main/java/org/oppia/android/app/shim:__pkg__",
    ],
    deps = [
        ":annotations",
        ":dagger",
        ":listeners",
        ":resources",
        "//app/src/main/java/org/oppia/android/app/shim:intent_factory_shim",
        "//app/src/main/java/org/oppia/android/app/viewmodel:observable_array_list",
        "//app/src/main/java/org/oppia/android/app/viewmodel:observable_view_model",
        "//app/src/main/java/org/oppia/android/app/viewmodel:view_model_provider",
        "//app/src/main/java/org/oppia/android/app/utility/datetime:date_time_util",
        "//domain",
        "//third_party:androidx_core_core",
        "//third_party:androidx_databinding_databinding-common",
        "//third_party:androidx_databinding_databinding-runtime",
        "//utility",
        "//utility/src/main/java/org/oppia/android/util/extensions:context_extensions",
        "//utility/src/main/java/org/oppia/android/util/logging/firebase:debug_module",
        # TODO(#59): Remove 'debug_util_module' once we completely migrate to Bazel from Gradle as
        # we can then directly exclude debug files from the build and thus won't be requiring this module.
        "//utility/src/main/java/org/oppia/android/util/networking:debug_util_module",
    ],
)

# Library for snap helper used to build views.
kt_android_library(
    name = "snap_helper",
    srcs = SNAP_HELPER,
    custom_package = "org.oppia.android.app.recyclerview",
    deps = ["//third_party:androidx_recyclerview_recyclerview"],
)

# TODO(#1639): Translate binding adapters back to Kotlin post-Bazel modularization.
# Library for all custom data-binding adapters under org/oppia/android/app/databinding.
android_library(
    name = "binding_adapters",
    srcs = BINDING_ADAPTERS,
    custom_package = "org.oppia.android.app.databinding.adapters",
    enable_data_binding = True,
    manifest = "src/main/DatabindingAdaptersManifest.xml",
    deps = [
        ":dagger",
        ":resources",
        ":view_models",
        "//app/src/main/java/org/oppia/android/app/translation:app_language_activity_injector_provider",
        "//app/src/main/java/org/oppia/android/app/translation:app_language_resource_handler",
        "//model:thumbnail_java_proto_lite",
        "//third_party:androidx_annotation_annotation",
        "//third_party:androidx_constraintlayout_constraintlayout",
        "//third_party:androidx_lifecycle_lifecycle-livedata-core",
        "//third_party:androidx_lifecycle_lifecycle-livedata-ktx",
        "//third_party:circularimageview_circular_image_view",
        "//third_party:com_google_android_material_material",
        "//third_party:io_github_chaosleung_pinview",
        "//utility",
        "//utility/src/main/java/org/oppia/android/util/system:oppia_clock",
        "//utility/src/main/java/org/oppia/android/util/system:oppia_clock_injector_provider",
    ],
)

# Library containing all activity, fragment, and view-based UI flows in the app.
kt_android_library(
    name = "app",
    srcs = APP_FILES + [
        "//app/src/main/java/org/oppia/android/app/activity:ActivityComponentImpl.kt",
        "//app/src/main/java/org/oppia/android/app/activity:ActivityIntentFactoriesModule.kt",
        "//app/src/main/java/org/oppia/android/app/activity:ActivityModule.kt",
        "//app/src/main/java/org/oppia/android/app/fragment:FragmentComponentBuilderModule.kt",
        "//app/src/main/java/org/oppia/android/app/fragment:FragmentComponentImpl.kt",
        "//app/src/main/java/org/oppia/android/app/fragment:FragmentModule.kt",
        "//app/src/main/java/org/oppia/android/app/view:ViewComponentBuilderModule.kt",
    ],
    custom_package = "org.oppia.android.app.ui",
    enable_data_binding = 1,
    manifest = "src/main/AppAndroidManifest.xml",
    visibility = ["//visibility:public"],
    deps = [
        ":binding_adapters",
        ":dagger",
        ":databinding_resources",
        ":resources",
        ":view_models",
        ":views",
        "//app/src/main/java/org/oppia/android/app/activity:activity_intent_factories_shim",
        "//app/src/main/java/org/oppia/android/app/activity:injectable_app_compat_activity",
        "//app/src/main/java/org/oppia/android/app/fragment:injectable_dialog_fragment",
        "//app/src/main/java/org/oppia/android/app/fragment:injectable_fragment",
        "//app/src/main/java/org/oppia/android/app/shim:prod_modules",
        "//app/src/main/java/org/oppia/android/app/translation:prod_module",
        "//data/src/main/java/org/oppia/android/data/backends/gae:network_config_prod_module",
        "//data/src/main/java/org/oppia/android/data/backends/gae:prod_module",
        "//domain/src/main/java/org/oppia/android/domain/locale:locale_application_injector",
        "//domain/src/main/java/org/oppia/android/domain/locale:locale_application_injector_provider",
<<<<<<< HEAD
=======
        "//domain/src/main/java/org/oppia/android/domain/oppialogger:startup_listener",
>>>>>>> 37e852f1
        "//domain/src/main/java/org/oppia/android/domain/oppialogger/exceptions:logger_module",
        "//domain/src/main/java/org/oppia/android/domain/oppialogger/loguploader:worker_module",
        "//model:arguments_java_proto_lite",
        "//app/src/main/java/org/oppia/android/app/testing/activity:test_activity",
        "//third_party:androidx_databinding_databinding-adapters",
        "//third_party:androidx_databinding_databinding-common",
        "//third_party:androidx_databinding_databinding-runtime",
        "//third_party:androidx_lifecycle_lifecycle-extensions",
        "//third_party:androidx_lifecycle_lifecycle-livedata-core",
        "//third_party:androidx_lifecycle_lifecycle-livedata-ktx",
        "//third_party:androidx_multidex_multidex",
        "//third_party:androidx_viewpager2_viewpager2",
        "//third_party:androidx_viewpager_viewpager",
        "//third_party:androidx_work_work-runtime-ktx",
        "//third_party:com_caverock_androidsvg",
        "//third_party:com_google_android_flexbox_flexbox",
        "//third_party:javax_annotation_javax_annotation-api_jar",
        "//utility",
        "//utility/src/main/java/org/oppia/android/util/accessibility:prod_module",
        "//utility/src/main/java/org/oppia/android/util/caching:asset_prod_module",
        "//utility/src/main/java/org/oppia/android/util/extensions:bundle_extensions",
        "//utility/src/main/java/org/oppia/android/util/locale:prod_module",
        # TODO(#2432): Replace debug_module with prod_module when building the app in prod mode.
        "//utility/src/main/java/org/oppia/android/util/networking:debug_module",
        "//utility/src/main/java/org/oppia/android/util/statusbar:status_bar_color",
    ],
)

# Library that builds test-only source files.

# All app-specific files that are only used for testing
# purposes but are not tests should be included in this list. These files should not be included in
# the app library or the final binary but should be dependencies for tests.

# Place your file here if:
#  - It is not a test file
#  - Only test files depend on it

kt_android_library(
    name = "test_deps",
    testonly = True,
    srcs = [
        "src/sharedTest/java/org/oppia/android/app/recyclerview/RecyclerViewMatcher.kt",
        "src/sharedTest/java/org/oppia/android/app/utility/ClickActions.kt",
        "src/sharedTest/java/org/oppia/android/app/utility/DragViewAction.kt",
        "src/sharedTest/java/org/oppia/android/app/utility/DrawableMatcher.kt",
        "src/sharedTest/java/org/oppia/android/app/utility/EspressoTestsMatchers.kt",
        "src/sharedTest/java/org/oppia/android/app/utility/FontSizeMatcher.kt",
        "src/sharedTest/java/org/oppia/android/app/utility/OrientationChangeAction.kt",
        "src/sharedTest/java/org/oppia/android/app/utility/ProgressMatcher.kt",
        "src/sharedTest/java/org/oppia/android/app/utility/TabMatcher.kt",
    ],
    deps = [
        ":app",
        "//testing",
        "//third_party:org_mockito_mockito-core",
    ],
)

# keep sorted
TEST_DEPS = [
    ":app",
    ":dagger",
    ":resources",
    ":test_deps",
    "//app/src/main/java/org/oppia/android/app/testing/activity:test_activity",
    "//app/src/main/java/org/oppia/android/app/translation/testing:test_module",
    "//domain",
    "//testing",
    "//testing/src/main/java/org/oppia/android/testing/espresso:edit_text_input_action",
    "//testing/src/main/java/org/oppia/android/testing/espresso:generic_view_matchers",
    "//testing/src/main/java/org/oppia/android/testing/espresso:image_view_matcher",
    "//testing/src/main/java/org/oppia/android/testing/espresso:konfetti_view_matcher",
    "//testing/src/main/java/org/oppia/android/testing/junit:initialize_default_locale_rule",
    "//testing/src/main/java/org/oppia/android/testing/mockito",
    "//testing/src/main/java/org/oppia/android/testing/network",
    "//testing/src/main/java/org/oppia/android/testing/network:test_module",
    "//testing/src/main/java/org/oppia/android/testing/robolectric:is_on_robolectric",
    "//testing/src/main/java/org/oppia/android/testing/robolectric:test_module",
    "//testing/src/main/java/org/oppia/android/testing/threading:coroutine_executor_service",
    "//testing/src/main/java/org/oppia/android/testing/threading:test_module",
    "//testing/src/main/java/org/oppia/android/testing/time:test_module",
    "//third_party:androidx_annotation_annotation",
    "//third_party:androidx_core_core",
    "//third_party:androidx_databinding_databinding-adapters",
    "//third_party:androidx_databinding_databinding-common",
    "//third_party:androidx_databinding_databinding-compiler",
    "//third_party:androidx_databinding_databinding-runtime",
    "//third_party:androidx_navigation_navigation-fragment",
    "//third_party:androidx_navigation_navigation-ui",
    "//third_party:androidx_test_espresso_espresso-contrib",
    "//third_party:androidx_test_espresso_espresso-core",
    "//third_party:androidx_test_espresso_espresso-intents",
    "//third_party:androidx_test_ext_junit",
    "//third_party:androidx_test_runner",
    "//third_party:androidx_work_work-testing",
    "//third_party:com_github_bumptech_glide_mocks",
    "//third_party:com_google_truth_truth",
    "//third_party:org_jetbrains_kotlin_kotlin-reflect",
    "//third_party:org_jetbrains_kotlin_kotlin-test-junit",
    "//third_party:org_jetbrains_kotlinx_kotlinx-coroutines-test",
    "//third_party:org_mockito_mockito-core",
    "//third_party:org_robolectric_annotations",
    "//third_party:robolectric_android-all",
    "//utility",
    "//utility/src/main/java/org/oppia/android/util/accessibility",
    "//utility/src/main/java/org/oppia/android/util/accessibility:test_module",
    "//utility/src/main/java/org/oppia/android/util/caching:asset_prod_module",
    "//utility/src/main/java/org/oppia/android/util/caching/testing:caching_test_module",
]

# App module tests. Note that all tests are assumed to be tests with resources (even though not all
# are). Note that if a test file imports resources or binding files, it must be wrapped by
# test_with_resources().

# Qualified file paths for test classes that have been migrated over to their own packages &
# shouldn't be defined as module-level tests.
# keep sorted
MIGRATED_TESTS = [
]

# Unit tests.
[app_test(
    name = test_file_path,
    filtered_tests = MIGRATED_TESTS,
    manifest_values = {
        "applicationId": "org.oppia.android",
        "minSdkVersion": "19",
        "targetSdkVersion": "28",
        "versionCode": "0",
        "versionName": "0.1-alpha",
    },
    processed_src = test_with_resources(test_file_path),
    test_path_prefix = "src/test/java/",
    deps = TEST_DEPS,
) for test_file_path in glob(["src/test/java/org/oppia/android/app/**/*Test.kt"])]

# Shared tests.
[app_test(
    name = test_file_path,
    filtered_tests = MIGRATED_TESTS,
    manifest_values = {
        "applicationId": "org.oppia.android",
        "minSdkVersion": "19",
        "targetSdkVersion": "28",
        "versionCode": "0",
        "versionName": "0.1-alpha",
    },
    processed_src = test_with_resources(test_file_path),
    test_path_prefix = "src/sharedTest/java/",
    deps = TEST_DEPS,
) for test_file_path in glob(["src/sharedTest/java/org/oppia/android/app/**/*Test.kt"])]

# TODO(#1566): Move Firebase rules to their own package & remove default visibility
# Package for all Firebase dependencies.
# To reference these dependencies, add '//app:crashlytics' and '//app:crashlytics_deps'
# to your build rule's dependency list.

GOOGLE_SERVICES_RESOURCES = google_services_xml(
    package_name = "org.oppia.android",
    google_services_json = "google-services.json",
)

crashlytics_android_library(
    name = "crashlytics",
    package_name = "org.oppia.android",
    build_id = "48fc9d17-e102-444c-8e0d-638d75ec0942",
    resource_files = GOOGLE_SERVICES_RESOURCES,
)

android_library(
    name = "crashlytics_deps",
    exports = [
        "//third_party:com_crashlytics_sdk_android_crashlytics",
        "//third_party:com_google_firebase_firebase-analytics",
        "//third_party:com_google_firebase_firebase-crashlytics",
        "//third_party:io_fabric_sdk_android_fabric",
    ],
)

dagger_rules()<|MERGE_RESOLUTION|>--- conflicted
+++ resolved
@@ -726,10 +726,7 @@
         "//data/src/main/java/org/oppia/android/data/backends/gae:prod_module",
         "//domain/src/main/java/org/oppia/android/domain/locale:locale_application_injector",
         "//domain/src/main/java/org/oppia/android/domain/locale:locale_application_injector_provider",
-<<<<<<< HEAD
-=======
         "//domain/src/main/java/org/oppia/android/domain/oppialogger:startup_listener",
->>>>>>> 37e852f1
         "//domain/src/main/java/org/oppia/android/domain/oppialogger/exceptions:logger_module",
         "//domain/src/main/java/org/oppia/android/domain/oppialogger/loguploader:worker_module",
         "//model:arguments_java_proto_lite",
