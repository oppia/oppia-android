--- conflicted
+++ resolved
@@ -1,4 +1,6 @@
-<<<<<<< HEAD
+"""
+Macros for app module tests.
+"""
 load("//:oppia_android_test.bzl", "oppia_android_module_level_test")
 
 # TODO(#1620): Remove module-specific test macros once Gradle is removed
@@ -16,27 +18,6 @@
         deps: list of str. The list of dependencies needed to build and run this test.
     """
     oppia_android_module_level_test(
-=======
-"""
-Macros for app module tests.
-"""
-
-load("//:oppia_android_test.bzl", "oppia_android_test")
-
-# TODO(#1620): Remove module-specific test macros once Gradle is removed
-def app_test(name, srcs, test_class, deps, **kwargs):
-    # Creates individual tests for test files in the app module.
-    #
-    # Args:
-    #   name: str. The name of the Kotlin test file without the '.kt' suffix.
-    #   src: list of str. The list of test files to be run.
-    #   test_class: str. The package of the src file. Example: If the src is 'FakeEventLoggerTest.kt',
-    #       then the test_class would be "org.oppia.testing.FakeEventLoggerTest".
-    #   deps: list of str. The list of dependencies needed to build and run this test.
-    #   kwargs: additional parameters to pass to oppia_android_test.
-
-    oppia_android_test(
->>>>>>> 37eff052
         name = name,
         processed_src = processed_src,
         filtered_tests = filtered_tests,
