apply plugin: 'com.android.application'
apply plugin: 'kotlin-android'
apply plugin: 'kotlin-android-extensions'
apply plugin: 'kotlin-kapt'

android {
  compileSdkVersion 28
  buildToolsVersion "29.0.1"
  defaultConfig {
    applicationId "org.oppia.app"
    minSdkVersion 19
    targetSdkVersion 28
    versionCode 1
    versionName "1.0"
    testInstrumentationRunner "androidx.test.runner.AndroidJUnitRunner"
    // https://developer.android.com/training/testing/junit-runner#ato-gradle
    testInstrumentationRunnerArguments clearPackageData: 'true'
  }
  compileOptions {
    sourceCompatibility JavaVersion.VERSION_1_8
    targetCompatibility JavaVersion.VERSION_1_8
  }
  kotlinOptions {
    jvmTarget = JavaVersion.VERSION_1_8
  }
  buildTypes {
    release {
      minifyEnabled false
      proguardFiles getDefaultProguardFile('proguard-android-optimize.txt'), 'proguard-rules.pro'
    }
  }
  dataBinding {
    enabled = true
  }
  testOptions {
    // https://developer.android.com/training/testing/junit-runner#ato-gradle
    execution 'ANDROIDX_TEST_ORCHESTRATOR'
    unitTests {
      includeAndroidResources = true
    }
  }

  // https://proandroiddev.com/isolated-fragments-unit-tests-that-run-both-instrumented-and-on-the-jvm-with-the-same-source-code-283db2e9be5d
  sourceSets {
    androidTest {
      java.srcDirs += "src/sharedTest/java"
      kotlin.srcDirs += "src/sharedTest/java"
    }
    test {
      java.srcDirs += "src/sharedTest/java"
      kotlin.srcDirs += "src/sharedTest/java"
    }
  }
}

dependencies {
  implementation fileTree(dir: 'libs', include: ['*.jar'])
  implementation(
      'android.arch.lifecycle:extensions:1.1.1',
      'androidx.appcompat:appcompat:1.0.2',
      'androidx.constraintlayout:constraintlayout:1.1.3',
      'androidx.core:core-ktx:1.0.2',
      'androidx.legacy:legacy-support-v4:1.0.0',
      'androidx.lifecycle:lifecycle-runtime-ktx:2.2.0-alpha03',
<<<<<<< HEAD
      'androidx.lifecycle:lifecycle-extensions:2.0.0',
      'androidx.navigation:navigation-fragment:2.0.0',
      'androidx.navigation:navigation-ui:2.0.0',
      'androidx.navigation:navigation-fragment-ktx:2.0.0',
      'androidx.navigation:navigation-ui-ktx:2.0.0',
      'com.google.android.material:material:1.0.0',
      'com.google.code.gson:gson:2.8.5',
=======
      'androidx.recyclerview:recyclerview:1.0.0',
>>>>>>> cf4b52c3
      'com.google.dagger:dagger:2.24',
      'org.jetbrains.kotlin:kotlin-stdlib-jdk7:$kotlin_version',
      'org.jetbrains.kotlinx:kotlinx-coroutines-core:1.2.1',
      'org.jetbrains.kotlinx:kotlinx-coroutines-android:1.2.1'

  )
  testImplementation(
      'androidx.test:core:1.2.0',
      'androidx.test.espresso:espresso-core:3.2.0',
      'androidx.test.espresso:espresso-intents:3.2.0',
      'androidx.test.ext:junit:1.1.1',
      'com.google.truth:truth:0.43',
      'org.robolectric:robolectric:4.3',
  )
  androidTestImplementation(
      'androidx.test:core:1.2.0',
      'androidx.test.espresso:espresso-core:3.2.0',
      'androidx.test.ext:junit:1.1.1',
      'androidx.test:rules:1.2.0',
      'androidx.test:runner:1.2.0',
      'com.google.truth:truth:0.43',
      'androidx.test.espresso:espresso-intents:3.1.0',
  )
  androidTestUtil(
      'androidx.test:orchestrator:1.2.0',
  )
  kapt(
      'com.google.dagger:dagger-compiler:2.24'
  )
  kaptTest(
      'com.google.dagger:dagger-compiler:2.24'
  )
  kaptAndroidTest(
      'com.google.dagger:dagger-compiler:2.24'
  )
  // TODO (#59): Remove this once Bazel is introduced
  api project(':data')
  implementation project(":model")
  implementation project(":domain")
  implementation project(":utility")
}<|MERGE_RESOLUTION|>--- conflicted
+++ resolved
@@ -62,17 +62,14 @@
       'androidx.core:core-ktx:1.0.2',
       'androidx.legacy:legacy-support-v4:1.0.0',
       'androidx.lifecycle:lifecycle-runtime-ktx:2.2.0-alpha03',
-<<<<<<< HEAD
       'androidx.lifecycle:lifecycle-extensions:2.0.0',
       'androidx.navigation:navigation-fragment:2.0.0',
       'androidx.navigation:navigation-ui:2.0.0',
       'androidx.navigation:navigation-fragment-ktx:2.0.0',
       'androidx.navigation:navigation-ui-ktx:2.0.0',
+      'androidx.recyclerview:recyclerview:1.0.0',
       'com.google.android.material:material:1.0.0',
       'com.google.code.gson:gson:2.8.5',
-=======
-      'androidx.recyclerview:recyclerview:1.0.0',
->>>>>>> cf4b52c3
       'com.google.dagger:dagger:2.24',
       'org.jetbrains.kotlin:kotlin-stdlib-jdk7:$kotlin_version',
       'org.jetbrains.kotlinx:kotlinx-coroutines-core:1.2.1',
