apply plugin: 'com.android.application'
apply plugin: 'com.google.firebase.crashlytics'
apply plugin: 'com.google.gms.google-services'
apply plugin: 'kotlin-android'
apply plugin: 'kotlin-android-extensions'
apply plugin: 'kotlin-kapt'

android {
  compileSdkVersion 33
  buildToolsVersion "29.0.2"
  defaultConfig {
    applicationId "org.oppia.android"
    minSdkVersion 19
    targetSdkVersion 33
    versionCode 1
    versionName "1.0"
    multiDexEnabled true
    testInstrumentationRunner "org.oppia.android.testing.OppiaTestRunner"
    // https://developer.android.com/training/testing/junit-runner#ato-gradle
    testInstrumentationRunnerArguments clearPackageData: 'true'
    javaCompileOptions {
      annotationProcessorOptions {
        includeCompileClasspath true
      }
    }
    vectorDrawables { useSupportLibrary true }
  }
  compileOptions {
    sourceCompatibility JavaVersion.VERSION_1_8
    targetCompatibility JavaVersion.VERSION_1_8
  }
  kotlinOptions {
    jvmTarget = JavaVersion.VERSION_1_8
  }
  buildTypes {
    release {
      minifyEnabled true
      shrinkResources true
      proguardFiles getDefaultProguardFile('proguard-android-optimize.txt'), 'proguard-rules.pro'
    }
    debug {
      pseudoLocalesEnabled true
    }
  }
  splits {
    // See: https://developer.android.com/studio/build/configure-apk-splits
    density {
      enable false
    }
  }
  dataBinding {
    enabled = true
  }
  testOptions {
    // https://developer.android.com/training/testing/junit-runner#ato-gradle
    execution 'ANDROIDX_TEST_ORCHESTRATOR'
    unitTests {
      includeAndroidResources = true
      all {
        maxHeapSize = "4096m"

        // Enable forking to ensure each test is properly run in isolation. For context, see:
        // https://discuss.gradle.org/t/36066/2 & https://github.com/oppia/oppia-android/issues/1942
        forkEvery = 1
        maxParallelForks = Runtime.getRuntime().availableProcessors()

        // https://discuss.gradle.org/t/29495/2 & https://stackoverflow.com/a/34299238.
        testLogging {
          events "passed", "skipped", "failed"
          showExceptions = true
          exceptionFormat = "full"
          showCauses = true
          showStackTraces = true
          showStandardStreams = false
        }
      }
    }
    animationsDisabled = true
  }

  // https://proandroiddev.com/isolated-fragments-unit-tests-that-run-both-instrumented-and-on-the-jvm-with-the-same-source-code-283db2e9be5d
  sourceSets {
    androidTest {
      java.srcDirs += "src/sharedTest/java"
      kotlin.srcDirs += "src/sharedTest/java"
    }
    test {
      java.srcDirs += "src/sharedTest/java"
      kotlin.srcDirs += "src/sharedTest/java"
      java.exclude('**/DataBinderMapperImpl.java') // Bazel-specific file used to run tests
    }
  }
}

// See notice for the excluded files in domain/build.gradle for an explanation on the
// language-related exclusions. The additional application component is excluded because Gradle
// isn't able to compile multiple Dagger graphs in the same build configuration.
def filesToExclude = [
    '**/*AppLanguageLocaleHandlerTest*.kt',
    '**/*AppLanguageResourceHandlerTest*.kt',
    '**/*AppLanguageWatcherMixinTest*.kt',
    '**/*ActivityLanguageLocaleHandlerTest*.kt'
]
_excludeSourceFiles(filesToExclude)

// Check if sharding is being attempted and, if so, exclude all tests that aren't in the specified
// shard. The approach to using arguments was inspired by
// https://prandroid.dev/Parallel-unit-tests-in-android/.

// NOTE TO DEVELOPER: You likely will need to clean before running any of these, and you can't run
// one shard after another without cleaning first (since Gradle doesn't handle file exclusion well,
// it expects files to be present corresponding to generated code, such as Dagger, from previous
// runs).
def appModuleShardCount = 8
def shardIndexes = 0..(appModuleShardCount - 1)
shardIndexes.each { shardIndex ->
  if (project.gradle.startParameter?.taskRequests?.args[0]?.remove("--shard$shardIndex".toString())) {
    def filesToExcludeForShard = _computeTestsCorrespondingToShard(appModuleShardCount, shardIndex, true)
    println("Excluding ${filesToExcludeForShard.size} tests for shard $shardIndex")
    _excludeSourceFiles(filesToExcludeForShard.collect {
      // Ensure the test paths are properly relative to the app module so that their exclusion
      // filters match (but keep the unique relative paths to avoid accidentally skipping tests that
      // share names). Note that the 'org/oppia/android/app' part is specifically included to ensure
      // that cases where a path relative to org/oppia/android/app is fully overlapping with another
      // path result in one of the tests being ignored in all shards.
      def prefixToExclude = "org/oppia/android/app/"
      "**/${it.substring(it.indexOf(prefixToExclude))}"
    })
  }
}
if (project.gradle.startParameter?.taskRequests?.args[0]?.remove("--list-shards")) {
  println()
  println("The app module supports $appModuleShardCount shards")
  println()
  shardIndexes.each { shardIndex ->
    def filesInShard = _computeTestsCorrespondingToShard(appModuleShardCount, shardIndex, false).sort()
    println("Shard $shardIndex has ${filesInShard.size} tests:")
    filesInShard.each { filePath ->
      println("- $filePath")
    }
    println()
  }
  // This is a hacky way to make an 'information' command.
  _excludeSourceFiles("**/*Test.kt")
}

dependencies {
  implementation fileTree(dir: 'libs', include: ['*.jar'])
  implementation(
      'androidx.appcompat:appcompat:1.2.0',
      'androidx.constraintlayout:constraintlayout:2.0.1',
      'androidx.core:core-ktx:1.0.2',
      'androidx.legacy:legacy-support-v4:1.0.0',
      'androidx.lifecycle:lifecycle-extensions:2.2.0',
      'androidx.lifecycle:lifecycle-runtime-ktx:2.2.0',
      'androidx.navigation:navigation-fragment:2.0.0',
      'androidx.navigation:navigation-fragment-ktx:2.0.0',
      'androidx.navigation:navigation-ui:2.0.0',
      'androidx.navigation:navigation-ui-ktx:2.0.0',
      "androidx.fragment:fragment:$fragment_version",
      'androidx.lifecycle:lifecycle-runtime-ktx:2.2.0',
      'androidx.multidex:multidex:2.0.1',
      'androidx.recyclerview:recyclerview:1.1.0',
      'androidx.work:work-runtime-ktx:2.4.0',
      'com.github.bumptech.glide:glide:4.11.0',
      'com.google.android.flexbox:flexbox:3.0.0',
      'com.google.android.material:material:1.3.0',
      'com.google.dagger:dagger:2.41',
      'com.google.firebase:firebase-analytics:17.5.0',
      'com.google.firebase:firebase-analytics-ktx:17.5.0',
      'com.google.firebase:firebase-appcheck:16.0.0',
      'com.google.firebase:firebase-appcheck-debug:16.0.0',
      'com.google.firebase:firebase-appcheck-playintegrity:16.0.0',
      'com.google.firebase:firebase-core:17.5.0',
<<<<<<< HEAD
      'com.google.firebase:firebase-crashlytics:17.1.1',
      'com.google.guava:guava:31.0.1-android',
=======
      'com.google.firebase:firebase-crashlytics:17.0.0',
      'com.google.firebase:firebase-firestore-ktx:24.2.1',
      'com.google.firebase:firebase-auth-ktx:19.3.1',
      'com.google.guava:guava:28.1-android',
>>>>>>> 4a7fc843
      'com.google.protobuf:protobuf-javalite:3.17.3',
      'nl.dionsegijn:konfetti:1.2.5',
      "org.jetbrains.kotlin:kotlin-stdlib-jdk7:$kotlin_version",
      'org.jetbrains.kotlinx:kotlinx-coroutines-core:1.6.4',
      'org.jetbrains.kotlinx:kotlinx-coroutines-android:1.6.4',
      'org.mockito:mockito-core:3.9.0',
      'com.github.oppia:android-spotlight:cc23499d37dc8533a2876e45b5063e981a4583f4'
  )
  compileOnly(
      'jakarta.xml.bind:jakarta.xml.bind-api:2.3.2',
      'javax.annotation:javax.annotation-api:1.3.2',
      'org.glassfish.jaxb:jaxb-runtime:2.3.2',
  )
  testImplementation(
      'androidx.test:core:1.4.0',
      'androidx.test.espresso:espresso-contrib:3.1.0',
      'androidx.test.espresso:espresso-core:3.2.0',
      'androidx.test.espresso:espresso-intents:3.1.0',
      'androidx.test.ext:junit:1.1.1',
      'androidx.test.ext:truth:1.4.0',
      'androidx.work:work-testing:2.4.0',
      'com.github.bumptech.glide:mocks:4.11.0',
      'com.google.truth:truth:1.1.3',
      'com.google.truth.extensions:truth-liteproto-extension:1.1.3',
      'org.robolectric:annotations:4.5',
      'org.robolectric:robolectric:4.5',
      'org.jetbrains.kotlinx:kotlinx-coroutines-test:1.6.4',
      "org.jetbrains.kotlin:kotlin-test-junit:$kotlin_version",
      'org.mockito:mockito-core:3.9.0',
      project(":testing"),
  )
  androidTestImplementation(
      'androidx.test:core:1.4.0',
      'androidx.test.espresso:espresso-contrib:3.1.0',
      'androidx.test.espresso:espresso-core:3.2.0',
      'androidx.test.espresso:espresso-intents:3.1.0',
      'androidx.test.ext:junit:1.1.1',
      'androidx.test.ext:truth:1.4.0',
      'com.github.bumptech.glide:mocks:4.11.0',
      'com.google.truth:truth:1.1.3',
      'androidx.work:work-testing:2.4.0',
      'com.google.truth.extensions:truth-liteproto-extension:1.1.3',
      'org.jetbrains.kotlinx:kotlinx-coroutines-test:1.6.4',
      'org.mockito:mockito-android:2.7.22',
      'org.robolectric:annotations:4.5',
  )
  // Adding the testing module directly causes duplicates of the below groups so we need to
  // exclude them before adding the testing module to the androidTestImplementation dependencies
  androidTestImplementation(project(":testing")) {
    exclude group: 'org.apache.maven', module: 'maven-artifact'
    exclude group: 'org.apache.maven', module: 'maven-artifact-manager'
    exclude group: 'org.apache.maven', module: 'maven-model'
    exclude group: 'org.apache.maven', module: 'maven-plugin-registry'
    exclude group: 'org.apache.maven', module: 'maven-profile'
    exclude group: 'org.apache.maven', module: 'maven-project'
    exclude group: 'org.apache.maven', module: 'maven-settings'
    exclude group: 'org.apache.maven', module: 'maven-error-diagnostics'
    exclude group: 'org.apache.maven', module: 'maven-ant-tasks'
    exclude group: "org.apache.maven.wagon"
    exclude group: "org.codehaus.plexus"
    exclude group: "org.robolectric"
  }
  androidTestUtil(
      'androidx.test:orchestrator:1.2.0',
  )
  kapt(
      'com.google.dagger:dagger-compiler:2.41'
  )
  kaptTest(
      'com.google.dagger:dagger-compiler:2.41'
  )
  kaptAndroidTest(
      'com.google.dagger:dagger-compiler:2.41'
  )
  // TODO(#59): Remove this once Bazel is introduced
  api project(':data')
  implementation project(":model")
  testImplementation project(":model")
  androidTestImplementation project(":model")
  implementation project(":domain")
  implementation project(":utility")
}
// The GeneratedMessageLite implementations of protobufs are depending on protobuf-java
// instead of protobuf-lite after Android Studio 3.5,
// The below command stops that from happening: https://github.com/google/tink/issues/282
configurations {
  all*.exclude module: 'protobuf-java'
}

def _computeTestsCorrespondingToShard(shardCount, shardIndex, exclude) {
  def allAppTestDirs = android.sourceSets.test.java.source +
          android.sourceSets.test.kotlin.source +
          android.sourceSets.androidTest.java.source +
          android.sourceSets.androidTest.kotlin.source
  def allAppTestFiles = []
  // https://stackoverflow.com/a/38899519/3689782 for file traversal in Groovy.
  allAppTestDirs.unique().each { testSrcDir ->
    def testSrcDirFile = testSrcDir instanceof File ? testSrcDir : new File(testSrcDir)
    if (!testSrcDirFile.isAbsolute()) {
      testSrcDirFile = new File(projectDir, testSrcDirFile.path).getAbsoluteFile()
    }
    if (testSrcDirFile.exists()) {
      testSrcDirFile.traverse(type: groovy.io.FileType.FILES, nameFilter: ~/^.+?Test\.kt$/) { it ->
        allAppTestFiles += new File(it.path).getAbsoluteFile()
      }
    }
  }
  def testFilePaths = allAppTestFiles.collect {
    projectDir.toPath().relativize(it.toPath()).toFile().path
  }.unique()

  // Use Random so that the division of tests is relatively even (using just the file path hash
  // alone can result in some skew which may hamper performance). Since the random class is being
  // reseeded this should be deterministic. It should also be consistent across different platforms
  // since only relative paths are used.
  def random = new Random()
  return testFilePaths.findAll {
    random.seed = it.hashCode()
    def rolledIndex = random.nextInt(shardCount)
    exclude ? rolledIndex != shardIndex : rolledIndex == shardIndex
  }.sort()
}

def _excludeSourceFiles(filesToExclude) {
  tasks.withType(SourceTask.class).configureEach {
    it.exclude(filesToExclude)
  }
  android.sourceSets.test.java.exclude(filesToExclude)
  android.sourceSets.test.kotlin.exclude(filesToExclude)
  android.sourceSets.androidTest.java.exclude(filesToExclude)
  android.sourceSets.androidTest.kotlin.exclude(filesToExclude)
}<|MERGE_RESOLUTION|>--- conflicted
+++ resolved
@@ -171,16 +171,11 @@
       'com.google.firebase:firebase-appcheck:16.0.0',
       'com.google.firebase:firebase-appcheck-debug:16.0.0',
       'com.google.firebase:firebase-appcheck-playintegrity:16.0.0',
+      'com.google.firebase:firebase-auth-ktx:19.3.1',
       'com.google.firebase:firebase-core:17.5.0',
-<<<<<<< HEAD
       'com.google.firebase:firebase-crashlytics:17.1.1',
+      'com.google.firebase:firebase-firestore-ktx:24.2.1',
       'com.google.guava:guava:31.0.1-android',
-=======
-      'com.google.firebase:firebase-crashlytics:17.0.0',
-      'com.google.firebase:firebase-firestore-ktx:24.2.1',
-      'com.google.firebase:firebase-auth-ktx:19.3.1',
-      'com.google.guava:guava:28.1-android',
->>>>>>> 4a7fc843
       'com.google.protobuf:protobuf-javalite:3.17.3',
       'nl.dionsegijn:konfetti:1.2.5',
       "org.jetbrains.kotlin:kotlin-stdlib-jdk7:$kotlin_version",
