apply plugin: 'com.android.application'
apply plugin: 'kotlin-android'
apply plugin: 'kotlin-android-extensions'
apply plugin: 'kotlin-kapt'

android {
  compileSdkVersion 28
  buildToolsVersion "29.0.1"
  defaultConfig {
    applicationId "org.oppia.app"
    minSdkVersion 19
    targetSdkVersion 28
    versionCode 1
    versionName "1.0"
    testInstrumentationRunner "androidx.test.runner.AndroidJUnitRunner"
    // https://developer.android.com/training/testing/junit-runner#ato-gradle
    testInstrumentationRunnerArguments clearPackageData: 'true'
  }
  compileOptions {
    sourceCompatibility JavaVersion.VERSION_1_8
    targetCompatibility JavaVersion.VERSION_1_8
  }
  kotlinOptions {
    jvmTarget = JavaVersion.VERSION_1_8
  }
  buildTypes {
    release {
      minifyEnabled false
      proguardFiles getDefaultProguardFile('proguard-android-optimize.txt'), 'proguard-rules.pro'
    }
  }
  dataBinding {
    enabled = true
  }
  testOptions {
    // https://developer.android.com/training/testing/junit-runner#ato-gradle
    execution 'ANDROIDX_TEST_ORCHESTRATOR'
    unitTests {
      includeAndroidResources = true
    }
  }

  // https://proandroiddev.com/isolated-fragments-unit-tests-that-run-both-instrumented-and-on-the-jvm-with-the-same-source-code-283db2e9be5d
  sourceSets {
    androidTest {
      java.srcDirs += "src/sharedTest/java"
      kotlin.srcDirs += "src/sharedTest/java"
    }
    test {
      java.srcDirs += "src/sharedTest/java"
      kotlin.srcDirs += "src/sharedTest/java"
    }
  }
}

dependencies {
  implementation fileTree(dir: 'libs', include: ['*.jar'])
  implementation(
      'android.arch.lifecycle:extensions:1.1.1',
      'androidx.appcompat:appcompat:1.0.2',
      'androidx.constraintlayout:constraintlayout:1.1.3',
      'androidx.core:core-ktx:1.0.2',
      'androidx.legacy:legacy-support-v4:1.0.0',
      'androidx.lifecycle:lifecycle-runtime-ktx:2.2.0-alpha03',
      'androidx.lifecycle:lifecycle-extensions:2.0.0',
      'androidx.navigation:navigation-fragment:2.0.0',
      'androidx.navigation:navigation-ui:2.0.0',
      'androidx.navigation:navigation-fragment-ktx:2.0.0',
      'androidx.navigation:navigation-ui-ktx:2.0.0',
      'com.google.android.material:material:1.0.0',
      'com.google.code.gson:gson:2.8.5',
      'com.google.dagger:dagger:2.24',
<<<<<<< HEAD
      "org.jetbrains.kotlin:kotlin-stdlib-jdk7:$kotlin_version"
=======
      "org.jetbrains.kotlin:kotlin-stdlib-jdk7:$kotlin_version",
      "org.jetbrains.kotlinx:kotlinx-coroutines-core:1.2.1",
      "org.jetbrains.kotlinx:kotlinx-coroutines-android:1.2.1"
>>>>>>> b90da04a
  )
    testImplementation(
      'androidx.fragment:fragment-testing:1.2.0-alpha01',
      'androidx.test:core:1.2.0',
      'androidx.test.espresso:espresso-core:3.2.0',
      'androidx.test.espresso:espresso-intents:3.2.0',
      'androidx.test.ext:junit:1.1.1',
      'com.google.truth:truth:0.43',
      'org.robolectric:robolectric:4.3',
  )
  androidTestImplementation(
      'androidx.test:core:1.2.0',
      'androidx.test.espresso:espresso-core:3.2.0',
      'androidx.test.ext:junit:1.1.1',
      'androidx.test:rules:1.2.0',
      'androidx.test:runner:1.2.0',
      'com.google.truth:truth:0.43',
  )
  androidTestUtil(
      'androidx.test:orchestrator:1.2.0',
  )
  kapt(
      'com.google.dagger:dagger-compiler:2.24'
  )
  kaptTest(
      'com.google.dagger:dagger-compiler:2.24'
  )
  kaptAndroidTest(
      'com.google.dagger:dagger-compiler:2.24'
  )
  // TODO (#59): Remove this once Bazel is introduced
  api project(':data')
  implementation project(":model")
  implementation project(":domain")
  implementation project(":utility")
}<|MERGE_RESOLUTION|>--- conflicted
+++ resolved
@@ -70,13 +70,9 @@
       'com.google.android.material:material:1.0.0',
       'com.google.code.gson:gson:2.8.5',
       'com.google.dagger:dagger:2.24',
-<<<<<<< HEAD
-      "org.jetbrains.kotlin:kotlin-stdlib-jdk7:$kotlin_version"
-=======
       "org.jetbrains.kotlin:kotlin-stdlib-jdk7:$kotlin_version",
       "org.jetbrains.kotlinx:kotlinx-coroutines-core:1.2.1",
       "org.jetbrains.kotlinx:kotlinx-coroutines-android:1.2.1"
->>>>>>> b90da04a
   )
     testImplementation(
       'androidx.fragment:fragment-testing:1.2.0-alpha01',
