--- conflicted
+++ resolved
@@ -83,10 +83,7 @@
       'com.google.truth:truth:0.43',
       'org.robolectric:robolectric:4.3',
       'org.jetbrains.kotlinx:kotlinx-coroutines-test:1.2.2',
-<<<<<<< HEAD
-      'org.mockito:mockito-core:2.7.22'
-=======
->>>>>>> ddff04bf
+      'org.mockito:mockito-core:2.7.22',
   )
   androidTestImplementation(
       'androidx.test:core:1.2.0',
@@ -95,11 +92,8 @@
       'androidx.test.ext:junit:1.1.1',
       'androidx.test:runner:1.2.0',
       'com.google.truth:truth:0.43',
-<<<<<<< HEAD
-      'org.mockito:mockito-android:2.7.22'
-=======
-      'org.jetbrains.kotlinx:kotlinx-coroutines-test:1.2.2'
->>>>>>> ddff04bf
+      'org.jetbrains.kotlinx:kotlinx-coroutines-test:1.2.2',
+      'org.mockito:mockito-android:2.7.22',
   )
   androidTestUtil(
       'androidx.test:orchestrator:1.2.0',
