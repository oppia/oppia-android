--- conflicted
+++ resolved
@@ -86,11 +86,8 @@
       'androidx.test.ext:junit:1.1.1',
       'androidx.test:runner:1.2.0',
       'com.google.truth:truth:0.43',
-<<<<<<< HEAD
       'androidx.test.espresso:espresso-intents:3.1.0',
       'androidx.test.espresso:espresso-contrib:3.1.0',
-=======
->>>>>>> 045eecde
   )
   androidTestUtil(
       'androidx.test:orchestrator:1.2.0',
