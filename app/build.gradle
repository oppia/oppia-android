--- conflicted
+++ resolved
@@ -62,12 +62,9 @@
       'androidx.constraintlayout:constraintlayout:1.1.3',
       'androidx.core:core-ktx:1.0.2',
       'androidx.lifecycle:lifecycle-runtime-ktx:2.2.0-alpha03',
-<<<<<<< HEAD
       'com.google.android.material:material:1.0.0',
-=======
       'androidx.multidex:multidex:2.0.1',
       'androidx.recyclerview:recyclerview:1.0.0',
->>>>>>> f1ec4bf3
       'com.google.dagger:dagger:2.24',
       'com.google.guava:guava:28.1-android',
       "org.jetbrains.kotlin:kotlin-stdlib-jdk7:$kotlin_version",
@@ -89,6 +86,7 @@
       'androidx.test.ext:junit:1.1.1',
       'androidx.test:runner:1.2.0',
       'com.google.truth:truth:0.43',
+      'androidx.test.espresso:espresso-intents:3.1.0',
   )
   androidTestUtil(
       'androidx.test:orchestrator:1.2.0',
