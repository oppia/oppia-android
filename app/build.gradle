apply plugin: 'com.android.application'
apply plugin: 'kotlin-android'
apply plugin: 'kotlin-android-extensions'
apply plugin: 'kotlin-kapt'

android {
  compileSdkVersion 28
  buildToolsVersion "29.0.1"
  defaultConfig {
    applicationId "org.oppia.app"
    minSdkVersion 19
    targetSdkVersion 28
    versionCode 1
    versionName "1.0"
    multiDexEnabled true
    testInstrumentationRunner "androidx.test.runner.AndroidJUnitRunner"
    // https://developer.android.com/training/testing/junit-runner#ato-gradle
    testInstrumentationRunnerArguments clearPackageData: 'true'
  }
  compileOptions {
    sourceCompatibility JavaVersion.VERSION_1_8
    targetCompatibility JavaVersion.VERSION_1_8
  }
  kotlinOptions {
    jvmTarget = JavaVersion.VERSION_1_8
  }
  buildTypes {
    release {
      minifyEnabled false
      proguardFiles getDefaultProguardFile('proguard-android-optimize.txt'), 'proguard-rules.pro'
    }
  }
  dataBinding {
    enabled = true
  }
  testOptions {
    // https://developer.android.com/training/testing/junit-runner#ato-gradle
    execution 'ANDROIDX_TEST_ORCHESTRATOR'
    unitTests {
      includeAndroidResources = true
    }
    animationsDisabled = true
  }

  // https://proandroiddev.com/isolated-fragments-unit-tests-that-run-both-instrumented-and-on-the-jvm-with-the-same-source-code-283db2e9be5d
  sourceSets {
    androidTest {
      java.srcDirs += "src/sharedTest/java"
      kotlin.srcDirs += "src/sharedTest/java"
    }
    test {
      java.srcDirs += "src/sharedTest/java"
      kotlin.srcDirs += "src/sharedTest/java"
    }
  }
}

dependencies {
  implementation fileTree(dir: 'libs', include: ['*.jar'])
  implementation(
      'android.arch.lifecycle:extensions:1.1.1',
      'androidx.appcompat:appcompat:1.0.2',
      'androidx.constraintlayout:constraintlayout:1.1.3',
      'androidx.core:core-ktx:1.0.2',
<<<<<<< HEAD
      'androidx.legacy:legacy-support-v4:1.0.0',
      'androidx.lifecycle:lifecycle-runtime-ktx:2.2.0-alpha03',
      'androidx.lifecycle:lifecycle-extensions:2.0.0',
      'androidx.navigation:navigation-fragment:2.0.0',
      'androidx.navigation:navigation-ui:2.0.0',
      'androidx.navigation:navigation-fragment-ktx:2.0.0',
      'androidx.navigation:navigation-ui-ktx:2.0.0',
      'androidx.recyclerview:recyclerview:1.0.0',
      'com.google.android.material:material:1.0.0',
      'com.google.code.gson:gson:2.8.5',
      'com.google.dagger:dagger:2.24',
      'org.jetbrains.kotlin:kotlin-stdlib-jdk7:$kotlin_version',
      'org.jetbrains.kotlinx:kotlinx-coroutines-core:1.2.1',
      'org.jetbrains.kotlinx:kotlinx-coroutines-android:1.2.1'

=======
      "androidx.fragment:fragment:$fragment_version",
      'androidx.lifecycle:lifecycle-runtime-ktx:2.2.0-alpha03',
      'androidx.multidex:multidex:2.0.1',
      'androidx.recyclerview:recyclerview:1.0.0',
      'com.github.bumptech.glide:glide:4.9.0',
      'com.google.android.material:material:1.0.0-alpha1',
      'com.google.android.material:material:1.0.0',
      'com.google.dagger:dagger:2.24',
      'com.google.guava:guava:28.1-android',
      "org.jetbrains.kotlin:kotlin-stdlib-jdk7:$kotlin_version",
      'org.jetbrains.kotlinx:kotlinx-coroutines-core:1.2.1',
      'org.jetbrains.kotlinx:kotlinx-coroutines-android:1.2.1',
      'org.mockito:mockito-core:2.7.22',
>>>>>>> fb3a1ad5
  )
  testImplementation(
      'androidx.test:core:1.2.0',
      'androidx.test.espresso:espresso-contrib:3.1.0',
      'androidx.test.espresso:espresso-core:3.2.0',
<<<<<<< HEAD
      'androidx.test.espresso:espresso-intents:3.2.0',
=======
      'androidx.test.espresso:espresso-intents:3.1.0',
>>>>>>> fb3a1ad5
      'androidx.test.ext:junit:1.1.1',
      'com.google.truth:truth:0.43',
      'org.robolectric:robolectric:4.3',
      'org.jetbrains.kotlinx:kotlinx-coroutines-test:1.2.2',
      'org.mockito:mockito-core:2.7.22',
  )
  androidTestImplementation(
      'androidx.test:core:1.2.0',
      'androidx.test.espresso:espresso-contrib:3.1.0',
      'androidx.test.espresso:espresso-core:3.2.0',
      'androidx.test.espresso:espresso-intents:3.1.0',
      'androidx.test.ext:junit:1.1.1',
      'androidx.test:rules:1.2.0',
      'androidx.test:runner:1.2.0',
      'com.google.truth:truth:0.43',
      'org.jetbrains.kotlinx:kotlinx-coroutines-test:1.2.2',
      'org.mockito:mockito-android:2.7.22',
  )
  androidTestUtil(
      'androidx.test:orchestrator:1.2.0',
  )
  kapt(
      'com.google.dagger:dagger-compiler:2.24'
  )
  kaptTest(
      'com.google.dagger:dagger-compiler:2.24'
  )
  kaptAndroidTest(
      'com.google.dagger:dagger-compiler:2.24'
  )
  // TODO (#59): Remove this once Bazel is introduced
  api project(':data')
  implementation project(":model")
  implementation project(":domain")
  implementation project(":utility")
}<|MERGE_RESOLUTION|>--- conflicted
+++ resolved
@@ -62,7 +62,6 @@
       'androidx.appcompat:appcompat:1.0.2',
       'androidx.constraintlayout:constraintlayout:1.1.3',
       'androidx.core:core-ktx:1.0.2',
-<<<<<<< HEAD
       'androidx.legacy:legacy-support-v4:1.0.0',
       'androidx.lifecycle:lifecycle-runtime-ktx:2.2.0-alpha03',
       'androidx.lifecycle:lifecycle-extensions:2.0.0',
@@ -70,15 +69,6 @@
       'androidx.navigation:navigation-ui:2.0.0',
       'androidx.navigation:navigation-fragment-ktx:2.0.0',
       'androidx.navigation:navigation-ui-ktx:2.0.0',
-      'androidx.recyclerview:recyclerview:1.0.0',
-      'com.google.android.material:material:1.0.0',
-      'com.google.code.gson:gson:2.8.5',
-      'com.google.dagger:dagger:2.24',
-      'org.jetbrains.kotlin:kotlin-stdlib-jdk7:$kotlin_version',
-      'org.jetbrains.kotlinx:kotlinx-coroutines-core:1.2.1',
-      'org.jetbrains.kotlinx:kotlinx-coroutines-android:1.2.1'
-
-=======
       "androidx.fragment:fragment:$fragment_version",
       'androidx.lifecycle:lifecycle-runtime-ktx:2.2.0-alpha03',
       'androidx.multidex:multidex:2.0.1',
@@ -92,17 +82,12 @@
       'org.jetbrains.kotlinx:kotlinx-coroutines-core:1.2.1',
       'org.jetbrains.kotlinx:kotlinx-coroutines-android:1.2.1',
       'org.mockito:mockito-core:2.7.22',
->>>>>>> fb3a1ad5
   )
   testImplementation(
       'androidx.test:core:1.2.0',
       'androidx.test.espresso:espresso-contrib:3.1.0',
       'androidx.test.espresso:espresso-core:3.2.0',
-<<<<<<< HEAD
-      'androidx.test.espresso:espresso-intents:3.2.0',
-=======
       'androidx.test.espresso:espresso-intents:3.1.0',
->>>>>>> fb3a1ad5
       'androidx.test.ext:junit:1.1.1',
       'com.google.truth:truth:0.43',
       'org.robolectric:robolectric:4.3',
@@ -115,7 +100,6 @@
       'androidx.test.espresso:espresso-core:3.2.0',
       'androidx.test.espresso:espresso-intents:3.1.0',
       'androidx.test.ext:junit:1.1.1',
-      'androidx.test:rules:1.2.0',
       'androidx.test:runner:1.2.0',
       'com.google.truth:truth:0.43',
       'org.jetbrains.kotlinx:kotlinx-coroutines-test:1.2.2',
