"""
Kotlin-based scripts to help developers or perform continuous integration tasks.
"""

load("@io_bazel_rules_kotlin//kotlin:kotlin.bzl", "kt_jvm_binary", "kt_jvm_library")
load(
    "//scripts:script_assets.bzl",
    "generate_accessibility_label_assets_list_from_text_protos",
    "generate_maven_assets_list_from_text_protos",
    "generate_regex_assets_list_from_text_protos",
    "generate_test_file_assets_list_from_text_protos",
)

# Visibility for libraries that should be accessible to script tests.
package_group(
    name = "oppia_script_test_visibility",
    packages = [
        "//scripts/src/javatests/...",
    ],
)

# Visibility for libraries that have binaries defined at this package & tests.
package_group(
    name = "oppia_script_binary_visibility",
    includes = [
        ":oppia_script_test_visibility",
    ],
    packages = [
        "//scripts",
    ],
)

# Visibility for libraries that should be accessible to other script packages & tests.
package_group(
    name = "oppia_script_library_visibility",
    includes = [
        ":oppia_script_test_visibility",
    ],
    packages = ["//scripts/src/java/..."],
)

kt_jvm_binary(
    name = "compute_affected_tests",
    testonly = True,
    main_class = "org.oppia.android.scripts.ci.ComputeAffectedTestsKt",
    runtime_deps = ["//scripts/src/java/org/oppia/android/scripts/ci:compute_affected_tests_lib"],
)

# TODO(#3428): Refactor textproto assets to subpackage level.
REGEX_PATTERN_CHECK_ASSETS = generate_regex_assets_list_from_text_protos(
    name = "regex_asset_files",
    file_content_validation_file_names = ["file_content_validation_checks"],
    filepath_pattern_validation_file_names = ["filename_pattern_validation_checks"],
)

MAVEN_ASSETS = generate_maven_assets_list_from_text_protos(
    name = "maven_assets",
    maven_dependency_filenames = ["maven_dependencies"],
)

kt_jvm_library(
    name = "regex_check_assets",
    testonly = True,
    data = REGEX_PATTERN_CHECK_ASSETS,
    visibility = [":oppia_script_test_visibility"],
)

kt_jvm_binary(
    name = "regex_pattern_validation_check",
    testonly = True,
    data = REGEX_PATTERN_CHECK_ASSETS,
    main_class = "org.oppia.android.scripts.regex.RegexPatternValidationCheckKt",
    runtime_deps = [
        "//scripts/src/java/org/oppia/android/scripts/regex:regex_pattern_validation_check_lib",
    ],
)

kt_jvm_binary(
    name = "xml_syntax_check",
    testonly = True,
    main_class = "org.oppia.android.scripts.xml.XmlSyntaxCheckKt",
    runtime_deps = ["//scripts/src/java/org/oppia/android/scripts/xml:xml_syntax_check_lib"],
)

TEST_FILE_EXEMPTION_ASSETS = generate_test_file_assets_list_from_text_protos(
    name = "test_file_exemption_assets",
    test_file_exemptions_name = ["test_file_exemptions"],
)

kt_jvm_library(
    name = "test_file_check_assets",
    testonly = True,
    data = TEST_FILE_EXEMPTION_ASSETS,
    visibility = [":oppia_script_test_visibility"],
)

kt_jvm_binary(
    name = "test_file_check",
    testonly = True,
    data = TEST_FILE_EXEMPTION_ASSETS,
    main_class = "org.oppia.android.scripts.testfile.TestFileCheckKt",
    runtime_deps = ["//scripts/src/java/org/oppia/android/scripts/testfile:test_file_check_lib"],
)

kt_jvm_library(
    name = "maven_assets_lib",
    testonly = True,
    data = MAVEN_ASSETS,
    visibility = [":oppia_script_test_visibility"],
)

kt_jvm_binary(
    name = "generate_maven_dependencies_list",
    testonly = True,
    data = MAVEN_ASSETS,
    main_class = "org.oppia.android.scripts.maven.GenerateMavenDependenciesListKt",
    runtime_deps = ["//scripts/src/java/org/oppia/android/scripts/maven:generate_maven_dependencies_list_lib"],
)

<<<<<<< HEAD
kt_jvm_binary(
    name = "generate_license_texts",
    testonly = True,
    data = MAVEN_ASSETS,
    main_class = "org.oppia.android.scripts.maven.GenerateLicenseTextsKt",
    runtime_deps = ["//scripts/src/java/org/oppia/android/scripts/maven:generate_license_texts_lib"],
=======
ACCESSIBILITY_LABEL_EXEMPTION_ASSETS = generate_accessibility_label_assets_list_from_text_protos(
    name = "accessibility_label_exemption_assets",
    accessibility_label_exemptions_name = ["accessibility_label_exemptions"],
)

kt_jvm_binary(
    name = "accessibility_label_check",
    testonly = True,
    data = ACCESSIBILITY_LABEL_EXEMPTION_ASSETS,
    main_class = "org.oppia.android.scripts.label.AccessibilityLabelCheckKt",
    runtime_deps = [
        "//scripts/src/java/org/oppia/android/scripts/label:accessibility_label_check_lib",
    ],
>>>>>>> 61d035fa
)<|MERGE_RESOLUTION|>--- conflicted
+++ resolved
@@ -117,14 +117,14 @@
     runtime_deps = ["//scripts/src/java/org/oppia/android/scripts/maven:generate_maven_dependencies_list_lib"],
 )
 
-<<<<<<< HEAD
 kt_jvm_binary(
     name = "generate_license_texts",
     testonly = True,
     data = MAVEN_ASSETS,
     main_class = "org.oppia.android.scripts.maven.GenerateLicenseTextsKt",
     runtime_deps = ["//scripts/src/java/org/oppia/android/scripts/maven:generate_license_texts_lib"],
-=======
+)
+
 ACCESSIBILITY_LABEL_EXEMPTION_ASSETS = generate_accessibility_label_assets_list_from_text_protos(
     name = "accessibility_label_exemption_assets",
     accessibility_label_exemptions_name = ["accessibility_label_exemptions"],
@@ -138,5 +138,4 @@
     runtime_deps = [
         "//scripts/src/java/org/oppia/android/scripts/label:accessibility_label_check_lib",
     ],
->>>>>>> 61d035fa
 )