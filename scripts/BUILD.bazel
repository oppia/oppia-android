--- conflicted
+++ resolved
@@ -278,7 +278,6 @@
 )
 
 java_binary(
-<<<<<<< HEAD
     name = "suggest_build_fixes",
     main_class = "org.oppia.android.scripts.build.SuggestBuildFixesKt",
     visibility = [
@@ -287,10 +286,11 @@
     runtime_deps = [
         "//scripts/src/java/org/oppia/android/scripts/build:suggest_build_fixes_lib",
     ],
-=======
+)
+
+java_binary(
     name = "decode_user_study_event_string",
     testonly = True,
     main_class = "org.oppia.android.scripts.telemetry.DecodeUserStudyEventStringKt",
     runtime_deps = ["//scripts/src/java/org/oppia/android/scripts/telemetry:decode_user_study_event_string_lib"],
->>>>>>> d7fa24ff
 )