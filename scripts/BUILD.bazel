"""
Kotlin-based scripts to help developers or perform continuous integration tasks.
"""

load("@io_bazel_rules_kotlin//kotlin:kotlin.bzl", "kt_jvm_binary", "kt_jvm_library")
load("//scripts:script_assets.bzl", "generate_regex_assets_list_from_text_protos")

# Visibility for libraries that should be accessible to script tests.
package_group(
    name = "oppia_script_test_visibility",
    packages = [
        "//scripts/src/javatests/...",
    ],
)

# Visibility for libraries that have binaries defined at this package & tests.
package_group(
    name = "oppia_script_binary_visibility",
    includes = [
        ":oppia_script_test_visibility",
    ],
    packages = [
        "//scripts",
    ],
)

# Visibility for libraries that should be accessible to other script packages & tests.
package_group(
    name = "oppia_script_library_visibility",
    includes = [
        ":oppia_script_test_visibility",
    ],
    packages = [
        "//scripts/src/java/...",
    ],
)

kt_jvm_binary(
    name = "compute_affected_tests",
    testonly = True,
    main_class = "org.oppia.android.scripts.ci.ComputeAffectedTestsKt",
    runtime_deps = [
        "//scripts/src/java/org/oppia/android/scripts/ci:compute_affected_tests_lib",
    ],
)

REGEX_PATTERN_CHECK_ASSETS = generate_regex_assets_list_from_text_protos(
    name = "regex_asset_files",
    file_content_validation_file_names = [
        "file_content_validation_checks",
    ],
    filepath_pattern_validation_file_names = [
        "filename_pattern_validation_checks",
    ],
)

kt_jvm_library(
    name = "regex_check_assets",
    data = REGEX_PATTERN_CHECK_ASSETS,
    visibility = [":oppia_script_test_visibility"],
)

kt_jvm_binary(
    name = "regex_pattern_validation_check",
    testonly = True,
    data = REGEX_PATTERN_CHECK_ASSETS,
    main_class = "org.oppia.android.scripts.regex.RegexPatternValidationCheckKt",
<<<<<<< HEAD
    runtime_deps = ["//scripts/src/java/org/oppia/android/scripts/regex:regex_pattern_validation_check_lib"],
)

kt_jvm_binary(
    name = "xml_syntax_check",
    testonly = True,
    main_class = "org.oppia.android.scripts.xml.XmlSyntaxCheckKt",
    runtime_deps = ["//scripts/src/java/org/oppia/android/scripts/xml:xml_syntax_check_lib"],
=======
    runtime_deps = [
        "//scripts/src/java/org/oppia/android/scripts/regex:regex_pattern_validation_check_lib",
    ],
>>>>>>> b70c8805
)<|MERGE_RESOLUTION|>--- conflicted
+++ resolved
@@ -65,8 +65,9 @@
     testonly = True,
     data = REGEX_PATTERN_CHECK_ASSETS,
     main_class = "org.oppia.android.scripts.regex.RegexPatternValidationCheckKt",
-<<<<<<< HEAD
-    runtime_deps = ["//scripts/src/java/org/oppia/android/scripts/regex:regex_pattern_validation_check_lib"],
+    runtime_deps = [
+        "//scripts/src/java/org/oppia/android/scripts/regex:regex_pattern_validation_check_lib",
+    ],
 )
 
 kt_jvm_binary(
@@ -74,9 +75,4 @@
     testonly = True,
     main_class = "org.oppia.android.scripts.xml.XmlSyntaxCheckKt",
     runtime_deps = ["//scripts/src/java/org/oppia/android/scripts/xml:xml_syntax_check_lib"],
-=======
-    runtime_deps = [
-        "//scripts/src/java/org/oppia/android/scripts/regex:regex_pattern_validation_check_lib",
-    ],
->>>>>>> b70c8805
 )