"""
Kotlin-based scripts to help developers or perform continuous integration tasks.
"""

load("@io_bazel_rules_kotlin//kotlin:kotlin.bzl", "kt_jvm_binary", "kt_jvm_library")
load("//scripts/src/java/org/oppia/android/scripts/regex:regex_pattern_assets.bzl", "retrieve_regex_pattern_check_assets")

# Visibility for libraries that should be accessible to script tests.
package_group(
    name = "oppia_script_test_visibility",
    packages = [
        "//scripts/src/javatests/...",
    ],
)

# Visibility for libraries that have binaries defined at this package & tests.
package_group(
    name = "oppia_script_binary_visibility",
    includes = [
        ":oppia_script_test_visibility",
    ],
    packages = [
        "//scripts",
    ],
)

# Visibility for libraries that should be accessible to other script packages & tests.
package_group(
    name = "oppia_script_library_visibility",
    includes = [
        ":oppia_script_test_visibility",
    ],
    packages = [
        "//scripts/src/java/...",
    ],
)

kt_jvm_binary(
    name = "compute_affected_tests",
    testonly = True,
    main_class = "org.oppia.android.scripts.ci.ComputeAffectedTestsKt",
    runtime_deps = [
        "//scripts/src/java/org/oppia/android/scripts/ci:compute_affected_tests_lib",
    ],
)

REGEX_PATTERN_CHECK_ASSETS = retrieve_regex_pattern_check_assets("regex_pattern_assets")

kt_jvm_library(
    name = "regex_check_assets",
    data = REGEX_PATTERN_CHECK_ASSETS,
    visibility = [":oppia_script_binary_visibility"],
)

kt_jvm_binary(
    name = "regex_pattern_validation_check",
    testonly = True,
    data = REGEX_PATTERN_CHECK_ASSETS,
    main_class = "org.oppia.android.scripts.regex.RegexPatternValidationCheckKt",
    runtime_deps = ["//scripts/src/java/org/oppia/android/scripts/regex:regex_pattern_validation_check_lib"],
)

kt_jvm_binary(
    name = "xml_syntax_check",
    testonly = True,
    main_class = "org.oppia.android.scripts.xml.XmlSyntaxCheckKt",
    runtime_deps = ["//scripts/src/java/org/oppia/android/scripts/xml:xml_syntax_check_lib"],
)

kt_jvm_binary(
    name = "test_file_check",
    testonly = True,
<<<<<<< HEAD
    srcs = ["src/test/org/oppia/android/scripts/TestFileCheckTest.kt"],
    test_class = "org.oppia.android.scripts.TestFileCheckTest",
    deps = [
        ":test_file_check_lib",
        "//testing:assertion_helpers",
        "//third_party:com_google_truth_truth",
        "//third_party:org_jetbrains_kotlin_kotlin-test-junit",
    ],
)

kt_jvm_binary(
    name = "accessibility_label_check",
    testonly = True,
    main_class = "org.oppia.android.scripts.AccessibilityLabelCheck$Companion",
    runtime_deps = [":accessibility_label_check_lib"],
)

kt_jvm_library(
    name = "accessibility_label_check_lib",
    testonly = True,
    srcs = [
        "src/java/org/oppia/android/scripts/AccessibilityLabelCheck.kt",
        "src/java/org/oppia/android/scripts/ExemptionsList.kt",
        "src/java/org/oppia/android/scripts/ScriptResultConstants.kt",
        "src/java/org/oppia/android/scripts/SyntaxErrorHandler.kt",
    ],
)

kt_jvm_test(
    name = "test_accessibility_label_check",
    testonly = True,
    srcs = ["src/test/org/oppia/android/scripts/AccessibilityLabelCheckTest.kt"],
    test_class = "org.oppia.android.scripts.AccessibilityLabelCheckTest",
    deps = [
        ":accessibility_label_check_lib",
        "//testing:assertion_helpers",
        "//third_party:com_google_truth_truth",
        "//third_party:org_jetbrains_kotlin_kotlin-test-junit",
    ],
=======
    main_class = "org.oppia.android.scripts.testfile.TestFileCheckKt",
    runtime_deps = ["//scripts/src/java/org/oppia/android/scripts/testfile:test_file_check_lib"],
>>>>>>> 26a8d529
)<|MERGE_RESOLUTION|>--- conflicted
+++ resolved
@@ -70,48 +70,13 @@
 kt_jvm_binary(
     name = "test_file_check",
     testonly = True,
-<<<<<<< HEAD
-    srcs = ["src/test/org/oppia/android/scripts/TestFileCheckTest.kt"],
-    test_class = "org.oppia.android.scripts.TestFileCheckTest",
-    deps = [
-        ":test_file_check_lib",
-        "//testing:assertion_helpers",
-        "//third_party:com_google_truth_truth",
-        "//third_party:org_jetbrains_kotlin_kotlin-test-junit",
-    ],
+    main_class = "org.oppia.android.scripts.testfile.TestFileCheckKt",
+    runtime_deps = ["//scripts/src/java/org/oppia/android/scripts/testfile:test_file_check_lib"],
 )
 
 kt_jvm_binary(
     name = "accessibility_label_check",
     testonly = True,
-    main_class = "org.oppia.android.scripts.AccessibilityLabelCheck$Companion",
-    runtime_deps = [":accessibility_label_check_lib"],
-)
-
-kt_jvm_library(
-    name = "accessibility_label_check_lib",
-    testonly = True,
-    srcs = [
-        "src/java/org/oppia/android/scripts/AccessibilityLabelCheck.kt",
-        "src/java/org/oppia/android/scripts/ExemptionsList.kt",
-        "src/java/org/oppia/android/scripts/ScriptResultConstants.kt",
-        "src/java/org/oppia/android/scripts/SyntaxErrorHandler.kt",
-    ],
-)
-
-kt_jvm_test(
-    name = "test_accessibility_label_check",
-    testonly = True,
-    srcs = ["src/test/org/oppia/android/scripts/AccessibilityLabelCheckTest.kt"],
-    test_class = "org.oppia.android.scripts.AccessibilityLabelCheckTest",
-    deps = [
-        ":accessibility_label_check_lib",
-        "//testing:assertion_helpers",
-        "//third_party:com_google_truth_truth",
-        "//third_party:org_jetbrains_kotlin_kotlin-test-junit",
-    ],
-=======
-    main_class = "org.oppia.android.scripts.testfile.TestFileCheckKt",
-    runtime_deps = ["//scripts/src/java/org/oppia/android/scripts/testfile:test_file_check_lib"],
->>>>>>> 26a8d529
+    main_class = "org.oppia.android.scripts.label.AccessibilityLabelCheckKt",
+    runtime_deps = ["//scripts/src/java/org/oppia/android/scripts/label:accessibility_label_check_lib"],
 )