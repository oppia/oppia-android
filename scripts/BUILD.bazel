--- conflicted
+++ resolved
@@ -238,12 +238,15 @@
 )
 
 kt_jvm_binary(
-<<<<<<< HEAD
     name = "wiki_table_of_contents_check",
     testonly = True,
     main_class = "org.oppia.android.scripts.wiki.WikiTableOfContentsCheckKt",
-    runtime_deps = ["//scripts/src/java/org/oppia/android/scripts/wiki:wiki_table_of_contents_check_lib"],
-=======
+    runtime_deps = [
+        "//scripts/src/java/org/oppia/android/scripts/wiki:wiki_table_of_contents_check_lib"
+    ],
+)
+
+kt_jvm_binary(
     name = "run_coverage",
     testonly = True,
     data = TEST_FILE_EXEMPTION_ASSETS,
@@ -251,7 +254,6 @@
     runtime_deps = [
         "//scripts/src/java/org/oppia/android/scripts/coverage:run_coverage_lib",
     ],
->>>>>>> 1c4b17a1
 )
 
 # Note that this is intentionally not test-only since it's used by the app build pipeline. Also,
