--- conflicted
+++ resolved
@@ -3,15 +3,12 @@
 """
 
 load("@io_bazel_rules_kotlin//kotlin:kotlin.bzl", "kt_jvm_binary", "kt_jvm_library")
-<<<<<<< HEAD
-load("//scripts:script_assets.bzl", "generate_maven_assets_list_from_text_protos", "generate_regex_assets_list_from_text_protos")
-=======
 load(
     "//scripts:script_assets.bzl",
+    "generate_maven_assets_list_from_text_protos",
     "generate_regex_assets_list_from_text_protos",
     "generate_test_file_assets_list_from_text_protos",
 )
->>>>>>> ef83fdea
 
 # Visibility for libraries that should be accessible to script tests.
 package_group(
@@ -78,15 +75,6 @@
     testonly = True,
     data = REGEX_PATTERN_CHECK_ASSETS,
     main_class = "org.oppia.android.scripts.regex.RegexPatternValidationCheckKt",
-<<<<<<< HEAD
-    runtime_deps = ["//scripts/src/java/org/oppia/android/scripts/regex:regex_pattern_validation_check_lib"],
-)
-
-kt_jvm_library(
-    name = "maven_assets_lib",
-    testonly = True,
-    data = MAVEN_ASSETS,
-=======
     runtime_deps = [
         "//scripts/src/java/org/oppia/android/scripts/regex:regex_pattern_validation_check_lib",
     ],
@@ -108,22 +96,28 @@
     name = "test_file_check_assets",
     testonly = True,
     data = TEST_FILE_EXEMPTION_ASSETS,
->>>>>>> ef83fdea
     visibility = [":oppia_script_test_visibility"],
 )
 
 kt_jvm_binary(
-<<<<<<< HEAD
+    name = "test_file_check",
+    testonly = True,
+    data = TEST_FILE_EXEMPTION_ASSETS,
+    main_class = "org.oppia.android.scripts.testfile.TestFileCheckKt",
+    runtime_deps = ["//scripts/src/java/org/oppia/android/scripts/testfile:test_file_check_lib"],
+)
+
+kt_jvm_library(
+    name = "maven_assets_lib",
+    testonly = True,
+    data = MAVEN_ASSETS,
+    visibility = [":oppia_script_test_visibility"],
+)
+
+kt_jvm_binary(
     name = "generate_maven_dependencies_list",
     testonly = True,
     data = MAVEN_ASSETS,
     main_class = "org.oppia.android.scripts.maven.GenerateMavenDependenciesListKt",
     runtime_deps = ["//scripts/src/java/org/oppia/android/scripts/maven:generate_maven_dependencies_list_lib"],
-=======
-    name = "test_file_check",
-    testonly = True,
-    data = TEST_FILE_EXEMPTION_ASSETS,
-    main_class = "org.oppia.android.scripts.testfile.TestFileCheckKt",
-    runtime_deps = ["//scripts/src/java/org/oppia/android/scripts/testfile:test_file_check_lib"],
->>>>>>> ef83fdea
 )