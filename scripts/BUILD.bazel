--- conflicted
+++ resolved
@@ -119,19 +119,19 @@
 )
 
 kt_jvm_binary(
-<<<<<<< HEAD
     name = "maven_dependencies_list_check",
     testonly = True,
     data = MAVEN_ASSETS,
     main_class = "org.oppia.android.scripts.license.MavenDependenciesListCheckKt",
     runtime_deps = ["//scripts/src/java/org/oppia/android/scripts/license:maven_dependencies_list_check_lib"],
-=======
+)
+
+kt_jvm_binary(
     name = "retrieve_license_texts",
     testonly = True,
     data = MAVEN_ASSETS,
     main_class = "org.oppia.android.scripts.maven.RetrieveLicenseTextsKt",
     runtime_deps = ["//scripts/src/java/org/oppia/android/scripts/maven:retrieve_license_texts_lib"],
->>>>>>> 630a433a
 )
 
 ACCESSIBILITY_LABEL_EXEMPTION_ASSETS = generate_accessibility_label_assets_list_from_text_protos(
