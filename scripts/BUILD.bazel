--- conflicted
+++ resolved
@@ -6,11 +6,8 @@
 load(
     "//scripts:script_assets.bzl",
     "generate_accessibility_label_assets_list_from_text_protos",
-<<<<<<< HEAD
     "generate_kdoc_assets_list_from_text_protos",
-=======
     "generate_maven_assets_list_from_text_protos",
->>>>>>> 9c944564
     "generate_regex_assets_list_from_text_protos",
     "generate_test_file_assets_list_from_text_protos",
 )
