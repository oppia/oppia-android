"""
Kotlin-based scripts to help developers or perform continuous integration tasks.
"""

load("@io_bazel_rules_kotlin//kotlin:kotlin.bzl", "kt_jvm_binary", "kt_jvm_library")
load("//scripts/src/java/org/oppia/android/scripts/regex:regex_pattern_assets.bzl", "retrieve_regex_pattern_check_assets")

# Visibility for libraries that should be accessible to script tests.
package_group(
    name = "oppia_script_test_visibility",
    packages = [
        "//scripts/src/javatests/...",
    ],
)

# Visibility for libraries that have binaries defined at this package & tests.
package_group(
    name = "oppia_script_binary_visibility",
    includes = [
        ":oppia_script_test_visibility",
    ],
    packages = [
        "//scripts",
    ],
)

# Visibility for libraries that should be accessible to other script packages & tests.
package_group(
    name = "oppia_script_library_visibility",
    includes = [
        ":oppia_script_test_visibility",
    ],
    packages = [
        "//scripts/src/java/...",
    ],
)

kt_jvm_binary(
    name = "compute_affected_tests",
    testonly = True,
    main_class = "org.oppia.android.scripts.ci.ComputeAffectedTestsKt",
    runtime_deps = [
        "//scripts/src/java/org/oppia/android/scripts/ci:compute_affected_tests_lib",
    ],
)

REGEX_PATTERN_CHECK_ASSETS = retrieve_regex_pattern_check_assets(
    "regex_pattern_assets",
    "//scripts/org/oppia/android/scripts/regex/assets",
)

kt_jvm_library(
    name = "regex_check_assets",
    data = REGEX_PATTERN_CHECK_ASSETS,
    visibility = [":oppia_script_binary_visibility"],
)

kt_jvm_binary(
    name = "regex_pattern_validation_check",
    testonly = True,
    data = REGEX_PATTERN_CHECK_ASSETS,
    main_class = "org.oppia.android.scripts.regex.RegexPatternValidationCheckKt",
    runtime_deps = ["//scripts/src/java/org/oppia/android/scripts/regex:regex_pattern_validation_check_lib"],
<<<<<<< HEAD
)

kt_jvm_library(
    name = "regex_check_assets",
    data = REGEX_PATTERN_CHECK_ASSETS,
    visibility = [":oppia_script_binary_visibility"],
)

kt_jvm_binary(
    name = "xml_syntax_check",
    testonly = True,
    main_class = "org.oppia.android.scripts.xml.XmlSyntaxCheckKt",
    runtime_deps = ["//scripts/src/java/org/oppia/android/scripts/xml:xml_syntax_check_lib"],
=======
>>>>>>> 262a4ecc
)<|MERGE_RESOLUTION|>--- conflicted
+++ resolved
@@ -61,13 +61,6 @@
     data = REGEX_PATTERN_CHECK_ASSETS,
     main_class = "org.oppia.android.scripts.regex.RegexPatternValidationCheckKt",
     runtime_deps = ["//scripts/src/java/org/oppia/android/scripts/regex:regex_pattern_validation_check_lib"],
-<<<<<<< HEAD
-)
-
-kt_jvm_library(
-    name = "regex_check_assets",
-    data = REGEX_PATTERN_CHECK_ASSETS,
-    visibility = [":oppia_script_binary_visibility"],
 )
 
 kt_jvm_binary(
@@ -75,6 +68,4 @@
     testonly = True,
     main_class = "org.oppia.android.scripts.xml.XmlSyntaxCheckKt",
     runtime_deps = ["//scripts/src/java/org/oppia/android/scripts/xml:xml_syntax_check_lib"],
-=======
->>>>>>> 262a4ecc
 )