"""
Tests corresponding to todo-related checks to ensure all TODOs are correctly formatted
and correspond to open issues on GitHub
"""

load("@io_bazel_rules_kotlin//kotlin:jvm.bzl", "kt_jvm_test")

kt_jvm_test(
    name = "TodoCollectorTest",
    srcs = ["TodoCollectorTest.kt"],
    deps = [
        "//scripts/src/java/org/oppia/android/scripts/todo:todo_collector",
        "//scripts/src/java/org/oppia/android/scripts/todo/model:todo",
        "//scripts/third_party:com_google_truth_truth",
        "//scripts/third_party:junit_junit",
    ],
)

kt_jvm_test(
    name = "TodoOpenCheckTest",
    srcs = ["TodoOpenCheckTest.kt"],
    deps = [
<<<<<<< HEAD
        "//scripts/src/java/org/oppia/android/scripts/proto:script_exemptions_java_proto",
        "//scripts/src/java/org/oppia/android/scripts/todo:todo_open_check_lib",
        "//scripts/third_party:com_google_truth_truth",
        "//scripts/third_party:junit_junit",
=======
        "//scripts/src/java/org/oppia/android/scripts/common/testing:fake_command_executor",
        "//scripts/src/java/org/oppia/android/scripts/todo:todo_open_check_lib",
        "//scripts/third_party:com_google_truth_truth",
        "//scripts/third_party:com_squareup_okhttp3_mockwebserver",
        "//scripts/third_party:org_jetbrains_kotlin_kotlin-test-junit",
>>>>>>> d7fa24ff
        "//testing:assertion_helpers",
    ],
)

kt_jvm_test(
    name = "TodoIssueResolvedCheckTest",
    srcs = ["TodoIssueResolvedCheckTest.kt"],
    deps = [
        "//scripts/src/java/org/oppia/android/scripts/todo:todo_issue_resolved_check_lib",
        "//scripts/third_party:com_google_truth_truth",
        "//scripts/third_party:junit_junit",
        "//testing:assertion_helpers",
    ],
)

kt_jvm_test(
    name = "TodoIssueCommentCheckTest",
    srcs = ["TodoIssueCommentCheckTest.kt"],
    deps = [
        "//scripts/src/java/org/oppia/android/scripts/todo:todo_issue_comment_check_lib",
        "//scripts/third_party:com_google_truth_truth",
        "//scripts/third_party:junit_junit",
        "//testing:assertion_helpers",
    ],
)<|MERGE_RESOLUTION|>--- conflicted
+++ resolved
@@ -20,18 +20,13 @@
     name = "TodoOpenCheckTest",
     srcs = ["TodoOpenCheckTest.kt"],
     deps = [
-<<<<<<< HEAD
+        "//scripts/src/java/org/oppia/android/scripts/common/testing:fake_command_executor",
         "//scripts/src/java/org/oppia/android/scripts/proto:script_exemptions_java_proto",
         "//scripts/src/java/org/oppia/android/scripts/todo:todo_open_check_lib",
         "//scripts/third_party:com_google_truth_truth",
+        "//scripts/third_party:com_squareup_okhttp3_mockwebserver",
         "//scripts/third_party:junit_junit",
-=======
-        "//scripts/src/java/org/oppia/android/scripts/common/testing:fake_command_executor",
-        "//scripts/src/java/org/oppia/android/scripts/todo:todo_open_check_lib",
-        "//scripts/third_party:com_google_truth_truth",
-        "//scripts/third_party:com_squareup_okhttp3_mockwebserver",
         "//scripts/third_party:org_jetbrains_kotlin_kotlin-test-junit",
->>>>>>> d7fa24ff
         "//testing:assertion_helpers",
     ],
 )
