package org.oppia.android.scripts.todo

import com.google.common.truth.Truth.assertThat
import okhttp3.mockwebserver.MockResponse
import okhttp3.mockwebserver.MockWebServer
import org.junit.After
import org.junit.Before
import org.junit.Rule
import org.junit.Test
import org.junit.rules.TemporaryFolder
import org.oppia.android.scripts.common.GitHubClient
import org.oppia.android.scripts.common.ScriptBackgroundCoroutineDispatcher
import org.oppia.android.scripts.common.testing.FakeCommandExecutor
import org.oppia.android.scripts.proto.TodoOpenExemption
import org.oppia.android.scripts.proto.TodoOpenExemptions
import org.oppia.android.testing.assertThrows
import java.io.ByteArrayOutputStream
import java.io.File
import java.io.PrintStream

/** Tests for [TodoOpenCheck]. */
class TodoOpenCheckTest {
  private companion object {
    private const val TEST_AUTH_TOKEN = "abcdef1234567890"
  }

  private val outContent = ByteArrayOutputStream()
  private val originalOut = System.out
  private val TODO_CHECK_PASSED_OUTPUT_INDICATOR = "TODO CHECK PASSED"
  private val TODO_SYNTAX_CHECK_FAILED_OUTPUT_INDICATOR = "TODO CHECK FAILED"
  private val TODO_SYNTAX_CHECK_SKIPPED_OUTPUT_INDICATOR = "TODO CHECK SKIPPED"
  private val pathToProtoBinary = "scripts/assets/todo_exemptions.pb"
  private val wikiReferenceNote =
    "Refer to https://github.com/oppia/oppia-android/wiki/Static-Analysis-Checks" +
      "#todo-open-checks for more details on how to fix this."
  private val regenerateNote =
    "There were failures. Re-run the command with \"regenerate\" at the end to regenerate the " +
      "exemption file with all failures as exempted."

  @field:[Rule JvmField] val tempFolder = TemporaryFolder()
<<<<<<< HEAD
=======

  private val scriptBgDispatcher by lazy { ScriptBackgroundCoroutineDispatcher() }
  private val fakeCommandExecutor by lazy { FakeCommandExecutor() }
>>>>>>> 34ea6aa2

  @Before
  fun setUp() {
    tempFolder.newFolder("testfiles")
    tempFolder.newFolder("scripts", "assets")
    tempFolder.newFile(pathToProtoBinary)
    setUpSupportForGhAuth(TEST_AUTH_TOKEN)
    System.setOut(PrintStream(outContent))
  }

  @After
  fun restoreStreams() {
    System.setOut(originalOut)
    scriptBgDispatcher.close()
  }

  @Test
  fun testTodoCheck_multipleTodosPresent_allAreValid_checkShouldPass() {
    setUpGitHubService(issueNumbers = listOf(11004, 11003, 11002, 11001))
    val tempFile1 = tempFolder.newFile("testfiles/TempFile1.kt")
    val tempFile2 = tempFolder.newFile("testfiles/TempFile2.kt")
    val testContent1 =
      """
      // TODO(#11002): test summary 1.
      # TODO(#11004): test summary 2.
      test Todo
      test TODO
      """.trimIndent()
    val testContent2 =
      """
      // TODO(#11001): test summary 3.
      todo
      <!-- TODO(#11003): test summary 4-->

      """.trimIndent()
    tempFile1.writeText(testContent1)
    tempFile2.writeText(testContent2)

    runScript()

    assertThat(outContent.toString().trim()).isEqualTo(TODO_CHECK_PASSED_OUTPUT_INDICATOR)
  }

  @Test
  fun testTodoCheck_onlyPoorlyFormattedTodosPresent_checkShouldFail() {
    setUpGitHubService(issueNumbers = emptyList())
    val tempFile = tempFolder.newFile("testfiles/TempFile.txt")
    val testContent =
      """
      // TODO (#1044): test
      # TODO(102)
      <!-- TODO(#   101)-->
      // some test conent TODO(#1020000): test description.
      some test content TODO(#100002): some description.
      """.trimIndent()
    tempFile.writeText(testContent)

    val exception = assertThrows<Exception>() { runScript() }

    assertThat(exception).hasMessageThat().contains(TODO_SYNTAX_CHECK_FAILED_OUTPUT_INDICATOR)
    val failureMessage =
      """
      TODOs not in correct format:
      - TempFile.txt:1
      - TempFile.txt:2
      - TempFile.txt:3
      - TempFile.txt:4
      - TempFile.txt:5

      $wikiReferenceNote

      $regenerateNote
      """.trimIndent()
    assertThat(outContent.toString().trim()).isEqualTo(failureMessage)
  }

  @Test
  fun testTodoCheck_onlyOpenIssueFailureTodosPresent_checkShouldFail() {
    setUpGitHubService(issueNumbers = listOf(10000000, 100000004))
    val tempFile = tempFolder.newFile("testfiles/TempFile.txt")
    val testContent =
      """
      // TODO(#104444444): test summary 1.
      # TODO(#10210110): test summary 2.
      test todo
      some test content Todo
      <!-- TODO(#101000000): test summary 3-->
      """.trimIndent()
    tempFile.writeText(testContent)

    val exception = assertThrows<Exception>() { runScript() }

    assertThat(exception).hasMessageThat().contains(TODO_SYNTAX_CHECK_FAILED_OUTPUT_INDICATOR)
    val failureMessage =
      """
      TODOs not corresponding to open issues on GitHub:
      - TempFile.txt:1
      - TempFile.txt:2
      - TempFile.txt:5

      $wikiReferenceNote

      $regenerateNote
      """.trimIndent()
    assertThat(outContent.toString().trim()).isEqualTo(failureMessage)
  }

  @Test
  fun testTodoCheck_multipleFailuresPresent_allFailuresShouldBeReported() {
    setUpGitHubService(issueNumbers = listOf(349888, 349777))
    val tempFile1 = tempFolder.newFile("testfiles/TempFile1.kt")
    val tempFile2 = tempFolder.newFile("testfiles/TempFile2.kt")
    val testContent1 =
      """
      // TODO(#10444444): test summary 1.
      #Todo(#102): test summary 2.
      <!-- TODO(#349888): test summary 3-->

      """.trimIndent()
    val testContent2 =
      """
      // TODO (#349777): test summary 1.
      todo
      <!-- TODO(#10000000): test summary 3-->

      """.trimIndent()
    tempFile1.writeText(testContent1)
    tempFile2.writeText(testContent2)

    val exception = assertThrows<Exception>() { runScript() }

    assertThat(exception).hasMessageThat().contains(TODO_SYNTAX_CHECK_FAILED_OUTPUT_INDICATOR)
    val failureMessage =
      """
      TODOs not in correct format:
      - TempFile1.kt:2
      - TempFile2.kt:1

      TODOs not corresponding to open issues on GitHub:
      - TempFile1.kt:1
      - TempFile2.kt:3

      $wikiReferenceNote

      $regenerateNote
      """.trimIndent()
    assertThat(outContent.toString().trim()).isEqualTo(failureMessage)
  }

  @Test
  fun testTodoCheck_multipleFailuresPresent_loggingShouldBeAsPerLexicographicalOrder() {
    setUpGitHubService(issueNumbers = listOf(349888, 349777))
    val tempFile1 = tempFolder.newFile("testfiles/Presenter.kt")
    val tempFile2 = tempFolder.newFile("testfiles/Fragment.kt")
    val tempFile3 = tempFolder.newFile("testfiles/Activity.kt")
    val testContent1 =
      """
      // TODO(#104444444444): test summary 1.
      #TODO (#102): test summary 2.
      <!-- TODO(#349888): test summary 3-->

      """.trimIndent()
    val testContent2 =
      """
      // TODO (#349777): test summary 1.
      some line todo test content
      <!-- TODO(#100000000): test summary 3-->

      """.trimIndent()
    val testContent3 =
      """
      test content
      // TODO (#3497): test summary 1.
      """.trimIndent()
    tempFile1.writeText(testContent1)
    tempFile2.writeText(testContent2)
    tempFile3.writeText(testContent3)

    val exception = assertThrows<Exception>() { runScript() }

    assertThat(exception).hasMessageThat().contains(TODO_SYNTAX_CHECK_FAILED_OUTPUT_INDICATOR)
    val failureMessage =
      """
      TODOs not in correct format:
      - Activity.kt:2
      - Fragment.kt:1
      - Presenter.kt:2

      TODOs not corresponding to open issues on GitHub:
      - Fragment.kt:3
      - Presenter.kt:1

      $wikiReferenceNote

      $regenerateNote
      """.trimIndent()
    assertThat(outContent.toString().trim()).isEqualTo(failureMessage)
  }

  @Test
  fun testTodoCheck_addExemptions_exemptedTodosAreInvalid_checkShouldPass() {
    setUpGitHubService(issueNumbers = listOf(11004, 11003, 11002, 11001))
    val tempFile1 = tempFolder.newFile("testfiles/TempFile1.kt")
    val tempFile2 = tempFolder.newFile("testfiles/TempFile2.kt")
    val testContent1 =
      """
      // TODO (152440222): test description 1
      """.trimIndent()
    val testContent2 =
      """
      # TODO(#1000000): test description 2
      """.trimIndent()
    tempFile1.writeText(testContent1)
    tempFile2.writeText(testContent2)
    val exemptionFile = File("${tempFolder.root}/$pathToProtoBinary")
    val exemptions = TodoOpenExemptions.newBuilder().apply {
      this.addAllTodoOpenExemption(
        listOf(
          TodoOpenExemption.newBuilder().apply {
            this.exemptedFilePath = "TempFile1.kt"
            this.addAllLineNumber(listOf(1)).build()
          }.build(),
          TodoOpenExemption.newBuilder().apply {
            this.exemptedFilePath = "TempFile2.kt"
            this.addAllLineNumber(listOf(1)).build()
          }.build()
        )
      )
    }.build()
    exemptions.writeTo(exemptionFile.outputStream())

    runScript()

    assertThat(outContent.toString().trim()).isEqualTo(TODO_CHECK_PASSED_OUTPUT_INDICATOR)
  }

  @Test
  fun testTodoCheck_allTodosAreValid_redundantExemption_checkShouldFail() {
    setUpGitHubService(issueNumbers = listOf(1000000, 152440222, 152440223, 11001))
    val tempFile1 = tempFolder.newFile("testfiles/TempFile1.kt")
    val tempFile2 = tempFolder.newFile("testfiles/TempFile2.kt")
    val testContent1 =
      """
      // TODO(#152440222): test description 1
      // TODO(#152440223): test description 1
      """.trimIndent()
    val testContent2 =
      """
      # TODO(#1000000): test description 2
      """.trimIndent()
    tempFile1.writeText(testContent1)
    tempFile2.writeText(testContent2)
    val exemptionFile = File("${tempFolder.root}/$pathToProtoBinary")
    val exemptions = TodoOpenExemptions.newBuilder().apply {
      this.addAllTodoOpenExemption(
        listOf(
          TodoOpenExemption.newBuilder().apply {
            this.exemptedFilePath = "TempFile1.kt"
            this.addAllLineNumber(listOf(1, 2)).build()
          }.build(),
          TodoOpenExemption.newBuilder().apply {
            this.exemptedFilePath = "TempFile2.kt"
            this.addAllLineNumber(listOf(1)).build()
          }.build()
        )
      )
    }.build()
    exemptions.writeTo(exemptionFile.outputStream())

    val exception = assertThrows<Exception>() { runScript() }

    assertThat(exception).hasMessageThat().contains(TODO_SYNTAX_CHECK_FAILED_OUTPUT_INDICATOR)
    val failureMessage =
      """
      Redundant exemptions (there are no TODOs corresponding to these lines):
      - TempFile1.kt:1
      - TempFile1.kt:2
      - TempFile2.kt:1
      Please remove them from scripts/assets/todo_exemptions.textproto

      $regenerateNote
      """.trimIndent()
    assertThat(outContent.toString().trim()).isEqualTo(failureMessage)
  }

  @Test
  fun testTodoCheck_combineMultipleFailures_checkShouldFailWithAllErrorsLogged() {
    setUpGitHubService(issueNumbers = listOf(1000000, 152440222, 152440223, 11001))
    tempFolder.newFolder("testfiles/extra_dir")
    val tempFile1 = tempFolder.newFile("testfiles/extra_dir/TempFile1.kt")
    val tempFile2 = tempFolder.newFile("testfiles/TempFile2.kt")
    val testContent1 =
      """
      // TODO(#15244): test content 1
      // TODO(#152440223): test description 1
      // TODO(#10000000000000): test description 2
      """.trimIndent()
    val testContent2 =
      """
      # test content TODO(#11001): test description 2
      """.trimIndent()
    tempFile1.writeText(testContent1)
    tempFile2.writeText(testContent2)
    val exemptionFile = File("${tempFolder.root}/$pathToProtoBinary")
    val exemptions = TodoOpenExemptions.newBuilder().apply {
      this.addAllTodoOpenExemption(
        listOf(
          TodoOpenExemption.newBuilder().apply {
            this.exemptedFilePath = "extra_dir/TempFile1.kt"
            this.addAllLineNumber(listOf(1, 2)).build()
          }.build()
        )
      )
    }.build()
    exemptions.writeTo(exemptionFile.outputStream())

    val exception = assertThrows<Exception>() { runScript() }

    assertThat(exception).hasMessageThat().contains(TODO_SYNTAX_CHECK_FAILED_OUTPUT_INDICATOR)
    val failureMessage =
      """
      Redundant exemptions (there are no TODOs corresponding to these lines):
      - extra_dir/TempFile1.kt:2
      Please remove them from scripts/assets/todo_exemptions.textproto

      TODOs not in correct format:
      - TempFile2.kt:1

      TODOs not corresponding to open issues on GitHub:
      - extra_dir/TempFile1.kt:3

      $wikiReferenceNote

      $regenerateNote
      """.trimIndent()
    assertThat(outContent.toString().trim()).isEqualTo(failureMessage)
  }

  @Test
  fun testRegenerate_noTodos_checkShouldSkip() {
    setUpGitHubService(issueNumbers = listOf(11004, 11003, 11002, 11001))
    val tempFile1 = tempFolder.newFile("testfiles/TempFile1.kt")
    val tempFile2 = tempFolder.newFile("testfiles/TempFile2.kt")
    val testContent1 =
      """
      test Todo
      test TODO
      """.trimIndent()
    val testContent2 =
      """
      todo
      """.trimIndent()
    tempFile1.writeText(testContent1)
    tempFile2.writeText(testContent2)

    val exception = assertThrows<Exception>() { runScript(regenerateFile = true) }

    // 'regenerate' always throws an exception since it's regenerating everything.
    assertThat(exception).hasMessageThat().contains(TODO_SYNTAX_CHECK_SKIPPED_OUTPUT_INDICATOR)
  }

  @Test
  fun testRegenerate_onlyValidTodos_checkShouldSkip() {
    setUpGitHubService(issueNumbers = listOf(11004, 11003, 11002, 11001))
    val tempFile1 = tempFolder.newFile("testfiles/TempFile1.kt")
    val tempFile2 = tempFolder.newFile("testfiles/TempFile2.kt")
    val testContent1 =
      """
      // TODO(#11002): test summary 1.
      # TODO(#11004): test summary 2.
      test Todo
      test TODO
      """.trimIndent()
    val testContent2 =
      """
      // TODO(#11001): test summary 3.
      todo
      <!-- TODO(#11003): test summary 4-->

      """.trimIndent()
    tempFile1.writeText(testContent1)
    tempFile2.writeText(testContent2)

    val exception = assertThrows<Exception>() { runScript(regenerateFile = true) }

    // 'regenerate' always throws an exception since it's regenerating everything.
    assertThat(exception).hasMessageThat().contains(TODO_SYNTAX_CHECK_SKIPPED_OUTPUT_INDICATOR)
  }

  @Test
  fun testRegenerate_poorlyFormattedTodos_checkShouldSkip() {
    setUpGitHubService(issueNumbers = emptyList())
    val tempFile = tempFolder.newFile("testfiles/TempFile.txt")
    val testContent =
      """
      // TODO (#1044): test
      # TODO(102)
      <!-- TODO(#   101)-->
      // some test conent TODO(#1020000): test description.
      some test content TODO(#100002): some description.
      """.trimIndent()
    tempFile.writeText(testContent)

    val exception = assertThrows<Exception>() { runScript(regenerateFile = true) }

    assertThat(exception).hasMessageThat().contains(TODO_SYNTAX_CHECK_SKIPPED_OUTPUT_INDICATOR)
  }

  @Test
  fun testRegenerate_openIssuesTodos_checkShouldSkip() {
    setUpGitHubService(issueNumbers = listOf(10000000, 100000004))
    val tempFile = tempFolder.newFile("testfiles/TempFile.txt")
    val testContent =
      """
      // TODO(#104444444): test summary 1.
      # TODO(#10210110): test summary 2.
      test todo
      some test content Todo
      <!-- TODO(#101000000): test summary 3-->
      """.trimIndent()
    tempFile.writeText(testContent)

    val exception = assertThrows<Exception>() { runScript(regenerateFile = true) }

    assertThat(exception).hasMessageThat().contains(TODO_SYNTAX_CHECK_SKIPPED_OUTPUT_INDICATOR)
  }

  @Test
  fun testRegenerate_mixedBadFormattingAndOpenAndValidTodos_checkShouldSkip() {
    setUpGitHubService(issueNumbers = listOf(10000000, 100000004, 11002, 11004))
    val tempFile = tempFolder.newFile("testfiles/TempFile.txt")
    val testContent =
      """
      // TODO (#1044): test
      # TODO(102)
      <!-- TODO(#   101)-->
      // some test conent TODO(#1020000): test description.
      some test content TODO(#100002): some description.
      // TODO(#104444444): test summary 1.
      # TODO(#10210110): test summary 2.
      test todo
      some test content Todo
      <!-- TODO(#101000000): test summary 3-->
      // TODO(#11002): test summary 1.
      # TODO(#11004): test summary 2.
      test Todo
      test TODO
      """.trimIndent()
    tempFile.writeText(testContent)

    val exception = assertThrows<Exception>() { runScript(regenerateFile = true) }

    assertThat(exception).hasMessageThat().contains(TODO_SYNTAX_CHECK_SKIPPED_OUTPUT_INDICATOR)
  }

  @Test
  fun testRegenerate_todosWithExemptions_checkShouldSkip() {
    setUpGitHubService(issueNumbers = listOf(11004, 11003, 11002, 11001))
    val tempFile1 = tempFolder.newFile("testfiles/TempFile1.kt")
    val tempFile2 = tempFolder.newFile("testfiles/TempFile2.kt")
    val testContent1 =
      """
      // TODO (152440222): test description 1
      """.trimIndent()
    val testContent2 =
      """
      # TODO(#1000000): test description 2
      """.trimIndent()
    tempFile1.writeText(testContent1)
    tempFile2.writeText(testContent2)
    val exemptionFile = File("${tempFolder.root}/$pathToProtoBinary")
    val exemptions = TodoOpenExemptions.newBuilder().apply {
      this.addAllTodoOpenExemption(
        listOf(
          TodoOpenExemption.newBuilder().apply {
            this.exemptedFilePath = "TempFile1.kt"
            this.addAllLineNumber(listOf(1)).build()
          }.build(),
          TodoOpenExemption.newBuilder().apply {
            this.exemptedFilePath = "TempFile2.kt"
            this.addAllLineNumber(listOf(1)).build()
          }.build()
        )
      )
    }.build()
    exemptions.writeTo(exemptionFile.outputStream())

    val exception = assertThrows<Exception>() { runScript(regenerateFile = true) }

    // 'regenerate' always throws an exception since it's regenerating everything.
    assertThat(exception).hasMessageThat().contains(TODO_SYNTAX_CHECK_SKIPPED_OUTPUT_INDICATOR)
  }

  @Test
  fun testRegenerate_noTodos_shouldOutputEmptyTextProto() {
    setUpGitHubService(issueNumbers = listOf(11004, 11003, 11002, 11001))
    val tempFile1 = tempFolder.newFile("testfiles/TempFile1.kt")
    val tempFile2 = tempFolder.newFile("testfiles/TempFile2.kt")
    val testContent1 =
      """
      test Todo
      test TODO
      """.trimIndent()
    val testContent2 =
      """
      todo
      """.trimIndent()
    tempFile1.writeText(testContent1)
    tempFile2.writeText(testContent2)

    assertThrows<Exception>() { runScript(regenerateFile = true) }

    val failureMessage =
      """
      Regenerated exemptions:
      """.trimIndent()
    assertThat(outContent.toString().trim()).isEqualTo(failureMessage)
  }

  @Test
  fun testRegenerate_onlyValidTodos_shouldOutputEmptyTextProto() {
    setUpGitHubService(issueNumbers = listOf(11004, 11003, 11002, 11001))
    val tempFile1 = tempFolder.newFile("testfiles/TempFile1.kt")
    val tempFile2 = tempFolder.newFile("testfiles/TempFile2.kt")
    val testContent1 =
      """
      // TODO(#11002): test summary 1.
      # TODO(#11004): test summary 2.
      test Todo
      test TODO
      """.trimIndent()
    val testContent2 =
      """
      // TODO(#11001): test summary 3.
      todo
      <!-- TODO(#11003): test summary 4-->

      """.trimIndent()
    tempFile1.writeText(testContent1)
    tempFile2.writeText(testContent2)

    assertThrows<Exception>() { runScript(regenerateFile = true) }

    val failureMessage =
      """
      Regenerated exemptions:
      """.trimIndent()
    assertThat(outContent.toString().trim()).isEqualTo(failureMessage)
  }

  @Test
  fun testRegenerate_poorlyFormattedTodos_shouldOutputNewTextProto() {
    setUpGitHubService(issueNumbers = emptyList())
    val tempFile = tempFolder.newFile("testfiles/TempFile.txt")
    val testContent =
      """
      // TODO (#1044): test
      # TODO(102)
      <!-- TODO(#   101)-->
      // some test conent TODO(#1020000): test description.
      some test content TODO(#100002): some description.
      """.trimIndent()
    tempFile.writeText(testContent)

    assertThrows<Exception>() { runScript(regenerateFile = true) }

    val failureMessage =
      """
      TODOs not in correct format:
      - TempFile.txt:1
      - TempFile.txt:2
      - TempFile.txt:3
      - TempFile.txt:4
      - TempFile.txt:5

      $wikiReferenceNote

      Regenerated exemptions:

      todo_open_exemption {
        exempted_file_path: "TempFile.txt"
        line_number: 1
        line_number: 2
        line_number: 3
        line_number: 4
        line_number: 5
      }
      """.trimIndent()
    assertThat(outContent.toString().trim()).isEqualTo(failureMessage)
  }

  @Test
  fun testRegenerate_openIssuesTodos_shouldOutputNewTextProto() {
    setUpGitHubService(issueNumbers = listOf(10000000, 100000004))
    val tempFile = tempFolder.newFile("testfiles/TempFile.txt")
    val testContent =
      """
      // TODO(#104444444): test summary 1.
      # TODO(#10210110): test summary 2.
      test todo
      some test content Todo
      <!-- TODO(#101000000): test summary 3-->
      """.trimIndent()
    tempFile.writeText(testContent)

    assertThrows<Exception>() { runScript(regenerateFile = true) }

    val failureMessage =
      """
      TODOs not corresponding to open issues on GitHub:
      - TempFile.txt:1
      - TempFile.txt:2
      - TempFile.txt:5

      $wikiReferenceNote

      Regenerated exemptions:

      todo_open_exemption {
        exempted_file_path: "TempFile.txt"
        line_number: 1
        line_number: 2
        line_number: 5
      }
      """.trimIndent()
    assertThat(outContent.toString().trim()).isEqualTo(failureMessage)
  }

  @Test
  fun testRegenerate_mixedBadFormattingAndOpenAndValidTodos_shouldOutputNewTextProto() {
    setUpGitHubService(issueNumbers = listOf(10000000, 100000004, 11002, 11004))
    val tempFile = tempFolder.newFile("testfiles/TempFile.txt")
    val testContent =
      """
      // TODO (#1044): test
      # TODO(102)
      <!-- TODO(#   101)-->
      // some test conent TODO(#1020000): test description.
      some test content TODO(#100002): some description.
      // TODO(#104444444): test summary 1.
      # TODO(#10210110): test summary 2.
      test todo
      some test content Todo
      <!-- TODO(#101000000): test summary 3-->
      // TODO(#11002): test summary 1.
      # TODO(#11004): test summary 2.
      test Todo
      test TODO
      """.trimIndent()
    tempFile.writeText(testContent)

    assertThrows<Exception>() { runScript(regenerateFile = true) }

    val failureMessage =
      """
      TODOs not in correct format:
      - TempFile.txt:1
      - TempFile.txt:2
      - TempFile.txt:3
      - TempFile.txt:4
      - TempFile.txt:5

      TODOs not corresponding to open issues on GitHub:
      - TempFile.txt:6
      - TempFile.txt:7
      - TempFile.txt:10

      $wikiReferenceNote

      Regenerated exemptions:

      todo_open_exemption {
        exempted_file_path: "TempFile.txt"
        line_number: 1
        line_number: 2
        line_number: 3
        line_number: 4
        line_number: 5
        line_number: 6
        line_number: 7
        line_number: 10
      }
      """.trimIndent()
    assertThat(outContent.toString().trim()).isEqualTo(failureMessage)
  }

  @Test
  fun testRegenerate_todosWithExemptions_shouldOutputNewTextProtoIncludingExemptions() {
    setUpGitHubService(issueNumbers = listOf(11004, 11003, 11002, 11001))
    val tempFile1 = tempFolder.newFile("testfiles/TempFile1.kt")
    val tempFile2 = tempFolder.newFile("testfiles/TempFile2.kt")
    val testContent1 =
      """
      // TODO (152440222): test description 1
      """.trimIndent()
    val testContent2 =
      """
      # TODO(#1000000): test description 2
      """.trimIndent()
    tempFile1.writeText(testContent1)
    tempFile2.writeText(testContent2)
    val exemptionFile = File("${tempFolder.root}/$pathToProtoBinary")
    val exemptions = TodoOpenExemptions.newBuilder().apply {
      this.addAllTodoOpenExemption(
        listOf(
          TodoOpenExemption.newBuilder().apply {
            this.exemptedFilePath = "TempFile1.kt"
            this.addAllLineNumber(listOf(1)).build()
          }.build(),
          TodoOpenExemption.newBuilder().apply {
            this.exemptedFilePath = "TempFile2.kt"
            this.addAllLineNumber(listOf(1)).build()
          }.build()
        )
      )
    }.build()
    exemptions.writeTo(exemptionFile.outputStream())

    assertThrows<Exception>() { runScript(regenerateFile = true) }

    val failureMessage =
      """
      Regenerated exemptions:

      todo_open_exemption {
        exempted_file_path: "TempFile1.kt"
        line_number: 1
      }
      todo_open_exemption {
        exempted_file_path: "TempFile2.kt"
        line_number: 1
      }
      """.trimIndent()
    assertThat(outContent.toString().trim()).isEqualTo(failureMessage)
  }

  private fun setUpGitHubService(issueNumbers: List<Int>) {
    val issueJsons = issueNumbers.joinToString(separator = ",") { "{\"number\":$it}" }
    val mockWebServer = MockWebServer()
    mockWebServer.enqueue(MockResponse().setBody("[$issueJsons]"))
    mockWebServer.enqueue(MockResponse().setBody("[]")) // No more issues.
    GitHubClient.remoteApiUrl = mockWebServer.url("/").toString()
  }

<<<<<<< HEAD
  private fun runScript() {
    main("${tempFolder.root}/testfiles", "${tempFolder.root}/$pathToProtoBinary")
  }

  private fun runScriptWithRegenerate() {
    main("${tempFolder.root}/testfiles", "${tempFolder.root}/$pathToProtoBinary", "regenerate")
=======
  private fun setUpSupportForGhAuth(authToken: String) {
    fakeCommandExecutor.registerHandler("gh") { _, args, outputStream, _ ->
      when (args) {
        listOf("help") -> 0
        listOf("auth", "token") -> 0.also { outputStream.print(authToken) }
        else -> 1
      }
    }
  }

  // TODO(#5314): Replace this (& other script tests) with using main() directly and swap out
  // dependencies using Dagger rather than needing to call into a separately created instance of an
  // internal helper class for the script.
  private fun runScript(regenerateFile: Boolean = false) {
    val repoRoot = File(tempFolder.root, "testfiles")
    TodoOpenCheck(repoRoot, scriptBgDispatcher, fakeCommandExecutor).runTodoOpenCheck(
      pathToProtoBinary = "${tempFolder.root}/$pathToProtoBinary",
      regenerateFile
    )
>>>>>>> 34ea6aa2
  }
}<|MERGE_RESOLUTION|>--- conflicted
+++ resolved
@@ -38,12 +38,9 @@
       "exemption file with all failures as exempted."
 
   @field:[Rule JvmField] val tempFolder = TemporaryFolder()
-<<<<<<< HEAD
-=======
 
   private val scriptBgDispatcher by lazy { ScriptBackgroundCoroutineDispatcher() }
   private val fakeCommandExecutor by lazy { FakeCommandExecutor() }
->>>>>>> 34ea6aa2
 
   @Before
   fun setUp() {
@@ -788,14 +785,6 @@
     GitHubClient.remoteApiUrl = mockWebServer.url("/").toString()
   }
 
-<<<<<<< HEAD
-  private fun runScript() {
-    main("${tempFolder.root}/testfiles", "${tempFolder.root}/$pathToProtoBinary")
-  }
-
-  private fun runScriptWithRegenerate() {
-    main("${tempFolder.root}/testfiles", "${tempFolder.root}/$pathToProtoBinary", "regenerate")
-=======
   private fun setUpSupportForGhAuth(authToken: String) {
     fakeCommandExecutor.registerHandler("gh") { _, args, outputStream, _ ->
       when (args) {
@@ -815,6 +804,5 @@
       pathToProtoBinary = "${tempFolder.root}/$pathToProtoBinary",
       regenerateFile
     )
->>>>>>> 34ea6aa2
   }
 }