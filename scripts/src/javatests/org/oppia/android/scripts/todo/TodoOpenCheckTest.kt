package org.oppia.android.scripts.todo

import com.google.common.truth.Truth.assertThat
import org.junit.After
import org.junit.Before
import org.junit.Rule
import org.junit.Test
import org.junit.rules.TemporaryFolder
import org.oppia.android.scripts.proto.TodoOpenExemption
import org.oppia.android.scripts.proto.TodoOpenExemptions
import org.oppia.android.testing.assertThrows
import java.io.ByteArrayOutputStream
import java.io.File
import java.io.PrintStream

/** Tests for [TodoOpenCheck]. */
class TodoOpenCheckTest {
  private val outContent: ByteArrayOutputStream = ByteArrayOutputStream()
  private val originalOut: PrintStream = System.out
  private val TODO_CHECK_PASSED_OUTPUT_INDICATOR: String = "TODO CHECK PASSED"
  private val TODO_SYNTAX_CHECK_FAILED_OUTPUT_INDICATOR: String = "TODO CHECK FAILED"
  private val pathToProtoBinary = "scripts/assets/todo_exemptions.pb"
  private val wikiReferenceNote =
    "Refer to https://github.com/oppia/oppia-android/wiki/Static-Analysis-Checks" +
      "#todo-open-checks for more details on how to fix this."
  private val reRunNote =
    "There were failures. Re-run the command with \"true\" at the end to regenerate the exemption" +
      " file with all failures as exempted."

  @field:[Rule JvmField] val tempFolder = TemporaryFolder()

  @Before
  fun setUp() {
    tempFolder.newFolder("testfiles")
    tempFolder.newFolder("scripts", "assets")
    tempFolder.newFile(pathToProtoBinary)
    System.setOut(PrintStream(outContent))
  }

  @After
  fun restoreStreams() {
    System.setOut(originalOut)
  }

  @Test
  fun testTodoCheck_noJsonFilePresent_checkShouldFail() {
    val exception = assertThrows<Exception>() { runScript() }

    assertThat(exception).hasMessageThat().contains(
      "open_issues.json: No such file exists"
    )
  }

  @Test
  fun testTodoCheck_multipleTodosPresent_allAreValid_checkShouldPass() {
    val testJSONContent =
      """
      [{"number":11004},{"number":11003},{"number":11002},{"number":11001}]
      """.trimIndent()
    val testJSONFile = tempFolder.newFile("testfiles/open_issues.json")
    testJSONFile.writeText(testJSONContent)
    val tempFile1 = tempFolder.newFile("testfiles/TempFile1.kt")
    val tempFile2 = tempFolder.newFile("testfiles/TempFile2.kt")
    val testContent1 =
      """
      // TODO(#11002): test summary 1.
      # TODO(#11004): test summary 2.
      test Todo
      test TODO
      """.trimIndent()
    val testContent2 =
      """
      // TODO(#11001): test summary 3.
      todo
      <!-- TODO(#11003): test summary 4-->

      """.trimIndent()
    tempFile1.writeText(testContent1)
    tempFile2.writeText(testContent2)

    runScript()

    assertThat(outContent.toString().trim()).isEqualTo(TODO_CHECK_PASSED_OUTPUT_INDICATOR)
  }

  @Test
  fun testTodoCheck_onlyPoorlyFormattedTodosPresent_checkShouldFail() {
    val testJSONContent =
      """
      []
      """.trimIndent()
    val testJSONFile = tempFolder.newFile("testfiles/open_issues.json")
    testJSONFile.writeText(testJSONContent)
    val tempFile = tempFolder.newFile("testfiles/TempFile.txt")
    val testContent =
      """
      // TODO (#1044): test
      # TODO(102)
      <!-- TODO(#   101)-->
      // some test conent TODO(#1020000): test description.
      some test content TODO(#100002): some description.
      """.trimIndent()
    tempFile.writeText(testContent)

    val exception = assertThrows<Exception>() { runScript() }

    assertThat(exception).hasMessageThat().contains(TODO_SYNTAX_CHECK_FAILED_OUTPUT_INDICATOR)
    val failureMessage =
      """
      TODOs not in correct format:
<<<<<<< HEAD
      - TempFile.txt:1
      - TempFile.txt:2
      - TempFile.txt:3
      - TempFile.txt:4
      - TempFile.txt:5
      
=======
      - ${retrieveTestFilesDirectoryPath()}/TempFile.txt:1
      - ${retrieveTestFilesDirectoryPath()}/TempFile.txt:2
      - ${retrieveTestFilesDirectoryPath()}/TempFile.txt:3
      - ${retrieveTestFilesDirectoryPath()}/TempFile.txt:4
      - ${retrieveTestFilesDirectoryPath()}/TempFile.txt:5

>>>>>>> 56716731
      $wikiReferenceNote
      
      $reRunNote
      """.trimIndent()
    assertThat(outContent.toString().trim()).isEqualTo(failureMessage)
  }

  @Test
  fun testTodoCheck_onlyOpenIssueFailureTodosPresent_checkShouldFail() {
    val testJSONContent =
      """
      [{"number":10000000},{"number":100000004}]
      """.trimIndent()
    val testJSONFile = tempFolder.newFile("testfiles/open_issues.json")
    testJSONFile.writeText(testJSONContent)
    val tempFile = tempFolder.newFile("testfiles/TempFile.txt")
    val testContent =
      """
      // TODO(#104444444): test summary 1.
      # TODO(#10210110): test summary 2.
      test todo
      some test content Todo
      <!-- TODO(#101000000): test summary 3-->
      """.trimIndent()
    tempFile.writeText(testContent)

    val exception = assertThrows<Exception>() { runScript() }

    assertThat(exception).hasMessageThat().contains(TODO_SYNTAX_CHECK_FAILED_OUTPUT_INDICATOR)
    val failureMessage =
      """
      TODOs not corresponding to open issues on GitHub:
<<<<<<< HEAD
      - TempFile.txt:1
      - TempFile.txt:2
      - TempFile.txt:5
      
=======
      - ${retrieveTestFilesDirectoryPath()}/TempFile.txt:1
      - ${retrieveTestFilesDirectoryPath()}/TempFile.txt:2
      - ${retrieveTestFilesDirectoryPath()}/TempFile.txt:5

>>>>>>> 56716731
      $wikiReferenceNote
      
      $reRunNote
      """.trimIndent()
    assertThat(outContent.toString().trim()).isEqualTo(failureMessage)
  }

  @Test
  fun testTodoCheck_multipleFailuresPresent_allFailuresShouldBeReported() {
    val testJSONContent =
      """
      [{"number":349888},{"number":349777}]
      """.trimIndent()
    val testJSONFile = tempFolder.newFile("testfiles/open_issues.json")
    testJSONFile.writeText(testJSONContent)
    val tempFile1 = tempFolder.newFile("testfiles/TempFile1.kt")
    val tempFile2 = tempFolder.newFile("testfiles/TempFile2.kt")
    val testContent1 =
      """
      // TODO(#10444444): test summary 1.
      #Todo(#102): test summary 2.
      <!-- TODO(#349888): test summary 3-->

      """.trimIndent()
    val testContent2 =
      """
      // TODO (#349777): test summary 1.
      todo
      <!-- TODO(#10000000): test summary 3-->

      """.trimIndent()
    tempFile1.writeText(testContent1)
    tempFile2.writeText(testContent2)

    val exception = assertThrows<Exception>() { runScript() }

    assertThat(exception).hasMessageThat().contains(TODO_SYNTAX_CHECK_FAILED_OUTPUT_INDICATOR)
    val failureMessage =
      """
      TODOs not in correct format:
<<<<<<< HEAD
      - TempFile1.kt:2
      - TempFile2.kt:1
      
      TODOs not corresponding to open issues on GitHub:
      - TempFile1.kt:1
      - TempFile2.kt:3
      
=======
      - ${retrieveTestFilesDirectoryPath()}/TempFile1.kt:2
      - ${retrieveTestFilesDirectoryPath()}/TempFile2.kt:1

      TODOs not corresponding to open issues on GitHub:
      - ${retrieveTestFilesDirectoryPath()}/TempFile1.kt:1
      - ${retrieveTestFilesDirectoryPath()}/TempFile2.kt:3

>>>>>>> 56716731
      $wikiReferenceNote
      
      $reRunNote
      """.trimIndent()
    assertThat(outContent.toString().trim()).isEqualTo(failureMessage)
  }

  @Test
  fun testTodoCheck_multipleFailuresPresent_loggingShouldBeAsPerLexicographicalOrder() {
    val testJSONContent =
      """
      [{"number":349888},{"number":349777}]
      """.trimIndent()
    val testJSONFile = tempFolder.newFile("testfiles/open_issues.json")
    testJSONFile.writeText(testJSONContent)
    val tempFile1 = tempFolder.newFile("testfiles/Presenter.kt")
    val tempFile2 = tempFolder.newFile("testfiles/Fragment.kt")
    val tempFile3 = tempFolder.newFile("testfiles/Activity.kt")
    val testContent1 =
      """
      // TODO(#104444444444): test summary 1.
      #TODO (#102): test summary 2.
      <!-- TODO(#349888): test summary 3-->

      """.trimIndent()
    val testContent2 =
      """
      // TODO (#349777): test summary 1.
      some line todo test content
      <!-- TODO(#100000000): test summary 3-->

      """.trimIndent()
    val testContent3 =
      """
      test content
      // TODO (#3497): test summary 1.
      """.trimIndent()
    tempFile1.writeText(testContent1)
    tempFile2.writeText(testContent2)
    tempFile3.writeText(testContent3)

    val exception = assertThrows<Exception>() { runScript() }

    assertThat(exception).hasMessageThat().contains(TODO_SYNTAX_CHECK_FAILED_OUTPUT_INDICATOR)
    val failureMessage =
      """
      TODOs not in correct format:
<<<<<<< HEAD
      - Activity.kt:2
      - Fragment.kt:1
      - Presenter.kt:2
      
      TODOs not corresponding to open issues on GitHub:
      - Fragment.kt:3
      - Presenter.kt:1
      
=======
      - ${retrieveTestFilesDirectoryPath()}/Activity.kt:2
      - ${retrieveTestFilesDirectoryPath()}/Fragment.kt:1
      - ${retrieveTestFilesDirectoryPath()}/Presenter.kt:2

      TODOs not corresponding to open issues on GitHub:
      - ${retrieveTestFilesDirectoryPath()}/Fragment.kt:3
      - ${retrieveTestFilesDirectoryPath()}/Presenter.kt:1

>>>>>>> 56716731
      $wikiReferenceNote
      
      $reRunNote
      """.trimIndent()
    assertThat(outContent.toString().trim()).isEqualTo(failureMessage)
  }

  @Test
  fun testTodoCheck_addExemptions_exemptedTodosAreInvalid_checkShouldPass() {
    val testJSONContent =
      """
      [{"number":11004},{"number":11003},{"number":11002},{"number":11001}]
      """.trimIndent()
    val testJSONFile = tempFolder.newFile("testfiles/open_issues.json")
    testJSONFile.writeText(testJSONContent)
    val tempFile1 = tempFolder.newFile("testfiles/TempFile1.kt")
    val tempFile2 = tempFolder.newFile("testfiles/TempFile2.kt")
    val testContent1 =
      """
      // TODO (152440222): test description 1
      """.trimIndent()
    val testContent2 =
      """
      # TODO(#1000000): test description 2
      """.trimIndent()
    tempFile1.writeText(testContent1)
    tempFile2.writeText(testContent2)
    val exemptionFile = File("${tempFolder.root}/$pathToProtoBinary")
    val exemptions = TodoOpenExemptions.newBuilder().apply {
      this.addAllTodoOpenExemption(
        listOf(
          TodoOpenExemption.newBuilder().apply {
            this.exemptedFilePath = "TempFile1.kt"
            this.addAllLineNumber(listOf(1)).build()
          }.build(),
          TodoOpenExemption.newBuilder().apply {
            this.exemptedFilePath = "TempFile2.kt"
            this.addAllLineNumber(listOf(1)).build()
          }.build()
        )
      )
    }.build()
    exemptions.writeTo(exemptionFile.outputStream())

    runScript()

    assertThat(outContent.toString().trim()).isEqualTo(TODO_CHECK_PASSED_OUTPUT_INDICATOR)
  }

  @Test
  fun testTodoCheck_allTodosAreValid_redundantExemption_checkShouldFail() {
    val testJSONContent =
      """
      [{"number":1000000},{"number":152440222},{"number":152440223},{"number":11001}]
      """.trimIndent()
    val testJSONFile = tempFolder.newFile("testfiles/open_issues.json")
    testJSONFile.writeText(testJSONContent)
    val tempFile1 = tempFolder.newFile("testfiles/TempFile1.kt")
    val tempFile2 = tempFolder.newFile("testfiles/TempFile2.kt")
    val testContent1 =
      """
      // TODO(#152440222): test description 1
      // TODO(#152440223): test description 1
      """.trimIndent()
    val testContent2 =
      """
      # TODO(#1000000): test description 2
      """.trimIndent()
    tempFile1.writeText(testContent1)
    tempFile2.writeText(testContent2)
    val exemptionFile = File("${tempFolder.root}/$pathToProtoBinary")
    val exemptions = TodoOpenExemptions.newBuilder().apply {
      this.addAllTodoOpenExemption(
        listOf(
          TodoOpenExemption.newBuilder().apply {
            this.exemptedFilePath = "TempFile1.kt"
            this.addAllLineNumber(listOf(1, 2)).build()
          }.build(),
          TodoOpenExemption.newBuilder().apply {
            this.exemptedFilePath = "TempFile2.kt"
            this.addAllLineNumber(listOf(1)).build()
          }.build()
        )
      )
    }.build()
    exemptions.writeTo(exemptionFile.outputStream())

    val exception = assertThrows<Exception>() { runScript() }

    assertThat(exception).hasMessageThat().contains(TODO_SYNTAX_CHECK_FAILED_OUTPUT_INDICATOR)
    val failureMessage =
      """
      Redundant exemptions (there are no TODOs corresponding to these lines):
      - TempFile1.kt:1
      - TempFile1.kt:2
      - TempFile2.kt:1
      Please remove them from scripts/assets/todo_exemptions.textproto
      
      $reRunNote
      """.trimIndent()
    assertThat(outContent.toString().trim()).isEqualTo(failureMessage)
  }

  @Test
  fun testTodoCheck_combineMultipleFailures_checkShouldFailWithAllErrorsLogged() {
    val testJSONContent =
      """
      [{"number":1000000},{"number":152440222},{"number":152440223},{"number":11001}]
      """.trimIndent()
    val testJSONFile = tempFolder.newFile("testfiles/open_issues.json")
    testJSONFile.writeText(testJSONContent)
    tempFolder.newFolder("testfiles/extra_dir")
    val tempFile1 = tempFolder.newFile("testfiles/extra_dir/TempFile1.kt")
    val tempFile2 = tempFolder.newFile("testfiles/TempFile2.kt")
    val testContent1 =
      """
      // TODO(#15244): test content 1
      // TODO(#152440223): test description 1
      // TODO(#10000000000000): test description 2
      """.trimIndent()
    val testContent2 =
      """
      # test content TODO(#11001): test description 2
      """.trimIndent()
    tempFile1.writeText(testContent1)
    tempFile2.writeText(testContent2)
    val exemptionFile = File("${tempFolder.root}/$pathToProtoBinary")
    val exemptions = TodoOpenExemptions.newBuilder().apply {
      this.addAllTodoOpenExemption(
        listOf(
          TodoOpenExemption.newBuilder().apply {
            this.exemptedFilePath = "extra_dir/TempFile1.kt"
            this.addAllLineNumber(listOf(1, 2)).build()
          }.build()
        )
      )
    }.build()
    exemptions.writeTo(exemptionFile.outputStream())

    val exception = assertThrows<Exception>() { runScript() }

    assertThat(exception).hasMessageThat().contains(TODO_SYNTAX_CHECK_FAILED_OUTPUT_INDICATOR)
    val failureMessage =
      """
      Redundant exemptions (there are no TODOs corresponding to these lines):
      - extra_dir/TempFile1.kt:2
      Please remove them from scripts/assets/todo_exemptions.textproto

      TODOs not in correct format:
<<<<<<< HEAD
      - TempFile2.kt:1
      
      TODOs not corresponding to open issues on GitHub:
      - extra_dir/TempFile1.kt:3
      
=======
      - ${retrieveTestFilesDirectoryPath()}/TempFile2.kt:1

      TODOs not corresponding to open issues on GitHub:
      - ${retrieveTestFilesDirectoryPath()}/TempFile1.kt:3

>>>>>>> 56716731
      $wikiReferenceNote
      
      $reRunNote
      """.trimIndent()
    assertThat(outContent.toString().trim()).isEqualTo(failureMessage)
  }

  @Test
  fun testTodoCheck_multipleFailureTypes_withRegenerationEnabled_outputsUpdatedTextProto() {
    val testJSONContent =
      """
      [{"number":1000000},{"number":152440222},{"number":152440223},{"number":11001}]
      """.trimIndent()
    val testJSONFile = tempFolder.newFile("testfiles/open_issues.json")
    testJSONFile.writeText(testJSONContent)
    tempFolder.newFolder("testfiles/extra_dir")
    val tempFile1 = tempFolder.newFile("testfiles/extra_dir/TempFile1.kt")
    val tempFile2 = tempFolder.newFile("testfiles/TempFile2.kt")
    val testContent1 =
      """
      // TODO(#15244): test content 1
      // TODO(#152440223): test description 1
      // TODO(#10000000000000): test description 2
      """.trimIndent()
    val testContent2 =
      """
      # test content TODO(#11001): test description 2
      """.trimIndent()
    tempFile1.writeText(testContent1)
    tempFile2.writeText(testContent2)
    val exemptionFile = File("${tempFolder.root}/$pathToProtoBinary")
    val exemptions = TodoOpenExemptions.newBuilder().apply {
      this.addAllTodoOpenExemption(
        listOf(
          TodoOpenExemption.newBuilder().apply {
            this.exemptedFilePath = "extra_dir/TempFile1.kt"
            this.addAllLineNumber(listOf(1, 2)).build()
          }.build()
        )
      )
    }.build()
    exemptions.writeTo(exemptionFile.outputStream())

    val exception = assertThrows(Exception::class) {
      runScript(regenerateFile = true)
    }

    assertThat(exception).hasMessageThat().contains(TODO_SYNTAX_CHECK_FAILED_OUTPUT_INDICATOR)
    val failureMessage =
      """
      Redundant exemptions (there are no TODOs corresponding to these lines):
      - extra_dir/TempFile1.kt:2
      Please remove them from scripts/assets/todo_exemptions.textproto
      
      TODOs not in correct format:
      - TempFile2.kt:1
      
      TODOs not corresponding to open issues on GitHub:
      - extra_dir/TempFile1.kt:3
      
      $wikiReferenceNote
      
      Regenerated exemptions:
      
      todo_open_exemption {
        exempted_file_path: "TempFile2.kt"
        line_number: 1
      }
      todo_open_exemption {
        exempted_file_path: "extra_dir/TempFile1.kt"
        line_number: 1
        line_number: 3
      }
      """.trimIndent()
    assertThat(outContent.toString().trim()).isEqualTo(failureMessage)
  }

  /** Runs the todo_open_check. */
  private fun runScript(regenerateFile: Boolean = false) {
    main(
      "${tempFolder.root}/testfiles",
      "${tempFolder.root}/$pathToProtoBinary",
      "open_issues.json",
      regenerateFile.toString()
    )
  }
}<|MERGE_RESOLUTION|>--- conflicted
+++ resolved
@@ -108,23 +108,14 @@
     val failureMessage =
       """
       TODOs not in correct format:
-<<<<<<< HEAD
       - TempFile.txt:1
       - TempFile.txt:2
       - TempFile.txt:3
       - TempFile.txt:4
       - TempFile.txt:5
-      
-=======
-      - ${retrieveTestFilesDirectoryPath()}/TempFile.txt:1
-      - ${retrieveTestFilesDirectoryPath()}/TempFile.txt:2
-      - ${retrieveTestFilesDirectoryPath()}/TempFile.txt:3
-      - ${retrieveTestFilesDirectoryPath()}/TempFile.txt:4
-      - ${retrieveTestFilesDirectoryPath()}/TempFile.txt:5
-
->>>>>>> 56716731
-      $wikiReferenceNote
-      
+
+      $wikiReferenceNote
+
       $reRunNote
       """.trimIndent()
     assertThat(outContent.toString().trim()).isEqualTo(failureMessage)
@@ -155,19 +146,12 @@
     val failureMessage =
       """
       TODOs not corresponding to open issues on GitHub:
-<<<<<<< HEAD
       - TempFile.txt:1
       - TempFile.txt:2
       - TempFile.txt:5
-      
-=======
-      - ${retrieveTestFilesDirectoryPath()}/TempFile.txt:1
-      - ${retrieveTestFilesDirectoryPath()}/TempFile.txt:2
-      - ${retrieveTestFilesDirectoryPath()}/TempFile.txt:5
-
->>>>>>> 56716731
-      $wikiReferenceNote
-      
+
+      $wikiReferenceNote
+
       $reRunNote
       """.trimIndent()
     assertThat(outContent.toString().trim()).isEqualTo(failureMessage)
@@ -206,25 +190,15 @@
     val failureMessage =
       """
       TODOs not in correct format:
-<<<<<<< HEAD
       - TempFile1.kt:2
       - TempFile2.kt:1
-      
+
       TODOs not corresponding to open issues on GitHub:
       - TempFile1.kt:1
       - TempFile2.kt:3
-      
-=======
-      - ${retrieveTestFilesDirectoryPath()}/TempFile1.kt:2
-      - ${retrieveTestFilesDirectoryPath()}/TempFile2.kt:1
-
-      TODOs not corresponding to open issues on GitHub:
-      - ${retrieveTestFilesDirectoryPath()}/TempFile1.kt:1
-      - ${retrieveTestFilesDirectoryPath()}/TempFile2.kt:3
-
->>>>>>> 56716731
-      $wikiReferenceNote
-      
+
+      $wikiReferenceNote
+
       $reRunNote
       """.trimIndent()
     assertThat(outContent.toString().trim()).isEqualTo(failureMessage)
@@ -270,27 +244,16 @@
     val failureMessage =
       """
       TODOs not in correct format:
-<<<<<<< HEAD
       - Activity.kt:2
       - Fragment.kt:1
       - Presenter.kt:2
-      
+
       TODOs not corresponding to open issues on GitHub:
       - Fragment.kt:3
       - Presenter.kt:1
-      
-=======
-      - ${retrieveTestFilesDirectoryPath()}/Activity.kt:2
-      - ${retrieveTestFilesDirectoryPath()}/Fragment.kt:1
-      - ${retrieveTestFilesDirectoryPath()}/Presenter.kt:2
-
-      TODOs not corresponding to open issues on GitHub:
-      - ${retrieveTestFilesDirectoryPath()}/Fragment.kt:3
-      - ${retrieveTestFilesDirectoryPath()}/Presenter.kt:1
-
->>>>>>> 56716731
-      $wikiReferenceNote
-      
+
+      $wikiReferenceNote
+
       $reRunNote
       """.trimIndent()
     assertThat(outContent.toString().trim()).isEqualTo(failureMessage)
@@ -386,7 +349,7 @@
       - TempFile1.kt:2
       - TempFile2.kt:1
       Please remove them from scripts/assets/todo_exemptions.textproto
-      
+
       $reRunNote
       """.trimIndent()
     assertThat(outContent.toString().trim()).isEqualTo(failureMessage)
@@ -438,21 +401,13 @@
       Please remove them from scripts/assets/todo_exemptions.textproto
 
       TODOs not in correct format:
-<<<<<<< HEAD
       - TempFile2.kt:1
-      
+
       TODOs not corresponding to open issues on GitHub:
       - extra_dir/TempFile1.kt:3
-      
-=======
-      - ${retrieveTestFilesDirectoryPath()}/TempFile2.kt:1
-
-      TODOs not corresponding to open issues on GitHub:
-      - ${retrieveTestFilesDirectoryPath()}/TempFile1.kt:3
-
->>>>>>> 56716731
-      $wikiReferenceNote
-      
+
+      $wikiReferenceNote
+
       $reRunNote
       """.trimIndent()
     assertThat(outContent.toString().trim()).isEqualTo(failureMessage)
@@ -504,17 +459,17 @@
       Redundant exemptions (there are no TODOs corresponding to these lines):
       - extra_dir/TempFile1.kt:2
       Please remove them from scripts/assets/todo_exemptions.textproto
-      
+
       TODOs not in correct format:
       - TempFile2.kt:1
-      
+
       TODOs not corresponding to open issues on GitHub:
       - extra_dir/TempFile1.kt:3
-      
-      $wikiReferenceNote
-      
+
+      $wikiReferenceNote
+
       Regenerated exemptions:
-      
+
       todo_open_exemption {
         exempted_file_path: "TempFile2.kt"
         line_number: 1
