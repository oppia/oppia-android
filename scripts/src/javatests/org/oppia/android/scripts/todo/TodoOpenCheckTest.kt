package org.oppia.android.scripts.todo

import com.google.common.truth.Truth.assertThat
import okhttp3.mockwebserver.MockResponse
import okhttp3.mockwebserver.MockWebServer
import org.junit.After
import org.junit.Before
import org.junit.Rule
import org.junit.Test
import org.junit.rules.TemporaryFolder
import org.oppia.android.scripts.common.GitHubClient
import org.oppia.android.scripts.proto.TodoOpenExemption
import org.oppia.android.scripts.proto.TodoOpenExemptions
import org.oppia.android.testing.assertThrows
import java.io.ByteArrayOutputStream
import java.io.File
import java.io.PrintStream

/** Tests for [TodoOpenCheck]. */
class TodoOpenCheckTest {
<<<<<<< HEAD
  private val outContent: ByteArrayOutputStream = ByteArrayOutputStream()
  private val originalOut: PrintStream = System.out
  private val TODO_CHECK_PASSED_OUTPUT_INDICATOR: String = "TODO CHECK PASSED"
  private val TODO_SYNTAX_CHECK_FAILED_OUTPUT_INDICATOR: String = "TODO CHECK FAILED"
  private val TODO_SYNTAX_CHECK_SKIPPED_OUTPUT_INDICATOR: String = "TODO CHECK SKIPPED"
=======
  private val outContent = ByteArrayOutputStream()
  private val originalOut = System.out
  private val TODO_CHECK_PASSED_OUTPUT_INDICATOR = "TODO CHECK PASSED"
  private val TODO_SYNTAX_CHECK_FAILED_OUTPUT_INDICATOR = "TODO CHECK FAILED"
  private val TODO_SYNTAX_CHECK_SKIPPED_OUTPUT_INDICATOR = "TODO CHECK SKIPPED"
>>>>>>> 280b3ecb
  private val pathToProtoBinary = "scripts/assets/todo_exemptions.pb"
  private val wikiReferenceNote =
    "Refer to https://github.com/oppia/oppia-android/wiki/Static-Analysis-Checks" +
      "#todo-open-checks for more details on how to fix this."
  private val regenerateNote =
    "There were failures. Re-run the command with \"regenerate\" at the end to regenerate the " +
      "exemption file with all failures as exempted."

  @field:[Rule JvmField] val tempFolder = TemporaryFolder()

  @Before
  fun setUp() {
    tempFolder.newFolder("testfiles")
    tempFolder.newFolder("scripts", "assets")
    tempFolder.newFile(pathToProtoBinary)
    System.setOut(PrintStream(outContent))
  }

  @After
  fun restoreStreams() {
    System.setOut(originalOut)
  }

  @Test
  fun testTodoCheck_multipleTodosPresent_allAreValid_checkShouldPass() {
    setUpGitHubService(issueNumbers = listOf(11004, 11003, 11002, 11001))
    val tempFile1 = tempFolder.newFile("testfiles/TempFile1.kt")
    val tempFile2 = tempFolder.newFile("testfiles/TempFile2.kt")
    val testContent1 =
      """
      // TODO(#11002): test summary 1.
      # TODO(#11004): test summary 2.
      test Todo
      test TODO
      """.trimIndent()
    val testContent2 =
      """
      // TODO(#11001): test summary 3.
      todo
      <!-- TODO(#11003): test summary 4-->

      """.trimIndent()
    tempFile1.writeText(testContent1)
    tempFile2.writeText(testContent2)

    runScript()

    assertThat(outContent.toString().trim()).isEqualTo(TODO_CHECK_PASSED_OUTPUT_INDICATOR)
  }

  @Test
  fun testTodoCheck_onlyPoorlyFormattedTodosPresent_checkShouldFail() {
    setUpGitHubService(issueNumbers = emptyList())
    val tempFile = tempFolder.newFile("testfiles/TempFile.txt")
    val testContent =
      """
      // TODO (#1044): test
      # TODO(102)
      <!-- TODO(#   101)-->
      // some test conent TODO(#1020000): test description.
      some test content TODO(#100002): some description.
      """.trimIndent()
    tempFile.writeText(testContent)

    val exception = assertThrows<Exception>() { runScript() }

    assertThat(exception).hasMessageThat().contains(TODO_SYNTAX_CHECK_FAILED_OUTPUT_INDICATOR)
    val failureMessage =
      """
      TODOs not in correct format:
      - TempFile.txt:1
      - TempFile.txt:2
      - TempFile.txt:3
      - TempFile.txt:4
      - TempFile.txt:5

      $wikiReferenceNote

      $regenerateNote
      """.trimIndent()
    assertThat(outContent.toString().trim()).isEqualTo(failureMessage)
  }

  @Test
  fun testTodoCheck_onlyOpenIssueFailureTodosPresent_checkShouldFail() {
    setUpGitHubService(issueNumbers = listOf(10000000, 100000004))
    val tempFile = tempFolder.newFile("testfiles/TempFile.txt")
    val testContent =
      """
      // TODO(#104444444): test summary 1.
      # TODO(#10210110): test summary 2.
      test todo
      some test content Todo
      <!-- TODO(#101000000): test summary 3-->
      """.trimIndent()
    tempFile.writeText(testContent)

    val exception = assertThrows<Exception>() { runScript() }

    assertThat(exception).hasMessageThat().contains(TODO_SYNTAX_CHECK_FAILED_OUTPUT_INDICATOR)
    val failureMessage =
      """
      TODOs not corresponding to open issues on GitHub:
      - TempFile.txt:1
      - TempFile.txt:2
      - TempFile.txt:5

      $wikiReferenceNote

      $regenerateNote
      """.trimIndent()
    assertThat(outContent.toString().trim()).isEqualTo(failureMessage)
  }

  @Test
  fun testTodoCheck_multipleFailuresPresent_allFailuresShouldBeReported() {
    setUpGitHubService(issueNumbers = listOf(349888, 349777))
    val tempFile1 = tempFolder.newFile("testfiles/TempFile1.kt")
    val tempFile2 = tempFolder.newFile("testfiles/TempFile2.kt")
    val testContent1 =
      """
      // TODO(#10444444): test summary 1.
      #Todo(#102): test summary 2.
      <!-- TODO(#349888): test summary 3-->

      """.trimIndent()
    val testContent2 =
      """
      // TODO (#349777): test summary 1.
      todo
      <!-- TODO(#10000000): test summary 3-->

      """.trimIndent()
    tempFile1.writeText(testContent1)
    tempFile2.writeText(testContent2)

    val exception = assertThrows<Exception>() { runScript() }

    assertThat(exception).hasMessageThat().contains(TODO_SYNTAX_CHECK_FAILED_OUTPUT_INDICATOR)
    val failureMessage =
      """
      TODOs not in correct format:
      - TempFile1.kt:2
      - TempFile2.kt:1

      TODOs not corresponding to open issues on GitHub:
      - TempFile1.kt:1
      - TempFile2.kt:3

      $wikiReferenceNote

      $regenerateNote
      """.trimIndent()
    assertThat(outContent.toString().trim()).isEqualTo(failureMessage)
  }

  @Test
  fun testTodoCheck_multipleFailuresPresent_loggingShouldBeAsPerLexicographicalOrder() {
    setUpGitHubService(issueNumbers = listOf(349888, 349777))
    val tempFile1 = tempFolder.newFile("testfiles/Presenter.kt")
    val tempFile2 = tempFolder.newFile("testfiles/Fragment.kt")
    val tempFile3 = tempFolder.newFile("testfiles/Activity.kt")
    val testContent1 =
      """
      // TODO(#104444444444): test summary 1.
      #TODO (#102): test summary 2.
      <!-- TODO(#349888): test summary 3-->

      """.trimIndent()
    val testContent2 =
      """
      // TODO (#349777): test summary 1.
      some line todo test content
      <!-- TODO(#100000000): test summary 3-->

      """.trimIndent()
    val testContent3 =
      """
      test content
      // TODO (#3497): test summary 1.
      """.trimIndent()
    tempFile1.writeText(testContent1)
    tempFile2.writeText(testContent2)
    tempFile3.writeText(testContent3)

    val exception = assertThrows<Exception>() { runScript() }

    assertThat(exception).hasMessageThat().contains(TODO_SYNTAX_CHECK_FAILED_OUTPUT_INDICATOR)
    val failureMessage =
      """
      TODOs not in correct format:
      - Activity.kt:2
      - Fragment.kt:1
      - Presenter.kt:2

      TODOs not corresponding to open issues on GitHub:
      - Fragment.kt:3
      - Presenter.kt:1

      $wikiReferenceNote

      $regenerateNote
      """.trimIndent()
    assertThat(outContent.toString().trim()).isEqualTo(failureMessage)
  }

  @Test
  fun testTodoCheck_addExemptions_exemptedTodosAreInvalid_checkShouldPass() {
    setUpGitHubService(issueNumbers = listOf(11004, 11003, 11002, 11001))
    val tempFile1 = tempFolder.newFile("testfiles/TempFile1.kt")
    val tempFile2 = tempFolder.newFile("testfiles/TempFile2.kt")
    val testContent1 =
      """
      // TODO (152440222): test description 1
      """.trimIndent()
    val testContent2 =
      """
      # TODO(#1000000): test description 2
      """.trimIndent()
    tempFile1.writeText(testContent1)
    tempFile2.writeText(testContent2)
    val exemptionFile = File("${tempFolder.root}/$pathToProtoBinary")
    val exemptions = TodoOpenExemptions.newBuilder().apply {
      this.addAllTodoOpenExemption(
        listOf(
          TodoOpenExemption.newBuilder().apply {
            this.exemptedFilePath = "TempFile1.kt"
            this.addAllLineNumber(listOf(1)).build()
          }.build(),
          TodoOpenExemption.newBuilder().apply {
            this.exemptedFilePath = "TempFile2.kt"
            this.addAllLineNumber(listOf(1)).build()
          }.build()
        )
      )
    }.build()
    exemptions.writeTo(exemptionFile.outputStream())

    runScript()

    assertThat(outContent.toString().trim()).isEqualTo(TODO_CHECK_PASSED_OUTPUT_INDICATOR)
  }

  @Test
  fun testTodoCheck_allTodosAreValid_redundantExemption_checkShouldFail() {
    setUpGitHubService(issueNumbers = listOf(1000000, 152440222, 152440223, 11001))
    val tempFile1 = tempFolder.newFile("testfiles/TempFile1.kt")
    val tempFile2 = tempFolder.newFile("testfiles/TempFile2.kt")
    val testContent1 =
      """
      // TODO(#152440222): test description 1
      // TODO(#152440223): test description 1
      """.trimIndent()
    val testContent2 =
      """
      # TODO(#1000000): test description 2
      """.trimIndent()
    tempFile1.writeText(testContent1)
    tempFile2.writeText(testContent2)
    val exemptionFile = File("${tempFolder.root}/$pathToProtoBinary")
    val exemptions = TodoOpenExemptions.newBuilder().apply {
      this.addAllTodoOpenExemption(
        listOf(
          TodoOpenExemption.newBuilder().apply {
            this.exemptedFilePath = "TempFile1.kt"
            this.addAllLineNumber(listOf(1, 2)).build()
          }.build(),
          TodoOpenExemption.newBuilder().apply {
            this.exemptedFilePath = "TempFile2.kt"
            this.addAllLineNumber(listOf(1)).build()
          }.build()
        )
      )
    }.build()
    exemptions.writeTo(exemptionFile.outputStream())

    val exception = assertThrows<Exception>() { runScript() }

    assertThat(exception).hasMessageThat().contains(TODO_SYNTAX_CHECK_FAILED_OUTPUT_INDICATOR)
    val failureMessage =
      """
      Redundant exemptions (there are no TODOs corresponding to these lines):
      - TempFile1.kt:1
      - TempFile1.kt:2
      - TempFile2.kt:1
      Please remove them from scripts/assets/todo_exemptions.textproto

      $regenerateNote
      """.trimIndent()
    assertThat(outContent.toString().trim()).isEqualTo(failureMessage)
  }

  @Test
  fun testTodoCheck_combineMultipleFailures_checkShouldFailWithAllErrorsLogged() {
    setUpGitHubService(issueNumbers = listOf(1000000, 152440222, 152440223, 11001))
    tempFolder.newFolder("testfiles/extra_dir")
    val tempFile1 = tempFolder.newFile("testfiles/extra_dir/TempFile1.kt")
    val tempFile2 = tempFolder.newFile("testfiles/TempFile2.kt")
    val testContent1 =
      """
      // TODO(#15244): test content 1
      // TODO(#152440223): test description 1
      // TODO(#10000000000000): test description 2
      """.trimIndent()
    val testContent2 =
      """
      # test content TODO(#11001): test description 2
      """.trimIndent()
    tempFile1.writeText(testContent1)
    tempFile2.writeText(testContent2)
    val exemptionFile = File("${tempFolder.root}/$pathToProtoBinary")
    val exemptions = TodoOpenExemptions.newBuilder().apply {
      this.addAllTodoOpenExemption(
        listOf(
          TodoOpenExemption.newBuilder().apply {
            this.exemptedFilePath = "extra_dir/TempFile1.kt"
            this.addAllLineNumber(listOf(1, 2)).build()
          }.build()
        )
      )
    }.build()
    exemptions.writeTo(exemptionFile.outputStream())

    val exception = assertThrows<Exception>() { runScript() }

    assertThat(exception).hasMessageThat().contains(TODO_SYNTAX_CHECK_FAILED_OUTPUT_INDICATOR)
    val failureMessage =
      """
      Redundant exemptions (there are no TODOs corresponding to these lines):
      - extra_dir/TempFile1.kt:2
      Please remove them from scripts/assets/todo_exemptions.textproto

      TODOs not in correct format:
      - TempFile2.kt:1

      TODOs not corresponding to open issues on GitHub:
      - extra_dir/TempFile1.kt:3

      $wikiReferenceNote

      $regenerateNote
      """.trimIndent()
    assertThat(outContent.toString().trim()).isEqualTo(failureMessage)
  }

  @Test
<<<<<<< HEAD
  fun testTodoCheck_multipleFailureTypes_withRegenerationEnabled_outputsUpdatedTextProto() {
    setUpGitHubService(issueNumbers = listOf(1000000, 152440222, 152440223, 11001))
    tempFolder.newFolder("testfiles/extra_dir")
    val tempFile1 = tempFolder.newFile("testfiles/extra_dir/TempFile1.kt")
    val tempFile2 = tempFolder.newFile("testfiles/TempFile2.kt")
    val testContent1 =
      """
      // TODO(#15244): test content 1
      // TODO(#152440223): test description 1
      // TODO(#10000000000000): test description 2
      """.trimIndent()
    val testContent2 =
      """
      # test content TODO(#11001): test description 2
=======
  fun testRegenerate_noTodos_checkShouldSkip() {
    setUpGitHubService(issueNumbers = listOf(11004, 11003, 11002, 11001))
    val tempFile1 = tempFolder.newFile("testfiles/TempFile1.kt")
    val tempFile2 = tempFolder.newFile("testfiles/TempFile2.kt")
    val testContent1 =
      """
      test Todo
      test TODO
      """.trimIndent()
    val testContent2 =
      """
      todo
      """.trimIndent()
    tempFile1.writeText(testContent1)
    tempFile2.writeText(testContent2)

    val exception = assertThrows<Exception>() { runScriptWithRegenerate() }

    // 'regenerate' always throws an exception since it's regenerating everything.
    assertThat(exception).hasMessageThat().contains(TODO_SYNTAX_CHECK_SKIPPED_OUTPUT_INDICATOR)
  }

  @Test
  fun testRegenerate_onlyValidTodos_checkShouldSkip() {
    setUpGitHubService(issueNumbers = listOf(11004, 11003, 11002, 11001))
    val tempFile1 = tempFolder.newFile("testfiles/TempFile1.kt")
    val tempFile2 = tempFolder.newFile("testfiles/TempFile2.kt")
    val testContent1 =
      """
      // TODO(#11002): test summary 1.
      # TODO(#11004): test summary 2.
      test Todo
      test TODO
      """.trimIndent()
    val testContent2 =
      """
      // TODO(#11001): test summary 3.
      todo
      <!-- TODO(#11003): test summary 4-->

      """.trimIndent()
    tempFile1.writeText(testContent1)
    tempFile2.writeText(testContent2)

    val exception = assertThrows<Exception>() { runScriptWithRegenerate() }

    // 'regenerate' always throws an exception since it's regenerating everything.
    assertThat(exception).hasMessageThat().contains(TODO_SYNTAX_CHECK_SKIPPED_OUTPUT_INDICATOR)
  }

  @Test
  fun testRegenerate_poorlyFormattedTodos_checkShouldSkip() {
    setUpGitHubService(issueNumbers = emptyList())
    val tempFile = tempFolder.newFile("testfiles/TempFile.txt")
    val testContent =
      """
      // TODO (#1044): test
      # TODO(102)
      <!-- TODO(#   101)-->
      // some test conent TODO(#1020000): test description.
      some test content TODO(#100002): some description.
      """.trimIndent()
    tempFile.writeText(testContent)

    val exception = assertThrows<Exception>() { runScriptWithRegenerate() }

    assertThat(exception).hasMessageThat().contains(TODO_SYNTAX_CHECK_SKIPPED_OUTPUT_INDICATOR)
  }

  @Test
  fun testRegenerate_openIssuesTodos_checkShouldSkip() {
    setUpGitHubService(issueNumbers = listOf(10000000, 100000004))
    val tempFile = tempFolder.newFile("testfiles/TempFile.txt")
    val testContent =
      """
      // TODO(#104444444): test summary 1.
      # TODO(#10210110): test summary 2.
      test todo
      some test content Todo
      <!-- TODO(#101000000): test summary 3-->
      """.trimIndent()
    tempFile.writeText(testContent)

    val exception = assertThrows<Exception>() { runScriptWithRegenerate() }

    assertThat(exception).hasMessageThat().contains(TODO_SYNTAX_CHECK_SKIPPED_OUTPUT_INDICATOR)
  }

  @Test
  fun testRegenerate_mixedBadFormattingAndOpenAndValidTodos_checkShouldSkip() {
    setUpGitHubService(issueNumbers = listOf(10000000, 100000004, 11002, 11004))
    val tempFile = tempFolder.newFile("testfiles/TempFile.txt")
    val testContent =
      """
      // TODO (#1044): test
      # TODO(102)
      <!-- TODO(#   101)-->
      // some test conent TODO(#1020000): test description.
      some test content TODO(#100002): some description.
      // TODO(#104444444): test summary 1.
      # TODO(#10210110): test summary 2.
      test todo
      some test content Todo
      <!-- TODO(#101000000): test summary 3-->
      // TODO(#11002): test summary 1.
      # TODO(#11004): test summary 2.
      test Todo
      test TODO
      """.trimIndent()
    tempFile.writeText(testContent)

    val exception = assertThrows<Exception>() { runScriptWithRegenerate() }

    assertThat(exception).hasMessageThat().contains(TODO_SYNTAX_CHECK_SKIPPED_OUTPUT_INDICATOR)
  }

  @Test
  fun testRegenerate_todosWithExemptions_checkShouldSkip() {
    setUpGitHubService(issueNumbers = listOf(11004, 11003, 11002, 11001))
    val tempFile1 = tempFolder.newFile("testfiles/TempFile1.kt")
    val tempFile2 = tempFolder.newFile("testfiles/TempFile2.kt")
    val testContent1 =
      """
      // TODO (152440222): test description 1
      """.trimIndent()
    val testContent2 =
      """
      # TODO(#1000000): test description 2
>>>>>>> 280b3ecb
      """.trimIndent()
    tempFile1.writeText(testContent1)
    tempFile2.writeText(testContent2)
    val exemptionFile = File("${tempFolder.root}/$pathToProtoBinary")
    val exemptions = TodoOpenExemptions.newBuilder().apply {
      this.addAllTodoOpenExemption(
        listOf(
          TodoOpenExemption.newBuilder().apply {
<<<<<<< HEAD
            this.exemptedFilePath = "extra_dir/TempFile1.kt"
            this.addAllLineNumber(listOf(1, 2)).build()
=======
            this.exemptedFilePath = "TempFile1.kt"
            this.addAllLineNumber(listOf(1)).build()
          }.build(),
          TodoOpenExemption.newBuilder().apply {
            this.exemptedFilePath = "TempFile2.kt"
            this.addAllLineNumber(listOf(1)).build()
>>>>>>> 280b3ecb
          }.build()
        )
      )
    }.build()
    exemptions.writeTo(exemptionFile.outputStream())

<<<<<<< HEAD
    val exception = assertThrows<Exception>() { runScript(regenerateFile = true) }

    assertThat(exception).hasMessageThat().contains(TODO_SYNTAX_CHECK_SKIPPED_OUTPUT_INDICATOR)
    val failureMessage =
      """
      Redundant exemptions (there are no TODOs corresponding to these lines):
      - extra_dir/TempFile1.kt:2
      Please remove them from scripts/assets/todo_exemptions.textproto

      TODOs not in correct format:
      - TempFile2.kt:1

      TODOs not corresponding to open issues on GitHub:
      - extra_dir/TempFile1.kt:3
=======
    val exception = assertThrows<Exception>() { runScriptWithRegenerate() }

    // 'regenerate' always throws an exception since it's regenerating everything.
    assertThat(exception).hasMessageThat().contains(TODO_SYNTAX_CHECK_SKIPPED_OUTPUT_INDICATOR)
  }

  @Test
  fun testRegenerate_noTodos_shouldOutputEmptyTextProto() {
    setUpGitHubService(issueNumbers = listOf(11004, 11003, 11002, 11001))
    val tempFile1 = tempFolder.newFile("testfiles/TempFile1.kt")
    val tempFile2 = tempFolder.newFile("testfiles/TempFile2.kt")
    val testContent1 =
      """
      test Todo
      test TODO
      """.trimIndent()
    val testContent2 =
      """
      todo
      """.trimIndent()
    tempFile1.writeText(testContent1)
    tempFile2.writeText(testContent2)

    assertThrows<Exception>() { runScriptWithRegenerate() }

    val failureMessage =
      """
      Regenerated exemptions:
      """.trimIndent()
    assertThat(outContent.toString().trim()).isEqualTo(failureMessage)
  }

  @Test
  fun testRegenerate_onlyValidTodos_shouldOutputEmptyTextProto() {
    setUpGitHubService(issueNumbers = listOf(11004, 11003, 11002, 11001))
    val tempFile1 = tempFolder.newFile("testfiles/TempFile1.kt")
    val tempFile2 = tempFolder.newFile("testfiles/TempFile2.kt")
    val testContent1 =
      """
      // TODO(#11002): test summary 1.
      # TODO(#11004): test summary 2.
      test Todo
      test TODO
      """.trimIndent()
    val testContent2 =
      """
      // TODO(#11001): test summary 3.
      todo
      <!-- TODO(#11003): test summary 4-->

      """.trimIndent()
    tempFile1.writeText(testContent1)
    tempFile2.writeText(testContent2)

    assertThrows<Exception>() { runScriptWithRegenerate() }

    val failureMessage =
      """
      Regenerated exemptions:
      """.trimIndent()
    assertThat(outContent.toString().trim()).isEqualTo(failureMessage)
  }

  @Test
  fun testRegenerate_poorlyFormattedTodos_shouldOutputNewTextProto() {
    setUpGitHubService(issueNumbers = emptyList())
    val tempFile = tempFolder.newFile("testfiles/TempFile.txt")
    val testContent =
      """
      // TODO (#1044): test
      # TODO(102)
      <!-- TODO(#   101)-->
      // some test conent TODO(#1020000): test description.
      some test content TODO(#100002): some description.
      """.trimIndent()
    tempFile.writeText(testContent)

    assertThrows<Exception>() { runScriptWithRegenerate() }

    val failureMessage =
      """
      TODOs not in correct format:
      - TempFile.txt:1
      - TempFile.txt:2
      - TempFile.txt:3
      - TempFile.txt:4
      - TempFile.txt:5

      $wikiReferenceNote

      Regenerated exemptions:

      todo_open_exemption {
        exempted_file_path: "TempFile.txt"
        line_number: 1
        line_number: 2
        line_number: 3
        line_number: 4
        line_number: 5
      }
      """.trimIndent()
    assertThat(outContent.toString().trim()).isEqualTo(failureMessage)
  }

  @Test
  fun testRegenerate_openIssuesTodos_shouldOutputNewTextProto() {
    setUpGitHubService(issueNumbers = listOf(10000000, 100000004))
    val tempFile = tempFolder.newFile("testfiles/TempFile.txt")
    val testContent =
      """
      // TODO(#104444444): test summary 1.
      # TODO(#10210110): test summary 2.
      test todo
      some test content Todo
      <!-- TODO(#101000000): test summary 3-->
      """.trimIndent()
    tempFile.writeText(testContent)

    assertThrows<Exception>() { runScriptWithRegenerate() }

    val failureMessage =
      """
      TODOs not corresponding to open issues on GitHub:
      - TempFile.txt:1
      - TempFile.txt:2
      - TempFile.txt:5
>>>>>>> 280b3ecb

      $wikiReferenceNote

      Regenerated exemptions:

      todo_open_exemption {
<<<<<<< HEAD
        exempted_file_path: "TempFile2.kt"
        line_number: 1
      }
      todo_open_exemption {
        exempted_file_path: "extra_dir/TempFile1.kt"
        line_number: 1
        line_number: 3
=======
        exempted_file_path: "TempFile.txt"
        line_number: 1
        line_number: 2
        line_number: 5
      }
      """.trimIndent()
    assertThat(outContent.toString().trim()).isEqualTo(failureMessage)
  }

  @Test
  fun testRegenerate_mixedBadFormattingAndOpenAndValidTodos_shouldOutputNewTextProto() {
    setUpGitHubService(issueNumbers = listOf(10000000, 100000004, 11002, 11004))
    val tempFile = tempFolder.newFile("testfiles/TempFile.txt")
    val testContent =
      """
      // TODO (#1044): test
      # TODO(102)
      <!-- TODO(#   101)-->
      // some test conent TODO(#1020000): test description.
      some test content TODO(#100002): some description.
      // TODO(#104444444): test summary 1.
      # TODO(#10210110): test summary 2.
      test todo
      some test content Todo
      <!-- TODO(#101000000): test summary 3-->
      // TODO(#11002): test summary 1.
      # TODO(#11004): test summary 2.
      test Todo
      test TODO
      """.trimIndent()
    tempFile.writeText(testContent)

    assertThrows<Exception>() { runScriptWithRegenerate() }

    val failureMessage =
      """
      TODOs not in correct format:
      - TempFile.txt:1
      - TempFile.txt:2
      - TempFile.txt:3
      - TempFile.txt:4
      - TempFile.txt:5

      TODOs not corresponding to open issues on GitHub:
      - TempFile.txt:6
      - TempFile.txt:7
      - TempFile.txt:10

      $wikiReferenceNote

      Regenerated exemptions:

      todo_open_exemption {
        exempted_file_path: "TempFile.txt"
        line_number: 1
        line_number: 2
        line_number: 3
        line_number: 4
        line_number: 5
        line_number: 6
        line_number: 7
        line_number: 10
      }
      """.trimIndent()
    assertThat(outContent.toString().trim()).isEqualTo(failureMessage)
  }

  @Test
  fun testRegenerate_todosWithExemptions_shouldOutputNewTextProtoIncludingExemptions() {
    setUpGitHubService(issueNumbers = listOf(11004, 11003, 11002, 11001))
    val tempFile1 = tempFolder.newFile("testfiles/TempFile1.kt")
    val tempFile2 = tempFolder.newFile("testfiles/TempFile2.kt")
    val testContent1 =
      """
      // TODO (152440222): test description 1
      """.trimIndent()
    val testContent2 =
      """
      # TODO(#1000000): test description 2
      """.trimIndent()
    tempFile1.writeText(testContent1)
    tempFile2.writeText(testContent2)
    val exemptionFile = File("${tempFolder.root}/$pathToProtoBinary")
    val exemptions = TodoOpenExemptions.newBuilder().apply {
      this.addAllTodoOpenExemption(
        listOf(
          TodoOpenExemption.newBuilder().apply {
            this.exemptedFilePath = "TempFile1.kt"
            this.addAllLineNumber(listOf(1)).build()
          }.build(),
          TodoOpenExemption.newBuilder().apply {
            this.exemptedFilePath = "TempFile2.kt"
            this.addAllLineNumber(listOf(1)).build()
          }.build()
        )
      )
    }.build()
    exemptions.writeTo(exemptionFile.outputStream())

    assertThrows<Exception>() { runScriptWithRegenerate() }

    val failureMessage =
      """
      Regenerated exemptions:

      todo_open_exemption {
        exempted_file_path: "TempFile1.kt"
        line_number: 1
      }
      todo_open_exemption {
        exempted_file_path: "TempFile2.kt"
        line_number: 1
>>>>>>> 280b3ecb
      }
      """.trimIndent()
    assertThat(outContent.toString().trim()).isEqualTo(failureMessage)
  }

  private fun setUpGitHubService(issueNumbers: List<Int>) {
    val issueJsons = issueNumbers.joinToString(separator = ",") { "{\"number\":$it}" }
    val mockWebServer = MockWebServer()
    mockWebServer.enqueue(MockResponse().setBody("[$issueJsons]"))
    mockWebServer.enqueue(MockResponse().setBody("[]")) // No more issues.
    GitHubClient.remoteApiUrl = mockWebServer.url("/").toString()
  }

<<<<<<< HEAD
  /** Runs the todo_open_check. */
  private fun runScript(regenerateFile: Boolean = false) {
=======
  private fun runScript() {
>>>>>>> 280b3ecb
    main(
      "${tempFolder.root}/testfiles",
      "${tempFolder.root}/$pathToProtoBinary",
      if (regenerateFile) "regenerate" else ""
    )
  }

  private fun runScriptWithRegenerate() {
    main(
      "${tempFolder.root}/testfiles",
      "${tempFolder.root}/$pathToProtoBinary",
      "regenerate"
    )
  }
}<|MERGE_RESOLUTION|>--- conflicted
+++ resolved
@@ -18,19 +18,11 @@
 
 /** Tests for [TodoOpenCheck]. */
 class TodoOpenCheckTest {
-<<<<<<< HEAD
-  private val outContent: ByteArrayOutputStream = ByteArrayOutputStream()
-  private val originalOut: PrintStream = System.out
-  private val TODO_CHECK_PASSED_OUTPUT_INDICATOR: String = "TODO CHECK PASSED"
-  private val TODO_SYNTAX_CHECK_FAILED_OUTPUT_INDICATOR: String = "TODO CHECK FAILED"
-  private val TODO_SYNTAX_CHECK_SKIPPED_OUTPUT_INDICATOR: String = "TODO CHECK SKIPPED"
-=======
   private val outContent = ByteArrayOutputStream()
   private val originalOut = System.out
   private val TODO_CHECK_PASSED_OUTPUT_INDICATOR = "TODO CHECK PASSED"
   private val TODO_SYNTAX_CHECK_FAILED_OUTPUT_INDICATOR = "TODO CHECK FAILED"
   private val TODO_SYNTAX_CHECK_SKIPPED_OUTPUT_INDICATOR = "TODO CHECK SKIPPED"
->>>>>>> 280b3ecb
   private val pathToProtoBinary = "scripts/assets/todo_exemptions.pb"
   private val wikiReferenceNote =
     "Refer to https://github.com/oppia/oppia-android/wiki/Static-Analysis-Checks" +
@@ -377,22 +369,6 @@
   }
 
   @Test
-<<<<<<< HEAD
-  fun testTodoCheck_multipleFailureTypes_withRegenerationEnabled_outputsUpdatedTextProto() {
-    setUpGitHubService(issueNumbers = listOf(1000000, 152440222, 152440223, 11001))
-    tempFolder.newFolder("testfiles/extra_dir")
-    val tempFile1 = tempFolder.newFile("testfiles/extra_dir/TempFile1.kt")
-    val tempFile2 = tempFolder.newFile("testfiles/TempFile2.kt")
-    val testContent1 =
-      """
-      // TODO(#15244): test content 1
-      // TODO(#152440223): test description 1
-      // TODO(#10000000000000): test description 2
-      """.trimIndent()
-    val testContent2 =
-      """
-      # test content TODO(#11001): test description 2
-=======
   fun testRegenerate_noTodos_checkShouldSkip() {
     setUpGitHubService(issueNumbers = listOf(11004, 11003, 11002, 11001))
     val tempFile1 = tempFolder.newFile("testfiles/TempFile1.kt")
@@ -521,7 +497,6 @@
     val testContent2 =
       """
       # TODO(#1000000): test description 2
->>>>>>> 280b3ecb
       """.trimIndent()
     tempFile1.writeText(testContent1)
     tempFile2.writeText(testContent2)
@@ -530,39 +505,18 @@
       this.addAllTodoOpenExemption(
         listOf(
           TodoOpenExemption.newBuilder().apply {
-<<<<<<< HEAD
-            this.exemptedFilePath = "extra_dir/TempFile1.kt"
-            this.addAllLineNumber(listOf(1, 2)).build()
-=======
             this.exemptedFilePath = "TempFile1.kt"
             this.addAllLineNumber(listOf(1)).build()
           }.build(),
           TodoOpenExemption.newBuilder().apply {
             this.exemptedFilePath = "TempFile2.kt"
             this.addAllLineNumber(listOf(1)).build()
->>>>>>> 280b3ecb
           }.build()
         )
       )
     }.build()
     exemptions.writeTo(exemptionFile.outputStream())
 
-<<<<<<< HEAD
-    val exception = assertThrows<Exception>() { runScript(regenerateFile = true) }
-
-    assertThat(exception).hasMessageThat().contains(TODO_SYNTAX_CHECK_SKIPPED_OUTPUT_INDICATOR)
-    val failureMessage =
-      """
-      Redundant exemptions (there are no TODOs corresponding to these lines):
-      - extra_dir/TempFile1.kt:2
-      Please remove them from scripts/assets/todo_exemptions.textproto
-
-      TODOs not in correct format:
-      - TempFile2.kt:1
-
-      TODOs not corresponding to open issues on GitHub:
-      - extra_dir/TempFile1.kt:3
-=======
     val exception = assertThrows<Exception>() { runScriptWithRegenerate() }
 
     // 'regenerate' always throws an exception since it's regenerating everything.
@@ -689,22 +643,12 @@
       - TempFile.txt:1
       - TempFile.txt:2
       - TempFile.txt:5
->>>>>>> 280b3ecb
 
       $wikiReferenceNote
 
       Regenerated exemptions:
 
       todo_open_exemption {
-<<<<<<< HEAD
-        exempted_file_path: "TempFile2.kt"
-        line_number: 1
-      }
-      todo_open_exemption {
-        exempted_file_path: "extra_dir/TempFile1.kt"
-        line_number: 1
-        line_number: 3
-=======
         exempted_file_path: "TempFile.txt"
         line_number: 1
         line_number: 2
@@ -817,7 +761,6 @@
       todo_open_exemption {
         exempted_file_path: "TempFile2.kt"
         line_number: 1
->>>>>>> 280b3ecb
       }
       """.trimIndent()
     assertThat(outContent.toString().trim()).isEqualTo(failureMessage)
@@ -831,12 +774,7 @@
     GitHubClient.remoteApiUrl = mockWebServer.url("/").toString()
   }
 
-<<<<<<< HEAD
-  /** Runs the todo_open_check. */
-  private fun runScript(regenerateFile: Boolean = false) {
-=======
   private fun runScript() {
->>>>>>> 280b3ecb
     main(
       "${tempFolder.root}/testfiles",
       "${tempFolder.root}/$pathToProtoBinary",
