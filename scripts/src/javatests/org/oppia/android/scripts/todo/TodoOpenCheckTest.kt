--- conflicted
+++ resolved
@@ -26,15 +26,9 @@
   private val wikiReferenceNote =
     "Refer to https://github.com/oppia/oppia-android/wiki/Static-Analysis-Checks" +
       "#todo-open-checks for more details on how to fix this."
-<<<<<<< HEAD
-  private val reRunNote =
-    "There were failures. Re-run the command with \"true\" at the end to regenerate the exemption" +
-      " file with all failures as exempted."
-=======
   private val regenerateNote =
     "There were failures. Re-run the command with \"regenerate\" at the end to regenerate the " +
       "exemption file with all failures as exempted."
->>>>>>> 0618b128
 
   @field:[Rule JvmField] val tempFolder = TemporaryFolder()
 
@@ -52,18 +46,6 @@
   }
 
   @Test
-<<<<<<< HEAD
-  fun testTodoCheck_noJsonFilePresent_checkShouldFail() {
-    val exception = assertThrows<Exception>() { runScript() }
-
-    assertThat(exception).hasMessageThat().contains(
-      "open_issues.json: No such file exists"
-    )
-  }
-
-  @Test
-=======
->>>>>>> 0618b128
   fun testTodoCheck_multipleTodosPresent_allAreValid_checkShouldPass() {
     setUpGitHubService(issueNumbers = listOf(11004, 11003, 11002, 11001))
     val tempFile1 = tempFolder.newFile("testfiles/TempFile1.kt")
@@ -118,11 +100,7 @@
 
       $wikiReferenceNote
 
-<<<<<<< HEAD
-      $reRunNote
-=======
-      $regenerateNote
->>>>>>> 0618b128
+      $regenerateNote
       """.trimIndent()
     assertThat(outContent.toString().trim()).isEqualTo(failureMessage)
   }
@@ -153,11 +131,7 @@
 
       $wikiReferenceNote
 
-<<<<<<< HEAD
-      $reRunNote
-=======
-      $regenerateNote
->>>>>>> 0618b128
+      $regenerateNote
       """.trimIndent()
     assertThat(outContent.toString().trim()).isEqualTo(failureMessage)
   }
@@ -199,11 +173,7 @@
 
       $wikiReferenceNote
 
-<<<<<<< HEAD
-      $reRunNote
-=======
-      $regenerateNote
->>>>>>> 0618b128
+      $regenerateNote
       """.trimIndent()
     assertThat(outContent.toString().trim()).isEqualTo(failureMessage)
   }
@@ -253,11 +223,7 @@
 
       $wikiReferenceNote
 
-<<<<<<< HEAD
-      $reRunNote
-=======
-      $regenerateNote
->>>>>>> 0618b128
+      $regenerateNote
       """.trimIndent()
     assertThat(outContent.toString().trim()).isEqualTo(failureMessage)
   }
@@ -343,30 +309,15 @@
       - TempFile2.kt:1
       Please remove them from scripts/assets/todo_exemptions.textproto
 
-<<<<<<< HEAD
-      $reRunNote
-=======
-      $regenerateNote
->>>>>>> 0618b128
+      $regenerateNote
       """.trimIndent()
     assertThat(outContent.toString().trim()).isEqualTo(failureMessage)
   }
 
   @Test
   fun testTodoCheck_combineMultipleFailures_checkShouldFailWithAllErrorsLogged() {
-<<<<<<< HEAD
-    val testJSONContent =
-      """
-      [{"number":1000000},{"number":152440222},{"number":152440223},{"number":11001}]
-      """.trimIndent()
-    val testJSONFile = tempFolder.newFile("testfiles/open_issues.json")
-    testJSONFile.writeText(testJSONContent)
-    tempFolder.newFolder("testfiles/extra_dir")
+    setUpGitHubService(issueNumbers = listOf(1000000, 152440222, 152440223, 11001))
     val tempFile1 = tempFolder.newFile("testfiles/extra_dir/TempFile1.kt")
-=======
-    setUpGitHubService(issueNumbers = listOf(1000000, 152440222, 152440223, 11001))
-    val tempFile1 = tempFolder.newFile("testfiles/TempFile1.kt")
->>>>>>> 0618b128
     val tempFile2 = tempFolder.newFile("testfiles/TempFile2.kt")
     val testContent1 =
       """
@@ -406,24 +357,15 @@
       - TempFile2.kt:1
 
       TODOs not corresponding to open issues on GitHub:
-<<<<<<< HEAD
       - extra_dir/TempFile1.kt:3
 
       $wikiReferenceNote
 
-      $reRunNote
-=======
-      - TempFile1.kt:3
-
-      $wikiReferenceNote
-
-      $regenerateNote
->>>>>>> 0618b128
-      """.trimIndent()
-    assertThat(outContent.toString().trim()).isEqualTo(failureMessage)
-  }
-
-<<<<<<< HEAD
+      $regenerateNote
+      """.trimIndent()
+    assertThat(outContent.toString().trim()).isEqualTo(failureMessage)
+  }
+
   @Test
   fun testTodoCheck_multipleFailureTypes_withRegenerationEnabled_outputsUpdatedTextProto() {
     val testJSONContent =
@@ -492,27 +434,22 @@
       }
       """.trimIndent()
     assertThat(outContent.toString().trim()).isEqualTo(failureMessage)
-=======
+  }
+
   private fun setUpGitHubService(issueNumbers: List<Int>) {
     val issueJsons = issueNumbers.joinToString(separator = ",") { "{\"number\":$it}" }
     val mockWebServer = MockWebServer()
     mockWebServer.enqueue(MockResponse().setBody("[$issueJsons]"))
     mockWebServer.enqueue(MockResponse().setBody("[]")) // No more issues.
     GitHubClient.remoteApiUrl = mockWebServer.url("/").toString()
->>>>>>> 0618b128
   }
 
   /** Runs the todo_open_check. */
   private fun runScript(regenerateFile: Boolean = false) {
     main(
       "${tempFolder.root}/testfiles",
-<<<<<<< HEAD
       "${tempFolder.root}/$pathToProtoBinary",
-      "open_issues.json",
-      regenerateFile.toString()
-=======
-      "${tempFolder.root}/$pathToProtoBinary"
->>>>>>> 0618b128
+      if (regenerateFile) "regenerate" else ""
     )
   }
 }