package org.oppia.android.scripts.ci

import com.google.common.truth.Truth.assertThat
import org.junit.After
import org.junit.Before
import org.junit.Rule
import org.junit.Test
import org.junit.rules.TemporaryFolder
import org.oppia.android.scripts.common.CommandExecutor
import org.oppia.android.scripts.common.CommandExecutorImpl
import org.oppia.android.scripts.common.GitClient
import org.oppia.android.scripts.common.ProtoStringEncoder.Companion.mergeFromCompressedBase64
import org.oppia.android.scripts.common.ScriptBackgroundCoroutineDispatcher
import org.oppia.android.scripts.proto.AffectedTestsBucket
import org.oppia.android.scripts.testing.TestBazelWorkspace
import org.oppia.android.scripts.testing.TestGitRepository
import org.oppia.android.testing.assertThrows
import java.io.ByteArrayOutputStream
import java.io.File
import java.io.OutputStream
import java.io.PrintStream
import java.util.concurrent.TimeUnit

/**
 * Tests for the compute_affected_tests utility.
 *
 * Note that this test suite makes use of real Bazel & Git utilities on the local system. As a
 * result, these tests could be affected by unexpected environment issues (such as inconsistencies
 * across dependency versions or changes in behavior across different filesystems).
 */
// Same parameter value: helpers reduce test context, even if they are used by 1 test.
// Function name: test names are conventionally named with underscores.
@Suppress("SameParameterValue", "FunctionName")
class ComputeAffectedTestsTest {
  @field:[Rule JvmField] val tempFolder = TemporaryFolder()

  private val scriptBgDispatcher by lazy { ScriptBackgroundCoroutineDispatcher() }

  private lateinit var commandExecutor: CommandExecutor
  private lateinit var testBazelWorkspace: TestBazelWorkspace
  private lateinit var testGitRepository: TestGitRepository
  private lateinit var pendingOutputStream: ByteArrayOutputStream
  private lateinit var originalStandardOutputStream: OutputStream

  @Before
  fun setUp() {
<<<<<<< HEAD
    commandExecutor = CommandExecutorImpl(scriptBgDispatcher)
=======
    commandExecutor = initializeCommandExecutorWithLongProcessWaitTime()
>>>>>>> 0618b128
    testBazelWorkspace = TestBazelWorkspace(tempFolder)
    testGitRepository = TestGitRepository(tempFolder, commandExecutor)

    // Redirect script output for testing purposes.
    pendingOutputStream = ByteArrayOutputStream()
    originalStandardOutputStream = System.out
    System.setOut(PrintStream(pendingOutputStream))
  }

  @After
  fun tearDown() {
    // Reinstate test output redirection.
    System.setOut(PrintStream(pendingOutputStream))

    // Print the status of the git repository to help with debugging in the cases of test failures
    // and to help manually verify the expect git state at the end of each test.
    println("git status (at end of test):")
    println(testGitRepository.status(checkForGitRepository = false))

    scriptBgDispatcher.close()
  }

  @Test
  fun testUtility_noArguments_printsUsageStringAndExits() {
    val exception = assertThrows<SecurityException>() { main(arrayOf()) }

    // Bazel catches the System.exit() call and throws a SecurityException. This is a bit hacky way
    // to verify that System.exit() is called, but it's helpful.
    assertThat(exception).hasMessageThat().contains("System.exit()")
    assertThat(pendingOutputStream.toString()).contains("Usage:")
  }

  @Test
  fun testUtility_oneArgument_printsUsageStringAndExits() {
    val exception = assertThrows<SecurityException>() { main(arrayOf("first")) }

    // Bazel catches the System.exit() call and throws a SecurityException. This is a bit hacky way
    // to verify that System.exit() is called, but it's helpful.
    assertThat(exception).hasMessageThat().contains("System.exit()")
    assertThat(pendingOutputStream.toString()).contains("Usage:")
  }

  @Test
  fun testUtility_twoArguments_printsUsageStringAndExits() {
    val exception = assertThrows<SecurityException>() { main(arrayOf("first", "second")) }

    // Bazel catches the System.exit() call and throws a SecurityException. This is a bit hacky way
    // to verify that System.exit() is called, but it's helpful.
    assertThat(exception).hasMessageThat().contains("System.exit()")
    assertThat(pendingOutputStream.toString()).contains("Usage:")
  }

  @Test
  fun testUtility_threeArguments_printsUsageStringAndExits() {
    val exception = assertThrows<SecurityException>() {
      main(arrayOf("first", "second", "third"))
    }

    // Bazel catches the System.exit() call and throws a SecurityException. This is a bit hacky way
    // to verify that System.exit() is called, but it's helpful.
    assertThat(exception).hasMessageThat().contains("System.exit()")
    assertThat(pendingOutputStream.toString()).contains("Usage:")
  }

  @Test
  fun testUtility_directoryRootDoesNotExist_throwsException() {
    val exception = assertThrows<IllegalStateException>() {
      main(arrayOf("fake", "alsofake", "andstillfake", "compute_all_tests=false"))
    }

    assertThat(exception).hasMessageThat().contains("Expected 'fake' to be a directory")
  }

  @Test
  fun testUtility_invalid_lastArgument_throwsException() {
    val exception = assertThrows<IllegalStateException>() {
      main(arrayOf("fake", "alsofake", "andstillfake", "compute_all_testss=false"))
    }

    assertThat(exception).hasMessageThat()
      .contains("Expected last argument to start with 'compute_all_tests='")
  }

  @Test
  fun testUtility_invalid_lastArgumentValue_throwsException() {
    val exception = assertThrows<IllegalStateException>() {
      main(arrayOf("fake", "alsofake", "andstillfake", "compute_all_tests=blah"))
    }

    assertThat(exception).hasMessageThat()
      .contains("Expected last argument to have 'true' or 'false' passed to it, not: 'blah'")
  }

  @Test
  fun testUtility_emptyDirectory_throwsException() {
    val exception = assertThrows<IllegalStateException>() { runScript(currentHeadHash = "ad") }

    assertThat(exception).hasMessageThat().contains("run from the workspace's root directory")
  }

  @Test
  fun testUtility_emptyWorkspace_returnsNoTargets() {
    // Need to be on a feature branch since the develop branch expects there to be targets.
    initializeEmptyGitRepository()
    switchToFeatureBranch()
    createEmptyWorkspace()

    val reportedTargets = runScript()

    // An empty workspace should yield no targets.
    assertThat(reportedTargets).isEmpty()
  }

  @Test
  fun testUtility_bazelWorkspace_developBranch_returnsAllTests() {
    initializeEmptyGitRepository()
    createAndCommitBasicAppTests("FirstTest", "SecondTest", "ThirdTest")

    val reportedTargets = runScript()

    // Since the develop branch is checked out, all test targets should be returned.
    assertThat(reportedTargets).hasSize(1)
    assertThat(reportedTargets.first().affectedTestTargetsList).containsExactly(
      "//app:FirstTest", "//app:SecondTest", "//app:ThirdTest"
    )
  }

  @Test
  fun testUtility_bazelWorkspace_featureBranch_noChanges_returnsNoTargets() {
    initializeEmptyGitRepository()
    createAndCommitBasicAppTests("FirstTest", "SecondTest", "ThirdTest")
    switchToFeatureBranch()

    val reportedTargets = runScript()

    // No changes are on the feature branch, so no targets should be returned.
    assertThat(reportedTargets).isEmpty()
  }

  @Test
  fun testUtility_bazelWorkspace_featureBranch_noChanges_computeAllTargets_returnsAllTests() {
    initializeEmptyGitRepository()
    createAndCommitBasicAppTests("FirstTest", "SecondTest", "ThirdTest")
    switchToFeatureBranch()

    val reportedTargets = runScript(computeAllTargets = true)

    // Even though there are no changes, all targets should be returned since that was requested via
    // a command argument.
    assertThat(reportedTargets).hasSize(1)
    assertThat(reportedTargets.first().affectedTestTargetsList).containsExactly(
      "//app:FirstTest", "//app:SecondTest", "//app:ThirdTest"
    )
  }

  @Test
  fun testUtility_bazelWorkspace_featureBranch_testChange_committed_returnsTestTarget() {
    initializeEmptyGitRepository()
    createAndCommitBasicAppTests("FirstTest", "SecondTest", "ThirdTest")
    switchToFeatureBranch()
    changeAndCommitTestFile("FirstTest")

    val reportedTargets = runScript()

    // Only the first test should be reported since the test file itself was changed & committed.
    assertThat(reportedTargets).hasSize(1)
    assertThat(reportedTargets.first().affectedTestTargetsList).containsExactly("//app:FirstTest")
  }

  @Test
  fun testUtility_bazelWorkspace_featureBranch_testChange_staged_returnsTestTarget() {
    initializeEmptyGitRepository()
    createAndCommitBasicAppTests("FirstTest", "SecondTest", "ThirdTest")
    switchToFeatureBranch()
    changeAndStageTestFile("FirstTest")

    val reportedTargets = runScript()

    // Only the first test should be reported since the test file itself was changed & staged.
    assertThat(reportedTargets).hasSize(1)
    assertThat(reportedTargets.first().affectedTestTargetsList).containsExactly("//app:FirstTest")
  }

  @Test
  fun testUtility_bazelWorkspace_featureBranch_testChange_unstaged_returnsTestTarget() {
    initializeEmptyGitRepository()
    createAndCommitBasicAppTests("FirstTest", "SecondTest", "ThirdTest")
    switchToFeatureBranch()
    changeTestFile("FirstTest")

    val reportedTargets = runScript()

    // The first test should still be reported since it was changed (even though it wasn't staged).
    assertThat(reportedTargets).hasSize(1)
    assertThat(reportedTargets.first().affectedTestTargetsList).containsExactly("//app:FirstTest")
  }

  @Test
  fun testUtility_bazelWorkspace_featureBranch_newTest_untracked_returnsNewTestTarget() {
    initializeEmptyGitRepository()
    createAndCommitBasicAppTests("FirstTest", "SecondTest", "ThirdTest")
    switchToFeatureBranch()
    // A separate subpackage is needed to avoid unintentionally changing the BUILD file used by the
    // other already-committed tests.
    createBasicTests("NewUntrackedTest", subpackage = "data")

    val reportedTargets = runScript()

    // The new test should still be reported since it was changed (even though it wasn't staged).
    assertThat(reportedTargets).hasSize(1)
    assertThat(reportedTargets.first().affectedTestTargetsList).containsExactly(
      "//data:NewUntrackedTest"
    )
  }

  @Test
  fun testUtility_bazelWorkspace_featureBranch_dependencyChange_committed_returnsTestTarget() {
    initializeEmptyGitRepository()
    createAndCommitBasicAppTests("FirstTest", "SecondTest", withGeneratedDependencies = true)
    switchToFeatureBranch()
    changeAndCommitDependencyFileForTest("FirstTest")

    val reportedTargets = runScript()

    // The first test should be reported since its dependency was changed.
    assertThat(reportedTargets).hasSize(1)
    assertThat(reportedTargets.first().affectedTestTargetsList).containsExactly("//app:FirstTest")
  }

  @Test
  fun testUtility_bazelWorkspace_featureBranch_commonDepChange_committed_returnsTestTargets() {
    initializeEmptyGitRepository()
    val targetName = createAndCommitLibrary("CommonDependency")
    createAndCommitBasicAppTests("FirstTest", withGeneratedDependencies = true)
    createAndCommitBasicAppTests("SecondTest", "ThirdTest", withExtraDependency = targetName)
    switchToFeatureBranch()
    changeAndCommitLibrary("CommonDependency")

    val reportedTargets = runScript()

    // The two tests with a common dependency should be reported since that dependency was changed.
    assertThat(reportedTargets).hasSize(1)
    assertThat(reportedTargets.first().affectedTestTargetsList)
      .containsExactly("//app:SecondTest", "//app:ThirdTest")
  }

  @Test
  fun testUtility_bazelWorkspace_featureBranch_buildFileChange_committed_returnsRelatedTargets() {
    initializeEmptyGitRepository()
    createAndCommitBasicAppTests("FirstTest", "SecondTest")
    switchToFeatureBranch()
    createAndCommitBasicAppTests("ThirdTest")

    val reportedTargets = runScript()

    // Introducing a fourth test requires changing the common BUILD file which leads to the other
    // tests becoming affected.
    assertThat(reportedTargets).hasSize(1)
    assertThat(reportedTargets.first().affectedTestTargetsList)
      .containsExactly("//app:FirstTest", "//app:SecondTest", "//app:ThirdTest")
  }

  @Test
  fun testUtility_bazelWorkspace_featureBranch_deletedTest_committed_returnsNoTargets() {
    initializeEmptyGitRepository()
    createAndCommitBasicAppTests("FirstTest")
    switchToFeatureBranch()
    removeAndCommitTestFileAndResetBuildFile("FirstTest")

    val reportedTargets = runScript()

    // Removing the test should result in no targets being returned (since the test target is gone).
    // Note that if the BUILD file had other tests in it, those would be re-run per the verified
    // behavior of the above test (the BUILD file is considered changed).
    assertThat(reportedTargets).isEmpty()
  }

  @Test
  fun testUtility_bazelWorkspace_featureBranch_movedTest_staged_returnsNewTestTarget() {
    initializeEmptyGitRepository()
    createAndCommitBasicAppTests("FirstTest")
    switchToFeatureBranch()
    moveTest(oldTestName = "FirstTest", newTestName = "RenamedTest", newSubpackage = "domain")

    val reportedTargets = runScript()

    // The test should show up under its new name since moving it is the same as changing it.
    assertThat(reportedTargets).hasSize(1)
    assertThat(reportedTargets.first().affectedTestTargetsList)
      .containsExactly("//domain:RenamedTest")
  }

  @Test
  fun testUtility_featureBranch_multipleTargetsChanged_committed_returnsAffectedTests() {
    initializeEmptyGitRepository()
    createAndCommitBasicAppTests("FirstTest", "SecondTest", "ThirdTest")
    switchToFeatureBranch()
    changeAndCommitTestFile("FirstTest")
    changeAndCommitTestFile("ThirdTest")

    val reportedTargets = runScript()

    // Changing multiple tests independently should be reflected in the script's results.
    assertThat(reportedTargets).hasSize(1)
    assertThat(reportedTargets.first().affectedTestTargetsList)
      .containsExactly("//app:FirstTest", "//app:ThirdTest")
  }

  @Test
  fun testUtility_featureBranch_instrumentationModuleChanged_instrumentationTargetsAreIgnored() {
    initializeEmptyGitRepository()
    createAndCommitBasicAppTests("FirstTest", "SecondTest")
    switchToFeatureBranch()
    createBasicTests(
      "InstrumentationTest",
      subpackage = "instrumentation.src.javatests.org.oppia.android.instrumentation.player"
    )
    createBasicTests(
      "RobolectricTest",
      subpackage = "instrumentation.src.javatests.org.oppia.android.instrumentation.app"
    )
    createBasicTests("ThirdTest", subpackage = "instrumentation")

    val reportedTargets = runScript()

    assertThat(reportedTargets).hasSize(1)
    assertThat(reportedTargets.first().affectedTestTargetsList).doesNotContain(
      "//instrumentation/src/javatests/org/oppia/android/instrumentation/player:InstrumentationTest"
    )
    assertThat(reportedTargets.first().affectedTestTargetsList).contains(
      "//instrumentation/src/javatests/org/oppia/android/instrumentation/app:RobolectricTest"
    )
  }

  @Test
  fun testUtility_developBranch_instrumentationModuleChanged_instrumentationTargetsAreIgnored() {
    initializeEmptyGitRepository()
    createBasicTests(
      "InstrumentationTest",
      subpackage = "instrumentation.src.javatests.org.oppia.android.instrumentation.player"
    )
    createBasicTests(
      "RobolectricTest",
      subpackage = "instrumentation.src.javatests.org.oppia.android.instrumentation.app"
    )
    createBasicTests("ThirdTest", subpackage = "instrumentation")

    val reportedTargets = runScript()

    assertThat(reportedTargets).hasSize(1)
    assertThat(reportedTargets.first().affectedTestTargetsList).doesNotContain(
      "//instrumentation/src/javatests/org/oppia/android/instrumentation/player:InstrumentationTest"
    )
    assertThat(reportedTargets.first().affectedTestTargetsList).contains(
      "//instrumentation/src/javatests/org/oppia/android/instrumentation/app:RobolectricTest"
    )
  }

  @Test
  fun testUtility_appTest_usesAppCacheName() {
    initializeEmptyGitRepository()
    switchToFeatureBranch()
    createBasicTests("ExampleTest", subpackage = "app")

    val reportedTargets = runScript()

    assertThat(reportedTargets).hasSize(1)
    assertThat(reportedTargets.first().cacheBucketName).isEqualTo("app")
  }

  @Test
  fun testUtility_dataTest_usesGenericCacheName() {
    initializeEmptyGitRepository()
    switchToFeatureBranch()
    createBasicTests("ExampleTest", subpackage = "data")

    val reportedTargets = runScript()

    assertThat(reportedTargets).hasSize(1)
    assertThat(reportedTargets.first().cacheBucketName).isEqualTo("generic")
  }

  @Test
  fun testUtility_domainTest_usesDomainCacheName() {
    initializeEmptyGitRepository()
    switchToFeatureBranch()
    createBasicTests("ExampleTest", subpackage = "domain")

    val reportedTargets = runScript()

    assertThat(reportedTargets).hasSize(1)
    assertThat(reportedTargets.first().cacheBucketName).isEqualTo("domain")
  }

  @Test
  fun testUtility_instrumentationTest_usesGenericCacheName() {
    initializeEmptyGitRepository()
    switchToFeatureBranch()
    createBasicTests("ExampleTest", subpackage = "instrumentation")

    val reportedTargets = runScript()

    assertThat(reportedTargets).hasSize(1)
    assertThat(reportedTargets.first().cacheBucketName).isEqualTo("generic")
  }

  @Test
  fun testUtility_scriptsTest_usesScriptsCacheName() {
    initializeEmptyGitRepository()
    switchToFeatureBranch()
    createBasicTests("ExampleTest", subpackage = "scripts")

    val reportedTargets = runScript()

    assertThat(reportedTargets).hasSize(1)
    assertThat(reportedTargets.first().cacheBucketName).isEqualTo("scripts")
  }

  @Test
  fun testUtility_testingTest_usesGenericCacheName() {
    initializeEmptyGitRepository()
    switchToFeatureBranch()
    createBasicTests("ExampleTest", subpackage = "testing")

    val reportedTargets = runScript()

    assertThat(reportedTargets).hasSize(1)
    assertThat(reportedTargets.first().cacheBucketName).isEqualTo("generic")
  }

  @Test
  fun testUtility_utilityTest_usesGenericCacheName() {
    initializeEmptyGitRepository()
    switchToFeatureBranch()
    createBasicTests("ExampleTest", subpackage = "utility")

    val reportedTargets = runScript()

    assertThat(reportedTargets).hasSize(1)
    assertThat(reportedTargets.first().cacheBucketName).isEqualTo("generic")
  }

  @Test
  fun testUtility_testsForMultipleBuckets_correctlyGroupTogether() {
    initializeEmptyGitRepository()
    switchToFeatureBranch()
    createBasicTests("AppTest", subpackage = "app")
    createBasicTests("DataTest", subpackage = "data")
    createBasicTests("DomainTest", subpackage = "domain")
    createBasicTests("InstrumentationTest", subpackage = "instrumentation")
    createBasicTests("ScriptsTest", subpackage = "scripts")
    createBasicTests("TestingTest", subpackage = "testing")
    createBasicTests("UtilityTest", subpackage = "utility")

    val reportedTargets = runScript()

    // Turn the targets into a map by cache name in order to guard against potential randomness from
    // the script.
    val targetMap = reportedTargets.associateBy { it.cacheBucketName }
    assertThat(reportedTargets).hasSize(4)
    assertThat(targetMap).hasSize(4)
    assertThat(targetMap).containsKey("app")
    assertThat(targetMap).containsKey("domain")
    assertThat(targetMap).containsKey("generic")
    assertThat(targetMap).containsKey("scripts")
    // Verify that dedicated groups only have their relevant tests & the generic group includes all
    // other tests.
    assertThat(targetMap["app"]?.affectedTestTargetsList).containsExactly("//app:AppTest")
    assertThat(targetMap["domain"]?.affectedTestTargetsList).containsExactly("//domain:DomainTest")
    assertThat(targetMap["generic"]?.affectedTestTargetsList)
      .containsExactly(
        "//data:DataTest", "//instrumentation:InstrumentationTest", "//testing:TestingTest",
        "//utility:UtilityTest"
      )
    assertThat(targetMap["scripts"]?.affectedTestTargetsList)
      .containsExactly("//scripts:ScriptsTest")
  }

  @Test
  fun testUtility_appTests_shardWithSmallPartitions() {
    initializeEmptyGitRepository()
    switchToFeatureBranch()
    createBasicTests("AppTest1", "AppTest2", "AppTest3", subpackage = "app")

    val reportedTargets = runScriptWithShardLimits(
      maxTestCountPerLargeShard = 3,
      maxTestCountPerMediumShard = 2,
      maxTestCountPerSmallShard = 1
    )

    // App module tests partition eagerly, so there should be 3 groups. Also, the code below
    // verifies duplicates by ensuring no shards are empty and there are no duplicate tests. Note
    // that it's done in this way to be resilient against potential randomness from the script.
    val allTests = reportedTargets.flatMap { it.affectedTestTargetsList }
    assertThat(reportedTargets).hasSize(3)
    assertThat(reportedTargets[0].affectedTestTargetsList).isNotEmpty()
    assertThat(reportedTargets[1].affectedTestTargetsList).isNotEmpty()
    assertThat(reportedTargets[2].affectedTestTargetsList).isNotEmpty()
    assertThat(allTests).containsExactly("//app:AppTest1", "//app:AppTest2", "//app:AppTest3")
  }

  @Test
  fun testUtility_dataTests_shardWithLargePartitions() {
    initializeEmptyGitRepository()
    switchToFeatureBranch()
    createBasicTests("DataTest1", "DataTest2", "DataTest3", subpackage = "data")

    val reportedTargets = runScriptWithShardLimits(
      maxTestCountPerLargeShard = 3,
      maxTestCountPerMediumShard = 2,
      maxTestCountPerSmallShard = 1
    )

    // Data tests are partitioned such that they are combined into one partition.
    assertThat(reportedTargets).hasSize(1)
    assertThat(reportedTargets.first().affectedTestTargetsList)
      .containsExactly("//data:DataTest1", "//data:DataTest2", "//data:DataTest3")
  }

  @Test
  fun testUtility_domainTests_shardWithLargePartitions() {
    initializeEmptyGitRepository()
    switchToFeatureBranch()
    createBasicTests("DomainTest1", "DomainTest2", "DomainTest3", subpackage = "domain")

    val reportedTargets = runScriptWithShardLimits(
      maxTestCountPerLargeShard = 3,
      maxTestCountPerMediumShard = 2,
      maxTestCountPerSmallShard = 1
    )

    // Domain tests are partitioned such that they are combined into one partition.
    assertThat(reportedTargets).hasSize(1)
    assertThat(reportedTargets.first().affectedTestTargetsList)
      .containsExactly("//domain:DomainTest1", "//domain:DomainTest2", "//domain:DomainTest3")
  }

  @Test
  fun testUtility_instrumentationTests_shardWithLargePartitions() {
    initializeEmptyGitRepository()
    switchToFeatureBranch()
    createBasicTests(
      "InstrumentationTest1", "InstrumentationTest2", "InstrumentationTest3",
      subpackage = "instrumentation"
    )

    val reportedTargets = runScriptWithShardLimits(
      maxTestCountPerLargeShard = 3,
      maxTestCountPerMediumShard = 2,
      maxTestCountPerSmallShard = 1
    )

    // Instrumentation tests are partitioned such that they are combined into one partition.
    assertThat(reportedTargets).hasSize(1)
    assertThat(reportedTargets.first().affectedTestTargetsList)
      .containsExactly(
        "//instrumentation:InstrumentationTest1", "//instrumentation:InstrumentationTest2",
        "//instrumentation:InstrumentationTest3"
      )
  }

  @Test
  fun testUtility_scriptsTests_shardWithMediumPartitions() {
    initializeEmptyGitRepository()
    switchToFeatureBranch()
    createBasicTests("ScriptsTest1", "ScriptsTest2", "ScriptsTest3", subpackage = "scripts")

    val reportedTargets = runScriptWithShardLimits(
      maxTestCountPerLargeShard = 3,
      maxTestCountPerMediumShard = 2,
      maxTestCountPerSmallShard = 1
    )

    // See app module test above for specifics. Scripts tests are medium partitioned which means 3
    // tests will be split into two partitions.
    val allTests = reportedTargets.flatMap { it.affectedTestTargetsList }
    assertThat(reportedTargets).hasSize(2)
    assertThat(reportedTargets[0].affectedTestTargetsList).isNotEmpty()
    assertThat(reportedTargets[1].affectedTestTargetsList).isNotEmpty()
    assertThat(allTests)
      .containsExactly("//scripts:ScriptsTest1", "//scripts:ScriptsTest2", "//scripts:ScriptsTest3")
  }

  @Test
  fun testUtility_testingTests_shardWithLargePartitions() {
    initializeEmptyGitRepository()
    switchToFeatureBranch()
    createBasicTests("TestingTest1", "TestingTest2", "TestingTest3", subpackage = "testing")

    val reportedTargets = runScriptWithShardLimits(
      maxTestCountPerLargeShard = 3,
      maxTestCountPerMediumShard = 2,
      maxTestCountPerSmallShard = 1
    )

    // Testing tests are partitioned such that they are combined into one partition.
    assertThat(reportedTargets).hasSize(1)
    assertThat(reportedTargets.first().affectedTestTargetsList)
      .containsExactly("//testing:TestingTest1", "//testing:TestingTest2", "//testing:TestingTest3")
  }

  @Test
  fun testUtility_utilityTests_shardWithLargePartitions() {
    initializeEmptyGitRepository()
    switchToFeatureBranch()
    createBasicTests("UtilityTest1", "UtilityTest2", "UtilityTest3", subpackage = "utility")

    val reportedTargets = runScriptWithShardLimits(
      maxTestCountPerLargeShard = 3,
      maxTestCountPerMediumShard = 2,
      maxTestCountPerSmallShard = 1
    )

    // Utility tests are partitioned such that they are combined into one partition.
    assertThat(reportedTargets).hasSize(1)
    assertThat(reportedTargets.first().affectedTestTargetsList)
      .containsExactly("//utility:UtilityTest1", "//utility:UtilityTest2", "//utility:UtilityTest3")
  }

  @Test
  fun testUtility_singleShard_testOutputIncludesHumanReadablePrefix() {
    initializeEmptyGitRepository()
    switchToFeatureBranch()
    createBasicTests("ExampleTest", subpackage = "app")

    val generatedLines = runScriptWithTextOutput()

    assertThat(generatedLines).hasSize(1)
    assertThat(generatedLines.first()).startsWith("app-shard0")
  }

  @Test
  fun testUtility_multipleShards_testOutputIncludesHumanReadablePrefixForEachShard() {
    initializeEmptyGitRepository()
    switchToFeatureBranch()
    createBasicTests("AppTest", subpackage = "app")
    createBasicTests("ScriptsTest", subpackage = "scripts")

    // The sorting here counteracts the intentional randomness from the script.
    val generatedLines = runScriptWithTextOutput().sorted()

    assertThat(generatedLines).hasSize(2)
    assertThat(generatedLines[0]).matches("^app-shard[0-3];.+?$")
    assertThat(generatedLines[1]).matches("^scripts-shard[0-3];.+?\$")
  }

  @Test
  fun testUtility_twoShards_computesTestsForBothShards() {
    initializeEmptyGitRepository()
    switchToFeatureBranch()
    createBasicTests("AppTest1", "AppTest2", "AppTest3", subpackage = "app")
    createBasicTests("ScriptsTest1", "ScriptsTest2", subpackage = "scripts")

    val reportedTargets = runScript()

    // Turn the targets into a map by cache name in order to guard against potential randomness from
    // the script.
    val targetMap = reportedTargets.associateBy { it.cacheBucketName }
    assertThat(reportedTargets).hasSize(2)
    assertThat(targetMap).hasSize(2)
    assertThat(targetMap).containsKey("app")
    assertThat(targetMap).containsKey("scripts")
    assertThat(targetMap["app"]?.affectedTestTargetsList)
      .containsExactly("//app:AppTest1", "//app:AppTest2", "//app:AppTest3")
    assertThat(targetMap["scripts"]?.affectedTestTargetsList)
      .containsExactly("//scripts:ScriptsTest1", "//scripts:ScriptsTest2")
  }

  private fun runScriptWithTextOutput(
    currentHeadHash: String = computeMergeBase("develop"),
    computeAllTargets: Boolean = false
  ): List<String> {
    val outputLog = tempFolder.newFile("output.log")
    val currentHeadHash =
      main(
        arrayOf(
          tempFolder.root.absolutePath,
          outputLog.absolutePath,
          currentHeadHash,
          "compute_all_tests=$computeAllTargets"
        )
      )
    return outputLog.readLines()
  }

  /**
   * Runs the compute_affected_tests utility & returns all of the output lines. Note that the output
   * here is that which is saved directly to the output file, not debug lines printed to the
   * console.
   */
  private fun runScript(
    currentHeadHash: String = computeMergeBase("develop"),
    computeAllTargets: Boolean = false
  ): List<AffectedTestsBucket> {
    return parseOutputLogLines(runScriptWithTextOutput(currentHeadHash, computeAllTargets))
  }

  private fun runScriptWithShardLimits(
    baseBranch: String = "develop",
    maxTestCountPerLargeShard: Int,
    maxTestCountPerMediumShard: Int,
    maxTestCountPerSmallShard: Int
  ): List<AffectedTestsBucket> {
    val outputLog = tempFolder.newFile("output.log")
    val currentHeadHash = computeMergeBase(baseBranch)

    // Note that main() can't be used since the shard counts need to be overwritten. Dagger would
    // be a nicer means to do this, but it's not set up currently for scripts.
    ComputeAffectedTests(
      scriptBgDispatcher,
      maxTestCountPerLargeShard = maxTestCountPerLargeShard,
      maxTestCountPerMediumShard = maxTestCountPerMediumShard,
      maxTestCountPerSmallShard = maxTestCountPerSmallShard,
      commandExecutor = commandExecutor
    ).compute(
      pathToRoot = tempFolder.root.absolutePath,
      pathToOutputFile = outputLog.absolutePath,
      baseCommit = currentHeadHash,
      computeAllTestsSetting = false
    )

    return parseOutputLogLines(outputLog.readLines())
  }

  private fun parseOutputLogLines(outputLogLines: List<String>): List<AffectedTestsBucket> {
    return outputLogLines.map {
      AffectedTestsBucket.getDefaultInstance().mergeFromCompressedBase64(it.split(";")[1])
    }
  }

  private fun createEmptyWorkspace() {
    testBazelWorkspace.initEmptyWorkspace()
  }

  private fun initializeEmptyGitRepository() {
    // Initialize the git repository with a base 'develop' branch & an initial empty commit (so that
    // there's a HEAD commit).
    testGitRepository.init()
    testGitRepository.setUser(email = "test@oppia.org", name = "Test User")
    testGitRepository.checkoutNewBranch("develop")
    testGitRepository.commit(message = "Initial commit.", allowEmpty = true)
  }

  private fun switchToFeatureBranch() {
    testGitRepository.checkoutNewBranch("introduce-feature")
  }

  /**
   * Creates a new test for each specified test name.
   *
   * @param subpackage the subpackage under which the tests should be created
   * @param withGeneratedDependencies whether each test should have a corresponding test dependency
   *     generated
   * @param withExtraDependency if present, an extra library dependency that should be added to each
   *     test
   */
  private fun createBasicTests(
    vararg testNames: String,
    subpackage: String?,
    withGeneratedDependencies: Boolean = false,
    withExtraDependency: String? = null
  ): List<File> {
    return testNames.flatMap { testName ->
      testBazelWorkspace.createTest(
        testName,
        withGeneratedDependencies,
        withExtraDependency,
        subpackage
      )
    }
  }

  private fun createAndCommitBasicAppTests(
    vararg testNames: String,
    withGeneratedDependencies: Boolean = false,
    withExtraDependency: String? = null
  ) {
    val changedFiles = createBasicTests(
      *testNames,
      withGeneratedDependencies = withGeneratedDependencies,
      withExtraDependency = withExtraDependency,
      subpackage = "app"
    )
    testGitRepository.stageFilesForCommit(changedFiles.toSet())
    testGitRepository.commit(message = "Introduce basic tests.")
  }

  private fun changeTestFile(testName: String): File {
    val testFile = testBazelWorkspace.retrieveTestFile(testName)
    testFile.appendText(";") // Add a character to change the file.
    return testFile
  }

  private fun changeDependencyFileForTest(testName: String): File {
    val depFile = testBazelWorkspace.retrieveTestDependencyFile(testName)
    depFile.appendText(";") // Add a character to change the file.
    return depFile
  }

  private fun changeAndStageTestFile(testName: String) {
    val testFile = changeTestFile(testName)
    testGitRepository.stageFileForCommit(testFile)
  }

  private fun changeAndStageDependencyFileForTest(testName: String) {
    val depFile = changeDependencyFileForTest(testName)
    testGitRepository.stageFileForCommit(depFile)
  }

  private fun changeAndCommitTestFile(testName: String) {
    changeAndStageTestFile(testName)
    testGitRepository.commit(message = "Modified test $testName")
  }

  private fun changeAndCommitDependencyFileForTest(testName: String) {
    changeAndStageDependencyFileForTest(testName)
    testGitRepository.commit(message = "Modified dependency for test $testName")
  }

  private fun removeAndCommitTestFileAndResetBuildFile(testName: String) {
    val testFile = testBazelWorkspace.retrieveTestFile(testName)
    testGitRepository.removeFileForCommit(testFile)
    // Clear the test's BUILD file.
    testBazelWorkspace.rootBuildFile.writeText("")
    testGitRepository.commit(message = "Remove test $testName")
  }

  private fun moveTest(oldTestName: String, newTestName: String, newSubpackage: String) {
    // Actually changing the BUILD file for a move is tricky, so just regenerate it, instead, and
    // mark the file as moved.
    val oldTestFile = testBazelWorkspace.retrieveTestFile(oldTestName)
    testBazelWorkspace.rootBuildFile.writeText("")
    val newTestFile = File(tempFolder.root, "$newSubpackage/$newTestName.kt")
    testBazelWorkspace.addTestToBuildFile(newTestName, newTestFile, subpackage = newSubpackage)
    testGitRepository.moveFileForCommit(oldTestFile, newTestFile)
  }

  /** Creates a new library with the specified name & returns its generated target name. */
  private fun createAndCommitLibrary(name: String): String {
    val (targetName, files) = testBazelWorkspace.createLibrary(name)
    testGitRepository.stageFilesForCommit(files.toSet())
    testGitRepository.commit(message = "Add shareable library.")
    return targetName
  }

  private fun changeAndCommitLibrary(name: String) {
    val libFile = testBazelWorkspace.retrieveLibraryFile("//:$name")
    libFile.appendText(";") // Add a character to change the file.
    testGitRepository.stageFileForCommit(libFile)
    testGitRepository.commit(message = "Modified library $name")
  }

<<<<<<< HEAD
  private fun computeMergeBase(referenceBranch: String): String =
    GitClient(tempFolder.root, referenceBranch, commandExecutor).branchMergeBase
=======
  private fun initializeCommandExecutorWithLongProcessWaitTime(): CommandExecutorImpl {
    return CommandExecutorImpl(
      scriptBgDispatcher, processTimeout = 5, processTimeoutUnit = TimeUnit.MINUTES
    )
  }
>>>>>>> 0618b128
}<|MERGE_RESOLUTION|>--- conflicted
+++ resolved
@@ -44,11 +44,7 @@
 
   @Before
   fun setUp() {
-<<<<<<< HEAD
-    commandExecutor = CommandExecutorImpl(scriptBgDispatcher)
-=======
     commandExecutor = initializeCommandExecutorWithLongProcessWaitTime()
->>>>>>> 0618b128
     testBazelWorkspace = TestBazelWorkspace(tempFolder)
     testGitRepository = TestGitRepository(tempFolder, commandExecutor)
 
@@ -901,14 +897,12 @@
     testGitRepository.commit(message = "Modified library $name")
   }
 
-<<<<<<< HEAD
   private fun computeMergeBase(referenceBranch: String): String =
     GitClient(tempFolder.root, referenceBranch, commandExecutor).branchMergeBase
-=======
+
   private fun initializeCommandExecutorWithLongProcessWaitTime(): CommandExecutorImpl {
     return CommandExecutorImpl(
       scriptBgDispatcher, processTimeout = 5, processTimeoutUnit = TimeUnit.MINUTES
     )
   }
->>>>>>> 0618b128
 }