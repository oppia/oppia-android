package org.oppia.android.scripts.ci

import com.google.common.truth.Truth.assertThat
import org.junit.After
import org.junit.Before
import org.junit.Rule
import org.junit.Test
import org.junit.rules.TemporaryFolder
import org.oppia.android.scripts.common.CommandExecutor
import org.oppia.android.scripts.common.CommandExecutorImpl
import org.oppia.android.scripts.common.ProtoStringEncoder.Companion.mergeFromCompressedBase64
import org.oppia.android.scripts.proto.AffectedTestsBucket
import org.oppia.android.scripts.testing.TestBazelWorkspace
import org.oppia.android.scripts.testing.TestGitRepository
import org.oppia.android.testing.assertThrows
import java.io.ByteArrayOutputStream
import java.io.File
import java.io.OutputStream
import java.io.PrintStream
<<<<<<< HEAD
import org.oppia.android.scripts.common.ScriptBackgroundCoroutineDispatcher
=======
import java.util.concurrent.TimeUnit
>>>>>>> 79878cd1

/**
 * Tests for the compute_affected_tests utility.
 *
 * Note that this test suite makes use of real Bazel & Git utilities on the local system. As a
 * result, these tests could be affected by unexpected environment issues (such as inconsistencies
 * across dependency versions or changes in behavior across different filesystems).
 */
// Same parameter value: helpers reduce test context, even if they are used by 1 test.
// Function name: test names are conventionally named with underscores.
@Suppress("SameParameterValue", "FunctionName")
class ComputeAffectedTestsTest {
  @field:[Rule JvmField] val tempFolder = TemporaryFolder()
<<<<<<< HEAD
=======

  private val commandExecutor by lazy { initiazeCommandExecutorWithLongProcessWaitTime() }
>>>>>>> 79878cd1

  private val scriptBgDispatcher by lazy { ScriptBackgroundCoroutineDispatcher() }

  private lateinit var commandExecutor: CommandExecutor
  private lateinit var testBazelWorkspace: TestBazelWorkspace
  private lateinit var testGitRepository: TestGitRepository
  private lateinit var pendingOutputStream: ByteArrayOutputStream
  private lateinit var originalStandardOutputStream: OutputStream

  @Before
  fun setUp() {
    commandExecutor = CommandExecutorImpl(scriptBgDispatcher)
    testBazelWorkspace = TestBazelWorkspace(tempFolder)
    testGitRepository = TestGitRepository(tempFolder, commandExecutor)

    // Redirect script output for testing purposes.
    pendingOutputStream = ByteArrayOutputStream()
    originalStandardOutputStream = System.out
    System.setOut(PrintStream(pendingOutputStream))
  }

  @After
  fun tearDown() {
    // Reinstate test output redirection.
    System.setOut(PrintStream(pendingOutputStream))

    // Print the status of the git repository to help with debugging in the cases of test failures
    // and to help manually verify the expect git state at the end of each test.
    println("git status (at end of test):")
    println(testGitRepository.status(checkForGitRepository = false))

    scriptBgDispatcher.close()
  }

  @Test
  fun testUtility_noArguments_printsUsageStringAndExits() {
    val exception = assertThrows<SecurityException>() { main(arrayOf()) }

    // Bazel catches the System.exit() call and throws a SecurityException. This is a bit hacky way
    // to verify that System.exit() is called, but it's helpful.
    assertThat(exception).hasMessageThat().contains("System.exit()")
    assertThat(pendingOutputStream.toString()).contains("Usage:")
  }

  @Test
  fun testUtility_oneArgument_printsUsageStringAndExits() {
    val exception = assertThrows<SecurityException>() { main(arrayOf("first")) }

    // Bazel catches the System.exit() call and throws a SecurityException. This is a bit hacky way
    // to verify that System.exit() is called, but it's helpful.
    assertThat(exception).hasMessageThat().contains("System.exit()")
    assertThat(pendingOutputStream.toString()).contains("Usage:")
  }

  @Test
  fun testUtility_twoArguments_printsUsageStringAndExits() {
    val exception = assertThrows<SecurityException>() { main(arrayOf("first", "second")) }

    // Bazel catches the System.exit() call and throws a SecurityException. This is a bit hacky way
    // to verify that System.exit() is called, but it's helpful.
    assertThat(exception).hasMessageThat().contains("System.exit()")
    assertThat(pendingOutputStream.toString()).contains("Usage:")
  }

  @Test
  fun testUtility_threeArguments_printsUsageStringAndExits() {
    val exception = assertThrows<SecurityException>() {
      main(arrayOf("first", "second", "third"))
    }

    // Bazel catches the System.exit() call and throws a SecurityException. This is a bit hacky way
    // to verify that System.exit() is called, but it's helpful.
    assertThat(exception).hasMessageThat().contains("System.exit()")
    assertThat(pendingOutputStream.toString()).contains("Usage:")
  }

  @Test
  fun testUtility_directoryRootDoesNotExist_throwsException() {
    val exception = assertThrows<IllegalStateException>() {
      main(arrayOf("fake", "alsofake", "andstillfake", "compute_all_tests=false"))
    }

    assertThat(exception).hasMessageThat().contains("Expected 'fake' to be a directory")
  }

  @Test
  fun testUtility_invalid_lastArgument_throwsException() {
    val exception = assertThrows<IllegalStateException>() {
      main(arrayOf("fake", "alsofake", "andstillfake", "compute_all_testss=false"))
    }

    assertThat(exception).hasMessageThat()
      .contains("Expected last argument to start with 'compute_all_tests='")
  }

  @Test
  fun testUtility_invalid_lastArgumentValue_throwsException() {
    val exception = assertThrows<IllegalStateException>() {
      main(arrayOf("fake", "alsofake", "andstillfake", "compute_all_tests=blah"))
    }

    assertThat(exception).hasMessageThat()
      .contains("Expected last argument to have 'true' or 'false' passed to it, not: 'blah'")
  }

  @Test
  fun testUtility_emptyDirectory_throwsException() {
    val exception = assertThrows<IllegalStateException>() { runScript() }

    assertThat(exception).hasMessageThat().contains("run from the workspace's root directory")
  }

  @Test
  fun testUtility_emptyWorkspace_returnsNoTargets() {
    // Need to be on a feature branch since the develop branch expects there to be targets.
    initializeEmptyGitRepository()
    switchToFeatureBranch()
    createEmptyWorkspace()

    val reportedTargets = runScript()

    // An empty workspace should yield no targets.
    assertThat(reportedTargets).isEmpty()
  }

  @Test
  fun testUtility_bazelWorkspace_developBranch_returnsAllTests() {
    initializeEmptyGitRepository()
    createAndCommitBasicAppTests("FirstTest", "SecondTest", "ThirdTest")

    val reportedTargets = runScript()

    // Since the develop branch is checked out, all test targets should be returned.
    assertThat(reportedTargets).hasSize(1)
    assertThat(reportedTargets.first().affectedTestTargetsList).containsExactly(
      "//app:FirstTest", "//app:SecondTest", "//app:ThirdTest"
    )
  }

  @Test
  fun testUtility_bazelWorkspace_featureBranch_noChanges_returnsNoTargets() {
    initializeEmptyGitRepository()
    createAndCommitBasicAppTests("FirstTest", "SecondTest", "ThirdTest")
    switchToFeatureBranch()

    val reportedTargets = runScript()

    // No changes are on the feature branch, so no targets should be returned.
    assertThat(reportedTargets).isEmpty()
  }

  @Test
  fun testUtility_bazelWorkspace_featureBranch_noChanges_computeAllTargets_returnsAllTests() {
    initializeEmptyGitRepository()
    createAndCommitBasicAppTests("FirstTest", "SecondTest", "ThirdTest")
    switchToFeatureBranch()

    val reportedTargets = runScript(computeAllTargets = true)

    // Even though there are no changes, all targets should be returned since that was requested via
    // a command argument.
    assertThat(reportedTargets).hasSize(1)
    assertThat(reportedTargets.first().affectedTestTargetsList).containsExactly(
      "//app:FirstTest", "//app:SecondTest", "//app:ThirdTest"
    )
  }

  @Test
  fun testUtility_bazelWorkspace_featureBranch_testChange_committed_returnsTestTarget() {
    initializeEmptyGitRepository()
    createAndCommitBasicAppTests("FirstTest", "SecondTest", "ThirdTest")
    switchToFeatureBranch()
    changeAndCommitTestFile("FirstTest")

    val reportedTargets = runScript()

    // Only the first test should be reported since the test file itself was changed & committed.
    assertThat(reportedTargets).hasSize(1)
    assertThat(reportedTargets.first().affectedTestTargetsList).containsExactly("//app:FirstTest")
  }

  @Test
  fun testUtility_bazelWorkspace_featureBranch_testChange_staged_returnsTestTarget() {
    initializeEmptyGitRepository()
    createAndCommitBasicAppTests("FirstTest", "SecondTest", "ThirdTest")
    switchToFeatureBranch()
    changeAndStageTestFile("FirstTest")

    val reportedTargets = runScript()

    // Only the first test should be reported since the test file itself was changed & staged.
    assertThat(reportedTargets).hasSize(1)
    assertThat(reportedTargets.first().affectedTestTargetsList).containsExactly("//app:FirstTest")
  }

  @Test
  fun testUtility_bazelWorkspace_featureBranch_testChange_unstaged_returnsTestTarget() {
    initializeEmptyGitRepository()
    createAndCommitBasicAppTests("FirstTest", "SecondTest", "ThirdTest")
    switchToFeatureBranch()
    changeTestFile("FirstTest")

    val reportedTargets = runScript()

    // The first test should still be reported since it was changed (even though it wasn't staged).
    assertThat(reportedTargets).hasSize(1)
    assertThat(reportedTargets.first().affectedTestTargetsList).containsExactly("//app:FirstTest")
  }

  @Test
  fun testUtility_bazelWorkspace_featureBranch_newTest_untracked_returnsNewTestTarget() {
    initializeEmptyGitRepository()
    createAndCommitBasicAppTests("FirstTest", "SecondTest", "ThirdTest")
    switchToFeatureBranch()
    // A separate subpackage is needed to avoid unintentionally changing the BUILD file used by the
    // other already-committed tests.
    createBasicTests("NewUntrackedTest", subpackage = "data")

    val reportedTargets = runScript()

    // The new test should still be reported since it was changed (even though it wasn't staged).
    assertThat(reportedTargets).hasSize(1)
    assertThat(reportedTargets.first().affectedTestTargetsList).containsExactly(
      "//data:NewUntrackedTest"
    )
  }

  @Test
  fun testUtility_bazelWorkspace_featureBranch_dependencyChange_committed_returnsTestTarget() {
    initializeEmptyGitRepository()
    createAndCommitBasicAppTests("FirstTest", "SecondTest", withGeneratedDependencies = true)
    switchToFeatureBranch()
    changeAndCommitDependencyFileForTest("FirstTest")

    val reportedTargets = runScript()

    // The first test should be reported since its dependency was changed.
    assertThat(reportedTargets).hasSize(1)
    assertThat(reportedTargets.first().affectedTestTargetsList).containsExactly("//app:FirstTest")
  }

  @Test
  fun testUtility_bazelWorkspace_featureBranch_commonDepChange_committed_returnsTestTargets() {
    initializeEmptyGitRepository()
    val targetName = createAndCommitLibrary("CommonDependency")
    createAndCommitBasicAppTests("FirstTest", withGeneratedDependencies = true)
    createAndCommitBasicAppTests("SecondTest", "ThirdTest", withExtraDependency = targetName)
    switchToFeatureBranch()
    changeAndCommitLibrary("CommonDependency")

    val reportedTargets = runScript()

    // The two tests with a common dependency should be reported since that dependency was changed.
    assertThat(reportedTargets).hasSize(1)
    assertThat(reportedTargets.first().affectedTestTargetsList)
      .containsExactly("//app:SecondTest", "//app:ThirdTest")
  }

  @Test
  fun testUtility_bazelWorkspace_featureBranch_buildFileChange_committed_returnsRelatedTargets() {
    initializeEmptyGitRepository()
    createAndCommitBasicAppTests("FirstTest", "SecondTest")
    switchToFeatureBranch()
    createAndCommitBasicAppTests("ThirdTest")

    val reportedTargets = runScript()

    // Introducing a fourth test requires changing the common BUILD file which leads to the other
    // tests becoming affected.
    assertThat(reportedTargets).hasSize(1)
    assertThat(reportedTargets.first().affectedTestTargetsList)
      .containsExactly("//app:FirstTest", "//app:SecondTest", "//app:ThirdTest")
  }

  @Test
  fun testUtility_bazelWorkspace_featureBranch_deletedTest_committed_returnsNoTargets() {
    initializeEmptyGitRepository()
    createAndCommitBasicAppTests("FirstTest")
    switchToFeatureBranch()
    removeAndCommitTestFileAndResetBuildFile("FirstTest")

    val reportedTargets = runScript()

    // Removing the test should result in no targets being returned (since the test target is gone).
    // Note that if the BUILD file had other tests in it, those would be re-run per the verified
    // behavior of the above test (the BUILD file is considered changed).
    assertThat(reportedTargets).isEmpty()
  }

  @Test
  fun testUtility_bazelWorkspace_featureBranch_movedTest_staged_returnsNewTestTarget() {
    initializeEmptyGitRepository()
    createAndCommitBasicAppTests("FirstTest")
    switchToFeatureBranch()
    moveTest(oldTestName = "FirstTest", newTestName = "RenamedTest", newSubpackage = "domain")

    val reportedTargets = runScript()

    // The test should show up under its new name since moving it is the same as changing it.
    assertThat(reportedTargets).hasSize(1)
    assertThat(reportedTargets.first().affectedTestTargetsList)
      .containsExactly("//domain:RenamedTest")
  }

  @Test
  fun testUtility_featureBranch_multipleTargetsChanged_committed_returnsAffectedTests() {
    initializeEmptyGitRepository()
    createAndCommitBasicAppTests("FirstTest", "SecondTest", "ThirdTest")
    switchToFeatureBranch()
    changeAndCommitTestFile("FirstTest")
    changeAndCommitTestFile("ThirdTest")

    val reportedTargets = runScript()

    // Changing multiple tests independently should be reflected in the script's results.
    assertThat(reportedTargets).hasSize(1)
    assertThat(reportedTargets.first().affectedTestTargetsList)
      .containsExactly("//app:FirstTest", "//app:ThirdTest")
  }

  @Test
  fun testUtility_featureBranch_instrumentationModuleChanged_instrumentationTargetsAreIgnored() {
    initializeEmptyGitRepository()
    createAndCommitBasicAppTests("FirstTest", "SecondTest")
    switchToFeatureBranch()
    createBasicTests(
      "InstrumentationTest",
      subpackage = "instrumentation.src.javatests.org.oppia.android.instrumentation.player"
    )
    createBasicTests(
      "RobolectricTest",
      subpackage = "instrumentation.src.javatests.org.oppia.android.instrumentation.app"
    )
    createBasicTests("ThirdTest", subpackage = "instrumentation")

    val reportedTargets = runScript()

    assertThat(reportedTargets).hasSize(1)
    assertThat(reportedTargets.first().affectedTestTargetsList).doesNotContain(
      "//instrumentation/src/javatests/org/oppia/android/instrumentation/player:InstrumentationTest"
    )
    assertThat(reportedTargets.first().affectedTestTargetsList).contains(
      "//instrumentation/src/javatests/org/oppia/android/instrumentation/app:RobolectricTest"
    )
  }

  @Test
  fun testUtility_developBranch_instrumentationModuleChanged_instrumentationTargetsAreIgnored() {
    initializeEmptyGitRepository()
    createBasicTests(
      "InstrumentationTest",
      subpackage = "instrumentation.src.javatests.org.oppia.android.instrumentation.player"
    )
    createBasicTests(
      "RobolectricTest",
      subpackage = "instrumentation.src.javatests.org.oppia.android.instrumentation.app"
    )
    createBasicTests("ThirdTest", subpackage = "instrumentation")

    val reportedTargets = runScript()

    assertThat(reportedTargets).hasSize(1)
    assertThat(reportedTargets.first().affectedTestTargetsList).doesNotContain(
      "//instrumentation/src/javatests/org/oppia/android/instrumentation/player:InstrumentationTest"
    )
    assertThat(reportedTargets.first().affectedTestTargetsList).contains(
      "//instrumentation/src/javatests/org/oppia/android/instrumentation/app:RobolectricTest"
    )
  }

  @Test
  fun testUtility_appTest_usesAppCacheName() {
    initializeEmptyGitRepository()
    switchToFeatureBranch()
    createBasicTests("ExampleTest", subpackage = "app")

    val reportedTargets = runScript()

    assertThat(reportedTargets).hasSize(1)
    assertThat(reportedTargets.first().cacheBucketName).isEqualTo("app")
  }

  @Test
  fun testUtility_dataTest_usesGenericCacheName() {
    initializeEmptyGitRepository()
    switchToFeatureBranch()
    createBasicTests("ExampleTest", subpackage = "data")

    val reportedTargets = runScript()

    assertThat(reportedTargets).hasSize(1)
    assertThat(reportedTargets.first().cacheBucketName).isEqualTo("generic")
  }

  @Test
  fun testUtility_domainTest_usesDomainCacheName() {
    initializeEmptyGitRepository()
    switchToFeatureBranch()
    createBasicTests("ExampleTest", subpackage = "domain")

    val reportedTargets = runScript()

    assertThat(reportedTargets).hasSize(1)
    assertThat(reportedTargets.first().cacheBucketName).isEqualTo("domain")
  }

  @Test
  fun testUtility_instrumentationTest_usesGenericCacheName() {
    initializeEmptyGitRepository()
    switchToFeatureBranch()
    createBasicTests("ExampleTest", subpackage = "instrumentation")

    val reportedTargets = runScript()

    assertThat(reportedTargets).hasSize(1)
    assertThat(reportedTargets.first().cacheBucketName).isEqualTo("generic")
  }

  @Test
  fun testUtility_scriptsTest_usesScriptsCacheName() {
    initializeEmptyGitRepository()
    switchToFeatureBranch()
    createBasicTests("ExampleTest", subpackage = "scripts")

    val reportedTargets = runScript()

    assertThat(reportedTargets).hasSize(1)
    assertThat(reportedTargets.first().cacheBucketName).isEqualTo("scripts")
  }

  @Test
  fun testUtility_testingTest_usesGenericCacheName() {
    initializeEmptyGitRepository()
    switchToFeatureBranch()
    createBasicTests("ExampleTest", subpackage = "testing")

    val reportedTargets = runScript()

    assertThat(reportedTargets).hasSize(1)
    assertThat(reportedTargets.first().cacheBucketName).isEqualTo("generic")
  }

  @Test
  fun testUtility_utilityTest_usesGenericCacheName() {
    initializeEmptyGitRepository()
    switchToFeatureBranch()
    createBasicTests("ExampleTest", subpackage = "utility")

    val reportedTargets = runScript()

    assertThat(reportedTargets).hasSize(1)
    assertThat(reportedTargets.first().cacheBucketName).isEqualTo("generic")
  }

  @Test
  fun testUtility_testsForMultipleBuckets_correctlyGroupTogether() {
    initializeEmptyGitRepository()
    switchToFeatureBranch()
    createBasicTests("AppTest", subpackage = "app")
    createBasicTests("DataTest", subpackage = "data")
    createBasicTests("DomainTest", subpackage = "domain")
    createBasicTests("InstrumentationTest", subpackage = "instrumentation")
    createBasicTests("ScriptsTest", subpackage = "scripts")
    createBasicTests("TestingTest", subpackage = "testing")
    createBasicTests("UtilityTest", subpackage = "utility")

    val reportedTargets = runScript()

    // Turn the targets into a map by cache name in order to guard against potential randomness from
    // the script.
    val targetMap = reportedTargets.associateBy { it.cacheBucketName }
    assertThat(reportedTargets).hasSize(4)
    assertThat(targetMap).hasSize(4)
    assertThat(targetMap).containsKey("app")
    assertThat(targetMap).containsKey("domain")
    assertThat(targetMap).containsKey("generic")
    assertThat(targetMap).containsKey("scripts")
    // Verify that dedicated groups only have their relevant tests & the generic group includes all
    // other tests.
    assertThat(targetMap["app"]?.affectedTestTargetsList).containsExactly("//app:AppTest")
    assertThat(targetMap["domain"]?.affectedTestTargetsList).containsExactly("//domain:DomainTest")
    assertThat(targetMap["generic"]?.affectedTestTargetsList)
      .containsExactly(
        "//data:DataTest", "//instrumentation:InstrumentationTest", "//testing:TestingTest",
        "//utility:UtilityTest"
      )
    assertThat(targetMap["scripts"]?.affectedTestTargetsList)
      .containsExactly("//scripts:ScriptsTest")
  }

  @Test
  fun testUtility_appTests_shardWithSmallPartitions() {
    initializeEmptyGitRepository()
    switchToFeatureBranch()
    createBasicTests("AppTest1", "AppTest2", "AppTest3", subpackage = "app")

    val reportedTargets = runScriptWithShardLimits(
      maxTestCountPerLargeShard = 3, maxTestCountPerMediumShard = 2, maxTestCountPerSmallShard = 1
    )

    // App module tests partition eagerly, so there should be 3 groups. Also, the code below
    // verifies duplicates by ensuring no shards are empty and there are no duplicate tests. Note
    // that it's done in this way to be resilient against potential randomness from the script.
    val allTests = reportedTargets.flatMap { it.affectedTestTargetsList }
    assertThat(reportedTargets).hasSize(3)
    assertThat(reportedTargets[0].affectedTestTargetsList).isNotEmpty()
    assertThat(reportedTargets[1].affectedTestTargetsList).isNotEmpty()
    assertThat(reportedTargets[2].affectedTestTargetsList).isNotEmpty()
    assertThat(allTests).containsExactly("//app:AppTest1", "//app:AppTest2", "//app:AppTest3")
  }

  @Test
  fun testUtility_dataTests_shardWithLargePartitions() {
    initializeEmptyGitRepository()
    switchToFeatureBranch()
    createBasicTests("DataTest1", "DataTest2", "DataTest3", subpackage = "data")

    val reportedTargets = runScriptWithShardLimits(
      maxTestCountPerLargeShard = 3, maxTestCountPerMediumShard = 2, maxTestCountPerSmallShard = 1
    )

    // Data tests are partitioned such that they are combined into one partition.
    assertThat(reportedTargets).hasSize(1)
    assertThat(reportedTargets.first().affectedTestTargetsList)
      .containsExactly("//data:DataTest1", "//data:DataTest2", "//data:DataTest3")
  }

  @Test
  fun testUtility_domainTests_shardWithLargePartitions() {
    initializeEmptyGitRepository()
    switchToFeatureBranch()
    createBasicTests("DomainTest1", "DomainTest2", "DomainTest3", subpackage = "domain")

    val reportedTargets = runScriptWithShardLimits(
      maxTestCountPerLargeShard = 3, maxTestCountPerMediumShard = 2, maxTestCountPerSmallShard = 1
    )

    // Domain tests are partitioned such that they are combined into one partition.
    assertThat(reportedTargets).hasSize(1)
    assertThat(reportedTargets.first().affectedTestTargetsList)
      .containsExactly("//domain:DomainTest1", "//domain:DomainTest2", "//domain:DomainTest3")
  }

  @Test
  fun testUtility_instrumentationTests_shardWithLargePartitions() {
    initializeEmptyGitRepository()
    switchToFeatureBranch()
    createBasicTests(
      "InstrumentationTest1", "InstrumentationTest2", "InstrumentationTest3",
      subpackage = "instrumentation"
    )

    val reportedTargets = runScriptWithShardLimits(
      maxTestCountPerLargeShard = 3, maxTestCountPerMediumShard = 2, maxTestCountPerSmallShard = 1
    )

    // Instrumentation tests are partitioned such that they are combined into one partition.
    assertThat(reportedTargets).hasSize(1)
    assertThat(reportedTargets.first().affectedTestTargetsList)
      .containsExactly(
        "//instrumentation:InstrumentationTest1", "//instrumentation:InstrumentationTest2",
        "//instrumentation:InstrumentationTest3"
      )
  }

  @Test
  fun testUtility_scriptsTests_shardWithMediumPartitions() {
    initializeEmptyGitRepository()
    switchToFeatureBranch()
    createBasicTests("ScriptsTest1", "ScriptsTest2", "ScriptsTest3", subpackage = "scripts")

    val reportedTargets = runScriptWithShardLimits(
      maxTestCountPerLargeShard = 3, maxTestCountPerMediumShard = 2, maxTestCountPerSmallShard = 1
    )

    // See app module test above for specifics. Scripts tests are medium partitioned which means 3
    // tests will be split into two partitions.
    val allTests = reportedTargets.flatMap { it.affectedTestTargetsList }
    assertThat(reportedTargets).hasSize(2)
    assertThat(reportedTargets[0].affectedTestTargetsList).isNotEmpty()
    assertThat(reportedTargets[1].affectedTestTargetsList).isNotEmpty()
    assertThat(allTests)
      .containsExactly("//scripts:ScriptsTest1", "//scripts:ScriptsTest2", "//scripts:ScriptsTest3")
  }

  @Test
  fun testUtility_testingTests_shardWithLargePartitions() {
    initializeEmptyGitRepository()
    switchToFeatureBranch()
    createBasicTests("TestingTest1", "TestingTest2", "TestingTest3", subpackage = "testing")

    val reportedTargets = runScriptWithShardLimits(
      maxTestCountPerLargeShard = 3, maxTestCountPerMediumShard = 2, maxTestCountPerSmallShard = 1
    )

    // Testing tests are partitioned such that they are combined into one partition.
    assertThat(reportedTargets).hasSize(1)
    assertThat(reportedTargets.first().affectedTestTargetsList)
      .containsExactly("//testing:TestingTest1", "//testing:TestingTest2", "//testing:TestingTest3")
  }

  @Test
  fun testUtility_utilityTests_shardWithLargePartitions() {
    initializeEmptyGitRepository()
    switchToFeatureBranch()
    createBasicTests("UtilityTest1", "UtilityTest2", "UtilityTest3", subpackage = "utility")

    val reportedTargets = runScriptWithShardLimits(
      maxTestCountPerLargeShard = 3, maxTestCountPerMediumShard = 2, maxTestCountPerSmallShard = 1
    )

    // Utility tests are partitioned such that they are combined into one partition.
    assertThat(reportedTargets).hasSize(1)
    assertThat(reportedTargets.first().affectedTestTargetsList)
      .containsExactly("//utility:UtilityTest1", "//utility:UtilityTest2", "//utility:UtilityTest3")
  }

  @Test
  fun testUtility_singleShard_testOutputIncludesHumanReadablePrefix() {
    initializeEmptyGitRepository()
    switchToFeatureBranch()
    createBasicTests("ExampleTest", subpackage = "app")

    val generatedLines = runScriptWithTextOutput()

    assertThat(generatedLines).hasSize(1)
    assertThat(generatedLines.first()).startsWith("app-shard0")
  }

  @Test
  fun testUtility_multipleShards_testOutputIncludesHumanReadablePrefixForEachShard() {
    initializeEmptyGitRepository()
    switchToFeatureBranch()
    createBasicTests("AppTest", subpackage = "app")
    createBasicTests("ScriptsTest", subpackage = "scripts")

    // The sorting here counteracts the intentional randomness from the script.
    val generatedLines = runScriptWithTextOutput().sorted()

    assertThat(generatedLines).hasSize(2)
    assertThat(generatedLines[0]).matches("^app-shard[0-3];.+?$")
    assertThat(generatedLines[1]).matches("^scripts-shard[0-3];.+?\$")
  }

  @Test
  fun testUtility_twoShards_computesTestsForBothShards() {
    initializeEmptyGitRepository()
    switchToFeatureBranch()
    createBasicTests("AppTest1", "AppTest2", "AppTest3", subpackage = "app")
    createBasicTests("ScriptsTest1", "ScriptsTest2", subpackage = "scripts")

    val reportedTargets = runScript()

    // Turn the targets into a map by cache name in order to guard against potential randomness from
    // the script.
    val targetMap = reportedTargets.associateBy { it.cacheBucketName }
    assertThat(reportedTargets).hasSize(2)
    assertThat(targetMap).hasSize(2)
    assertThat(targetMap).containsKey("app")
    assertThat(targetMap).containsKey("scripts")
    assertThat(targetMap["app"]?.affectedTestTargetsList)
      .containsExactly("//app:AppTest1", "//app:AppTest2", "//app:AppTest3")
    assertThat(targetMap["scripts"]?.affectedTestTargetsList)
      .containsExactly("//scripts:ScriptsTest1", "//scripts:ScriptsTest2")
  }

  private fun runScriptWithTextOutput(computeAllTargets: Boolean = false): List<String> {
    val outputLog = tempFolder.newFile("output.log")
    main(
      arrayOf(
        tempFolder.root.absolutePath, outputLog.absolutePath, "develop",
        "compute_all_tests=$computeAllTargets"
      )
    )
    return outputLog.readLines()
  }

  /**
   * Runs the compute_affected_tests utility & returns all of the output lines. Note that the output
   * here is that which is saved directly to the output file, not debug lines printed to the
   * console.
   */
  private fun runScript(computeAllTargets: Boolean = false): List<AffectedTestsBucket> {
    return parseOutputLogLines(runScriptWithTextOutput(computeAllTargets = computeAllTargets))
  }

  private fun runScriptWithShardLimits(
    maxTestCountPerLargeShard: Int,
    maxTestCountPerMediumShard: Int,
    maxTestCountPerSmallShard: Int
  ): List<AffectedTestsBucket> {
    val outputLog = tempFolder.newFile("output.log")

    // Note that main() can't be used since the shard counts need to be overwritten. Dagger would
    // be a nicer means to do this, but it's not set up currently for scripts.
    ComputeAffectedTests(
      scriptBgDispatcher,
      maxTestCountPerLargeShard = maxTestCountPerLargeShard,
      maxTestCountPerMediumShard = maxTestCountPerMediumShard,
      maxTestCountPerSmallShard = maxTestCountPerSmallShard,
      commandExecutor = commandExecutor
    ).compute(
      pathToRoot = tempFolder.root.absolutePath,
      pathToOutputFile = outputLog.absolutePath,
      baseDevelopBranchReference = "develop",
      computeAllTestsSetting = false
    )

    return parseOutputLogLines(outputLog.readLines())
  }

  private fun parseOutputLogLines(outputLogLines: List<String>): List<AffectedTestsBucket> {
    return outputLogLines.map {
      AffectedTestsBucket.getDefaultInstance().mergeFromCompressedBase64(it.split(";")[1])
    }
  }

  private fun createEmptyWorkspace() {
    testBazelWorkspace.initEmptyWorkspace()
  }

  private fun initializeEmptyGitRepository() {
    // Initialize the git repository with a base 'develop' branch & an initial empty commit (so that
    // there's a HEAD commit).
    testGitRepository.init()
    testGitRepository.setUser(email = "test@oppia.org", name = "Test User")
    testGitRepository.checkoutNewBranch("develop")
    testGitRepository.commit(message = "Initial commit.", allowEmpty = true)
  }

  private fun switchToFeatureBranch() {
    testGitRepository.checkoutNewBranch("introduce-feature")
  }

  /**
   * Creates a new test for each specified test name.
   *
   * @param subpackage the subpackage under which the tests should be created
   * @param withGeneratedDependencies whether each test should have a corresponding test dependency
   *     generated
   * @param withExtraDependency if present, an extra library dependency that should be added to each
   *     test
   */
  private fun createBasicTests(
    vararg testNames: String,
    subpackage: String?,
    withGeneratedDependencies: Boolean = false,
    withExtraDependency: String? = null
  ): List<File> {
    return testNames.flatMap { testName ->
      testBazelWorkspace.createTest(
        testName,
        withGeneratedDependencies,
        withExtraDependency,
        subpackage
      )
    }
  }

  private fun createAndCommitBasicAppTests(
    vararg testNames: String,
    withGeneratedDependencies: Boolean = false,
    withExtraDependency: String? = null
  ) {
    val changedFiles = createBasicTests(
      *testNames,
      withGeneratedDependencies = withGeneratedDependencies,
      withExtraDependency = withExtraDependency,
      subpackage = "app"
    )
    testGitRepository.stageFilesForCommit(changedFiles.toSet())
    testGitRepository.commit(message = "Introduce basic tests.")
  }

  private fun changeTestFile(testName: String): File {
    val testFile = testBazelWorkspace.retrieveTestFile(testName)
    testFile.appendText(";") // Add a character to change the file.
    return testFile
  }

  private fun changeDependencyFileForTest(testName: String): File {
    val depFile = testBazelWorkspace.retrieveTestDependencyFile(testName)
    depFile.appendText(";") // Add a character to change the file.
    return depFile
  }

  private fun changeAndStageTestFile(testName: String) {
    val testFile = changeTestFile(testName)
    testGitRepository.stageFileForCommit(testFile)
  }

  private fun changeAndStageDependencyFileForTest(testName: String) {
    val depFile = changeDependencyFileForTest(testName)
    testGitRepository.stageFileForCommit(depFile)
  }

  private fun changeAndCommitTestFile(testName: String) {
    changeAndStageTestFile(testName)
    testGitRepository.commit(message = "Modified test $testName")
  }

  private fun changeAndCommitDependencyFileForTest(testName: String) {
    changeAndStageDependencyFileForTest(testName)
    testGitRepository.commit(message = "Modified dependency for test $testName")
  }

  private fun removeAndCommitTestFileAndResetBuildFile(testName: String) {
    val testFile = testBazelWorkspace.retrieveTestFile(testName)
    testGitRepository.removeFileForCommit(testFile)
    // Clear the test's BUILD file.
    testBazelWorkspace.rootBuildFile.writeText("")
    testGitRepository.commit(message = "Remove test $testName")
  }

  private fun moveTest(oldTestName: String, newTestName: String, newSubpackage: String) {
    // Actually changing the BUILD file for a move is tricky, so just regenerate it, instead, and
    // mark the file as moved.
    val oldTestFile = testBazelWorkspace.retrieveTestFile(oldTestName)
    testBazelWorkspace.rootBuildFile.writeText("")
    val newTestFile = File(tempFolder.root, "$newSubpackage/$newTestName.kt")
    testBazelWorkspace.addTestToBuildFile(newTestName, newTestFile, subpackage = newSubpackage)
    testGitRepository.moveFileForCommit(oldTestFile, newTestFile)
  }

  /** Creates a new library with the specified name & returns its generated target name. */
  private fun createAndCommitLibrary(name: String): String {
    val (targetName, files) = testBazelWorkspace.createLibrary(name)
    testGitRepository.stageFilesForCommit(files.toSet())
    testGitRepository.commit(message = "Add shareable library.")
    return targetName
  }

  private fun changeAndCommitLibrary(name: String) {
    val libFile = testBazelWorkspace.retrieveLibraryFile("//:$name")
    libFile.appendText(";") // Add a character to change the file.
    testGitRepository.stageFileForCommit(libFile)
    testGitRepository.commit(message = "Modified library $name")
  }

  private fun initiazeCommandExecutorWithLongProcessWaitTime(): CommandExecutorImpl {
    return CommandExecutorImpl(processTimeout = 5, processTimeoutUnit = TimeUnit.MINUTES)
  }
}<|MERGE_RESOLUTION|>--- conflicted
+++ resolved
@@ -17,11 +17,8 @@
 import java.io.File
 import java.io.OutputStream
 import java.io.PrintStream
-<<<<<<< HEAD
 import org.oppia.android.scripts.common.ScriptBackgroundCoroutineDispatcher
-=======
 import java.util.concurrent.TimeUnit
->>>>>>> 79878cd1
 
 /**
  * Tests for the compute_affected_tests utility.
@@ -35,11 +32,6 @@
 @Suppress("SameParameterValue", "FunctionName")
 class ComputeAffectedTestsTest {
   @field:[Rule JvmField] val tempFolder = TemporaryFolder()
-<<<<<<< HEAD
-=======
-
-  private val commandExecutor by lazy { initiazeCommandExecutorWithLongProcessWaitTime() }
->>>>>>> 79878cd1
 
   private val scriptBgDispatcher by lazy { ScriptBackgroundCoroutineDispatcher() }
 
@@ -51,7 +43,7 @@
 
   @Before
   fun setUp() {
-    commandExecutor = CommandExecutorImpl(scriptBgDispatcher)
+    commandExecutor = initializeCommandExecutorWithLongProcessWaitTime()
     testBazelWorkspace = TestBazelWorkspace(tempFolder)
     testGitRepository = TestGitRepository(tempFolder, commandExecutor)
 
@@ -879,7 +871,9 @@
     testGitRepository.commit(message = "Modified library $name")
   }
 
-  private fun initiazeCommandExecutorWithLongProcessWaitTime(): CommandExecutorImpl {
-    return CommandExecutorImpl(processTimeout = 5, processTimeoutUnit = TimeUnit.MINUTES)
+  private fun initializeCommandExecutorWithLongProcessWaitTime(): CommandExecutorImpl {
+    return CommandExecutorImpl(
+      scriptBgDispatcher, processTimeout = 5, processTimeoutUnit = TimeUnit.MINUTES
+    )
   }
 }