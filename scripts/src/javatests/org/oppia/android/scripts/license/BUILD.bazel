"""
Tests corresponding to the maven dependencies and their license checks.
"""

load("@io_bazel_rules_kotlin//kotlin:jvm.bzl", "kt_jvm_test")

kt_jvm_test(
    name = "LicenseTextsCheckTest",
    srcs = ["LicenseTextsCheckTest.kt"],
    deps = [
        "//scripts/src/java/org/oppia/android/scripts/license:license_texts_check_lib",
        "//testing:assertion_helpers",
        "//third_party/app_test:com_google_truth_truth",
        "//third_party/app_test:org_jetbrains_kotlin_kotlin-test-junit",
    ],
)

kt_jvm_test(
    name = "MavenDependenciesListCheckTest",
    size = "large",
    srcs = ["MavenDependenciesListCheckTest.kt"],
    deps = [
        "//scripts/src/java/org/oppia/android/scripts/license:maven_dependencies_list_check_lib",
        "//scripts/src/java/org/oppia/android/scripts/testing:test_bazel_workspace",
        "//testing:assertion_helpers",
        "//third_party/app_test:com_google_truth_truth",
        "//third_party/app_test:org_jetbrains_kotlin_kotlin-test-junit",
        "//third_party/app_test:org_mockito_kotlin_mockito-kotlin",
    ],
)

kt_jvm_test(
    name = "MavenDependenciesRetrieverTest",
    size = "large",
    srcs = ["MavenDependenciesRetrieverTest.kt"],
    deps = [
        "//scripts/src/java/org/oppia/android/scripts/license:maven_dependencies_retriever",
        "//scripts/src/java/org/oppia/android/scripts/testing:test_bazel_workspace",
<<<<<<< HEAD
        "//third_party/app_test:com_google_truth_truth",
        "//third_party/app_test:org_jetbrains_kotlin_kotlin-test-junit",
        "//third_party/app_test:org_mockito_kotlin_mockito-kotlin",
=======
        "//testing:assertion_helpers",
        "//third_party:com_google_truth_truth",
        "//third_party:org_jetbrains_kotlin_kotlin-test-junit",
        "//third_party:org_mockito_kotlin_mockito-kotlin",
>>>>>>> 6e747dc9
    ],
)<|MERGE_RESOLUTION|>--- conflicted
+++ resolved
@@ -36,15 +36,9 @@
     deps = [
         "//scripts/src/java/org/oppia/android/scripts/license:maven_dependencies_retriever",
         "//scripts/src/java/org/oppia/android/scripts/testing:test_bazel_workspace",
-<<<<<<< HEAD
-        "//third_party/app_test:com_google_truth_truth",
-        "//third_party/app_test:org_jetbrains_kotlin_kotlin-test-junit",
-        "//third_party/app_test:org_mockito_kotlin_mockito-kotlin",
-=======
         "//testing:assertion_helpers",
         "//third_party:com_google_truth_truth",
         "//third_party:org_jetbrains_kotlin_kotlin-test-junit",
         "//third_party:org_mockito_kotlin_mockito-kotlin",
->>>>>>> 6e747dc9
     ],
 )