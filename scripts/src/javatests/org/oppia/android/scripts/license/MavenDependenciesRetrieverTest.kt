package org.oppia.android.scripts.license

import com.google.common.truth.Truth.assertThat
import com.google.protobuf.TextFormat
import kotlinx.coroutines.runBlocking
import org.junit.After
import org.junit.Before
import org.junit.Rule
import org.junit.Test
import org.junit.rules.TemporaryFolder
import org.mockito.kotlin.doReturn
import org.mockito.kotlin.eq
import org.mockito.kotlin.mock
import org.oppia.android.scripts.common.CommandExecutorImpl
import org.oppia.android.scripts.common.ScriptBackgroundCoroutineDispatcher
import org.oppia.android.scripts.license.MavenDependenciesRetriever.MavenListDependency
import org.oppia.android.scripts.proto.DirectLinkOnly
import org.oppia.android.scripts.proto.ExtractedCopyLink
import org.oppia.android.scripts.proto.License
import org.oppia.android.scripts.proto.MavenDependency
import org.oppia.android.scripts.proto.MavenDependencyList
import org.oppia.android.scripts.proto.ScrapableLink
import org.oppia.android.scripts.testing.TestBazelWorkspace
import org.oppia.android.testing.assertThrows
import java.io.ByteArrayOutputStream
import java.io.File
import java.io.PrintStream
import java.util.concurrent.TimeUnit

/** Tests for [MavenDependenciesRetriever]. */
// FunctionName: test names are conventionally named with underscores.
// SameParameterValue: tests should have specific context included/excluded for readability.
@Suppress("FunctionName", "SameParameterValue")
class MavenDependenciesRetrieverTest {
<<<<<<< HEAD

  private val DEP_WITH_SCRAPABLE_LICENSE = "androidx.databinding:databinding-adapters:3.4.2"
  private val DEP_WITH_NO_LICENSE = "com.google.protobuf:protobuf-lite:3.0.0"
  private val DEP_WITH_SCRAPABLE_AND_EXTRACTED_COPY_LICENSES =
    "com.github.bumptech.glide:annotations:4.11.0"
  private val DEP_WITH_DIRECT_LINK_ONLY_LICENSE = "com.google.firebase:firebase-analytics:17.5.0"
  private val DEP_WITH_INVALID_LINKS = "io.fabric.sdk.android:fabric:1.4.7"

  private val DATA_BINDING_DEP_WITH_THIRD_PARTY_PREFIX =
    "//third_party/app_test:androidx_databinding_databinding-adapters"
  private val PROTO_DEP_WITH_THIRD_PARTY_PREFIX =
    "//third_party/app_test:com_google_protobuf_protobuf-javalite"
  private val GLIDE_DEP_WITH_THIRD_PARTY_PREFIX =
    "//third_party/app_test:com_github_bumptech_glide_annotations"
  private val FIREBASE_DEP_WITH_THIRD_PARTY_PREFIX =
    "//third_party/app_test:com_google_firebase_firebase-analytics"
  private val IO_FABRIC_DEP_WITH_THIRD_PARTY_PREFIX =
    "//third_party/app_test:io_fabric_sdk_android_fabric"

  private val DATA_BINDING_DEP = "androidx_databinding_databinding_adapters"
  private val PROTO_DEP = "com_google_protobuf_protobuf_lite"
  private val GLIDE_DEP = "com_github_bumptech_glide_annotations"
  private val FIREBASE_DEP = "com_google_firebase_firebase_analytics"
  private val IO_FABRIC_DEP = "io_fabric_sdk_android_fabric"

  private val DATA_BINDING_VERSION = "3.4.2"
  private val PROTO_LITE_VERSION = "3.0.0"
  private val GLIDE_ANNOTATIONS_VERSION = "4.11.0"
  private val FIREBASE_ANALYTICS_VERSION = "17.5.0"
  private val IO_FABRIC_VERSION = "1.4.7"

  private val DATA_BINDING_POM = "https://maven.google.com/androidx/databinding/databinding-" +
    "adapters/$DATA_BINDING_VERSION/databinding-adapters-$DATA_BINDING_VERSION.pom"
  private val PROTO_LITE_POM = "https://repo1.maven.org/maven2/com/google/protobuf/protobuf" +
    "-lite/$PROTO_LITE_VERSION/protobuf-lite-$PROTO_LITE_VERSION.pom"
  private val IO_FABRIC_POM = "https://maven.google.com/io/fabric/sdk/android/fabric/" +
    "$IO_FABRIC_VERSION/fabric-$IO_FABRIC_VERSION.pom"
  private val GLIDE_ANNOTATIONS_POM = "https://repo1.maven.org/maven2/com/github/bumptech/glide" +
    "/annotations/$GLIDE_ANNOTATIONS_VERSION/annotations-$GLIDE_ANNOTATIONS_VERSION.pom"
  private val FIREBASE_ANALYTICS_POM = "https://maven.google.com/com/google/firebase/firebase-" +
    "analytics/$FIREBASE_ANALYTICS_VERSION/firebase-analytics-$FIREBASE_ANALYTICS_VERSION.pom"

  private val LICENSE_DETAILS_INCOMPLETE_FAILURE = "Licenses details are not completed"
  private val UNAVAILABLE_OR_INVALID_LICENSE_LINKS_FAILURE =
    "License links are invalid or not available for some dependencies"
  private val SCRIPT_PASSED_MESSAGE =
    "Script executed succesfully: maven_dependencies.textproto updated successfully."

=======
>>>>>>> 6e747dc9
  private val outContent: ByteArrayOutputStream = ByteArrayOutputStream()
  private val originalOut: PrintStream = System.out

  private val mockArtifactPropertyFetcher by lazy { initializeArtifactPropertyFetcher() }
  private val commandExecutor by lazy { initializeCommandExecutorWithLongProcessWaitTime() }
  private val mavenDependenciesRetriever by lazy { initializeMavenDependenciesRetriever() }
  private val scriptBgDispatcher by lazy { ScriptBackgroundCoroutineDispatcher() }

  private lateinit var testBazelWorkspace: TestBazelWorkspace

  @field:[Rule JvmField] val tempFolder = TemporaryFolder()

  @Before
  fun setUp() {
    tempFolder.newFolder("scripts", "assets")
    tempFolder.newFolder("third_party")
    testBazelWorkspace = TestBazelWorkspace(tempFolder)
    System.setOut(PrintStream(outContent))
  }

  @After
  fun restoreStreams() {
    System.setOut(originalOut)
    scriptBgDispatcher.close()
  }

  @Test
  fun testRetrieveThirdPartyMavenDepsList_oneDepInDepGraph_returnsCorrectDep() {
    val coordsList = listOf(DEP_WITH_SCRAPABLE_LICENSE)
    testBazelWorkspace.setUpWorkspaceForRulesJvmExternal(coordsList)
    val thirdPartyPrefixCoordList = listOf(DATA_BINDING_DEP_WITH_THIRD_PARTY_PREFIX)
    createThirdPartyAndroidBinary(thirdPartyPrefixCoordList)
    writeThirdPartyBuildFile(coordsList, thirdPartyPrefixCoordList)

    val depsList = mavenDependenciesRetriever.retrieveThirdPartyMavenDependenciesList()

    assertThat(depsList).contains(DATA_BINDING_DEP)
  }

  @Test
  fun testRetrieveThirdPartyMavenDepsList_multipleDepsInDepGraph_returnsCorrectDeps() {
    val coordsList = listOf(
      DEP_WITH_SCRAPABLE_LICENSE,
      DEP_WITH_INVALID_LINKS,
      DEP_WITH_DIRECT_LINK_ONLY_LICENSE
    )
    testBazelWorkspace.setUpWorkspaceForRulesJvmExternal(coordsList)
    val thirdPartyPrefixCoordList = listOf(
      DATA_BINDING_DEP_WITH_THIRD_PARTY_PREFIX,
      IO_FABRIC_DEP_WITH_THIRD_PARTY_PREFIX,
      FIREBASE_DEP_WITH_THIRD_PARTY_PREFIX
    )
    createThirdPartyAndroidBinary(thirdPartyPrefixCoordList)
    writeThirdPartyBuildFile(coordsList, thirdPartyPrefixCoordList)

    val depsList = mavenDependenciesRetriever.retrieveThirdPartyMavenDependenciesList()

    assertThat(depsList).contains(DATA_BINDING_DEP)
    assertThat(depsList).contains(IO_FABRIC_DEP)
    assertThat(depsList).contains(FIREBASE_DEP)
  }

  @Test
  fun testAddChangesFromTextProto_depsUpdated_returnsDepsListWithUpdatedDeps() {
    val license1 = License.newBuilder().apply {
      this.licenseName = "The Apache License, Version 2.0"
      this.originalLink = "https://www.apache.org/licenses/LICENSE-2.0.txt"
    }.build()
    val updatedLicense1 = License.newBuilder().apply {
      this.licenseName = "The Apache License, Version 2.0"
      this.originalLink = "https://www.apache.org/licenses/LICENSE-2.0.txt"
      this.scrapableLink = ScrapableLink.newBuilder().apply {
        url = "https://www.apache.org/licenses/LICENSE-2.0.txt"
      }.build()
    }.build()
    val license2 = License.newBuilder().apply {
      this.licenseName = "Simplified BSD License"
      this.originalLink = "https://www.opensource.org/licenses/bsd-license"
      this.extractedCopyLink = ExtractedCopyLink.newBuilder().apply {
        url = "https://local-copy/bsd-license"
      }.build()
    }.build()
    val mavenDependenciesList = listOf(
      MavenDependency.newBuilder().apply {
        this.artifactName = DEP_WITH_SCRAPABLE_LICENSE
        this.artifactVersion = DATA_BINDING_VERSION
        this.addLicense(license1)
      }.build(),
      MavenDependency.newBuilder().apply {
        this.artifactName = DEP_WITH_NO_LICENSE
        this.artifactVersion = PROTO_LITE_VERSION
        this.addAllLicense(listOf(license2))
      }.build()
    )
    val updatedMavenDependenciesList = listOf(
      MavenDependency.newBuilder().apply {
        this.artifactName = DEP_WITH_SCRAPABLE_LICENSE
        this.artifactVersion = DATA_BINDING_VERSION
        this.addLicense(updatedLicense1)
      }.build(),
      MavenDependency.newBuilder().apply {
        this.artifactName = DEP_WITH_NO_LICENSE
        this.artifactVersion = PROTO_LITE_VERSION
        this.addAllLicense(listOf(license2))
      }.build()
    )

    val finalDepsList = mavenDependenciesRetriever.addChangesFromTextProto(
      mavenDependenciesList,
      updatedMavenDependenciesList
    )
    assertThat(finalDepsList).hasSize(2)
    assertIsDependency(
      dependency = finalDepsList[0],
      artifactName = DEP_WITH_SCRAPABLE_LICENSE,
      artifactVersion = DATA_BINDING_VERSION
    )
    verifyLicenseHasScrapableVerifiedLink(
      license = finalDepsList[0].licenseList[0],
      licenseName = "The Apache License, Version 2.0",
      originalLink = "https://www.apache.org/licenses/LICENSE-2.0.txt",
      verifiedLink = "https://www.apache.org/licenses/LICENSE-2.0.txt"
    )
    assertIsDependency(
      dependency = finalDepsList[1],
      artifactName = DEP_WITH_NO_LICENSE,
      artifactVersion = PROTO_LITE_VERSION
    )
    verifyLicenseHasExtractedCopyVerifiedLink(
      license = finalDepsList[1].licenseList[0],
      licenseName = "Simplified BSD License",
      originalLink = "https://www.opensource.org/licenses/bsd-license",
      verifiedLink = "https://local-copy/bsd-license"
    )
  }

  @Test
  fun testAddChangesFromTextProto_bothListsSameInArgs_returnsSameDepsList() {
    val license1 = License.newBuilder().apply {
      this.licenseName = "The Apache License, Version 2.0"
      this.originalLink = "https://www.apache.org/licenses/LICENSE-2.0.txt"
      this.scrapableLink = ScrapableLink.newBuilder().apply {
        url = "https://www.apache.org/licenses/LICENSE-2.0.txt"
      }.build()
    }.build()
    val license2 = License.newBuilder().apply {
      this.licenseName = "Simplified BSD License"
      this.originalLink = "https://www.opensource.org/licenses/bsd-license"
      this.extractedCopyLink = ExtractedCopyLink.newBuilder().apply {
        url = "https://local-copy/bsd-license"
      }.build()
    }.build()
    val mavenDependenciesList = listOf(
      MavenDependency.newBuilder().apply {
        this.artifactName = DEP_WITH_SCRAPABLE_LICENSE
        this.artifactVersion = DATA_BINDING_VERSION
        this.addLicense(license1)
      }.build(),
      MavenDependency.newBuilder().apply {
        this.artifactName = DEP_WITH_NO_LICENSE
        this.artifactVersion = PROTO_LITE_VERSION
        this.addAllLicense(listOf(license2))
      }.build()
    )

    val finalDepsList = mavenDependenciesRetriever.addChangesFromTextProto(
      dependencyListFromPom = mavenDependenciesList,
      dependencyListFromProto = mavenDependenciesList
    )
    assertThat(finalDepsList).hasSize(2)
    assertIsDependency(
      dependency = finalDepsList[0],
      artifactName = DEP_WITH_SCRAPABLE_LICENSE,
      artifactVersion = DATA_BINDING_VERSION
    )
    verifyLicenseHasScrapableVerifiedLink(
      license = finalDepsList[0].licenseList[0],
      licenseName = "The Apache License, Version 2.0",
      originalLink = "https://www.apache.org/licenses/LICENSE-2.0.txt",
      verifiedLink = "https://www.apache.org/licenses/LICENSE-2.0.txt"
    )
    assertIsDependency(
      dependency = finalDepsList[1],
      artifactName = DEP_WITH_NO_LICENSE,
      artifactVersion = PROTO_LITE_VERSION
    )
    verifyLicenseHasExtractedCopyVerifiedLink(
      license = finalDepsList[1].licenseList[0],
      licenseName = "Simplified BSD License",
      originalLink = "https://www.opensource.org/licenses/bsd-license",
      verifiedLink = "https://local-copy/bsd-license"
    )
  }

  @Test
  fun testRetrieveManuallyUpdatedLicensesSet_noLicenseUpdated_returnsEmptySet() {
    val license1 = License.newBuilder().apply {
      this.licenseName = "The Apache License, Version 2.0"
      this.originalLink = "https://www.apache.org/licenses/LICENSE-2.0.txt"
    }.build()
    val license2 = License.newBuilder().apply {
      this.licenseName = "Simplified BSD License"
      this.originalLink = "https://www.opensource.org/licenses/bsd-license"
    }.build()
    val mavenDependenciesList = listOf(
      MavenDependency.newBuilder().apply {
        this.artifactName = DEP_WITH_SCRAPABLE_LICENSE
        this.artifactVersion = DATA_BINDING_VERSION
        this.addLicense(license1)
      }.build(),
      MavenDependency.newBuilder().apply {
        this.artifactName = DEP_WITH_NO_LICENSE
        this.artifactVersion = PROTO_LITE_VERSION
        this.addAllLicense(listOf(license2))
      }.build()
    )

    val licenseSet = mavenDependenciesRetriever.retrieveManuallyUpdatedLicensesSet(
      mavenDependenciesList
    )
    assertThat(licenseSet).isEmpty()
  }

  @Test
  fun testRetrieveManuallyUpdatedLicensesSet_oneLicenseUpdated_returnsCorrectSet() {
    val license1 = License.newBuilder().apply {
      this.licenseName = "The Apache License, Version 2.0"
      this.originalLink = "https://www.apache.org/licenses/LICENSE-2.0.txt"
      this.scrapableLink = ScrapableLink.newBuilder().apply {
        url = "https://www.apache.org/licenses/LICENSE-2.0.txt"
      }.build()
    }.build()
    val license2 = License.newBuilder().apply {
      this.licenseName = "Simplified BSD License"
      this.originalLink = "https://www.opensource.org/licenses/bsd-license"
    }.build()
    val mavenDependenciesList = listOf(
      MavenDependency.newBuilder().apply {
        this.artifactName = DEP_WITH_SCRAPABLE_LICENSE
        this.artifactVersion = DATA_BINDING_VERSION
        this.addLicense(license1)
      }.build(),
      MavenDependency.newBuilder().apply {
        this.artifactName = DEP_WITH_NO_LICENSE
        this.artifactVersion = PROTO_LITE_VERSION
        this.addAllLicense(listOf(license2))
      }.build()
    )

    val licenseSet = mavenDependenciesRetriever.retrieveManuallyUpdatedLicensesSet(
      mavenDependenciesList
    )
    assertThat(licenseSet).hasSize(1)
    verifyLicenseHasScrapableVerifiedLink(
      license = licenseSet.elementAt(0),
      licenseName = "The Apache License, Version 2.0",
      originalLink = "https://www.apache.org/licenses/LICENSE-2.0.txt",
      verifiedLink = "https://www.apache.org/licenses/LICENSE-2.0.txt"
    )
  }

  @Test
  fun testRetrieveManuallyUpdatedLicensesSet_multipleLicenseUpdated_returnsCorrectSet() {
    val license1 = License.newBuilder().apply {
      this.licenseName = "The Apache License, Version 2.0"
      this.originalLink = "https://www.apache.org/licenses/LICENSE-2.0.txt"
      this.scrapableLink = ScrapableLink.newBuilder().apply {
        url = "https://www.apache.org/licenses/LICENSE-2.0.txt"
      }.build()
    }.build()
    val license2 = License.newBuilder().apply {
      this.licenseName = "Simplified BSD License"
      this.originalLink = "https://www.opensource.org/licenses/bsd-license"
      this.extractedCopyLink = ExtractedCopyLink.newBuilder().apply {
        url = "https://local-copy/bsd-license"
      }.build()
    }.build()
    val license3 = License.newBuilder().apply {
      this.licenseName = "Android Software Development Kit License"
      this.originalLink = "https://developer.android.com/studio/terms.html"
      this.directLinkOnly = DirectLinkOnly.newBuilder().apply {
        url = "https://developer.android.com/studio/terms.html"
      }.build()
    }.build()
    val mavenDependenciesList = listOf(
      MavenDependency.newBuilder().apply {
        this.artifactName = DEP_WITH_SCRAPABLE_LICENSE
        this.artifactVersion = DATA_BINDING_VERSION
        this.addLicense(license1)
      }.build(),
      MavenDependency.newBuilder().apply {
        this.artifactName = DEP_WITH_NO_LICENSE
        this.artifactVersion = PROTO_LITE_VERSION
        this.addLicense(license2)
      }.build(),
      MavenDependency.newBuilder().apply {
        this.artifactName = DEP_WITH_DIRECT_LINK_ONLY_LICENSE
        this.artifactVersion = FIREBASE_ANALYTICS_VERSION
        this.addLicense(license3)
      }.build()
    )

    val licenseSet = mavenDependenciesRetriever.retrieveManuallyUpdatedLicensesSet(
      mavenDependenciesList
    )
    assertThat(licenseSet).hasSize(3)
    verifyLicenseHasScrapableVerifiedLink(
      license = licenseSet.elementAt(0),
      licenseName = "The Apache License, Version 2.0",
      originalLink = "https://www.apache.org/licenses/LICENSE-2.0.txt",
      verifiedLink = "https://www.apache.org/licenses/LICENSE-2.0.txt"
    )
    verifyLicenseHasExtractedCopyVerifiedLink(
      license = licenseSet.elementAt(1),
      originalLink = "https://www.opensource.org/licenses/bsd-license",
      licenseName = "Simplified BSD License",
      verifiedLink = "https://local-copy/bsd-license"
    )
    verifyLicenseHasDirectLinkOnlyVerifiedLink(
      license = licenseSet.elementAt(2),
      originalLink = "https://developer.android.com/studio/terms.html",
      licenseName = "Android Software Development Kit License",
      verifiedLink = "https://developer.android.com/studio/terms.html"
    )
  }

  @Test
  fun testUpdateMavenDependenciesList_emptyUpdatedLicenseSet_returnsSameDepsList() {
    val license1 = License.newBuilder().apply {
      this.licenseName = "The Apache License, Version 2.0"
      this.originalLink = "https://www.apache.org/licenses/LICENSE-2.0.txt"
      this.scrapableLink = ScrapableLink.newBuilder().apply {
        url = "https://www.apache.org/licenses/LICENSE-2.0.txt"
      }.build()
    }.build()
    val license2 = License.newBuilder().apply {
      this.licenseName = "Simplified BSD License"
      this.originalLink = "https://www.opensource.org/licenses/bsd-license"
    }.build()
    val mavenDependenciesList = listOf(
      MavenDependency.newBuilder().apply {
        this.artifactName = DEP_WITH_SCRAPABLE_LICENSE
        this.artifactVersion = DATA_BINDING_VERSION
        this.addLicense(license1)
      }.build(),
      MavenDependency.newBuilder().apply {
        this.artifactName = DEP_WITH_NO_LICENSE
        this.artifactVersion = PROTO_LITE_VERSION
        this.addLicense(license2)
      }.build()
    )

    val finalDepsList =
      mavenDependenciesRetriever.updateMavenDependenciesList(
        mavenDependenciesList, manuallyUpdatedLicenses = setOf()
      )
    assertThat(finalDepsList).isEqualTo(mavenDependenciesList)
  }

  @Test
  fun testUpdateMavenDependenciesList_nonEmptyUpdatedLicenseSet_returnsCorrectUpdatedDepsList() {
    val license1 = License.newBuilder().apply {
      this.licenseName = "The Apache License, Version 2.0"
      this.originalLink = "https://www.apache.org/licenses/LICENSE-2.0.txt"
      this.scrapableLink = ScrapableLink.newBuilder().apply {
        url = "https://www.apache.org/licenses/LICENSE-2.0.txt"
      }.build()
    }.build()
    val license2 = License.newBuilder().apply {
      this.licenseName = "Simplified BSD License"
      this.originalLink = "https://www.opensource.org/licenses/bsd-license"
    }.build()
    val updatedLicense2 = License.newBuilder().apply {
      this.licenseName = "Simplified BSD License"
      this.originalLink = "https://www.opensource.org/licenses/bsd-license"
      this.extractedCopyLink = ExtractedCopyLink.newBuilder().apply {
        url = "https://local-copy/bsd-license"
      }.build()
    }.build()
    val mavenDependenciesList = listOf(
      MavenDependency.newBuilder().apply {
        this.artifactName = DEP_WITH_SCRAPABLE_LICENSE
        this.artifactVersion = DATA_BINDING_VERSION
        this.addLicense(license1)
      }.build(),
      MavenDependency.newBuilder().apply {
        this.artifactName = DEP_WITH_NO_LICENSE
        this.artifactVersion = PROTO_LITE_VERSION
        this.addLicense(license2)
      }.build()
    )

    val finalDepsList = mavenDependenciesRetriever.updateMavenDependenciesList(
      mavenDependenciesList,
      setOf<License>(updatedLicense2)
    )
    assertThat(finalDepsList).hasSize(2)
    assertIsDependency(
      dependency = finalDepsList[0],
      artifactName = DEP_WITH_SCRAPABLE_LICENSE,
      artifactVersion = DATA_BINDING_VERSION
    )
    verifyLicenseHasScrapableVerifiedLink(
      license = finalDepsList[0].licenseList[0],
      licenseName = "The Apache License, Version 2.0",
      originalLink = "https://www.apache.org/licenses/LICENSE-2.0.txt",
      verifiedLink = "https://www.apache.org/licenses/LICENSE-2.0.txt"
    )
    assertIsDependency(
      dependency = finalDepsList[1],
      artifactName = DEP_WITH_NO_LICENSE,
      artifactVersion = PROTO_LITE_VERSION
    )
    verifyLicenseHasExtractedCopyVerifiedLink(
      license = finalDepsList[1].licenseList[0],
      licenseName = "Simplified BSD License",
      originalLink = "https://www.opensource.org/licenses/bsd-license",
      verifiedLink = "https://local-copy/bsd-license"
    )
  }

  @Test
  fun testWriteTextProto_emptyMavenDependencyList_textProtoFileEmpty() {
    val textProtoFile = tempFolder.newFile("scripts/assets/maven_dependencies.textproto")
    val mavenDependencyList = MavenDependencyList.newBuilder().build()

    mavenDependenciesRetriever.writeTextProto(
      "${tempFolder.root}/scripts/assets/maven_dependencies.textproto",
      mavenDependencyList
    )

    assertThat(textProtoFile.readText()).isEmpty()
  }

  @Test
  fun testWriteTextProto_nonEmptyMavenDependencyList_writesTextProtoFile() {
    val textProtoFile = tempFolder.newFile("scripts/assets/maven_dependencies.textproto")

    val license1 = License.newBuilder().apply {
      this.licenseName = "Android Software Development Kit License"
      this.originalLink = "https://developer.android.com/studio/terms.html"
      this.directLinkOnly = DirectLinkOnly.newBuilder().apply {
        url = "https://developer.android.com/studio/terms.html"
      }.build()
    }.build()
    val license2 = License.newBuilder().apply {
      this.licenseName = "Simplified BSD License"
      this.originalLink = "https://www.opensource.org/licenses/bsd-license"
    }.build()
    val mavenDependencyList = MavenDependencyList.newBuilder().apply {
      this.addAllMavenDependency(
        listOf(
          MavenDependency.newBuilder().apply {
            this.artifactName = DEP_WITH_DIRECT_LINK_ONLY_LICENSE
            this.artifactVersion = FIREBASE_ANALYTICS_VERSION
            this.addLicense(license1)
          }.build(),
          MavenDependency.newBuilder().apply {
            this.artifactName = DEP_WITH_NO_LICENSE
            this.artifactVersion = PROTO_LITE_VERSION
            this.addLicense(license2)
          }.build()
        )
      )
    }.build()

    mavenDependenciesRetriever.writeTextProto(
      "${tempFolder.root}/scripts/assets/maven_dependencies.textproto",
      mavenDependencyList
    )

    val outputMavenDependencyList = parseTextProto(
      textProtoFile,
      MavenDependencyList.getDefaultInstance()
    )

    val dependency1 = outputMavenDependencyList.mavenDependencyList[0]
    assertIsDependency(
      dependency = dependency1,
      artifactName = DEP_WITH_DIRECT_LINK_ONLY_LICENSE,
      artifactVersion = FIREBASE_ANALYTICS_VERSION,
    )
    val licenseForDependency1 = dependency1.licenseList[0]
    verifyLicenseHasDirectLinkOnlyVerifiedLink(
      license = licenseForDependency1,
      originalLink = "https://developer.android.com/studio/terms.html",
      verifiedLink = "https://developer.android.com/studio/terms.html",
      licenseName = "Android Software Development Kit License"
    )
    val dependency2 = outputMavenDependencyList.mavenDependencyList[1]
    assertIsDependency(
      dependency = dependency2,
      artifactName = DEP_WITH_NO_LICENSE,
      artifactVersion = PROTO_LITE_VERSION,
    )
    val licenseForDependency2 = dependency2.licenseList[0]
    verifyLicenseHasVerifiedLinkNotSet(
      license = licenseForDependency2,
      originalLink = "https://www.opensource.org/licenses/bsd-license",
      licenseName = "Simplified BSD License"
    )
  }

  @Test
  fun testGetAllBrokenLicenses_noBrokenLicense_returnsEmptyLicenseSet() {
    val license1 = License.newBuilder().apply {
      this.licenseName = "The Apache License, Version 2.0"
      this.originalLink = "https://www.apache.org/licenses/LICENSE-2.0.txt"
      this.scrapableLink = ScrapableLink.newBuilder().apply {
        url = "https://www.apache.org/licenses/LICENSE-2.0.txt"
      }.build()
    }.build()
    val license2 = License.newBuilder().apply {
      this.licenseName = "Simplified BSD License"
      this.originalLink = "https://www.opensource.org/licenses/bsd-license"
      this.extractedCopyLink = ExtractedCopyLink.newBuilder().apply {
        url = "https://local-copy/bsd-license"
      }.build()
    }.build()
    val mavenDependenciesList = listOf(
      MavenDependency.newBuilder().apply {
        this.artifactName = DEP_WITH_SCRAPABLE_LICENSE
        this.artifactVersion = DATA_BINDING_VERSION
        this.addLicense(license1)
      }.build(),
      MavenDependency.newBuilder().apply {
        this.artifactName = DEP_WITH_NO_LICENSE
        this.artifactVersion = PROTO_LITE_VERSION
        this.addLicense(license2)
      }.build()
    )

    val brokenLicenses = mavenDependenciesRetriever.getAllBrokenLicenses(mavenDependenciesList)
    assertThat(brokenLicenses).isEmpty()
  }

  @Test
  fun testGetAllBrokenLicenses_multipleBrokenLicenses_returnsCorrectLicenseSet() {
    val license1 = License.newBuilder().apply {
      this.licenseName = "The Apache License, Version 2.0"
      this.originalLink = "https://www.apache.org/licenses/LICENSE-2.0.txt"
    }.build()
    val license2 = License.newBuilder().apply {
      this.licenseName = "Simplified BSD License"
      this.originalLink = "https://www.opensource.org/licenses/bsd-license"
    }.build()
    val mavenDependenciesList = listOf(
      MavenDependency.newBuilder().apply {
        this.artifactName = DEP_WITH_SCRAPABLE_LICENSE
        this.artifactVersion = DATA_BINDING_VERSION
        this.addLicense(license1)
      }.build(),
      MavenDependency.newBuilder().apply {
        this.artifactName = DEP_WITH_NO_LICENSE
        this.artifactVersion = PROTO_LITE_VERSION
        this.addLicense(license2)
      }.build()
    )

    val brokenLicenses = mavenDependenciesRetriever.getAllBrokenLicenses(mavenDependenciesList)
    assertThat(brokenLicenses).hasSize(2)
    verifyLicenseHasVerifiedLinkNotSet(
      license = brokenLicenses.elementAt(0),
      licenseName = "The Apache License, Version 2.0",
      originalLink = "https://www.apache.org/licenses/LICENSE-2.0.txt"
    )
    verifyLicenseHasVerifiedLinkNotSet(
      license = brokenLicenses.elementAt(1),
      licenseName = "Simplified BSD License",
      originalLink = "https://www.opensource.org/licenses/bsd-license"
    )
  }

  @Test
  fun testGetAllBrokenLicenses_licenseOriginalLinkInvalid_notPresentInReturnedSet() {
    val license1 = License.newBuilder().apply {
      this.licenseName = "The Apache License, Version 2.0"
      this.originalLink = "https://www.apache.org/licenses/LICENSE-2.0.txt"
      this.scrapableLink = ScrapableLink.newBuilder().apply {
        url = "https://www.apache.org/licenses/LICENSE-2.0.txt"
      }.build()
    }.build()
    val license2 = License.newBuilder().apply {
      this.licenseName = "Crashlytics Terms of Service"
      this.originalLink = "https://try.crashlytics.com/terms/terms-of-service.pdf"
      this.isOriginalLinkInvalid = true
    }.build()
    val mavenDependenciesList = listOf(
      MavenDependency.newBuilder().apply {
        this.artifactName = DEP_WITH_SCRAPABLE_LICENSE
        this.artifactVersion = DATA_BINDING_VERSION
        this.addLicense(license1)
      }.build(),
      MavenDependency.newBuilder().apply {
        this.artifactName = DEP_WITH_NO_LICENSE
        this.artifactVersion = PROTO_LITE_VERSION
        this.addLicense(license2)
      }.build()
    )

    val brokenLicenses = mavenDependenciesRetriever.getAllBrokenLicenses(mavenDependenciesList)
    assertThat(brokenLicenses).doesNotContain(license2)
  }

  @Test
  fun testfindFirstDepsWithBrokenLicenses_emptyBrokenLicenseSet_returnsEmptyMap() {
    val license1 = License.newBuilder().apply {
      this.licenseName = "The Apache License, Version 2.0"
      this.originalLink = "https://www.apache.org/licenses/LICENSE-2.0.txt"
      this.scrapableLink = ScrapableLink.newBuilder().apply {
        url = "https://www.apache.org/licenses/LICENSE-2.0.txt"
      }.build()
    }.build()
    val license2 = License.newBuilder().apply {
      this.licenseName = "Simplified BSD License"
      this.originalLink = "https://www.opensource.org/licenses/bsd-license"
      this.extractedCopyLink = ExtractedCopyLink.newBuilder().apply {
        url = "https://local-copy/bsd-license"
      }.build()
    }.build()
    val mavenDependenciesList = listOf(
      MavenDependency.newBuilder().apply {
        this.artifactName = DEP_WITH_SCRAPABLE_LICENSE
        this.artifactVersion = DATA_BINDING_VERSION
        this.addLicense(license1)
      }.build(),
      MavenDependency.newBuilder().apply {
        this.artifactName = DEP_WITH_NO_LICENSE
        this.artifactVersion = PROTO_LITE_VERSION
        this.addLicense(license2)
      }.build()
    )

    val licenseToDepNameMap =
      mavenDependenciesRetriever.findFirstDependenciesWithBrokenLicenses(
        mavenDependenciesList, brokenLicenses = setOf()
      )
    assertThat(licenseToDepNameMap).isEmpty()
  }

  @Test
  fun testfindFirstDepsWithBrokenLicenses_nonEmptyBrokenLicenseSet_returnsCorrectMap() {
    val license1 = License.newBuilder().apply {
      this.licenseName = "The Apache License, Version 2.0"
      this.originalLink = "https://www.apache.org/licenses/LICENSE-2.0.txt"
    }.build()
    val license2 = License.newBuilder().apply {
      this.licenseName = "Simplified BSD License"
      this.originalLink = "https://www.opensource.org/licenses/bsd-license"
    }.build()
    val mavenDependenciesList = listOf(
      MavenDependency.newBuilder().apply {
        this.artifactName = DEP_WITH_SCRAPABLE_LICENSE
        this.artifactVersion = DATA_BINDING_VERSION
        this.addLicense(license1)
      }.build(),
      MavenDependency.newBuilder().apply {
        this.artifactName = DEP_WITH_SCRAPABLE_AND_EXTRACTED_COPY_LICENSES
        this.artifactVersion = GLIDE_ANNOTATIONS_VERSION
        this.addLicense(license1)
      }.build(),
      MavenDependency.newBuilder().apply {
        this.artifactName = DEP_WITH_DIRECT_LINK_ONLY_LICENSE
        this.artifactVersion = FIREBASE_ANALYTICS_VERSION
        this.addLicense(license2)
      }.build(),
      MavenDependency.newBuilder().apply {
        this.artifactName = DEP_WITH_NO_LICENSE
        this.artifactVersion = PROTO_LITE_VERSION
        this.addLicense(license2)
      }.build()
    )

    val licenseToDepNameMap =
      mavenDependenciesRetriever.findFirstDependenciesWithBrokenLicenses(
        mavenDependenciesList,
        setOf<License>(license1, license2)
      )
    assertThat(licenseToDepNameMap).hasSize(2)
    assertThat(licenseToDepNameMap).containsEntry(license1, DEP_WITH_SCRAPABLE_LICENSE)
    assertThat(licenseToDepNameMap).doesNotContainEntry(
      license1,
      DEP_WITH_SCRAPABLE_AND_EXTRACTED_COPY_LICENSES
    )
    assertThat(licenseToDepNameMap).containsEntry(license2, DEP_WITH_DIRECT_LINK_ONLY_LICENSE)
    assertThat(licenseToDepNameMap).doesNotContainEntry(license2, DEP_WITH_NO_LICENSE)
  }

  @Test
  fun testGetDepsThatNeedIntervention_allDepsDetailsComplete_returnsEmptySet() {
    val license1 = License.newBuilder().apply {
      this.licenseName = "The Apache License, Version 2.0"
      this.originalLink = "https://www.apache.org/licenses/LICENSE-2.0.txt"
      this.scrapableLink = ScrapableLink.newBuilder().apply {
        url = "https://www.apache.org/licenses/LICENSE-2.0.txt"
      }.build()
    }.build()
    val license2 = License.newBuilder().apply {
      this.licenseName = "Simplified BSD License"
      this.originalLink = "https://www.opensource.org/licenses/bsd-license"
      this.extractedCopyLink = ExtractedCopyLink.newBuilder().apply {
        url = "https://local-copy/bsd-license"
      }.build()
    }.build()
    val mavenDependenciesList = listOf(
      MavenDependency.newBuilder().apply {
        this.artifactName = DEP_WITH_SCRAPABLE_LICENSE
        this.artifactVersion = DATA_BINDING_VERSION
        this.addLicense(license1)
      }.build(),
      MavenDependency.newBuilder().apply {
        this.artifactName = DEP_WITH_NO_LICENSE
        this.artifactVersion = PROTO_LITE_VERSION
        this.addLicense(license2)
      }.build()
    )

    val depsThatNeedInterventionSet =
      mavenDependenciesRetriever.getDependenciesThatNeedIntervention(mavenDependenciesList)
    assertThat(depsThatNeedInterventionSet).isEmpty()
  }

  @Test
  fun testGetDepsThatNeedIntervention_depsDetailsIncomplete_returnsCorrectDepsSet() {
    val license1 = License.newBuilder().apply {
      this.licenseName = "The Apache License, Version 2.0"
      this.originalLink = "https://www.apache.org/licenses/LICENSE-2.0.txt"
      this.scrapableLink = ScrapableLink.newBuilder().apply {
        url = "https://www.apache.org/licenses/LICENSE-2.0.txt"
      }.build()
    }.build()
    val license2 = License.newBuilder().apply {
      this.licenseName = "Fabric Software and Services Agreement"
      this.originalLink = "https://fabric.io/terms"
      this.isOriginalLinkInvalid = true
    }.build()
    val mavenDependenciesList = listOf(
      MavenDependency.newBuilder().apply {
        this.artifactName = DEP_WITH_SCRAPABLE_LICENSE
        this.artifactVersion = DATA_BINDING_VERSION
        this.addLicense(license1)
      }.build(),
      MavenDependency.newBuilder().apply {
        this.artifactName = DEP_WITH_NO_LICENSE
        this.artifactVersion = PROTO_LITE_VERSION
      }.build(),
      MavenDependency.newBuilder().apply {
        this.artifactName = DEP_WITH_INVALID_LINKS
        this.artifactVersion = IO_FABRIC_VERSION
        this.addLicense(license2)
      }.build()
    )

    val depsThatNeedInterventionSet =
      mavenDependenciesRetriever.getDependenciesThatNeedIntervention(mavenDependenciesList)
    assertThat(depsThatNeedInterventionSet).hasSize(2)
    assertIsDependency(
      dependency = depsThatNeedInterventionSet.elementAt(0),
      artifactName = DEP_WITH_NO_LICENSE,
      artifactVersion = PROTO_LITE_VERSION
    )
    assertIsDependency(
      dependency = depsThatNeedInterventionSet.elementAt(1),
      artifactName = DEP_WITH_INVALID_LINKS,
      artifactVersion = IO_FABRIC_VERSION
    )
  }

  @Test
  fun testRetrieveMavenDepList_emptyPbFile_returnsEmptyDepsList() {
    val pbFile = tempFolder.newFile("scripts/assets/maven_dependencies.pb")
    val mavenDependencyList = MavenDependencyList.newBuilder().build()

    pbFile.outputStream().use { mavenDependencyList.writeTo(it) }

    val mavenDependenciesList = mavenDependenciesRetriever.retrieveMavenDependencyList(
      "${tempFolder.root}/scripts/assets/maven_dependencies.pb"
    )

    assertThat(mavenDependenciesList).isEmpty()
  }

  @Test
  fun testRetrieveMavenDepList_nonEmptyMavenDependencyList_returnsCorrectDepsList() {
    val pbFile = tempFolder.newFile("scripts/assets/maven_dependencies.pb")

    val license1 = License.newBuilder().apply {
      this.licenseName = "The Apache License, Version 2.0"
      this.originalLink = "https://www.apache.org/licenses/LICENSE-2.0.txt"
      this.scrapableLink = ScrapableLink.newBuilder().apply {
        url = "https://www.apache.org/licenses/LICENSE-2.0.txt"
      }.build()
    }.build()
    val license2 = License.newBuilder().apply {
      this.licenseName = "Simplified BSD License"
      this.originalLink = "https://www.opensource.org/licenses/bsd-license"
    }.build()
    val mavenDependencyList = MavenDependencyList.newBuilder().apply {
      this.addAllMavenDependency(
        listOf(
          MavenDependency.newBuilder().apply {
            this.artifactName = DEP_WITH_DIRECT_LINK_ONLY_LICENSE
            this.artifactVersion = FIREBASE_ANALYTICS_VERSION
            this.addLicense(license1)
          }.build(),
          MavenDependency.newBuilder().apply {
            this.artifactName = DEP_WITH_NO_LICENSE
            this.artifactVersion = PROTO_LITE_VERSION
            this.addLicense(license2)
          }.build()
        )
      )
    }.build()

    pbFile.outputStream().use { mavenDependencyList.writeTo(it) }

    val mavenDependenciesList = mavenDependenciesRetriever.retrieveMavenDependencyList(
      "${tempFolder.root}/scripts/assets/maven_dependencies.pb"
    )

    assertThat(mavenDependenciesList).isEqualTo(mavenDependencyList.mavenDependencyList)
    assertIsDependency(
      dependency = mavenDependenciesList[0],
      artifactName = DEP_WITH_DIRECT_LINK_ONLY_LICENSE,
      artifactVersion = FIREBASE_ANALYTICS_VERSION
    )
    assertThat(mavenDependenciesList[0].licenseList.size).isEqualTo(1)
    verifyLicenseHasScrapableVerifiedLink(
      license = mavenDependenciesList[0].licenseList[0],
      licenseName = "The Apache License, Version 2.0",
      originalLink = "https://www.apache.org/licenses/LICENSE-2.0.txt",
      verifiedLink = "https://www.apache.org/licenses/LICENSE-2.0.txt"
    )
    assertIsDependency(
      dependency = mavenDependenciesList[1],
      artifactName = DEP_WITH_NO_LICENSE,
      artifactVersion = PROTO_LITE_VERSION
    )
    assertThat(mavenDependenciesList[1].licenseList.size).isEqualTo(1)
    verifyLicenseHasVerifiedLinkNotSet(
      license = mavenDependenciesList[1].licenseList[0],
      licenseName = "Simplified BSD License",
      originalLink = "https://www.opensource.org/licenses/bsd-license"
    )
  }

  @Test
  fun testGetDepListFromMavenInstall_emptyBazelQueryDepsList_returnsEmptyDepList() {
    val mavenInstallFile = tempFolder.newFile("third_party/maven_install.json")
    writeMavenInstallJson(mavenInstallFile)

    val mavenListDependencies = runBlocking {
      mavenDependenciesRetriever.generateDependenciesListFromMavenInstall(
        "${tempFolder.root}/third_party/maven_install.json",
        listOf()
      )
    }

    assertThat(mavenListDependencies).isEmpty()
  }

  @Test
  fun testGetDepListFromMavenInstall_commonBazelQueryDepsList_returnsCorrectDepsList() {
    val mavenInstallFile = tempFolder.newFile("third_party/maven_install.json")
    writeMavenInstallJson(mavenInstallFile)

    val mavenListDependencies = runBlocking {
      mavenDependenciesRetriever.generateDependenciesListFromMavenInstall(
        "${tempFolder.root}/third_party/maven_install.json",
        listOf(DATA_BINDING_DEP, FIREBASE_DEP)
      )
    }

    assertThat(mavenListDependencies).containsExactly(
      MavenListDependency(
        coord = DEP_WITH_SCRAPABLE_LICENSE.coordStrToMavenCoord(),
        repoUrls = listOf(GOOGLE_MAVEN_URL)
      ),
      MavenListDependency(
        coord = DEP_WITH_DIRECT_LINK_ONLY_LICENSE.coordStrToMavenCoord(),
        repoUrls = listOf(GOOGLE_MAVEN_URL)
      )
    )
  }

  @Test
  fun testRetrieveDepListFromPom_emptyMavenListDependencies_returnsEmptyMavenDepList() {
    val mavenDependencyList = mavenDependenciesRetriever.retrieveDependencyListFromPom(
      listOf()
    )
    assertThat(mavenDependencyList.mavenDependencyList).isEmpty()
  }

  @Test
  fun testRetrieveDepListFromPom_mixedDepTypes_returnsCorrectMavenDepList() {
    val mavenDependencyList = mavenDependenciesRetriever.retrieveDependencyListFromPom(
      listOf(
        MavenListDependency(
          coord = DEP_WITH_SCRAPABLE_LICENSE.coordStrToMavenCoord(),
          repoUrls = listOf(GOOGLE_MAVEN_URL)
        ),
        MavenListDependency(
          coord = DEP_WITH_NO_LICENSE.coordStrToMavenCoord(),
          repoUrls = listOf(PUBLIC_MAVEN_URL)
        )
      )
    )
    assertThat(mavenDependencyList.mavenDependencyList.size).isEqualTo(2)
    val dependency1 = mavenDependencyList.mavenDependencyList[0]
    val dependency2 = mavenDependencyList.mavenDependencyList[1]
    assertIsDependency(
      dependency = dependency1,
      artifactName = DEP_WITH_SCRAPABLE_LICENSE,
      artifactVersion = DATA_BINDING_VERSION
    )
    assertThat(dependency1.licenseList.size).isEqualTo(1)
    verifyLicenseHasVerifiedLinkNotSet(
      license = dependency1.licenseList[0],
      licenseName = "The Apache License, Version 2.0",
      originalLink = "https://www.apache.org/licenses/LICENSE-2.0.txt"
    )
    assertIsDependency(
      dependency = dependency2,
      artifactName = DEP_WITH_NO_LICENSE,
      artifactVersion = PROTO_LITE_VERSION
    )
    assertThat(dependency2.licenseList).isEmpty()
  }

  @Test
  fun testGenerateDepsListFromMavenInstall_emptyBazelQueryDeps_returnsEmptyList() {
    val mavenInstallFile = tempFolder.newFile("third_party/maven_install.json")
    writeMavenInstallJson(mavenInstallFile)

    val mavenListDependencies = runBlocking {
      mavenDependenciesRetriever.generateDependenciesListFromMavenInstall(
        "${tempFolder.root}/third_party/maven_install.json",
        listOf()
      )
    }

    assertThat(mavenListDependencies).isEmpty()
  }

  @Test
  fun testGenerateDepsListFromMavenInstall_nonEmptyBazelQueryDepNames_returnsCorrectList() {
    val mavenInstallFile = tempFolder.newFile("third_party/maven_install.json")
    writeMavenInstallJson(mavenInstallFile)

    val mavenListDependencies = runBlocking {
      mavenDependenciesRetriever.generateDependenciesListFromMavenInstall(
        "${tempFolder.root}/third_party/maven_install.json",
        listOf(DATA_BINDING_DEP, FIREBASE_DEP)
      )
    }

    assertThat(mavenListDependencies).containsExactly(
      MavenListDependency(
        coord = DEP_WITH_SCRAPABLE_LICENSE.coordStrToMavenCoord(),
        repoUrls = listOf(GOOGLE_MAVEN_URL)
      ),
      MavenListDependency(
        coord = DEP_WITH_DIRECT_LINK_ONLY_LICENSE.coordStrToMavenCoord(),
        repoUrls = listOf(GOOGLE_MAVEN_URL)
      )
    )
  }

  @Test
  fun testMavenCoordinate_parseFrom_oneComponent_throwsException() {
    val exception = assertThrows(IllegalStateException::class) {
      MavenDependenciesRetriever.MavenCoordinate.parseFrom("androidx.lifecycle")
    }

    assertThat(exception).hasMessageThat().contains("Invalid Maven coordinate string")
  }

  @Test
  fun testMavenCoordinate_parseFrom_twoComponents_throwsException() {
    val exception = assertThrows(IllegalStateException::class) {
      MavenDependenciesRetriever.MavenCoordinate.parseFrom("androidx.lifecycle:lifecycle-viewmodel")
    }

    assertThat(exception).hasMessageThat().contains("Invalid Maven coordinate string")
  }

  @Test
  fun testMavenCoordinate_parseFrom_threeComponents_returnsCoordinateWithGroupArtifactVersion() {
    val coord =
      MavenDependenciesRetriever.MavenCoordinate.parseFrom(
        "androidx.lifecycle:lifecycle-viewmodel:2.2.0"
      )

    assertThat(coord.groupId).isEqualTo("androidx.lifecycle")
    assertThat(coord.artifactId).isEqualTo("lifecycle-viewmodel")
    assertThat(coord.version).isEqualTo("2.2.0")
    assertThat(coord.classifier).isNull()
    assertThat(coord.extension).isNull()
  }

  @Test
  fun testMavenCoordinate_parseFrom_fourComponents_returnsCoordinateWithExtension() {
    val coord =
      MavenDependenciesRetriever.MavenCoordinate.parseFrom(
        "androidx.lifecycle:lifecycle-viewmodel:aar:2.2.0"
      )

    assertThat(coord.groupId).isEqualTo("androidx.lifecycle")
    assertThat(coord.artifactId).isEqualTo("lifecycle-viewmodel")
    assertThat(coord.version).isEqualTo("2.2.0")
    assertThat(coord.classifier).isNull()
    assertThat(coord.extension).isEqualTo("aar")
  }

  @Test
  fun testMavenCoordinate_parseFrom_fiveComponents_returnsCoordinateWithClassifierAndExtension() {
    val coord =
      MavenDependenciesRetriever.MavenCoordinate.parseFrom(
        "androidx.lifecycle:lifecycle-viewmodel:aar:sources:2.2.0"
      )

    assertThat(coord.groupId).isEqualTo("androidx.lifecycle")
    assertThat(coord.artifactId).isEqualTo("lifecycle-viewmodel")
    assertThat(coord.version).isEqualTo("2.2.0")
    assertThat(coord.classifier).isEqualTo("sources")
    assertThat(coord.extension).isEqualTo("aar")
  }

  @Test
  fun testMavenCoordinate_parseFrom_sixComponents_throwsException() {
    val exception = assertThrows(IllegalStateException::class) {
      MavenDependenciesRetriever.MavenCoordinate.parseFrom(
        "androidx.lifecycle:lifecycle-viewmodel:aar:sources:fake:2.2.0"
      )
    }

    assertThat(exception).hasMessageThat().contains("Invalid Maven coordinate string")
  }

  @Test
  fun testMavenCoordinate_reducedCoordinateString_simpleCoordinate_returnsCorrectValue() {
    val coord =
      MavenDependenciesRetriever.MavenCoordinate(
        groupId = "androidx.lifecycle",
        artifactId = "lifecycle-viewmodel",
        version = "2.2.0"
      )

    val reducedCoordStr = coord.reducedCoordinateString

    // The group ID, artifact ID, and version should all be included in a reduced coordinate string.
    assertThat(reducedCoordStr).isEqualTo("androidx.lifecycle:lifecycle-viewmodel:2.2.0")
  }

  @Test
  fun testMavenCoordinate_reducedCoordinateString_coordWithExtension_returnsCoordStrNoExtension() {
    val coord =
      MavenDependenciesRetriever.MavenCoordinate(
        groupId = "androidx.lifecycle",
        artifactId = "lifecycle-viewmodel",
        version = "2.2.0",
        extension = "aar"
      )

    val reducedCoordStr = coord.reducedCoordinateString

    // The extension is ignored in the reduced coordinate string.
    assertThat(reducedCoordStr).isEqualTo("androidx.lifecycle:lifecycle-viewmodel:2.2.0")
  }

  @Test
  fun testMavenCoordinate_reducedCoordinateString_coordWithClassifier_returnsCoordStrNoClass() {
    val coord =
      MavenDependenciesRetriever.MavenCoordinate(
        groupId = "androidx.lifecycle",
        artifactId = "lifecycle-viewmodel",
        version = "2.2.0",
        classifier = "sources"
      )

    val reducedCoordStr = coord.reducedCoordinateString

    // The classifier is ignored in the reduced coordinate string.
    assertThat(reducedCoordStr).isEqualTo("androidx.lifecycle:lifecycle-viewmodel:2.2.0")
  }

  @Test
  fun testMavenCoordinate_reducedCoordinateString_coordWithClassAndExt_returnsStrWithoutBoth() {
    val coord =
      MavenDependenciesRetriever.MavenCoordinate(
        groupId = "androidx.lifecycle",
        artifactId = "lifecycle-viewmodel",
        version = "2.2.0",
        extension = "aar",
        classifier = "sources"
      )

    val reducedCoordStr = coord.reducedCoordinateString

    // Both the extension and classifier are ignored in the reduced coordinate string.
    assertThat(reducedCoordStr).isEqualTo("androidx.lifecycle:lifecycle-viewmodel:2.2.0")
  }

  @Test
  fun testMavenCoordinate_bazelTarget_simpleCoordinate_returnsTargetIgnoringVersion() {
    val coord =
      MavenDependenciesRetriever.MavenCoordinate(
        groupId = "androidx.lifecycle",
        artifactId = "lifecycle-viewmodel",
        version = "2.2.0"
      )

    val bazelTarget = coord.bazelTarget

    // Only the group & artifact IDs should be included in the base Bazel target.
    assertThat(bazelTarget).isEqualTo("androidx_lifecycle_lifecycle_viewmodel")
  }

  @Test
  fun testMavenCoordinate_bazelTarget_coordWithExtension_returnsTargetIgnoringExtension() {
    val coord =
      MavenDependenciesRetriever.MavenCoordinate(
        groupId = "androidx.lifecycle",
        artifactId = "lifecycle-viewmodel",
        version = "2.2.0",
        extension = "aar"
      )

    val bazelTarget = coord.bazelTarget

    // The extension is ignored in the base Bazel target.
    assertThat(bazelTarget).isEqualTo("androidx_lifecycle_lifecycle_viewmodel")
  }

  @Test
  fun testMavenCoordinate_bazelTarget_coordWithClassifier_returnsTargetIgnoringClassifier() {
    val coord =
      MavenDependenciesRetriever.MavenCoordinate(
        groupId = "androidx.lifecycle",
        artifactId = "lifecycle-viewmodel",
        version = "2.2.0",
        classifier = "sources"
      )

    val bazelTarget = coord.bazelTarget

    // The classifier is ignored in the base Bazel target.
    assertThat(bazelTarget).isEqualTo("androidx_lifecycle_lifecycle_viewmodel")
  }

  @Test
  fun testMavenCoordinate_bazelTarget_coordWithClassAndExt_returnsTargetIgnoringBoth() {
    val coord =
      MavenDependenciesRetriever.MavenCoordinate(
        groupId = "androidx.lifecycle",
        artifactId = "lifecycle-viewmodel",
        version = "2.2.0",
        extension = "aar",
        classifier = "sources"
      )

    val bazelTarget = coord.bazelTarget

    // Both the extension and classifier are ignored the base Bazel target.
    assertThat(bazelTarget).isEqualTo("androidx_lifecycle_lifecycle_viewmodel")
  }

  @Test
  fun testMavenCoordinate_computeArtifactUrl_simpleCoordinate_returnsCorrectMavenUrl() {
    val coord =
      MavenDependenciesRetriever.MavenCoordinate(
        groupId = "androidx.lifecycle",
        artifactId = "lifecycle-viewmodel",
        version = "2.2.0"
      )

    val artifactUrl = coord.computeArtifactUrl("https://maven.google.com")

    // All properties of the coordinate should be included when computing the artifact URL. If
    // there's no extension defined, it should default to 'jar' per:
    // https://maven.apache.org/repositories/artifacts.html.
    assertThat(artifactUrl).isEqualTo(
      "https://maven.google.com/androidx/lifecycle/lifecycle-viewmodel/2.2.0" +
        "/lifecycle-viewmodel-2.2.0.jar"
    )
  }

  @Test
  fun testMavenCoordinate_computeArtifactUrl_coordWithExtension_returnsUrlWithExtension() {
    val coord =
      MavenDependenciesRetriever.MavenCoordinate(
        groupId = "androidx.lifecycle",
        artifactId = "lifecycle-viewmodel",
        version = "2.2.0",
        extension = "aar"
      )

    val artifactUrl = coord.computeArtifactUrl("https://maven.google.com")

    // All properties of the coordinate should be included when computing the artifact URL.
    assertThat(artifactUrl).isEqualTo(
      "https://maven.google.com/androidx/lifecycle/lifecycle-viewmodel/2.2.0" +
        "/lifecycle-viewmodel-2.2.0.aar"
    )
  }

  @Test
  fun testMavenCoordinate_computeArtifactUrl_coordWithClassifier_returnsUrlWithClassifier() {
    val coord =
      MavenDependenciesRetriever.MavenCoordinate(
        groupId = "androidx.lifecycle",
        artifactId = "lifecycle-viewmodel",
        version = "2.2.0",
        classifier = "sources"
      )

    val artifactUrl = coord.computeArtifactUrl("https://maven.google.com")

    // All properties of the coordinate should be included when computing the artifact URL.
    assertThat(artifactUrl).isEqualTo(
      "https://maven.google.com/androidx/lifecycle/lifecycle-viewmodel/2.2.0" +
        "/lifecycle-viewmodel-2.2.0-sources.jar"
    )
  }

  @Test
  fun testMavenCoordinate_computeArtifactUrl_coordWithClassAndExt_returnsUrlWithBoth() {
    val coord =
      MavenDependenciesRetriever.MavenCoordinate(
        groupId = "androidx.lifecycle",
        artifactId = "lifecycle-viewmodel",
        version = "2.2.0",
        extension = "aar",
        classifier = "sources"
      )

    val artifactUrl = coord.computeArtifactUrl("https://maven.google.com")

    // All properties of the coordinate should be included when computing the artifact URL.
    assertThat(artifactUrl).isEqualTo(
      "https://maven.google.com/androidx/lifecycle/lifecycle-viewmodel/2.2.0" +
        "/lifecycle-viewmodel-2.2.0-sources.aar"
    )
  }

  @Test
  fun testMavenCoordinate_computePomUrl_simpleCoordinate_returnsCorrectMavenUrl() {
    val coord =
      MavenDependenciesRetriever.MavenCoordinate(
        groupId = "androidx.lifecycle",
        artifactId = "lifecycle-viewmodel",
        version = "2.2.0"
      )

    val pomUrl = coord.computePomUrl("https://maven.google.com")

    // All properties of the coordinate should be included when computing the POM URL except for
    // extension since the ending of the URL is always 'pom'.
    assertThat(pomUrl).isEqualTo(
      "https://maven.google.com/androidx/lifecycle/lifecycle-viewmodel/2.2.0" +
        "/lifecycle-viewmodel-2.2.0.pom"
    )
  }

  @Test
  fun testMavenCoordinate_computePomUrl_coordWithExtension_returnsUrlWithExtension() {
    val coord =
      MavenDependenciesRetriever.MavenCoordinate(
        groupId = "androidx.lifecycle",
        artifactId = "lifecycle-viewmodel",
        version = "2.2.0",
        extension = "aar"
      )

    val pomUrl = coord.computePomUrl("https://maven.google.com")

    // All properties of the coordinate should be included when computing the POM URL except for
    // extension since the ending of the URL is always 'pom'.
    assertThat(pomUrl).isEqualTo(
      "https://maven.google.com/androidx/lifecycle/lifecycle-viewmodel/2.2.0" +
        "/lifecycle-viewmodel-2.2.0.pom"
    )
  }

  @Test
  fun testMavenCoordinate_computePomUrl_coordWithClassifier_returnsUrlWithClassifier() {
    val coord =
      MavenDependenciesRetriever.MavenCoordinate(
        groupId = "androidx.lifecycle",
        artifactId = "lifecycle-viewmodel",
        version = "2.2.0",
        classifier = "sources"
      )

    val pomUrl = coord.computePomUrl("https://maven.google.com")

    // All properties of the coordinate should be included when computing the POM URL except for
    // extension since the ending of the URL is always 'pom'.
    assertThat(pomUrl).isEqualTo(
      "https://maven.google.com/androidx/lifecycle/lifecycle-viewmodel/2.2.0" +
        "/lifecycle-viewmodel-2.2.0-sources.pom"
    )
  }

  @Test
  fun testMavenCoordinate_computePomUrl_coordWithClassAndExt_returnsUrlWithBoth() {
    val coord =
      MavenDependenciesRetriever.MavenCoordinate(
        groupId = "androidx.lifecycle",
        artifactId = "lifecycle-viewmodel",
        version = "2.2.0",
        extension = "aar",
        classifier = "sources"
      )

    val pomUrl = coord.computePomUrl("https://maven.google.com")

    // All properties of the coordinate should be included when computing the POM URL except for
    // extension since the ending of the URL is always 'pom'.
    assertThat(pomUrl).isEqualTo(
      "https://maven.google.com/androidx/lifecycle/lifecycle-viewmodel/2.2.0" +
        "/lifecycle-viewmodel-2.2.0-sources.pom"
    )
  }

  private fun verifyLicenseHasScrapableVerifiedLink(
    license: License,
    originalLink: String,
    licenseName: String,
    verifiedLink: String,
  ) {
    assertThat(license.licenseName).isEqualTo(licenseName)
    assertThat(license.verifiedLinkCase).isEqualTo(
      License.VerifiedLinkCase.SCRAPABLE_LINK
    )
    assertThat(license.scrapableLink.url).isEqualTo(verifiedLink)
    assertThat(license.originalLink).isEqualTo(originalLink)
    assertThat(license.isOriginalLinkInvalid).isFalse()
  }

  private fun verifyLicenseHasExtractedCopyVerifiedLink(
    license: License,
    originalLink: String,
    licenseName: String,
    verifiedLink: String,
  ) {
    assertThat(license.licenseName).isEqualTo(licenseName)
    assertThat(license.verifiedLinkCase).isEqualTo(
      License.VerifiedLinkCase.EXTRACTED_COPY_LINK
    )
    assertThat(license.extractedCopyLink.url).isEqualTo(verifiedLink)
    assertThat(license.originalLink).isEqualTo(originalLink)
    assertThat(license.isOriginalLinkInvalid).isFalse()
  }

  private fun verifyLicenseHasDirectLinkOnlyVerifiedLink(
    license: License,
    originalLink: String,
    licenseName: String,
    verifiedLink: String,
  ) {
    assertThat(license.licenseName).isEqualTo(licenseName)
    assertThat(license.verifiedLinkCase).isEqualTo(
      License.VerifiedLinkCase.DIRECT_LINK_ONLY
    )
    assertThat(license.directLinkOnly.url).isEqualTo(verifiedLink)
    assertThat(license.originalLink).isEqualTo(originalLink)
    assertThat(license.isOriginalLinkInvalid).isFalse()
  }

  private fun verifyLicenseHasVerifiedLinkNotSet(
    license: License,
    originalLink: String,
    licenseName: String
  ) {
    assertThat(license.licenseName).isEqualTo(licenseName)
    assertThat(license.verifiedLinkCase).isEqualTo(License.VerifiedLinkCase.VERIFIEDLINK_NOT_SET)
    assertThat(license.originalLink).isEqualTo(originalLink)
    assertThat(license.isOriginalLinkInvalid).isFalse()
  }

  private fun assertIsDependency(
    dependency: MavenDependency,
    artifactName: String,
    artifactVersion: String,
  ) {
    assertThat(dependency.artifactName).isEqualTo(artifactName)
    assertThat(dependency.artifactVersion).isEqualTo(artifactVersion)
  }

  private fun parseTextProto(
    textProtoFile: File,
    proto: MavenDependencyList
  ): MavenDependencyList {
    val builder = proto.newBuilderForType()
    TextFormat.merge(textProtoFile.readText(), builder)
    return builder.build()
  }

  private fun writeThirdPartyBuildFile(
    coordsList: List<String>,
    thirdPartyPrefixCoordList: List<String>
  ) {
    val thirdPartyBuild = tempFolder.newFile("third_party/BUILD.bazel")
    thirdPartyBuild.appendText(
      """
      load("@rules_jvm_external//:defs.bzl", "artifact")
      """.trimIndent() + "\n"
    )
    coordsList.forEachIndexed { index, coord ->
      createThirdPartyAndroidLibrary(
        thirdPartyBuild = thirdPartyBuild,
        coord = coord,
        artifactName = thirdPartyPrefixCoordList[index].substringAfter(':')
      )
    }
  }

  private fun createThirdPartyAndroidLibrary(
    thirdPartyBuild: File,
    coord: String,
    artifactName: String
  ) {
    thirdPartyBuild.appendText(
      """
      android_library(
          name = "$artifactName",
          visibility = ["//visibility:public"],
          exports = [artifact("$coord")],
      )
      """.trimIndent() + "\n"
    )
  }

  private fun createThirdPartyAndroidBinary(
    dependenciesList: List<String>
  ) {
    tempFolder.newFile("AndroidManifest.xml")
    val build = tempFolder.newFile("BUILD.bazel")
    build.appendText("depsList = [\n")
    for (dep in dependenciesList) {
      build.appendText("\"$dep\",")
    }
    build.appendText("]\n")
    build.appendText(
      """
      android_binary(
          name = "oppia",
          manifest = "AndroidManifest.xml",
          deps = depsList
      )
      """.trimIndent() + "\n"
    )
  }

  /** Helper function to write a fake maven_install.json file. */
  private fun writeMavenInstallJson(file: File) {
    file.writeText(
      """
      {
        "artifacts": {
          "androidx.databinding:databinding-adapters": {
            "version": "3.4.2"
          },
          "com.github.bumptech.glide:annotations": {
            "version": "4.11.0"
          },
          "com.google.firebase:firebase-analytics": {
            "version": "17.5.0"
          },
          "com.google.protobuf:protobuf-lite": {
            "version": "3.0.0"
          },
          "io.fabric.sdk.android:fabric": {
            "version": "1.4.7"
          }
        },
        "repositories": {
          "$GOOGLE_MAVEN_URL": [
            "androidx.databinding:databinding-adapters",
            "com.google.firebase:firebase-analytics",
            "io.fabric.sdk.android:fabric"
          ],
          "$PUBLIC_MAVEN_URL": [
            "com.github.bumptech.glide:annotations",
            "com.google.protobuf:protobuf-lite"
          ]
        }
      }  
      """.trimIndent()
    )
  }

  private fun initializeCommandExecutorWithLongProcessWaitTime(): CommandExecutorImpl {
    return CommandExecutorImpl(
      scriptBgDispatcher, processTimeout = 5, processTimeoutUnit = TimeUnit.MINUTES
    )
  }

  /** Returns a mock for the [MavenArtifactPropertyFetcher]. */
  private fun initializeArtifactPropertyFetcher(): MavenArtifactPropertyFetcher {
    return mock {
      on { scrapeText(eq(DATA_BINDING_POM_URL)) }
        .doReturn(
          """
          <?xml version="1.0" encoding="UTF-8"?>
          <licenses>
            <license>
              <name>The Apache License, Version 2.0</name>
              <url>https://www.apache.org/licenses/LICENSE-2.0.txt</url>
              <distribution>repo</distribution>
            </license>
          </licenses>
          """.trimIndent()
        )
      on { scrapeText(eq(GLIDE_ANNOTATIONS_POM_URL)) }
        .doReturn(
          """
          <?xml version="1.0" encoding="UTF-8"?>
          <licenses>
            <license>
              <name>Simplified BSD License</name>
              <url>https://www.opensource.org/licenses/bsd-license</url>
              <distribution>repo</distribution>
            </license>
            <license>
              <name>The Apache License, Version 2.0</name>
              <url>https://www.apache.org/licenses/LICENSE-2.0.txt</url>
              <distribution>repo</distribution>
            </license>
          </licenses>
          """.trimIndent()
        )
      on { scrapeText(eq(FIREBASE_ANALYTICS_POM_URL)) }
        .doReturn(
          """
          <?xml version="1.0" encoding="UTF-8"?>
          <licenses>
            <license>
              <name>Android Software Development Kit License</name>
              <url>https://developer.android.com/studio/terms.html</url>
              <distribution>repo</distribution>
            </license>
          </licenses>
          """.trimIndent()
        )
      on { scrapeText(eq(IO_FABRIC_POM_URL)) }
        .doReturn(
          """
          <?xml version="1.0" encoding="UTF-8"?>
          <licenses>
            <license>
              <name>Fabric Terms of Service</name>
              <url>https://www.fabric.io.terms</url>
              <distribution>repo</distribution>
            </license>
          </licenses>
          """.trimIndent()
        )
      on { scrapeText(eq(PROTO_LITE_POM_URL)) }
        .doReturn(
          """
          <?xml version="1.0" encoding="UTF-8"?>
          <project>Random Project</project>
          """.trimIndent()
        )
      on { isValidArtifactFileUrl(eq(DATA_BINDING_ARTIFACT_URL)) }.thenReturn(true)
      on { isValidArtifactFileUrl(eq(PROTO_LITE_ARTIFACT_URL)) }.thenReturn(true)
      on { isValidArtifactFileUrl(eq(IO_FABRIC_ARTIFACT_URL)) }.thenReturn(true)
      on { isValidArtifactFileUrl(eq(GLIDE_ANNOTATIONS_ARTIFACT_URL)) }.thenReturn(true)
      on { isValidArtifactFileUrl(eq(FIREBASE_ANALYTICS_ARTIFACT_URL)) }.thenReturn(true)
    }
  }

  private fun initializeMavenDependenciesRetriever(): MavenDependenciesRetriever {
    return MavenDependenciesRetriever(
      "${tempFolder.root}",
      mockArtifactPropertyFetcher,
      ScriptBackgroundCoroutineDispatcher(),
      commandExecutor
    )
  }

  private fun String.coordStrToMavenCoord() =
    MavenDependenciesRetriever.MavenCoordinate.parseFrom(this)

  private companion object {
    private const val DEP_WITH_SCRAPABLE_LICENSE = "androidx.databinding:databinding-adapters:3.4.2"
    private const val DEP_WITH_NO_LICENSE = "com.google.protobuf:protobuf-lite:3.0.0"
    private const val DEP_WITH_SCRAPABLE_AND_EXTRACTED_COPY_LICENSES =
      "com.github.bumptech.glide:annotations:4.11.0"
    private const val DEP_WITH_DIRECT_LINK_ONLY_LICENSE =
      "com.google.firebase:firebase-analytics:17.5.0"
    private const val DEP_WITH_INVALID_LINKS = "io.fabric.sdk.android:fabric:1.4.7"

    private const val DATA_BINDING_DEP_WITH_THIRD_PARTY_PREFIX =
      "//third_party:androidx_databinding_databinding-adapters"
    private const val FIREBASE_DEP_WITH_THIRD_PARTY_PREFIX =
      "//third_party:com_google_firebase_firebase-analytics"
    private const val IO_FABRIC_DEP_WITH_THIRD_PARTY_PREFIX =
      "//third_party:io_fabric_sdk_android_fabric"

    private const val DATA_BINDING_DEP = "androidx_databinding_databinding_adapters"
    private const val FIREBASE_DEP = "com_google_firebase_firebase_analytics"
    private const val IO_FABRIC_DEP = "io_fabric_sdk_android_fabric"

    private const val GOOGLE_MAVEN_URL = "https://maven.google.com"
    private const val PUBLIC_MAVEN_URL = "https://repo1.maven.org/maven2"

    private const val DATA_BINDING_VERSION = "3.4.2"
    private const val DATA_BINDING_BASE_URL =
      "$GOOGLE_MAVEN_URL/androidx/databinding/databinding-adapters" +
        "/$DATA_BINDING_VERSION/databinding-adapters-$DATA_BINDING_VERSION"
    private const val DATA_BINDING_ARTIFACT_URL = "$DATA_BINDING_BASE_URL.jar"
    private const val DATA_BINDING_POM_URL = "$DATA_BINDING_BASE_URL.pom"

    private const val PROTO_LITE_VERSION = "3.0.0"
    private const val PROTO_LITE_BASE_URL =
      "$PUBLIC_MAVEN_URL/com/google/protobuf/protobuf-lite/$PROTO_LITE_VERSION" +
        "/protobuf-lite-$PROTO_LITE_VERSION"
    private const val PROTO_LITE_POM_URL = "$PROTO_LITE_BASE_URL.pom"
    private const val PROTO_LITE_ARTIFACT_URL = "$PROTO_LITE_BASE_URL.jar"

    private const val IO_FABRIC_VERSION = "1.4.7"
    private const val IO_FABRIC_BASE_URL =
      "$GOOGLE_MAVEN_URL/io/fabric/sdk/android/fabric/$IO_FABRIC_VERSION/fabric-$IO_FABRIC_VERSION"
    private const val IO_FABRIC_POM_URL = "$IO_FABRIC_BASE_URL.pom"
    private const val IO_FABRIC_ARTIFACT_URL = "$IO_FABRIC_BASE_URL.jar"

    private const val GLIDE_ANNOTATIONS_VERSION = "4.11.0"
    private const val GLIDE_ANNOTATIONS_BASE_URL =
      "$PUBLIC_MAVEN_URL/com/github/bumptech/glide/annotations/$GLIDE_ANNOTATIONS_VERSION" +
        "/annotations-$GLIDE_ANNOTATIONS_VERSION"
    private const val GLIDE_ANNOTATIONS_POM_URL = "$GLIDE_ANNOTATIONS_BASE_URL.pom"
    private const val GLIDE_ANNOTATIONS_ARTIFACT_URL = "$GLIDE_ANNOTATIONS_BASE_URL.jar"

    private const val FIREBASE_ANALYTICS_VERSION = "17.5.0"
    private const val FIREBASE_ANALYTICS_BASE_URL =
      "$GOOGLE_MAVEN_URL/com/google/firebase/firebase-analytics/$FIREBASE_ANALYTICS_VERSION" +
        "/firebase-analytics-$FIREBASE_ANALYTICS_VERSION"
    private const val FIREBASE_ANALYTICS_POM_URL = "$FIREBASE_ANALYTICS_BASE_URL.pom"
    private const val FIREBASE_ANALYTICS_ARTIFACT_URL = "$FIREBASE_ANALYTICS_BASE_URL.jar"
  }
}<|MERGE_RESOLUTION|>--- conflicted
+++ resolved
@@ -32,57 +32,6 @@
 // SameParameterValue: tests should have specific context included/excluded for readability.
 @Suppress("FunctionName", "SameParameterValue")
 class MavenDependenciesRetrieverTest {
-<<<<<<< HEAD
-
-  private val DEP_WITH_SCRAPABLE_LICENSE = "androidx.databinding:databinding-adapters:3.4.2"
-  private val DEP_WITH_NO_LICENSE = "com.google.protobuf:protobuf-lite:3.0.0"
-  private val DEP_WITH_SCRAPABLE_AND_EXTRACTED_COPY_LICENSES =
-    "com.github.bumptech.glide:annotations:4.11.0"
-  private val DEP_WITH_DIRECT_LINK_ONLY_LICENSE = "com.google.firebase:firebase-analytics:17.5.0"
-  private val DEP_WITH_INVALID_LINKS = "io.fabric.sdk.android:fabric:1.4.7"
-
-  private val DATA_BINDING_DEP_WITH_THIRD_PARTY_PREFIX =
-    "//third_party/app_test:androidx_databinding_databinding-adapters"
-  private val PROTO_DEP_WITH_THIRD_PARTY_PREFIX =
-    "//third_party/app_test:com_google_protobuf_protobuf-javalite"
-  private val GLIDE_DEP_WITH_THIRD_PARTY_PREFIX =
-    "//third_party/app_test:com_github_bumptech_glide_annotations"
-  private val FIREBASE_DEP_WITH_THIRD_PARTY_PREFIX =
-    "//third_party/app_test:com_google_firebase_firebase-analytics"
-  private val IO_FABRIC_DEP_WITH_THIRD_PARTY_PREFIX =
-    "//third_party/app_test:io_fabric_sdk_android_fabric"
-
-  private val DATA_BINDING_DEP = "androidx_databinding_databinding_adapters"
-  private val PROTO_DEP = "com_google_protobuf_protobuf_lite"
-  private val GLIDE_DEP = "com_github_bumptech_glide_annotations"
-  private val FIREBASE_DEP = "com_google_firebase_firebase_analytics"
-  private val IO_FABRIC_DEP = "io_fabric_sdk_android_fabric"
-
-  private val DATA_BINDING_VERSION = "3.4.2"
-  private val PROTO_LITE_VERSION = "3.0.0"
-  private val GLIDE_ANNOTATIONS_VERSION = "4.11.0"
-  private val FIREBASE_ANALYTICS_VERSION = "17.5.0"
-  private val IO_FABRIC_VERSION = "1.4.7"
-
-  private val DATA_BINDING_POM = "https://maven.google.com/androidx/databinding/databinding-" +
-    "adapters/$DATA_BINDING_VERSION/databinding-adapters-$DATA_BINDING_VERSION.pom"
-  private val PROTO_LITE_POM = "https://repo1.maven.org/maven2/com/google/protobuf/protobuf" +
-    "-lite/$PROTO_LITE_VERSION/protobuf-lite-$PROTO_LITE_VERSION.pom"
-  private val IO_FABRIC_POM = "https://maven.google.com/io/fabric/sdk/android/fabric/" +
-    "$IO_FABRIC_VERSION/fabric-$IO_FABRIC_VERSION.pom"
-  private val GLIDE_ANNOTATIONS_POM = "https://repo1.maven.org/maven2/com/github/bumptech/glide" +
-    "/annotations/$GLIDE_ANNOTATIONS_VERSION/annotations-$GLIDE_ANNOTATIONS_VERSION.pom"
-  private val FIREBASE_ANALYTICS_POM = "https://maven.google.com/com/google/firebase/firebase-" +
-    "analytics/$FIREBASE_ANALYTICS_VERSION/firebase-analytics-$FIREBASE_ANALYTICS_VERSION.pom"
-
-  private val LICENSE_DETAILS_INCOMPLETE_FAILURE = "Licenses details are not completed"
-  private val UNAVAILABLE_OR_INVALID_LICENSE_LINKS_FAILURE =
-    "License links are invalid or not available for some dependencies"
-  private val SCRIPT_PASSED_MESSAGE =
-    "Script executed succesfully: maven_dependencies.textproto updated successfully."
-
-=======
->>>>>>> 6e747dc9
   private val outContent: ByteArrayOutputStream = ByteArrayOutputStream()
   private val originalOut: PrintStream = System.out
 
