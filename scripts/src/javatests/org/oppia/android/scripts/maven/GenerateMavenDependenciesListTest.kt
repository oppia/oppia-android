--- conflicted
+++ resolved
@@ -11,12 +11,8 @@
 import org.mockito.kotlin.eq
 import org.mockito.kotlin.mock
 import org.oppia.android.scripts.common.CommandExecutorImpl
-<<<<<<< HEAD
 import org.oppia.android.scripts.license.MavenArtifactPropertyFetcher
-=======
 import org.oppia.android.scripts.common.ScriptBackgroundCoroutineDispatcher
-import org.oppia.android.scripts.license.LicenseFetcher
->>>>>>> c325bc9b
 import org.oppia.android.scripts.proto.DirectLinkOnly
 import org.oppia.android.scripts.proto.ExtractedCopyLink
 import org.oppia.android.scripts.proto.License
@@ -35,57 +31,13 @@
 // SameParameterValue: tests should have specific context included/excluded for readability.
 @Suppress("FunctionName", "SameParameterValue")
 class GenerateMavenDependenciesListTest {
-<<<<<<< HEAD
+  @field:[Rule JvmField] val tempFolder = TemporaryFolder()
+
   private val outContent: ByteArrayOutputStream = ByteArrayOutputStream()
   private val originalOut: PrintStream = System.out
 
+  private val scriptBgDispatcher by lazy { ScriptBackgroundCoroutineDispatcher() }
   private val mockArtifactPropertyFetcher by lazy { initializeArtifactPropertyFetcher() }
-=======
-
-  private val THIRD_PARTY_PREFIX = "//third_pary:"
-  private val DEP_WITH_SCRAPABLE_LICENSE = "androidx.databinding:databinding-adapters:3.4.2"
-  private val DEP_WITH_NO_LICENSE = "com.google.protobuf:protobuf-lite:3.0.0"
-  private val DEP_WITH_SCRAPABLE_AND_EXTRACTED_COPY_LICENSES =
-    "com.github.bumptech.glide:annotations:4.11.0"
-  private val DEP_WITH_DIRECT_LINK_ONLY_LICENSE = "com.google.firebase:firebase-analytics:17.5.0"
-  private val DEP_WITH_INVALID_LINKS = "io.fabric.sdk.android:fabric:1.4.7"
-  private val DEP_WITH_SAME_SCRAPABLE_LICENSE_BUT_DIFFERENT_NAME =
-    "com.squareup.moshi:moshi:1.11.0"
-
-  private val DATA_BINDING_VERSION = "3.4.2"
-  private val PROTO_LITE_VERSION = "3.0.0"
-  private val GLIDE_ANNOTATIONS_VERSION = "4.11.0"
-  private val FIREBASE_ANALYTICS_VERSION = "17.5.0"
-  private val IO_FABRIC_VERSION = "1.4.7"
-  private val MOSHI_VERSION = "1.11.0"
-
-  private val DATA_BINDING_POM = "https://maven.google.com/androidx/databinding/databinding-" +
-    "adapters/$DATA_BINDING_VERSION/databinding-adapters-$DATA_BINDING_VERSION.pom"
-  private val PROTO_LITE_POM = "https://repo1.maven.org/maven2/com/google/protobuf/protobuf" +
-    "-lite/$PROTO_LITE_VERSION/protobuf-lite-$PROTO_LITE_VERSION.pom"
-  private val IO_FABRIC_POM = "https://maven.google.com/io/fabric/sdk/android/fabric/" +
-    "$IO_FABRIC_VERSION/fabric-$IO_FABRIC_VERSION.pom"
-  private val GLIDE_ANNOTATIONS_POM = "https://repo1.maven.org/maven2/com/github/bumptech/glide" +
-    "/annotations/$GLIDE_ANNOTATIONS_VERSION/annotations-$GLIDE_ANNOTATIONS_VERSION.pom"
-  private val FIREBASE_ANALYTICS_POM = "https://maven.google.com/com/google/firebase/firebase-" +
-    "analytics/$FIREBASE_ANALYTICS_VERSION/firebase-analytics-$FIREBASE_ANALYTICS_VERSION.pom"
-  private val MOSHI_POM = "https://repo1.maven.org/maven2/com/squareup/moshi/moshi/" +
-    "$MOSHI_VERSION/moshi-$MOSHI_VERSION.pom"
-
-  private val LICENSE_DETAILS_INCOMPLETE_FAILURE = "Licenses details are not completed"
-  private val UNAVAILABLE_OR_INVALID_LICENSE_LINKS_FAILURE =
-    "License links are invalid or not available for some dependencies"
-  private val SCRIPT_PASSED_MESSAGE =
-    "Script executed succesfully: maven_dependencies.textproto updated successfully."
-
-  @field:[Rule JvmField] val tempFolder = TemporaryFolder()
-
-  private val outContent: ByteArrayOutputStream = ByteArrayOutputStream()
-  private val originalOut: PrintStream = System.out
-
-  private val scriptBgDispatcher by lazy { ScriptBackgroundCoroutineDispatcher() }
-  private val mockLicenseFetcher by lazy { initializeLicenseFetcher() }
->>>>>>> c325bc9b
   private val commandExecutor by lazy { initializeCommandExecutorWithLongProcessWaitTime() }
   private lateinit var testBazelWorkspace: TestBazelWorkspace
 
@@ -113,12 +65,8 @@
 
     val exception = assertThrows(Exception::class) {
       GenerateMavenDependenciesList(
-<<<<<<< HEAD
         mockArtifactPropertyFetcher,
-=======
-        mockLicenseFetcher,
         scriptBgDispatcher,
->>>>>>> c325bc9b
         commandExecutor
       ).main(
         arrayOf(
@@ -202,12 +150,8 @@
 
     val exception = assertThrows(Exception::class) {
       GenerateMavenDependenciesList(
-<<<<<<< HEAD
         mockArtifactPropertyFetcher,
-=======
-        mockLicenseFetcher,
         scriptBgDispatcher,
->>>>>>> c325bc9b
         commandExecutor
       ).main(
         arrayOf(
@@ -231,12 +175,8 @@
 
     val exception = assertThrows(Exception::class) {
       GenerateMavenDependenciesList(
-<<<<<<< HEAD
         mockArtifactPropertyFetcher,
-=======
-        mockLicenseFetcher,
         scriptBgDispatcher,
->>>>>>> c325bc9b
         commandExecutor
       ).main(
         arrayOf(
@@ -278,12 +218,8 @@
 
     val exception = assertThrows(Exception::class) {
       GenerateMavenDependenciesList(
-<<<<<<< HEAD
         mockArtifactPropertyFetcher,
-=======
-        mockLicenseFetcher,
         scriptBgDispatcher,
->>>>>>> c325bc9b
         commandExecutor
       ).main(
         arrayOf(
@@ -350,12 +286,8 @@
 
     val exception = assertThrows(Exception::class) {
       GenerateMavenDependenciesList(
-<<<<<<< HEAD
         mockArtifactPropertyFetcher,
-=======
-        mockLicenseFetcher,
         scriptBgDispatcher,
->>>>>>> c325bc9b
         commandExecutor
       ).main(
         arrayOf(
@@ -397,12 +329,8 @@
 
     val exception = assertThrows(Exception::class) {
       GenerateMavenDependenciesList(
-<<<<<<< HEAD
         mockArtifactPropertyFetcher,
-=======
-        mockLicenseFetcher,
         scriptBgDispatcher,
->>>>>>> c325bc9b
         commandExecutor
       ).main(
         arrayOf(
@@ -470,12 +398,8 @@
     setUpBazelEnvironment(coordsList)
 
     GenerateMavenDependenciesList(
-<<<<<<< HEAD
       mockArtifactPropertyFetcher,
-=======
-      mockLicenseFetcher,
       scriptBgDispatcher,
->>>>>>> c325bc9b
       commandExecutor
     ).main(
       arrayOf(
@@ -568,12 +492,8 @@
     setUpBazelEnvironment(coordsList)
 
     GenerateMavenDependenciesList(
-<<<<<<< HEAD
       mockArtifactPropertyFetcher,
-=======
-      mockLicenseFetcher,
       scriptBgDispatcher,
->>>>>>> c325bc9b
       commandExecutor
     ).main(
       arrayOf(
@@ -671,12 +591,8 @@
 
     val exception = assertThrows(Exception::class) {
       GenerateMavenDependenciesList(
-<<<<<<< HEAD
         mockArtifactPropertyFetcher,
-=======
-        mockLicenseFetcher,
         scriptBgDispatcher,
->>>>>>> c325bc9b
         commandExecutor
       ).main(
         arrayOf(
@@ -739,12 +655,8 @@
     setUpBazelEnvironment(coordsList)
 
     GenerateMavenDependenciesList(
-<<<<<<< HEAD
       mockArtifactPropertyFetcher,
-=======
-      mockLicenseFetcher,
       scriptBgDispatcher,
->>>>>>> c325bc9b
       commandExecutor
     ).main(
       arrayOf(
@@ -857,12 +769,8 @@
 
     val exception = assertThrows(Exception::class) {
       GenerateMavenDependenciesList(
-<<<<<<< HEAD
         mockArtifactPropertyFetcher,
-=======
-        mockLicenseFetcher,
         scriptBgDispatcher,
->>>>>>> c325bc9b
         commandExecutor
       ).main(
         arrayOf(
@@ -987,12 +895,8 @@
 
     val exception = assertThrows(Exception::class) {
       GenerateMavenDependenciesList(
-<<<<<<< HEAD
         mockArtifactPropertyFetcher,
-=======
-        mockLicenseFetcher,
         scriptBgDispatcher,
->>>>>>> c325bc9b
         commandExecutor
       ).main(
         arrayOf(
@@ -1105,12 +1009,8 @@
 
     val exception = assertThrows(Exception::class) {
       GenerateMavenDependenciesList(
-<<<<<<< HEAD
         mockArtifactPropertyFetcher,
-=======
-        mockLicenseFetcher,
         scriptBgDispatcher,
->>>>>>> c325bc9b
         commandExecutor
       ).main(
         arrayOf(
@@ -1229,12 +1129,8 @@
     setUpBazelEnvironment(coordsList)
 
     GenerateMavenDependenciesList(
-<<<<<<< HEAD
       mockArtifactPropertyFetcher,
-=======
-      mockLicenseFetcher,
       scriptBgDispatcher,
->>>>>>> c325bc9b
       commandExecutor
     ).main(
       arrayOf(
