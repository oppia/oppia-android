--- conflicted
+++ resolved
@@ -324,9 +324,6 @@
   }
 
   @Test
-<<<<<<< HEAD
-  fun testRetrieveThirdPartyMavenDepsList_forTestBinary_returnsDependenciesList() {
-=======
   fun testRetrieveMavenDepsList_binaryDependsOnArtifactViaThirdParty_returnsArtifact() {
     testBazelWorkspace.initEmptyWorkspace()
     testBazelWorkspace.setUpWorkspaceForRulesJvmExternal(
@@ -380,7 +377,6 @@
 
     assertThat(thirdPartyDependenciesList)
       .doesNotContain("@maven//:com_android_support_support_annotations")
->>>>>>> 63d03f11
   }
 
   private fun fakeCommandExecutorWithResult(singleLine: String) {
