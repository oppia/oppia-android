--- conflicted
+++ resolved
@@ -335,11 +335,7 @@
     createAndroidBinary(
       binaryName = "test_oppia",
       manifestName = "AndroidManifest.xml",
-<<<<<<< HEAD
-      dependencyName = "//third_party/app_test:com_android_support_support-annotations"
-=======
       dependencyName = "//third_party:androidx_annotation_annotation",
->>>>>>> 6e747dc9
     )
     tempFolder.newFolder("third_party")
     val thirdPartyBuild = tempFolder.newFile("third_party/BUILD.bazel")
