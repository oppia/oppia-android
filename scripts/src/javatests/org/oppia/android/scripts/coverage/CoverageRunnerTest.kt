package org.oppia.android.scripts.coverage

import com.google.common.truth.Truth.assertThat
import org.junit.After
import org.junit.Before
import org.junit.Rule
import org.junit.Test
import org.junit.rules.TemporaryFolder
import org.oppia.android.scripts.common.CommandExecutorImpl
import org.oppia.android.scripts.common.ScriptBackgroundCoroutineDispatcher
import org.oppia.android.scripts.proto.BazelTestTarget
import org.oppia.android.scripts.proto.Coverage
import org.oppia.android.scripts.proto.CoverageReport
import org.oppia.android.scripts.proto.CoverageDetails
import org.oppia.android.scripts.proto.CoverageFailure
import org.oppia.android.scripts.proto.CoveredLine
import org.oppia.android.scripts.testing.TestBazelWorkspace
import org.oppia.android.testing.assertThrows
import java.io.File
import java.util.concurrent.TimeUnit

/** Tests for [CoverageRunner]. */
class CoverageRunnerTest {
  @field:[Rule JvmField] val tempFolder = TemporaryFolder()

  private val scriptBgDispatcher by lazy { ScriptBackgroundCoroutineDispatcher() }
  private val longCommandExecutor by lazy { initializeCommandExecutorWithLongProcessWaitTime() }

  private lateinit var coverageRunner: CoverageRunner
  private lateinit var testBazelWorkspace: TestBazelWorkspace
  private lateinit var bazelTestTarget: String

  private lateinit var sourceContent: String
  private lateinit var testContent: String

  @Before
  fun setUp() {
    coverageRunner = CoverageRunner(tempFolder.root, scriptBgDispatcher, longCommandExecutor)
    bazelTestTarget = "//:testTarget"
    testBazelWorkspace = TestBazelWorkspace(tempFolder)

    sourceContent =
      """
      package com.example
      
      class AddNums {
      
          companion object {
              fun sumNumbers(a: Int, b: Int): Any {
                  return if (a == 0 && b == 0) {
                      "Both numbers are zero"
                  } else {
                      a + b
                  }
              }
          }
      }
      """.trimIndent()

    testContent =
      """
      package com.example
      
      import org.junit.Assert.assertEquals
      import org.junit.Test
      
      class AddNumsTest {
      
          @Test
          fun testSumNumbers() {
              assertEquals(AddNums.sumNumbers(0, 1), 1)
              assertEquals(AddNums.sumNumbers(3, 4), 7)         
              assertEquals(AddNums.sumNumbers(0, 0), "Both numbers are zero")
          }
      }
      """.trimIndent()
  }

  @After
  fun tearDown() {
    scriptBgDispatcher.close()
  }

  @Test
  fun testRetrieveCoverageDataForTestTarget_emptyDirectory_throwsException() {
    val exception = assertThrows<IllegalStateException>() {
      coverageRunner.retrieveCoverageDataForTestTarget(bazelTestTarget)
    }

    assertThat(exception).hasMessageThat().contains("not invoked from within a workspace")
  }

  @Test
  fun testRetrieveCoverageDataForTestTarget_invalidTestTarget_throwsException() {
    testBazelWorkspace.initEmptyWorkspace()

    val exception = assertThrows<IllegalStateException>() {
      coverageRunner.retrieveCoverageDataForTestTarget(bazelTestTarget)
    }

    assertThat(exception).hasMessageThat().contains("Expected non-zero exit code")
    assertThat(exception).hasMessageThat().contains("no such package")
  }

  @Test
  fun testRetrieveCoverageDataForTestTarget_withIncorrectPackageStructure_throwsException() {
    testBazelWorkspace.initEmptyWorkspace()
    testBazelWorkspace.addSourceAndTestFileWithContent(
      filename = "AddNums",
      testFilename = "AddNumsTest",
      sourceContent = sourceContent,
      testContent = testContent,
      sourceSubpackage = "coverage/example",
      testSubpackage = "coverage/example"
    )

      val result = coverageRunner.retrieveCoverageDataForTestTarget(
        "//coverage/example:AddNumsTest"
      )

    val expectedResult = CoverageReport.newBuilder()
      .setFailure(
        CoverageFailure.newBuilder()
          .setBazelTestTarget("//coverage/example:AddNumsTest")
          .setFailureMessage(
            "Coverage retrieval failed for the test target: " +
            "//coverage/example:AddNumsTest"
          )
          .build()
      ).build()

    assertThat(result).isEqualTo(expectedResult)
  }

  @Test
  fun testRetrieveCoverageDataForTestTarget_withNoDepsToSourceFile_throwsException() {
    testBazelWorkspace.initEmptyWorkspace()
    testBazelWorkspace.addSourceAndTestFileWithContent(
      filename = "AddNums",
      testFilename = "AddNumsTest",
      sourceContent = sourceContent,
      testContent = testContent,
      sourceSubpackage = "coverage/main/java/com/example",
      testSubpackage = "coverage/test/java/com/example"
    )

    val subTestFile = tempFolder.newFile("coverage/test/java/com/example/SubNumsTest.kt")
    subTestFile.writeText(
      """
      package com.example
      
      import org.junit.Assert.assertEquals
      import org.junit.Test
      import com.example.AddNums
      
      class SubNumsTest {
      
          @Test
          fun testSubNumbers() {
              assertEquals(AddNums.sumNumbers(0, 1), 1)
              assertEquals(AddNums.sumNumbers(3, 4), 7)         
              assertEquals(AddNums.sumNumbers(0, 0), "Both numbers are zero")
          }
      }
      """.trimIndent()
    )

    val testBuildFile = File(tempFolder.root, "coverage/test/java/com/example/BUILD.bazel")
    testBuildFile.appendText(
      """
      kt_jvm_test(
          name = "SubNumsTest",
          srcs = ["SubNumsTest.kt"],
          deps = [
            "//coverage/main/java/com/example:addnums",
            "@maven//:junit_junit",
          ],
          visibility = ["//visibility:public"],
          test_class = "com.example.SubNumsTest",
      )
      """.trimIndent()
    )

      val result = coverageRunner.retrieveCoverageDataForTestTarget(
        "//coverage/test/java/com/example:SubNumsTest"
      )

    val expectedResult = CoverageReport.newBuilder()
      .setFailure(
        CoverageFailure.newBuilder()
          .setBazelTestTarget("//coverage/test/java/com/example:SubNumsTest")
          .setFailureMessage("Source File: SubNums.kt not found in the coverage data")
          .build()
      ).build()

    assertThat(result).isEqualTo(expectedResult)
  }

  @Test
  fun testRetrieveCoverageDataForTestTarget_validSampleTestTarget_returnsCoverageData() {
    testBazelWorkspace.initEmptyWorkspace()
    testBazelWorkspace.addSourceAndTestFileWithContent(
      filename = "AddNums",
      testFilename = "AddNumsTest",
      sourceContent = sourceContent,
      testContent = testContent,
      sourceSubpackage = "coverage/main/java/com/example",
      testSubpackage = "coverage/test/java/com/example"
    )

    val result = coverageRunner.retrieveCoverageDataForTestTarget(
      "//coverage/test/java/com/example:AddNumsTest"
    )

    val expectedResult = CoverageReport.newBuilder()
<<<<<<< HEAD
      .setDetails(
      CoverageDetails.newBuilder()
        .setBazelTestTarget("//coverage/test/java/com/example:AddNumsTest")
        .setFilePath("coverage/main/java/com/example/AddNums.kt")
        .setFileSha1Hash("cdb04b7e8a1c6a7adaf5807244b1a524b4f4bb44")
        .addCoveredLine(
          CoveredLine.newBuilder()
            .setLineNumber(3)
            .setCoverage(Coverage.NONE)
            .build()
        )
        .addCoveredLine(
          CoveredLine.newBuilder()
            .setLineNumber(7)
            .setCoverage(Coverage.FULL)
            .build()
        )
        .addCoveredLine(
          CoveredLine.newBuilder()
            .setLineNumber(8)
            .setCoverage(Coverage.FULL)
            .build()
        )
        .addCoveredLine(
          CoveredLine.newBuilder()
            .setLineNumber(10)
            .setCoverage(Coverage.FULL)
            .build()
        )
        .setLinesFound(4)
        .setLinesHit(3)
        .build()
=======
      .addBazelTestTargets(
        BazelTestTarget.newBuilder()
          .setTestTargetName("//coverage/test/java/com/example:AddNumsTest")
      )
      .setFilePath("coverage/main/java/com/example/AddNums.kt")
      .setFileSha1Hash("cdb04b7e8a1c6a7adaf5807244b1a524b4f4bb44")
      .addCoveredLine(
        CoveredLine.newBuilder()
          .setLineNumber(3)
          .setCoverage(Coverage.NONE)
          .build()
      )
      .addCoveredLine(
        CoveredLine.newBuilder()
          .setLineNumber(7)
          .setCoverage(Coverage.FULL)
          .build()
      )
      .addCoveredLine(
        CoveredLine.newBuilder()
          .setLineNumber(8)
          .setCoverage(Coverage.FULL)
          .build()
      )
      .addCoveredLine(
        CoveredLine.newBuilder()
          .setLineNumber(10)
          .setCoverage(Coverage.FULL)
          .build()
>>>>>>> 6499311f
      )
      .build()

    assertThat(result).isEqualTo(expectedResult)
  }

  private fun initializeCommandExecutorWithLongProcessWaitTime(): CommandExecutorImpl {
    return CommandExecutorImpl(
      scriptBgDispatcher, processTimeout = 5, processTimeoutUnit = TimeUnit.MINUTES
    )
  }
}<|MERGE_RESOLUTION|>--- conflicted
+++ resolved
@@ -213,10 +213,12 @@
     )
 
     val expectedResult = CoverageReport.newBuilder()
-<<<<<<< HEAD
       .setDetails(
       CoverageDetails.newBuilder()
-        .setBazelTestTarget("//coverage/test/java/com/example:AddNumsTest")
+        .addBazelTestTargets(
+          BazelTestTarget.newBuilder()
+            .setTestTargetName("//coverage/test/java/com/example:AddNumsTest")
+        )
         .setFilePath("coverage/main/java/com/example/AddNums.kt")
         .setFileSha1Hash("cdb04b7e8a1c6a7adaf5807244b1a524b4f4bb44")
         .addCoveredLine(
@@ -246,39 +248,7 @@
         .setLinesFound(4)
         .setLinesHit(3)
         .build()
-=======
-      .addBazelTestTargets(
-        BazelTestTarget.newBuilder()
-          .setTestTargetName("//coverage/test/java/com/example:AddNumsTest")
-      )
-      .setFilePath("coverage/main/java/com/example/AddNums.kt")
-      .setFileSha1Hash("cdb04b7e8a1c6a7adaf5807244b1a524b4f4bb44")
-      .addCoveredLine(
-        CoveredLine.newBuilder()
-          .setLineNumber(3)
-          .setCoverage(Coverage.NONE)
-          .build()
-      )
-      .addCoveredLine(
-        CoveredLine.newBuilder()
-          .setLineNumber(7)
-          .setCoverage(Coverage.FULL)
-          .build()
-      )
-      .addCoveredLine(
-        CoveredLine.newBuilder()
-          .setLineNumber(8)
-          .setCoverage(Coverage.FULL)
-          .build()
-      )
-      .addCoveredLine(
-        CoveredLine.newBuilder()
-          .setLineNumber(10)
-          .setCoverage(Coverage.FULL)
-          .build()
->>>>>>> 6499311f
-      )
-      .build()
+      ).build()
 
     assertThat(result).isEqualTo(expectedResult)
   }
