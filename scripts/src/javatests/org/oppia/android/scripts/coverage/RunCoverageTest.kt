--- conflicted
+++ resolved
@@ -470,13 +470,8 @@
   }
 
   @Test
-<<<<<<< HEAD
-  fun testRunCoverage_sampleTestsHTMLFormat_returnsCoverageData() {
+  fun testRunCoverage_sampleTestsHtmlFormat_returnsCoverageData() {
     val filePathList = listOf("coverage/main/java/com/example/AddNums.kt")
-=======
-  fun testRunCoverage_sampleTestsHtmlFormat_returnsCoverageData() {
-    val filePath = "coverage/main/java/com/example/AddNums.kt"
->>>>>>> aaf3caf7
 
     testBazelWorkspace.initEmptyWorkspace()
     testBazelWorkspace.addSourceAndTestFileWithContent(
@@ -507,13 +502,8 @@
   }
 
   @Test
-<<<<<<< HEAD
-  fun testRunCoverage_scriptTestsHTMLFormat_returnsCoverageData() {
+  fun testRunCoverage_scriptTestsHtmlFormat_returnsCoverageData() {
     val filePathList = listOf("scripts/java/com/example/AddNums.kt")
-=======
-  fun testRunCoverage_scriptTestsHtmlFormat_returnsCoverageData() {
-    val filePath = "scripts/java/com/example/AddNums.kt"
->>>>>>> aaf3caf7
 
     testBazelWorkspace.initEmptyWorkspace()
     testBazelWorkspace.addSourceAndTestFileWithContent(
@@ -544,13 +534,8 @@
   }
 
   @Test
-<<<<<<< HEAD
-  fun testRunCoverage_appTestsHTMLFormat_returnsCoverageData() {
+  fun testRunCoverage_appTestsHtmlFormat_returnsCoverageData() {
     val filePathList = listOf("app/main/java/com/example/AddNums.kt")
-=======
-  fun testRunCoverage_appTestsHtmlFormat_returnsCoverageData() {
-    val filePath = "app/main/java/com/example/AddNums.kt"
->>>>>>> aaf3caf7
 
     testBazelWorkspace.initEmptyWorkspace()
     testBazelWorkspace.addSourceAndTestFileWithContent(
@@ -581,13 +566,8 @@
   }
 
   @Test
-<<<<<<< HEAD
-  fun testRunCoverage_localTestsHTMLFormat_returnsCoverageData() {
+  fun testRunCoverage_localTestsHtmlFormat_returnsCoverageData() {
     val filePathList = listOf("app/main/java/com/example/AddNums.kt")
-=======
-  fun testRunCoverage_localTestsHtmlFormat_returnsCoverageData() {
-    val filePath = "app/main/java/com/example/AddNums.kt"
->>>>>>> aaf3caf7
 
     testBazelWorkspace.initEmptyWorkspace()
     val testContentLocal =
@@ -636,13 +616,8 @@
   }
 
   @Test
-<<<<<<< HEAD
-  fun testRunCoverage_sharedTestsHTMLFormat_returnsCoverageData() {
+  fun testRunCoverage_sharedTestsHtmlFormat_returnsCoverageData() {
     val filePathList = listOf("app/main/java/com/example/AddNums.kt")
-=======
-  fun testRunCoverage_sharedTestsHtmlFormat_returnsCoverageData() {
-    val filePath = "app/main/java/com/example/AddNums.kt"
->>>>>>> aaf3caf7
 
     testBazelWorkspace.initEmptyWorkspace()
     testBazelWorkspace.addSourceAndTestFileWithContent(
@@ -673,13 +648,8 @@
   }
 
   @Test
-<<<<<<< HEAD
-  fun testRunCoverage_sharedAndLocalTestsHTMLFormat_returnsCoverageData() {
+  fun testRunCoverage_sharedAndLocalTestsHtmlFormat_returnsCoverageData() {
     val filePathList = listOf("app/main/java/com/example/AddNums.kt")
-=======
-  fun testRunCoverage_sharedAndLocalTestsHtmlFormat_returnsCoverageData() {
-    val filePath = "app/main/java/com/example/AddNums.kt"
->>>>>>> aaf3caf7
 
     testBazelWorkspace.initEmptyWorkspace()
 
