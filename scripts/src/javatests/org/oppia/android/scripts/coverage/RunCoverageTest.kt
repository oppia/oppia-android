--- conflicted
+++ resolved
@@ -93,6 +93,7 @@
 
   @Test
   fun testRunCoverage_missingTestFileNotExempted_throwsException() {
+    System.setOut(PrintStream(outContent))
     testBazelWorkspace.initEmptyWorkspace()
     val sampleFile = File(tempFolder.root.absolutePath, "file.kt")
     sampleFile.createNewFile()
@@ -196,12 +197,10 @@
 
   @Test
   fun testRunCoverage_testFileExempted_noCoverage() {
-<<<<<<< HEAD
-    val exemptedFilePathList = listOf("app/src/main/java/org/oppia/android/app/activity/ActivityComponent.kt")
-=======
     System.setOut(PrintStream(outContent))
-    val exemptedFilePath = "app/src/main/java/org/oppia/android/app/activity/ActivityComponent.kt"
->>>>>>> 9b5995e2
+    val exemptedFilePathList = listOf(
+      "app/src/main/java/org/oppia/android/app/activity/ActivityComponent.kt"
+    )
 
     RunCoverage(
       "${tempFolder.root}",
@@ -212,7 +211,8 @@
     ).execute()
 
     assertThat(outContent.toString().trim()).contains(
-      "The file: ${exemptedFilePathList[0]} is exempted from having a test file; skipping coverage check."
+      "The file: ${exemptedFilePathList[0]} is exempted from having a test file; " +
+        "skipping coverage check."
     )
   }
 
