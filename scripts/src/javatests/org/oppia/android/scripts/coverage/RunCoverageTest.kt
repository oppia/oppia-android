package org.oppia.android.scripts.coverage

import com.google.common.truth.Truth.assertThat
import org.junit.After
import org.junit.Before
import org.junit.Rule
import org.junit.Test
import org.junit.rules.TemporaryFolder
import org.oppia.android.scripts.common.CommandExecutorImpl
import org.oppia.android.scripts.common.ScriptBackgroundCoroutineDispatcher
import org.oppia.android.scripts.proto.Coverage
import org.oppia.android.scripts.proto.CoverageReport
import org.oppia.android.scripts.proto.CoveredLine
import org.oppia.android.testing.assertThrows
import org.oppia.android.scripts.testing.TestBazelWorkspace
import org.oppia.android.testing.assertThrows
import java.io.ByteArrayOutputStream
import java.io.File
import java.io.PrintStream
import java.util.concurrent.TimeUnit

/** Tests for [RunCoverage]. */
class RunCoverageTest {
  @field:[Rule JvmField] val tempFolder = TemporaryFolder()

  private val outContent: ByteArrayOutputStream = ByteArrayOutputStream()
  private val originalOut: PrintStream = System.out

  private val scriptBgDispatcher by lazy { ScriptBackgroundCoroutineDispatcher() }
  private val commandExecutor by lazy { CommandExecutorImpl(scriptBgDispatcher) }
  private val longCommandExecutor by lazy { initializeCommandExecutorWithLongProcessWaitTime() }

  private lateinit var testBazelWorkspace: TestBazelWorkspace
  private lateinit var sampleFilePath: String

  @Before
  fun setUp() {
    sampleFilePath = "/path/to/Sample.kt"
    testBazelWorkspace = TestBazelWorkspace(tempFolder)
    System.setOut(PrintStream(outContent))
  }

  @After
  fun tearDown() {
    System.setOut(originalOut)
    scriptBgDispatcher.close()
  }

  @Test
  fun testRunCoverage_invalidFile_throwsException() {
    testBazelWorkspace.initEmptyWorkspace()
    val exception = assertThrows<IllegalStateException>() {
      main(tempFolder.root.absolutePath, "file.kt")
    }

    assertThat(exception).hasMessageThat().contains("File doesn't exist")
  }

  @Test
  fun testRunCoverage_missingTestFileNOtExempted_throwsException() {
    testBazelWorkspace.initEmptyWorkspace()
    val exception = assertThrows<IllegalStateException>() {
      val sampleFile = File(tempFolder.root.absolutePath, "file.kt")
      sampleFile.createNewFile()
      main(tempFolder.root.absolutePath, "file.kt")
    }

    assertThat(exception).hasMessageThat().contains("No appropriate test file found")
  }

  @Test
  fun testRunCoverage_testFileExempted_noCoverage() {
    val exemptedFilePath = "app/src/main/java/org/oppia/android/app/activity/ActivityComponent.kt"

    RunCoverage(
      "${tempFolder.root}",
      exemptedFilePath,
      commandExecutor,
      scriptBgDispatcher
    ).execute()

    assertThat(outContent.toString())
      .isEqualTo("This file is exempted from having a test file; skipping coverage check.\n")
  }

  @Test
  fun testRunCoverage_sampleTests_returnsCoverageData() {
    testBazelWorkspace.initEmptyWorkspace()

    val sourceContent =
      """
      package com.example
      
      class TwoSum {
      
          companion object {
              fun sumNumbers(a: Int, b: Int): Any {
                  return if (a ==0 && b == 0) {
                      "Both numbers are zero"
                  } else {
                      a + b
                  }
              }
          }
      }
      """.trimIndent()

    val testContent =
      """
      package com.example
      
      import org.junit.Assert.assertEquals
      import org.junit.Test
      
      class TwoSumTest {
      
          @Test
          fun testSumNumbers() {
              assertEquals(TwoSum.sumNumbers(0, 1), 1)
              assertEquals(TwoSum.sumNumbers(3, 4), 7)         
              assertEquals(TwoSum.sumNumbers(0, 0), "Both numbers are zero")
          }
      }
      """.trimIndent()

    testBazelWorkspace.addSourceAndTestFileWithContent(
      filename = "TwoSum",
      sourceContent = sourceContent,
      testContent = testContent,
      sourceSubpackage = "coverage/main/java/com/example",
      testSubpackage = "coverage/test/java/com/example"
    )

    val result = RunCoverage(
      "${tempFolder.root}",
      "coverage/main/java/com/example/TwoSum.kt",
      longCommandExecutor,
      scriptBgDispatcher
    ).execute()

<<<<<<< HEAD
    val expectedResult = listOf(
      CoverageReport.newBuilder()
        .setBazelTestTarget("//coverage/test/java/com/example:TwoSumTest")
        .setFilePath("coverage/main/java/com/example/TwoSum.kt")
        .setFileSha1Hash("f6fb075e115775f6729615a79f0e7e34fe9735b5")
        .addCoveredLine(CoveredLine.newBuilder().setLineNumber(3).setCoverage(Coverage.NONE).build())
        .addCoveredLine(CoveredLine.newBuilder().setLineNumber(7).setCoverage(Coverage.FULL).build())
        .addCoveredLine(CoveredLine.newBuilder().setLineNumber(8).setCoverage(Coverage.FULL).build())
        .addCoveredLine(CoveredLine.newBuilder().setLineNumber(10).setCoverage(Coverage.FULL).build())
        .setLinesFound(4)
        .setLinesHit(3)
        .build()
=======
    val expectedResultList = listOf(
      listOf(
        "SF:coverage/main/java/com/example/TwoSum.kt",
        "FN:7,com/example/TwoSum${'$'}Companion::sumNumbers (II)Ljava/lang/Object;",
        "FN:3,com/example/TwoSum::<init> ()V",
        "FNDA:1,com/example/TwoSum${'$'}Companion::sumNumbers (II)Ljava/lang/Object;",
        "FNDA:0,com/example/TwoSum::<init> ()V",
        "FNF:2",
        "FNH:1",
        "BRDA:7,0,0,1",
        "BRDA:7,0,1,1",
        "BRDA:7,0,2,1",
        "BRDA:7,0,3,1",
        "BRF:4",
        "BRH:4",
        "DA:3,0",
        "DA:7,1",
        "DA:8,1",
        "DA:10,1",
        "LH:3",
        "LF:4",
        "end_of_record"
      )
>>>>>>> d88edf63
    )

    assertThat(result).isEqualTo(expectedResult)
  }

  @Test
  fun testRunCoverage_scriptTests_returnsCoverageData() {
    testBazelWorkspace.initEmptyWorkspace()

    val sourceContent =
      """
      package com.example
      
      class TwoSum {
      
          companion object {
              fun sumNumbers(a: Int, b: Int): Any {
                  return if (a == 0 && b == 0) {
                      "Both numbers are zero"
                  } else {
                      a + b
                  }
              }
          }
      }
      """.trimIndent()

    val testContent =
      """
      package com.example
      
      import org.junit.Assert.assertEquals
      import org.junit.Test
      
      class TwoSumTest {
      
          @Test
          fun testSumNumbers() {
              assertEquals(TwoSum.sumNumbers(0, 1), 1)
              assertEquals(TwoSum.sumNumbers(3, 4), 7)         
              assertEquals(TwoSum.sumNumbers(0, 0), "Both numbers are zero")
          }
      }
      """.trimIndent()

    testBazelWorkspace.addSourceAndTestFileWithContent(
      filename = "TwoSum",
      sourceContent = sourceContent,
      testContent = testContent,
      sourceSubpackage = "scripts/java/com/example",
      testSubpackage = "scripts/javatests/com/example"
    )

    val result = RunCoverage(
      "${tempFolder.root}",
      "scripts/java/com/example/TwoSum.kt",
      longCommandExecutor,
      scriptBgDispatcher
    ).execute()

<<<<<<< HEAD
    val expectedResult = listOf(
      CoverageReport.newBuilder()
        .setBazelTestTarget("//scripts/javatests/com/example:TwoSumTest")
        .setFilePath("scripts/java/com/example/TwoSum.kt")
        .setFileSha1Hash("1020b8f405555b3f4537fd07b912d3fb9ffa3354")
        .addCoveredLine(CoveredLine.newBuilder().setLineNumber(3).setCoverage(Coverage.NONE).build())
        .addCoveredLine(CoveredLine.newBuilder().setLineNumber(7).setCoverage(Coverage.FULL).build())
        .addCoveredLine(CoveredLine.newBuilder().setLineNumber(8).setCoverage(Coverage.FULL).build())
        .addCoveredLine(CoveredLine.newBuilder().setLineNumber(10).setCoverage(Coverage.FULL).build())
        .setLinesFound(4)
        .setLinesHit(3)
        .build()
=======
    val expectedResultList = listOf(
      listOf(
        "SF:scripts/java/com/example/TwoSum.kt",
        "FN:7,com/example/TwoSum${'$'}Companion::sumNumbers (II)Ljava/lang/Object;",
        "FN:3,com/example/TwoSum::<init> ()V",
        "FNDA:1,com/example/TwoSum${'$'}Companion::sumNumbers (II)Ljava/lang/Object;",
        "FNDA:0,com/example/TwoSum::<init> ()V",
        "FNF:2",
        "FNH:1",
        "BRDA:7,0,0,1",
        "BRDA:7,0,1,1",
        "BRDA:7,0,2,1",
        "BRDA:7,0,3,1",
        "BRF:4",
        "BRH:4",
        "DA:3,0",
        "DA:7,1",
        "DA:8,1",
        "DA:10,1",
        "LH:3",
        "LF:4",
        "end_of_record"
      )
>>>>>>> d88edf63
    )

    assertThat(result).isEqualTo(expectedResult)
  }

  @Test
  fun testRunCoverage_appTests_returnsCoverageData() {
    testBazelWorkspace.initEmptyWorkspace()

    val sourceContent =
      """
      package com.example
      
      class TwoSum {
      
          companion object {
              fun sumNumbers(a: Int, b: Int): Any {
                  return if (a ==0 && b == 0) {
                      "Both numbers are zero"
                  } else {
                      a + b
                  }
              }
          }
      }
      """.trimIndent()

    val testContent =
      """
      package com.example
      
      import org.junit.Assert.assertEquals
      import org.junit.Test
      
      class TwoSumTest {
      
          @Test
          fun testSumNumbers() {
              assertEquals(TwoSum.sumNumbers(0, 1), 1)
              assertEquals(TwoSum.sumNumbers(3, 4), 7)         
              assertEquals(TwoSum.sumNumbers(0, 0), "Both numbers are zero")
          }
      }
      """.trimIndent()

    testBazelWorkspace.addSourceAndTestFileWithContent(
      filename = "TwoSum",
      sourceContent = sourceContent,
      testContent = testContent,
      sourceSubpackage = "app/main/java/com/example",
      testSubpackage = "app/test/java/com/example"
    )

    val result = RunCoverage(
      "${tempFolder.root}",
      "app/main/java/com/example/TwoSum.kt",
      longCommandExecutor,
      scriptBgDispatcher
    ).execute()

<<<<<<< HEAD
    val expectedResult = listOf(
      CoverageReport.newBuilder()
        .setBazelTestTarget("//app/test/java/com/example:TwoSumTest")
        .setFilePath("app/main/java/com/example/TwoSum.kt")
        .setFileSha1Hash("f6fb075e115775f6729615a79f0e7e34fe9735b5")
        .addCoveredLine(CoveredLine.newBuilder().setLineNumber(3).setCoverage(Coverage.NONE).build())
        .addCoveredLine(CoveredLine.newBuilder().setLineNumber(7).setCoverage(Coverage.FULL).build())
        .addCoveredLine(CoveredLine.newBuilder().setLineNumber(8).setCoverage(Coverage.FULL).build())
        .addCoveredLine(CoveredLine.newBuilder().setLineNumber(10).setCoverage(Coverage.FULL).build())
        .setLinesFound(4)
        .setLinesHit(3)
        .build()
=======
    val expectedResultList = listOf(
      listOf(
        "SF:app/main/java/com/example/TwoSum.kt",
        "FN:7,com/example/TwoSum${'$'}Companion::sumNumbers (II)Ljava/lang/Object;",
        "FN:3,com/example/TwoSum::<init> ()V",
        "FNDA:1,com/example/TwoSum${'$'}Companion::sumNumbers (II)Ljava/lang/Object;",
        "FNDA:0,com/example/TwoSum::<init> ()V",
        "FNF:2",
        "FNH:1",
        "BRDA:7,0,0,1",
        "BRDA:7,0,1,1",
        "BRDA:7,0,2,1",
        "BRDA:7,0,3,1",
        "BRF:4",
        "BRH:4",
        "DA:3,0",
        "DA:7,1",
        "DA:8,1",
        "DA:10,1",
        "LH:3",
        "LF:4",
        "end_of_record"
      )
>>>>>>> d88edf63
    )

    assertThat(result).isEqualTo(expectedResult)
  }

  @Test
  fun testRunCoverage_sharedAndLocalTests_returnsCoverageData() {
    testBazelWorkspace.initEmptyWorkspace()

    val sourceContent =
      """
      package com.example
      
      class TwoSum {
      
          companion object {
              fun sumNumbers(a: Int, b: Int): Any {
                  return if (a ==0 && b == 0) {
                      "Both numbers are zero"
                  } else {
                      a + b
                  }
              }
          }
      }
      """.trimIndent()

    val testContentShared =
      """
      package com.example
      
      import org.junit.Assert.assertEquals
      import org.junit.Test
      
      class TwoSumTest {
      
          @Test
          fun testSumNumbers() {
              assertEquals(TwoSum.sumNumbers(0, 1), 1)
              assertEquals(TwoSum.sumNumbers(3, 4), 7)         
              assertEquals(TwoSum.sumNumbers(0, 0), "Both numbers are zero")
          }
      }
      """.trimIndent()

    val testContentLocal =
      """
      package com.example
      
      import org.junit.Assert.assertEquals
      import org.junit.Test
      
      class TwoSumLocalTest {
      
          @Test
          fun testSumNumbers() {
              assertEquals(TwoSum.sumNumbers(0, 1), 1)
              assertEquals(TwoSum.sumNumbers(3, 4), 7)         
              assertEquals(TwoSum.sumNumbers(0, 0), "Both numbers are zero")
          }
      }
      """.trimIndent()

    testBazelWorkspace.addMultiLevelSourceAndTestFileWithContent(
      filename = "TwoSum",
      sourceContent = sourceContent,
      testContentShared = testContentShared,
      testContentLocal = testContentLocal,
      subpackage = "app"
    )

    val result = RunCoverage(
      "${tempFolder.root}",
      "app/main/java/com/example/TwoSum.kt",
      longCommandExecutor,
      scriptBgDispatcher
    ).execute()

<<<<<<< HEAD
    /*val expectedResult = listOf(
      CoverageReport.newBuilder()
        .setBazelTestTarget("//app/test/java/com/example:TwoSumTest")
        .setFilePath("app/main/java/com/example/TwoSum.kt")
        .setFileSha1Hash("f6fb075e115775f6729615a79f0e7e34fe9735b5")
        .addCoveredLine(CoveredLine.newBuilder().setLineNumber(3).setCoverage(Coverage.NONE).build())
        .addCoveredLine(CoveredLine.newBuilder().setLineNumber(7).setCoverage(Coverage.FULL).build())
        .addCoveredLine(CoveredLine.newBuilder().setLineNumber(8).setCoverage(Coverage.FULL).build())
        .addCoveredLine(CoveredLine.newBuilder().setLineNumber(10).setCoverage(Coverage.FULL).build())
        .setLinesFound(4)
        .setLinesHit(3)
        .build()
=======
    val expectedResultList = listOf(
      listOf(
        "SF:app/main/java/com/example/TwoSum.kt",
        "FN:7,com/example/TwoSum${'$'}Companion::sumNumbers (II)Ljava/lang/Object;",
        "FN:3,com/example/TwoSum::<init> ()V",
        "FNDA:1,com/example/TwoSum${'$'}Companion::sumNumbers (II)Ljava/lang/Object;",
        "FNDA:0,com/example/TwoSum::<init> ()V",
        "FNF:2",
        "FNH:1",
        "BRDA:7,0,0,1",
        "BRDA:7,0,1,1",
        "BRDA:7,0,2,1",
        "BRDA:7,0,3,1",
        "BRF:4",
        "BRH:4",
        "DA:3,0",
        "DA:7,1",
        "DA:8,1",
        "DA:10,1",
        "LH:3",
        "LF:4",
        "end_of_record"
      ),
      listOf(
        "SF:app/main/java/com/example/TwoSum.kt",
        "FN:7,com/example/TwoSum${'$'}Companion::sumNumbers (II)Ljava/lang/Object;",
        "FN:3,com/example/TwoSum::<init> ()V",
        "FNDA:1,com/example/TwoSum${'$'}Companion::sumNumbers (II)Ljava/lang/Object;",
        "FNDA:0,com/example/TwoSum::<init> ()V",
        "FNF:2",
        "FNH:1",
        "BRDA:7,0,0,1",
        "BRDA:7,0,1,1",
        "BRDA:7,0,2,1",
        "BRDA:7,0,3,1",
        "BRF:4",
        "BRH:4",
        "DA:3,0",
        "DA:7,1",
        "DA:8,1",
        "DA:10,1",
        "LH:3",
        "LF:4",
        "end_of_record"
      )
>>>>>>> d88edf63
    )

    assertThat(result).isEqualTo(expectedResult)*/
    println("Result: $result")
  }

  private fun initializeCommandExecutorWithLongProcessWaitTime(): CommandExecutorImpl {
    return CommandExecutorImpl(
      scriptBgDispatcher, processTimeout = 5, processTimeoutUnit = TimeUnit.MINUTES
    )
  }
}<|MERGE_RESOLUTION|>--- conflicted
+++ resolved
@@ -138,7 +138,6 @@
       scriptBgDispatcher
     ).execute()
 
-<<<<<<< HEAD
     val expectedResult = listOf(
       CoverageReport.newBuilder()
         .setBazelTestTarget("//coverage/test/java/com/example:TwoSumTest")
@@ -151,31 +150,6 @@
         .setLinesFound(4)
         .setLinesHit(3)
         .build()
-=======
-    val expectedResultList = listOf(
-      listOf(
-        "SF:coverage/main/java/com/example/TwoSum.kt",
-        "FN:7,com/example/TwoSum${'$'}Companion::sumNumbers (II)Ljava/lang/Object;",
-        "FN:3,com/example/TwoSum::<init> ()V",
-        "FNDA:1,com/example/TwoSum${'$'}Companion::sumNumbers (II)Ljava/lang/Object;",
-        "FNDA:0,com/example/TwoSum::<init> ()V",
-        "FNF:2",
-        "FNH:1",
-        "BRDA:7,0,0,1",
-        "BRDA:7,0,1,1",
-        "BRDA:7,0,2,1",
-        "BRDA:7,0,3,1",
-        "BRF:4",
-        "BRH:4",
-        "DA:3,0",
-        "DA:7,1",
-        "DA:8,1",
-        "DA:10,1",
-        "LH:3",
-        "LF:4",
-        "end_of_record"
-      )
->>>>>>> d88edf63
     )
 
     assertThat(result).isEqualTo(expectedResult)
@@ -236,7 +210,6 @@
       scriptBgDispatcher
     ).execute()
 
-<<<<<<< HEAD
     val expectedResult = listOf(
       CoverageReport.newBuilder()
         .setBazelTestTarget("//scripts/javatests/com/example:TwoSumTest")
@@ -249,31 +222,6 @@
         .setLinesFound(4)
         .setLinesHit(3)
         .build()
-=======
-    val expectedResultList = listOf(
-      listOf(
-        "SF:scripts/java/com/example/TwoSum.kt",
-        "FN:7,com/example/TwoSum${'$'}Companion::sumNumbers (II)Ljava/lang/Object;",
-        "FN:3,com/example/TwoSum::<init> ()V",
-        "FNDA:1,com/example/TwoSum${'$'}Companion::sumNumbers (II)Ljava/lang/Object;",
-        "FNDA:0,com/example/TwoSum::<init> ()V",
-        "FNF:2",
-        "FNH:1",
-        "BRDA:7,0,0,1",
-        "BRDA:7,0,1,1",
-        "BRDA:7,0,2,1",
-        "BRDA:7,0,3,1",
-        "BRF:4",
-        "BRH:4",
-        "DA:3,0",
-        "DA:7,1",
-        "DA:8,1",
-        "DA:10,1",
-        "LH:3",
-        "LF:4",
-        "end_of_record"
-      )
->>>>>>> d88edf63
     )
 
     assertThat(result).isEqualTo(expectedResult)
@@ -334,7 +282,6 @@
       scriptBgDispatcher
     ).execute()
 
-<<<<<<< HEAD
     val expectedResult = listOf(
       CoverageReport.newBuilder()
         .setBazelTestTarget("//app/test/java/com/example:TwoSumTest")
@@ -347,31 +294,6 @@
         .setLinesFound(4)
         .setLinesHit(3)
         .build()
-=======
-    val expectedResultList = listOf(
-      listOf(
-        "SF:app/main/java/com/example/TwoSum.kt",
-        "FN:7,com/example/TwoSum${'$'}Companion::sumNumbers (II)Ljava/lang/Object;",
-        "FN:3,com/example/TwoSum::<init> ()V",
-        "FNDA:1,com/example/TwoSum${'$'}Companion::sumNumbers (II)Ljava/lang/Object;",
-        "FNDA:0,com/example/TwoSum::<init> ()V",
-        "FNF:2",
-        "FNH:1",
-        "BRDA:7,0,0,1",
-        "BRDA:7,0,1,1",
-        "BRDA:7,0,2,1",
-        "BRDA:7,0,3,1",
-        "BRF:4",
-        "BRH:4",
-        "DA:3,0",
-        "DA:7,1",
-        "DA:8,1",
-        "DA:10,1",
-        "LH:3",
-        "LF:4",
-        "end_of_record"
-      )
->>>>>>> d88edf63
     )
 
     assertThat(result).isEqualTo(expectedResult)
@@ -450,10 +372,20 @@
       scriptBgDispatcher
     ).execute()
 
-<<<<<<< HEAD
-    /*val expectedResult = listOf(
+    val expectedResult = listOf(
       CoverageReport.newBuilder()
-        .setBazelTestTarget("//app/test/java/com/example:TwoSumTest")
+        .setBazelTestTarget("//app/sharedTest/java/com/example:TwoSumTest")
+        .setFilePath("app/main/java/com/example/TwoSum.kt")
+        .setFileSha1Hash("f6fb075e115775f6729615a79f0e7e34fe9735b5")
+        .addCoveredLine(CoveredLine.newBuilder().setLineNumber(3).setCoverage(Coverage.NONE).build())
+        .addCoveredLine(CoveredLine.newBuilder().setLineNumber(7).setCoverage(Coverage.FULL).build())
+        .addCoveredLine(CoveredLine.newBuilder().setLineNumber(8).setCoverage(Coverage.FULL).build())
+        .addCoveredLine(CoveredLine.newBuilder().setLineNumber(10).setCoverage(Coverage.FULL).build())
+        .setLinesFound(4)
+        .setLinesHit(3)
+        .build(),
+      CoverageReport.newBuilder()
+        .setBazelTestTarget("//app/test/java/com/example:TwoSumLocalTest")
         .setFilePath("app/main/java/com/example/TwoSum.kt")
         .setFileSha1Hash("f6fb075e115775f6729615a79f0e7e34fe9735b5")
         .addCoveredLine(CoveredLine.newBuilder().setLineNumber(3).setCoverage(Coverage.NONE).build())
@@ -463,57 +395,9 @@
         .setLinesFound(4)
         .setLinesHit(3)
         .build()
-=======
-    val expectedResultList = listOf(
-      listOf(
-        "SF:app/main/java/com/example/TwoSum.kt",
-        "FN:7,com/example/TwoSum${'$'}Companion::sumNumbers (II)Ljava/lang/Object;",
-        "FN:3,com/example/TwoSum::<init> ()V",
-        "FNDA:1,com/example/TwoSum${'$'}Companion::sumNumbers (II)Ljava/lang/Object;",
-        "FNDA:0,com/example/TwoSum::<init> ()V",
-        "FNF:2",
-        "FNH:1",
-        "BRDA:7,0,0,1",
-        "BRDA:7,0,1,1",
-        "BRDA:7,0,2,1",
-        "BRDA:7,0,3,1",
-        "BRF:4",
-        "BRH:4",
-        "DA:3,0",
-        "DA:7,1",
-        "DA:8,1",
-        "DA:10,1",
-        "LH:3",
-        "LF:4",
-        "end_of_record"
-      ),
-      listOf(
-        "SF:app/main/java/com/example/TwoSum.kt",
-        "FN:7,com/example/TwoSum${'$'}Companion::sumNumbers (II)Ljava/lang/Object;",
-        "FN:3,com/example/TwoSum::<init> ()V",
-        "FNDA:1,com/example/TwoSum${'$'}Companion::sumNumbers (II)Ljava/lang/Object;",
-        "FNDA:0,com/example/TwoSum::<init> ()V",
-        "FNF:2",
-        "FNH:1",
-        "BRDA:7,0,0,1",
-        "BRDA:7,0,1,1",
-        "BRDA:7,0,2,1",
-        "BRDA:7,0,3,1",
-        "BRF:4",
-        "BRH:4",
-        "DA:3,0",
-        "DA:7,1",
-        "DA:8,1",
-        "DA:10,1",
-        "LH:3",
-        "LF:4",
-        "end_of_record"
-      )
->>>>>>> d88edf63
-    )
-
-    assertThat(result).isEqualTo(expectedResult)*/
-    println("Result: $result")
+    )
+
+    assertThat(result).isEqualTo(expectedResult)
   }
 
   private fun initializeCommandExecutorWithLongProcessWaitTime(): CommandExecutorImpl {
