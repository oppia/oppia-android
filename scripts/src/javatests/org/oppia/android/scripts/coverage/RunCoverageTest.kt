--- conflicted
+++ resolved
@@ -217,7 +217,6 @@
       scriptBgDispatcher
     ).execute()
 
-<<<<<<< HEAD
     val outputReportText = File(sampleMDOutputPath).readText()
 
     val expectedResult =
@@ -230,43 +229,6 @@
       """.trimIndent()
 
     assertThat(outputReportText).isEqualTo(expectedResult)
-=======
-    val expectedResult = listOf(
-      CoverageReport.newBuilder()
-        .setBazelTestTarget("//coverage/test/java/com/example:TwoSumTest")
-        .setFilePath("coverage/main/java/com/example/TwoSum.kt")
-        .setFileSha1Hash("f6fb075e115775f6729615a79f0e7e34fe9735b5")
-        .addCoveredLine(
-          CoveredLine.newBuilder()
-            .setLineNumber(3)
-            .setCoverage(Coverage.NONE)
-            .build()
-        )
-        .addCoveredLine(
-          CoveredLine.newBuilder()
-            .setLineNumber(7)
-            .setCoverage(Coverage.FULL)
-            .build()
-        )
-        .addCoveredLine(
-          CoveredLine.newBuilder()
-            .setLineNumber(8)
-            .setCoverage(Coverage.FULL)
-            .build()
-        )
-        .addCoveredLine(
-          CoveredLine.newBuilder()
-            .setLineNumber(10)
-            .setCoverage(Coverage.FULL)
-            .build()
-        )
-        .setLinesFound(4)
-        .setLinesHit(3)
-        .build()
-    )
-
-    assertThat(result).isEqualTo(expectedResult)
->>>>>>> c5de68bd
   }
 
   @Test
@@ -327,7 +289,6 @@
       scriptBgDispatcher
     ).execute()
 
-<<<<<<< HEAD
     val outputReportText = File(sampleMDOutputPath).readText()
 
     val expectedResult =
@@ -340,43 +301,6 @@
       """.trimIndent()
 
     assertThat(outputReportText).isEqualTo(expectedResult)
-=======
-    val expectedResult = listOf(
-      CoverageReport.newBuilder()
-        .setBazelTestTarget("//scripts/javatests/com/example:TwoSumTest")
-        .setFilePath("scripts/java/com/example/TwoSum.kt")
-        .setFileSha1Hash("1020b8f405555b3f4537fd07b912d3fb9ffa3354")
-        .addCoveredLine(
-          CoveredLine.newBuilder()
-            .setLineNumber(3)
-            .setCoverage(Coverage.NONE)
-            .build()
-        )
-        .addCoveredLine(
-          CoveredLine.newBuilder()
-            .setLineNumber(7)
-            .setCoverage(Coverage.FULL)
-            .build()
-        )
-        .addCoveredLine(
-          CoveredLine.newBuilder()
-            .setLineNumber(8)
-            .setCoverage(Coverage.FULL)
-            .build()
-        )
-        .addCoveredLine(
-          CoveredLine.newBuilder()
-            .setLineNumber(10)
-            .setCoverage(Coverage.FULL)
-            .build()
-        )
-        .setLinesFound(4)
-        .setLinesHit(3)
-        .build()
-    )
-
-    assertThat(result).isEqualTo(expectedResult)
->>>>>>> c5de68bd
   }
 
   @Test
@@ -422,60 +346,37 @@
     testBazelWorkspace.addSourceAndTestFileWithContent(
       filename = "TwoSum",
       testFilename = "TwoSumTest",
-<<<<<<< HEAD
-=======
       sourceContent = sourceContent,
       testContent = testContent,
       sourceSubpackage = "app/main/java/com/example",
       testSubpackage = "app/test/java/com/example"
     )
 
-    val result = RunCoverage(
+    RunCoverage(
       "${tempFolder.root}",
       "app/main/java/com/example/TwoSum.kt",
+      ReportFormat.MARKDOWN,
+      sampleMDOutputPath,
       longCommandExecutor,
       scriptBgDispatcher
     ).execute()
 
-    val expectedResult = listOf(
-      CoverageReport.newBuilder()
-        .setBazelTestTarget("//app/test/java/com/example:TwoSumTest")
-        .setFilePath("app/main/java/com/example/TwoSum.kt")
-        .setFileSha1Hash("f6fb075e115775f6729615a79f0e7e34fe9735b5")
-        .addCoveredLine(
-          CoveredLine.newBuilder()
-            .setLineNumber(3)
-            .setCoverage(Coverage.NONE)
-            .build()
-        )
-        .addCoveredLine(
-          CoveredLine.newBuilder()
-            .setLineNumber(7)
-            .setCoverage(Coverage.FULL)
-            .build()
-        )
-        .addCoveredLine(
-          CoveredLine.newBuilder()
-            .setLineNumber(8)
-            .setCoverage(Coverage.FULL)
-            .build()
-        )
-        .addCoveredLine(
-          CoveredLine.newBuilder()
-            .setLineNumber(10)
-            .setCoverage(Coverage.FULL)
-            .build()
-        )
-        .setLinesFound(4)
-        .setLinesHit(3)
-        .build()
-    )
-
-    assertThat(result).isEqualTo(expectedResult)
+    val outputReportText = File(sampleMDOutputPath).readText()
+
+    val expectedResult =
+      """
+        ## Coverage Report
+        
+        - **Covered File:** app/main/java/com/example/TwoSum.kt
+        - **Coverage percentage:** 75.00% covered
+        - **Line coverage:** 3 / 4 lines covered
+      """.trimIndent()
+
+    assertThat(outputReportText).isEqualTo(expectedResult)
   }
 
   @Test
-  fun testRunCoverage_localTests_returnsCoverageData() {
+  fun testRunCoverage_localTestsMarkdownFormat_returnsCoverageData() {
     testBazelWorkspace.initEmptyWorkspace()
 
     val sourceContent =
@@ -517,7 +418,6 @@
     testBazelWorkspace.addSourceAndTestFileWithContent(
       filename = "TwoSum",
       testFilename = "TwoSumLocalTest",
->>>>>>> c5de68bd
       sourceContent = sourceContent,
       testContent = testContent,
       sourceSubpackage = "app/main/java/com/example",
@@ -548,7 +448,7 @@
   }
 
   @Test
-  fun testRunCoverage_localTestsMarkdownFormat_returnsCoverageData() {
+  fun testRunCoverage_sharedTestsMarkdownFormat_returnsCoverageData() {
     testBazelWorkspace.initEmptyWorkspace()
 
     val sourceContent =
@@ -576,7 +476,7 @@
       import org.junit.Assert.assertEquals
       import org.junit.Test
       
-      class TwoSumLocalTest {
+      class TwoSumTest {
       
           @Test
           fun testSumNumbers() {
@@ -589,11 +489,11 @@
 
     testBazelWorkspace.addSourceAndTestFileWithContent(
       filename = "TwoSum",
-      testFilename = "TwoSumLocalTest",
+      testFilename = "TwoSumTest",
       sourceContent = sourceContent,
       testContent = testContent,
       sourceSubpackage = "app/main/java/com/example",
-      testSubpackage = "app/test/java/com/example"
+      testSubpackage = "app/sharedTest/java/com/example"
     )
 
     RunCoverage(
@@ -605,7 +505,6 @@
       scriptBgDispatcher
     ).execute()
 
-<<<<<<< HEAD
     val outputReportText = File(sampleMDOutputPath).readText()
 
     val expectedResult =
@@ -621,48 +520,7 @@
   }
 
   @Test
-  fun testRunCoverage_sharedTestsMarkdownFormat_returnsCoverageData() {
-=======
-    val expectedResult = listOf(
-      CoverageReport.newBuilder()
-        .setBazelTestTarget("//app/test/java/com/example:TwoSumLocalTest")
-        .setFilePath("app/main/java/com/example/TwoSum.kt")
-        .setFileSha1Hash("f6fb075e115775f6729615a79f0e7e34fe9735b5")
-        .addCoveredLine(
-          CoveredLine.newBuilder()
-            .setLineNumber(3)
-            .setCoverage(Coverage.NONE)
-            .build()
-        )
-        .addCoveredLine(
-          CoveredLine.newBuilder()
-            .setLineNumber(7)
-            .setCoverage(Coverage.FULL)
-            .build()
-        )
-        .addCoveredLine(
-          CoveredLine.newBuilder()
-            .setLineNumber(8)
-            .setCoverage(Coverage.FULL)
-            .build()
-        )
-        .addCoveredLine(
-          CoveredLine.newBuilder()
-            .setLineNumber(10)
-            .setCoverage(Coverage.FULL)
-            .build()
-        )
-        .setLinesFound(4)
-        .setLinesHit(3)
-        .build()
-    )
-
-    assertThat(result).isEqualTo(expectedResult)
-  }
-
-  @Test
-  fun testRunCoverage_sharedTests_returnsCoverageData() {
->>>>>>> c5de68bd
+  fun testRunCoverage_sharedAndLocalTestsMarkdownFormat_returnsCoverageData() {
     testBazelWorkspace.initEmptyWorkspace()
 
     val sourceContent =
@@ -683,7 +541,7 @@
       }
       """.trimIndent()
 
-    val testContent =
+    val testContentShared =
       """
       package com.example
       
@@ -701,14 +559,30 @@
       }
       """.trimIndent()
 
-    testBazelWorkspace.addSourceAndTestFileWithContent(
+    val testContentLocal =
+      """
+      package com.example
+      
+      import org.junit.Assert.assertEquals
+      import org.junit.Test
+      
+      class TwoSumLocalTest {
+      
+          @Test
+          fun testSumNumbers() {
+              assertEquals(TwoSum.sumNumbers(0, 1), 1)
+              assertEquals(TwoSum.sumNumbers(3, 4), 7)         
+              assertEquals(TwoSum.sumNumbers(0, 0), "Both numbers are zero")
+          }
+      }
+      """.trimIndent()
+
+    testBazelWorkspace.addMultiLevelSourceAndTestFileWithContent(
       filename = "TwoSum",
-      testFilename = "TwoSumTest",
       sourceContent = sourceContent,
-      testContent = testContent,
-      sourceSubpackage = "app/main/java/com/example",
-      testSubpackage = "app/sharedTest/java/com/example"
-<<<<<<< HEAD
+      testContentShared = testContentShared,
+      testContentLocal = testContentLocal,
+      subpackage = "app"
     )
 
     RunCoverage(
@@ -720,142 +594,6 @@
       scriptBgDispatcher
     ).execute()
 
-    val outputReportText = File(sampleMDOutputPath).readText()
-
-    val expectedResult =
-      """
-        ## Coverage Report
-        
-        - **Covered File:** app/main/java/com/example/TwoSum.kt
-        - **Coverage percentage:** 75.00% covered
-        - **Line coverage:** 3 / 4 lines covered
-      """.trimIndent()
-
-    assertThat(outputReportText).isEqualTo(expectedResult)
-=======
-    )
-
-    val result = RunCoverage(
-      "${tempFolder.root}",
-      "app/main/java/com/example/TwoSum.kt",
-      longCommandExecutor,
-      scriptBgDispatcher
-    ).execute()
-
-    val expectedResult = listOf(
-      CoverageReport.newBuilder()
-        .setBazelTestTarget("//app/sharedTest/java/com/example:TwoSumTest")
-        .setFilePath("app/main/java/com/example/TwoSum.kt")
-        .setFileSha1Hash("f6fb075e115775f6729615a79f0e7e34fe9735b5")
-        .addCoveredLine(
-          CoveredLine.newBuilder()
-            .setLineNumber(3)
-            .setCoverage(Coverage.NONE)
-            .build()
-        )
-        .addCoveredLine(
-          CoveredLine.newBuilder()
-            .setLineNumber(7)
-            .setCoverage(Coverage.FULL)
-            .build()
-        )
-        .addCoveredLine(
-          CoveredLine.newBuilder()
-            .setLineNumber(8)
-            .setCoverage(Coverage.FULL)
-            .build()
-        )
-        .addCoveredLine(
-          CoveredLine.newBuilder()
-            .setLineNumber(10)
-            .setCoverage(Coverage.FULL)
-            .build()
-        )
-        .setLinesFound(4)
-        .setLinesHit(3)
-        .build()
-    )
-
-    assertThat(result).isEqualTo(expectedResult)
->>>>>>> c5de68bd
-  }
-
-  @Test
-  fun testRunCoverage_sharedAndLocalTestsMarkdownFormat_returnsCoverageData() {
-    testBazelWorkspace.initEmptyWorkspace()
-
-    val sourceContent =
-      """
-      package com.example
-      
-      class TwoSum {
-      
-          companion object {
-              fun sumNumbers(a: Int, b: Int): Any {
-                  return if (a ==0 && b == 0) {
-                      "Both numbers are zero"
-                  } else {
-                      a + b
-                  }
-              }
-          }
-      }
-      """.trimIndent()
-
-    val testContentShared =
-      """
-      package com.example
-      
-      import org.junit.Assert.assertEquals
-      import org.junit.Test
-      
-      class TwoSumTest {
-      
-          @Test
-          fun testSumNumbers() {
-              assertEquals(TwoSum.sumNumbers(0, 1), 1)
-              assertEquals(TwoSum.sumNumbers(3, 4), 7)         
-              assertEquals(TwoSum.sumNumbers(0, 0), "Both numbers are zero")
-          }
-      }
-      """.trimIndent()
-
-    val testContentLocal =
-      """
-      package com.example
-      
-      import org.junit.Assert.assertEquals
-      import org.junit.Test
-      
-      class TwoSumLocalTest {
-      
-          @Test
-          fun testSumNumbers() {
-              assertEquals(TwoSum.sumNumbers(0, 1), 1)
-              assertEquals(TwoSum.sumNumbers(3, 4), 7)         
-              assertEquals(TwoSum.sumNumbers(0, 0), "Both numbers are zero")
-          }
-      }
-      """.trimIndent()
-
-    testBazelWorkspace.addMultiLevelSourceAndTestFileWithContent(
-      filename = "TwoSum",
-      sourceContent = sourceContent,
-      testContentShared = testContentShared,
-      testContentLocal = testContentLocal,
-      subpackage = "app"
-    )
-
-    RunCoverage(
-      "${tempFolder.root}",
-      "app/main/java/com/example/TwoSum.kt",
-      ReportFormat.MARKDOWN,
-      sampleMDOutputPath,
-      longCommandExecutor,
-      scriptBgDispatcher
-    ).execute()
-
-<<<<<<< HEAD
     val outputReportText = File(sampleMDOutputPath).readText()
 
     val expectedResult =
@@ -2103,74 +1841,6 @@
       """.trimIndent()
 
     assertThat(outputReportText).isEqualTo(expectedResult)
-=======
-    val expectedResult = listOf(
-      CoverageReport.newBuilder()
-        .setBazelTestTarget("//app/sharedTest/java/com/example:TwoSumTest")
-        .setFilePath("app/main/java/com/example/TwoSum.kt")
-        .setFileSha1Hash("f6fb075e115775f6729615a79f0e7e34fe9735b5")
-        .addCoveredLine(
-          CoveredLine.newBuilder()
-            .setLineNumber(3)
-            .setCoverage(Coverage.NONE)
-            .build()
-        )
-        .addCoveredLine(
-          CoveredLine.newBuilder()
-            .setLineNumber(7)
-            .setCoverage(Coverage.FULL)
-            .build()
-        )
-        .addCoveredLine(
-          CoveredLine.newBuilder()
-            .setLineNumber(8)
-            .setCoverage(Coverage.FULL)
-            .build()
-        )
-        .addCoveredLine(
-          CoveredLine.newBuilder()
-            .setLineNumber(10)
-            .setCoverage(Coverage.FULL)
-            .build()
-        )
-        .setLinesFound(4)
-        .setLinesHit(3)
-        .build(),
-      CoverageReport.newBuilder()
-        .setBazelTestTarget("//app/test/java/com/example:TwoSumLocalTest")
-        .setFilePath("app/main/java/com/example/TwoSum.kt")
-        .setFileSha1Hash("f6fb075e115775f6729615a79f0e7e34fe9735b5")
-        .addCoveredLine(
-          CoveredLine.newBuilder()
-            .setLineNumber(3)
-            .setCoverage(Coverage.NONE)
-            .build()
-        )
-        .addCoveredLine(
-          CoveredLine.newBuilder()
-            .setLineNumber(7)
-            .setCoverage(Coverage.FULL)
-            .build()
-        )
-        .addCoveredLine(
-          CoveredLine.newBuilder()
-            .setLineNumber(8)
-            .setCoverage(Coverage.FULL)
-            .build()
-        )
-        .addCoveredLine(
-          CoveredLine.newBuilder()
-            .setLineNumber(10)
-            .setCoverage(Coverage.FULL)
-            .build()
-        )
-        .setLinesFound(4)
-        .setLinesHit(3)
-        .build()
-    )
-
-    assertThat(result).isEqualTo(expectedResult)
->>>>>>> c5de68bd
   }
 
   private fun initializeCommandExecutorWithLongProcessWaitTime(): CommandExecutorImpl {
