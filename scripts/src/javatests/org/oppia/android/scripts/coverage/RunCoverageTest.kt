--- conflicted
+++ resolved
@@ -1508,6 +1508,88 @@
   }
 
   @Test
+  fun testRunCoverage_withMultipleTestsForFile_analysingSameFile() {
+    val oppiaDevelopGitHubLink = "https://github.com/oppia/oppia-android/tree/develop"
+    val filePathList = listOf("app/main/java/com/example/AddNums.kt")
+
+    testBazelWorkspace.initEmptyWorkspace()
+
+    val testContent1 =
+      """
+      package com.example
+      
+      import org.junit.Assert.assertEquals
+      import org.junit.Test
+      
+      class AddNumsTest {
+      
+          @Test
+          fun testSumNumbers() {
+              assertEquals(AddNums.sumNumbers(0, 1), 1)       
+          }
+      }
+      """.trimIndent()
+
+    val testContent2 =
+      """
+      package com.example
+      
+      import org.junit.Assert.assertEquals
+      import org.junit.Test
+      
+      class AddNumsLocalTest {
+      
+          @Test
+          fun testSumNumbers() {
+              assertEquals(AddNums.sumNumbers(0, 1), 1)
+              assertEquals(AddNums.sumNumbers(3, 4), 7)         
+          }
+      }
+      """.trimIndent()
+
+    testBazelWorkspace.addMultiLevelSourceAndTestFileWithContent(
+      filename = "AddNums",
+      sourceContent = addSourceContent,
+      testContentShared = testContent1,
+      testContentLocal = testContent2,
+      subpackage = "app"
+    )
+
+    // Both the test files will correspond to one single source file
+    // therefore no error would be thrown while aggregating the coverage reports.
+    RunCoverage(
+      "${tempFolder.root}",
+      filePathList,
+      ReportFormat.MARKDOWN,
+      longCommandExecutor,
+      scriptBgDispatcher
+    ).execute()
+
+    val outputReportText = File(
+      "${tempFolder.root}" +
+        "$coverageDir/CoverageReport.md"
+    ).readText()
+
+    val expectedResult = buildString {
+      append("## Coverage Report\n\n")
+      append("- Number of files assessed: 1\n")
+      append("- Coverage Analysis: **PASS** :white_check_mark:\n\n")
+      append("<details>\n")
+      append("<summary>Succeeded Coverages</summary><br>\n\n")
+      append("| File | Coverage | Lines Hit | Status | Min Required |\n")
+      append("|------|:--------:|----------:|:------:|:------------:|\n")
+      append(
+        "| [${filePathList.get(0).substringAfterLast("/")}]" +
+          "($oppiaDevelopGitHubLink/${filePathList.get(0)}) | 50.00% | 2 / 4 | " +
+          ":white_check_mark: | $MIN_THRESHOLD% |\n"
+      )
+      append("</details>")
+    }
+
+    assertThat(outputReportText).isEqualTo(expectedResult)
+  }
+
+  @Test
   fun testRunCoverage_withMultipleFilesHtmlFormat_generatesCoverageReport() {
     val filePathList = listOf(
       "coverage/main/java/com/example/AddNums.kt",
@@ -1588,84 +1670,8 @@
   }
 
   @Test
-<<<<<<< HEAD
   fun testRunCoverage_sampleTestsHtmlFormat_generatesCoverageReport() {
     val filePathList = listOf("coverage/main/java/com/example/AddNums.kt")
-=======
-  fun testRunCoverage_withMultipleTestsForFile_analysingSameFile() {
-    val filePath = "app/main/java/com/example/AddNums.kt"
-
-    testBazelWorkspace.initEmptyWorkspace()
-
-    val testContent1 =
-      """
-      package com.example
-      
-      import org.junit.Assert.assertEquals
-      import org.junit.Test
-      
-      class AddNumsTest {
-      
-          @Test
-          fun testSumNumbers() {
-              assertEquals(AddNums.sumNumbers(0, 1), 1)       
-          }
-      }
-      """.trimIndent()
-
-    val testContent2 =
-      """
-      package com.example
-      
-      import org.junit.Assert.assertEquals
-      import org.junit.Test
-      
-      class AddNumsLocalTest {
-      
-          @Test
-          fun testSumNumbers() {
-              assertEquals(AddNums.sumNumbers(0, 1), 1)
-              assertEquals(AddNums.sumNumbers(3, 4), 7)         
-          }
-      }
-      """.trimIndent()
-
-    testBazelWorkspace.addMultiLevelSourceAndTestFileWithContent(
-      filename = "AddNums",
-      sourceContent = sourceContent,
-      testContentShared = testContent1,
-      testContentLocal = testContent2,
-      subpackage = "app"
-    )
-
-    // Both the test files will correspond to one single source file
-    // therefore no error would be thrown while aggregating the coverage reports.
-    RunCoverage(
-      "${tempFolder.root}",
-      filePath,
-      ReportFormat.MARKDOWN,
-      markdownOutputPath,
-      longCommandExecutor,
-      scriptBgDispatcher
-    ).execute()
-
-    val outputReportText = File(markdownOutputPath).readText()
-    val expectedResult =
-      """
-        ## Coverage Report
-        
-        - **Covered File:** $filePath
-        - **Coverage percentage:** 50.00% covered
-        - **Line coverage:** 2 / 4 lines covered
-      """.trimIndent()
-
-    assertThat(outputReportText).isEqualTo(expectedResult)
-  }
-
-  @Test
-  fun testRunCoverage_sampleTestsHtmlFormat_returnsCoverageData() {
-    val filePath = "coverage/main/java/com/example/AddNums.kt"
->>>>>>> e72eec33
 
     testBazelWorkspace.initEmptyWorkspace()
     testBazelWorkspace.addSourceAndTestFileWithContent(
