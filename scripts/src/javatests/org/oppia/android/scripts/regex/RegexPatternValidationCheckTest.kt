--- conflicted
+++ resolved
@@ -211,11 +211,6 @@
       " should immediately follow the at-clause without any additional linking with brackets."
   private val badSingleLineKdocShouldEndWithPunctuation =
     "Badly formatted KDoc. Single-line KDocs should end with punctuation."
-<<<<<<< HEAD
-  private val referenceComputeIfAbsent =
-    "computeIfAbsent won't desugar and requires Java 8 support (SDK 24+). Suggest using an atomic" +
-      " Kotlin-specific solution, instead."
-=======
   private val activityTestRuleShouldNotBeUsed =
     "ActivityTestRule is deprecated since it operates test activities in sometimes unsafe" +
       " situations. Use ActivityScenario, instead."
@@ -223,7 +218,9 @@
     "ActivityScenarioRule can result in order dependence when static state leaks across tests" +
       " (such as static module variables), and can make staging much more difficult for platform" +
       " parameters. Use ActivityScenario directly, instead."
->>>>>>> fad48ede
+  private val referenceComputeIfAbsent =
+    "computeIfAbsent won't desugar and requires Java 8 support (SDK 24+). Suggest using an atomic" +
+      " Kotlin-specific solution, instead."
   private val wikiReferenceNote =
     "Refer to https://github.com/oppia/oppia-android/wiki/Static-Analysis-Checks" +
       "#regexpatternvalidation-check for more details on how to fix this."
@@ -2691,7 +2688,50 @@
   }
 
   @Test
-<<<<<<< HEAD
+  fun testFileContent_referencesActivityTestRule_fileContentIsNotCorrect() {
+    val prohibitedContent =
+      """
+      import androidx.test.rule.ActivityTestRule
+      """.trimIndent()
+    tempFolder.newFolder("testfiles", "app", "src", "test", "java", "org", "oppia", "android")
+    val stringFilePath = "app/src/test/java/org/oppia/android/PresenterTest.kt"
+    tempFolder.newFile("testfiles/$stringFilePath").writeText(prohibitedContent)
+
+    val exception = assertThrows<Exception>() { runScript() }
+
+    assertThat(exception).hasMessageThat().contains(REGEX_CHECK_FAILED_OUTPUT_INDICATOR)
+    assertThat(outContent.toString().trim())
+      .isEqualTo(
+        """
+        $stringFilePath:1: $activityTestRuleShouldNotBeUsed
+        $wikiReferenceNote
+        """.trimIndent()
+      )
+  }
+
+  @Test
+  fun testFileContent_referencesActivityScenarioRule_fileContentIsNotCorrect() {
+    val prohibitedContent =
+      """
+      import androidx.test.ext.junit.rules.ActivityScenarioRule
+      """.trimIndent()
+    tempFolder.newFolder("testfiles", "app", "src", "test", "java", "org", "oppia", "android")
+    val stringFilePath = "app/src/test/java/org/oppia/android/PresenterTest.kt"
+    tempFolder.newFile("testfiles/$stringFilePath").writeText(prohibitedContent)
+
+    val exception = assertThrows<Exception>() { runScript() }
+
+    assertThat(exception).hasMessageThat().contains(REGEX_CHECK_FAILED_OUTPUT_INDICATOR)
+    assertThat(outContent.toString().trim())
+      .isEqualTo(
+        """
+        $stringFilePath:1: $activityScenarioRuleShouldNotBeUsed
+        $wikiReferenceNote
+        """.trimIndent()
+      )
+  }
+
+  @Test
   fun testFileContent_includesReferenceToComputeIfAbsent_fileContentIsNotCorrect() {
     val prohibitedContent =
       """
@@ -2702,50 +2742,12 @@
     tempFolder.newFile("testfiles/$stringFilePath").writeText(prohibitedContent)
 
     val exception = assertThrows(Exception::class) { runScript() }
-=======
-  fun testFileContent_referencesActivityTestRule_fileContentIsNotCorrect() {
-    val prohibitedContent =
-      """
-      import androidx.test.rule.ActivityTestRule
-      """.trimIndent()
-    tempFolder.newFolder("testfiles", "app", "src", "test", "java", "org", "oppia", "android")
-    val stringFilePath = "app/src/test/java/org/oppia/android/PresenterTest.kt"
-    tempFolder.newFile("testfiles/$stringFilePath").writeText(prohibitedContent)
-
-    val exception = assertThrows<Exception>() { runScript() }
->>>>>>> fad48ede
-
-    assertThat(exception).hasMessageThat().contains(REGEX_CHECK_FAILED_OUTPUT_INDICATOR)
-    assertThat(outContent.toString().trim())
-      .isEqualTo(
-        """
-<<<<<<< HEAD
+
+    assertThat(exception).hasMessageThat().contains(REGEX_CHECK_FAILED_OUTPUT_INDICATOR)
+    assertThat(outContent.toString().trim())
+      .isEqualTo(
+        """
         $stringFilePath:1: $referenceComputeIfAbsent
-=======
-        $stringFilePath:1: $activityTestRuleShouldNotBeUsed
-        $wikiReferenceNote
-        """.trimIndent()
-      )
-  }
-
-  @Test
-  fun testFileContent_referencesActivityScenarioRule_fileContentIsNotCorrect() {
-    val prohibitedContent =
-      """
-      import androidx.test.ext.junit.rules.ActivityScenarioRule
-      """.trimIndent()
-    tempFolder.newFolder("testfiles", "app", "src", "test", "java", "org", "oppia", "android")
-    val stringFilePath = "app/src/test/java/org/oppia/android/PresenterTest.kt"
-    tempFolder.newFile("testfiles/$stringFilePath").writeText(prohibitedContent)
-
-    val exception = assertThrows<Exception>() { runScript() }
-
-    assertThat(exception).hasMessageThat().contains(REGEX_CHECK_FAILED_OUTPUT_INDICATOR)
-    assertThat(outContent.toString().trim())
-      .isEqualTo(
-        """
-        $stringFilePath:1: $activityScenarioRuleShouldNotBeUsed
->>>>>>> fad48ede
         $wikiReferenceNote
         """.trimIndent()
       )
