--- conflicted
+++ resolved
@@ -68,13 +68,8 @@
   cacheDir: File?,
   forceCacheLoad: Boolean,
   private val coroutineDispatcher: CoroutineDispatcher,
-<<<<<<< HEAD
-  private val topicDependencies: Map<String, Set<String>>,
   private val imageDownloader: ImageDownloader,
   private val forcedVersions: DownloadListVersions?
-=======
-  private val imageDownloader: ImageDownloader
->>>>>>> 23b36d97
 ) : GaeAndroidEndpoint {
   private val activityService by lazy {
     AndroidActivityHandlerService(
@@ -239,24 +234,6 @@
   ): Deferred<List<GaeClassroom>> {
     // TODO: Double check the language verification (since sWBXKH4PZcK6 Swahili isn't 100%).
     return CoroutineScope(coroutineDispatcher).async {
-<<<<<<< HEAD
-      listOf(
-        "iX9kYCjnouWN", "sWBXKH4PZcK6", "C4fqwrvqWpRm", "qW12maD4hiA8", "0abdeaJhmfPm",
-        "5g0nxGUmx5J5"
-      ).also {
-        tracker.countEstimator.setTopicCount(it.size)
-        tracker.reportDownloaded("math")
-      }
-//       SUPPORTED_CLASSROOMS.map { classroomName ->
-//         CoroutineScope(coroutineDispatcher).async {
-//           activityService.fetchLatestClassroomAsync(classroomName).await().also {
-//             tracker.reportDownloaded(classroomName)
-//           }
-//         }
-//       }.awaitAll().flatMap(GaeClassroom::topicIds).distinct().also {
-//         tracker.countEstimator.setTopicCount(it.size)
-//       }
-=======
       SUPPORTED_CLASSROOMS.map { classroomName ->
         CoroutineScope(coroutineDispatcher).async {
           activityService.fetchLatestClassroomAsync(classroomName).await().also {
@@ -264,7 +241,13 @@
           }.payload
         }
       }.awaitAll().map { it.filterTopics() }
->>>>>>> 23b36d97
+      // listOf(
+      //   "iX9kYCjnouWN", "sWBXKH4PZcK6", "C4fqwrvqWpRm", "qW12maD4hiA8", "0abdeaJhmfPm",
+      //   "5g0nxGUmx5J5"
+      // ).also {
+      //   tracker.countEstimator.setTopicCount(it.size)
+      //   tracker.reportDownloaded("math")
+      // }
     }
   }
 
