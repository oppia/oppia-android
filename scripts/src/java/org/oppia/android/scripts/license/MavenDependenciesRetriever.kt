--- conflicted
+++ resolved
@@ -181,27 +181,6 @@
   }
 
   /**
-<<<<<<< HEAD
-   * Retrieves the list of [MavenListDependency]s such that each of these dependencies is present
-   * in Maven install manifests and is also obtained from the Bazel query.
-   *
-   * @param pathToMavenInstall path to the Maven install manifest file
-   * @param bazelQueryDepsNames list of dependency names generated from Bazel Query
-   * @return list of [MavenListDependency]
-   */
-  fun getDependencyListFromMavenInstall(
-    pathToMavenInstall: String,
-    bazelQueryDepsNames: List<String>
-  ): List<MavenListDependency> {
-    val dependencyTree = retrieveDependencyTree(pathToMavenInstall)
-    return dependencyTree.mavenListDependencies.dependencyList.filter { dep ->
-      omitVersionAndReplaceColonsHyphensPeriods(dep.coord) in bazelQueryDepsNames
-    }
-  }
-
-  /**
-=======
->>>>>>> 6f9bbd61
    * Extracts the license names and license links of the dependencies from their corresponding POM
    * files.
    *
