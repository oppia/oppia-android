--- conflicted
+++ resolved
@@ -26,13 +26,9 @@
  *   third_party/maven_install.json scripts/assets/maven_dependencies.pb
  */
 fun main(args: Array<String>) {
-<<<<<<< HEAD
-  MavenDependenciesListCheck(MavenArtifactPropertyFetcherImpl()).main(args)
-=======
   ScriptBackgroundCoroutineDispatcher().use { scriptBgDispatcher ->
-    MavenDependenciesListCheck(LicenseFetcherImpl(), scriptBgDispatcher).main(args)
-  }
->>>>>>> c325bc9b
+    MavenDependenciesListCheck(MavenArtifactPropertyFetcherImpl(), scriptBgDispatcher).main(args)
+  }
 }
 
 /**
@@ -40,14 +36,9 @@
  * method.
  */
 class MavenDependenciesListCheck(
-<<<<<<< HEAD
   private val mavenArtifactPropertyFetcher: MavenArtifactPropertyFetcher,
-  private val commandExecutor: CommandExecutor = CommandExecutorImpl()
-=======
-  private val licenseFetcher: LicenseFetcher,
   scriptBgDispatcher: ScriptBackgroundCoroutineDispatcher,
   private val commandExecutor: CommandExecutor = CommandExecutorImpl(scriptBgDispatcher)
->>>>>>> c325bc9b
 ) {
   /**
    * Verifies that the list of third-party maven dependencies in maven_dependnecies.textproto is
