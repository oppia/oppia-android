"""
Libraries corresponding to maven dependencies and their licenses checks.
"""

load("@io_bazel_rules_kotlin//kotlin:jvm.bzl", "kt_jvm_library")

kt_jvm_library(
    name = "maven_artifact_property_fetcher",
    testonly = True,
    srcs = [
        "MavenArtifactPropertyFetcher.kt",
        "MavenArtifactPropertyFetcherImpl.kt",
    ],
    visibility = ["//scripts:oppia_script_library_visibility"],
)

kt_jvm_library(
    name = "maven_dependencies_retriever",
    testonly = True,
    srcs = ["MavenDependenciesRetriever.kt"],
    visibility = ["//scripts:oppia_script_library_visibility"],
    deps = [
        ":maven_artifact_property_fetcher",
        "//scripts/src/java/org/oppia/android/scripts/common:bazel_client",
        "//scripts/src/java/org/oppia/android/scripts/common:script_background_coroutine_dispatcher",
        "//scripts/src/java/org/oppia/android/scripts/maven/model",
        "//scripts/src/java/org/oppia/android/scripts/proto:maven_dependencies_java_proto",
<<<<<<< HEAD
        "//third_party/scripts:com_google_protobuf_protobuf-java",
=======
        "//scripts/src/java/org/oppia/android/scripts/proto:maven_dependencies_java_proto_lite",
        "//third_party:com_google_protobuf_protobuf-java",
        "//third_party:org_jetbrains_kotlinx_kotlinx-coroutines-core",
>>>>>>> 6e747dc9
    ],
)

kt_jvm_library(
    name = "maven_dependencies_list_check_lib",
    testonly = True,
    srcs = ["MavenDependenciesListCheck.kt"],
    visibility = ["//scripts:oppia_script_binary_visibility"],
    deps = [
        "//scripts/src/java/org/oppia/android/scripts/common:script_background_coroutine_dispatcher",
        "//scripts/src/java/org/oppia/android/scripts/license:maven_dependencies_retriever",
    ],
)

kt_jvm_library(
    name = "license_texts_check_lib",
    testonly = True,
    srcs = ["LicenseTextsCheck.kt"],
    visibility = ["//scripts:oppia_script_binary_visibility"],
)<|MERGE_RESOLUTION|>--- conflicted
+++ resolved
@@ -25,13 +25,9 @@
         "//scripts/src/java/org/oppia/android/scripts/common:script_background_coroutine_dispatcher",
         "//scripts/src/java/org/oppia/android/scripts/maven/model",
         "//scripts/src/java/org/oppia/android/scripts/proto:maven_dependencies_java_proto",
-<<<<<<< HEAD
-        "//third_party/scripts:com_google_protobuf_protobuf-java",
-=======
         "//scripts/src/java/org/oppia/android/scripts/proto:maven_dependencies_java_proto_lite",
         "//third_party:com_google_protobuf_protobuf-java",
         "//third_party:org_jetbrains_kotlinx_kotlinx-coroutines-core",
->>>>>>> 6e747dc9
     ],
 )
 
