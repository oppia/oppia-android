package org.oppia.android.scripts.maven

import org.oppia.android.scripts.common.CommandExecutor
import org.oppia.android.scripts.common.CommandExecutorImpl
import org.oppia.android.scripts.common.LicenseFetcher
import org.oppia.android.scripts.common.LicenseFetcherImpl
import org.oppia.android.scripts.common.MavenDependenciesListGenerator
import org.oppia.android.scripts.proto.MavenDependencyList

/**
 * Script to compile the list of the third-party Maven dependencies (direct and indirect both)
 * on which Oppia Android depends.
 *
 * Usage:
 *   bazel run //scripts:generate_maven_dependencies_list  -- <path_to_directory_root>
 *   <path_to_maven_install_json> <path_to_maven_dependencies_textproto>
 *   <path_to_maven_dependencies_pb>
 *
 * Arguments:
 * - path_to_directory_root: directory path to the root of the Oppia Android repository.
 * - path_to_maven_install_json: relative path to the maven_install.json file.
 * - path_to_maven_dependencies_textproto: relative path to the maven_dependencies.textproto
 * - path_to_maven_dependencies_pb: relative path to the maven_dependencies.pb file.
 * Example:
 *   bazel run //scripts:generate_maven_dependencies_list -- $(pwd)
 *   third_party/maven_install.json scripts/assets/maven_dependencies.textproto
 *   scripts/assets/maven_dependencies.pb
 */
fun main(args: Array<String>) {
  GenerateMavenDependenciesList(LicenseFetcherImpl()).main(args)
}

/** Wrapper class to pass dependencies to be utilized by the the main method. */
class GenerateMavenDependenciesList(
  private val licenseFetcher: LicenseFetcher,
  private val commandExecutor: CommandExecutor = CommandExecutorImpl()
) {
  /**
   * Compiles a list of third-party maven dependencies along with their license links on
   * which Oppia Android depends and write them in maven_dependencies.textproto.
   */
  fun main(args: Array<String>) {
    if (args.size < 4) {
      throw Exception("Too few Arguments passed")
    }
    val pathToRoot = args[0]
    val pathToMavenInstall = "$pathToRoot/${args[1]}"
    val pathToMavenDependenciesTextProto = "$pathToRoot/${args[2]}"
    val pathToProtoBinary = args[3]

    val mavenDependenciesListGenerator = MavenDependenciesListGenerator(licenseFetcher)

    val bazelQueryDepsList =
      mavenDependenciesListGenerator.retrieveThirdPartyMavenDependenciesList(pathToRoot)
    val mavenInstallDepsList = mavenDependenciesListGenerator.getDependencyListFromMavenInstall(
      pathToMavenInstall,
      bazelQueryDepsList
    )

    val dependenciesListFromPom = mavenDependenciesListGenerator
      .retrieveDependencyListFromPom(mavenInstallDepsList)
      .mavenDependencyList

    val dependenciesListFromTextProto =
      mavenDependenciesListGenerator.retrieveMavenDependencyList(pathToProtoBinary)

    val updatedDependneciesList = mavenDependenciesListGenerator.addChangesFromTextProto(
      dependenciesListFromPom,
      dependenciesListFromTextProto
    )

    val manuallyUpdatedLicenses =
      mavenDependenciesListGenerator.retrieveManuallyUpdatedLicensesSet(updatedDependneciesList)

    val finalDependenciesList = mavenDependenciesListGenerator.updateMavenDependenciesList(
      updatedDependneciesList,
      manuallyUpdatedLicenses
    )
    mavenDependenciesListGenerator.writeTextProto(
      pathToMavenDependenciesTextProto,
      MavenDependencyList.newBuilder().addAllMavenDependency(finalDependenciesList).build()
    )

    val licensesToBeFixed =
      mavenDependenciesListGenerator.getAllBrokenLicenses(finalDependenciesList)

    if (licensesToBeFixed.isNotEmpty()) {
      val licenseToDependencyMap = mavenDependenciesListGenerator
        .findFirstDependenciesWithBrokenLicenses(
          finalDependenciesList,
          licensesToBeFixed
        )
      println(
        """
        Some licenses do not have their 'original_link' verified. To verify a license link, click
        on the original link of the license and check if the link points to any valid license or
        not. If the link does not point to a valid license (e.g - https://fabric.io/terms), set 
        the 'is_original_link_invalid' field of the license to 'true'.
         
        e.g - 
        license {
          license_name: "Terms of Service for Firebase Services"
          original_link: "https://fabric.io/terms"
          is_original_link_invalid: true
        }
  
        If the link does point to a valid license then choose the most appropriate category for 
        the link:
        
        1. scrapable_link: If the license text is plain text and the URL mentioned can be scraped
        directly from the original_link of the license. e.g - 
        https://www.apache.org/licenses/LICENSE-2.0.txt
        
        2. extracted_copy_link: If the license text is plain text but it can not be scraped 
        directly from the original_link of the license. e.g -
        https://www.opensource.org/licenses/bsd-license
        
        3. direct_link_only: If the license text is not plain text, it's best to display only the
        link of the license. e.g - https://developer.android.com/studio/terms.html
        
        After identifying the category of the license, modify the license to include one of the
        above mentioned 'url'. 
        
        e.g - 
        license {
          license_name: "The Apache Software License, Version 2.0"
          original_link: "https://www.apache.org/licenses/LICENSE-2.0.txt"
          scrapable_link {
            url: "https://www.apache.org/licenses/LICENSE-2.0.txt"
          }
        }
        
        Please verify the license link(s) for the following license(s) manually in 
        maven_dependencies.textproto. Note that only first dependency that contains the license 
        needs to be updated and also re-run the script to update the license details at all places.
        """.trimIndent()
      )
      licensesToBeFixed.forEach {
        println("\nlicense_name: ${it.licenseName}")
        println("original_link: ${it.originalLink}")
        println("verified_link_case: ${it.verifiedLinkCase}")
        println("is_original_link_invalid: ${it.isOriginalLinkInvalid}")
        println(
          "First dependency that should be updated with the license: " +
            "${licenseToDependencyMap[it]}\n"
        )
      }
      throw Exception("Licenses details are not completed")
    }

    val dependenciesWithoutAnyLinks =
      mavenDependenciesListGenerator.getDependenciesThatNeedIntervention(finalDependenciesList)
    if (dependenciesWithoutAnyLinks.isNotEmpty()) {
      println(
        """
        Please remove all the invalid links (if any) from maven_dependencies.textproto for the 
        below mentioned dependencies and provide the valid license links manually.
        e.g - 
        
        maven_dependency {
          artifact_name: "com.google.guava:failureaccess:1.0.1"
          artifact_version: "1.0.1"
        }
        
        ***** changes to *****
        
        maven_dependency {
          artifact_name: "com.google.guava:failureaccess:1.0.1"
          artifact_version: "1.0.1"
          license {
            license_name: "The Apache Software License, Version 2.0"
            scrapable_link {
              url: "https://www.apache.org/licenses/LICENSE-2.0.txt"
            }
          }
        }
        
        Dependencies with invalid or no license links:
        """.trimIndent() + "\n"
      )
      dependenciesWithoutAnyLinks.forEach { dependency ->
        println(dependency)
      }
      throw Exception("License links are invalid or not available for some dependencies")
    }
    println("\nScript executed succesfully: maven_dependencies.textproto updated successfully.")
  }
<<<<<<< HEAD
=======

  private fun retrieveThirdPartyMavenDependenciesList(
    rootPath: String
  ): List<String> {
    return BazelClient(File(rootPath), commandExecutor)
      .retrieveThirdPartyMavenDepsListForBinary("//:oppia")
      .map { dep ->
        dep.removePrefix(MAVEN_PREFIX)
      }
  }

  private fun addChangesFromTextProto(
    dependencyListFromPom: List<MavenDependency>,
    dependencyListFromProto: List<MavenDependency>
  ): List<MavenDependency> {
    return dependencyListFromPom.map { dependency ->
      dependencyListFromProto.find {
        it.artifactName == dependency.artifactName
      } ?: dependency
    }
  }

  private fun retrieveManuallyUpdatedLicensesSet(
    mavenDependenciesList: List<MavenDependency>
  ): Set<License> {
    return mavenDependenciesList.flatMap { dependency ->
      dependency.licenseList.filter { license ->
        license.verifiedLinkCase != License.VerifiedLinkCase.VERIFIEDLINK_NOT_SET
      }
    }.toSet()
  }

  private fun updateMavenDependenciesList(
    latestDependenciesList: List<MavenDependency>,
    manuallyUpdatedLicenses: Set<License>
  ): List<MavenDependency> {
    return latestDependenciesList.map { mavenDependency ->
      val updatedLicenseList = mavenDependency.licenseList.map { license ->
        manuallyUpdatedLicenses.find {
          it.originalLink == license.originalLink && it.licenseName == license.licenseName
        } ?: license
      }
      MavenDependency.newBuilder().apply {
        this.artifactName = mavenDependency.artifactName
        this.artifactVersion = mavenDependency.artifactVersion
        this.addAllLicense(updatedLicenseList)
      }.build()
    }
  }

  private fun writeTextProto(
    pathToTextProto: String,
    mavenDependencyList: MavenDependencyList
  ) {
    File(pathToTextProto).outputStream().bufferedWriter().use { writer ->
      TextFormat.printer().print(mavenDependencyList, writer)
    }
  }

  private fun getAllBrokenLicenses(
    mavenDependenciesList: List<MavenDependency>
  ): Set<License> {
    // Here broken licenses are those licenses that do not have verified_link set or
    // there original link is found to be invalid by the developers.
    return mavenDependenciesList.flatMap { dependency ->
      dependency.licenseList.filter { license ->
        license.verifiedLinkCase.equals(License.VerifiedLinkCase.VERIFIEDLINK_NOT_SET) &&
          !license.isOriginalLinkInvalid
      }
    }.toSet()
  }

  private fun findFirstDependenciesWithBrokenLicenses(
    mavenDependenciesList: List<MavenDependency>,
    brokenLicenses: Set<License>
  ): Map<License, String> {
    return brokenLicenses.associateWith { license ->
      mavenDependenciesList.first { dependency -> license in dependency.licenseList }.artifactName
    }
  }

  private fun getDependenciesThatNeedIntervention(
    mavenDependenciesList: List<MavenDependency>
  ): Set<MavenDependency> {
    // The dependencies whose license list is empty or some of their license link was found to
    // be invalid need intervention. In this case, the developer needs to manually fill in
    // the license links for each of these dependencies.
    return mavenDependenciesList.filter { dependency ->
      dependency.licenseList.isEmpty() ||
        dependency.licenseList.filter { license ->
          license.verifiedLinkCase.equals(License.VerifiedLinkCase.VERIFIEDLINK_NOT_SET) &&
            license.isOriginalLinkInvalid
        }.isNotEmpty()
    }.toSet()
  }

  /** Retrieves the list of [MavenDependency] from maven_dependencies.textproto. */
  private fun retrieveMavenDependencyList(pathToPbFile: String): List<MavenDependency> {
    return getProto(
      pathToPbFile,
      MavenDependencyList.getDefaultInstance()
    ).mavenDependencyList
  }

  /**
   * Helper function to parse the text proto file to a proto class.
   *
   * @param pathToPbFile path to the pb file to be parsed
   * @param proto instance of the proto class
   * @return proto class from the parsed text proto file
   */
  private fun getProto(
    pathToPbFile: String,
    proto: MavenDependencyList
  ): MavenDependencyList {
    return FileInputStream(File(pathToPbFile)).use {
      proto.newBuilderForType().mergeFrom(it)
    }.build() as MavenDependencyList
  }

  private fun genearateDependenciesListFromMavenInstall(
    pathToMavenInstall: String,
    bazelQueryDepsNames: List<String>
  ): List<MavenListDependency> {
    val dependencyTree = retrieveDependencyTree(pathToMavenInstall)
    val mavenInstallDependencyList = dependencyTree.mavenListDependencies.dependencyList
    return mavenInstallDependencyList.filter { dep ->
      bazelQueryDepsNames.contains(omitVersionAndReplaceColonsHyphensPeriods(dep.coord))
    }
  }

  private fun omitVersionAndReplaceColonsHyphensPeriods(artifactName: String): String {
    return artifactName.substring(0, artifactName.lastIndexOf(':'))
      .replace('.', '_')
      .replace(':', '_')
      .replace('-', '_')
  }

  private fun retrieveDependencyListFromPom(
    finalDependenciesList: List<MavenListDependency>
  ): MavenDependencyList {
    val mavenDependencyList = finalDependenciesList.map { it ->
      // Remove ".jar" or ".aar" or any other extension from the specified url.
      val pomFileUrl = "${it.url?.substringBeforeLast('.')}.pom"
      val artifactName = it.coord
      val artifactVersion = artifactName.substringAfterLast(':')
      val pomFile = licenseFetcher.scrapeText(pomFileUrl)
      val mavenDependency = MavenDependency.newBuilder().apply {
        this.artifactName = it.coord
        this.artifactVersion = artifactVersion.toString()
        this.addAllLicense(extractLicenseLinksFromPom(pomFile))
      }
      mavenDependency.build()
    }
    return MavenDependencyList.newBuilder().addAllMavenDependency(mavenDependencyList).build()
  }

  private fun extractLicenseLinksFromPom(
    pomText: String
  ): List<License> {
    val licenseList = mutableListOf<License>()
    val builderFactory = DocumentBuilderFactory.newInstance()
    val docBuilder = builderFactory.newDocumentBuilder()
    val doc = docBuilder.parse(InputSource(pomText.byteInputStream()))

    val licenses = doc.getElementsByTagName("license")
    for (i in 0 until licenses.getLength()) {
      if (licenses.item(0).getNodeType() == Node.ELEMENT_NODE) {
        val element = licenses.item(i) as Element
        val licenseName = getNodeValue("name", element)
        val licenseLink = replaceHttpWithHttps(getNodeValue("url", element))
        licenseList.add(
          License.newBuilder().apply {
            this.licenseName = licenseName
            this.originalLink = licenseLink
          }.build()
        )
      }
    }
    return licenseList
  }

  private fun getDependencyListFromMavenInstall(
    pathToMavenInstall: String,
    bazelQueryDepsNames: List<String>
  ): List<MavenListDependency> {
    val dependencyTree = retrieveDependencyTree(pathToMavenInstall)
    return dependencyTree.mavenListDependencies.dependencyList.filter { dep ->
      omitVersionAndReplaceColonsHyphensPeriods(dep.coord) in bazelQueryDepsNames
    }
  }

  private fun retrieveDependencyTree(pathToMavenInstall: String): MavenListDependencyTree {
    val mavenInstallJsonText =
      File(pathToMavenInstall).inputStream().bufferedReader().use { it.readText() }
    val moshi = Moshi.Builder().addLast(KotlinJsonAdapterFactory()).build()
    val adapter = moshi.adapter(MavenListDependencyTree::class.java)
    return adapter.fromJson(mavenInstallJsonText)
      ?: throw Exception("Failed to parse $pathToMavenInstall")
  }

  private fun getNodeValue(tag: String, element: Element): String {
    val nodeList = element.getElementsByTagName(tag)
    val node = nodeList.item(0)
    if (node != null) {
      if (node.hasChildNodes()) {
        val child = node.getFirstChild()
        while (child != null) {
          if (child.getNodeType() === Node.TEXT_NODE) {
            return child.getNodeValue()
          }
        }
      }
    }
    return ""
  }

  private fun replaceHttpWithHttps(
    url: String
  ): String {
    return url.replaceFirst("http://", "https://")
  }
>>>>>>> 3f321805
}<|MERGE_RESOLUTION|>--- conflicted
+++ resolved
@@ -1,5 +1,9 @@
 package org.oppia.android.scripts.maven
 
+import com.google.protobuf.TextFormat
+import com.squareup.moshi.Moshi
+import com.squareup.moshi.kotlin.reflect.KotlinJsonAdapterFactory
+import org.oppia.android.scripts.common.BazelClient
 import org.oppia.android.scripts.common.CommandExecutor
 import org.oppia.android.scripts.common.CommandExecutorImpl
 import org.oppia.android.scripts.common.LicenseFetcher
@@ -185,229 +189,4 @@
     }
     println("\nScript executed succesfully: maven_dependencies.textproto updated successfully.")
   }
-<<<<<<< HEAD
-=======
-
-  private fun retrieveThirdPartyMavenDependenciesList(
-    rootPath: String
-  ): List<String> {
-    return BazelClient(File(rootPath), commandExecutor)
-      .retrieveThirdPartyMavenDepsListForBinary("//:oppia")
-      .map { dep ->
-        dep.removePrefix(MAVEN_PREFIX)
-      }
-  }
-
-  private fun addChangesFromTextProto(
-    dependencyListFromPom: List<MavenDependency>,
-    dependencyListFromProto: List<MavenDependency>
-  ): List<MavenDependency> {
-    return dependencyListFromPom.map { dependency ->
-      dependencyListFromProto.find {
-        it.artifactName == dependency.artifactName
-      } ?: dependency
-    }
-  }
-
-  private fun retrieveManuallyUpdatedLicensesSet(
-    mavenDependenciesList: List<MavenDependency>
-  ): Set<License> {
-    return mavenDependenciesList.flatMap { dependency ->
-      dependency.licenseList.filter { license ->
-        license.verifiedLinkCase != License.VerifiedLinkCase.VERIFIEDLINK_NOT_SET
-      }
-    }.toSet()
-  }
-
-  private fun updateMavenDependenciesList(
-    latestDependenciesList: List<MavenDependency>,
-    manuallyUpdatedLicenses: Set<License>
-  ): List<MavenDependency> {
-    return latestDependenciesList.map { mavenDependency ->
-      val updatedLicenseList = mavenDependency.licenseList.map { license ->
-        manuallyUpdatedLicenses.find {
-          it.originalLink == license.originalLink && it.licenseName == license.licenseName
-        } ?: license
-      }
-      MavenDependency.newBuilder().apply {
-        this.artifactName = mavenDependency.artifactName
-        this.artifactVersion = mavenDependency.artifactVersion
-        this.addAllLicense(updatedLicenseList)
-      }.build()
-    }
-  }
-
-  private fun writeTextProto(
-    pathToTextProto: String,
-    mavenDependencyList: MavenDependencyList
-  ) {
-    File(pathToTextProto).outputStream().bufferedWriter().use { writer ->
-      TextFormat.printer().print(mavenDependencyList, writer)
-    }
-  }
-
-  private fun getAllBrokenLicenses(
-    mavenDependenciesList: List<MavenDependency>
-  ): Set<License> {
-    // Here broken licenses are those licenses that do not have verified_link set or
-    // there original link is found to be invalid by the developers.
-    return mavenDependenciesList.flatMap { dependency ->
-      dependency.licenseList.filter { license ->
-        license.verifiedLinkCase.equals(License.VerifiedLinkCase.VERIFIEDLINK_NOT_SET) &&
-          !license.isOriginalLinkInvalid
-      }
-    }.toSet()
-  }
-
-  private fun findFirstDependenciesWithBrokenLicenses(
-    mavenDependenciesList: List<MavenDependency>,
-    brokenLicenses: Set<License>
-  ): Map<License, String> {
-    return brokenLicenses.associateWith { license ->
-      mavenDependenciesList.first { dependency -> license in dependency.licenseList }.artifactName
-    }
-  }
-
-  private fun getDependenciesThatNeedIntervention(
-    mavenDependenciesList: List<MavenDependency>
-  ): Set<MavenDependency> {
-    // The dependencies whose license list is empty or some of their license link was found to
-    // be invalid need intervention. In this case, the developer needs to manually fill in
-    // the license links for each of these dependencies.
-    return mavenDependenciesList.filter { dependency ->
-      dependency.licenseList.isEmpty() ||
-        dependency.licenseList.filter { license ->
-          license.verifiedLinkCase.equals(License.VerifiedLinkCase.VERIFIEDLINK_NOT_SET) &&
-            license.isOriginalLinkInvalid
-        }.isNotEmpty()
-    }.toSet()
-  }
-
-  /** Retrieves the list of [MavenDependency] from maven_dependencies.textproto. */
-  private fun retrieveMavenDependencyList(pathToPbFile: String): List<MavenDependency> {
-    return getProto(
-      pathToPbFile,
-      MavenDependencyList.getDefaultInstance()
-    ).mavenDependencyList
-  }
-
-  /**
-   * Helper function to parse the text proto file to a proto class.
-   *
-   * @param pathToPbFile path to the pb file to be parsed
-   * @param proto instance of the proto class
-   * @return proto class from the parsed text proto file
-   */
-  private fun getProto(
-    pathToPbFile: String,
-    proto: MavenDependencyList
-  ): MavenDependencyList {
-    return FileInputStream(File(pathToPbFile)).use {
-      proto.newBuilderForType().mergeFrom(it)
-    }.build() as MavenDependencyList
-  }
-
-  private fun genearateDependenciesListFromMavenInstall(
-    pathToMavenInstall: String,
-    bazelQueryDepsNames: List<String>
-  ): List<MavenListDependency> {
-    val dependencyTree = retrieveDependencyTree(pathToMavenInstall)
-    val mavenInstallDependencyList = dependencyTree.mavenListDependencies.dependencyList
-    return mavenInstallDependencyList.filter { dep ->
-      bazelQueryDepsNames.contains(omitVersionAndReplaceColonsHyphensPeriods(dep.coord))
-    }
-  }
-
-  private fun omitVersionAndReplaceColonsHyphensPeriods(artifactName: String): String {
-    return artifactName.substring(0, artifactName.lastIndexOf(':'))
-      .replace('.', '_')
-      .replace(':', '_')
-      .replace('-', '_')
-  }
-
-  private fun retrieveDependencyListFromPom(
-    finalDependenciesList: List<MavenListDependency>
-  ): MavenDependencyList {
-    val mavenDependencyList = finalDependenciesList.map { it ->
-      // Remove ".jar" or ".aar" or any other extension from the specified url.
-      val pomFileUrl = "${it.url?.substringBeforeLast('.')}.pom"
-      val artifactName = it.coord
-      val artifactVersion = artifactName.substringAfterLast(':')
-      val pomFile = licenseFetcher.scrapeText(pomFileUrl)
-      val mavenDependency = MavenDependency.newBuilder().apply {
-        this.artifactName = it.coord
-        this.artifactVersion = artifactVersion.toString()
-        this.addAllLicense(extractLicenseLinksFromPom(pomFile))
-      }
-      mavenDependency.build()
-    }
-    return MavenDependencyList.newBuilder().addAllMavenDependency(mavenDependencyList).build()
-  }
-
-  private fun extractLicenseLinksFromPom(
-    pomText: String
-  ): List<License> {
-    val licenseList = mutableListOf<License>()
-    val builderFactory = DocumentBuilderFactory.newInstance()
-    val docBuilder = builderFactory.newDocumentBuilder()
-    val doc = docBuilder.parse(InputSource(pomText.byteInputStream()))
-
-    val licenses = doc.getElementsByTagName("license")
-    for (i in 0 until licenses.getLength()) {
-      if (licenses.item(0).getNodeType() == Node.ELEMENT_NODE) {
-        val element = licenses.item(i) as Element
-        val licenseName = getNodeValue("name", element)
-        val licenseLink = replaceHttpWithHttps(getNodeValue("url", element))
-        licenseList.add(
-          License.newBuilder().apply {
-            this.licenseName = licenseName
-            this.originalLink = licenseLink
-          }.build()
-        )
-      }
-    }
-    return licenseList
-  }
-
-  private fun getDependencyListFromMavenInstall(
-    pathToMavenInstall: String,
-    bazelQueryDepsNames: List<String>
-  ): List<MavenListDependency> {
-    val dependencyTree = retrieveDependencyTree(pathToMavenInstall)
-    return dependencyTree.mavenListDependencies.dependencyList.filter { dep ->
-      omitVersionAndReplaceColonsHyphensPeriods(dep.coord) in bazelQueryDepsNames
-    }
-  }
-
-  private fun retrieveDependencyTree(pathToMavenInstall: String): MavenListDependencyTree {
-    val mavenInstallJsonText =
-      File(pathToMavenInstall).inputStream().bufferedReader().use { it.readText() }
-    val moshi = Moshi.Builder().addLast(KotlinJsonAdapterFactory()).build()
-    val adapter = moshi.adapter(MavenListDependencyTree::class.java)
-    return adapter.fromJson(mavenInstallJsonText)
-      ?: throw Exception("Failed to parse $pathToMavenInstall")
-  }
-
-  private fun getNodeValue(tag: String, element: Element): String {
-    val nodeList = element.getElementsByTagName(tag)
-    val node = nodeList.item(0)
-    if (node != null) {
-      if (node.hasChildNodes()) {
-        val child = node.getFirstChild()
-        while (child != null) {
-          if (child.getNodeType() === Node.TEXT_NODE) {
-            return child.getNodeValue()
-          }
-        }
-      }
-    }
-    return ""
-  }
-
-  private fun replaceHttpWithHttps(
-    url: String
-  ): String {
-    return url.replaceFirst("http://", "https://")
-  }
->>>>>>> 3f321805
 }