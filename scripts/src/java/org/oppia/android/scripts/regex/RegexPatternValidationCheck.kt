--- conflicted
+++ resolved
@@ -148,31 +148,6 @@
   searchFile: File,
   fileContentChecks: Iterable<MatchableFileContentCheck>
 ): Boolean {
-<<<<<<< HEAD
-  val filePathRegex = fileContentCheck.filePathRegex.toRegex()
-  val prohibitedContentRegex = fileContentCheck.prohibitedContentRegex.toRegex()
-
-  val matchedFiles = searchFiles.filter { file ->
-    val fileRelativePath = file.toRelativeString(repoRoot)
-    val isFileExactExemption = fileRelativePath in fileContentCheck.exemptedFileNameList
-    val isFileMatchedExemption = fileContentCheck.exemptedFilePatternsList.any { pattern ->
-      pattern.toRegex().matches(fileRelativePath)
-    }
-    // TODO: add tests.
-    val isExempted = isFileExactExemption || isFileMatchedExemption
-    return@filter if (!isExempted && filePathRegex.matches(fileRelativePath)) {
-      file.useLines { lines ->
-        lines.foldIndexed(initial = false) { lineIndex, isFailing, lineContent ->
-          val matches = prohibitedContentRegex.containsMatchIn(lineContent)
-          if (matches) {
-            logProhibitedContentFailure(
-              lineIndex + 1, // Increment by 1 since line numbers begin at 1 rather than 0.
-              fileContentCheck.failureMessage,
-              fileRelativePath
-            )
-          }
-          isFailing || matches
-=======
   val lines = searchFile.readLines()
   return fileContentChecks.fold(initial = false) { hasFailingFile, fileContentCheck ->
     val fileRelativePath = searchFile.toRelativeString(repoRoot)
@@ -185,7 +160,6 @@
             fileContentCheck.failureMessage,
             fileRelativePath
           )
->>>>>>> 87f84a89
         }
       }
       affectedLines.isNotEmpty()
