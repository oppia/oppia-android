--- conflicted
+++ resolved
@@ -5,16 +5,6 @@
 load("@io_bazel_rules_kotlin//kotlin:jvm.bzl", "kt_jvm_library")
 
 kt_jvm_library(
-<<<<<<< HEAD
-    name = "issue",
-    srcs = ["Issue.kt"],
-    visibility = ["//scripts:oppia_script_library_visibility"],
-    deps = ["//scripts/third_party:moshi"],
-)
-
-kt_jvm_library(
-=======
->>>>>>> 4a7fc843
     name = "todo",
     srcs = ["Todo.kt"],
     visibility = ["//scripts:oppia_script_library_visibility"],
