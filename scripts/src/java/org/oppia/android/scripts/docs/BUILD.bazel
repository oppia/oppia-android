--- conflicted
+++ resolved
@@ -12,10 +12,6 @@
     deps = [
         "//scripts/src/java/org/oppia/android/scripts/common:repository_file",
         "//scripts/src/java/org/oppia/android/scripts/proto:script_exemptions_java_proto",
-<<<<<<< HEAD
-        "//third_party/scripts:org_jetbrains_kotlin_kotlin-compiler-embeddable",
-=======
         "//third_party:org_jetbrains_kotlin_kotlin-compiler-embeddable",
->>>>>>> 6e747dc9
     ],
 )