--- conflicted
+++ resolved
@@ -18,12 +18,6 @@
 )
 
 kt_jvm_library(
-<<<<<<< HEAD
-    name = "license_texts_check_lib",
-    testonly = True,
-    srcs = ["LicenseTextsCheck.kt"],
-    visibility = ["//scripts:oppia_script_binary_visibility"],
-=======
     name = "maven_dependencies_list_check_lib",
     testonly = True,
     srcs = [
@@ -33,5 +27,11 @@
     deps = [
         "//scripts/src/java/org/oppia/android/scripts/common:maven_dependencies_list_generator",
     ],
->>>>>>> 25db1ffd
+)
+
+kt_jvm_library(
+    name = "license_texts_check_lib",
+    testonly = True,
+    srcs = ["LicenseTextsCheck.kt"],
+    visibility = ["//scripts:oppia_script_binary_visibility"],
 )