--- conflicted
+++ resolved
@@ -84,13 +84,9 @@
   val maxTestCountPerMediumShard: Int = MAX_TEST_COUNT_PER_MEDIUM_SHARD,
   val maxTestCountPerSmallShard: Int = MAX_TEST_COUNT_PER_SMALL_SHARD,
   val commandExecutor: CommandExecutor =
-<<<<<<< HEAD
-    CommandExecutorImpl(processTimeout = 5, processTimeoutUnit = TimeUnit.MINUTES)
-=======
     CommandExecutorImpl(
       scriptBgDispatcher, processTimeout = 5, processTimeoutUnit = TimeUnit.MINUTES
     )
->>>>>>> f118fa27
 ) {
   private companion object {
     private const val GENERIC_TEST_BUCKET_NAME = "generic"
@@ -120,11 +116,7 @@
 
     println("Running from directory root: $rootDirectory.")
 
-<<<<<<< HEAD
-    val gitClient = GitClient(rootDirectory, baseDevelopBranchReference, commandExecutor)
-=======
     val gitClient = GitClient(rootDirectory, baseCommit, commandExecutor)
->>>>>>> f118fa27
     val bazelClient = BazelClient(rootDirectory, commandExecutor)
     println("Current branch: ${gitClient.currentBranch}.")
     println("Most recent common commit: ${gitClient.branchMergeBase}.")
