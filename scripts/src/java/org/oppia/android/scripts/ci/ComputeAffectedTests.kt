package org.oppia.android.scripts.ci

import org.oppia.android.scripts.common.BazelClient
import org.oppia.android.scripts.common.CommandExecutor
import org.oppia.android.scripts.common.CommandExecutorImpl
import org.oppia.android.scripts.common.GitClient
import org.oppia.android.scripts.common.ProtoStringEncoder.Companion.toCompressedBase64
import org.oppia.android.scripts.proto.AffectedTestsBucket
import java.io.File
import java.util.Locale
import kotlin.system.exitProcess
import org.oppia.android.scripts.common.ScriptBackgroundCoroutineDispatcher
import org.oppia.android.scripts.common.CommandExecutor
import org.oppia.android.scripts.common.CommandExecutorImpl

private const val COMPUTE_ALL_TESTS_PREFIX = "compute_all_tests="
private const val MAX_TEST_COUNT_PER_LARGE_SHARD = 50
private const val MAX_TEST_COUNT_PER_MEDIUM_SHARD = 25
private const val MAX_TEST_COUNT_PER_SMALL_SHARD = 15

/**
 * The main entrypoint for computing the list of affected test targets based on changes in the local
 * Oppia Android Git repository.
 *
 * Usage:
 *   bazel run //scripts:compute_affected_tests -- \\
 *     <path_to_directory_root> <path_to_output_file> <base_develop_branch_reference> \\
 *     <compute_all_tests=true/false>
 *
 * Arguments:
 * - path_to_directory_root: directory path to the root of the Oppia Android repository.
 * - path_to_output_file: path to the file in which the affected test targets will be printed.
 * - base_develop_branch_reference: the reference to the local develop branch that should be use.
 *     Generally, this is 'origin/develop'.
 * - compute_all_tests: whether to compute a list of all tests to run.
 *
 * Example:
 *   bazel run //scripts:compute_affected_tests -- $(pwd) /tmp/affected_test_buckets.proto64 \\
 *     origin/develop compute_all_tests=false
 */
fun main(args: Array<String>) {
  if (args.size < 4) {
    println(
      "Usage: bazel run //scripts:compute_affected_tests --" +
        " <path_to_directory_root> <path_to_output_file> <base_develop_branch_reference>" +
        " <compute_all_tests=true/false>"
    )
    exitProcess(1)
  }

  val pathToRoot = args[0]
  val pathToOutputFile = args[1]
  val baseDevelopBranchReference = args[2]
  val computeAllTestsSetting = args[3].let {
    check(it.startsWith(COMPUTE_ALL_TESTS_PREFIX)) {
      "Expected last argument to start with '$COMPUTE_ALL_TESTS_PREFIX'"
    }
    val computeAllTestsValue = it.removePrefix(COMPUTE_ALL_TESTS_PREFIX)
    return@let computeAllTestsValue.toBooleanStrictOrNull()
      ?: error(
        "Expected last argument to have 'true' or 'false' passed to it, not:" +
          " '$computeAllTestsValue'"
      )
  }
  ScriptBackgroundCoroutineDispatcher().use { scriptBgDispatcher ->
    ComputeAffectedTests(scriptBgDispatcher)
      .compute(pathToRoot, pathToOutputFile, baseDevelopBranchReference, computeAllTestsSetting)
  }
}

// Needed since the codebase isn't yet using Kotlin 1.5, so this function isn't available.
private fun String.toBooleanStrictOrNull(): Boolean? {
  return when (toLowerCase(Locale.US)) {
    "false" -> false
    "true" -> true
    else -> null
  }
}

/** Utility used to compute affected test targets. */
class ComputeAffectedTests(
<<<<<<< HEAD
  private val scriptBgDispatcher: ScriptBackgroundCoroutineDispatcher,
  val maxTestCountPerLargeShard: Int = MAX_TEST_COUNT_PER_LARGE_SHARD,
  val maxTestCountPerMediumShard: Int = MAX_TEST_COUNT_PER_MEDIUM_SHARD,
  val maxTestCountPerSmallShard: Int = MAX_TEST_COUNT_PER_SMALL_SHARD,
  val commandExecutor: CommandExecutor = CommandExecutorImpl(scriptBgDispatcher)
=======
  private val maxTestCountPerLargeShard: Int = MAX_TEST_COUNT_PER_LARGE_SHARD,
  private val maxTestCountPerMediumShard: Int = MAX_TEST_COUNT_PER_MEDIUM_SHARD,
  private val maxTestCountPerSmallShard: Int = MAX_TEST_COUNT_PER_SMALL_SHARD,
  private val commandExecutor: CommandExecutor = CommandExecutorImpl()
>>>>>>> 79878cd1
) {
  private companion object {
    private const val GENERIC_TEST_BUCKET_NAME = "generic"
  }

  /**
   * Computes a list of tests to run.
   *
   * @param pathToRoot the absolute path to the working root directory
   * @param pathToOutputFile the absolute path to the file in which the encoded Base64 test bucket
   *     protos should be printed
   * @param baseDevelopBranchReference see [GitClient]
   * @param computeAllTestsSetting whether all tests should be outputted versus only the ones which
   *     are affected by local changes in the repository
   */
  fun compute(
    pathToRoot: String,
    pathToOutputFile: String,
    baseDevelopBranchReference: String,
    computeAllTestsSetting: Boolean
  ) {
    val rootDirectory = File(pathToRoot).absoluteFile
    check(rootDirectory.isDirectory) { "Expected '$pathToRoot' to be a directory" }
    check(rootDirectory.list().contains("WORKSPACE")) {
      "Expected script to be run from the workspace's root directory"
    }

    println("Running from directory root: $rootDirectory")

<<<<<<< HEAD
    val gitClient = GitClient(rootDirectory, baseDevelopBranchReference, commandExecutor)
=======
    val gitClient = GitClient(rootDirectory, baseDevelopBranchReference)
>>>>>>> 79878cd1
    val bazelClient = BazelClient(rootDirectory, commandExecutor)
    println("Current branch: ${gitClient.currentBranch}")
    println("Most recent common commit: ${gitClient.branchMergeBase}")

    val currentBranch = gitClient.currentBranch.toLowerCase(Locale.US)
    val affectedTestTargets = if (computeAllTestsSetting || currentBranch == "develop") {
      computeAllTestTargets(bazelClient)
    } else computeAffectedTargetsForNonDevelopBranch(gitClient, bazelClient, rootDirectory)

    val filteredTestTargets = filterTargets(affectedTestTargets)
    println()
    println("Affected test targets:")
    println(filteredTestTargets.joinToString(separator = "\n") { "- $it" })

    // Bucket the targets & then shuffle them so that shards are run in different orders each time
    // (to avoid situations where the longest/most expensive tests are run last).
    val affectedTestBuckets = bucketTargets(filteredTestTargets)
    val encodedTestBucketEntries =
      affectedTestBuckets.associateBy { it.toCompressedBase64() }.entries.shuffled()
    File(pathToOutputFile).printWriter().use { writer ->
      encodedTestBucketEntries.forEachIndexed { index, (encoded, bucket) ->
        writer.println("${bucket.cacheBucketName}-shard$index;$encoded")
      }
    }
  }

  private fun computeAllTestTargets(bazelClient: BazelClient): List<String> {
    println("Computing all test targets")
    return bazelClient.retrieveAllTestTargets()
  }

  private fun computeAffectedTargetsForNonDevelopBranch(
    gitClient: GitClient,
    bazelClient: BazelClient,
    rootDirectory: File
  ): List<String> {
    // Compute the list of changed files, but exclude files which no longer exist (since bazel query
    // can't handle these well).
    val changedFiles = gitClient.changedFiles.filter { filepath ->
      File(rootDirectory, filepath).exists()
    }.toSet()
    println("Changed files (per Git): $changedFiles")

    // Compute the changed targets 100 files at a time to avoid unnecessarily long-running Bazel
    // commands.
    val changedFileTargets =
      changedFiles.chunked(size = 100).fold(initial = setOf<String>()) { allTargets, filesChunk ->
        allTargets + bazelClient.retrieveBazelTargets(filesChunk).toSet()
      }
    println("Changed Bazel file targets: $changedFileTargets")

    // Similarly, compute the affect test targets list 100 file targets at a time.
    val affectedTestTargets =
      changedFileTargets.chunked(size = 100)
        .fold(initial = setOf<String>()) { allTargets, targetChunk ->
          allTargets + bazelClient.retrieveRelatedTestTargets(targetChunk).toSet()
        }
    println("Affected Bazel test targets: $affectedTestTargets")

    // Compute the list of Bazel files that were changed.
    val changedBazelFiles = changedFiles.filter { file ->
      file.endsWith(".bzl", ignoreCase = true) ||
        file.endsWith(".bazel", ignoreCase = true) ||
        file == "WORKSPACE"
    }
    println("Changed Bazel-specific support files: $changedBazelFiles")

    // Compute the list of affected tests based on BUILD/Bazel/WORKSPACE files. These are generally
    // framed as: if a BUILD file changes, run all tests transitively connected to it.
    val transitiveTestTargets = bazelClient.retrieveTransitiveTestTargets(changedBazelFiles)
    println("Affected test targets due to transitive build deps: $transitiveTestTargets")

    return (affectedTestTargets + transitiveTestTargets).toSet().toList()
  }

  private fun filterTargets(testTargets: List<String>): List<String> {
    // Filtering out the targets to be ignored.
    return testTargets.filter { targetPath ->
      !targetPath
        .startsWith(
          "//instrumentation/src/javatests/org/oppia/android/instrumentation/player",
          ignoreCase = true
        )
    }
  }

  private fun bucketTargets(testTargets: List<String>): List<AffectedTestsBucket> {
    // Group first by the bucket, then by the grouping strategy. Here's what's happening here:
    // 1. Create: Map<TestBucket, List<String>>
    // 2. Convert to: Iterable<Pair<TestBucket, List<String>>>
    // 3. Convert to: Map<GroupingStrategy, List<Pair<TestBucket, List<String>>>>
    // 4. Convert to: Map<GroupingStrategy, Map<TestBucket, List<String>>>
    val groupedBuckets: Map<GroupingStrategy, Map<TestBucket, List<String>>> =
      testTargets.groupBy { TestBucket.retrieveCorrespondingTestBucket(it) }
        .entries.groupBy(
          keySelector = { checkNotNull(it.key).groupingStrategy },
          valueTransform = { checkNotNull(it.key) to it.value }
        ).mapValues { (_, bucketLists) -> bucketLists.toMap() }

    // Next, properly segment buckets by splitting out individual ones and collecting like one:
    // 5. Convert to: Map<String, Map<TestBucket, List<String>>>
    val partitionedBuckets: Map<String, Map<TestBucket, List<String>>> =
      groupedBuckets.entries.flatMap { (strategy, buckets) ->
        return@flatMap when (strategy) {
          GroupingStrategy.BUCKET_SEPARATELY -> {
            // Each entry in the combined map should be a separate entry in the segmented map:
            // 1. Start with: Map<TestBucket, List<String>>
            // 2. Convert to: Map<TestBucket, Map<TestBucket, List<String>>>
            // 3. Convert to: Map<String, Map<TestBucket, List<String>>>
            // 4. Convert to: Iterable<Pair<String, Map<TestBucket, List<String>>>>
            buckets.mapValues { (testBucket, targets) -> mapOf(testBucket to targets) }
              .mapKeys { (testBucket, _) -> testBucket.cacheBucketName }
              .entries.map { (cacheName, bucket) -> cacheName to bucket }
          }
          GroupingStrategy.BUCKET_GENERICALLY -> listOf(GENERIC_TEST_BUCKET_NAME to buckets)
        }
      }.toMap()

    // Next, collapse the test bucket lists & partition them based on the common sharding strategy
    // for each group:
    // 6. Convert to: Map<String, List<List<String>>>
    val shardedBuckets: Map<String, List<List<String>>> =
      partitionedBuckets.mapValues { (_, bucketMap) ->
        val shardingStrategies = bucketMap.keys.map { it.shardingStrategy }.toSet()
        check(shardingStrategies.size == 1) {
          "Error: expected all buckets in the same partition to share a sharding strategy:" +
            " ${bucketMap.keys} (strategies: $shardingStrategies)"
        }
        val maxTestCountPerShard = when (shardingStrategies.first()) {
          ShardingStrategy.LARGE_PARTITIONS -> maxTestCountPerLargeShard
          ShardingStrategy.MEDIUM_PARTITIONS -> maxTestCountPerMediumShard
          ShardingStrategy.SMALL_PARTITIONS -> maxTestCountPerSmallShard
        }
        val allPartitionTargets = bucketMap.values.flatten()

        // Use randomization to encourage cache breadth & potentially improve workflow performance.
        allPartitionTargets.shuffled().chunked(maxTestCountPerShard)
      }

    // Finally, compile into a list of protos:
    // 7. Convert to List<AffectedTestsBucket>
    return shardedBuckets.entries.flatMap { (bucketName, shardedTargets) ->
      shardedTargets.map { targets ->
        AffectedTestsBucket.newBuilder().apply {
          cacheBucketName = bucketName
          addAllAffectedTestTargets(targets)
        }.build()
      }
    }
  }

  private enum class TestBucket(
    val cacheBucketName: String,
    val groupingStrategy: GroupingStrategy,
    val shardingStrategy: ShardingStrategy
  ) {
    /** Corresponds to app layer tests. */
    APP(
      cacheBucketName = "app",
      groupingStrategy = GroupingStrategy.BUCKET_SEPARATELY,
      shardingStrategy = ShardingStrategy.SMALL_PARTITIONS
    ),

    /** Corresponds to data layer tests. */
    DATA(
      cacheBucketName = "data",
      groupingStrategy = GroupingStrategy.BUCKET_GENERICALLY,
      shardingStrategy = ShardingStrategy.LARGE_PARTITIONS
    ),

    /** Corresponds to domain layer tests. */
    DOMAIN(
      cacheBucketName = "domain",
      groupingStrategy = GroupingStrategy.BUCKET_SEPARATELY,
      shardingStrategy = ShardingStrategy.LARGE_PARTITIONS
    ),

    /** Corresponds to instrumentation tests. */
    INSTRUMENTATION(
      cacheBucketName = "instrumentation",
      groupingStrategy = GroupingStrategy.BUCKET_GENERICALLY,
      shardingStrategy = ShardingStrategy.LARGE_PARTITIONS
    ),

    /** Corresponds to scripts tests. */
    SCRIPTS(
      cacheBucketName = "scripts",
      groupingStrategy = GroupingStrategy.BUCKET_SEPARATELY,
      shardingStrategy = ShardingStrategy.MEDIUM_PARTITIONS
    ),

    /** Corresponds to testing utility tests. */
    TESTING(
      cacheBucketName = "testing",
      groupingStrategy = GroupingStrategy.BUCKET_GENERICALLY,
      shardingStrategy = ShardingStrategy.LARGE_PARTITIONS
    ),

    /** Corresponds to production utility tests. */
    UTILITY(
      cacheBucketName = "utility",
      groupingStrategy = GroupingStrategy.BUCKET_GENERICALLY,
      shardingStrategy = ShardingStrategy.LARGE_PARTITIONS
    );

    companion object {
      private val EXTRACT_BUCKET_REGEX = "^//([^(/|:)]+?)[/:].+?\$".toRegex()

      /** Returns the [TestBucket] that corresponds to the specific [testTarget]. */
      fun retrieveCorrespondingTestBucket(testTarget: String): TestBucket? {
        return EXTRACT_BUCKET_REGEX.matchEntire(testTarget)
          ?.groupValues
          ?.maybeSecond()
          ?.let { bucket ->
            values().find { it.cacheBucketName == bucket }
              ?: error(
                "Invalid bucket name: $bucket (expected one of:" +
                  " ${values().map { it.cacheBucketName }})"
              )
          } ?: error("Invalid target: $testTarget (could not extract bucket name)")
      }

      private fun <E> List<E>.maybeSecond(): E? = if (size >= 2) this[1] else null
    }
  }

  private enum class GroupingStrategy {
    /** Indicates that a particular test bucket should be sharded by itself. */
    BUCKET_SEPARATELY,

    /**
     * Indicates that a particular test bucket should be combined with all other generically grouped
     * buckets.
     */
    BUCKET_GENERICALLY
  }

  private enum class ShardingStrategy {
    /**
     * Indicates that the tests for a test bucket run very quickly and don't need as much
     * parallelization.
     */
    LARGE_PARTITIONS,

    /**
     * Indicates that the tests for a test bucket are somewhere between [LARGE_PARTITIONS] and
     * [SMALL_PARTITIONS].
     */
    MEDIUM_PARTITIONS,

    /**
     * Indicates that the tests for a test bucket run slowly and require more parallelization for
     * faster CI runs.
     */
    SMALL_PARTITIONS
  }
}<|MERGE_RESOLUTION|>--- conflicted
+++ resolved
@@ -79,18 +79,11 @@
 
 /** Utility used to compute affected test targets. */
 class ComputeAffectedTests(
-<<<<<<< HEAD
   private val scriptBgDispatcher: ScriptBackgroundCoroutineDispatcher,
   val maxTestCountPerLargeShard: Int = MAX_TEST_COUNT_PER_LARGE_SHARD,
   val maxTestCountPerMediumShard: Int = MAX_TEST_COUNT_PER_MEDIUM_SHARD,
   val maxTestCountPerSmallShard: Int = MAX_TEST_COUNT_PER_SMALL_SHARD,
   val commandExecutor: CommandExecutor = CommandExecutorImpl(scriptBgDispatcher)
-=======
-  private val maxTestCountPerLargeShard: Int = MAX_TEST_COUNT_PER_LARGE_SHARD,
-  private val maxTestCountPerMediumShard: Int = MAX_TEST_COUNT_PER_MEDIUM_SHARD,
-  private val maxTestCountPerSmallShard: Int = MAX_TEST_COUNT_PER_SMALL_SHARD,
-  private val commandExecutor: CommandExecutor = CommandExecutorImpl()
->>>>>>> 79878cd1
 ) {
   private companion object {
     private const val GENERIC_TEST_BUCKET_NAME = "generic"
@@ -120,11 +113,7 @@
 
     println("Running from directory root: $rootDirectory")
 
-<<<<<<< HEAD
     val gitClient = GitClient(rootDirectory, baseDevelopBranchReference, commandExecutor)
-=======
-    val gitClient = GitClient(rootDirectory, baseDevelopBranchReference)
->>>>>>> 79878cd1
     val bazelClient = BazelClient(rootDirectory, commandExecutor)
     println("Current branch: ${gitClient.currentBranch}")
     println("Most recent common commit: ${gitClient.branchMergeBase}")
