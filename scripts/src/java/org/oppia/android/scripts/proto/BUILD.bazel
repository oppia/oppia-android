--- conflicted
+++ resolved
@@ -34,7 +34,18 @@
 )
 
 proto_library(
-<<<<<<< HEAD
+    name = "test_file_exemptions_proto",
+    srcs = ["script_exemptions.proto"],
+    visibility = ["//scripts:oppia_script_binary_visibility"],
+)
+
+java_lite_proto_library(
+    name = "test_file_exemptions_java_proto_lite",
+    visibility = ["//scripts:oppia_script_library_visibility"],
+    deps = [":test_file_exemptions_proto"],
+)
+
+proto_library(
     name = "maven_dependencies_proto",
     srcs = ["maven_dependencies.proto"],
     visibility = ["//scripts:oppia_script_binary_visibility"],
@@ -50,15 +61,4 @@
     name = "maven_dependencies_java_proto_lite",
     visibility = ["//scripts:oppia_script_library_visibility"],
     deps = [":maven_dependencies_proto"],
-=======
-    name = "test_file_exemptions_proto",
-    srcs = ["script_exemptions.proto"],
-    visibility = ["//scripts:oppia_script_binary_visibility"],
-)
-
-java_lite_proto_library(
-    name = "test_file_exemptions_java_proto_lite",
-    visibility = ["//scripts:oppia_script_library_visibility"],
-    deps = [":test_file_exemptions_proto"],
->>>>>>> ef83fdea
 )