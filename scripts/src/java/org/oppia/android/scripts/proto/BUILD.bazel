"""
This library contains all protos used in the scripts module.
In Bazel, proto files are built using the proto_library() and java_lite_proto_library() rules.
The proto_library() rule creates a proto file library to be used in multiple languages.
The java_lite_proto_library() rule takes in a proto_library target and generates java code.
For more context on adding a new proto library, please refer to model/BUILD.bazel
"""

load("@rules_java//java:defs.bzl", "java_lite_proto_library", "java_proto_library")
load("@rules_proto//proto:defs.bzl", "proto_library")

proto_library(
    name = "filename_pattern_validation_checks_proto",
    srcs = ["filename_pattern_validation_checks.proto"],
    visibility = ["//scripts:oppia_script_binary_visibility"],
)

java_lite_proto_library(
    name = "filename_pattern_validation_checks_java_proto_lite",
    visibility = ["//scripts:oppia_script_library_visibility"],
    deps = [":filename_pattern_validation_checks_proto"],
)

proto_library(
    name = "file_content_validation_checks_proto",
    srcs = ["file_content_validation_checks.proto"],
    visibility = ["//scripts:oppia_script_binary_visibility"],
)

java_lite_proto_library(
    name = "file_content_validation_checks_java_proto_lite",
    visibility = ["//scripts:oppia_script_library_visibility"],
    deps = [":file_content_validation_checks_proto"],
)

proto_library(
    name = "test_file_exemptions_proto",
    srcs = ["script_exemptions.proto"],
    visibility = ["//scripts:oppia_script_binary_visibility"],
)

java_lite_proto_library(
    name = "test_file_exemptions_java_proto_lite",
    visibility = ["//scripts:oppia_script_library_visibility"],
    deps = [":test_file_exemptions_proto"],
)

proto_library(
    name = "maven_dependencies_proto",
    srcs = ["maven_dependencies.proto"],
    visibility = ["//scripts:oppia_script_binary_visibility"],
)

java_proto_library(
    name = "maven_dependencies_java_proto",
    visibility = ["//scripts:oppia_script_library_visibility"],
    deps = [":maven_dependencies_proto"],
)

java_lite_proto_library(
    name = "maven_dependencies_java_proto_lite",
    visibility = ["//scripts:oppia_script_library_visibility"],
    deps = [":maven_dependencies_proto"],
<<<<<<< HEAD
)

proto_library(
    name = "copyright_license_proto",
    srcs = ["copyright_license.proto"],
    visibility = ["//scripts:oppia_script_binary_visibility"],
)

java_lite_proto_library(
    name = "copyright_license_java_proto_lite",
    visibility = ["//scripts:oppia_script_library_visibility"],
    deps = [":copyright_license_proto"],
=======
>>>>>>> 63d03f11
)<|MERGE_RESOLUTION|>--- conflicted
+++ resolved
@@ -61,19 +61,4 @@
     name = "maven_dependencies_java_proto_lite",
     visibility = ["//scripts:oppia_script_library_visibility"],
     deps = [":maven_dependencies_proto"],
-<<<<<<< HEAD
-)
-
-proto_library(
-    name = "copyright_license_proto",
-    srcs = ["copyright_license.proto"],
-    visibility = ["//scripts:oppia_script_binary_visibility"],
-)
-
-java_lite_proto_library(
-    name = "copyright_license_java_proto_lite",
-    visibility = ["//scripts:oppia_script_library_visibility"],
-    deps = [":copyright_license_proto"],
-=======
->>>>>>> 63d03f11
 )