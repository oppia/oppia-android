"""
This library contains all protos used in the scripts module.
In Bazel, proto files are built using the proto_library() and java_lite_proto_library() rules.
The proto_library() rule creates a proto file library to be used in multiple languages.
The java_lite_proto_library() rule takes in a proto_library target and generates java code.
For more context on adding a new proto library, please refer to model/BUILD.bazel
"""

load("@rules_java//java:defs.bzl", "java_lite_proto_library", "java_proto_library")
load("@rules_proto//proto:defs.bzl", "proto_library")

proto_library(
    name = "filename_pattern_validation_checks_proto",
    srcs = ["filename_pattern_validation_checks.proto"],
    visibility = ["//scripts:oppia_script_binary_visibility"],
)

java_lite_proto_library(
    name = "filename_pattern_validation_checks_java_proto_lite",
    visibility = ["//scripts:oppia_script_library_visibility"],
    deps = [":filename_pattern_validation_checks_proto"],
)

proto_library(
    name = "file_content_validation_checks_proto",
    srcs = ["file_content_validation_checks.proto"],
    visibility = ["//scripts:oppia_script_binary_visibility"],
)

java_lite_proto_library(
    name = "file_content_validation_checks_java_proto_lite",
    visibility = ["//scripts:oppia_script_library_visibility"],
<<<<<<< HEAD
    deps = [":file_content_validation_structure_proto"],
)

proto_library(
    name = "maven_dependencies_proto",
    srcs = ["maven_dependencies.proto"],
    visibility = ["//scripts:oppia_script_binary_visibility"],
)

java_proto_library(
    name = "maven_dependencies_java_proto",
    visibility = ["//scripts:oppia_script_library_visibility"],
    deps = [":maven_dependencies_proto"],
)

java_lite_proto_library(
    name = "maven_dependencies_java_proto_lite",
    visibility = ["//scripts:oppia_script_library_visibility"],
    deps = [":maven_dependencies_proto"],
=======
    deps = [":file_content_validation_checks_proto"],
>>>>>>> d57ef42f
)<|MERGE_RESOLUTION|>--- conflicted
+++ resolved
@@ -30,8 +30,7 @@
 java_lite_proto_library(
     name = "file_content_validation_checks_java_proto_lite",
     visibility = ["//scripts:oppia_script_library_visibility"],
-<<<<<<< HEAD
-    deps = [":file_content_validation_structure_proto"],
+    deps = [":file_content_validation_checks_proto"],
 )
 
 proto_library(
@@ -50,7 +49,4 @@
     name = "maven_dependencies_java_proto_lite",
     visibility = ["//scripts:oppia_script_library_visibility"],
     deps = [":maven_dependencies_proto"],
-=======
-    deps = [":file_content_validation_checks_proto"],
->>>>>>> d57ef42f
 )