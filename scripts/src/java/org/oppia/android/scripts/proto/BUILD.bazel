"""
This library contains all protos used in the scripts module.
<<<<<<< HEAD
In Bazel, proto files are built using the oppia_proto_library() and java_proto_library() rules. The
oppia_proto_library() rule creates a proto file library to be used in multiple languages. The
java_proto_library() rule takes in a proto_library target and generates Java code. For more context
on adding a new proto library, please refer to model/BUILD
=======

In Bazel, proto files are built using the oppia_proto_library() and java_proto_library() rules. The
oppia_proto_library() rule creates a proto file library to be used in multiple languages. The
java_proto_library() rule takes in a proto_library target and generates java code. For more context
on adding a new proto library, please refer to //model/BUILD.bazel.
>>>>>>> 4a7fc843
"""

load("@rules_java//java:defs.bzl", "java_proto_library")
load("//model:oppia_proto_library.bzl", "oppia_proto_library")

oppia_proto_library(
    name = "affected_tests_proto",
    srcs = ["affected_tests.proto"],
)

java_proto_library(
    name = "affected_tests_java_proto",
    visibility = ["//scripts:oppia_script_library_visibility"],
    deps = [":affected_tests_proto"],
)

oppia_proto_library(
    name = "filename_pattern_validation_checks_proto",
    srcs = ["filename_pattern_validation_checks.proto"],
    visibility = ["//scripts:oppia_script_binary_visibility"],
)

java_proto_library(
    name = "filename_pattern_validation_checks_java_proto",
    visibility = ["//scripts:oppia_script_library_visibility"],
    deps = [":filename_pattern_validation_checks_proto"],
)

oppia_proto_library(
    name = "file_content_validation_checks_proto",
    srcs = ["file_content_validation_checks.proto"],
    visibility = ["//scripts:oppia_script_binary_visibility"],
)

java_proto_library(
    name = "file_content_validation_checks_java_proto",
    visibility = ["//scripts:oppia_script_library_visibility"],
    deps = [":file_content_validation_checks_proto"],
)

oppia_proto_library(
    name = "script_exemptions_proto",
    srcs = ["script_exemptions.proto"],
    visibility = ["//scripts:oppia_script_binary_visibility"],
)

java_proto_library(
    name = "script_exemptions_java_proto",
    visibility = ["//scripts:oppia_script_library_visibility"],
    deps = [":script_exemptions_proto"],
)

oppia_proto_library(
    name = "maven_dependencies_proto",
    srcs = ["maven_dependencies.proto"],
    visibility = ["//scripts:oppia_script_binary_visibility"],
)

java_proto_library(
    name = "maven_dependencies_java_proto",
    visibility = ["//scripts:oppia_script_library_visibility"],
    deps = [":maven_dependencies_proto"],
)<|MERGE_RESOLUTION|>--- conflicted
+++ resolved
@@ -1,17 +1,10 @@
 """
 This library contains all protos used in the scripts module.
-<<<<<<< HEAD
-In Bazel, proto files are built using the oppia_proto_library() and java_proto_library() rules. The
-oppia_proto_library() rule creates a proto file library to be used in multiple languages. The
-java_proto_library() rule takes in a proto_library target and generates Java code. For more context
-on adding a new proto library, please refer to model/BUILD
-=======
 
 In Bazel, proto files are built using the oppia_proto_library() and java_proto_library() rules. The
 oppia_proto_library() rule creates a proto file library to be used in multiple languages. The
 java_proto_library() rule takes in a proto_library target and generates java code. For more context
 on adding a new proto library, please refer to //model/BUILD.bazel.
->>>>>>> 4a7fc843
 """
 
 load("@rules_java//java:defs.bzl", "java_proto_library")
