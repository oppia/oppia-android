syntax = "proto3";

package proto;

option java_package = "org.oppia.android.scripts.proto";
option java_multiple_files = true;

// Represents the list of Coverage Report of all analysed files.
message CoverageReportContainer {
  // Stores the list of all Coverage Reports.
  repeated CoverageReport coverage_report = 1;
}

message CoverageReport {
  oneof report_status {
    // Coverage report details when coverage data retrieval succeeds.
    CoverageDetails details = 1;
    // Coverage report failure when coverage data retrieval fails.
    CoverageFailure failure = 2;
    // Coverage exemption when the source file is exempted from having a test file.
    CoverageExemption exemption = 3;
  }
}

// Coverage Report details that contains the bazel coverage data retrieved from the
// Bazel coverage execution.
message CoverageDetails {
  // The test target for which the coverage report is generated.
  repeated BazelTestTarget bazel_test_targets = 1;
  // The relative path of the covered file.
  string file_path = 2;
  // SHA-1 hash of the file content at the time of report (to guard against changes).
  string file_sha1_hash = 3;
  // The lines of code covered in the report.
  repeated CoveredLine covered_line = 4;
  // The total number of lines found in the covered file.
  int32 lines_found = 5;
  // The total number of lines hit in the covered file.
  int32 lines_hit = 6;
}

<<<<<<< HEAD
message CoverageFailure {
  // would be nice to have file_path too if possible
  // but that will require an additional
  // extract file name and sha hash function replication
  // to add if possible: file_path, file_sha1_hash
  string file_path = 1;
  string bazel_test_target = 2;
  string failure_message = 3;
}

message CoverageExemption {
  string file_path = 1;
=======
// Represents a single bazel test target corresponding to a test file.
message BazelTestTarget {
  // The name of the bazel test target.
  string test_target_name = 1;
>>>>>>> 6499311f
}

// Information about a single line that was covered during the tests.
message CoveredLine {
  // The line number of the covered line.
  int32 line_number = 1;
  // The coverage status of the covered line.
  Coverage coverage = 2;
}

enum Coverage {
  // Coverage status is unspecified.
  UNSPECIFIED = 0;
  // The line is fully covered in a test, that is, it was executed at least once.
  FULL = 1;
  // The line is not covered at all, that is, it was never executed during a test.
  NONE = 2;
}<|MERGE_RESOLUTION|>--- conflicted
+++ resolved
@@ -39,25 +39,24 @@
   int32 lines_hit = 6;
 }
 
-<<<<<<< HEAD
 message CoverageFailure {
-  // would be nice to have file_path too if possible
-  // but that will require an additional
-  // extract file name and sha hash function replication
-  // to add if possible: file_path, file_sha1_hash
+  // The relative path of the failed file.
   string file_path = 1;
+  // The test target for which the coverage generation failed.
   string bazel_test_target = 2;
+  // The reason for why the coverage analysis failed
   string failure_message = 3;
 }
 
 message CoverageExemption {
+  // The relative path of the exempted file.
   string file_path = 1;
-=======
+}
+
 // Represents a single bazel test target corresponding to a test file.
 message BazelTestTarget {
   // The name of the bazel test target.
   string test_target_name = 1;
->>>>>>> 6499311f
 }
 
 // Information about a single line that was covered during the tests.
