package org.oppia.android.scripts.common

<<<<<<< HEAD
import kotlinx.coroutines.CoroutineDispatcher
import kotlinx.coroutines.CoroutineScope
import kotlinx.coroutines.TimeoutCancellationException
import kotlinx.coroutines.asCoroutineDispatcher
import kotlinx.coroutines.async
import kotlinx.coroutines.channels.Channel
import kotlinx.coroutines.flow.collect
import kotlinx.coroutines.flow.consumeAsFlow
import kotlinx.coroutines.launch
import kotlinx.coroutines.runBlocking
import kotlinx.coroutines.withTimeout
import java.io.File
import java.io.InputStream
import java.lang.IllegalStateException
import java.util.concurrent.Executors
=======
import kotlinx.coroutines.CoroutineScope
import kotlinx.coroutines.Deferred
import kotlinx.coroutines.Dispatchers
import kotlinx.coroutines.TimeoutCancellationException
import kotlinx.coroutines.async
import kotlinx.coroutines.channels.Channel
import kotlinx.coroutines.flow.Flow
import kotlinx.coroutines.flow.collect
import kotlinx.coroutines.flow.consumeAsFlow
import kotlinx.coroutines.runBlocking
import kotlinx.coroutines.withContext
import kotlinx.coroutines.withTimeout
import java.io.File
import java.io.InputStream
>>>>>>> 6f9bbd61
import java.util.concurrent.TimeUnit

/**
 * The default amount of time that should be waited before considering a process as 'hung', in
 * milliseconds.
 */
const val WAIT_PROCESS_TIMEOUT_MS = 60_000L

/** Default implementation of [CommandExecutor]. */
class CommandExecutorImpl(
  private val scriptBgDispatcher: ScriptBackgroundCoroutineDispatcher,
  private val processTimeout: Long = WAIT_PROCESS_TIMEOUT_MS,
  private val processTimeoutUnit: TimeUnit = TimeUnit.MILLISECONDS
) : CommandExecutor {
  override fun executeCommand(
    workingDir: File,
    command: String,
    vararg arguments: String,
    includeErrorOutput: Boolean
  ): CommandResult {
    check(workingDir.isDirectory) {
      "Expected working directory to be an actual directory: $workingDir"
    }
    val assembledCommand = listOf(command) + arguments.toList()
    val process =
      ProcessBuilder(assembledCommand)
        .directory(workingDir)
        .redirectErrorStream(includeErrorOutput)
        .start()
<<<<<<< HEAD
    val standardOutputChannel = Channel<String>()
    val standardErrorChannel = Channel<String>()
    Executors.newCachedThreadPool().asCoroutineDispatcher().use { dispatcher ->
      process.inputStream.writeTo(dispatcher, standardOutputChannel)
      process.errorStream.writeTo(dispatcher, standardErrorChannel)
      val (stdoutLinesDeferred, stderrLinesDeferred) = CoroutineScope(dispatcher).async {
        mutableListOf<String>().also { lines ->
          standardOutputChannel.consumeAsFlow().collect { lines += it }
        }.toList()
      } to CoroutineScope(dispatcher).async {
        mutableListOf<String>().also { lines ->
          standardErrorChannel.consumeAsFlow().collect { lines += it }
        }.toList()
      }

      val finished = process.waitFor(processTimeout, processTimeoutUnit)
      val (standardOutputLines, standardErrorLines) = try {
        runBlocking {
          withTimeout(processTimeoutUnit.toMillis(processTimeout)) {
            stdoutLinesDeferred.await() to stderrLinesDeferred.await()
          }
        }
      } catch (e: TimeoutCancellationException) {
        throw IllegalStateException("Process did not finish within the expected timeout", e)
      }
      check(finished) { "Process did not finish within the expected timeout" }
      return CommandResult(
        process.exitValue(), standardOutputLines, standardErrorLines, assembledCommand
      )
    }
  }

  private fun InputStream.writeTo(dispatcher: CoroutineDispatcher, channel: Channel<String>) {
    val inputStream = this
    CoroutineScope(dispatcher).launch {
      // See https://stackoverflow.com/a/3285479 for context. Some processes require stdout/stderr
      // to be consumed to progress.
      try {
        for (line in inputStream.bufferedReader().lineSequence()) {
          channel.send(line)
        }
      } finally {
        channel.close()
      }
    }
=======

    // Consume the input & error streams individually, and separately from waiting for the process
    // to complete (since consuming the output channels may be required for the process to actually
    // finish executing properly).
    val stdoutLinesDeferred = process.inputStream.readAllLinesAsync()
    val stderrLinesDeferred = process.errorStream.readAllLinesAsync()

    val finished = process.waitFor(processTimeout, processTimeoutUnit)
    val (standardOutputLines, standardErrorLines) = try {
      runBlocking {
        withTimeout(processTimeoutUnit.toMillis(processTimeout)) {
          stdoutLinesDeferred.await() to stderrLinesDeferred.await()
        }
      }
    } catch (e: TimeoutCancellationException) {
      throw IllegalStateException("Process did not finish within the expected timeout", e)
    }
    check(finished) { "Process did not finish within the expected timeout" }
    return CommandResult(
      process.exitValue(), standardOutputLines, standardErrorLines, assembledCommand
    )
>>>>>>> 6f9bbd61
  }

  private fun InputStream.readAllLinesAsync(): Deferred<List<String>> {
    return CoroutineScope(scriptBgDispatcher).async {
      mutableListOf<String>().also { lines -> convertToAsyncLineFlow().collect { lines += it } }
    }
  }

  private fun InputStream.convertToAsyncLineFlow(): Flow<String> {
    return Channel<String>().also { inputChannel ->
      @Suppress("DeferredResultUnused") // Can be ignored since the channel result is watched.
      CoroutineScope(scriptBgDispatcher).async {
        this@convertToAsyncLineFlow.writeTo(inputChannel)
      }
    }.consumeAsFlow()
  }

  private suspend fun InputStream.writeTo(channel: Channel<String>) {
    // Use I/O dispatchers for blocking I/O operations to avoid potentially running out of threads
    // in the background dispatcher (that may be doing other things elsewhere in scripts).
    withContext(Dispatchers.IO) {
      // See https://stackoverflow.com/a/3285479 for context. Some processes require stdout/stderr
      // to be consumed to progress.
      try {
        for (line in this@writeTo.bufferedReader().lineSequence()) {
          channel.send(line)
        }
      } finally {
        channel.close()
      }
    }
  }
}<|MERGE_RESOLUTION|>--- conflicted
+++ resolved
@@ -1,22 +1,5 @@
 package org.oppia.android.scripts.common
 
-<<<<<<< HEAD
-import kotlinx.coroutines.CoroutineDispatcher
-import kotlinx.coroutines.CoroutineScope
-import kotlinx.coroutines.TimeoutCancellationException
-import kotlinx.coroutines.asCoroutineDispatcher
-import kotlinx.coroutines.async
-import kotlinx.coroutines.channels.Channel
-import kotlinx.coroutines.flow.collect
-import kotlinx.coroutines.flow.consumeAsFlow
-import kotlinx.coroutines.launch
-import kotlinx.coroutines.runBlocking
-import kotlinx.coroutines.withTimeout
-import java.io.File
-import java.io.InputStream
-import java.lang.IllegalStateException
-import java.util.concurrent.Executors
-=======
 import kotlinx.coroutines.CoroutineScope
 import kotlinx.coroutines.Deferred
 import kotlinx.coroutines.Dispatchers
@@ -31,7 +14,6 @@
 import kotlinx.coroutines.withTimeout
 import java.io.File
 import java.io.InputStream
->>>>>>> 6f9bbd61
 import java.util.concurrent.TimeUnit
 
 /**
@@ -61,53 +43,6 @@
         .directory(workingDir)
         .redirectErrorStream(includeErrorOutput)
         .start()
-<<<<<<< HEAD
-    val standardOutputChannel = Channel<String>()
-    val standardErrorChannel = Channel<String>()
-    Executors.newCachedThreadPool().asCoroutineDispatcher().use { dispatcher ->
-      process.inputStream.writeTo(dispatcher, standardOutputChannel)
-      process.errorStream.writeTo(dispatcher, standardErrorChannel)
-      val (stdoutLinesDeferred, stderrLinesDeferred) = CoroutineScope(dispatcher).async {
-        mutableListOf<String>().also { lines ->
-          standardOutputChannel.consumeAsFlow().collect { lines += it }
-        }.toList()
-      } to CoroutineScope(dispatcher).async {
-        mutableListOf<String>().also { lines ->
-          standardErrorChannel.consumeAsFlow().collect { lines += it }
-        }.toList()
-      }
-
-      val finished = process.waitFor(processTimeout, processTimeoutUnit)
-      val (standardOutputLines, standardErrorLines) = try {
-        runBlocking {
-          withTimeout(processTimeoutUnit.toMillis(processTimeout)) {
-            stdoutLinesDeferred.await() to stderrLinesDeferred.await()
-          }
-        }
-      } catch (e: TimeoutCancellationException) {
-        throw IllegalStateException("Process did not finish within the expected timeout", e)
-      }
-      check(finished) { "Process did not finish within the expected timeout" }
-      return CommandResult(
-        process.exitValue(), standardOutputLines, standardErrorLines, assembledCommand
-      )
-    }
-  }
-
-  private fun InputStream.writeTo(dispatcher: CoroutineDispatcher, channel: Channel<String>) {
-    val inputStream = this
-    CoroutineScope(dispatcher).launch {
-      // See https://stackoverflow.com/a/3285479 for context. Some processes require stdout/stderr
-      // to be consumed to progress.
-      try {
-        for (line in inputStream.bufferedReader().lineSequence()) {
-          channel.send(line)
-        }
-      } finally {
-        channel.close()
-      }
-    }
-=======
 
     // Consume the input & error streams individually, and separately from waiting for the process
     // to complete (since consuming the output channels may be required for the process to actually
@@ -129,7 +64,6 @@
     return CommandResult(
       process.exitValue(), standardOutputLines, standardErrorLines, assembledCommand
     )
->>>>>>> 6f9bbd61
   }
 
   private fun InputStream.readAllLinesAsync(): Deferred<List<String>> {
