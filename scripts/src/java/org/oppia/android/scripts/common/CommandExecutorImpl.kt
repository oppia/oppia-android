--- conflicted
+++ resolved
@@ -1,7 +1,6 @@
 package org.oppia.android.scripts.common
 
 import kotlinx.coroutines.CoroutineScope
-<<<<<<< HEAD
 import kotlinx.coroutines.Deferred
 import kotlinx.coroutines.Dispatchers
 import kotlinx.coroutines.TimeoutCancellationException
@@ -13,10 +12,8 @@
 import kotlinx.coroutines.runBlocking
 import kotlinx.coroutines.withContext
 import kotlinx.coroutines.withTimeout
-=======
 import kotlinx.coroutines.async
 import kotlinx.coroutines.runBlocking
->>>>>>> 0618b128
 import java.io.File
 import java.io.InputStream
 import java.util.concurrent.TimeUnit
@@ -48,7 +45,6 @@
         .directory(workingDir)
         .redirectErrorStream(includeErrorOutput)
         .start()
-<<<<<<< HEAD
 
     // Consume the input & error streams individually, and separately from waiting for the process
     // to complete (since consuming the output channels may be required for the process to actually
@@ -65,12 +61,6 @@
       }
     } catch (e: TimeoutCancellationException) {
       throw IllegalStateException("Process did not finish within the expected timeout", e)
-=======
-    val finished = runBlocking {
-      CoroutineScope(scriptBgDispatcher).async {
-        process.waitFor(processTimeout, processTimeoutUnit)
-      }.await()
->>>>>>> 0618b128
     }
     check(finished) { "Process did not finish within the expected timeout" }
     return CommandResult(
