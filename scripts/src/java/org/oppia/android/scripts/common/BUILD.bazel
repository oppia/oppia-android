"""
Package for common libraries that potentially support multiple scripts by performing common or
generic operations.
"""

<<<<<<< HEAD
load("@io_bazel_rules_kotlin//kotlin:kotlin.bzl", "kt_jvm_library")
load("//:build_vars.bzl", "BUILD_SDK_VERSION", "BUILD_TOOLS_VERSION")

kt_jvm_library(
    name = "android_build_sdk_properties",
    testonly = True,
    srcs = [
        "AndroidBuildSdkProperties.kt",
    ],
    resources = [":sdk_info_properties"],
    visibility = ["//scripts:oppia_script_library_visibility"],
)
=======
load("@io_bazel_rules_kotlin//kotlin:jvm.bzl", "kt_jvm_library")
>>>>>>> 6f9bbd61

kt_jvm_library(
    name = "bazel_client",
    testonly = True,
    srcs = [
        "BazelClient.kt",
    ],
    visibility = ["//scripts:oppia_script_library_visibility"],
    deps = [
        "//scripts/src/java/org/oppia/android/scripts/common:command_executor",
    ],
)

kt_jvm_library(
    name = "git_client",
    srcs = [
        "GitClient.kt",
    ],
    visibility = ["//scripts:oppia_script_library_visibility"],
    deps = [
        "//scripts/src/java/org/oppia/android/scripts/common:command_executor",
    ],
)

kt_jvm_library(
    name = "command_executor",
    srcs = [
        "CommandExecutor.kt",
        "CommandExecutorImpl.kt",
        "CommandResult.kt",
    ],
    visibility = ["//scripts:oppia_script_library_visibility"],
    deps = [
<<<<<<< HEAD
=======
        ":script_background_coroutine_dispatcher",
>>>>>>> 6f9bbd61
        "//third_party:org_jetbrains_kotlinx_kotlinx-coroutines-core",
    ],
)

kt_jvm_library(
    name = "proto_string_encoder",
    testonly = True,
    srcs = ["ProtoStringEncoder.kt"],
    visibility = ["//scripts:oppia_script_library_visibility"],
    deps = [
        "//third_party:com_google_protobuf_protobuf-javalite",
    ],
)

kt_jvm_library(
    name = "repository_file",
    testonly = True,
    srcs = ["RepositoryFile.kt"],
    visibility = ["//scripts:oppia_script_library_visibility"],
<<<<<<< HEAD
)

genrule(
    name = "sdk_info_properties",
    srcs = [],
    outs = ["sdk_info.properties"],
    cmd = """
    echo build_sdk_version={0} > \"$@\"
    echo build_tools_version={1} >> \"$@\"
    """.format(BUILD_SDK_VERSION, BUILD_TOOLS_VERSION),
=======
    deps = [
        "//third_party:org_jetbrains_kotlin_kotlin-stdlib-jdk8_jar",
    ],
)

kt_jvm_library(
    name = "script_background_coroutine_dispatcher",
    srcs = ["ScriptBackgroundCoroutineDispatcher.kt"],
    visibility = ["//scripts:oppia_script_library_visibility"],
    deps = [
        "//third_party:org_jetbrains_kotlinx_kotlinx-coroutines-core",
    ],
>>>>>>> 6f9bbd61
)<|MERGE_RESOLUTION|>--- conflicted
+++ resolved
@@ -3,8 +3,7 @@
 generic operations.
 """
 
-<<<<<<< HEAD
-load("@io_bazel_rules_kotlin//kotlin:kotlin.bzl", "kt_jvm_library")
+load("@io_bazel_rules_kotlin//kotlin:jvm.bzl", "kt_jvm_library")
 load("//:build_vars.bzl", "BUILD_SDK_VERSION", "BUILD_TOOLS_VERSION")
 
 kt_jvm_library(
@@ -16,9 +15,6 @@
     resources = [":sdk_info_properties"],
     visibility = ["//scripts:oppia_script_library_visibility"],
 )
-=======
-load("@io_bazel_rules_kotlin//kotlin:jvm.bzl", "kt_jvm_library")
->>>>>>> 6f9bbd61
 
 kt_jvm_library(
     name = "bazel_client",
@@ -52,10 +48,7 @@
     ],
     visibility = ["//scripts:oppia_script_library_visibility"],
     deps = [
-<<<<<<< HEAD
-=======
         ":script_background_coroutine_dispatcher",
->>>>>>> 6f9bbd61
         "//third_party:org_jetbrains_kotlinx_kotlinx-coroutines-core",
     ],
 )
@@ -75,18 +68,6 @@
     testonly = True,
     srcs = ["RepositoryFile.kt"],
     visibility = ["//scripts:oppia_script_library_visibility"],
-<<<<<<< HEAD
-)
-
-genrule(
-    name = "sdk_info_properties",
-    srcs = [],
-    outs = ["sdk_info.properties"],
-    cmd = """
-    echo build_sdk_version={0} > \"$@\"
-    echo build_tools_version={1} >> \"$@\"
-    """.format(BUILD_SDK_VERSION, BUILD_TOOLS_VERSION),
-=======
     deps = [
         "//third_party:org_jetbrains_kotlin_kotlin-stdlib-jdk8_jar",
     ],
@@ -99,5 +80,14 @@
     deps = [
         "//third_party:org_jetbrains_kotlinx_kotlinx-coroutines-core",
     ],
->>>>>>> 6f9bbd61
+)
+
+genrule(
+    name = "sdk_info_properties",
+    srcs = [],
+    outs = ["sdk_info.properties"],
+    cmd = """
+    echo build_sdk_version={0} > \"$@\"
+    echo build_tools_version={1} >> \"$@\"
+    """.format(BUILD_SDK_VERSION, BUILD_TOOLS_VERSION),
 )