"""
Package for common libraries that potentially support multiple scripts by performing common or
generic operations.
"""

load("@io_bazel_rules_kotlin//kotlin:kotlin.bzl", "kt_jvm_library")

kt_jvm_library(
    name = "bazel_client",
    testonly = True,
    srcs = [
        "BazelClient.kt",
    ],
    visibility = ["//scripts:oppia_script_library_visibility"],
    deps = [
        "//scripts/src/java/org/oppia/android/scripts/common:command_executor",
    ],
)

kt_jvm_library(
    name = "git_client",
    srcs = [
        "GitClient.kt",
    ],
    visibility = ["//scripts:oppia_script_library_visibility"],
    deps = [
        "//scripts/src/java/org/oppia/android/scripts/common:command_executor",
    ],
)

kt_jvm_library(
    name = "command_executor",
    srcs = [
        "CommandExecutor.kt",
        "CommandExecutorImpl.kt",
        "CommandResult.kt",
    ],
    visibility = ["//scripts:oppia_script_library_visibility"],
    deps = [
        ":script_background_coroutine_dispatcher",
        "//third_party:org_jetbrains_kotlinx_kotlinx-coroutines-core",
    ],
)

kt_jvm_library(
    name = "proto_string_encoder",
    testonly = True,
    srcs = ["ProtoStringEncoder.kt"],
    visibility = ["//scripts:oppia_script_library_visibility"],
    deps = [
        "//third_party:com_google_protobuf_protobuf-javalite",
    ],
)

kt_jvm_library(
    name = "repository_file",
    testonly = True,
    srcs = ["RepositoryFile.kt"],
    visibility = ["//scripts:oppia_script_library_visibility"],
    deps = [
        "//third_party:org_jetbrains_kotlin_kotlin-stdlib-jdk8_jar",
    ],
)

kt_jvm_library(
    name = "script_background_coroutine_dispatcher",
<<<<<<< HEAD
    testonly = True,
=======
>>>>>>> c325bc9b
    srcs = ["ScriptBackgroundCoroutineDispatcher.kt"],
    visibility = ["//scripts:oppia_script_library_visibility"],
    deps = [
        "//third_party:org_jetbrains_kotlinx_kotlinx-coroutines-core",
    ],
)<|MERGE_RESOLUTION|>--- conflicted
+++ resolved
@@ -64,10 +64,6 @@
 
 kt_jvm_library(
     name = "script_background_coroutine_dispatcher",
-<<<<<<< HEAD
-    testonly = True,
-=======
->>>>>>> c325bc9b
     srcs = ["ScriptBackgroundCoroutineDispatcher.kt"],
     visibility = ["//scripts:oppia_script_library_visibility"],
     deps = [
