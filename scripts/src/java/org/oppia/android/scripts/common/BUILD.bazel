--- conflicted
+++ resolved
@@ -4,8 +4,6 @@
 """
 
 load("@io_bazel_rules_kotlin//kotlin:jvm.bzl", "kt_jvm_library")
-<<<<<<< HEAD
-=======
 load("//:build_vars.bzl", "BUILD_SDK_VERSION", "BUILD_TOOLS_VERSION")
 
 kt_jvm_library(
@@ -18,7 +16,6 @@
     resources = [":_sdk_info_properties"],
     visibility = ["//scripts:oppia_script_library_visibility"],
 )
->>>>>>> 62acdf89
 
 kt_jvm_library(
     name = "bazel_client",
