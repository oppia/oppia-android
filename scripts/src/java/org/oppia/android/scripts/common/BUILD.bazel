--- conflicted
+++ resolved
@@ -16,28 +16,12 @@
     name = "result_constants",
     testonly = True,
     srcs = ["ScriptResultConstants.kt"],
-<<<<<<< HEAD
-    visibility = ["//scripts:oppia_script_lib_visibility"],
+    visibility = ["//scripts:oppia_script_library_visibility"],
 )
 
 kt_jvm_library(
     name = "script_exemptions",
     testonly = True,
     srcs = ["ScriptExemptions.kt"],
-    visibility = ["//scripts:oppia_script_lib_visibility"],
-)
-
-kt_jvm_test(
-    name = "RepositoryFileTest",
-    testonly = True,
-    srcs = ["RepositoryFileTest.kt"],
-    deps = [
-        ":repository_file",
-        "//testing:assertion_helpers",
-        "//third_party:com_google_truth_truth",
-        "//third_party:org_jetbrains_kotlin_kotlin-test-junit",
-    ],
-=======
     visibility = ["//scripts:oppia_script_library_visibility"],
->>>>>>> 5e38f796
 )