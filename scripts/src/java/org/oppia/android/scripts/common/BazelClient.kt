package org.oppia.android.scripts.common

import java.io.File
import java.lang.IllegalArgumentException
import java.util.Locale

/**
 * Utility class to query & interact with a Bazel workspace on the local filesystem (residing within
 * the specified root directory). The provided [universeScope] is the default Sky Query scope to use
 * in corresponding query operations.
 */
class BazelClient(
  private val rootDirectory: File,
  private val commandExecutor: CommandExecutor,
  private val universeScope: String = "//..."
) {
  /**
   * Attempts to build the provided patterns using ``bazel build``.
   *
   * @param patterns one or more build patterns, as ``bazel build`` usually accepts
   * @param keepGoing whether to continue building if any targets in the provided patterns fails to
   *     build. This defaults to false.
   * @param allowFailures whether to throw an exception on a build failure, or to instead capture
   *     the results of the failure as part of the returned [Result.outputLines]. This defaults to
   *     false.
   * @param configProfiles the set of configuration profiles to enable, e.g. using
   *     ``bazel --config=<profile_name>``. This defaults to an empty set (i.e. no profiles).
   * @return the [Result] of the attempted build
   */
  fun build(
    vararg patterns: String,
    keepGoing: Boolean = false,
    allowFailures: Boolean = false,
    configProfiles: Set<String> = emptySet()
  ): Result {
    val args = listOfNotNull(
      "build",
      "--noshow_progress",
      "--keep_going".takeIf { keepGoing },
      *patterns,
    ) + configProfiles.map { "--config=$it" }
    return executeBazelCommand(
      *args.toTypedArray(),
      allowAllFailures = allowFailures
    )
  }

<<<<<<< HEAD
  fun query(
    pattern: String, withSkyQuery: Boolean = false, allowFailures: Boolean = false
  ): List<String> {
=======
  /**
   * Attempts to perform a query on the specific pattern using ``bazel query``.
   *
   * @param pattern a queryable Bazel target pattern, as ``bazel query`` usually accepts
   * @param withSkyQuery whether to enable Sky Query during querying, using the client's configured
   *     universe scope. This defaults to false.
   * @return the output lines from the query
   */
  fun query(pattern: String, withSkyQuery: Boolean = false): List<String> {
>>>>>>> 1e712427
    val args = listOfNotNull(
      "query",
      "--noshow_progress",
      "--order_output=no".takeIf { withSkyQuery },
      "--universe_scope=$universeScope".takeIf { withSkyQuery },
      pattern
    )
    // Ignore queries which result in an error if allowFailures is enabled.
    val queryResults =
      executeBazelCommand(
        *args.toTypedArray(), allowAllFailures = allowFailures, includeErrorOutput = false
      )
    return correctPotentiallyBrokenTargetNames(queryResults)
  }

  /** Returns all Bazel test targets in the workspace. */
  fun retrieveAllTestTargets(): List<String> = query("kind(test, //...)")

  /** Returns all Bazel file targets that correspond to each of the relative file paths provided. */
  fun retrieveBazelTargets(changedFileRelativePaths: Iterable<String>): List<String> {
    return correctPotentiallyBrokenTargetNames(
      runPotentiallyShardedQueryCommand(
        "set(%s)",
        changedFileRelativePaths,
        "--noshow_progress",
        "--keep_going",
        allowPartialFailures = true
      )
    )
  }

  /** Returns all prod targets in the workspace that depend on the list of provided targets. */
  fun retrieveDependingProdTargets(targets: Iterable<String>): List<String> {
    // Reference for the "kind exclusion": https://stackoverflow.com/a/58667282/3689782.
    return correctPotentiallyBrokenTargetNames(
      runPotentiallyShardedQueryCommand(
        "filter('^[^@]', allrdeps(set(%1\$s)) except kind(test, allrdeps(set(%1\$s))))",
        targets,
        "--noshow_progress",
        "--universe_scope=$universeScope",
        "--order_output=no"
      )
    )
  }

  /** Returns all test targets in the workspace that depend on the list of provided targets. */
  fun retrieveDependingTestTargets(targets: Iterable<String>): List<String> {
    return correctPotentiallyBrokenTargetNames(
      runPotentiallyShardedQueryCommand(
        "filter('^[^@]', kind(test, allrdeps(set(%s))))",
        targets,
        "--noshow_progress",
        "--universe_scope=$universeScope",
        "--order_output=no"
      )
    )
  }

  /**
   * Returns all test targets transitively tied to the specific Bazel BUILD/WORKSPACE files listed
   * in the provided [buildFiles] list. This may return different files than
   * [retrieveDependingTestTargets] since that method relies on the dependency graph to compute
   * affected targets whereas this assumes that any changes to BUILD files could affect any test
   * directly or indirectly tied to that BUILD file, regardless of dependencies.
   */
  fun retrieveTransitiveTestTargets(buildFiles: Iterable<String>): List<String> {
    val buildFileList = buildFiles.joinToString(",")
    // Note that this check is needed since rbuildfiles() doesn't like taking an empty list.
    return if (buildFileList.isNotEmpty()) {
      val referencingBuildFiles =
        runPotentiallyShardedQueryCommand(
          "filter('^[^@]', rbuildfiles(%s))", // Use a filter to limit the search space.
          buildFiles,
          "--noshow_progress",
          "--universe_scope=$universeScope",
          "--order_output=no",
          delimiter = ","
        ).outputLines
      // Compute only test & library siblings for each individual build file. While this is both
      // much slower than a fully combined query & can potentially miss targets, it runs
      // substantially faster per query and helps to avoid potential hanging in CI. Note also that
      // this is more correct than a combined query since it ensures that siblings checks are
      // properly unique for each file being considered (vs. searching for common siblings).
      val relevantSiblings = referencingBuildFiles.flatMap { buildFileTarget ->
        retrieveFilteredSiblings(filterRuleType = "test", buildFileTarget) +
          retrieveFilteredSiblings(filterRuleType = "android_library", buildFileTarget)
      }.toSet()
      return correctPotentiallyBrokenTargetNames(
        runPotentiallyShardedQueryCommand(
          "filter('^[^@]', kind(test, allrdeps(set(%s))))",
          relevantSiblings,
          "--noshow_progress",
          "--universe_scope=$universeScope",
          "--order_output=no"
        )
      )
    } else listOf()
  }

  /**
   * Returns the list of direct and indirect production Maven third-party dependencies on which the
   * specified binary depends.
   */
  fun retrieveThirdPartyMavenDepsListForBinary(binaryTarget: String): List<String> =
    query("deps(deps($binaryTarget) intersect //third_party/...) intersect @maven_app//...")

  private fun retrieveFilteredSiblings(
    filterRuleType: String,
    buildFileTarget: String
  ): List<String> {
    return executeBazelCommand(
      "query",
      "--noshow_progress",
      "--universe_scope=$universeScope",
      "--order_output=no",
      "kind($filterRuleType, siblings($buildFileTarget))"
    ).outputLines
  }

  private fun correctPotentiallyBrokenTargetNames(result: Result): List<String> {
    val correctedTargets = mutableListOf<String>()
    for (line in result.outputLines) {
      when {
        line.isEmpty() -> correctedTargets += line
        else -> {
          val indexes = ABSOLUTE_TARGET_PATH_PREFIX_PATTERN.findAll(line).map {
            it.range.first
          }.toList()
          if (indexes.isEmpty() || indexes.first() != 0) {
            throw IllegalArgumentException(
              "Invalid line: $line (expected to start with '//' or '@<name>//')"
            )
          }

          val targetBounds: List<Pair<Int, Int>> = indexes.mapIndexed { arrayIndex, lineIndex ->
            lineIndex to (indexes.getOrNull(arrayIndex + 1) ?: line.length)
          }
          correctedTargets += targetBounds.map { (startIndex, endIndex) ->
            line.substring(startIndex, endIndex)
          }
        }
      }
    }
    return correctedTargets
  }

  /**
   * Returns the results of a query command with a potentially large list of [values] that will be
   * split up into multiple commands to avoid overflow the system's maximum argument limit.
   *
   * Note that [queryFormatStr] is expected to have 1 string variable (which will be the
   * space-separated join of [values] or a partition of [values]).
   */
  @Suppress("SameParameterValue") // This check doesn't work correctly for varargs.
  private fun runPotentiallyShardedQueryCommand(
    queryFormatStr: String,
    values: Iterable<String>,
    vararg prefixArgs: String,
    delimiter: String = " ",
    allowPartialFailures: Boolean = false
  ): Result {
    // Split up values into partitions to ensure that the argument calls don't over-run the limit.
    var partitionCount = 0
    lateinit var partitions: List<List<String>>
    do {
      partitionCount++
      partitions = values.chunked((values.count() + 1) / partitionCount)
    } while (computeMaxArgumentLength(partitions) >= MAX_ALLOWED_ARG_STR_LENGTH)

    // Fragment the query across the partitions to ensure all values can be considered.
    val allOutputLines = partitions.flatMap { partition ->
      val lastArgument = queryFormatStr.format(Locale.US, partition.joinToString(delimiter))
      val allArguments = prefixArgs.toList() + lastArgument
      executeBazelCommand(
        "query", *allArguments.toTypedArray(), allowPartialFailures = allowPartialFailures
      ).outputLines
    }
    return Result(exitCode = 0, outputLines = allOutputLines)
  }

  private fun computeMaxArgumentLength(partitions: List<List<String>>) =
    partitions.maxOfOrNull(this::computeArgumentLength) ?: 0

  private fun computeArgumentLength(args: List<String>) = args.joinToString(" ").length

  @Suppress("SameParameterValue") // This check doesn't work correctly for varargs.
  private fun executeBazelCommand(
    vararg arguments: String,
    allowAllFailures: Boolean = false,
<<<<<<< HEAD
    allowPartialFailures: Boolean = false,
    includeErrorOutput: Boolean = allowAllFailures
  ): List<String> {
=======
    allowPartialFailures: Boolean = false
  ): Result {
>>>>>>> 1e712427
    val result =
      commandExecutor.executeCommand(
        rootDirectory, command = "bazel", *arguments, includeErrorOutput = includeErrorOutput
      )
    // Per https://docs.bazel.build/versions/main/guide.html#what-exit-code-will-i-get error code of
    // 3 is expected for queries since it indicates that some of the arguments don't correspond to
    // valid targets. Note that this COULD result in legitimate issues being ignored, but it's
    // unlikely.
    if (!allowAllFailures) {
      val expectedExitCodes = if (allowPartialFailures) listOf(0, 3) else listOf(0)
      check(result.exitCode in expectedExitCodes) {
        "Expected non-zero exit code (not ${result.exitCode}) for command: ${result.command}." +
          "\nStandard output:\n${result.output.joinToString("\n")}" +
          "\nError output:\n${result.errorOutput.joinToString("\n")}"
      }
    }
    return Result(exitCode = result.exitCode, outputLines = result.output)
  }

  /**
   * The outcome of an attempted Bazel command.
   *
   * Note that the specific possibilities of what the contained [exitCode] can be or whether
   * [outputLines] includes standard error output is dependent on the configuration of the run
   * command.
   *
   * @property exitCode the command's exit code (where '0' is expected to be a success)
   * @property outputLines the list of lines comprising the command's output
   */
  data class Result(val exitCode: Int, val outputLines: List<String>)

  private companion object {
    private const val MAX_ALLOWED_ARG_STR_LENGTH = 50_000

    private val ABSOLUTE_TARGET_PATH_PREFIX_PATTERN = "(?:@[\\w\\-_]+?)?//".toRegex()
  }
}<|MERGE_RESOLUTION|>--- conflicted
+++ resolved
@@ -45,21 +45,18 @@
     )
   }
 
-<<<<<<< HEAD
+  /**
+   * Attempts to perform a query on the specific pattern using ``bazel query``.
+   *
+   * @param pattern a queryable Bazel target pattern, as ``bazel query`` usually accepts
+   * @param withSkyQuery whether to enable Sky Query during querying, using the client's configured
+   *     universe scope. This defaults to false.
+   * @param allowFailures whether to throw an exception when querying targets that might be invalid
+   * @return the output lines from the query
+   */
   fun query(
     pattern: String, withSkyQuery: Boolean = false, allowFailures: Boolean = false
   ): List<String> {
-=======
-  /**
-   * Attempts to perform a query on the specific pattern using ``bazel query``.
-   *
-   * @param pattern a queryable Bazel target pattern, as ``bazel query`` usually accepts
-   * @param withSkyQuery whether to enable Sky Query during querying, using the client's configured
-   *     universe scope. This defaults to false.
-   * @return the output lines from the query
-   */
-  fun query(pattern: String, withSkyQuery: Boolean = false): List<String> {
->>>>>>> 1e712427
     val args = listOfNotNull(
       "query",
       "--noshow_progress",
@@ -249,14 +246,9 @@
   private fun executeBazelCommand(
     vararg arguments: String,
     allowAllFailures: Boolean = false,
-<<<<<<< HEAD
     allowPartialFailures: Boolean = false,
     includeErrorOutput: Boolean = allowAllFailures
-  ): List<String> {
-=======
-    allowPartialFailures: Boolean = false
   ): Result {
->>>>>>> 1e712427
     val result =
       commandExecutor.executeCommand(
         rootDirectory, command = "bazel", *arguments, includeErrorOutput = includeErrorOutput
