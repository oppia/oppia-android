--- conflicted
+++ resolved
@@ -149,38 +149,13 @@
     val targetPath = "${targetParts[0]}:*"
     val targetName = targetParts[1]
 
-    val buildRule = executeBazelCommand(
-      "query",
-      "attr(name, $targetName, $targetPath)",
-      "--output=build",
-    )
-<<<<<<< HEAD
-
-    val hasShardCount = buildRule.any { "shard_count" in it }
-    if (hasShardCount) {
-      executeBazelCommand(
-        "test",
-        "--collect_code_coverage",
-        "--combined_report=lcov",
-        bazelTestTarget,
-        "--instrumentation_filter=$computeInstrumentation"
-      )
-      return File(rootDirectory, "/bazel-out/_coverage/_coverage_report.dat")
-        .takeIf { it.exists() && it.isFile }
-        ?.readLines()
-    } else {
-      val coverageCommandOutputLines = executeBazelCommand(
-        "coverage",
-        bazelTestTarget,
-        "--instrumentation_filter=$computeInstrumentation"
-      )
-      return parseCoverageDataFilePath(coverageCommandOutputLines)?.let { path ->
-        File(path).readLines()
-      }
-=======
+    val coverageCommandOutputLines = executeBazelCommand(
+      "coverage",
+      bazelTestTarget,
+      "--instrumentation_filter=$computeInstrumentation"
+    )
     return parseCoverageDataFilePath(bazelTestTarget, coverageCommandOutputLines).map { path ->
       File(path).readLines()
->>>>>>> fed6a796
     }
   }
 
