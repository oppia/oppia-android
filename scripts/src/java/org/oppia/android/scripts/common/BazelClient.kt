--- conflicted
+++ resolved
@@ -83,15 +83,6 @@
   }
 
   /**
-<<<<<<< HEAD
-   * Returns the list of direct and indiret Maven third-party dependencies on which Oppia Android
-   * depends.
-   */
-  fun retrieveThirdPartyMavenDependenciesList(): List<String> {
-    return executeBazelCommand(
-      "query",
-      "deps(deps(//:oppia) intersect //third_party/...) intersect @maven//..."
-=======
    * Returns the list of direct and indirect maven third-party dependencies on which the specified
    * binary depends.
    */
@@ -99,7 +90,6 @@
     return executeBazelCommand(
       "query",
       "deps(deps($binaryTarget) intersect //third_party/...) intersect @maven//..."
->>>>>>> 63d03f11
     )
   }
 
