"""
Libraries corresponding to developer scripts that obtain coverage data for test targets.
"""

load("@io_bazel_rules_kotlin//kotlin:kotlin.bzl", "kt_jvm_library")

kt_jvm_library(
    name = "run_coverage_lib",
    testonly = True,
    srcs = [
        "RunCoverage.kt",
    ],
    visibility = ["//scripts:oppia_script_binary_visibility"],
    deps = [
        ":coverage_runner",
        "//scripts/src/java/org/oppia/android/scripts/common:bazel_client",
        "//scripts/src/java/org/oppia/android/scripts/proto:script_exemptions_java_proto",
<<<<<<< HEAD
        ":coverage_runner",
        ":coverage_reporter",
=======
>>>>>>> a0bc41c4
    ],
)

kt_jvm_library(
    name = "coverage_runner",
    testonly = True,
    srcs = [
        "CoverageRunner.kt",
    ],
    visibility = ["//scripts:oppia_script_binary_visibility"],
    deps = [
        "//scripts/src/java/org/oppia/android/scripts/common:bazel_client",
        "//scripts/src/java/org/oppia/android/scripts/proto:coverage_java_proto",
    ],
)

kt_jvm_library(
    name = "coverage_reporter",
    testonly = True,
    srcs = [
        "CoverageReporter.kt",
    ],
    visibility = ["//scripts:oppia_script_binary_visibility"],
    deps = [
        "//scripts/src/java/org/oppia/android/scripts/common:bazel_client",
        "//scripts/src/java/org/oppia/android/scripts/proto:coverage_java_proto",
    ],
)<|MERGE_RESOLUTION|>--- conflicted
+++ resolved
@@ -15,11 +15,8 @@
         ":coverage_runner",
         "//scripts/src/java/org/oppia/android/scripts/common:bazel_client",
         "//scripts/src/java/org/oppia/android/scripts/proto:script_exemptions_java_proto",
-<<<<<<< HEAD
         ":coverage_runner",
         ":coverage_reporter",
-=======
->>>>>>> a0bc41c4
     ],
 )
 
