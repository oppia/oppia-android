--- conflicted
+++ resolved
@@ -115,10 +115,6 @@
       .testFileExemptionList
       .associateBy { it.exemptedFilePath }
   }
-<<<<<<< HEAD
-
-=======
->>>>>>> 3d85ce0d
 
   /**
    * Generates a rich text report for the analysed coverage data based on the specified format.
