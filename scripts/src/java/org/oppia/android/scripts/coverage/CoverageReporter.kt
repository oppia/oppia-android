package org.oppia.android.scripts.coverage

import org.oppia.android.scripts.proto.Coverage
import org.oppia.android.scripts.proto.CoverageReport
import org.oppia.android.scripts.proto.CoverageReportContainer
import org.oppia.android.scripts.proto.TestFileExemptions
import java.io.File

/** Minimum coverage percentage required. */
const val MIN_THRESHOLD = 10 // to be decided

/**
 * Class responsible for generating rich text coverage report.
 *
 * @param repoRoot the root directory of the repository
<<<<<<< HEAD
 * @param coverageReportContainer the list of coverage data proto
=======
 * @param coverageReport the coverage data proto
>>>>>>> 80992606
 * @param reportFormat the format in which the report will be generated
 * @param mdReportOutputPath optional path to save the final markdown report
 *     default location is $repoRoot/coverage_reports/CoverageReport.md
 */
class CoverageReporter(
  private val repoRoot: String,
<<<<<<< HEAD
  private val coverageReportContainer: CoverageReportContainer,
=======
  private val coverageReport: CoverageReport,
>>>>>>> 80992606
  private val reportFormat: ReportFormat,
  private val testFileExemptionList: Map<String, TestFileExemptions.TestFileExemption>,
  private val mdReportOutputPath: String? = null
) {
<<<<<<< HEAD
=======
  private val computedCoverageRatio = computeCoverageRatio()
  private val formattedCoveragePercentage = "%.2f".format(computedCoverageRatio * 100)

  private val filePath = coverageReport.filePath

  private val totalLinesFound = coverageReport.linesFound
  private val totalLinesHit = coverageReport.linesHit
>>>>>>> 80992606

  /**
   * Generates a rich text report for the analysed coverage data based on the specified format.
   * It supports Markdown and HTML formats.
   *
   * @return a pair where the first value is the computed coverage ratio represented in [0, 1]
   *     and the second value is the generated report text
   */
<<<<<<< HEAD
  fun generateRichTextReport(): CoverageCheck {
    val coverageStatus = checkCoverageStatus()
    when (reportFormat) {
      ReportFormat.MARKDOWN -> generateMarkdownReport(coverageStatus)
=======
  fun generateRichTextReport(): Pair<Float, String> {
    println("Report format: $reportFormat")
    return when (reportFormat) {
      ReportFormat.MARKDOWN -> generateMarkdownReport()
>>>>>>> 80992606
      ReportFormat.HTML -> generateHtmlReport()
      else -> error("Invalid report format to generate report.")
    }
    logCoverageReport()
    return coverageStatus
  }

  private fun generateHtmlReport() {
    println()
    coverageReportContainer.coverageReportList.forEach { report ->
      when {
        report.hasDetails() -> {
          val details = report.details
          val filePath = details.filePath
          val totalLinesFound = details.linesFound
          val totalLinesHit = details.linesHit
          val coveragePercentage = calculateCoveragePercentage(
            totalLinesHit, totalLinesFound
          )
          val formattedCoveragePercentage = "%.2f".format(coveragePercentage)

          val htmlContent = buildString {
            append(
              """
                <!DOCTYPE html>
                <html lang="en">
                <head>
                  <meta charset="UTF-8">
                  <meta name="viewport" content="width=device-width, initial-scale=1.0">
                  <title>Coverage Report</title>
                  <style>
                    body {
                      font-family: Arial, sans-serif;
                      font-size: 12px;
                      line-height: 1.6;
                      padding: 20px;
                    }
                    table {
                      width: 100%;
                      border-collapse: collapse;
                      margin-bottom: 20px;
                    }
                    th, td {
                      padding: 8px;
                      text-align: left;
                      white-space: pre-wrap;
                      border-bottom: 1px solid #e3e3e3;
                    }
                    .line-number-col {
                      width: 4%;
                    }
                    .source-code-col {
                      width: 96%;
                    }
                    .covered-line, .not-covered-line, .uncovered-line {
                      white-space: pre-wrap;
                    }
                    .covered-line {
                      background-color: #c8e6c9; /* Light green */
                    }
                    .not-covered-line {
                      background-color: #ffcdd2; /* Light red */
                    }
                    .uncovered-line {
                      background-color: #f7f7f7; /* light gray */
                    }
                    .coverage-summary {
                      margin-bottom: 20px;
                    }
                    h2 {
                      text-align: center;
                    }
                    ul {
                      list-style-type: none;
                      padding: 0;
                      text-align: center;
                    }
                    .summary-box {
                      border: 1px solid #ccc;
                      border-radius: 8px;
                      padding: 10px;
                      margin-bottom: 20px;
                      display: flex;
                      justify-content: space-between;
                      align-items: flex-start;
                    }
                    .summary-left {
                      text-align: left;
                    }
                    .summary-right {
                      text-align: right;
                    }
                    .legend {
                      display: flex;
                      align-items: center;
                    }
                    .legend-item {
                      width: 20px;
                      height: 10px;
                      margin-right: 5px;
                      border-radius: 2px;
                      display: inline-block;
                    }
                    .legend .covered {
                      background-color: #c8e6c9; /* Light green */
                    }
                    .legend .not-covered {
                      margin-left: 4px;
                      background-color: #ffcdd2; /* Light red */
                    }
                    @media screen and (max-width: 768px) {
                      body {
                        padding: 10px;
                      }
                      table {
                        width: auto;
                      }
                    }
                  </style>
                </head>
                <body>
                  <h2>Coverage Report</h2>
                  <div class="summary-box">
                    <div class="summary-left">
                      <strong>Covered File:</strong> $filePath <br>
                      <div class="legend">
                        <div class="legend-item covered"></div>
                        <span>Covered</span>
                        <div class="legend-item not-covered"></div>
                        <span>Uncovered</span>
                      </div>
                    </div>
                    <div class="summary-right">
                      <div><strong>Coverage percentage:</strong> $formattedCoveragePercentage%</div>
                      <div><strong>Line coverage:</strong> $totalLinesHit / $totalLinesFound covered</div>
                    </div>
                  </div>
                  <table>
                    <thead>
                      <tr>
                        <th class="line-number-col">Line No</th>
                        <th class="source-code-col">Source Code</th>
                      </tr>
                    </thead>
                    <tbody>
              """.trimIndent()
            )

            val fileContent = File(repoRoot, filePath).readLines()
            val coverageMap = details.coveredLineList.associateBy { it.lineNumber }

            fileContent.forEachIndexed { index, line ->
              val lineNumber = index + 1
              val lineClass = when (coverageMap[lineNumber]?.coverage) {
                Coverage.FULL -> "covered-line"
                Coverage.NONE -> "not-covered-line"
                else -> "uncovered-line"
              }
              append(
                """
                  <tr>
                    <td class="line-number-row">${lineNumber.toString().padStart(4, ' ')}</td>
                    <td class="$lineClass">$line</td>
                  </tr>
                """.trimIndent()
              )
            }

<<<<<<< HEAD
            append(
              """
                      </tbody>
                    </table>
                  </body>
                  </html>
              """.trimIndent()
            )
          }

          val reportOutputPath = getReportOutputPath(repoRoot, filePath, ReportFormat.HTML)
          File(reportOutputPath).apply {
            parentFile?.mkdirs()
            writeText(htmlContent)
          }

          val fileName = filePath.substringAfterLast("/")
          println("-> HTML report for $fileName generated at: $reportOutputPath \n")
=======
  private fun generateHtmlReport(): Pair<Float, String> {
    var htmlContent =
      """
    <!DOCTYPE html>
    <html lang="en">
    <head>
      <meta charset="UTF-8">
      <meta name="viewport" content="width=device-width, initial-scale=1.0">
      <title>Coverage Report</title>
      <style>
        body {
            font-family: Arial, sans-serif;
            font-size: 12px;
            line-height: 1.6;
            padding: 20px;
        }
        table {
            width: 100%;
            border-collapse: collapse;
            margin-bottom: 20px;
        }
        th, td {
            padding: 8px;
            margin-left: 20px;
            text-align: left;
            white-space: pre-wrap;
            border-bottom: 1px solid #e3e3e3;
        }
        .line-number-col {
            width: 4%;
        }
        .line-number-row {
            border-right: 1px solid #ababab
        }
        .source-code-col {
            width: 96%;
        }
        .covered-line, .not-covered-line, .uncovered-line {
            /*white-space: pre-wrap;*/
        }
        .covered-line {
            background-color: #c8e6c9; /* Light green */
        }
        .not-covered-line {
            background-color: #ffcdd2; /* Light red */
        }
        .uncovered-line {
            background-color: #f7f7f7; /* light gray */
        }
        .coverage-summary {
          margin-bottom: 20px;
        }
        h2 {
          text-align: center;
        }
        ul {
          list-style-type: none;
          padding: 0;
          text-align: center;
        }
        .summary-box {
          border: 1px solid #ccc;
          border-radius: 8px;
          padding: 10px;
          margin-bottom: 20px;
          display: flex;
          justify-content: space-between;
          align-items: flex-start;
>>>>>>> 80992606
        }
        report.hasFailure() -> {
          val failure = report.failure
          println(
            "-> The coverage analysis for ${failure.bazelTestTarget} failed " +
              "- reason: ${failure.failureMessage} \n"
          )
        }
        report.hasExemption() -> {
          val exemption = report.exemption
          println("-> The file ${exemption.filePath} is exempted from coverage analysis \n")
        }
        else -> {
          println("Unknown Coverage Report Type")
        }
      }
    }
  }

  private fun generateMarkdownReport(coverageStatus: CoverageCheck) {
    val status = when (coverageStatus) {
      CoverageCheck.PASS -> "**PASS** :white_check_mark:"
      CoverageCheck.FAIL -> "**FAIL** :x:"
    }

    val failureCases = coverageReportContainer.coverageReportList.filter { it.hasFailure() }

    val failureTableRows = failureCases.mapNotNull { report ->
      report.failure?.let { failure ->
        val failurePath = failure.filePath
          ?.takeIf { it.isNotEmpty() }
          ?.let { getFilenameAsLink(it) }
          ?: failure.bazelTestTarget
        "| $failurePath | ${failure.failureMessage} |"
      }
    }.joinToString(separator = "\n")

    var successes = listOf<CoverageReport>()
    var failuresBelowThreshold = listOf<CoverageReport>()
    var exemptedSuccesses = listOf<CoverageReport>()
    var exemptedFailures = listOf<CoverageReport>()

    val detailsCases = coverageReportContainer.coverageReportList.filter { it.hasDetails() }

    detailsCases.forEach { report ->
      val details = report.details
      val totalLinesFound = details.linesFound
      val totalLinesHit = details.linesHit
      val coveragePercentage = calculateCoveragePercentage(
        totalLinesHit, totalLinesFound
      )

      val exemptedFile = testFileExemptionList[details.filePath]
      if (exemptedFile != null) {
        val overridePercentage = exemptedFile.overrideMinCoveragePercentRequired
        if (coveragePercentage >= overridePercentage) {
          exemptedSuccesses = exemptedSuccesses + report
        } else {
          exemptedFailures = exemptedFailures + report
        }
      } else {
        if (coveragePercentage >= MIN_THRESHOLD) {
          successes = successes + report
        } else {
          failuresBelowThreshold = failuresBelowThreshold + report
        }
      }
    }

    val failureBelowThresholdTableRows = generateTableRows(
      reports = failuresBelowThreshold,
      statusSymbol = ":x:"
    )

    val exemptedFailureTableRows = generateTableRows(
      reports = exemptedFailures,
      statusSymbol = ":x:"
    )

    val successTableRows = generateTableRows(
      reports = successes,
      statusSymbol = ":white_check_mark:"
    )

    val exemptedSuccessTableRows = generateTableRows(
      reports = exemptedSuccesses,
      statusSymbol = ":white_check_mark:"
    )

    val testFileExemptedCasesList = coverageReportContainer.coverageReportList
      .filter { it.hasExemption() }
      .map { exemption ->
        val filePath = exemption.exemption.filePath
        "${getFilenameAsLink(filePath)}"
      }.joinToString(separator = "\n") { "- $it" }

    val tableHeader = buildString {
      append("| File | Coverage | Lines Hit | Status | Min Required |\n")
      append("|------|:--------:|----------:|:------:|:------------:|\n")
    }

    val failureMarkdownTable = buildString {
      if (failureTableRows.isNotEmpty()) {
        append("\n\n")
        append("### Failure Cases\n")
        append("| File | Failure Reason |\n")
        append("|------|----------------|\n")
        append(failureTableRows)
      }
    }

    val failureMarkdownEntries = buildString {
      if (failureBelowThresholdTableRows.isNotEmpty() || exemptedFailureTableRows.isNotEmpty()) {
        append("\n\n")
        append("### Failing coverage")
        append("\n\n")
        append(tableHeader)
        append(failureBelowThresholdTableRows)
        if (exemptedFailureTableRows.isNotEmpty()) {
          append(exemptedFailureTableRows)
          append("\n\n>**_*_** represents tests with custom overridden pass/fail coverage thresholds")
        }
<<<<<<< HEAD
      } else if (exemptedFailureTableRows.isNotEmpty()) {
        append("\n\n")
        append("### Failing coverage")
        append("\n\n")
        append(tableHeader)
        append(exemptedFailureTableRows)
        append("\n\n>**_*_** represents tests with custom overridden pass/fail coverage thresholds")
      }
    }

    val successMarkdownEntries = if (successTableRows.isNotEmpty() ||
      exemptedSuccessTableRows.isNotEmpty()
    ) {
      val detailsContent = buildString {
        append("\n### Passing coverage")
        append("\n\n")
        append("<details>\n")
        append("<summary>Files with passing code coverage</summary><br>\n\n")
        if (successTableRows.isNotEmpty()) {
          append(tableHeader)
          append(successTableRows)
          if (exemptedSuccessTableRows.isNotEmpty()) {
            append(exemptedSuccessTableRows)
            append("\n\n>**_*_** represents tests with custom overridden pass/fail coverage thresholds")
          }
        } else if (exemptedSuccessTableRows.isNotEmpty()) {
          append(tableHeader)
          append(exemptedSuccessTableRows)
          append("\n\n>**_*_** represents tests with custom overridden pass/fail coverage thresholds")
        }
        append("\n</details>")
      }
      detailsContent
    } else ""

    val testFileExemptedSection = buildString {
      if (testFileExemptedCasesList.isNotEmpty()) {
        append("\n\n")
        append("### Files Exempted from Coverage\n")
        append(testFileExemptedCasesList)
      }
    }

    val finalReportText = "## Coverage Report\n\n" +
      "### Results\n" +
      "Number of files assessed: ${coverageReportContainer.coverageReportList.size}\n" +
      "Overall Coverage: **${"%.2f".format(calculateOverallCoveragePercentage())}%**\n" +
      "Coverage Analysis: $status\n" +
      "##" +
      failureMarkdownTable +
      failureMarkdownEntries +
      successMarkdownEntries +
      testFileExemptedSection

    val finalReportOutputPath = mdReportOutputPath
      ?.let { it }
      ?: "$repoRoot/coverage_reports/CoverageReport.md"

    File(finalReportOutputPath).apply {
      parentFile?.mkdirs()
      writeText(finalReportText)
    }
  }

  private fun checkCoverageStatus(): CoverageCheck {
    coverageReportContainer.coverageReportList.forEach { report ->
      if (report.hasFailure()) return CoverageCheck.FAIL

      if (report.hasDetails()) {
        val details = report.details
        val filePath = details.filePath
        val totalLinesFound = details.linesFound
        val totalLinesHit = details.linesHit

        val coveragePercentage = calculateCoveragePercentage(
          totalLinesHit, totalLinesFound
        )

        val threshold = testFileExemptionList[filePath]?.overrideMinCoveragePercentRequired ?: MIN_THRESHOLD
        if (coveragePercentage < threshold) return CoverageCheck.FAIL
=======
        @media screen and (max-width: 768px) {
          body {
              padding: 10px;
          }
          table {
              width: auto;
          }
        }
      </style>
    </head>
    <body>
      <h2>Coverage Report</h2>
      <div class="summary-box">
        <div class="summary-left">
          <strong>Covered File:</strong> $filePath <br>
          <div class="legend">
            <div class="legend-item covered"></div>
            <span>Covered</span>
            <div class="legend-item not-covered"></div>
            <span>Uncovered</span>
          </div>
        </div>
        <div class="summary-right">
          <div><strong>Coverage percentage:</strong> $formattedCoveragePercentage%</div>
          <div><strong>Line coverage:</strong> $totalLinesHit / $totalLinesFound covered</div>
        </div>
      </div>
      <table>
        <thead>
          <tr>
            <th class="line-number-col">Line No</th>
            <th class="source-code-col">Source Code</th>
          </tr>
        </thead>
        <tbody>
      """.trimIndent()

    val fileContent = File(repoRoot, filePath).readLines()
    val coverageMap = coverageReport.coveredLineList.associateBy { it.lineNumber }

    fileContent.forEachIndexed { index, line ->
      val lineNumber = index + 1
      val lineClass = when (coverageMap.get(lineNumber)?.coverage) {
        Coverage.FULL -> "covered-line"
        Coverage.NONE -> "not-covered-line"
        else -> "uncovered-line"
>>>>>>> 80992606
      }
    }
    return CoverageCheck.PASS
  }

  private fun calculateOverallCoveragePercentage(): Float {
    var totalLinesFound = 0
    var totalLinesHit = 0

    coverageReportContainer.coverageReportList.forEach { report ->
      report.details?.let {
        totalLinesFound += it.linesFound
        totalLinesHit += it.linesHit
      }
    }

    return totalLinesFound.takeIf { it > 0 }
      ?.let { totalLinesHit.toFloat() / it * 100 }
      ?: 0.0f
  }

<<<<<<< HEAD
  private fun logCoverageReport() {
    val failureReports = StringBuilder()

    coverageReportContainer.coverageReportList.forEach { report ->
      when {
        report.hasFailure() -> {
          val failure = report.failure
          failureReports.appendLine(
            """
            |Coverage Report Failure:
            |------------------------
            |Test Target: ${failure.bazelTestTarget}
            |Failure Message: ${failure.failureMessage}
            """.trimMargin().prependIndent("  ")
          )
        }
        report.hasDetails() -> {
          val details = report.details
          val filePath = details.filePath
          val totalLinesFound = details.linesFound
          val totalLinesHit = details.linesHit
          val coveragePercentage = calculateCoveragePercentage(
            totalLinesHit, totalLinesFound
          )

          val formattedCoveragePercentage = "%.2f".format(coveragePercentage)

          val exemption = testFileExemptionList[filePath]
          val minRequiredCoverage = if (exemption != null) {
            exemption.overrideMinCoveragePercentRequired
          } else {
            MIN_THRESHOLD
          }

          if (coveragePercentage < minRequiredCoverage) {
            failureReports.appendLine(
              """
              |Covered File: $filePath
              |Coverage percentage: $formattedCoveragePercentage% covered
              |Line coverage: $totalLinesHit / $totalLinesFound lines covered
              |Minimum Required: $minRequiredCoverage% ${if (exemption != null) "(exemption)" else ""}
              |------------------------
              """.trimMargin().prependIndent("  ")
            )
          }
        }
      }
    }

    if (failureReports.isNotEmpty()) {
      println(
        """
        |
        |COVERAGE FAILURE REPORT:
        |-----------------------
        """.trimMargin().prependIndent("  ")
      )
      println(failureReports)
=======
  private fun computeCoverageRatio(): Float {
    return if (coverageReport.linesFound != 0) {
      coverageReport.linesHit.toFloat() / coverageReport.linesFound.toFloat()
    } else {
      0f
>>>>>>> 80992606
    }
  }

  private fun generateTableRows(
    reports: List<CoverageReport>,
    statusSymbol: String
  ): String {
    return reports
      .mapNotNull { report ->
        val details = report.details
        val filePath = details.filePath
        val totalLinesFound = details.linesFound
        val totalLinesHit = details.linesHit
        val exemptionPercentage = testFileExemptionList[filePath]
          ?.overrideMinCoveragePercentRequired
          ?.let { "$it% _*_" }
          ?: "$MIN_THRESHOLD%"
        val coveragePercentage = calculateCoveragePercentage(
          totalLinesHit, totalLinesFound
        )
        val formattedCoveragePercentage = "%.2f".format(coveragePercentage)

        "| ${getFilenameAsLink(filePath)} | $formattedCoveragePercentage% | " +
          "$totalLinesHit / $totalLinesFound | $statusSymbol | $exemptionPercentage |"
      }
      .joinToString(separator = "\n")
  }
}

/** Corresponds to status of the coverage analysis. */
enum class CoverageCheck {
  /** Indicates successful generation of coverage retrieval for a specified file. */
  PASS,
  /** Indicates failure or anomaly during coverage retrieval for a specified file. */
  FAIL
}

/** Represents the different types of formats available to generate code coverage reports. */
enum class ReportFormat {
  /** Indicates that the report should be formatted in .md format. */
  MARKDOWN,
  /** Indicates that the report should be formatted in .html format. */
  HTML,
  /** Indicates to store the collected coverage data as protos. */
  PROTO
}

private fun calculateCoveragePercentage(linesHit: Int, linesFound: Int): Float {
  return linesFound.takeIf { it > 0 }
    ?.let { (linesHit.toFloat() / it * 100).toFloat() }
    ?: 0f
}

private fun getReportOutputPath(
  repoRoot: String,
  filePath: String,
  reportFormat: ReportFormat
): String {
  val fileWithoutExtension = filePath.substringBeforeLast(".")
  val defaultFilename = when (reportFormat) {
    ReportFormat.HTML -> "coverage.html"
    else -> error("Invalid report format to get report output path.")
  }
  return "$repoRoot/coverage_reports/$fileWithoutExtension/$defaultFilename"
}

private fun getFilenameAsLink(filePath: String): String {
  val oppiaDevelopGitHubLink = "https://github.com/oppia/oppia-android/tree/develop"
  val filename = filePath.substringAfterLast("/").trim()
  val filenameAsLink = "[$filename]($oppiaDevelopGitHubLink/$filePath)"
  return filenameAsLink
}<|MERGE_RESOLUTION|>--- conflicted
+++ resolved
@@ -13,37 +13,18 @@
  * Class responsible for generating rich text coverage report.
  *
  * @param repoRoot the root directory of the repository
-<<<<<<< HEAD
  * @param coverageReportContainer the list of coverage data proto
-=======
- * @param coverageReport the coverage data proto
->>>>>>> 80992606
  * @param reportFormat the format in which the report will be generated
  * @param mdReportOutputPath optional path to save the final markdown report
  *     default location is $repoRoot/coverage_reports/CoverageReport.md
  */
 class CoverageReporter(
   private val repoRoot: String,
-<<<<<<< HEAD
   private val coverageReportContainer: CoverageReportContainer,
-=======
-  private val coverageReport: CoverageReport,
->>>>>>> 80992606
   private val reportFormat: ReportFormat,
   private val testFileExemptionList: Map<String, TestFileExemptions.TestFileExemption>,
   private val mdReportOutputPath: String? = null
 ) {
-<<<<<<< HEAD
-=======
-  private val computedCoverageRatio = computeCoverageRatio()
-  private val formattedCoveragePercentage = "%.2f".format(computedCoverageRatio * 100)
-
-  private val filePath = coverageReport.filePath
-
-  private val totalLinesFound = coverageReport.linesFound
-  private val totalLinesHit = coverageReport.linesHit
->>>>>>> 80992606
-
   /**
    * Generates a rich text report for the analysed coverage data based on the specified format.
    * It supports Markdown and HTML formats.
@@ -51,17 +32,10 @@
    * @return a pair where the first value is the computed coverage ratio represented in [0, 1]
    *     and the second value is the generated report text
    */
-<<<<<<< HEAD
   fun generateRichTextReport(): CoverageCheck {
     val coverageStatus = checkCoverageStatus()
     when (reportFormat) {
       ReportFormat.MARKDOWN -> generateMarkdownReport(coverageStatus)
-=======
-  fun generateRichTextReport(): Pair<Float, String> {
-    println("Report format: $reportFormat")
-    return when (reportFormat) {
-      ReportFormat.MARKDOWN -> generateMarkdownReport()
->>>>>>> 80992606
       ReportFormat.HTML -> generateHtmlReport()
       else -> error("Invalid report format to generate report.")
     }
@@ -230,7 +204,6 @@
               )
             }
 
-<<<<<<< HEAD
             append(
               """
                       </tbody>
@@ -249,76 +222,6 @@
 
           val fileName = filePath.substringAfterLast("/")
           println("-> HTML report for $fileName generated at: $reportOutputPath \n")
-=======
-  private fun generateHtmlReport(): Pair<Float, String> {
-    var htmlContent =
-      """
-    <!DOCTYPE html>
-    <html lang="en">
-    <head>
-      <meta charset="UTF-8">
-      <meta name="viewport" content="width=device-width, initial-scale=1.0">
-      <title>Coverage Report</title>
-      <style>
-        body {
-            font-family: Arial, sans-serif;
-            font-size: 12px;
-            line-height: 1.6;
-            padding: 20px;
-        }
-        table {
-            width: 100%;
-            border-collapse: collapse;
-            margin-bottom: 20px;
-        }
-        th, td {
-            padding: 8px;
-            margin-left: 20px;
-            text-align: left;
-            white-space: pre-wrap;
-            border-bottom: 1px solid #e3e3e3;
-        }
-        .line-number-col {
-            width: 4%;
-        }
-        .line-number-row {
-            border-right: 1px solid #ababab
-        }
-        .source-code-col {
-            width: 96%;
-        }
-        .covered-line, .not-covered-line, .uncovered-line {
-            /*white-space: pre-wrap;*/
-        }
-        .covered-line {
-            background-color: #c8e6c9; /* Light green */
-        }
-        .not-covered-line {
-            background-color: #ffcdd2; /* Light red */
-        }
-        .uncovered-line {
-            background-color: #f7f7f7; /* light gray */
-        }
-        .coverage-summary {
-          margin-bottom: 20px;
-        }
-        h2 {
-          text-align: center;
-        }
-        ul {
-          list-style-type: none;
-          padding: 0;
-          text-align: center;
-        }
-        .summary-box {
-          border: 1px solid #ccc;
-          border-radius: 8px;
-          padding: 10px;
-          margin-bottom: 20px;
-          display: flex;
-          justify-content: space-between;
-          align-items: flex-start;
->>>>>>> 80992606
         }
         report.hasFailure() -> {
           val failure = report.failure
@@ -441,7 +344,6 @@
           append(exemptedFailureTableRows)
           append("\n\n>**_*_** represents tests with custom overridden pass/fail coverage thresholds")
         }
-<<<<<<< HEAD
       } else if (exemptedFailureTableRows.isNotEmpty()) {
         append("\n\n")
         append("### Failing coverage")
@@ -522,54 +424,6 @@
 
         val threshold = testFileExemptionList[filePath]?.overrideMinCoveragePercentRequired ?: MIN_THRESHOLD
         if (coveragePercentage < threshold) return CoverageCheck.FAIL
-=======
-        @media screen and (max-width: 768px) {
-          body {
-              padding: 10px;
-          }
-          table {
-              width: auto;
-          }
-        }
-      </style>
-    </head>
-    <body>
-      <h2>Coverage Report</h2>
-      <div class="summary-box">
-        <div class="summary-left">
-          <strong>Covered File:</strong> $filePath <br>
-          <div class="legend">
-            <div class="legend-item covered"></div>
-            <span>Covered</span>
-            <div class="legend-item not-covered"></div>
-            <span>Uncovered</span>
-          </div>
-        </div>
-        <div class="summary-right">
-          <div><strong>Coverage percentage:</strong> $formattedCoveragePercentage%</div>
-          <div><strong>Line coverage:</strong> $totalLinesHit / $totalLinesFound covered</div>
-        </div>
-      </div>
-      <table>
-        <thead>
-          <tr>
-            <th class="line-number-col">Line No</th>
-            <th class="source-code-col">Source Code</th>
-          </tr>
-        </thead>
-        <tbody>
-      """.trimIndent()
-
-    val fileContent = File(repoRoot, filePath).readLines()
-    val coverageMap = coverageReport.coveredLineList.associateBy { it.lineNumber }
-
-    fileContent.forEachIndexed { index, line ->
-      val lineNumber = index + 1
-      val lineClass = when (coverageMap.get(lineNumber)?.coverage) {
-        Coverage.FULL -> "covered-line"
-        Coverage.NONE -> "not-covered-line"
-        else -> "uncovered-line"
->>>>>>> 80992606
       }
     }
     return CoverageCheck.PASS
@@ -591,7 +445,6 @@
       ?: 0.0f
   }
 
-<<<<<<< HEAD
   private fun logCoverageReport() {
     val failureReports = StringBuilder()
 
@@ -650,13 +503,6 @@
         """.trimMargin().prependIndent("  ")
       )
       println(failureReports)
-=======
-  private fun computeCoverageRatio(): Float {
-    return if (coverageReport.linesFound != 0) {
-      coverageReport.linesHit.toFloat() / coverageReport.linesFound.toFloat()
-    } else {
-      0f
->>>>>>> 80992606
     }
   }
 
