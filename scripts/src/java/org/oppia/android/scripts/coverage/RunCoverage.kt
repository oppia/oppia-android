package org.oppia.android.scripts.coverage

import kotlinx.coroutines.async
import kotlinx.coroutines.awaitAll
import kotlinx.coroutines.runBlocking
import org.oppia.android.scripts.common.BazelClient
import org.oppia.android.scripts.common.CommandExecutor
import org.oppia.android.scripts.common.CommandExecutorImpl
import org.oppia.android.scripts.common.ScriptBackgroundCoroutineDispatcher
import org.oppia.android.scripts.proto.Coverage
import org.oppia.android.scripts.proto.CoverageReport
import org.oppia.android.scripts.proto.CoveredLine
import org.oppia.android.scripts.proto.TestFileExemptions
import java.io.File
import java.util.concurrent.TimeUnit

private val MIN_THRESHOLD = 10 // yet to be decided on a value

/**
 * Entry point function for running coverage analysis for a source file.
 *
 * Usage:
 *    bazel run //scripts:run_coverage_for_test_target -- <path_to_root> <list_of_relative_path_to_files>
 *
 * Arguments:
 * - path_to_root: directory path to the root of the Oppia Android repository.
 * - list_of_relative_path_to_files: the list of relative path to the files to analyse coverage
 * - reportFormat: the format of the coverage report. Defaults to HTML if not specified.
 *    Available options: MARKDOWN, HTML.
 * - processTimeout: The amount of time that should be waited before considering a process as 'hung',
 *    in minutes.
 *
 * Example:
 *    bazel run //scripts:run_coverage -- $(pwd)
 *    utility/src/main/java/org/oppia/android/util/parser/math/MathModel.kt --format=HTML
 *
 * Example with list of files:
 *    bazel run //scripts:run_coverage -- $(pwd)
 *    utility/src/main/java/org/oppia/android/util/parser/math/MathModel.kt
 *    utility/src/main/java/org/oppia/android/util/math/MathTokenizer.kt --format=MARKDOWN
 *
 * Example with custom process timeout:
 *    bazel run //scripts:run_coverage -- $(pwd)
 *    utility/src/main/java/org/oppia/android/util/parser/math/MathModel.kt --processTimeout=15
 *
 */
fun main(vararg args: String) {
  val repoRoot = args[0]

  val filePathList = args.drop(1)
    .takeWhile { !it.startsWith("--") }
    .map { it.trim(',', '[', ']') }
    .filter { it.endsWith(".kt") && !it.endsWith("Test.kt") }

  println("Running coverage analysis for the files: $filePathList")

  val format = args.find { it.startsWith("--format=", ignoreCase = true) }
    ?.substringAfter("=")
    ?.uppercase() ?: "HTML"

  val reportFormat = when (format) {
    "HTML" -> ReportFormat.HTML
    "MARKDOWN", "MD" -> ReportFormat.MARKDOWN
    else -> throw IllegalArgumentException("Unsupported report format: $format")
  }

  for (file in filePathList) {
    if (!File(repoRoot, file).exists()) {
      error("File doesn't exist: $file")
    }
  }

  ScriptBackgroundCoroutineDispatcher().use { scriptBgDispatcher ->
    val processTimeout: Long = args.find { it.startsWith("--processTimeout=") }
      ?.substringAfter("=")
      ?.toLongOrNull() ?: 5

    val commandExecutor: CommandExecutor = CommandExecutorImpl(
      scriptBgDispatcher, processTimeout = processTimeout, processTimeoutUnit = TimeUnit.MINUTES
    )

    RunCoverage(
      repoRoot,
      filePathList,
      reportFormat,
      commandExecutor,
      scriptBgDispatcher
    ).execute()
  }
}

/**
 * Class responsible for executing coverage on a given file.
 *
 * @param repoRoot the root directory of the repository
 * @param filePath the relative path to the file to analyse coverage
 * @param commandExecutor executes the specified command in the specified working directory
 * @param scriptBgDispatcher the [ScriptBackgroundCoroutineDispatcher] to be used for running the coverage command
 */
class RunCoverage(
  private val repoRoot: String,
  private val filePathList: List<String>,
  private val reportFormat: ReportFormat,
  private val commandExecutor: CommandExecutor,
  private val scriptBgDispatcher: ScriptBackgroundCoroutineDispatcher
) {
  private val bazelClient by lazy { BazelClient(File(repoRoot), commandExecutor) }
  private var coverageCheckState = CoverageCheck.PASS

  private val rootDirectory = File(repoRoot).absoluteFile
  private val testFileExemptionTextProto = "scripts/assets/test_file_exemptions"
  private val testFileExemptionList by lazy {
    loadTestFileExemptionsProto(testFileExemptionTextProto)
      .testFileExemptionList
      .associateBy { it.exemptedFilePath }
  }

  /**
   * Executes coverage analysis for the specified file.
   *
   * Loads test file exemptions and checks if the specified file is exempted. If exempted,
   * prints a message indicating no coverage analysis is performed. Otherwise, initializes
   * a Bazel client, finds potential test file paths, retrieves Bazel targets, and initiates
   * coverage analysis for each test target found.
   */
  fun execute() = runBlocking {
    val coverageResults = filePathList.map { filePath ->
      async {
        runCoverageForFile(filePath)
      }
    }.awaitAll()

    if (reportFormat == ReportFormat.MARKDOWN) generateFinalMdReport(coverageResults)

    if (coverageCheckState == CoverageCheck.FAIL) {
      error(
        "\nCoverage Analysis Failed as minimum coverage threshold not met!" +
          "\nMinimum Coverage Threshold = $MIN_THRESHOLD%"
      )
    } else {
      println("\nCoverage Analysis Completed Succesffully!")
    }
  }

  private suspend fun runCoverageForFile(filePath: String): String {
    val exemption = testFileExemptionList[filePath]
    if (exemption != null && exemption.testFileNotRequired) {
      return "The file: $filePath is exempted from having a test file; skipping coverage check."
        .also {
          println(it)
        }
    } else {
      val testFilePaths = findTestFile(repoRoot, filePath)

      if (testFilePaths.isEmpty()) {
        return "No appropriate test file found for $filePath".also {
          println(it)
        }
      }

      val testTargets = bazelClient.retrieveBazelTargets(testFilePaths)
<<<<<<< HEAD
=======

>>>>>>> c2eddfbf
      val deferredCoverageReports = testTargets.map { testTarget ->
        CoverageRunner(rootDirectory, scriptBgDispatcher, commandExecutor)
          .runWithCoverageAsync(testTarget.removeSuffix(".kt"))
      }

      val coverageReports = deferredCoverageReports.awaitAll()

<<<<<<< HEAD
      // Check if the coverage reports are successfully generated else return failure message.
      coverageReports.firstOrNull()?.let {
        if (!it.isGenerated) {
          return "Failed to generate coverage report for the file: $filePath.".also {
            println(it)
          }
        }
      }

=======
>>>>>>> c2eddfbf
      val aggregatedCoverageReport = calculateAggregateCoverageReport(coverageReports)
      val reportText = generateAggregatedCoverageReport(aggregatedCoverageReport)

      return reportText
    }
  }

  private fun generateFinalMdReport(coverageResults: List<String>) {
    val oppiaDevelopGitHubLink = "https://github.com/oppia/oppia-android/tree/develop"

    val coverageTableHeader = "| Covered File | Percentage | Line Coverage | Status |\n" +
      "|--------------|------------|---------------|--------|\n"

    val coverageFailures = coverageResults.filter { result ->
      result.contains("|") && result.split("|")[4].trim() == ":x:"
    }

    val coverageSuccesses = coverageResults.filter { result ->
      result.contains("|") && result.split("|")[4].trim() == ":white_check_mark:"
    }

    val anomalyCases = coverageResults
      .filterNot { it.contains("|") }
      .map {
        it.replace(Regex("""([\w/]+\.kt)""")) { matchResult ->
          "[${matchResult.value.substringAfterLast("/").trim()}]" +
            "($oppiaDevelopGitHubLink/${matchResult.value})"
        }
      }

    println("Anomalycases: $anomalyCases")
    val coverageFailuresRows = coverageFailures.joinToString(separator = "\n")
    val coverageSuccessesRows = coverageSuccesses.joinToString(separator = "\n")

    val failureMarkdownTable = coverageFailuresRows.takeIf { it.isNotEmpty() }?.let {
      "### Failed Coverages\n" +
        "Min Coverage Required: $MIN_THRESHOLD%\n\n" +
        coverageTableHeader +
        it
    } ?: ""

    val successMarkdownTable = coverageSuccessesRows.takeIf { it.isNotEmpty() }?.let {
      "<details>\n" +
        "<summary>Succeeded Coverages</summary><br>\n\n" +
        coverageTableHeader +
        it +
        "\n</details>"
    } ?: ""

    val anomalyCasesList = anomalyCases.joinToString(separator = "\n") { "- $it" }
    val anomalySection = anomalyCases.takeIf { it.isNotEmpty() }?.let {
      "\n\n### Anomaly Cases\n$anomalyCasesList"
    } ?: ""

    val finalReportText = "## Coverage Report\n\n" +
      "- No of files assessed: ${coverageResults.size}\n" +
      "- Coverage Status: **$coverageCheckState**\n" +
      failureMarkdownTable +
      "\n\n" + successMarkdownTable +
      anomalySection

    val finalReportOutputPath = "$repoRoot/coverage_reports/CoverageReport.md"
    File(finalReportOutputPath).apply {
      parentFile?.mkdirs()
      writeText(finalReportText)
    }
  }

  private fun generateAggregatedCoverageReport(aggregatedCoverageReport: CoverageReport): String {
    val reporter = CoverageReporter(repoRoot, aggregatedCoverageReport, reportFormat)
    var (computedCoverageRatio, reportText) = reporter.generateRichTextReport()

    val coverageCheckThreshold = testFileExemptionList[aggregatedCoverageReport.filePath]
      ?.overrideMinCoveragePercentRequired
      ?: MIN_THRESHOLD

    if (computedCoverageRatio * 100 < coverageCheckThreshold) {
      coverageCheckState = CoverageCheck.FAIL
    }

    reportText += if (reportFormat == ReportFormat.MARKDOWN) {
      computedCoverageRatio.takeIf { it * 100 < coverageCheckThreshold }
        ?.let { "|:x:|" } ?: "|:white_check_mark:|"
    } else ""

    val reportOutputPath = getReportOutputPath(
      repoRoot, aggregatedCoverageReport.filePath, reportFormat
    )
    File(reportOutputPath).apply {
      parentFile?.mkdirs()
      writeText(reportText)
    }

    if (File(reportOutputPath).exists()) {
      println("\nGenerated report at: $reportOutputPath\n")
    }

    return reportText
  }

  private fun calculateAggregateCoverageReport(
    coverageReports: List<CoverageReport>
  ): CoverageReport {
    fun aggregateCoverage(coverages: List<Coverage>): Coverage {
      return if (coverages.contains(Coverage.FULL)) Coverage.FULL
      else Coverage.NONE
    }

    val allCoveredLines = coverageReports.flatMap { it.coveredLineList }

    val groupedCoveredLines = allCoveredLines.groupBy { it.lineNumber }

    val aggregatedCoveredLines = groupedCoveredLines.map { (lineNumber, coveredLines) ->
      CoveredLine.newBuilder()
        .setLineNumber(lineNumber)
        .setCoverage(aggregateCoverage(coveredLines.map { it.coverage }))
        .build()
    }

    val totalLinesFound = aggregatedCoveredLines.size
    val totalLinesHit = aggregatedCoveredLines.count { it.coverage == Coverage.FULL }

    val aggregatedTargetList = coverageReports.joinToString(separator = ", ") { it.bazelTestTarget }

    return CoverageReport.newBuilder()
      .setBazelTestTarget(aggregatedTargetList)
      .setFilePath(coverageReports.first().filePath)
      .setFileSha1Hash(coverageReports.first().fileSha1Hash)
      .addAllCoveredLine(aggregatedCoveredLines)
      .setLinesFound(totalLinesFound)
      .setLinesHit(totalLinesHit)
      .setIsGenerated(true)
      .build()
  }

  /** Corresponds to status of the coverage analysis. */
  private enum class CoverageCheck {
    /** Indicates successful generation of coverage retrieval for a specified file. */
    PASS,
    /** Indicates failure or anomaly during coverage retrieval for a specified file. */
    FAIL
  }
}

private fun findTestFile(repoRoot: String, filePath: String): List<String> {
  val possibleTestFilePaths = when {
    filePath.startsWith("scripts/") -> {
      listOf(filePath.replace("/java/", "/javatests/").replace(".kt", "Test.kt"))
    }
    filePath.startsWith("app/") -> {
      listOf(
        filePath.replace("/main/", "/sharedTest/").replace(".kt", "Test.kt"),
        filePath.replace("/main/", "/test/").replace(".kt", "Test.kt"),
        filePath.replace("/main/", "/test/").replace(".kt", "LocalTest.kt")
      )
    }
    else -> {
      listOf(filePath.replace("/main/", "/test/").replace(".kt", "Test.kt"))
    }
  }

  val repoRootFile = File(repoRoot).absoluteFile

  return possibleTestFilePaths
    .map { File(repoRootFile, it) }
    .filter(File::exists)
    .map { it.relativeTo(repoRootFile).path }
}

private fun getReportOutputPath(
  repoRoot: String,
  filePath: String,
  reportFormat: ReportFormat
): String {
  val fileWithoutExtension = filePath.substringBeforeLast(".")
  val defaultFilename = when (reportFormat) {
    ReportFormat.HTML -> "coverage.html"
    ReportFormat.MARKDOWN -> "coverage.md"
  }
  return "$repoRoot/coverage_reports/$fileWithoutExtension/$defaultFilename"
}

private fun loadTestFileExemptionsProto(testFileExemptiontextProto: String): TestFileExemptions {
  return File("$testFileExemptiontextProto.pb").inputStream().use { stream ->
    TestFileExemptions.newBuilder().also { builder ->
      builder.mergeFrom(stream)
    }.build()
  }
}<|MERGE_RESOLUTION|>--- conflicted
+++ resolved
@@ -159,10 +159,7 @@
       }
 
       val testTargets = bazelClient.retrieveBazelTargets(testFilePaths)
-<<<<<<< HEAD
-=======
-
->>>>>>> c2eddfbf
+
       val deferredCoverageReports = testTargets.map { testTarget ->
         CoverageRunner(rootDirectory, scriptBgDispatcher, commandExecutor)
           .runWithCoverageAsync(testTarget.removeSuffix(".kt"))
@@ -170,7 +167,6 @@
 
       val coverageReports = deferredCoverageReports.awaitAll()
 
-<<<<<<< HEAD
       // Check if the coverage reports are successfully generated else return failure message.
       coverageReports.firstOrNull()?.let {
         if (!it.isGenerated) {
@@ -180,8 +176,6 @@
         }
       }
 
-=======
->>>>>>> c2eddfbf
       val aggregatedCoverageReport = calculateAggregateCoverageReport(coverageReports)
       val reportText = generateAggregatedCoverageReport(aggregatedCoverageReport)
 
@@ -291,9 +285,7 @@
     }
 
     val allCoveredLines = coverageReports.flatMap { it.coveredLineList }
-
     val groupedCoveredLines = allCoveredLines.groupBy { it.lineNumber }
-
     val aggregatedCoveredLines = groupedCoveredLines.map { (lineNumber, coveredLines) ->
       CoveredLine.newBuilder()
         .setLineNumber(lineNumber)
