package org.oppia.android.scripts.coverage

import org.oppia.android.scripts.common.BazelClient
import org.oppia.android.scripts.common.CommandExecutor
import org.oppia.android.scripts.common.CommandExecutorImpl
import org.oppia.android.scripts.common.ScriptBackgroundCoroutineDispatcher
import org.oppia.android.scripts.proto.Coverage
import org.oppia.android.scripts.proto.CoverageDetails
import org.oppia.android.scripts.proto.CoverageExemption
import org.oppia.android.scripts.proto.CoverageFailure
import org.oppia.android.scripts.proto.CoverageReport
import org.oppia.android.scripts.proto.CoverageReportContainer
import org.oppia.android.scripts.proto.CoveredLine
import org.oppia.android.scripts.proto.TestFileExemptions
import java.io.File
import java.util.concurrent.TimeUnit

/** ANSI escape codes for colors. */
/** Green text. */
const val GREEN = "\u001B[32m"
/** Red text. */
const val RED = "\u001B[31m"
/** Default text. */
const val RESET = "\u001B[0m"
/** Bold text. */
const val BOLD = "\u001B[1m"

/**
 * Entry point function for running coverage analysis for a source file.
 *
 * Usage:
 *    bazel run //scripts:run_coverage_for_test_target -- <path_to_root> <list_of_relative_path_to_files>
 *
 * Arguments:
 * - path_to_root: directory path to the root of the Oppia Android repository.
 * - list_of_relative_path_to_files: the list of relative path to the files to analyse coverage
 * - reportFormat: the format of the coverage report. Defaults to HTML if not specified.
 *    Available options: MARKDOWN, HTML, PROTO.
 * - processTimeout: The amount of time that should be waited before considering a process as 'hung',
 *    in minutes.
 * - path_to_output_file: path to the file in which the collected coverage reports will be printed.
 *
 * Example:
 *    bazel run //scripts:run_coverage -- $(pwd)
 *    utility/src/main/java/org/oppia/android/util/parser/math/MathModel.kt --format=HTML
 *
 * Example with list of files:
 *    bazel run //scripts:run_coverage -- $(pwd)
 *    utility/src/main/java/org/oppia/android/util/parser/math/MathModel.kt
 *    utility/src/main/java/org/oppia/android/util/math/MathTokenizer.kt --format=MARKDOWN
 *
 * Example with output path to save the collected coverage proto:
 *    bazel run //scripts:run_coverage -- $(pwd)
 *    utility/src/main/java/org/oppia/android/util/parser/math/MathModel.kt --format=PROTO
 *
 * Example with custom process timeout:
 *    bazel run //scripts:run_coverage -- $(pwd)
 *    utility/src/main/java/org/oppia/android/util/parser/math/MathModel.kt --processTimeout=15
 */
fun main(vararg args: String) {
  val repoRoot = args[0]

  val filePathList = args.drop(1)
    .takeWhile { !it.startsWith("--") }
    .map { it.trim(',', '[', ']') }
    .map { filePath ->
      when {
        filePath.endsWith("Test.kt") -> {
          findSourceFile(File(repoRoot).absoluteFile, repoRoot, filePath)
        }
        filePath.endsWith(".kt") -> filePath
        else -> null
      }
    }
    .filterNotNull()
    .distinct()

  println("Running coverage analysis for the files: $filePathList")

  val format = args.find { it.startsWith("--format=", ignoreCase = true) }
    ?.substringAfter("=")
    ?.uppercase() ?: "HTML"

  val reportFormat = when (format) {
    "HTML" -> ReportFormat.HTML
    "MARKDOWN", "MD" -> ReportFormat.MARKDOWN
    "PROTO" -> ReportFormat.PROTO
    else -> throw IllegalArgumentException("Unsupported report format: $format")
  }
  println("Using format: $reportFormat")

  for (filePath in filePathList) {
    check(File(repoRoot, filePath).exists()) {
      "File doesn't exist: $filePath."
    }
  }

<<<<<<< HEAD
  val testFileExemptionTextProtoPath = "scripts/assets/test_file_exemptions.pb"

=======
>>>>>>> b655df7f
  ScriptBackgroundCoroutineDispatcher().use { scriptBgDispatcher ->
    val processTimeout: Long = args.find { it.startsWith("--processTimeout=") }
      ?.substringAfter("=")
      ?.toLongOrNull() ?: 5

    val commandExecutor: CommandExecutor = CommandExecutorImpl(
      scriptBgDispatcher, processTimeout = processTimeout, processTimeoutUnit = TimeUnit.MINUTES
    )

    RunCoverage(
      repoRoot,
      filePathList,
      reportFormat,
      commandExecutor,
      scriptBgDispatcher,
<<<<<<< HEAD
      testFileExemptionTextProtoPath,
      protoOutputPath
=======
>>>>>>> b655df7f
    ).execute()
  }
}

/**
 * Class responsible for executing coverage on a given file.
 *
 * @param repoRoot the root directory of the repository
 * @param filePath the relative path to the file to analyse coverage
 * @param commandExecutor executes the specified command in the specified working directory
 * @param scriptBgDispatcher the [ScriptBackgroundCoroutineDispatcher] to be used for running the coverage command
 */
class RunCoverage(
  private val repoRoot: String,
  private val filePathList: List<String>,
  private val reportFormat: ReportFormat,
  private val commandExecutor: CommandExecutor,
  private val scriptBgDispatcher: ScriptBackgroundCoroutineDispatcher,
<<<<<<< HEAD
  private val testFileExemptionTextProtoPath: String,
  private val protoOutputPath: String? = null
=======
  private val testFileExemptionTextProtoPath: String = "scripts/assets/test_file_exemptions.pb"
>>>>>>> b655df7f
) {
  private val bazelClient by lazy { BazelClient(File(repoRoot), commandExecutor) }
  private val rootDirectory = File(repoRoot).absoluteFile

  private val testFileExemptionList by lazy {
    loadTestFileExemptionsProto(testFileExemptionTextProtoPath)
      .testFileExemptionList
      .associateBy { it.exemptedFilePath }
  }

  /**
   * Executes coverage analysis for the specified file.
   *
   * Loads test file exemptions and checks if the specified file is exempted. If exempted,
   * prints a message indicating no coverage analysis is performed. Otherwise, initializes
   * a Bazel client, finds potential test file paths, retrieves Bazel targets, and initiates
   * coverage analysis for each test target found.
   */
  fun execute() {
    if (reportFormat == ReportFormat.PROTO) {
      filePathList.forEach { filePath ->
        val coverageReport = runCoverageForFile(filePath)

        val filePathDir = filePath.substringBeforeLast(".")
        val protoOutputPath = "$repoRoot/coverage_reports/$filePathDir/coverage_report.pb"
        val protoOutputFile = File(protoOutputPath)
        protoOutputFile.parentFile?.mkdirs()
        protoOutputFile.outputStream().use { stream ->
          coverageReport.writeTo(stream)
        }
      }
      return
    }

    val coverageResults = filePathList.map { filePath ->
      runCoverageForFile(filePath)
    }

    val coverageReportContainer = combineCoverageReports(coverageResults)
    val reporter = CoverageReporter(
      repoRoot,
      coverageReportContainer,
      reportFormat,
      testFileExemptionTextProtoPath
    )

    val coverageStatus = reporter.generateRichTextReport()
    when (coverageStatus) {
      CoverageCheck.PASS -> println("Coverage Analysis$BOLD$GREEN PASSED$RESET")
      CoverageCheck.FAIL -> error("Coverage Analysis$BOLD$RED FAILED$RESET")
    }
  }

  private fun runCoverageForFile(filePath: String): CoverageReport {
    val exemption = testFileExemptionList[filePath]
    return when {
      exemption?.testFileNotRequired == true -> {
        CoverageReport.newBuilder()
          .setExemption(
            CoverageExemption.newBuilder()
              .setFilePath(filePath)
              .setExemptionReason(
                "This file is exempted from having a test file; " +
                  "skipping coverage check."
              )
              .build()
          ).build()
      }
      exemption?.sourceFileIsIncompatibleWithCodeCoverage == true -> {
        CoverageReport.newBuilder()
          .setExemption(
            CoverageExemption.newBuilder()
              .setFilePath(filePath)
              .setExemptionReason(
                "This file is incompatible with code coverage tooling; " +
                  "skipping coverage check."
              )
              .build()
          ).build()
      }
      else -> {
        val testFilePaths = findTestFiles(rootDirectory, repoRoot, filePath)
        when {
          testFilePaths.isEmpty() -> {
            return CoverageReport.newBuilder()
              .setFailure(
                CoverageFailure.newBuilder()
                  .setFilePath(filePath)
                  .setFailureMessage("No appropriate test file found for $filePath.")
                  .build()
              ).build()
          }
          else -> {
            val testTargets = bazelClient.retrieveBazelTargets(testFilePaths)
            when {
              testTargets.isEmpty() -> {
                CoverageReport.newBuilder()
                  .setFailure(
                    CoverageFailure.newBuilder()
                      .setFilePath(filePath)
                      .setFailureMessage(
                        "Missing test declaration(s) for existing test file(s): $testFilePaths."
                      )
                      .build()
                  ).build()
              }
              else -> {
                val coverageReports = testTargets.flatMap { testTarget ->
                  CoverageRunner(rootDirectory, scriptBgDispatcher, commandExecutor)
                    .retrieveCoverageDataForTestTarget(testTarget.removeSuffix(".kt"))
                }

                coverageReports.find { it.hasFailure() }?.let { failingReport ->
                  CoverageReport.newBuilder()
                    .setFailure(failingReport.failure)
                    .build()
                } ?: calculateAggregateCoverageReport(coverageReports)
              }
            }
          }
        }
      }
    }
  }

  private fun combineCoverageReports(
    coverageResultList: List<CoverageReport>
  ): CoverageReportContainer {
    return CoverageReportContainer.newBuilder().apply {
      addAllCoverageReport(coverageResultList)
    }.build()
  }

  private fun calculateAggregateCoverageReport(
    coverageReports: List<CoverageReport>
  ): CoverageReport {
    fun aggregateCoverage(coverages: List<Coverage>): Coverage {
      return coverages.find { it == Coverage.FULL } ?: Coverage.NONE
    }

    val groupedCoverageReports = coverageReports.groupBy {
      Pair(it.details.filePath, it.details.fileSha1Hash)
    }

    val (key, reports) = groupedCoverageReports.entries.single()
    val (filePath, fileSha1Hash) = key

    val allBazelTestTargets = reports.flatMap { it.details.bazelTestTargetsList }
    val allCoveredLines = reports.flatMap { it.details.coveredLineList }
    val groupedCoveredLines = allCoveredLines.groupBy { it.lineNumber }
    val aggregatedCoveredLines = groupedCoveredLines.map { (lineNumber, coveredLines) ->
      CoveredLine.newBuilder()
        .setLineNumber(lineNumber)
        .setCoverage(aggregateCoverage(coveredLines.map { it.coverage }))
        .build()
    }

    val totalLinesFound = aggregatedCoveredLines.size
    val totalLinesHit = aggregatedCoveredLines.count { it.coverage == Coverage.FULL }

    val coverageDetails = CoverageDetails.newBuilder()
      .addAllBazelTestTargets(allBazelTestTargets)
      .setFilePath(filePath)
      .setFileSha1Hash(fileSha1Hash)
      .addAllCoveredLine(aggregatedCoveredLines)
      .setLinesFound(totalLinesFound)
      .setLinesHit(totalLinesHit)
      .build()

    return CoverageReport.newBuilder()
      .setDetails(coverageDetails)
      .build()
  }
}

private fun findTestFiles(
  rootDirectory: File,
  repoRoot: String,
  filePath: String
): List<String> {
  val repoRootFile = File(repoRoot).absoluteFile

  val possibleTestFilePaths = when {
    filePath.startsWith("scripts/") -> {
      listOf(filePath.replace("/java/", "/javatests/").replace(".kt", "Test.kt"))
    }
    filePath.startsWith("app/") -> {
      listOf(
        filePath.replace("/main/", "/sharedTest/").replace(".kt", "Test.kt"),
        filePath.replace("/main/", "/test/").replace(".kt", "Test.kt"),
        filePath.replace("/main/", "/test/").replace(".kt", "LocalTest.kt")
      )
    }
    else -> {
      listOf(filePath.replace("/main/", "/test/").replace(".kt", "Test.kt"))
    }
  }

  return possibleTestFilePaths
    .map { File(repoRootFile, it) }
    .filter(File::exists)
    .map { it.toRelativeString(rootDirectory) }
}

private fun findSourceFile(
  rootDirectory: File,
  repoRoot: String,
  filePath: String
): String? {
  val repoRootFile = File(repoRoot).absoluteFile

  val possibleSourceFilePaths = when {
    filePath.startsWith("scripts/") -> {
      listOf(filePath.replace("/javatests/", "/java/").replace("Test.kt", ".kt"))
    }
    filePath.startsWith("app/") -> {
      when {
        filePath.contains("/sharedTest/") -> {
          listOf(filePath.replace("/sharedTest/", "/main/").replace("Test.kt", ".kt"))
        }
        filePath.contains("/test/") -> {
          listOf(
            filePath.replace("/test/", "/main/").replace("Test.kt", ".kt"),
            filePath.replace("/test/", "/main/").replace("LocalTest.kt", ".kt")
          )
        }
        else -> emptyList()
      }
    }
    else -> {
      listOf(filePath.replace("/test/", "/main/").replace("Test.kt", ".kt"))
    }
  }

  return possibleSourceFilePaths
    .mapNotNull { path ->
      val file = File(repoRootFile, path)
      file.takeIf { it.exists() }?.toRelativeString(rootDirectory)
    }
    .firstOrNull()
}

<<<<<<< HEAD
private fun loadTestFileExemptionsProto(testFileExemptiontextProto: String): TestFileExemptions {
  return File("$testFileExemptiontextProto").inputStream().use { stream ->
=======
private fun loadTestFileExemptionsProto(testFileExemptionProtoPath: String): TestFileExemptions {
  return File(testFileExemptionProtoPath).inputStream().use { stream ->
>>>>>>> b655df7f
    TestFileExemptions.newBuilder().also { builder ->
      builder.mergeFrom(stream)
    }.build()
  }
}<|MERGE_RESOLUTION|>--- conflicted
+++ resolved
@@ -95,11 +95,6 @@
     }
   }
 
-<<<<<<< HEAD
-  val testFileExemptionTextProtoPath = "scripts/assets/test_file_exemptions.pb"
-
-=======
->>>>>>> b655df7f
   ScriptBackgroundCoroutineDispatcher().use { scriptBgDispatcher ->
     val processTimeout: Long = args.find { it.startsWith("--processTimeout=") }
       ?.substringAfter("=")
@@ -114,12 +109,7 @@
       filePathList,
       reportFormat,
       commandExecutor,
-      scriptBgDispatcher,
-<<<<<<< HEAD
-      testFileExemptionTextProtoPath,
-      protoOutputPath
-=======
->>>>>>> b655df7f
+      scriptBgDispatcher
     ).execute()
   }
 }
@@ -138,12 +128,7 @@
   private val reportFormat: ReportFormat,
   private val commandExecutor: CommandExecutor,
   private val scriptBgDispatcher: ScriptBackgroundCoroutineDispatcher,
-<<<<<<< HEAD
-  private val testFileExemptionTextProtoPath: String,
-  private val protoOutputPath: String? = null
-=======
   private val testFileExemptionTextProtoPath: String = "scripts/assets/test_file_exemptions.pb"
->>>>>>> b655df7f
 ) {
   private val bazelClient by lazy { BazelClient(File(repoRoot), commandExecutor) }
   private val rootDirectory = File(repoRoot).absoluteFile
@@ -386,13 +371,8 @@
     .firstOrNull()
 }
 
-<<<<<<< HEAD
-private fun loadTestFileExemptionsProto(testFileExemptiontextProto: String): TestFileExemptions {
-  return File("$testFileExemptiontextProto").inputStream().use { stream ->
-=======
 private fun loadTestFileExemptionsProto(testFileExemptionProtoPath: String): TestFileExemptions {
   return File(testFileExemptionProtoPath).inputStream().use { stream ->
->>>>>>> b655df7f
     TestFileExemptions.newBuilder().also { builder ->
       builder.mergeFrom(stream)
     }.build()
