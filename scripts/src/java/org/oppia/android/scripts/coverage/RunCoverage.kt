package org.oppia.android.scripts.coverage

import org.oppia.android.scripts.common.BazelClient
import org.oppia.android.scripts.common.CommandExecutor
import org.oppia.android.scripts.common.CommandExecutorImpl
import org.oppia.android.scripts.common.ProtoStringEncoder.Companion.toCompressedBase64
import org.oppia.android.scripts.common.ScriptBackgroundCoroutineDispatcher
import org.oppia.android.scripts.proto.Coverage
import org.oppia.android.scripts.proto.CoverageDetails
import org.oppia.android.scripts.proto.CoverageExemption
import org.oppia.android.scripts.proto.CoverageFailure
import org.oppia.android.scripts.proto.CoverageReport
import org.oppia.android.scripts.proto.CoverageReportContainer
import org.oppia.android.scripts.proto.CoveredLine
import org.oppia.android.scripts.proto.TestFileExemptions
import java.io.File
import java.util.concurrent.TimeUnit

/** ANSI escape codes for colors. */
/** Green text. */
const val GREEN = "\u001B[32m"
/** Red text. */
const val RED = "\u001B[31m"
/** Default text. */
const val RESET = "\u001B[0m"
/** Bold text. */
const val BOLD = "\u001B[1m"

/**
 * Entry point function for running coverage analysis for a source file.
 *
 * Usage:
 *    bazel run //scripts:run_coverage_for_test_target -- <path_to_root> <list_of_relative_path_to_files>
 *
 * Arguments:
 * - path_to_root: directory path to the root of the Oppia Android repository.
 * - list_of_relative_path_to_files: the list of relative path to the files to analyse coverage
 * - reportFormat: the format of the coverage report. Defaults to HTML if not specified.
 *    Available options: MARKDOWN, HTML.
 * - processTimeout: The amount of time that should be waited before considering a process as 'hung',
 *    in minutes.
 * - path_to_output_file: path to the file in which the collected coverage reports will be printed.
 *
 * Example:
 *    bazel run //scripts:run_coverage -- $(pwd)
 *    utility/src/main/java/org/oppia/android/util/parser/math/MathModel.kt --format=HTML
 *
 * Example with list of files:
 *    bazel run //scripts:run_coverage -- $(pwd)
 *    utility/src/main/java/org/oppia/android/util/parser/math/MathModel.kt
 *    utility/src/main/java/org/oppia/android/util/math/MathTokenizer.kt --format=MARKDOWN
 *
 * Example with custom process timeout:
 *    bazel run //scripts:run_coverage -- $(pwd)
 *    utility/src/main/java/org/oppia/android/util/parser/math/MathModel.kt --processTimeout=15
 *
 * Example with output path to save the collected coverage proto:
 *    bazel run //scripts:run_coverage -- $(pwd)
 *    utility/src/main/java/org/oppia/android/util/parser/math/MathModel.kt
 *    --protoOutputPath=/tmp/coverage_report.proto64
 */
fun main(vararg args: String) {
  val repoRoot = args[0]

  val filePathList = args.drop(1)
    .takeWhile { !it.startsWith("--") }
    .map { it.trim(',', '[', ']') }
    .flatMap { filePath ->
      when {
        filePath.endsWith("Test.kt") -> {
          findSourceFile(repoRoot, filePath)
        }
        filePath.endsWith(".kt") -> listOf(filePath)
        else -> emptyList()
      }
    }

  println("Running coverage analysis for the files: $filePathList")

  val format = args.find { it.startsWith("--format=", ignoreCase = true) }
    ?.substringAfter("=")
    ?.uppercase() ?: "HTML"

  val reportFormat = when (format) {
    "HTML" -> ReportFormat.HTML
    "MARKDOWN", "MD" -> ReportFormat.MARKDOWN
    else -> throw IllegalArgumentException("Unsupported report format: $format")
  }

  val protoOutputPath = args.find { it.startsWith("--protoOutputPath") }
    ?.substringAfter("=")

  for (filePath in filePathList) {
    check(File(repoRoot, filePath).exists()) {
      "File doesn't exist: $filePath."
    }
  }

  ScriptBackgroundCoroutineDispatcher().use { scriptBgDispatcher ->
    val processTimeout: Long = args.find { it.startsWith("--processTimeout=") }
      ?.substringAfter("=")
      ?.toLongOrNull() ?: 35

    val commandExecutor: CommandExecutor = CommandExecutorImpl(
      scriptBgDispatcher, processTimeout = processTimeout, processTimeoutUnit = TimeUnit.MINUTES
    )

    RunCoverage(
      repoRoot,
      filePathList,
      reportFormat,
      commandExecutor,
      scriptBgDispatcher,
      protoOutputPath
    ).execute()
  }
}

/**
 * Class responsible for executing coverage on a given file.
 *
 * @param repoRoot the root directory of the repository
 * @param filePath the relative path to the file to analyse coverage
 * @param commandExecutor executes the specified command in the specified working directory
 * @param scriptBgDispatcher the [ScriptBackgroundCoroutineDispatcher] to be used for running the coverage command
 */
class RunCoverage(
  private val repoRoot: String,
  private val filePathList: List<String>,
  private val reportFormat: ReportFormat,
  private val commandExecutor: CommandExecutor,
  private val scriptBgDispatcher: ScriptBackgroundCoroutineDispatcher,
  private val protoOutputPath: String? = null
) {
  private val bazelClient by lazy { BazelClient(File(repoRoot), commandExecutor) }

  private val rootDirectory = File(repoRoot).absoluteFile
  private val testFileExemptionTextProto = "scripts/assets/test_file_exemptions"
  private val testFileExemptionList by lazy {
    loadTestFileExemptionsProto(testFileExemptionTextProto)
      .testFileExemptionList
      .associateBy { it.exemptedFilePath }
  }

  /**
   * Executes coverage analysis for the specified file.
   *
   * Loads test file exemptions and checks if the specified file is exempted. If exempted,
   * prints a message indicating no coverage analysis is performed. Otherwise, initializes
   * a Bazel client, finds potential test file paths, retrieves Bazel targets, and initiates
   * coverage analysis for each test target found.
   */
  fun execute() {
    val coverageResults = filePathList.map { filePath ->
      runCoverageForFile(filePath)
    }

    val coverageReportContainer = combineCoverageReports(coverageResults)

    protoOutputPath?.let { path ->
      File(path).printWriter().use { writer ->
        writer.println(coverageReportContainer.toCompressedBase64())
      }
    }

    val reporter = CoverageReporter(repoRoot, coverageReportContainer, reportFormat)
    val coverageStatus = reporter.generateRichTextReport()

    when (coverageStatus) {
      CoverageCheck.PASS -> println("Coverage Analysis$BOLD$GREEN PASSED$RESET")
      CoverageCheck.FAIL -> error("Coverage Analysis$BOLD$RED FAILED$RESET")
    }
  }

  private fun runCoverageForFile(filePath: String): CoverageReport {
    val exemption = testFileExemptionList[filePath]
    if (exemption != null && exemption.testFileNotRequired) {
      return CoverageReport.newBuilder()
        .setExemption(
          CoverageExemption.newBuilder()
            .setFilePath(filePath)
            .build()
        ).build()
    } else {
      val testFilePaths = findTestFiles(repoRoot, filePath)
      if (testFilePaths.isEmpty()) {
        return CoverageReport.newBuilder()
          .setFailure(
            CoverageFailure.newBuilder()
              .setFilePath(filePath)
              .setFailureMessage("No appropriate test file found for $filePath")
              .build()
          ).build()
      }

      val testTargets = bazelClient.retrieveBazelTargets(testFilePaths)

      val coverageReports = testTargets.map { testTarget ->
        CoverageRunner(rootDirectory, scriptBgDispatcher, commandExecutor)
          .retrieveCoverageDataForTestTarget(testTarget.removeSuffix(".kt"))
      }

      coverageReports.forEach { report ->
        if (report.hasFailure()) {
          return CoverageReport.newBuilder()
            .setFailure(report.failure)
            .build()
        }
      }

      val aggregatedCoverageReport = calculateAggregateCoverageReport(coverageReports)
      return aggregatedCoverageReport
    }
  }

  private fun combineCoverageReports(coverageResultList: List<CoverageReport>):
    CoverageReportContainer {
      val containerBuilder = CoverageReportContainer.newBuilder()
      coverageResultList.forEach { report ->
        containerBuilder.addCoverageReport(report)
      }
<<<<<<< HEAD

    println("Anomalycases: $anomalyCases")
    val coverageFailuresRows = coverageFailures.joinToString(separator = "\n")
    val coverageSuccessesRows = coverageSuccesses.joinToString(separator = "\n")

    val failureMarkdownTable = coverageFailuresRows.takeIf { it.isNotEmpty() }?.let {
      "### Failed Coverages\n" +
        "Min Coverage Required: $MIN_THRESHOLD%\n\n" +
        coverageTableHeader +
        it
    } ?: ""

    val successMarkdownTable = coverageSuccessesRows.takeIf { it.isNotEmpty() }?.let {
      "<details>\n" +
        "<summary>Succeeded Coverages</summary><br>\n\n" +
        coverageTableHeader +
        it +
        "\n</details>"
    } ?: ""

    val anomalyCasesList = anomalyCases.joinToString(separator = "\n") { "- $it" }
    val anomalySection = anomalyCases.takeIf { it.isNotEmpty() }?.let {
      "\n\n### Anomaly Cases\n$anomalyCasesList"
    } ?: ""

    val finalReportText = "## Coverage Report\n\n" +
      "- No of files assessed: ${coverageResults.size}\n" +
      "- Coverage Status: **$coverageCheckState**\n" +
      failureMarkdownTable +
      "\n\n" + successMarkdownTable +
      anomalySection

    println("Final Coverage Report: $finalReportText")

    val finalReportOutputPath = "$repoRoot/coverage_reports/CoverageReport.md"
    File(finalReportOutputPath).apply {
      parentFile?.mkdirs()
      writeText(finalReportText)
    }
  }

  private fun generateAggregatedCoverageReport(aggregatedCoverageReport: CoverageReport): String {
    val reporter = CoverageReporter(repoRoot, aggregatedCoverageReport, reportFormat)
    var (computedCoverageRatio, reportText) = reporter.generateRichTextReport()

    val coverageCheckThreshold = testFileExemptionList[aggregatedCoverageReport.filePath]
      ?.overrideMinCoveragePercentRequired
      ?: MIN_THRESHOLD

    if (computedCoverageRatio * 100 < coverageCheckThreshold) {
      coverageCheckState = CoverageCheck.FAIL
=======
      return containerBuilder.build()
>>>>>>> d9358fda
    }

  private fun calculateAggregateCoverageReport(
    coverageReports: List<CoverageReport>
  ): CoverageReport {
    fun aggregateCoverage(coverages: List<Coverage>): Coverage {
      return coverages.find { it == Coverage.FULL } ?: Coverage.NONE
    }

    val groupedCoverageReports = coverageReports.groupBy {
      Pair(it.details.filePath, it.details.fileSha1Hash)
    }

    val (key, reports) = groupedCoverageReports.entries.single()
    val (filePath, fileSha1Hash) = key

    val allBazelTestTargets = reports.flatMap { it.details.bazelTestTargetsList }
    val allCoveredLines = reports.flatMap { it.details.coveredLineList }
    val groupedCoveredLines = allCoveredLines.groupBy { it.lineNumber }
    val aggregatedCoveredLines = groupedCoveredLines.map { (lineNumber, coveredLines) ->
      CoveredLine.newBuilder()
        .setLineNumber(lineNumber)
        .setCoverage(aggregateCoverage(coveredLines.map { it.coverage }))
        .build()
    }

    val totalLinesFound = aggregatedCoveredLines.size
    val totalLinesHit = aggregatedCoveredLines.count { it.coverage == Coverage.FULL }

    val coverageDetails = CoverageDetails.newBuilder()
      .addAllBazelTestTargets(allBazelTestTargets)
      .setFilePath(filePath)
      .setFileSha1Hash(fileSha1Hash)
      .addAllCoveredLine(aggregatedCoveredLines)
      .setLinesFound(totalLinesFound)
      .setLinesHit(totalLinesHit)
      .build()

    return CoverageReport.newBuilder()
      .setDetails(coverageDetails)
      .build()
  }
}

private fun findTestFiles(repoRoot: String, filePath: String): List<String> {
  val possibleTestFilePaths = when {
    filePath.startsWith("scripts/") -> {
      listOf(filePath.replace("/java/", "/javatests/").replace(".kt", "Test.kt"))
    }
    filePath.startsWith("app/") -> {
      listOf(
        filePath.replace("/main/", "/sharedTest/").replace(".kt", "Test.kt"),
        filePath.replace("/main/", "/test/").replace(".kt", "Test.kt"),
        filePath.replace("/main/", "/test/").replace(".kt", "LocalTest.kt")
      )
    }
    else -> {
      listOf(filePath.replace("/main/", "/test/").replace(".kt", "Test.kt"))
    }
  }

  val repoRootFile = File(repoRoot).absoluteFile

  return possibleTestFilePaths
    .map { File(repoRootFile, it) }
    .filter(File::exists)
    .map { it.relativeTo(repoRootFile).path }
}

private fun findSourceFile(repoRoot: String, filePath: String): List<String> {
  val possibleSourceFilePaths = when {
    filePath.startsWith("scripts/") -> {
      listOf(filePath.replace("/javatests/", "/java/").replace("Test.kt", ".kt"))
    }
    filePath.startsWith("app/") -> {
      when {
        filePath.contains("/sharedTest/") -> {
          listOf(filePath.replace("/sharedTest/", "/main/").replace("Test.kt", ".kt"))
        }
        filePath.contains("/test/") -> {
          listOf(
            filePath.replace("/test/", "/main/").replace("Test.kt", ".kt"),
            filePath.replace("/test/", "/main/").replace("LocalTest.kt", ".kt")
          )
        }
        else -> {
          emptyList()
        }
      }
    }
    else -> {
      listOf(filePath.replace("/test/", "/main/").replace("Test.kt", ".kt"))
    }
  }

  val repoRootFile = File(repoRoot).absoluteFile

  return possibleSourceFilePaths
    .map { File(repoRootFile, it) }
    .filter(File::exists)
    .map { it.relativeTo(repoRootFile).path }
}

private fun getReportOutputPath(
  repoRoot: String,
  filePath: String,
  reportFormat: ReportFormat
): String {
  val fileWithoutExtension = filePath.substringBeforeLast(".")
  val defaultFilename = when (reportFormat) {
    ReportFormat.HTML -> "coverage.html"
    ReportFormat.MARKDOWN -> "coverage.md"
  }
  return "$repoRoot/coverage_reports/$fileWithoutExtension/$defaultFilename"
}

private fun loadTestFileExemptionsProto(testFileExemptiontextProto: String): TestFileExemptions {
  return File("$testFileExemptiontextProto.pb").inputStream().use { stream ->
    TestFileExemptions.newBuilder().also { builder ->
      builder.mergeFrom(stream)
    }.build()
  }
}<|MERGE_RESOLUTION|>--- conflicted
+++ resolved
@@ -219,61 +219,7 @@
       coverageResultList.forEach { report ->
         containerBuilder.addCoverageReport(report)
       }
-<<<<<<< HEAD
-
-    println("Anomalycases: $anomalyCases")
-    val coverageFailuresRows = coverageFailures.joinToString(separator = "\n")
-    val coverageSuccessesRows = coverageSuccesses.joinToString(separator = "\n")
-
-    val failureMarkdownTable = coverageFailuresRows.takeIf { it.isNotEmpty() }?.let {
-      "### Failed Coverages\n" +
-        "Min Coverage Required: $MIN_THRESHOLD%\n\n" +
-        coverageTableHeader +
-        it
-    } ?: ""
-
-    val successMarkdownTable = coverageSuccessesRows.takeIf { it.isNotEmpty() }?.let {
-      "<details>\n" +
-        "<summary>Succeeded Coverages</summary><br>\n\n" +
-        coverageTableHeader +
-        it +
-        "\n</details>"
-    } ?: ""
-
-    val anomalyCasesList = anomalyCases.joinToString(separator = "\n") { "- $it" }
-    val anomalySection = anomalyCases.takeIf { it.isNotEmpty() }?.let {
-      "\n\n### Anomaly Cases\n$anomalyCasesList"
-    } ?: ""
-
-    val finalReportText = "## Coverage Report\n\n" +
-      "- No of files assessed: ${coverageResults.size}\n" +
-      "- Coverage Status: **$coverageCheckState**\n" +
-      failureMarkdownTable +
-      "\n\n" + successMarkdownTable +
-      anomalySection
-
-    println("Final Coverage Report: $finalReportText")
-
-    val finalReportOutputPath = "$repoRoot/coverage_reports/CoverageReport.md"
-    File(finalReportOutputPath).apply {
-      parentFile?.mkdirs()
-      writeText(finalReportText)
-    }
-  }
-
-  private fun generateAggregatedCoverageReport(aggregatedCoverageReport: CoverageReport): String {
-    val reporter = CoverageReporter(repoRoot, aggregatedCoverageReport, reportFormat)
-    var (computedCoverageRatio, reportText) = reporter.generateRichTextReport()
-
-    val coverageCheckThreshold = testFileExemptionList[aggregatedCoverageReport.filePath]
-      ?.overrideMinCoveragePercentRequired
-      ?: MIN_THRESHOLD
-
-    if (computedCoverageRatio * 100 < coverageCheckThreshold) {
-      coverageCheckState = CoverageCheck.FAIL
-=======
       return containerBuilder.build()
->>>>>>> d9358fda
     }
 
   private fun calculateAggregateCoverageReport(
