package org.oppia.android.scripts.coverage

import org.oppia.android.scripts.common.BazelClient
import org.oppia.android.scripts.common.CommandExecutor
import org.oppia.android.scripts.common.CommandExecutorImpl
import org.oppia.android.scripts.common.ScriptBackgroundCoroutineDispatcher
import org.oppia.android.scripts.proto.Coverage
import org.oppia.android.scripts.proto.CoverageDetails
import org.oppia.android.scripts.proto.CoverageExemption
import org.oppia.android.scripts.proto.CoverageFailure
import org.oppia.android.scripts.proto.CoverageReport
import org.oppia.android.scripts.proto.CoverageReportContainer
import org.oppia.android.scripts.proto.CoveredLine
import org.oppia.android.scripts.proto.TestFileExemptions
import java.io.File
import java.util.concurrent.TimeUnit

/** ANSI escape codes for colors. */
/** Green text. */
const val GREEN = "\u001B[32m"
/** Red text. */
const val RED = "\u001B[31m"
/** Default text. */
const val RESET = "\u001B[0m"
/** Bold text. */
const val BOLD = "\u001B[1m"

/**
 * Entry point function for running coverage analysis for a source file.
 *
 * Usage:
 *    bazel run //scripts:run_coverage_for_test_target -- <path_to_root> <list_of_relative_path_to_files>
 *
 * Arguments:
 * - path_to_root: directory path to the root of the Oppia Android repository.
 * - list_of_relative_path_to_files: the list of relative path to the files to analyse coverage
 * - reportFormat: the format of the coverage report. Defaults to HTML if not specified.
 *    Available options: MARKDOWN, HTML, PROTO.
 * - processTimeout: The amount of time that should be waited before considering a process as 'hung',
 *    in minutes.
 * - path_to_output_file: path to the file in which the collected coverage reports will be printed.
 *
 * Example:
 *    bazel run //scripts:run_coverage -- $(pwd)
 *    utility/src/main/java/org/oppia/android/util/parser/math/MathModel.kt --format=HTML
 *
 * Example with list of files:
 *    bazel run //scripts:run_coverage -- $(pwd)
 *    utility/src/main/java/org/oppia/android/util/parser/math/MathModel.kt
 *    utility/src/main/java/org/oppia/android/util/math/MathTokenizer.kt --format=MARKDOWN
 *
 * Example with custom process timeout:
 *    bazel run //scripts:run_coverage -- $(pwd)
 *    utility/src/main/java/org/oppia/android/util/parser/math/MathModel.kt --processTimeout=15
 *
 * Example with output path to save the collected coverage proto:
 *    bazel run //scripts:run_coverage -- $(pwd)
 *    utility/src/main/java/org/oppia/android/util/parser/math/MathModel.kt --format=PROTO
 *    --protoOutputPath=/tmp/coverage_report.pb
 */
fun main(vararg args: String) {
  val repoRoot = args[0]

  val filePathList = args.drop(1)
    .takeWhile { !it.startsWith("--") }
    .map { it.trim(',', '[', ']') }
    .map { filePath ->
      when {
        filePath.endsWith("Test.kt") -> {
          findSourceFile(File(repoRoot).absoluteFile, repoRoot, filePath)
        }
        filePath.endsWith(".kt") -> filePath
        else -> null
      }
    }
    .filterNotNull()
    .distinct()

  println("Running coverage analysis for the files: $filePathList")

  val format = args.find { it.startsWith("--format=", ignoreCase = true) }
    ?.substringAfter("=")
    ?.uppercase() ?: "HTML"

  val reportFormat = when (format) {
    "HTML" -> ReportFormat.HTML
    "MARKDOWN", "MD" -> ReportFormat.MARKDOWN
    "PROTO" -> ReportFormat.PROTO
    else -> throw IllegalArgumentException("Unsupported report format: $format")
  }
  println("Using format: $reportFormat")

  val protoOutputPath = args.find { it.startsWith("--protoOutputPath") }
    ?.substringAfter("=")

  for (filePath in filePathList) {
    check(File(repoRoot, filePath).exists()) {
      "File doesn't exist: $filePath."
    }
  }

  val testFileExemptionTextProto = "scripts/assets/test_file_exemptions"

  ScriptBackgroundCoroutineDispatcher().use { scriptBgDispatcher ->
    val processTimeout: Long = args.find { it.startsWith("--processTimeout=") }
      ?.substringAfter("=")
      ?.toLongOrNull() ?: 5

    val commandExecutor: CommandExecutor = CommandExecutorImpl(
      scriptBgDispatcher, processTimeout = processTimeout, processTimeoutUnit = TimeUnit.MINUTES
    )

    RunCoverage(
      repoRoot,
      filePathList,
      reportFormat,
      commandExecutor,
      scriptBgDispatcher,
      testFileExemptionTextProto,
      protoOutputPath
    ).execute()
  }
}

/**
 * Class responsible for executing coverage on a given file.
 *
 * @param repoRoot the root directory of the repository
 * @param filePath the relative path to the file to analyse coverage
 * @param commandExecutor executes the specified command in the specified working directory
 * @param scriptBgDispatcher the [ScriptBackgroundCoroutineDispatcher] to be used for running the coverage command
 */
class RunCoverage(
  private val repoRoot: String,
  private val filePathList: List<String>,
  private val reportFormat: ReportFormat,
  private val commandExecutor: CommandExecutor,
  private val scriptBgDispatcher: ScriptBackgroundCoroutineDispatcher,
  private val testFileExemptionTextProto: String,
  private val protoOutputPath: String? = null
) {
  private val bazelClient by lazy { BazelClient(File(repoRoot), commandExecutor) }

  private val rootDirectory = File(repoRoot).absoluteFile
  private val testFileExemptionList by lazy {
    loadTestFileExemptionsProto(testFileExemptionTextProto)
      .testFileExemptionList
      .associateBy { it.exemptedFilePath }
  }

  /**
   * Executes coverage analysis for the specified file.
   *
   * Loads test file exemptions and checks if the specified file is exempted. If exempted,
   * prints a message indicating no coverage analysis is performed. Otherwise, initializes
   * a Bazel client, finds potential test file paths, retrieves Bazel targets, and initiates
   * coverage analysis for each test target found.
   */
  fun execute() {
    val coverageResults = filePathList.map { filePath ->
      runCoverageForFile(filePath)
    }

    val coverageReportContainer = combineCoverageReports(coverageResults)

    if (reportFormat == ReportFormat.PROTO) {
      protoOutputPath?.let { path ->
        val file = File(path)
        file.parentFile?.mkdirs()
        file.outputStream().use { stream ->
          coverageReportContainer.writeTo(stream)
        }
      }

      // Exit without generating text reports if the format is PROTO
      return
    }

<<<<<<< HEAD
    val coverageStatusLog = "$repoRoot/coverage_reports/CoverageStatus.log"
    File(coverageStatusLog).apply {
      parentFile?.mkdirs()
      writeText(coverageCheckState.toString())
    }

    if (coverageCheckState == CoverageCheck.FAIL) {
      println("\nCoverage Analysis Failed!")
      /*error(
        "\nCoverage Analysis Failed as minimum coverage threshold not met!" +
          "\nMinimum Coverage Threshold = $MIN_THRESHOLD%"
      )*/
    } else {
      println("\nCoverage Analysis Completed Succesffully!")
=======
    val reporter = CoverageReporter(
      repoRoot,
      coverageReportContainer,
      reportFormat,
      testFileExemptionList
    )
    val coverageStatus = reporter.generateRichTextReport()

    when (coverageStatus) {
      CoverageCheck.PASS -> println("Coverage Analysis$BOLD$GREEN PASSED$RESET")
      CoverageCheck.FAIL -> error("Coverage Analysis$BOLD$RED FAILED$RESET")
>>>>>>> 3eac085a
    }
  }

  private fun runCoverageForFile(filePath: String): CoverageReport {
    val exemption = testFileExemptionList[filePath]
    if (exemption != null && exemption.testFileNotRequired) {
      return CoverageReport.newBuilder()
        .setExemption(
          CoverageExemption.newBuilder()
            .setFilePath(filePath)
            .build()
        ).build()
    } else {
      val testFilePaths = findTestFiles(rootDirectory, repoRoot, filePath)
      if (testFilePaths.isEmpty()) {
        return CoverageReport.newBuilder()
          .setFailure(
            CoverageFailure.newBuilder()
              .setFilePath(filePath)
              .setFailureMessage("No appropriate test file found for $filePath.")
              .build()
          ).build()
      }

      val testTargets = bazelClient.retrieveBazelTargets(testFilePaths)
      if (testTargets.isEmpty()) {
        return CoverageReport.newBuilder()
          .setFailure(
            CoverageFailure.newBuilder()
              .setFilePath(filePath)
              .setFailureMessage(
                "Missing test declaration(s) for existing test file(s): $testFilePaths."
              )
              .build()
          ).build()
      }

      val coverageReports = testTargets.flatMap { testTarget ->
        CoverageRunner(rootDirectory, scriptBgDispatcher, commandExecutor)
          .retrieveCoverageDataForTestTarget(testTarget.removeSuffix(".kt"))
      }

      coverageReports.forEach { report ->
        if (report.hasFailure()) {
          return CoverageReport.newBuilder()
            .setFailure(report.failure)
            .build()
        }
      }

      val aggregatedCoverageReport = calculateAggregateCoverageReport(coverageReports)
      return aggregatedCoverageReport
    }
  }

  private fun combineCoverageReports(
    coverageResultList: List<CoverageReport>
  ): CoverageReportContainer {
    return CoverageReportContainer.newBuilder().apply {
      addAllCoverageReport(coverageResultList)
    }.build()
  }

  private fun calculateAggregateCoverageReport(
    coverageReports: List<CoverageReport>
  ): CoverageReport {
    fun aggregateCoverage(coverages: List<Coverage>): Coverage {
      return coverages.find { it == Coverage.FULL } ?: Coverage.NONE
    }

    val groupedCoverageReports = coverageReports.groupBy {
      Pair(it.details.filePath, it.details.fileSha1Hash)
    }

    val (key, reports) = groupedCoverageReports.entries.single()
    val (filePath, fileSha1Hash) = key

    val allBazelTestTargets = reports.flatMap { it.details.bazelTestTargetsList }
    val allCoveredLines = reports.flatMap { it.details.coveredLineList }
    val groupedCoveredLines = allCoveredLines.groupBy { it.lineNumber }
    val aggregatedCoveredLines = groupedCoveredLines.map { (lineNumber, coveredLines) ->
      CoveredLine.newBuilder()
        .setLineNumber(lineNumber)
        .setCoverage(aggregateCoverage(coveredLines.map { it.coverage }))
        .build()
    }

    val totalLinesFound = aggregatedCoveredLines.size
    val totalLinesHit = aggregatedCoveredLines.count { it.coverage == Coverage.FULL }

    val coverageDetails = CoverageDetails.newBuilder()
      .addAllBazelTestTargets(allBazelTestTargets)
      .setFilePath(filePath)
      .setFileSha1Hash(fileSha1Hash)
      .addAllCoveredLine(aggregatedCoveredLines)
      .setLinesFound(totalLinesFound)
      .setLinesHit(totalLinesHit)
      .build()

    return CoverageReport.newBuilder()
      .setDetails(coverageDetails)
      .build()
  }
}

private fun findTestFiles(
  rootDirectory: File,
  repoRoot: String,
  filePath: String
): List<String> {
  val repoRootFile = File(repoRoot).absoluteFile

  val possibleTestFilePaths = when {
    filePath.startsWith("scripts/") -> {
      listOf(filePath.replace("/java/", "/javatests/").replace(".kt", "Test.kt"))
    }
    filePath.startsWith("app/") -> {
      listOf(
        filePath.replace("/main/", "/sharedTest/").replace(".kt", "Test.kt"),
        filePath.replace("/main/", "/test/").replace(".kt", "Test.kt"),
        filePath.replace("/main/", "/test/").replace(".kt", "LocalTest.kt")
      )
    }
    else -> {
      listOf(filePath.replace("/main/", "/test/").replace(".kt", "Test.kt"))
    }
  }

  return possibleTestFilePaths
    .map { File(repoRootFile, it) }
    .filter(File::exists)
    .map { it.toRelativeString(rootDirectory) }
}

private fun findSourceFile(
  rootDirectory: File,
  repoRoot: String,
  filePath: String
): String? {
  val repoRootFile = File(repoRoot).absoluteFile

  val possibleSourceFilePaths = when {
    filePath.startsWith("scripts/") -> {
      listOf(filePath.replace("/javatests/", "/java/").replace("Test.kt", ".kt"))
    }
    filePath.startsWith("app/") -> {
      when {
        filePath.contains("/sharedTest/") -> {
          listOf(filePath.replace("/sharedTest/", "/main/").replace("Test.kt", ".kt"))
        }
        filePath.contains("/test/") -> {
          listOf(
            filePath.replace("/test/", "/main/").replace("Test.kt", ".kt"),
            filePath.replace("/test/", "/main/").replace("LocalTest.kt", ".kt")
          )
        }
        else -> emptyList()
      }
    }
    else -> {
      listOf(filePath.replace("/test/", "/main/").replace("Test.kt", ".kt"))
    }
  }

  return possibleSourceFilePaths
    .mapNotNull { path ->
      val file = File(repoRootFile, path)
      file.takeIf { it.exists() }?.toRelativeString(rootDirectory)
    }
    .firstOrNull()
}

private fun loadTestFileExemptionsProto(testFileExemptiontextProto: String): TestFileExemptions {
  return File("$testFileExemptiontextProto.pb").inputStream().use { stream ->
    TestFileExemptions.newBuilder().also { builder ->
      builder.mergeFrom(stream)
    }.build()
  }
}<|MERGE_RESOLUTION|>--- conflicted
+++ resolved
@@ -176,22 +176,6 @@
       return
     }
 
-<<<<<<< HEAD
-    val coverageStatusLog = "$repoRoot/coverage_reports/CoverageStatus.log"
-    File(coverageStatusLog).apply {
-      parentFile?.mkdirs()
-      writeText(coverageCheckState.toString())
-    }
-
-    if (coverageCheckState == CoverageCheck.FAIL) {
-      println("\nCoverage Analysis Failed!")
-      /*error(
-        "\nCoverage Analysis Failed as minimum coverage threshold not met!" +
-          "\nMinimum Coverage Threshold = $MIN_THRESHOLD%"
-      )*/
-    } else {
-      println("\nCoverage Analysis Completed Succesffully!")
-=======
     val reporter = CoverageReporter(
       repoRoot,
       coverageReportContainer,
@@ -203,7 +187,6 @@
     when (coverageStatus) {
       CoverageCheck.PASS -> println("Coverage Analysis$BOLD$GREEN PASSED$RESET")
       CoverageCheck.FAIL -> error("Coverage Analysis$BOLD$RED FAILED$RESET")
->>>>>>> 3eac085a
     }
   }
 
