--- conflicted
+++ resolved
@@ -75,12 +75,8 @@
    * @return a list of lists containing coverage data for each requested test target, if
    *     the file is exempted from having a test file, an empty list is returned
    */
-<<<<<<< HEAD
-  fun execute(): MutableList<CoverageReport> {
-    var coverageDataList = mutableListOf<CoverageReport>()
-=======
-  fun execute(): List<List<String>> {
->>>>>>> 61796996
+
+  fun execute(): List<CoverageReport> {
     val testFileExemptionList = loadTestFileExemptionsProto(testFileExemptionTextProto)
       .getExemptedFilePathList()
 
@@ -92,32 +88,16 @@
     val testFilePaths = findTestFile(repoRoot, filePath)
     val testTargets = bazelClient.retrieveBazelTargets(testFilePaths)
 
-<<<<<<< HEAD
-    /*val testResults = listOf(
-      "//utility/src/test/java/org/oppia/android/util/parser/math:MathModelTest",
-      "//utility/src/test/java/org/oppia/android/util/math:FloatExtensionsTest")*/
-
-//    for (testTarget in testResults) {
-    for (testTarget in testTargets) {
-      val coverageData = RunCoverageForTestTarget(
-        rootDirectory,
-        testTarget.substringBeforeLast(".kt"),
-        commandExecutor,
-        scriptBgDispatcher
-      ).runCoverage()!!
-      coverageDataList.add(coverageData)
-=======
     return testTargets.mapNotNull { testTarget ->
       val coverageData = runCoverageForTarget(testTarget)
       if (coverageData == null) {
         println("Coverage data for $testTarget is null")
       }
       coverageData
->>>>>>> 61796996
     }
   }
 
-  private fun runCoverageForTarget(testTarget: String): List<String>? {
+  private fun runCoverageForTarget(testTarget: String): CoverageReport? {
     return runBlocking {
       CoverageRunner(rootDirectory, scriptBgDispatcher, commandExecutor)
         .runWithCoverageAsync(testTarget.removeSuffix(".kt"))
