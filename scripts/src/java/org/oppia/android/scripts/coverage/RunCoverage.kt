--- conflicted
+++ resolved
@@ -1,11 +1,5 @@
 package org.oppia.android.scripts.coverage
 
-<<<<<<< HEAD
-import kotlinx.coroutines.async
-import kotlinx.coroutines.awaitAll
-import kotlinx.coroutines.runBlocking
-=======
->>>>>>> 565f2f57
 import org.oppia.android.scripts.common.BazelClient
 import org.oppia.android.scripts.common.CommandExecutor
 import org.oppia.android.scripts.common.CommandExecutorImpl
@@ -126,21 +120,10 @@
    * a Bazel client, finds potential test file paths, retrieves Bazel targets, and initiates
    * coverage analysis for each test target found.
    */
-<<<<<<< HEAD
-  fun execute() = runBlocking {
+  fun execute() {
     val coverageResults = filePathList.map { filePath ->
-//      async {
         runCoverageForFile(filePath)
-//      }
-    }
-//    }.awaitAll()
-=======
-  fun execute() {
-    val testFileExemptionList = loadTestFileExemptionsProto(testFileExemptionTextProto)
-      .testFileExemptionList
-      .filter { it.testFileNotRequired }
-      .map { it.exemptedFilePath }
->>>>>>> 565f2f57
+    }
 
     if (reportFormat == ReportFormat.MARKDOWN) generateFinalMdReport(coverageResults)
 
@@ -154,7 +137,6 @@
     }
   }
 
-//  private suspend fun runCoverageForFile(filePath: String): String {
   private fun runCoverageForFile(filePath: String): String {
     val exemption = testFileExemptionList[filePath]
     if (exemption != null && exemption.testFileNotRequired) {
@@ -163,12 +145,7 @@
           println(it)
         }
     } else {
-<<<<<<< HEAD
-      val testFilePaths = findTestFile(repoRoot, filePath)
-
-=======
       val testFilePaths = findTestFiles(repoRoot, filePath)
->>>>>>> 565f2f57
       if (testFilePaths.isEmpty()) {
         return "No appropriate test file found for $filePath".also {
           println(it)
@@ -178,14 +155,9 @@
       val testTargets = bazelClient.retrieveBazelTargets(testFilePaths)
 
       val coverageReports = testTargets.map { testTarget ->
-<<<<<<< HEAD
-//      val deferredCoverageReports = testTargets.map { testTarget ->
         CoverageRunner(rootDirectory, scriptBgDispatcher, commandExecutor)
-          .runWithCoverageAsync(testTarget.removeSuffix(".kt"))
+          .retrieveCoverageDataForTestTarget(testTarget.removeSuffix(".kt"))
       }
-
-//      val coverageReports = deferredCoverageReports.awaitAll()
-
       // Check if the coverage reports are successfully generated else return failure message.
       coverageReports.firstOrNull()?.let {
         if (!it.isGenerated) {
@@ -195,12 +167,6 @@
         }
       }
 
-=======
-        CoverageRunner(rootDirectory, scriptBgDispatcher, commandExecutor)
-          .retrieveCoverageDataForTestTarget(testTarget.removeSuffix(".kt"))
-      }
-
->>>>>>> 565f2f57
       val aggregatedCoverageReport = calculateAggregateCoverageReport(coverageReports)
       val reportText = generateAggregatedCoverageReport(aggregatedCoverageReport)
 
@@ -268,7 +234,6 @@
       writeText(finalReportText)
     }
   }
-<<<<<<< HEAD
 
   private fun generateAggregatedCoverageReport(aggregatedCoverageReport: CoverageReport): String {
     val reporter = CoverageReporter(repoRoot, aggregatedCoverageReport, reportFormat)
@@ -300,24 +265,6 @@
     }
 
     return reportText
-=======
-}
-
-private fun calculateAggregateCoverageReport(
-  coverageReports: List<CoverageReport>
-): CoverageReport {
-  fun aggregateCoverage(coverages: List<Coverage>): Coverage {
-    return coverages.find { it == Coverage.FULL } ?: Coverage.NONE
-  }
-
-  val allCoveredLines = coverageReports.flatMap { it.coveredLineList }
-  val groupedCoveredLines = allCoveredLines.groupBy { it.lineNumber }
-  val aggregatedCoveredLines = groupedCoveredLines.map { (lineNumber, coveredLines) ->
-    CoveredLine.newBuilder()
-      .setLineNumber(lineNumber)
-      .setCoverage(aggregateCoverage(coveredLines.map { it.coverage }))
-      .build()
->>>>>>> 565f2f57
   }
 
   private fun calculateAggregateCoverageReport(
