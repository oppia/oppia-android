--- conflicted
+++ resolved
@@ -63,7 +63,6 @@
   val filePathList = args.drop(1)
     .takeWhile { !it.startsWith("--") }
     .map { it.trim(',', '[', ']') }
-<<<<<<< HEAD
     .map { filePath ->
       when {
         filePath.endsWith("Test.kt") -> {
@@ -75,17 +74,6 @@
     }
     .filterNotNull()
     .distinct()
-=======
-    .flatMap { filePath ->
-      when {
-        filePath.endsWith("Test.kt") -> {
-          findSourceFile(repoRoot, filePath)
-        }
-        filePath.endsWith(".kt") -> listOf(filePath)
-        else -> emptyList()
-      }
-    }
->>>>>>> 8719642d
 
   println("Running coverage analysis for the files: $filePathList")
 
@@ -186,7 +174,6 @@
       reportFormat,
       testFileExemptionTextProtoPath
     )
-<<<<<<< HEAD
 
     val coverageStatus = reporter.generateRichTextReport()
     when (coverageStatus) {
@@ -196,18 +183,6 @@
   }
 
   private fun runCoverageForFile(filePath: String): CoverageReport {
-=======
-
-    val coverageStatus = reporter.generateRichTextReport()
-    when (coverageStatus) {
-      CoverageCheck.PASS -> println("Coverage Analysis$BOLD$GREEN PASSED$RESET")
-      CoverageCheck.FAIL -> error("Coverage Analysis$BOLD$RED FAILED$RESET")
-    }
-  }
-
-  private fun runCoverageForFile(filePath: String): CoverageReport {
-
->>>>>>> 8719642d
     val exemption = testFileExemptionList[filePath]
     return when {
       exemption?.testFileNotRequired == true -> {
@@ -235,11 +210,7 @@
           ).build()
       }
       else -> {
-<<<<<<< HEAD
         val testFilePaths = findTestFiles(rootDirectory, repoRoot, filePath)
-=======
-        val testFilePaths = findTestFiles(repoRoot, filePath)
->>>>>>> 8719642d
         when {
           testFilePaths.isEmpty() -> {
             return CoverageReport.newBuilder()
@@ -301,7 +272,6 @@
     val groupedCoverageReports = coverageReports.groupBy {
       Pair(it.details.filePath, it.details.fileSha1Hash)
     }
-<<<<<<< HEAD
 
     val (key, reports) = groupedCoverageReports.entries.single()
     val (filePath, fileSha1Hash) = key
@@ -319,25 +289,6 @@
     val totalLinesFound = aggregatedCoveredLines.size
     val totalLinesHit = aggregatedCoveredLines.count { it.coverage == Coverage.FULL }
 
-=======
-
-    val (key, reports) = groupedCoverageReports.entries.single()
-    val (filePath, fileSha1Hash) = key
-
-    val allBazelTestTargets = reports.flatMap { it.details.bazelTestTargetsList }
-    val allCoveredLines = reports.flatMap { it.details.coveredLineList }
-    val groupedCoveredLines = allCoveredLines.groupBy { it.lineNumber }
-    val aggregatedCoveredLines = groupedCoveredLines.map { (lineNumber, coveredLines) ->
-      CoveredLine.newBuilder()
-        .setLineNumber(lineNumber)
-        .setCoverage(aggregateCoverage(coveredLines.map { it.coverage }))
-        .build()
-    }
-
-    val totalLinesFound = aggregatedCoveredLines.size
-    val totalLinesHit = aggregatedCoveredLines.count { it.coverage == Coverage.FULL }
-
->>>>>>> 8719642d
     val coverageDetails = CoverageDetails.newBuilder()
       .addAllBazelTestTargets(allBazelTestTargets)
       .setFilePath(filePath)
@@ -382,17 +333,12 @@
     .map { it.toRelativeString(rootDirectory) }
 }
 
-<<<<<<< HEAD
 private fun findSourceFile(
   rootDirectory: File,
   repoRoot: String,
   filePath: String
 ): String? {
   val repoRootFile = File(repoRoot).absoluteFile
-
-=======
-private fun findSourceFile(repoRoot: String, filePath: String): List<String> {
->>>>>>> 8719642d
   val possibleSourceFilePaths = when {
     filePath.startsWith("scripts/") -> {
       listOf(filePath.replace("/javatests/", "/java/").replace("Test.kt", ".kt"))
@@ -408,13 +354,7 @@
             filePath.replace("/test/", "/main/").replace("LocalTest.kt", ".kt")
           )
         }
-<<<<<<< HEAD
         else -> emptyList()
-=======
-        else -> {
-          emptyList()
-        }
->>>>>>> 8719642d
       }
     }
     else -> {
@@ -422,21 +362,12 @@
     }
   }
 
-<<<<<<< HEAD
   return possibleSourceFilePaths
     .mapNotNull { path ->
       val file = File(repoRootFile, path)
       file.takeIf { it.exists() }?.toRelativeString(rootDirectory)
     }
     .firstOrNull()
-=======
-  val repoRootFile = File(repoRoot).absoluteFile
-
-  return possibleSourceFilePaths
-    .map { File(repoRootFile, it) }
-    .filter(File::exists)
-    .map { it.relativeTo(repoRootFile).path }
->>>>>>> 8719642d
 }
 
 private fun loadTestFileExemptionsProto(testFileExemptionProtoPath: String): TestFileExemptions {
