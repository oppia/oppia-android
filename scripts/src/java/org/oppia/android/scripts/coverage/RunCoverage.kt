--- conflicted
+++ resolved
@@ -217,11 +217,10 @@
       Pair(it.details.filePath, it.details.fileSha1Hash)
     }
 
-<<<<<<< HEAD
-    val singleCoverageReport = groupedCoverageReports.entries.single()
-    val (key, reports) = singleCoverageReport
+    val (key, reports) = groupedCoverageReports.entries.single()
     val (filePath, fileSha1Hash) = key
 
+    val allBazelTestTargets = reports.flatMap { it.bazelTestTargetsList }
     val allCoveredLines = reports.flatMap { it.details.coveredLineList }
     val groupedCoveredLines = allCoveredLines.groupBy { it.lineNumber }
     val aggregatedCoveredLines = groupedCoveredLines.map { (lineNumber, coveredLines) ->
@@ -233,47 +232,20 @@
 
     val totalLinesFound = aggregatedCoveredLines.size
     val totalLinesHit = aggregatedCoveredLines.count { it.coverage == Coverage.FULL }
-    val aggregatedTargetList = reports.joinToString(separator = ", ") { it.details.bazelTestTarget }
 
     val coverageDetails = CoverageDetails.newBuilder()
-      .setBazelTestTarget(aggregatedTargetList)
+      .addAllBazelTestTargets(allBazelTestTargets)
       .setFilePath(filePath)
       .setFileSha1Hash(fileSha1Hash)
       .addAllCoveredLine(aggregatedCoveredLines)
       .setLinesFound(totalLinesFound)
       .setLinesHit(totalLinesHit)
-=======
-  val (key, reports) = groupedCoverageReports.entries.single()
-  val (filePath, fileSha1Hash) = key
-
-  val allBazelTestTargets = reports.flatMap { it.bazelTestTargetsList }
-  val allCoveredLines = reports.flatMap { it.coveredLineList }
-  val groupedCoveredLines = allCoveredLines.groupBy { it.lineNumber }
-  val aggregatedCoveredLines = groupedCoveredLines.map { (lineNumber, coveredLines) ->
-    CoveredLine.newBuilder()
-      .setLineNumber(lineNumber)
-      .setCoverage(aggregateCoverage(coveredLines.map { it.coverage }))
->>>>>>> 6499311f
       .build()
 
-<<<<<<< HEAD
     return CoverageReport.newBuilder()
       .setDetails(coverageDetails)
       .build()
   }
-=======
-  val totalLinesFound = aggregatedCoveredLines.size
-  val totalLinesHit = aggregatedCoveredLines.count { it.coverage == Coverage.FULL }
-
-  return CoverageReport.newBuilder()
-    .addAllBazelTestTargets(allBazelTestTargets)
-    .setFilePath(filePath)
-    .setFileSha1Hash(fileSha1Hash)
-    .addAllCoveredLine(aggregatedCoveredLines)
-    .setLinesFound(totalLinesFound)
-    .setLinesHit(totalLinesHit)
-    .build()
->>>>>>> 6499311f
 }
 
 private fun findTestFiles(repoRoot: String, filePath: String): List<String> {
