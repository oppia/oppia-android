--- conflicted
+++ resolved
@@ -716,169 +716,162 @@
   }
 }
 maven_dependency {
-<<<<<<< HEAD
+  artifact_name: "com.google.android.datatransport:transport-runtime:2.2.3"
+  artifact_version: "2.2.3"
+  license {
+    license_name: "The Apache Software License, Version 2.0"
+    original_link: "https://www.apache.org/licenses/LICENSE-2.0.txt"
+    scrapable_link {
+      url: "https://www.apache.org/licenses/LICENSE-2.0.txt"
+    }
+  }
+}
+maven_dependency {
+  artifact_name: "com.google.android.flexbox:flexbox:3.0.0"
+  artifact_version: "3.0.0"
+  license {
+    license_name: "The Apache Software License, Version 2.0"
+    original_link: "https://www.apache.org/licenses/LICENSE-2.0.txt"
+    scrapable_link {
+      url: "https://www.apache.org/licenses/LICENSE-2.0.txt"
+    }
+  }
+}
+maven_dependency {
+  artifact_name: "com.google.android.gms:play-services-ads-identifier:17.0.0"
+  artifact_version: "17.0.0"
+  license {
+    license_name: "Android Software Development Kit License"
+    original_link: "https://developer.android.com/studio/terms.html"
+    direct_link_only {
+      url: "https://developer.android.com/studio/terms.html"
+    }
+  }
+}
+maven_dependency {
+  artifact_name: "com.google.android.gms:play-services-base:17.0.0"
+  artifact_version: "17.0.0"
+  license {
+    license_name: "Android Software Development Kit License"
+    original_link: "https://developer.android.com/studio/terms.html"
+    direct_link_only {
+      url: "https://developer.android.com/studio/terms.html"
+    }
+  }
+}
+maven_dependency {
+  artifact_name: "com.google.android.gms:play-services-basement:17.0.0"
+  artifact_version: "17.0.0"
+  license {
+    license_name: "Android Software Development Kit License"
+    original_link: "https://developer.android.com/studio/terms.html"
+    direct_link_only {
+      url: "https://developer.android.com/studio/terms.html"
+    }
+  }
+}
+maven_dependency {
+  artifact_name: "com.google.android.gms:play-services-measurement-api:17.5.0"
+  artifact_version: "17.5.0"
+  license {
+    license_name: "Android Software Development Kit License"
+    original_link: "https://developer.android.com/studio/terms.html"
+    direct_link_only {
+      url: "https://developer.android.com/studio/terms.html"
+    }
+  }
+}
+maven_dependency {
+  artifact_name: "com.google.android.gms:play-services-measurement-base:17.5.0"
+  artifact_version: "17.5.0"
+  license {
+    license_name: "Android Software Development Kit License"
+    original_link: "https://developer.android.com/studio/terms.html"
+    direct_link_only {
+      url: "https://developer.android.com/studio/terms.html"
+    }
+  }
+}
+maven_dependency {
+  artifact_name: "com.google.android.gms:play-services-measurement-impl:17.5.0"
+  artifact_version: "17.5.0"
+  license {
+    license_name: "Android Software Development Kit License"
+    original_link: "https://developer.android.com/studio/terms.html"
+    direct_link_only {
+      url: "https://developer.android.com/studio/terms.html"
+    }
+  }
+}
+maven_dependency {
+  artifact_name: "com.google.android.gms:play-services-measurement-sdk-api:17.5.0"
+  artifact_version: "17.5.0"
+  license {
+    license_name: "Android Software Development Kit License"
+    original_link: "https://developer.android.com/studio/terms.html"
+    direct_link_only {
+      url: "https://developer.android.com/studio/terms.html"
+    }
+  }
+}
+maven_dependency {
+  artifact_name: "com.google.android.gms:play-services-measurement-sdk:17.5.0"
+  artifact_version: "17.5.0"
+  license {
+    license_name: "Android Software Development Kit License"
+    original_link: "https://developer.android.com/studio/terms.html"
+    direct_link_only {
+      url: "https://developer.android.com/studio/terms.html"
+    }
+  }
+}
+maven_dependency {
+  artifact_name: "com.google.android.gms:play-services-measurement:17.5.0"
+  artifact_version: "17.5.0"
+  license {
+    license_name: "Android Software Development Kit License"
+    original_link: "https://developer.android.com/studio/terms.html"
+    direct_link_only {
+      url: "https://developer.android.com/studio/terms.html"
+    }
+  }
+}
+maven_dependency {
+  artifact_name: "com.google.android.gms:play-services-stats:17.0.0"
+  artifact_version: "17.0.0"
+  license {
+    license_name: "Android Software Development Kit License"
+    original_link: "https://developer.android.com/studio/terms.html"
+    direct_link_only {
+      url: "https://developer.android.com/studio/terms.html"
+    }
+  }
+}
+maven_dependency {
+  artifact_name: "com.google.android.gms:play-services-tasks:17.0.0"
+  artifact_version: "17.0.0"
+  license {
+    license_name: "Android Software Development Kit License"
+    original_link: "https://developer.android.com/studio/terms.html"
+    direct_link_only {
+      url: "https://developer.android.com/studio/terms.html"
+    }
+  }
+}
+maven_dependency {
+  artifact_name: "com.google.android.material:material:1.3.0"
+  artifact_version: "1.3.0"
+  license {
+    license_name: "The Apache Software License, Version 2.0"
+    original_link: "https://www.apache.org/licenses/LICENSE-2.0.txt"
+    scrapable_link {
+      url: "https://www.apache.org/licenses/LICENSE-2.0.txt"
+    }
+  }
+}
+maven_dependency {
   artifact_name: "com.google.auto.service:auto-service-annotations:1.0"
   artifact_version: "1.0"
-=======
-  artifact_name: "com.google.android.datatransport:transport-runtime:2.2.3"
-  artifact_version: "2.2.3"
->>>>>>> f118fa27
-  license {
-    license_name: "The Apache Software License, Version 2.0"
-    original_link: "https://www.apache.org/licenses/LICENSE-2.0.txt"
-    scrapable_link {
-      url: "https://www.apache.org/licenses/LICENSE-2.0.txt"
-    }
-  }
-}
-maven_dependency {
-  artifact_name: "com.google.android.flexbox:flexbox:3.0.0"
-  artifact_version: "3.0.0"
-  license {
-    license_name: "The Apache Software License, Version 2.0"
-    original_link: "https://www.apache.org/licenses/LICENSE-2.0.txt"
-    scrapable_link {
-      url: "https://www.apache.org/licenses/LICENSE-2.0.txt"
-    }
-  }
-}
-maven_dependency {
-<<<<<<< HEAD
-=======
-  artifact_name: "com.google.android.gms:play-services-ads-identifier:17.0.0"
-  artifact_version: "17.0.0"
-  license {
-    license_name: "Android Software Development Kit License"
-    original_link: "https://developer.android.com/studio/terms.html"
-    direct_link_only {
-      url: "https://developer.android.com/studio/terms.html"
-    }
-  }
-}
-maven_dependency {
-  artifact_name: "com.google.android.gms:play-services-base:17.0.0"
-  artifact_version: "17.0.0"
-  license {
-    license_name: "Android Software Development Kit License"
-    original_link: "https://developer.android.com/studio/terms.html"
-    direct_link_only {
-      url: "https://developer.android.com/studio/terms.html"
-    }
-  }
-}
-maven_dependency {
-  artifact_name: "com.google.android.gms:play-services-basement:17.0.0"
-  artifact_version: "17.0.0"
-  license {
-    license_name: "Android Software Development Kit License"
-    original_link: "https://developer.android.com/studio/terms.html"
-    direct_link_only {
-      url: "https://developer.android.com/studio/terms.html"
-    }
-  }
-}
-maven_dependency {
-  artifact_name: "com.google.android.gms:play-services-measurement-api:17.5.0"
-  artifact_version: "17.5.0"
-  license {
-    license_name: "Android Software Development Kit License"
-    original_link: "https://developer.android.com/studio/terms.html"
-    direct_link_only {
-      url: "https://developer.android.com/studio/terms.html"
-    }
-  }
-}
-maven_dependency {
-  artifact_name: "com.google.android.gms:play-services-measurement-base:17.5.0"
-  artifact_version: "17.5.0"
-  license {
-    license_name: "Android Software Development Kit License"
-    original_link: "https://developer.android.com/studio/terms.html"
-    direct_link_only {
-      url: "https://developer.android.com/studio/terms.html"
-    }
-  }
-}
-maven_dependency {
-  artifact_name: "com.google.android.gms:play-services-measurement-impl:17.5.0"
-  artifact_version: "17.5.0"
-  license {
-    license_name: "Android Software Development Kit License"
-    original_link: "https://developer.android.com/studio/terms.html"
-    direct_link_only {
-      url: "https://developer.android.com/studio/terms.html"
-    }
-  }
-}
-maven_dependency {
-  artifact_name: "com.google.android.gms:play-services-measurement-sdk-api:17.5.0"
-  artifact_version: "17.5.0"
-  license {
-    license_name: "Android Software Development Kit License"
-    original_link: "https://developer.android.com/studio/terms.html"
-    direct_link_only {
-      url: "https://developer.android.com/studio/terms.html"
-    }
-  }
-}
-maven_dependency {
-  artifact_name: "com.google.android.gms:play-services-measurement-sdk:17.5.0"
-  artifact_version: "17.5.0"
-  license {
-    license_name: "Android Software Development Kit License"
-    original_link: "https://developer.android.com/studio/terms.html"
-    direct_link_only {
-      url: "https://developer.android.com/studio/terms.html"
-    }
-  }
-}
-maven_dependency {
-  artifact_name: "com.google.android.gms:play-services-measurement:17.5.0"
-  artifact_version: "17.5.0"
-  license {
-    license_name: "Android Software Development Kit License"
-    original_link: "https://developer.android.com/studio/terms.html"
-    direct_link_only {
-      url: "https://developer.android.com/studio/terms.html"
-    }
-  }
-}
-maven_dependency {
-  artifact_name: "com.google.android.gms:play-services-stats:17.0.0"
-  artifact_version: "17.0.0"
-  license {
-    license_name: "Android Software Development Kit License"
-    original_link: "https://developer.android.com/studio/terms.html"
-    direct_link_only {
-      url: "https://developer.android.com/studio/terms.html"
-    }
-  }
-}
-maven_dependency {
-  artifact_name: "com.google.android.gms:play-services-tasks:17.0.0"
-  artifact_version: "17.0.0"
-  license {
-    license_name: "Android Software Development Kit License"
-    original_link: "https://developer.android.com/studio/terms.html"
-    direct_link_only {
-      url: "https://developer.android.com/studio/terms.html"
-    }
-  }
-}
-maven_dependency {
-  artifact_name: "com.google.android.material:material:1.3.0"
-  artifact_version: "1.3.0"
-  license {
-    license_name: "The Apache Software License, Version 2.0"
-    original_link: "https://www.apache.org/licenses/LICENSE-2.0.txt"
-    scrapable_link {
-      url: "https://www.apache.org/licenses/LICENSE-2.0.txt"
-    }
-  }
-}
-maven_dependency {
-  artifact_name: "com.google.auto.service:auto-service-annotations:1.0"
-  artifact_version: "1.0"
   license {
     license_name: "The Apache Software License, Version 2.0"
     scrapable_link {
@@ -897,7 +890,6 @@
   }
 }
 maven_dependency {
->>>>>>> f118fa27
   artifact_name: "com.google.dagger:dagger:2.41"
   artifact_version: "2.41"
   license {
@@ -975,8 +967,6 @@
   }
 }
 maven_dependency {
-<<<<<<< HEAD
-=======
   artifact_name: "com.google.firebase:firebase-iid-interop:17.0.0"
   artifact_version: "17.0.0"
   license {
@@ -1042,7 +1032,6 @@
   }
 }
 maven_dependency {
->>>>>>> f118fa27
   artifact_name: "com.google.guava:listenablefuture:9999.0-empty-to-avoid-conflict-with-guava"
   artifact_version: "9999.0-empty-to-avoid-conflict-with-guava"
   license {
@@ -1074,45 +1063,30 @@
   }
 }
 maven_dependency {
-<<<<<<< HEAD
-  artifact_name: "com.squareup.moshi:moshi-kotlin-codegen:1.14.0"
-  artifact_version: "1.14.0"
-=======
   artifact_name: "com.squareup.moshi:moshi:1.13.0"
   artifact_version: "1.13.0"
->>>>>>> f118fa27
-  license {
-    license_name: "The Apache Software License, Version 2.0"
-    original_link: "https://www.apache.org/licenses/LICENSE-2.0.txt"
-    scrapable_link {
-      url: "https://www.apache.org/licenses/LICENSE-2.0.txt"
-    }
-  }
-}
-maven_dependency {
-<<<<<<< HEAD
-  artifact_name: "com.squareup.moshi:moshi-kotlin:1.14.0"
-  artifact_version: "1.14.0"
-=======
+  license {
+    license_name: "The Apache Software License, Version 2.0"
+    original_link: "https://www.apache.org/licenses/LICENSE-2.0.txt"
+    scrapable_link {
+      url: "https://www.apache.org/licenses/LICENSE-2.0.txt"
+    }
+  }
+}
+maven_dependency {
   artifact_name: "com.squareup.moshi:moshi-kotlin:1.13.0"
   artifact_version: "1.13.0"
->>>>>>> f118fa27
-  license {
-    license_name: "The Apache Software License, Version 2.0"
-    original_link: "https://www.apache.org/licenses/LICENSE-2.0.txt"
-    scrapable_link {
-      url: "https://www.apache.org/licenses/LICENSE-2.0.txt"
-    }
-  }
-}
-maven_dependency {
-<<<<<<< HEAD
-  artifact_name: "com.squareup.moshi:moshi:1.14.0"
-  artifact_version: "1.14.0"
-=======
+  license {
+    license_name: "The Apache Software License, Version 2.0"
+    original_link: "https://www.apache.org/licenses/LICENSE-2.0.txt"
+    scrapable_link {
+      url: "https://www.apache.org/licenses/LICENSE-2.0.txt"
+    }
+  }
+}
+maven_dependency {
   artifact_name: "com.squareup.moshi:moshi-kotlin-codegen:1.13.0"
   artifact_version: "1.13.0"
->>>>>>> f118fa27
   license {
     license_name: "The Apache Software License, Version 2.0"
     original_link: "https://www.apache.org/licenses/LICENSE-2.0.txt"
@@ -1165,24 +1139,8 @@
   }
 }
 maven_dependency {
-<<<<<<< HEAD
-  artifact_name: "com.squareup:kotlinpoet-ksp:1.12.0"
-  artifact_version: "1.12.0"
-  license {
-    license_name: "The Apache Software License, Version 2.0"
-    original_link: "https://www.apache.org/licenses/LICENSE-2.0.txt"
-    scrapable_link {
-      url: "https://www.apache.org/licenses/LICENSE-2.0.txt"
-    }
-  }
-}
-maven_dependency {
-  artifact_name: "com.squareup:kotlinpoet:1.12.0"
-  artifact_version: "1.12.0"
-=======
   artifact_name: "com.squareup:kotlinpoet:1.10.2"
   artifact_version: "1.10.2"
->>>>>>> f118fa27
   license {
     license_name: "The Apache Software License, Version 2.0"
     original_link: "https://www.apache.org/licenses/LICENSE-2.0.txt"
@@ -1284,13 +1242,8 @@
   }
 }
 maven_dependency {
-<<<<<<< HEAD
-  artifact_name: "org.jetbrains.kotlin:kotlin-reflect:1.7.0"
-  artifact_version: "1.7.0"
-=======
   artifact_name: "org.jetbrains.kotlin:kotlin-reflect:1.6.0"
   artifact_version: "1.6.0"
->>>>>>> f118fa27
   license {
     license_name: "The Apache License, Version 2.0"
     original_link: "https://www.apache.org/licenses/LICENSE-2.0.txt"
@@ -1300,13 +1253,8 @@
   }
 }
 maven_dependency {
-<<<<<<< HEAD
-  artifact_name: "org.jetbrains.kotlin:kotlin-stdlib-common:1.7.0"
-  artifact_version: "1.7.0"
-=======
   artifact_name: "org.jetbrains.kotlin:kotlin-stdlib:1.6.0"
   artifact_version: "1.6.0"
->>>>>>> f118fa27
   license {
     license_name: "The Apache License, Version 2.0"
     original_link: "https://www.apache.org/licenses/LICENSE-2.0.txt"
@@ -1316,13 +1264,8 @@
   }
 }
 maven_dependency {
-<<<<<<< HEAD
-  artifact_name: "org.jetbrains.kotlin:kotlin-stdlib-jdk7:1.7.0"
-  artifact_version: "1.7.0"
-=======
   artifact_name: "org.jetbrains.kotlin:kotlin-stdlib-common:1.6.0"
   artifact_version: "1.6.0"
->>>>>>> f118fa27
   license {
     license_name: "The Apache License, Version 2.0"
     original_link: "https://www.apache.org/licenses/LICENSE-2.0.txt"
@@ -1332,13 +1275,8 @@
   }
 }
 maven_dependency {
-<<<<<<< HEAD
-  artifact_name: "org.jetbrains.kotlin:kotlin-stdlib-jdk8:1.7.0"
-  artifact_version: "1.7.0"
-=======
   artifact_name: "org.jetbrains.kotlin:kotlin-stdlib-jdk7:1.6.0"
   artifact_version: "1.6.0"
->>>>>>> f118fa27
   license {
     license_name: "The Apache License, Version 2.0"
     original_link: "https://www.apache.org/licenses/LICENSE-2.0.txt"
@@ -1348,13 +1286,8 @@
   }
 }
 maven_dependency {
-<<<<<<< HEAD
-  artifact_name: "org.jetbrains.kotlin:kotlin-stdlib:1.7.0"
-  artifact_version: "1.7.0"
-=======
   artifact_name: "org.jetbrains.kotlin:kotlin-stdlib-jdk8:1.6.0"
   artifact_version: "1.6.0"
->>>>>>> f118fa27
   license {
     license_name: "The Apache License, Version 2.0"
     original_link: "https://www.apache.org/licenses/LICENSE-2.0.txt"
@@ -1408,13 +1341,8 @@
   }
 }
 maven_dependency {
-<<<<<<< HEAD
-  artifact_name: "org.ow2.asm:asm:9.3"
-  artifact_version: "9.3"
-=======
   artifact_name: "org.ow2.asm:asm:9.2"
   artifact_version: "9.2"
->>>>>>> f118fa27
   license {
     license_name: "BSD-3-Clause"
     original_link: "https://asm.ow2.io/license.html"
