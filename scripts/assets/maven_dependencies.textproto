maven_dependency {
  artifact_name: "androidx.annotation:annotation-experimental:1.0.0"
  artifact_version: "1.0.0"
  license {
    license_name: "The Apache Software License, Version 2.0"
    original_link: "https://www.apache.org/licenses/LICENSE-2.0.txt"
    scrapable_link {
      url: "https://www.apache.org/licenses/LICENSE-2.0.txt"
    }
  }
}
maven_dependency {
  artifact_name: "androidx.annotation:annotation:1.1.0"
  artifact_version: "1.1.0"
  license {
    license_name: "The Apache Software License, Version 2.0"
    original_link: "https://www.apache.org/licenses/LICENSE-2.0.txt"
    scrapable_link {
      url: "https://www.apache.org/licenses/LICENSE-2.0.txt"
    }
  }
}
maven_dependency {
  artifact_name: "androidx.appcompat:appcompat:1.2.0"
  artifact_version: "1.2.0"
  license {
    license_name: "The Apache Software License, Version 2.0"
    original_link: "https://www.apache.org/licenses/LICENSE-2.0.txt"
    scrapable_link {
      url: "https://www.apache.org/licenses/LICENSE-2.0.txt"
    }
  }
}
maven_dependency {
  artifact_name: "androidx.arch.core:core-common:2.1.0"
  artifact_version: "2.1.0"
  license {
    license_name: "The Apache Software License, Version 2.0"
    original_link: "https://www.apache.org/licenses/LICENSE-2.0.txt"
    scrapable_link {
      url: "https://www.apache.org/licenses/LICENSE-2.0.txt"
    }
  }
}
maven_dependency {
  artifact_name: "androidx.cardview:cardview:1.0.0"
  artifact_version: "1.0.0"
  license {
    license_name: "The Apache Software License, Version 2.0"
    original_link: "https://www.apache.org/licenses/LICENSE-2.0.txt"
    scrapable_link {
      url: "https://www.apache.org/licenses/LICENSE-2.0.txt"
    }
  }
}
maven_dependency {
  artifact_name: "androidx.collection:collection:1.1.0"
  artifact_version: "1.1.0"
  license {
    license_name: "The Apache Software License, Version 2.0"
    original_link: "https://www.apache.org/licenses/LICENSE-2.0.txt"
    scrapable_link {
      url: "https://www.apache.org/licenses/LICENSE-2.0.txt"
    }
  }
}
maven_dependency {
  artifact_name: "androidx.constraintlayout:constraintlayout-solver:2.0.1"
  artifact_version: "2.0.1"
  license {
    license_name: "The Apache Software License, Version 2.0"
    original_link: "https://www.apache.org/licenses/LICENSE-2.0.txt"
    scrapable_link {
      url: "https://www.apache.org/licenses/LICENSE-2.0.txt"
    }
  }
}
maven_dependency {
  artifact_name: "androidx.constraintlayout:constraintlayout:2.0.1"
  artifact_version: "2.0.1"
  license {
    license_name: "The Apache Software License, Version 2.0"
    original_link: "https://www.apache.org/licenses/LICENSE-2.0.txt"
    scrapable_link {
      url: "https://www.apache.org/licenses/LICENSE-2.0.txt"
    }
  }
}
maven_dependency {
  artifact_name: "androidx.coordinatorlayout:coordinatorlayout:1.1.0"
  artifact_version: "1.1.0"
  license {
    license_name: "The Apache Software License, Version 2.0"
    original_link: "https://www.apache.org/licenses/LICENSE-2.0.txt"
    scrapable_link {
      url: "https://www.apache.org/licenses/LICENSE-2.0.txt"
    }
  }
}
maven_dependency {
  artifact_name: "androidx.core:core-ktx:1.0.1"
  artifact_version: "1.0.1"
  license {
    license_name: "The Apache Software License, Version 2.0"
    original_link: "https://www.apache.org/licenses/LICENSE-2.0.txt"
    scrapable_link {
      url: "https://www.apache.org/licenses/LICENSE-2.0.txt"
    }
  }
}
maven_dependency {
  artifact_name: "androidx.core:core:1.3.1"
  artifact_version: "1.3.1"
  license {
    license_name: "The Apache Software License, Version 2.0"
    original_link: "https://www.apache.org/licenses/LICENSE-2.0.txt"
    scrapable_link {
      url: "https://www.apache.org/licenses/LICENSE-2.0.txt"
    }
  }
}
maven_dependency {
  artifact_name: "androidx.databinding:databinding-adapters:3.4.2"
  artifact_version: "3.4.2"
  license {
    license_name: "The Apache Software License, Version 2.0"
    original_link: "https://www.apache.org/licenses/LICENSE-2.0.txt"
    scrapable_link {
      url: "https://www.apache.org/licenses/LICENSE-2.0.txt"
    }
  }
}
maven_dependency {
  artifact_name: "androidx.databinding:databinding-common:3.4.2"
  artifact_version: "3.4.2"
  license {
    license_name: "The Apache Software License, Version 2.0"
    original_link: "https://www.apache.org/licenses/LICENSE-2.0.txt"
    scrapable_link {
      url: "https://www.apache.org/licenses/LICENSE-2.0.txt"
    }
  }
}
maven_dependency {
  artifact_name: "androidx.databinding:databinding-runtime:3.4.2"
  artifact_version: "3.4.2"
  license {
    license_name: "The Apache Software License, Version 2.0"
    original_link: "https://www.apache.org/licenses/LICENSE-2.0.txt"
    scrapable_link {
      url: "https://www.apache.org/licenses/LICENSE-2.0.txt"
    }
  }
}
maven_dependency {
  artifact_name: "androidx.drawerlayout:drawerlayout:1.1.0"
  artifact_version: "1.1.0"
  license {
    license_name: "The Apache Software License, Version 2.0"
    original_link: "https://www.apache.org/licenses/LICENSE-2.0.txt"
    scrapable_link {
      url: "https://www.apache.org/licenses/LICENSE-2.0.txt"
    }
  }
}
maven_dependency {
  artifact_name: "androidx.dynamicanimation:dynamicanimation:1.0.0"
  artifact_version: "1.0.0"
  license {
    license_name: "The Apache Software License, Version 2.0"
    original_link: "https://www.apache.org/licenses/LICENSE-2.0.txt"
    scrapable_link {
      url: "https://www.apache.org/licenses/LICENSE-2.0.txt"
    }
  }
}
maven_dependency {
  artifact_name: "androidx.exifinterface:exifinterface:1.0.0"
  artifact_version: "1.0.0"
  license {
    license_name: "The Apache Software License, Version 2.0"
    original_link: "https://www.apache.org/licenses/LICENSE-2.0.txt"
    scrapable_link {
      url: "https://www.apache.org/licenses/LICENSE-2.0.txt"
    }
  }
}
maven_dependency {
  artifact_name: "androidx.fragment:fragment:1.2.0"
  artifact_version: "1.2.0"
  license {
    license_name: "The Apache Software License, Version 2.0"
    original_link: "https://www.apache.org/licenses/LICENSE-2.0.txt"
    scrapable_link {
      url: "https://www.apache.org/licenses/LICENSE-2.0.txt"
    }
  }
}
maven_dependency {
  artifact_name: "androidx.legacy:legacy-support-core-utils:1.0.0"
  artifact_version: "1.0.0"
  license {
    license_name: "The Apache Software License, Version 2.0"
    original_link: "https://www.apache.org/licenses/LICENSE-2.0.txt"
    scrapable_link {
      url: "https://www.apache.org/licenses/LICENSE-2.0.txt"
    }
  }
}
maven_dependency {
  artifact_name: "androidx.lifecycle:lifecycle-common:2.2.0"
  artifact_version: "2.2.0"
  license {
    license_name: "The Apache Software License, Version 2.0"
    original_link: "https://www.apache.org/licenses/LICENSE-2.0.txt"
    scrapable_link {
      url: "https://www.apache.org/licenses/LICENSE-2.0.txt"
    }
  }
}
maven_dependency {
  artifact_name: "androidx.lifecycle:lifecycle-extensions:2.2.0"
  artifact_version: "2.2.0"
  license {
    license_name: "The Apache Software License, Version 2.0"
    original_link: "https://www.apache.org/licenses/LICENSE-2.0.txt"
    scrapable_link {
      url: "https://www.apache.org/licenses/LICENSE-2.0.txt"
    }
  }
}
maven_dependency {
  artifact_name: "androidx.lifecycle:lifecycle-livedata-core:2.2.0"
  artifact_version: "2.2.0"
  license {
    license_name: "The Apache Software License, Version 2.0"
    original_link: "https://www.apache.org/licenses/LICENSE-2.0.txt"
    scrapable_link {
      url: "https://www.apache.org/licenses/LICENSE-2.0.txt"
    }
  }
}
maven_dependency {
  artifact_name: "androidx.lifecycle:lifecycle-livedata-ktx:2.2.0"
  artifact_version: "2.2.0"
  license {
    license_name: "The Apache Software License, Version 2.0"
    original_link: "https://www.apache.org/licenses/LICENSE-2.0.txt"
    scrapable_link {
      url: "https://www.apache.org/licenses/LICENSE-2.0.txt"
    }
  }
}
maven_dependency {
  artifact_name: "androidx.lifecycle:lifecycle-runtime:2.2.0"
  artifact_version: "2.2.0"
  license {
    license_name: "The Apache Software License, Version 2.0"
    original_link: "https://www.apache.org/licenses/LICENSE-2.0.txt"
    scrapable_link {
      url: "https://www.apache.org/licenses/LICENSE-2.0.txt"
    }
  }
}
maven_dependency {
  artifact_name: "androidx.multidex:multidex:2.0.1"
  artifact_version: "2.0.1"
  license {
    license_name: "The Apache Software License, Version 2.0"
    original_link: "https://www.apache.org/licenses/LICENSE-2.0.txt"
    scrapable_link {
      url: "https://www.apache.org/licenses/LICENSE-2.0.txt"
    }
  }
}
maven_dependency {
  artifact_name: "androidx.recyclerview:recyclerview:1.1.0"
  artifact_version: "1.1.0"
  license {
    license_name: "The Apache Software License, Version 2.0"
    original_link: "https://www.apache.org/licenses/LICENSE-2.0.txt"
    scrapable_link {
      url: "https://www.apache.org/licenses/LICENSE-2.0.txt"
    }
  }
}
maven_dependency {
  artifact_name: "androidx.room:room-common:2.2.5"
  artifact_version: "2.2.5"
  license {
    license_name: "The Apache Software License, Version 2.0"
    original_link: "https://www.apache.org/licenses/LICENSE-2.0.txt"
    scrapable_link {
      url: "https://www.apache.org/licenses/LICENSE-2.0.txt"
    }
  }
}
maven_dependency {
  artifact_name: "androidx.room:room-runtime:2.2.5"
  artifact_version: "2.2.5"
  license {
    license_name: "The Apache Software License, Version 2.0"
    original_link: "https://www.apache.org/licenses/LICENSE-2.0.txt"
    scrapable_link {
      url: "https://www.apache.org/licenses/LICENSE-2.0.txt"
    }
  }
}
maven_dependency {
  artifact_name: "androidx.transition:transition:1.2.0"
  artifact_version: "1.2.0"
  license {
    license_name: "The Apache Software License, Version 2.0"
    original_link: "https://www.apache.org/licenses/LICENSE-2.0.txt"
    scrapable_link {
      url: "https://www.apache.org/licenses/LICENSE-2.0.txt"
    }
  }
}
maven_dependency {
  artifact_name: "androidx.vectordrawable:vectordrawable-animated:1.1.0"
  artifact_version: "1.1.0"
  license {
    license_name: "The Apache Software License, Version 2.0"
    original_link: "https://www.apache.org/licenses/LICENSE-2.0.txt"
    scrapable_link {
      url: "https://www.apache.org/licenses/LICENSE-2.0.txt"
    }
  }
}
maven_dependency {
  artifact_name: "androidx.vectordrawable:vectordrawable:1.1.0"
  artifact_version: "1.1.0"
  license {
    license_name: "The Apache Software License, Version 2.0"
    original_link: "https://www.apache.org/licenses/LICENSE-2.0.txt"
    scrapable_link {
      url: "https://www.apache.org/licenses/LICENSE-2.0.txt"
    }
  }
}
maven_dependency {
  artifact_name: "androidx.viewpager2:viewpager2:1.0.0"
  artifact_version: "1.0.0"
  license {
    license_name: "The Apache Software License, Version 2.0"
    original_link: "https://www.apache.org/licenses/LICENSE-2.0.txt"
    scrapable_link {
      url: "https://www.apache.org/licenses/LICENSE-2.0.txt"
    }
  }
}
maven_dependency {
  artifact_name: "androidx.viewpager:viewpager:1.0.0"
  artifact_version: "1.0.0"
  license {
    license_name: "The Apache Software License, Version 2.0"
    original_link: "https://www.apache.org/licenses/LICENSE-2.0.txt"
    scrapable_link {
      url: "https://www.apache.org/licenses/LICENSE-2.0.txt"
    }
  }
}
maven_dependency {
  artifact_name: "androidx.work:work-runtime-ktx:2.4.0"
  artifact_version: "2.4.0"
  license {
    license_name: "The Apache Software License, Version 2.0"
    original_link: "https://www.apache.org/licenses/LICENSE-2.0.txt"
    scrapable_link {
      url: "https://www.apache.org/licenses/LICENSE-2.0.txt"
    }
  }
}
maven_dependency {
  artifact_name: "androidx.work:work-runtime:2.4.0"
  artifact_version: "2.4.0"
  license {
    license_name: "The Apache Software License, Version 2.0"
    original_link: "https://www.apache.org/licenses/LICENSE-2.0.txt"
    scrapable_link {
      url: "https://www.apache.org/licenses/LICENSE-2.0.txt"
    }
  }
}
maven_dependency {
  artifact_name: "com.crashlytics.sdk.android:crashlytics:2.9.8"
  artifact_version: "2.9.8"
  license {
    license_name: "Crashlytics Terms of Service"
    original_link: "https://try.crashlytics.com/terms/terms-of-service.pdf"
    direct_link_only {
      url: "https://firebase.google.com/terms/crashlytics"
    }
    is_original_link_invalid: true
  }
  license {
    license_name: "The Apache Software License, Version 2.0"
    original_link: "https://raw.githubusercontent.com/firebase/firebase-android-sdk/master/LICENSE"
    scrapable_link {
      url: "https://raw.githubusercontent.com/firebase/firebase-android-sdk/52e1cf89efd795d798ae5485b8503e04e4a936b8/LICENSE"
    }
  }
}
maven_dependency {
  artifact_name: "com.github.bumptech.glide:annotations:4.11.0"
  artifact_version: "4.11.0"
  license {
    license_name: "Simplified BSD License"
    original_link: "https://www.opensource.org/licenses/bsd-license"
    extracted_copy_link {
      url: "https://raw.githubusercontent.com/oppia/oppia-android-licenses/develop/simplified-bsd-license.txt"
    }
  }
  license {
    license_name: "The Apache Software License, Version 2.0"
    original_link: "https://www.apache.org/licenses/LICENSE-2.0.txt"
    scrapable_link {
      url: "https://www.apache.org/licenses/LICENSE-2.0.txt"
    }
  }
}
maven_dependency {
  artifact_name: "com.github.bumptech.glide:compiler:4.11.0"
  artifact_version: "4.11.0"
  license {
    license_name: "Simplified BSD License"
    original_link: "https://www.opensource.org/licenses/bsd-license"
    extracted_copy_link {
      url: "https://raw.githubusercontent.com/oppia/oppia-android-licenses/develop/simplified-bsd-license.txt"
    }
  }
  license {
    license_name: "The Apache Software License, Version 2.0"
    original_link: "https://www.apache.org/licenses/LICENSE-2.0.txt"
    scrapable_link {
      url: "https://www.apache.org/licenses/LICENSE-2.0.txt"
    }
  }
}
maven_dependency {
  artifact_name: "com.github.bumptech.glide:disklrucache:4.11.0"
  artifact_version: "4.11.0"
  license {
    license_name: "Simplified BSD License"
    original_link: "https://www.opensource.org/licenses/bsd-license"
    extracted_copy_link {
      url: "https://raw.githubusercontent.com/oppia/oppia-android-licenses/develop/simplified-bsd-license.txt"
    }
  }
  license {
    license_name: "The Apache Software License, Version 2.0"
    original_link: "https://www.apache.org/licenses/LICENSE-2.0.txt"
    scrapable_link {
      url: "https://www.apache.org/licenses/LICENSE-2.0.txt"
    }
  }
}
maven_dependency {
  artifact_name: "com.github.bumptech.glide:gifdecoder:4.11.0"
  artifact_version: "4.11.0"
  license {
    license_name: "Simplified BSD License"
    original_link: "https://www.opensource.org/licenses/bsd-license"
    extracted_copy_link {
      url: "https://raw.githubusercontent.com/oppia/oppia-android-licenses/develop/simplified-bsd-license.txt"
    }
  }
  license {
    license_name: "The Apache Software License, Version 2.0"
    original_link: "https://www.apache.org/licenses/LICENSE-2.0.txt"
    scrapable_link {
      url: "https://www.apache.org/licenses/LICENSE-2.0.txt"
    }
  }
}
maven_dependency {
  artifact_name: "com.github.bumptech.glide:glide:4.11.0"
  artifact_version: "4.11.0"
  license {
    license_name: "Simplified BSD License"
    original_link: "https://www.opensource.org/licenses/bsd-license"
    extracted_copy_link {
      url: "https://raw.githubusercontent.com/oppia/oppia-android-licenses/develop/simplified-bsd-license.txt"
    }
  }
  license {
    license_name: "The Apache Software License, Version 2.0"
    original_link: "https://www.apache.org/licenses/LICENSE-2.0.txt"
    scrapable_link {
      url: "https://www.apache.org/licenses/LICENSE-2.0.txt"
    }
  }
}
maven_dependency {
  artifact_name: "com.google.android.flexbox:flexbox:3.0.0"
  artifact_version: "3.0.0"
  license {
    license_name: "The Apache Software License, Version 2.0"
    original_link: "https://www.apache.org/licenses/LICENSE-2.0.txt"
    scrapable_link {
      url: "https://www.apache.org/licenses/LICENSE-2.0.txt"
    }
  }
}
maven_dependency {
  artifact_name: "com.google.android.material:material:1.3.0"
  artifact_version: "1.3.0"
  license {
    license_name: "The Apache Software License, Version 2.0"
    original_link: "https://www.apache.org/licenses/LICENSE-2.0.txt"
    scrapable_link {
      url: "https://www.apache.org/licenses/LICENSE-2.0.txt"
    }
  }
}
maven_dependency {
  artifact_name: "com.google.android:annotations:4.1.1.4"
  artifact_version: "4.1.1.4"
  license {
    license_name: "Apache 2.0"
    original_link: "https://www.apache.org/licenses/LICENSE-2.0"
    extracted_copy_link {
      url: "https://www.apache.org/licenses/LICENSE-2.0.txt"
    }
  }
}
maven_dependency {
  artifact_name: "com.google.auto.service:auto-service-annotations:1.0-rc7"
  artifact_version: "1.0-rc7"
  license {
    license_name: "The Apache Software License, Version 2.0"
    scrapable_link {
      url: "https://www.apache.org/licenses/LICENSE-2.0.txt"
    }
  }
}
maven_dependency {
  artifact_name: "com.google.auto.value:auto-value-annotations:1.8.1"
  artifact_version: "1.8.1"
  license {
    license_name: "The Apache Software License, Version 2.0"
    original_link: "https://www.apache.org/licenses/LICENSE-2.0.txt"
    scrapable_link {
      url: "https://www.apache.org/licenses/LICENSE-2.0.txt"
    }
  }
}
maven_dependency {
  artifact_name: "com.google.code.findbugs:jsr305:3.0.2"
  artifact_version: "3.0.2"
  license {
    license_name: "The Apache Software License, Version 2.0"
    original_link: "https://www.apache.org/licenses/LICENSE-2.0.txt"
    scrapable_link {
      url: "https://www.apache.org/licenses/LICENSE-2.0.txt"
    }
  }
}
maven_dependency {
  artifact_name: "com.google.code.gson:gson:2.8.9"
  artifact_version: "2.8.9"
  license {
    license_name: "Apache 2.0"
    scrapable_link {
      url: "https://www.apache.org/licenses/LICENSE-2.0.txt"
    }
  }
}
maven_dependency {
  artifact_name: "com.google.dagger:dagger:2.28.1"
  artifact_version: "2.28.1"
  license {
    license_name: "Apache 2.0"
    original_link: "https://www.apache.org/licenses/LICENSE-2.0.txt"
    scrapable_link {
      url: "https://www.apache.org/licenses/LICENSE-2.0.txt"
    }
  }
}
maven_dependency {
  artifact_name: "com.google.errorprone:error_prone_annotations:2.9.0"
  artifact_version: "2.9.0"
  license {
    license_name: "Apache 2.0"
    original_link: "https://www.apache.org/licenses/LICENSE-2.0.txt"
    scrapable_link {
      url: "https://www.apache.org/licenses/LICENSE-2.0.txt"
    }
  }
}
maven_dependency {
  artifact_name: "com.google.firebase:firebase-analytics:17.5.0"
  artifact_version: "17.5.0"
  license {
    license_name: "Android Software Development Kit License"
    original_link: "https://developer.android.com/studio/terms.html"
    direct_link_only {
      url: "https://developer.android.com/studio/terms.html"
    }
  }
}
maven_dependency {
  artifact_name: "com.google.firebase:firebase-appcheck-playintegrity:16.0.0"
  artifact_version: "16.0.0"
  license {
    license_name: "The Apache Software License, Version 2.0"
    original_link: "https://www.apache.org/licenses/LICENSE-2.0.txt"
    scrapable_link {
      url: "https://www.apache.org/licenses/LICENSE-2.0.txt"
    }
  }
}
maven_dependency {
  artifact_name: "com.google.firebase:firebase-appcheck:16.0.0"
  artifact_version: "16.0.0"
  license {
    license_name: "The Apache Software License, Version 2.0"
    original_link: "https://www.apache.org/licenses/LICENSE-2.0.txt"
    scrapable_link {
      url: "https://www.apache.org/licenses/LICENSE-2.0.txt"
    }
  }
}
maven_dependency {
  artifact_name: "com.google.firebase:firebase-auth-ktx:19.3.1"
  artifact_version: "19.3.1"
  license {
    license_name: "Android Software Development Kit License"
    original_link: "https://developer.android.com/studio/terms.html"
    direct_link_only {
      url: "https://developer.android.com/studio/terms.html"
    }
  }
}
maven_dependency {
  artifact_name: "com.google.firebase:firebase-common:20.1.1"
  artifact_version: "20.1.1"
  license {
    license_name: "The Apache Software License, Version 2.0"
    original_link: "https://www.apache.org/licenses/LICENSE-2.0.txt"
    scrapable_link {
      url: "https://www.apache.org/licenses/LICENSE-2.0.txt"
    }
  }
}
maven_dependency {
  artifact_name: "com.google.firebase:firebase-crashlytics:17.1.1"
  artifact_version: "17.1.1"
  license {
    license_name: "The Apache Software License, Version 2.0"
    original_link: "https://www.apache.org/licenses/LICENSE-2.0.txt"
    scrapable_link {
      url: "https://www.apache.org/licenses/LICENSE-2.0.txt"
    }
  }
}
maven_dependency {
  artifact_name: "com.google.firebase:firebase-firestore-ktx:24.2.1"
  artifact_version: "24.2.1"
  license {
    license_name: "The Apache Software License, Version 2.0"
    original_link: "https://www.apache.org/licenses/LICENSE-2.0.txt"
    scrapable_link {
      url: "https://www.apache.org/licenses/LICENSE-2.0.txt"
    }
  }
}
maven_dependency {
  artifact_name: "com.google.guava:failureaccess:1.0.1"
  artifact_version: "1.0.1"
  license {
    license_name: "The Apache Software License, Version 2.0"
    scrapable_link {
      url: "https://www.apache.org/licenses/LICENSE-2.0.txt"
    }
  }
}
maven_dependency {
  artifact_name: "com.google.guava:guava:30.1.1-android"
  artifact_version: "30.1.1-android"
  license {
    license_name: "The Apache Software License, Version 2.0"
    scrapable_link {
      url: "https://www.apache.org/licenses/LICENSE-2.0.txt"
    }
  }
}
maven_dependency {
  artifact_name: "com.google.guava:listenablefuture:9999.0-empty-to-avoid-conflict-with-guava"
  artifact_version: "9999.0-empty-to-avoid-conflict-with-guava"
  license {
    license_name: "The Apache Software License, Version 2.0"
    scrapable_link {
      url: "https://www.apache.org/licenses/LICENSE-2.0.txt"
    }
  }
}
maven_dependency {
  artifact_name: "com.google.j2objc:j2objc-annotations:1.3"
  artifact_version: "1.3"
  license {
    license_name: "The Apache Software License, Version 2.0"
    original_link: "https://www.apache.org/licenses/LICENSE-2.0.txt"
    scrapable_link {
      url: "https://www.apache.org/licenses/LICENSE-2.0.txt"
    }
  }
}
maven_dependency {
  artifact_name: "com.google.protobuf:protobuf-javalite:3.19.2"
  artifact_version: "3.19.2"
  license {
    license_name: "BSD 3-clause"
    extracted_copy_link {
      url: "https://opensource.org/license/bsd-3-clause"
    }
  }
}
maven_dependency {
  artifact_name: "com.squareup.moshi:moshi-kotlin-codegen:1.11.0"
  artifact_version: "1.11.0"
  license {
    license_name: "The Apache Software License, Version 2.0"
    original_link: "https://www.apache.org/licenses/LICENSE-2.0.txt"
    scrapable_link {
      url: "https://www.apache.org/licenses/LICENSE-2.0.txt"
    }
  }
}
maven_dependency {
  artifact_name: "com.squareup.moshi:moshi-kotlin:1.11.0"
  artifact_version: "1.11.0"
  license {
    license_name: "The Apache Software License, Version 2.0"
    original_link: "https://www.apache.org/licenses/LICENSE-2.0.txt"
    scrapable_link {
      url: "https://www.apache.org/licenses/LICENSE-2.0.txt"
    }
  }
}
maven_dependency {
  artifact_name: "com.squareup.moshi:moshi:1.11.0"
  artifact_version: "1.11.0"
  license {
    license_name: "The Apache Software License, Version 2.0"
    original_link: "https://www.apache.org/licenses/LICENSE-2.0.txt"
    scrapable_link {
      url: "https://www.apache.org/licenses/LICENSE-2.0.txt"
    }
  }
}
maven_dependency {
  artifact_name: "com.squareup.okhttp3:okhttp:4.7.2"
  artifact_version: "4.1.0"
  license {
    license_name: "The Apache Software License, Version 2.0"
    original_link: "https://www.apache.org/licenses/LICENSE-2.0.txt"
    scrapable_link {
      url: "https://www.apache.org/licenses/LICENSE-2.0.txt"
    }
  }
}
maven_dependency {
  artifact_name: "com.squareup.okhttp:okhttp:2.7.5"
  artifact_version: "2.7.5"
  license {
    license_name: "The Apache Software License, Version 2.0"
    scrapable_link {
      url: "https://www.apache.org/licenses/LICENSE-2.0.txt"
    }
  }
}
maven_dependency {
  artifact_name: "com.squareup.okio:okio:2.6.0"
  artifact_version: "2.6.0"
  license {
    license_name: "The Apache Software License, Version 2.0"
    original_link: "https://www.apache.org/licenses/LICENSE-2.0.txt"
    scrapable_link {
      url: "https://www.apache.org/licenses/LICENSE-2.0.txt"
    }
  }
}
maven_dependency {
  artifact_name: "com.squareup.retrofit2:converter-moshi:2.5.0"
  artifact_version: "2.5.0"
  license {
    license_name: "The Apache Software License, Version 2.0"
    scrapable_link {
      url: "https://www.apache.org/licenses/LICENSE-2.0.txt"
    }
  }
}
maven_dependency {
  artifact_name: "com.squareup.retrofit2:retrofit:2.9.0"
  artifact_version: "2.9.0"
  license {
    license_name: "The Apache Software License, Version 2.0"
    original_link: "https://www.apache.org/licenses/LICENSE-2.0.txt"
    scrapable_link {
      url: "https://www.apache.org/licenses/LICENSE-2.0.txt"
    }
  }
}
maven_dependency {
  artifact_name: "com.squareup:kotlinpoet:1.6.0"
  artifact_version: "1.6.0"
  license {
    license_name: "The Apache Software License, Version 2.0"
    original_link: "https://www.apache.org/licenses/LICENSE-2.0.txt"
    scrapable_link {
      url: "https://www.apache.org/licenses/LICENSE-2.0.txt"
    }
  }
}
maven_dependency {
  artifact_name: "de.hdodenhof:circleimageview:3.0.1"
  artifact_version: "3.0.1"
  license {
    license_name: "The Apache Software License, Version 2.0"
    original_link: "https://www.apache.org/licenses/LICENSE-2.0.txt"
    scrapable_link {
      url: "https://www.apache.org/licenses/LICENSE-2.0.txt"
    }
  }
}
maven_dependency {
  artifact_name: "io.fabric.sdk.android:fabric:1.4.7"
  artifact_version: "1.4.7"
  license {
    license_name: "Terms of Service for Firebase Services"
    original_link: "https://fabric.io/terms"
    direct_link_only {
      url: "https://firebase.google.com/terms"
    }
    is_original_link_invalid: true
  }
  license {
    license_name: "The Apache Software License, Version 2.0"
    original_link: "https://raw.githubusercontent.com/firebase/firebase-android-sdk/master/LICENSE"
    scrapable_link {
      url: "https://raw.githubusercontent.com/firebase/firebase-android-sdk/52e1cf89efd795d798ae5485b8503e04e4a936b8/LICENSE"
    }
  }
}
maven_dependency {
  artifact_name: "io.grpc:grpc-api:1.44.1"
  artifact_version: "1.44.1"
  license {
    license_name: "Apache 2.0"
    original_link: "https://opensource.org/licenses/Apache-2.0"
    scrapable_link {
      url: "https://www.apache.org/licenses/LICENSE-2.0.txt"
    }
  }
}
maven_dependency {
  artifact_name: "io.grpc:grpc-context:1.44.1"
  artifact_version: "1.44.1"
  license {
    license_name: "Apache 2.0"
    original_link: "https://opensource.org/licenses/Apache-2.0"
    scrapable_link {
      url: "https://www.apache.org/licenses/LICENSE-2.0.txt"
    }
  }
}
maven_dependency {
  artifact_name: "io.grpc:grpc-core:1.44.1"
  artifact_version: "1.44.1"
  license {
    license_name: "Apache 2.0"
    original_link: "https://opensource.org/licenses/Apache-2.0"
    scrapable_link {
      url: "https://www.apache.org/licenses/LICENSE-2.0.txt"
    }
  }
}
maven_dependency {
  artifact_name: "io.perfmark:perfmark-api:0.23.0"
  artifact_version: "0.23.0"
  license {
    license_name: "Apache 2.0"
    original_link: "https://opensource.org/licenses/Apache-2.0"
    scrapable_link {
      url: "https://www.apache.org/licenses/LICENSE-2.0.txt"
    }
  }
}
maven_dependency {
  artifact_name: "javax.annotation:javax.annotation-api:1.3.2"
  artifact_version: "1.3.2"
  license {
    license_name: "CDDL + GPLv2 with classpath exception"
    original_link: "https://github.com/javaee/javax.annotation/blob/master/LICENSE"
    extracted_copy_link {
      url: "https://raw.githubusercontent.com/javaee/javax.annotation/83417807ad402ee1022c0307208d4510c80c68b6/LICENSE"
    }
  }
}
maven_dependency {
  artifact_name: "javax.inject:javax.inject:1"
  artifact_version: "1"
  license {
    license_name: "The Apache Software License, Version 2.0"
    original_link: "https://www.apache.org/licenses/LICENSE-2.0.txt"
    scrapable_link {
      url: "https://www.apache.org/licenses/LICENSE-2.0.txt"
    }
  }
}
maven_dependency {
  artifact_name: "net.ltgt.gradle.incap:incap:0.3"
  artifact_version: "0.3"
  license {
    license_name: "The Apache License, Version 2.0"
    original_link: "https://www.apache.org/licenses/LICENSE-2.0.txt"
    scrapable_link {
      url: "https://www.apache.org/licenses/LICENSE-2.0.txt"
    }
  }
}
maven_dependency {
  artifact_name: "nl.dionsegijn:konfetti:1.2.5"
  artifact_version: "1.2.5"
  license {
    license_name: "ISC License"
    original_link: "https://github.com/DanielMartinus/Konfetti/blob/main/LICENSE"
    extracted_copy_link {
      url: "https://raw.githubusercontent.com/DanielMartinus/Konfetti/0604696970f7269fce1a5d1c3f839052f898e015/LICENSE"
    }
  }
}
maven_dependency {
  artifact_name: "org.checkerframework:checker-compat-qual:2.5.5"
  artifact_version: "2.5.5"
  license {
    license_name: "GNU General Public License, version 2 (GPL2), with the classpath exception"
    original_link: "https://www.gnu.org/software/classpath/license.html"
    direct_link_only {
      url: "https://www.gnu.org/software/classpath/license.html"
    }
  }
  license {
    license_name: "The MIT License"
    original_link: "https://opensource.org/licenses/MIT"
    extracted_copy_link {
      url: "https://raw.githubusercontent.com/oppia/oppia-android-licenses/develop/mit-license.txt"
    }
  }
}
maven_dependency {
  artifact_name: "org.checkerframework:checker-qual:3.13.0"
  artifact_version: "3.13.0"
<<<<<<< HEAD
  license {
    license_name: "The MIT License"
    original_link: "https://opensource.org/licenses/MIT"
    extracted_copy_link {
      url: "https://raw.githubusercontent.com/oppia/oppia-android-licenses/develop/mit-license.txt"
    }
  }
}
maven_dependency {
  artifact_name: "org.codehaus.mojo:animal-sniffer-annotations:1.18"
  artifact_version: "1.18"
=======
>>>>>>> dddbd98d
  license {
    license_name: "The MIT License"
    original_link: "https://opensource.org/licenses/MIT"
    extracted_copy_link {
      url: "https://raw.githubusercontent.com/oppia/oppia-android-licenses/develop/mit-license.txt"
    }
  }
}
maven_dependency {
  artifact_name: "org.codehaus.mojo:animal-sniffer-annotations:1.19"
  artifact_version: "1.19"
  license {
    license_name: "The MIT License"
    original_link: "https://opensource.org/licenses/MIT"
    extracted_copy_link {
      url: "https://raw.githubusercontent.com/oppia/oppia-android-licenses/develop/mit-license.txt"
    }
  }
}
maven_dependency {
  artifact_name: "org.jetbrains.kotlin:kotlin-reflect:1.5.0"
  artifact_version: "1.5.0"
  license {
    license_name: "The Apache License, Version 2.0"
    original_link: "https://www.apache.org/licenses/LICENSE-2.0.txt"
    scrapable_link {
      url: "https://www.apache.org/licenses/LICENSE-2.0.txt"
    }
  }
}
maven_dependency {
  artifact_name: "org.jetbrains.kotlin:kotlin-stdlib-common:1.5.0"
  artifact_version: "1.5.0"
  license {
    license_name: "The Apache License, Version 2.0"
    original_link: "https://www.apache.org/licenses/LICENSE-2.0.txt"
    scrapable_link {
      url: "https://www.apache.org/licenses/LICENSE-2.0.txt"
    }
  }
}
maven_dependency {
  artifact_name: "org.jetbrains.kotlin:kotlin-stdlib-jdk7:1.4.10"
  artifact_version: "1.4.10"
  license {
    license_name: "The Apache License, Version 2.0"
    original_link: "https://www.apache.org/licenses/LICENSE-2.0.txt"
    scrapable_link {
      url: "https://www.apache.org/licenses/LICENSE-2.0.txt"
    }
  }
}
maven_dependency {
  artifact_name: "org.jetbrains.kotlin:kotlin-stdlib-jdk8:1.4.10"
  artifact_version: "1.4.10"
  license {
    license_name: "The Apache License, Version 2.0"
    original_link: "https://www.apache.org/licenses/LICENSE-2.0.txt"
    scrapable_link {
      url: "https://www.apache.org/licenses/LICENSE-2.0.txt"
    }
  }
}
maven_dependency {
  artifact_name: "org.jetbrains.kotlin:kotlin-stdlib:1.5.0"
  artifact_version: "1.5.0"
  license {
    license_name: "The Apache License, Version 2.0"
    original_link: "https://www.apache.org/licenses/LICENSE-2.0.txt"
    scrapable_link {
      url: "https://www.apache.org/licenses/LICENSE-2.0.txt"
    }
  }
}
maven_dependency {
  artifact_name: "org.jetbrains.kotlinx:kotlinx-coroutines-android:1.4.1"
  artifact_version: "1.4.1"
  license {
    license_name: "The Apache Software License, Version 2.0"
    original_link: "https://www.apache.org/licenses/LICENSE-2.0.txt"
    scrapable_link {
      url: "https://www.apache.org/licenses/LICENSE-2.0.txt"
    }
  }
}
maven_dependency {
  artifact_name: "org.jetbrains.kotlinx:kotlinx-coroutines-core:1.4.1"
  artifact_version: "1.4.1"
  license {
    license_name: "The Apache Software License, Version 2.0"
    original_link: "https://www.apache.org/licenses/LICENSE-2.0.txt"
    scrapable_link {
      url: "https://www.apache.org/licenses/LICENSE-2.0.txt"
    }
  }
}
maven_dependency {
  artifact_name: "org.jetbrains:annotations:13.0"
  artifact_version: "13.0"
  license {
    license_name: "The Apache Software License, Version 2.0"
    original_link: "https://www.apache.org/licenses/LICENSE-2.0.txt"
    scrapable_link {
      url: "https://www.apache.org/licenses/LICENSE-2.0.txt"
    }
  }
}
maven_dependency {
  artifact_name: "org.ow2.asm:asm:9.1"
  artifact_version: "9.1"
  license {
    license_name: "BSD-3-Clause"
    original_link: "https://asm.ow2.io/license.html"
    extracted_copy_link {
      url: "https://raw.githubusercontent.com/oppia/oppia-android-licenses/develop/org.ow2.asm%3Aasm%3A7.2-license.txt"
    }
  }
}<|MERGE_RESOLUTION|>--- conflicted
+++ resolved
@@ -953,7 +953,6 @@
 maven_dependency {
   artifact_name: "org.checkerframework:checker-qual:3.13.0"
   artifact_version: "3.13.0"
-<<<<<<< HEAD
   license {
     license_name: "The MIT License"
     original_link: "https://opensource.org/licenses/MIT"
@@ -963,10 +962,8 @@
   }
 }
 maven_dependency {
-  artifact_name: "org.codehaus.mojo:animal-sniffer-annotations:1.18"
-  artifact_version: "1.18"
-=======
->>>>>>> dddbd98d
+  artifact_name: "org.checkerframework:checker-qual:3.13.0"
+  artifact_version: "3.13.0"
   license {
     license_name: "The MIT License"
     original_link: "https://opensource.org/licenses/MIT"
