--- conflicted
+++ resolved
@@ -504,68 +504,63 @@
   }
 }
 maven_dependency {
-<<<<<<< HEAD
+  artifact_name: "androidx.annotation:annotation-experimental:1.0.0"
+  artifact_version: "1.0.0"
+  license {
+    license_name: "The Apache Software License, Version 2.0"
+    original_link: "https://www.apache.org/licenses/LICENSE-2.0.txt"
+    scrapable_link {
+      url: "https://www.apache.org/licenses/LICENSE-2.0.txt"
+    }
+  }
+}
+maven_dependency {
+  artifact_name: "androidx.cardview:cardview:1.0.0"
+  artifact_version: "1.0.0"
+  license {
+    license_name: "The Apache Software License, Version 2.0"
+    original_link: "https://www.apache.org/licenses/LICENSE-2.0.txt"
+    scrapable_link {
+      url: "https://www.apache.org/licenses/LICENSE-2.0.txt"
+    }
+  }
+}
+maven_dependency {
+  artifact_name: "androidx.coordinatorlayout:coordinatorlayout:1.1.0"
+  artifact_version: "1.1.0"
+  license {
+    license_name: "The Apache Software License, Version 2.0"
+    original_link: "https://www.apache.org/licenses/LICENSE-2.0.txt"
+    scrapable_link {
+      url: "https://www.apache.org/licenses/LICENSE-2.0.txt"
+    }
+  }
+}
+maven_dependency {
+  artifact_name: "androidx.transition:transition:1.2.0"
+  artifact_version: "1.2.0"
+  license {
+    license_name: "The Apache Software License, Version 2.0"
+    original_link: "https://www.apache.org/licenses/LICENSE-2.0.txt"
+    scrapable_link {
+      url: "https://www.apache.org/licenses/LICENSE-2.0.txt"
+    }
+  }
+}
+maven_dependency {
+  artifact_name: "androidx.vectordrawable:vectordrawable:1.1.0"
+  artifact_version: "1.1.0"
+  license {
+    license_name: "The Apache Software License, Version 2.0"
+    original_link: "https://www.apache.org/licenses/LICENSE-2.0.txt"
+    scrapable_link {
+      url: "https://www.apache.org/licenses/LICENSE-2.0.txt"
+    }
+  }
+}
+maven_dependency {
   artifact_name: "com.google.android.material:material:1.3.0"
   artifact_version: "1.3.0"
-=======
-  artifact_name: "androidx.annotation:annotation-experimental:1.0.0"
-  artifact_version: "1.0.0"
-  license {
-    license_name: "The Apache Software License, Version 2.0"
-    original_link: "https://www.apache.org/licenses/LICENSE-2.0.txt"
-    scrapable_link {
-      url: "https://www.apache.org/licenses/LICENSE-2.0.txt"
-    }
-  }
-}
-maven_dependency {
-  artifact_name: "androidx.cardview:cardview:1.0.0"
-  artifact_version: "1.0.0"
-  license {
-    license_name: "The Apache Software License, Version 2.0"
-    original_link: "https://www.apache.org/licenses/LICENSE-2.0.txt"
-    scrapable_link {
-      url: "https://www.apache.org/licenses/LICENSE-2.0.txt"
-    }
-  }
-}
-maven_dependency {
-  artifact_name: "androidx.coordinatorlayout:coordinatorlayout:1.1.0"
-  artifact_version: "1.1.0"
-  license {
-    license_name: "The Apache Software License, Version 2.0"
-    original_link: "https://www.apache.org/licenses/LICENSE-2.0.txt"
-    scrapable_link {
-      url: "https://www.apache.org/licenses/LICENSE-2.0.txt"
-    }
-  }
-}
-maven_dependency {
-  artifact_name: "androidx.transition:transition:1.2.0"
-  artifact_version: "1.2.0"
-  license {
-    license_name: "The Apache Software License, Version 2.0"
-    original_link: "https://www.apache.org/licenses/LICENSE-2.0.txt"
-    scrapable_link {
-      url: "https://www.apache.org/licenses/LICENSE-2.0.txt"
-    }
-  }
-}
-maven_dependency {
-  artifact_name: "androidx.vectordrawable:vectordrawable:1.1.0"
-  artifact_version: "1.1.0"
-  license {
-    license_name: "The Apache Software License, Version 2.0"
-    original_link: "https://www.apache.org/licenses/LICENSE-2.0.txt"
-    scrapable_link {
-      url: "https://www.apache.org/licenses/LICENSE-2.0.txt"
-    }
-  }
-}
-maven_dependency {
-  artifact_name: "com.google.android.material:material:1.2.0"
-  artifact_version: "1.2.0"
->>>>>>> 393dfd10
   license {
     license_name: "The Apache Software License, Version 2.0"
     original_link: "https://www.apache.org/licenses/LICENSE-2.0.txt"
